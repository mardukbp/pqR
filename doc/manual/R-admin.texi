--- conflicted
+++ resolved
@@ -3486,21 +3486,6 @@
 @node Helper threads and task merging, Internationalization support, Configuration options, Configuration on a Unix-alike
 @section Helper threads and task merging
 
-<<<<<<< HEAD
-Support for computations in helper threads is enabled by default, and
-may be disabled with the @code{--disable-helper-threads} configuration
-option.  Disabling support for helper threads will produce a small
-speed improvement, compared to running @pqR{} with helper thread
-support enabled, but with no helper threads.  The
-@code{--disable-helper-threads} option will also allow pqR to be built
-on a system that does not support OpenMP.
-
-The whole helpers apparatus, including deferred evaluation even with
-no helper threads, can be disabled with the
-@code{--disable-deferred-evaluation} configuraton option. This will
-produce a further slight speed improvement in situations where
-deferred evaluation / helper threads are not useful.
-=======
 Support for computations in helper threads and for merging of tasks is
 enabled by default.  
 
@@ -3524,7 +3509,6 @@
 @code{--disable-deferred-evaluation} configuraton option. This will
 produce a further slight speed improvement in situations where neither
 helper threads nor task merging are useful.
->>>>>>> 3ca051ef
 
 If the BLAS routines used for matrix multiplication are not thread-safe,
 the @code{--disable-mat-mult-with-BLAS-in-helpers} option should be
