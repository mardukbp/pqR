--- conflicted
+++ resolved
@@ -1190,13 +1190,8 @@
 @file{libjpeg-turbo}), edit the definition of
 @code{JPEGDIR} in @file{src/gnuwin32/MkRules.local}, which you
 should have copied from @file{src/gnuwin32/MkRules.dist32} (or
-<<<<<<< HEAD
-@file{32-sse}, or {64}).  The names of the @file{libpng} and @file{libtiff}
-directories can also be set there.
-=======
 @file{MkRules.dist32-sse}, or @file{MkRules.dist64}).  The names 
 of the @file{libpng} and @file{libtiff} directories can also be set there.
->>>>>>> bfc88ee7
 
 Example:
 
