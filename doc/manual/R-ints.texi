\input texinfo
@c %**start of header
@setfilename R-ints.info
@settitle R Internals - with modifications for pqR
@setchapternewpage on
@c %**end of header

@c @documentencoding ISO-8859-1

@syncodeindex fn vr

@dircategory Programming
@direntry
* R Internals: (R-ints).      R Internals.
@end direntry

@finalout

@include R-defs.texi
@include version.texi

@ifinfo
This is a guide to R's internal structures, 
modified to reflect changes in pqR.

@Rcopyright{1999}

@ignore
Permission is granted to process this file through TeX and print the
results, provided the printed document carries a copying permission
notice identical to this one except for the removal of this paragraph
(this paragraph not being relevant to the printed manual).

@end ignore

@permission{}
@c ---------- ^- read that
@end ifinfo

@titlepage
@title R Internals - with modifications for pqR
@subtitle R Version @value{VERSION}, pqR version @value{pqRVERSION}
@author R Development Core Team, pqR modifications by Radford Neal
@page
@vskip 0pt plus 1filll
@permission{}

@Rcopyright{1999}

@value{ISBN-ints}

Modifications for pqR copyright @copyright{} {2013--}@value{pqRYEAR} Radford M. Neal

@end titlepage

@c @ifnothtml
@contents
@c @end ifnothtml

@ifnottex
@node Top, R Internal Structures, (dir), (dir)
@top R Internals

This is a guide to the internal structures of @R{} and coding standards for
the core team working on @R{} itself.

This document is based on the version for R @value{VERSION}.

@value{ISBN-ints}

Modifications for pqR are for pqR version @value{pqRVERSION}.

@end ifnottex

@menu
* R Internal Structures::       
* .Internal vs .Primitive::     
* Internationalization in the R sources::  
* Package Structure::           
* Files::                       
* Graphics Devices::            
* Tools::                       
* R coding standards::          
* Testing R code::              
* Use of TeX dialects::         
* Future directions::           
* Function and variable index::  
* Concept index::               
@end menu
@node R Internal Structures, .Internal vs .Primitive, Top, Top
@chapter R Internal Structures

This chapter is the beginnings of documentation about @R{} internal
structures.  It is written for the core team and others studying the
code in the @file{src/main} directory.

It is a work-in-progress, first begun for @R{} 2.4.0, and should be
checked against the current version of the source code.

@menu
* SEXPs::                       
* Environments and variable lookup::  
* Attributes::                  
* Contexts::                    
* Argument evaluation::         
* Autoprinting::                
* The eval function::           
* Reference counts and the nmcnt field::  
* The write barrier::           
* Serialization Formats::       
* Encodings for CHARSXPs::      
* The CHARSXP cache::           
* Warnings and errors::         
* S4 objects::                  
* Memory allocators::           
* Internal use of global and base environments::  
* Modules::                     
* Visibility::                  
* Lazy loading::                
* Helper threads and task merging::        
@end menu

@node SEXPs, Environments and variable lookup, R Internal Structures, R Internal Structures
@section SEXPs

@cindex SEXP
@cindex SEXPRREC
The values of R variableso and other objects can be thought of as
either a @code{SEXP} (a pointer), or the structure it points to, a
@code{SEXPREC} (and there are alternative forms used for vectors
pointing to @code{VECTOR_SEXPREC} structures).
So the basic building blocks of @R{} objects are often called
@emph{nodes}, meaning @code{SEXPREC}s or @code{VECTOR_SEXPREC}s.

Note that the internal structure of the @code{SEXPREC} is not made
available to @R{} Extensions: rather @code{SEXP} is an opaque pointer,
and the internals can only be accessed by the functions provided.

@cindex node
Node structures of all types have as their first four fields a 64-bit
@code{sxpinfo} header, a pointer to the attributes, and pointers
to the previous and next node in a doubly-linked list (for garbage
collection purposes). Additional fields vary by type (a @code{SEXPTYPE}), 
which is specfied by a five-bit field in the @code{sxpinfo} header.

@menu
* SEXPTYPEs::                   
* Rest of header::              
* The 'data'::                  
* Allocation classes::          
@end menu

@node SEXPTYPEs, Rest of header, SEXPs, SEXPs
@subsection SEXPTYPEs

@cindex SEXPTYPE
Currently @code{SEXPTYPE}s 0:10 and 13:25 are in use.  Values 11 and 12
were used for internal factors and ordered factors and have since been
withdrawn.  Note that the @code{SEXPTYPE} numbers are stored in
@code{save}d objects and that the ordering of the types is used, so the
gap cannot easily be reused.

@cindex SEXPTYPE table
@quotation
@multitable {no} {SPECIALSXPXXX} {S4 classes not of simple type}
@headitem no @tab  SEXPTYPE@tab  Description
@item @code{0}   @tab @code{NILSXP}      @tab @code{R_NilValue}
@item @code{1}   @tab @code{SYMSXP}      @tab symbols
@item @code{2}   @tab @code{LISTSXP}     @tab pairlists
@item @code{3}   @tab @code{CLOSXP}      @tab closures
@item @code{4}   @tab @code{ENVSXP}      @tab environments
@item @code{5}   @tab @code{PROMSXP}     @tab promises
@item @code{6}   @tab @code{LANGSXP}     @tab language objects
@item @code{7}   @tab @code{SPECIALSXP}  @tab special functions
@item @code{8}   @tab @code{BUILTINSXP}  @tab builtin functions
@item @code{9}   @tab @code{CHARSXP}     @tab internal character strings
@item @code{10}   @tab @code{LGLSXP}     @tab logical vectors
@item @code{13}   @tab @code{INTSXP}     @tab integer vectors
@item @code{14}   @tab @code{REALSXP}    @tab numeric vectors
@item @code{15}   @tab @code{CPLXSXP}    @tab complex vectors
@item @code{16}   @tab @code{STRSXP}     @tab character vectors
@item @code{17}   @tab @code{DOTSXP}     @tab dot-dot-dot object
@item @code{18}   @tab @code{ANYSXP}     @tab make ``any'' args work
@item @code{19}   @tab @code{VECSXP}     @tab list (generic vector)
@item @code{20}   @tab @code{EXPRSXP}    @tab expression vector
@item @code{21}   @tab @code{BCODESXP}   @tab byte code
@item @code{22}   @tab @code{EXTPTRSXP}  @tab external pointer
@item @code{23}   @tab @code{WEAKREFSXP} @tab weak reference
@item @code{24}   @tab @code{RAWSXP}     @tab raw vector
@item @code{25}   @tab @code{S4SXP}      @tab S4 classes not of simple type
@end multitable
@end quotation

@cindex atomic vector type
Many of these will be familiar from @R{} level: the atomic vector types
are @code{LGLSXP}, @code{INTSXP}, @code{REALSXP}, @code{CPLXSP},
@code{STRSXP} and @code{RAWSXP}.  Lists are @code{VECSXP} and names
(also known as symbols) are @code{SYMSXP}.  Pairlists (@code{LISTSXP},
the name going back to the origins of @R{} as a Scheme-like language)
are rarely seen at @R{} level, but are for example used for argument
lists.  Character vectors are effectively lists all of whose elements
are @code{CHARSXP}, a type that is rarely visible at @R{} level.

@cindex language object
@cindex argument list
Language objects (@code{LANGSXP}) are calls (including formulae and so
on).  Internally they are pairlists with first element a
reference@footnote{a pointer to a function or a symbol to look up the
function by name, or a language object to be evaluated to give a
function.} to the function to be called with remaining elements the
actual arguments for the call (and with the tags if present giving the
specified argument names).  Although this is not enforced, many places
in the code assume that the pairlist is of length one or more, often
without checking (though note that taking the @code{CAR} or @code{CDR} of
@code{R_NilValue} gives @code{R_NilValue} without error, so disaster
may be avoided).

@cindex expression
Expressions are of type @code{EXPRSXP}: they are a vector of (usually
language) objects most often seen as the result of @code{parse()}.

@cindex function
The functions are of types @code{CLOSXP}, @code{SPECIALSXP} and
@code{BUILTINSXP}: where @code{SEXPTYPE}s are stored in an integer
these are sometimes lumped into a pseudo-type @code{FUNSXP} with code
99.  Functions defined via @code{function} are of type @code{CLOSXP} and
have formals, body and environment.

@cindex S4 type
The @code{SEXPTYPE} @code{S4SXP} is for S4 objects which do not consist
solely of a simple type such as an atomic vector or function.  Prior to
@R{} 2.4.0 these were represented as empty lists.


@node Rest of header, The 'data', SEXPTYPEs, SEXPs
@subsection Rest of header

The @code{sxpinfo} header is defined as the 64-bit C structure below:

@example
struct sxpinfo_struct @{
    /* Type and namedcnt in first byte */
    unsigned int nmcnt : 3;   /* count of "names" referring to object */
    unsigned int type : 5;    /* @r{discussed above} */
    /* Garbage collector stuff - keep in one byte to maybe speed up access */
    unsigned int gccls : 3;   /* node class for garbage collector */
    unsigned int gcgen : 1;   /* old generation number - may be best first */
    unsigned int mark : 1;    /* marks object as in use in garbage collector */
    /* Object flag */
    unsigned int obj : 1;     /* set if this is an S3 or S4 object */
    /* Flags to synchronize with helper threads */
    unsigned int in_use: 1;   /* whether contents may be in use by a helper */
    unsigned int being_computed : 1;  /* whether helper may be computing this */
    /* "general purpose" field, used for miscellaneous purposes */
    unsigned int gp : 16;     /* The "general purpose" field */
    union @{
      struct @{                /* field below is for vectors only */
        R_len_t truelength;   /* for old stuff - may someday be defunct... */
      @} vec;
      struct @{                /* fields below are for non-vectors only */
        /* Debugging */
        unsigned int debug : 1;  /* function/environment is being debugged */
        unsigned int rstep : 1;  /* function is to be debugged, but only once */
        unsigned int trace : 1;  /* function is being traced */
        /* Symbol binding */
        unsigned int basec : 1;       /* sym has base binding in global cache */
        unsigned int spec_sym : 1;    /* this is a "special" symbol */
        unsigned int no_spec_sym : 1; /* environment has no special symbols */
        unsigned int base_env : 1;    /* this is R_BaseEnv or R_BaseNamespace */
        unsigned int unused : 1; /* not yet used */
        /* Primitive operations */
        unsigned char var1, var2;/* variants for evals of fast primitive args */
        unsigned char pending_ok;/* whether args can have computation pending */
      @} nonvec;                  /*  - only one bit, but maybe faster as byte */
    @} u;
@};
@end example

Note that one field is for vectors only (including @code{CHARSXP}), while
some other fields are for non-vectors only.

@findex debug bit
The @code{debug} bit is used for closures and environments.  For
closures it is set by @code{debug()} and unset by @code{undebug()}, and
indicates that evaluations of the function should be run under the
browser.  For environments it indicates whether the browsing is in
single-step mode.

@findex rstep bit
@findex RSTEP
The @code{rstep} bit is used only for closures, to indicate "debugonce".

@findex trace bit
The @code{trace} bit is used for functions for @code{trace()}.

@findex basec bit
For symbols, the @code{basec} bit is used for the @code{BASE_CACHE} flag, that
indicates that the symbol is in the global cache with a binding in the 
base environment, allowing its value to be obtained directly without 
looking in the hash table.

@findex spec_sym bit
The @code{spec_sym} bit is used as the @code{SPEC_SYM} flag for
symbols, indicating that it is one of a set of special symbols (eg, @code{+}
and @code{if}) for which an attempt is made to have function lookup be faster.  

<<<<<<< HEAD
#findex base_env bit
The @code{base-env} bit is used to slightly speed up the check for
whether an environment is either @code{R_BaseEnd} or @code{R_BaseNamespace}, 
which is done in time-critical code.
=======
@findex base_env bit
The @code{base-env} bit, accessed by the @code{IS_BASE} macro, is used
to slightly speed up the check for whether an environment is either
@code{R_BaseEnd} or @code{R_BaseNamespace}, which is done in
time-critical code.
>>>>>>> 95c0029d

@findex no_spec_sym bit
The @code{no_spec_sym} bit is used as the @code{NO_SPEC_SYM} flag for 
environments to indicate that the environment has no symbols with the 
@code{SPEC_SYM} flag set (and has never had such a symbol), 
so that it can be bypassed in searches for such symbols.

@findex nmcnt field
@findex named field
@findex NAMED
@findex SET_NAMED
@cindex copying semantics
The field called @code{nmcnt} in @pqR{} replaces the two-bit @code{named} 
field in R-2.15.0.
The @code{nmcnt} field is accessed and set by the @code{NAMEDCNT} 
and @code{SET_NAMEDCNT} macros, by other macros for testing, incrementing,
and decrementing the field, and also by the @code{NAMED} and @code{SET_NAMED} 
macros provided for compatibility with the previous scheme using @code{named}.  

The @code{nmcnt} field is three bits in size, allowing for values from
0 to 7, which are interpreted as the number of bindings to variables
or other references to the object, though in many cases, this is
simply an upper bound on the number of references, since the count is
not always decremented when a reference disappears.

This count of references allows @pqR{} to more efficiently maintain
the appearence that when an object is assigned to a variable, passed
as the argument of a function, or stored as an element of a list, it
is duplicated, so that subsequent changes to the original object do
not modify the copy, and vice versa.  This duplication can be deferred
and sometimes avoided by instead simply incrementing the @code{nmcnt} field
for the object.

See @ref{Reference counts and the nmcnt field} for details.


The @code{gp} bits are by definition `general purpose'.  We label these
from 0 to 15.  Bits 0--5 and bits 14--15 have been used as described below
(mainly from detective work on the sources).

@findex gp bits
@findex LEVELS
@findex SETLEVELS
The bits can be accessed and set by the @code{LEVELS} and
@code{SETLEVELS} macros, which names appear to date back to the internal
factor and ordered types and are now used in only a few places in the
code.  The @code{gp} field is serialized/unserialized for the
@code{SEXPTYPE}s other than @code{NILSXP}, @code{SYMSXP} and
@code{ENVSXP}.

Bits 14 and 15 of @code{gp} are used for `fancy bindings'.  Bit 14 is
used to lock a binding or an environment, and bit 15 is used to indicate
an active binding.  (For the definition of an `active binding' see the
header comments in file @file{src/main/envir.c}.)  Bit 15 is used for an
environment to indicate if it participates in the global cache.

@findex MISSING
@findex SET_MISSING
The macros @code{MISSING} and @code{SET_MISSING} are used for pairlists
of arguments.  Four bits are reserved, but only two are used (and
exactly what for is not explained).  It seems that bit 0 is used by
@code{matchArgs} to mark missingness on the returned argument list, and
bit 1 is used to mark the use of a default value for an argument copied
to the evaluation frame of a closure.

@findex DDVAL
@findex SET_DDVAL
@cindex ... argument
Bit 0 is used by macros @code{DDVAL} and @code{SET_DDVAL}.  This
indicates that a @code{SYMSXP} is one of the symbols @code{..n} which
are implicitly created when @code{...} is processed, and so indicates
that it may need to be looked up in a @code{DOTSXP}.

@findex PRSEEN
@cindex promise
Bit 0 is used for @code{PRSEEN}, a flag to indicate if a promise has
already been seen during the evaluation of the promise (and so to avoid
recursive loops).

Bit 0 is used for @code{HASHASH}, on the @code{PRINTNAME} of the
@code{TAG} of the frame of an environment. (This bit is not serialized
for @code{CHARSXP} objects.)

Bits 0 and 1 are used for weak references (to indicate `ready to
finalize', `finalize on exit').

Bit 0 is used by the condition handling system (on a @code{VECSXP}) to
indicate a calling handler.

Bit 4 is turned on to mark S4 objects.

Bits 1, 2, 3, 5 and 6 are used for a @code{CHARSXP} to denote its
encoding.  Bit 1 indicates that the @code{CHARSXP} should be treated as
a set of bytes, not necessarily representing a character in any known
encoding.  Bits 2, 3 and 6 are used to indicate that it is known to be
in Latin-1, UTF-8 or ASCII respectively.

Bit 5 for a @code{CHARSXP} indicates that it is hashed by its address,
that is @code{NA_STRING} or is in the @code{CHARSXP} cache (this is not
serialized).  Only exceptionally is a @code{CHARSXP} not hashed, and
this should never happen in end-user code.

The whole gp field is used for the table offset in a @code{BUILTINSXP}
or @code{SPECIALSXP}.  This offset is found again from the name when
restoring saved data.

@node The 'data', Allocation classes, Rest of header, SEXPs
@subsection The `data'

A @code{SEXPREC} is a C structure containing the 64-bit header as
described above, three pointers (to the attributes, previous and next
node) and the node data, a union

@example
union @{
    struct primsxp_struct primsxp;
    struct symsxp_struct symsxp;
    struct listsxp_struct listsxp;
    struct envsxp_struct envsxp;
    struct closxp_struct closxp;
    struct promsxp_struct promsxp;
@} u;
@end example

@noindent
All of these alternatives apart from the first are three pointers, and
the first should be no larger, so the union should occupy three words.

@cindex vector type
The vector types are @code{RAWSXP}, @code{CHARSXP}, @code{LGLSXP},
@code{INTSXP}, @code{REALSXP}, @code{CPLXSXP}, @code{STRSXP},
@code{VECSXP}, @code{EXPRSXP} and @code{WEAKREFSXP}.  Remember that such
types are a @code{VECTOR_SEXPREC}, which again consists of the header
and the same three pointers, but followed by an integer giving the
length of the vector, and then followed by the data.
The data is aligned as required for a double and/or a pointer (even
when the actual data is integer, or some other type not requiring this
alignment).

The `data' for the various types are given in the table below.  A lot of
this is interpretation, i.e. the types are not checked.  In particular,
the garbage collector assumes that all the ``three-pointer'' types
have pointers that can be acessed as @code{CAR}, @code{CDR}, and @code{TAG},
even when they aren't in a @code{LISTSXP} object, and that pointers
in all vector types can be accessed with @code{STRING_ELT} even when
they are not in a @code{STRSXP}.

@table @code
@item NILSXP
There is only one object of type @code{NILSXP}, @code{R_NilValue}, with
no data.  However, asking for the @code{CAR}, @code{CDR}, or @code{TAG}
of @code{R_NilValue} will actually return @code{R_NilValue} without error.
Note that since there is only one @code{NILSXP}, the tests 
@code{s==R_NilValue} and @code{isNull(s)} should be equivalent.

@item SYMSXP
Pointers to three nodes, the name, value and internal, accessed by
@code{PRINTNAME} (a @code{CHARSXP}), @code{SYMVALUE} and
@code{INTERNAL}.  (If the symbol's value is a @code{.Internal} function,
the last is a pointer to the appropriate @code{SEXPREC}.)  Many symbols
have @code{SYMVALUE} @code{R_UnboundValue}.  A fourth pointer follows
this, and points to the next symbol in the global table of symbols.
It is not used outside routines for maintaining this table.

@item CLOSXP
Pointers to the formals (a pairlist), the body and the environment.

@item ENVSXP
Pointers to the frame, enclosing environment and hash table (@code{R_NilValue} or a
@code{VECSXP}).  A frame is a tagged pairlist with tag the symbol and
CAR the bound value.

@item PROMSXP
Pointers to the value, expression and environment (in which to evaluate
the expression).  Once an promise has been evaluated, the environment is
set to @code{R_NilValue}.

@item LISTSXP
Pointers to the CAR, CDR (usually a @code{LISTSXP} or @code{R_NilValue}) and
TAG (a @code{SYMSXP} or @code{R_NilValue}).

@item LANGSXP
A special type of @code{LISTSXP} used for function calls.  (The CAR
references the function (perhaps via a symbol or language object), and
the CDR the argument list with tags for named arguments.)  @R{}-level
documentation references to `expressions' / `language objects' are
mainly @code{LANGSXP}s, but can be symbols (@code{SYMSXP}s) or
expression vectors (@code{EXPRSXP}s).

@item DOTSXP
A special type of @code{LISTSXP} for the value bound to a @code{...}
symbol: a pairlist of promises.

@item SPECIALSXP
@itemx BUILTINSXP
An integer (in the gp field) giving the offset into the table of
primitives/@code{.Internal}s, plus various information copied from
that table for fast access.  This extra information is set up when
the offset is set with @code{SET_PRIMOFFSET}.

@item CHARSXP
@code{length} followed by a block of bytes (allowing
for the @code{nul} terminator).  The @code{truelength} field holds a hash 
value.

@item LGLSXP
@itemx INTSXP
@code{length} followed by a block of C @code{int}s
(which are 32 bits on all @R{} platforms).

@item REALSXP
@code{length} followed by a block of C @code{double}s

@item CPLXSXP
@code{length} followed by a block of C99 @code{double
complex}s.

@item RAWSXP
@code{length} followed by a block of bytes.

@item STRSXP
@code{length} followed by a block of pointers
(@code{SEXP}s pointing to @code{CHARSXP}s).

@item VECSXP
@itemx EXPRSXP
@code{length} followed by a block of pointers.  These
are internally identical (and identical to @code{STRSXP}) but differ in
the interpretations placed on the elements.

@item BCODESXP
For the `byte-code' objects generated by the compiler.

@item EXTPTRSXP
Has three pointers, to the pointer, the protection value (an @R{} object
which if alive protects this object) and a tag (a @code{SYMSXP}?).

@item WEAKREFSXP
A @code{WEAKREFSXP} is a special @code{VECSXP} of length 4, with
elements @samp{key}, @samp{value}, @samp{finalizer} and @samp{next}.
The @samp{key} is @code{R_NilValue}, an environment or an external pointer,
and the @samp{finalizer} is a function or @code{R_NilValue}.

@item S4SXP
two unused pointers and a tag.

@item ANYSXP
This is used as a place holder for any type: there are no actual objects
of this type.

@end table

@node Allocation classes,  , The 'data', SEXPs
@subsection Allocation classes

@cindex allocation classes
As we have seen, the field @code{gccls} in the header is three bits to
label up to 8 classes of nodes.  The sizes of the small node classes 
(all except class 7) are determined by code in memory.c; one will
always be large enough for the non-vector nodes.  Nodes in these classes
are allocated from pages of about 2000 bytes.  Vectors that do not
fit in any small node class are given node class 7, and allocated
individually.

@node Environments and variable lookup, Attributes, SEXPs, R Internal Structures
@section Environments and variable lookup

@cindex environment
@cindex variable lookup
What users think of as `variables' are symbols which are bound to
objects in `environments'.  The word `environment' is used ambiguously
in @R{} to mean @emph{either} the frame of an @code{ENVSXP} (a pairlist
of symbol-value pairs) @emph{or} an @code{ENVSXP}, a frame plus an
enclosure.

@cindex user databases
There are additional places that `variables' can be looked up, called
`user databases' in comments in the code.  These seem undocumented in
the @R{} sources, but apparently refer to the @pkg{RObjectTable} package
at @uref{http://www.omegahat.org/RObjectTables/}.

@cindex base environment
@cindex environment, base
The base environment is special.  There is an @code{ENVSXP} environment
with enclosure the empty environment @code{R_EmptyEnv}, but the frame of
that environment is not used.  Rather its bindings are part of the
global symbol table, being those symbols in the global symbol table
whose values are not @code{R_UnboundValue}.  When @R{} is started the
internal functions are installed (by C code) in the symbol table, with
primitive functions having values and @code{.Internal} functions having
what would be their values in the field accessed by the @code{INTERNAL}
macro.  Then @code{.Platform} and @code{.Machine} are computed and the
base package is loaded into the base environment followed by the system
profile.

The frames of environments (and the symbol table) are normally hashed
for faster access (including insertion and deletion).

By default @R{} maintains a (hashed) global cache of `variables' (that
is symbols and their bindings) which have been found, and this refers
only to environments which have been marked to participate, which
consists of the global environment (aka the user workspace), the base
environment plus environments@footnote{Remember that attaching a list or
a saved image actually creates and populates an environment and attaches
that.} which have been @code{attach}ed.  When an environment is either
@code{attach}ed or @code{detach}ed, the names of its symbols are flushed
from the cache.  The cache is used whenever searching for variables from
the global environment (possibly as part of a recursive search).

@menu
* Search paths::                
* Namespaces::                 
* Hash table::                  
@end menu

@node Search paths, Namespaces, Environments and variable lookup, Environments and variable lookup
@subsection Search paths

@cindex search path
@Sl{} has the notion of a `search path': the lookup for a `variable'
leads (possibly through a series of frames) to the `session frame' the
`working directory' and then along the search path.  The search path is
a series of databases (as returned by @code{search()}) which contain the
system functions (but not necessarily at the end of the path, as by
default the equivalent of packages are added at the end).

@R{} has a variant on the @Sl{} model.  There is a search path (also
returned by @code{search()}) which consists of the global environment
(aka user workspace) followed by environments which have been attached
and finally the base environment.  Note that unlike @Sl{} it is not
possible to attach environments before the workspace nor after the base
environment.

However, the notion of variable lookup is more general in @R{}, hence
the plural in the title of this subsection.  Since environments have
enclosures, from any environment there is a search path found by looking
in the frame, then the frame of its enclosure and so on.  Since loops
are not allowed, this process will eventually terminate: it can
terminate at either the base environment or the empty environment.  (It
can be conceptually simpler to think of the search always terminating at
the empty environment, but with an optimization to stop at the base
environment.)  So the `search path' describes the chain of environments
which is traversed once the search reaches the global environment.

@node Namespaces, Hash table, Search paths, Environments and variable lookup
@subsection Namespaces

@cindex namespace
Namespaces are environments associated with packages (and once again
the base package is special and will be considered separately).  A
package @code{@var{pkg}} with a namespace defines two environments
@code{namespace:@var{pkg}} and @code{package:@var{pkg}}: it is
@code{package:@var{pkg}} that can be @code{attach}ed and form part of
the search path.

The objects defined by the @R{} code in the package are symbols with
bindings in the @code{namespace:@var{pkg}} environment.  The
@code{package:@var{pkg}} environment is populated by selected symbols
from the @code{namespace:@var{pkg}} environment (the exports).  The
enclosure of this environment is an environment populated with the
explicit imports from other namespaces, and the enclosure of
@emph{that} environment is the base namespace.  (So the illusion of the
imports being in the namespace environment is created via the
environment tree.)  The enclosure of the base namespace is the global
environment, so the search from a package namespace goes via the
(explicit and implicit) imports to the standard `search path'.

@cindex base namespace
@cindex namespace, base
@findex R_BaseNamespace
The base namespace environment @code{R_BaseNamespace} is another
@code{ENVSXP} that is special-cased.  It is effectively the same thing
as the base environment @code{R_BaseEnv} @emph{except} that its
enclosure is the global environment rather than the empty environment:
the internal code diverts lookups in its frame to the global symbol
table.

@node Hash table,  , Namespaces, Environments and variable lookup
@subsection Hash table

Environments in @R{} usually have a hash table, and nowadays that is the
default in @code{new.env()}.  It is stored as a @code{VECSXP} where
@code{length} is used for the allocated size of the table and
@code{truelength} is the number of primary slots in use---the pointer to
the @code{VECSXP} is part of the header of a @code{SEXP} of type
@code{ENVSXP}, and this points to @code{R_NilValue} if the environment
is not hashed.

For the pros and cons of hashing, see a basic text on Computer Science.

The code to implement hashed environments is in @file{src/main/envir.c}.
Unless set otherwise (e.g.@: by the @code{size} argument of
@code{new.env()}) the initial table size is @code{29}.  The table will
be resized by a factor of 1.2 once the load factor (the proportion of
primary slots in use) reaches 85%.

The hash chains are stored as pairlist elements of the @code{VECSXP}:
items are inserted at the front of the pairlist.  Hashing is principally
designed for fast searching of environments, which are from time to time
added to but rarely deleted from, so items are not actually deleted but
have their value set to @code{R_UnboundValue}.


@node Attributes, Contexts, Environments and variable lookup, R Internal Structures
@section Attributes

@cindex attributes
@findex ATTRIB
@findex SET_ATTRIB
@findex DUPLICATE_ATTRIB
As we have seen, every @code{SEXPREC} has a pointer to the attributes of
the node (default @code{R_NilValue}).  The attributes can be
accessed/set by the macros/functions @code{ATTRIB} and
@code{SET_ATTRIB}, but such direct access is normally only used to check
if the attributes are @code{R_NilValue} or to reset them.  Otherwise access
goes through the functions @code{getAttrib} and @code{setAttrib} which
impose restrictions on the attributes.  One thing to watch is that if
you copy attributes from one object to another you may (un)set the
@code{"class"} attribute and so need to copy the object and S4 bits as
well.  There is a macro/function @code{DUPLICATE_ATTRIB} to automate
this.

Note that the `attributes' of a @code{CHARSXP} are used as part of the
management of the @code{CHARSXP} cache: of course @code{CHARSXP}'s are
not user-visible but C-level code might look at their attributes.

The code assumes that the attributes of a node are either
@code{R_NilValue} or a pairlist of non-zero length (and this is checked
by @code{SET_ATTRIB}).  The attributes are named (via tags on the
pairlist).  The replacement function @code{attributes<-} ensures that
@code{"dim"} precedes @code{"dimnames"} in the pairlist.  Attribute
@code{"dim"} is one of several that is treated specially: the values are
checked, and any @code{"names"} and @code{"dimnames"} attributes are
removed.  Similarly, you cannot set @code{"dimnames"} without having set
@code{"dim"}, and the value assigned must be a list of the correct
length and with elements of the correct lengths (and all zero-length
elements are replaced by @code{R_NilValue}).

The other attributes which are given special treatment are
@code{"names"}, @code{"class"}, @code{"tsp"}, @code{"comment"} and
@code{"row.names"}.  For pairlist-like objects the names are not stored
as an attribute but (as symbols) as the tags: however the @R{} interface
makes them look like conventional attributes, and for one-dimensional
arrays they are stored as the first element of the @code{"dimnames"}
attribute.  The C code ensures that the @code{"tsp"} attribute is an
@code{REALSXP}, the frequency is positive and the implied length agrees
with the number of rows of the object being assigned to.  Classes and
comments are restricted to character vectors, and assigning a
zero-length comment or class removes the attribute.  Setting or removing
a @code{"class"} attribute sets the object bit appropriately.  Integer
row names are converted to and from the internal compact representation.

@cindex copying semantics
Care needs to be taken when adding attributes to objects of the types
with non-standard copying semantics.  There is only one object of type
@code{NILSXP}, @code{R_NilValue}, and that should never have attributes
(and this is enforced in @code{installAttrib}).  For environments,
external pointers and weak references, the attributes should be relevant
to all uses of the object: it is for example reasonable to have a name
for an environment, and also a @code{"path"} attribute for those
environments populated from @R{} code in a package.

@cindex attributes, preserving
@cindex preserving attributes
When should attributes be preserved under operations on an object?
Becker, Chambers & Wilks (1988, pp. 144--6) give some guidance.  Scalar
functions (those which operate element-by-element on a vector and whose
output is similar to the input) should preserve attributes (except
perhaps class, and if they do preserve class they need to preserve the
@code{OBJECT} and S4 bits).  Binary operations normally call
@findex copyMostAttributes
@code{copyMostAttributes} to copy most attributes from the longer
argument (and if they are of the same length from both, preferring the
values on the first).  Here `most' means all except the @code{names},
@code{dim} and @code{dimnames} which are set appropriately by the code
for the operator.

Subsetting (other than by an empty index) generally drops all attributes
except @code{names}, @code{dim} and @code{dimnames} which are reset as
appropriate.  On the other hand, subassignment generally preserves such
attributes even if the length is changed.  Coercion drops all
attributes. For example:

@example
> x <- structure(1:8, names=letters[1:8], comm="a comment")
> x[]
a b c d e f g h
1 2 3 4 5 6 7 8
attr(,"comm")
[1] "a comment"
> x[1:3]
a b c
1 2 3
> x[3] <- 3
> x
a b c d e f g h
1 2 3 4 5 6 7 8
attr(,"comm")
[1] "a comment"
> x[9] <- 9
> x
a b c d e f g h
1 2 3 4 5 6 7 8 9
attr(,"comm")
[1] "a comment"
@end example


@node Contexts, Argument evaluation, Attributes, R Internal Structures
@section Contexts

@cindex context
@emph{Contexts} are the internal mechanism used to keep track of where a
computation has got to (and from where), so that control-flow constructs
can work and reasonable information can be produced on error conditions
(such as @emph{via} traceback), and otherwise (the @code{sys.@var{xxx}}
functions).

Execution contexts are a stack of C @code{structs}, with fields ordered
with some care to pack nicely, as follows:

@example
typedef struct RCNTXT @{
    struct RCNTXT *nextcontext; /* @r{The next context up the chain} */
    int cstacktop;              /* @r{Top of the pointer protection stack} */
    int evaldepth;              /* @r{evaluation depth at inception} */
    SEXP callfun;               /* @r{The closure called} */
    void *vmax;                 /* @r{top of R_alloc stack} */
    int intsusp;                /* @r{interrupts are suspended} */
    int callflag;               /* @r{The context "type"} */
    SEXP handlerstack;          /* @r{condition handler stack} */
    SEXP restartstack;          /* @r{stack of available restarts} */
    SEXP promargs;              /* @r{Promises supplied to closure} */
    SEXP sysparent;             /* @r{environment the closure was called from} */
    SEXP call;                  /* @r{The call that effected this context} */
    SEXP cloenv;                /* @r{The environment} */
    SEXP conexit;               /* @r{Interpreted "on.exit" code} */
    void (*cend)(void *);       /* @r{C "on.exit" thunk} */
    struct RPRSTACK *prstack;   /* @r{stack of pending promises} */
    SEXP srcref;                /* @r{The source line in effect} */
    SEXP *nodestack;
    void *cenddata;             /* @r{data for C "on.exit" thunk} */
    JMP_BUF cjmpbuf;            /* @r{C stack and register information} */
@} RCNTXT, *context;
@end example

@noindent
plus an additional field for the byte-code compiler.  The `types'
are from

@example
enum @{
    CTXT_TOPLEVEL = 0,  /* @r{toplevel context} */
    CTXT_NEXT     = 1,  /* @r{target for @code{next}} */
    CTXT_BREAK    = 2,  /* @r{target for @code{break}} */
    CTXT_LOOP     = 3,  /* @r{@code{break} or @code{next} target} */
    CTXT_FUNCTION = 4,  /* @r{function closure} */
    CTXT_CCODE    = 8,  /* @r{other functions that need error cleanup} */
    CTXT_RETURN   = 12, /* @r{@code{return()} from a closure} */
    CTXT_BROWSER  = 16, /* @r{return target on exit from browser} */
    CTXT_GENERIC  = 20, /* @r{rather, running an S3 method} */
    CTXT_RESTART  = 32, /* @r{a call to @code{restart} was made from a closure} */
    CTXT_BUILTIN  = 64  /* @r{builtin internal function} */
@};
@end example

@noindent
where the @code{CTXT_FUNCTION} bit is on wherever function closures are
involved.

Contexts are created by a call to @code{begincontext} and ended by a
call to @code{endcontext}: code can search up the stack for a
particular type of context via @code{findcontext} (and jump there) or
jump to a specific context via @code{R_JumpToContext}.
@code{R_ToplevelContext} is the `idle' state (normally the command
prompt), and @code{R_GlobalContext} is the top of the stack.

Note that whilst calls to closures and builtins set a context, those to special
internal functions never do.

@findex UseMethod
@cindex method dispatch
Dispatching from a S3 generic (via @code{UseMethod} or its internal
equivalent) or calling @code{NextMethod} sets the context type to
@code{CTXT_GENERIC}.  This is used to set the @code{sysparent} of the
method call to that of the @code{generic}, so the method appears to have
been called in place of the generic rather than from the generic.

The @R{} @code{sys.frame} and @code{sys.call} functions work by counting
calls to closures (type @code{CTXT_FUNCTION}) from either end of the
context stack.

Note that the @code{sysparent} element of the structure is not the same
thing as @code{sys.parent()}.  Element @code{sysparent} is primarily
used in managing changes of the function being evaluated, i.e. by
@code{Recall} and method dispatch.

@code{CTXT_CCODE} contexts are currently used in @code{cat()},
@code{load()}, @code{scan()} and @code{write.table()} (to close the
connection on error), by @code{PROTECT}, serialization (to recover from
errors, e.g.@: free buffers) and within the error handling code (to
raise the C stack limit and reset some variables).


@node Argument evaluation, Autoprinting, Contexts, R Internal Structures
@section Argument evaluation

@cindex argument evaluation
As we have seen, functions in @R{} come in three types, closures
(@code{SEXPTYPE} @code{CLOSXP}), specials (@code{SPECIALSXP}) and
builtins (@code{BUILTINSXP}).  In this section we consider when (and if)
the actual arguments of function calls are evaluated.  The rules are
different for the internal (special/builtin) and @R{}-level functions
(closures).

For a call to a closure, the actual and formal arguments are matched and
a matched call (another @code{LANGSXP}) is constructed.  This process
first replaces the actual argument list by a list of promises to the
values supplied.  It then constructs a new environment which contains
the names of the formal parameters matched to actual or default values:
all the matched values are promises, the defaults as promises to be
evaluated in the environment just created.  That environment is then
used for the evaluation of the body of the function, and promises will
be forced (and hence actual or default arguments evaluated) when they
are encountered. 
@findex NAMED
(Evaluating a promise sets @code{NAMED = 2} on its value, so if the
argument was a symbol its binding is regarded as having multiple
references during the evaluation of the closure call.)

If the closure is an S3 generic (that is, contains a call to
@code{UseMethod}) the evaluation process is the same until the
@code{UseMethod} call is encountered.  At that point the argument on
which to do dispatch (normally the first) will be evaluated if it has
not been already.  If a method has been found which is a closure, a new
evaluation environment is created for it containing the matched
arguments of the method plus any new variables defined so far during the
evaluation of the body of the generic.  (Note that this means changes to
the values of the formal arguments in the body of the generic are
discarded when calling the method, but @emph{actual} argument promises
which have been forced retain the values found when they were forced.
On the other hand, missing arguments have values which are promises to
use the default supplied by the method and not by the generic.)  If the
method found is a primitive it is called with the matched argument list
of promises (possibly already forced) used for the generic.

@cindex builtin function
@cindex special function
@cindex primitive function
@cindex .Internal function
The essential difference@footnote{There is currently one other
difference: when profiling builtin functions are counted as function
calls but specials are not.} between special and builtin functions is
that the arguments of specials are not evaluated before the C code is
called, and those of builtins are.  Note that being a special/builtin is
separate from being primitive or @code{.Internal}: @code{quote} is a
special primitive, @code{+} is a builtin primitive, @code{cbind} is a
special @code{.Internal} and @code{grep} is a builtin @code{.Internal}.

@cindex generic, internal
@findex DispatchOrEval
Many of the internal functions are internal generics, which for specials
means that they do not evaluate their arguments on call, but the C code
starts with a call to @code{DispatchOrEval}.  The latter evaluates the
first argument, and looks for a method based on its class.  (If S4
dispatch is on, S4 methods are looked for first, even for S3 classes.)
If it finds a method, it dispatches to that method with a call based on
promises to evaluate the remaining arguments.  If no method is found,
the remaining arguments are evaluated before return to the internal
generic.

@cindex generic, generic
@findex DispatchGeneric
The other way that internal functions can be generic is to be group
generic.  Most such functions are builtins (so immediately evaluate all
their arguments), and all contain a call to the C function
@code{DispatchGeneric}.  There are some peculiarities over the number of
arguments for the @code{"Math"} group generic, with some members
allowing only one argument, some having two (with a default for the
second) and @code{trunc} allows one or more but the default method only
accepts one.

@menu
* Missingness::                 
* Dot-dot-dot arguments::       
@end menu

@node Missingness, Dot-dot-dot arguments, Argument evaluation, Argument evaluation
@subsection Missingness

@cindex missingness
Actual arguments to (non-internal) @R{} functions can be fewer than are
required to match the formal arguments of the function.  Having
unmatched formal arguments will not matter if the argument is never used
(by lazy evaluation),  but when the argument is evaluated, either its
default value is evaluated (within the evaluation environment of the
function) or an error is thrown with a message along the lines of

@example
argument "foobar" is missing, with no default
@end example

@findex MISSING
@findex R_MissingArg
Internally missingness is handled by two mechanisms. The object
@code{R_MissingArg} is used to indicate that a formal argument has no
(default) value.  When matching the actual arguments to the formal
arguments, a new argument list is constructed from the formals all of
whose values are @code{R_MissingArg} with the first @code{MISSING} bit
set.  Then whenever a formal argument is matched to an actual argument,
the corresponding member of the new argument list has its value set to
that of the matched actual argument, and if that is not
@code{R_MissingArg} the missing bit is unset.

This new argument list is used to form the evaluation frame for the
function, and if named arguments are subsequently given a new value
(before they are evaluated) the missing bit is cleared.

Missingness of arguments can be interrogated via the @code{missing()}
function.  An argument is clearly missing if its missing bit is set or
if the value is @code{R_MissingArg}.  However, missingness can be passed
on from function to function, for using a formal argument as an actual
argument in a function call does not count as evaluation.  So
@code{missing()} has to examine the value (a promise) of a
non-yet-evaluated formal argument to see if it might be missing, which
might involve investigating a promise and so on @dots{}.

Special primitives also need to handle missing arguments, and in some
case (e.g.@: @code{log}) that is why they are special and not
builtin.  This is usually done by testing if an argument's value is
@code{R_MissingArg}.

@node Dot-dot-dot arguments,  , Missingness, Argument evaluation
@subsection Dot-dot-dot arguments

@cindex ... argument
Dot-dot-dot arguments are convenient when writing functions, but
complicate the internal code for argument evaluation.

The formals of a function with a @code{...} argument represent that as a
single argument like any other argument, with tag the symbol
@code{R_DotsSymbol}.  When the actual arguments are matched to the
formals, the value of the @code{...} argument is of @code{SEXPTYPE}
@code{DOTSXP}, a pairlist of promises (as used for matched arguments)
but distinguished by the @code{SEXPTYPE}.

Recall that the evaluation frame for a function initially contains the
@code{@var{name}=@var{value}} pairs from the matched call, and hence
this will be true for @code{...} as well.  The value of @code{...} is a
(special) pairlist whose elements are referred to by the special symbols
@code{..1}, @code{..2}, @dots{} which have the @code{DDVAL} bit set:
when one of these is encountered it is looked up (via @code{ddfindVar})
in the value of the @code{...} symbol in the evaluation frame.

Values of arguments matched to a @code{...} argument can be missing.

Special primitives may need to handle @code{...} arguments: see for
example the internal code of @code{switch} in file
@file{src/main/builtin.c}.

@node Autoprinting, The eval function, Argument evaluation, R Internal Structures
@section Autoprinting

@cindex autoprinting
@findex R_Visible

Whether the returned value of a top-level @R{} expression is printed is
controlled by the global boolean variable @code{R_Visible}.  This is set
(to true or false) on entry to all primitive and internal functions
based on the @code{eval} column of the table in file
@file{src/main/names.c}: the appropriate setting can be extracted by the
macro @code{PRIMPRINT}.
@findex PRIMPRINT

@findex invisible
The @R{} primitive function @code{invisible} makes use of this
mechanism: it just sets @code{R_Visible = FALSE} before entry and
returns its argument.

For most functions the intention will be that the setting of
@code{R_Visible} when they are entered is the setting used when they
return, but there need to be exceptions.  The @R{} functions
@code{identify}, @code{options}, @code{system} and @code{writeBin}
determine whether the result should be visible from the arguments or
user action.  Other functions themselves dispatch functions which may
change the visibility flag: examples@footnote{the other current example
is left brace, which is implemented as a primitive.} are
@code{.Internal}, @code{do.call}, @code{eval},
@code{eval.with.vis}@footnote{a @code{.Internal}-only function used in
@code{source}, @code{withVisible} and a few other places.}, @code{if},
@code{NextMethod}, @code{Recall}, @code{recordGraphics},
@code{standardGeneric}, @code{switch} and @code{UseMethod}.

`Special' primitive and internal functions evaluate their arguments
internally @emph{after} @code{R_Visible} has been set, and evaluation of
the arguments (e.g.@: an assignment as in PR#9263)) can change the value
of the flag.  Prior to @R{} 2.5.0, known instances of such functions
reset the flag after the internal evaluation of arguments: examples
include @code{[}, @code{[[}, @code{$}, @code{c}, @code{cbind},
@code{dump}, @code{rbind} and @code{unlist}, as well as the language
constructs (which are primitives) @code{for}, @code{while} and
@code{repeat}.

The @code{R_Visible} flag can also get altered during the evaluation of
a function, with comments in the code about @code{warning},
@code{writeChar} and graphics functions calling @code{GText} (PR#7397).
(Since the C-level function @code{eval} sets @code{R_Visible}, this
could apply to any function calling it.  Since it is called when
evaluating promises, even object lookup can change @code{R_Visible}.)
As from @R{} 2.5.0 internal and primitive functions force the documented
setting of @code{R_Visible} on return, unless the C code is allowed to
change it (the exceptions above are indicated by @code{PRIMPRINT} having
value 2).

The actual autoprinting is done by @code{PrintValueEnv} in file
@file{print.c}.  If the object to be printed has the S4 bit set and S4
methods dispatch is on, @code{show} is called to print the object.
Otherwise, if the object bit is set (so the object has a
@code{"class"} attribute), @code{print} is called to dispatch methods:
for objects without a class the internal code of @code{print.default}
is called.

@node The eval function, Reference counts and the nmcnt field, Autoprinting, R Internal Structures
@section The eval function

@findex eval
@findex evalv

The @code{eval} function is the central routine in the interpreter.
It takes as arguments an expression to evaluate and an environment 
(both of which must be protected by the caller) and returns the 
value that the expression evaluates to.

In pqR, @code{eval} calls @code{evalv} (or is a macro expanding to a
call of @code{evalv} internally), which takes one additional argument,
that may specify that a ``variant'' result is allowed.  This argument
should be 0 if no variant is allowed, as for plain @code{eval}.
Symbols for other variants are defined in @file{Rinternals.h}.  

For example, a caller of @code{evalv} might specify (by
@code{VARIANT_NULL}) that the value will not be used (evaluation being
done only for side effects), and may therefore be returned as
@code{R_NilValue}, or (by @code{VARIANT_SUM}) that if the value is a
numeric vector, only the sum of vector elements is needed, so that
this sum may be returned rather than the vector (which will then not
need to have space allocated for it).  However, the caller of
@code{evalv} must always be prepared to receive an ordinary value,
rather than the variant asked for.

For some variants (eg, @code{VARIANT_SUM}), there is no need to 
specially identify that the value returned is the variant.  For
others, a variant result is identified by the global variable 
@code{R_variant_result} being set to a non-zero value after the
return of @code{evalv}.  The caller of @code{evalv} should note
the contents of @code{R_variant_result} and then reset it to zero
before it could taken as indicating that a later return is of
a variant. (But note that @code{evalv} will itself start by setting
@code{R_variant_result} to zero, so there is no need to set it
just before calling @code{evalv}.)

The variant argument of @code{evalv} will be passed on to a function
implementing a primitive if the appropriate flag is set in the
primitive's specification in @file{names.c}.  Variant arguments may be
passed onwards from the expression passed to @code{evalv} --- for
example, from an ``if'' statement to the evaluation of the chosen
branch, or from a function call to the evaluation of the body of the
function --- with any variant result propagated back.

Primitive functions (objects of type BUILTINSXP and SPECIALSXP) are
implemented using C functions that by convention have names of the
form @code{do_XXX}.  These functions are associated with symbols by 
tables in the source files that define the functions, which are
copied to a single table for all such functions by initialization
code in @file{names.c}. This table also has other information, such
as whether the primitive is BUILTIN or SPECIAL, and whether the
variant argument of evalv is passed on to the @code{do_XXX} function.

Arguments are passed to the @code{do_XXX} function as a pairlist.
This is inefficient, since it requires that a CONS be allocated for
every argument passed to a primitive.  In @pqR{}, a faster interface
is provided for simple cases of unary or binary primitives, in which
the arguments are unnamed, and are not S3 or S4 objects.  This
interface calls a @code{do_fast_XXX} function to handle such simple
cases, which receives the arguments of the primitive directly as C
arguments.  These functions are also set up with tables in the various
source files and initialization code in @code{names.c}.  For details, 
see @code{names.c}, the documentation in the code for @code{evalv}, and 
the definitions for PRIMFUN_FAST and 
related macros in @file{Rinternals.h}.

@node Reference counts and the nmcnt field, The write barrier, The eval function, R Internal Structures
@section Reference counts and the nmcnt field

@cindex nmcnt

There is evidence in the code that @R{} at one point used a single-bit
@code{named} field in an object, to indicate whether the object was
`named' --- that is, was the value of some variable.  Later, this
field was expanded to two bits, though only values 0, 1, and 2 were
possible.  A value of 2 for @code{named} indicated that the object is
(or at least might be) the value of more than one variable (or
otherwise could be referenced in more than one way), and therefore
would need to be duplicated before being modified when accessed via any of
these references.  The value of @code{named} was never decremented in
this scheme, leading to many unnecessary duplications.

In @pqR{}, a true reference counting scheme is implemented, using a
@code{nmcnt} field (currently three bits in size) that records how
many variables, function arguments, list elements, or other references
an object has.  If this number is greater than the maximum that is possible
(@code{MAX_NAMEDCNT}, currently 7), the maximum value is stored.
Currently, @code{nmcnt} is not always decremented when a reference
ceases to exist, so @code{nmcnt} is merely an upper bound on the
number of references.  In particular, note that once @code{nmcnt}
reaches @code{MAX_NAMEDCNT}, it can never be decremented, since it is
not known how many references beyond this number actually exist.

For compatibility with C code written for use with the previous
scheme, the @code{NAMED} and @code{SET_NAMED} macros are still
defined.  @code{SET_NAMED} sets @code{nmcnt} to the value given if it
is 0 or 1, and to @code{MAX_NAMEDCNT} if the value given to
@code{SET_NAMED} is 2.  @code{NAMED} delivers the value of
@code{nmcnt} if it is 0 or 1, and the value 2 if @code{nmcnt} is any
value greater than 1.  Furthermore, if @code{NAMED} delivers the value
2, it changes @code{nmcnt} to @code{MAX_NAMEDCNT}.  This is necessary
because existing code may assume that if @code{NAMED} is 2, it will
never decrease, and hence the object will always be duplicated before
being modified, regardless of subsequent operations.

The @code{nmcnt} field can be accessed by the macro @code{NAMEDCNT},
but when appropriate, macros for testing its value called
@code{NAMEDCNT_EQ_0}, @code{NAMEDCNT_GT_0}, and @code{NAMEDCNT_GT_1}
should be used, since they may be more efficient than a comparison
with the value returned by @code{NAMEDCNT}.

When use of helper threads or task merging is enabled, an object that
is being used by a task that has not yet completed must not be
modified, even if its @code{NAMEDCNT} field is such that it could
otherwise be modified.  This constraint is implemented by having the
@code{NAMEDCNT} macro wait until no task is using the object before
returning the value.  See @ref{Helper threads and task merging} for
details.

The @code{nmcnt} field can be set with the @code{SET_NAMEDCNT} macro,
but when possible, it is better to use the @code{SET_NAMEDCNT_0},
@code{SET_NAMEDCNT_1}, @code{SET_NAMEDCNT_MAX}, @code{INC_NAMEDCNT},
@code{DEC_NAMEDCNT}, and @code{INC_NAMEDCNT_0_AS_1} macros, since they
may be more efficient.  The @code{INC_NAMEDCNT} and
@code{DEC_NAMEDCNT} macros increment and decrement @code{nmcnt},
except that they do not change its value if it is @code{MAX_NAMEDCNT},
and @code{DEC_NAMEDCNT} does not change a value of zero.
The @code{INC_NAMEDCNT_0_AS_1} macro first changes @code{nmcnt} to 1
if it is 0, and then increments the value (unless it is
@code{MAX_NAMEDCNT}).

In detail, pqR aims to follow (but may not yet fully follow) the
(tentative) conventions below regarding how @code{NAMEDCNT} should
be set, and when an object may be modified:

@itemize

@item Pairlists, language constructs, and closures (@code{LISTSXP},
@code{LANGSXP}, @code{DOTSXP}, @code{CLOSXP}, and @code{BCODESXP}
objects) should never be modified --- all changes must be implemented
by duplicating all or part of the object --- except for internal uses
of such objects that are never visible to user R code (eg, lists of
bindings in environments and lists of attributes), and when such
objects are in the process of being constructed.  This immutability is
the easiest way of, for example, ensuring that expressions being
evaluated are not changing during the course of their evaluation.
Accordingly, @code{NAMEDCNT} is not meaningful for such objects.

An atomic or non-atomic vector that is referenced from an object of one
of these types (eg, a numeric constant in a language construct) should
have its @code{NAMEDCNT} set to @code{MAX_NAMEDCNT} whenever it becomes
visible elsewhere (eg, as the result of @code{eval}) to ensure that it
is never changed.

@item Environments (@code{ENVSXP} objects) may always be modified (ie,
bindings within them created, deleted, or changed), since their
specified semantics is that the same environment may be referenced in
several ways, with changes to the environment seen via all references.
Accordingly, @code{NAMEDCNT} is not meaningful for environments.  (It
is possible that in future @code{NAMEDCNT} will be maintained for 
environemnts so that when it is decremented to zero the @code{NAMEDCNT}
in all values bound in the environment can be decremented, but this
is not attempted at present.)

@item Promises (@code{PROMSXP} objects) should have @code{NAMEDCNT}
set to the number of bindings of the promise in an environment.  This
count will usually be one, but may be greater as a result of method
dispatch.  (This count is not yet properly maintained in pqR, so at
present it must always be assumed to be greater than one.)

@item @code{NAMEDCNT} for atomic and non-atomic vectors (objects of
type @code{LGLSXP}, @code{INTSXP}, @code{REALSXP}, @code{CPLXSXP},
@code{STRSX}, @code{RAWSXP}, @code{VECSXP}, and @code{EXPRSXP}) and
for objects of type @code{S4SXP} should be set to the count how many
references exist to the object in any of the following ways:
@itemize

@item as the value bound to a name in an environment.
@item as the value of an attibute of an object for which 
      @code{NAMEDCNT} is non-zero.
@item as an element in a list (@code{VECSXP} or @code{EXPRSXP}) for
      which @code{NAMEDCNT} is non-zero.
@item as the value of a promise for which @code{NAMEDCNT} is non-zero.

@end itemize

However, @code{NAMEDCNT} for a vector or @code{S4SXP} objects is allowed 
to be zero if there is only a single reference to it as an attribute
or a list element.  If such a vector is made visible otherwise (eg, as
the value returned by @code{eval}), and @code{NAMEDCNT} for the object
referencing it is still non-zero, its @code{NAMEDCNT} must be set to
1, so that it will be correctly seen and maintained later.  This
convention is convenient because it sometimes avoids the need to set
@code{NAMEDCNT} to 1 for all elements when creating a list, and
because it sometimes automatically results in @code{NAMEDCNT} being
zero for an element of a list that has @code{NAMEDCNT} of zero (either
because it was always zero, or because it became zero after
@code{NAMEDCNT} was decremented, for example in @code{get_rm}).

Note that this convention applies recursively.  For example, when a
list with a non-zero @code{NAMEDCNT} contains a list with zero
@code{NAMEDCNT} which in turn contains a real vector with zero
@code{NAMEDCNT}, the list and real vector with zero @code{NAMEDCNT}
are considered to really have @code{NAMEDCNT} of 1, and must have
@code{NAMEDCNT} set to 1 if they become visible elsewhere.

Note also that an object may reference another object more than once,
in which case @code{NAMEDCNT} for the referenced object must account
for all such references.  For example, an object that appears twice in
a list, and is otherwise unreferenced, should have its @code{NAMEDCNT}
field set to 2.

@item @code{NAMEDCNT} is not meaningful for the remaining types of
objects (@code{NILSXP}, @code{SYMSXP}, @code{SPECIALSXP},
@code{BUILTINSXP}, @code{CHARSXP}, @code{EXTPTRSXP}, and
@code{WEAKREFSXP}).  These objects are either never modified, or
modifications are intended to be visible everywhere.

@end itemize
It is always permissible (though undesirable) to set @code{NAMEDCNT}
to a value greater than it needs to be according to the above
conventions.  Also, note that setting and accessing @code{NAMEDCNT} is
permitted for all objects, even those for which it is not meaningful,

@node The write barrier, Serialization Formats, Reference counts and the nmcnt field, R Internal Structures
@section The write barrier and the garbage collector

@cindex write barrier
@cindex garbage collector
@R{} has since version 1.2.0 had a generational garbage collector, and
bit @code{gcgen} in the @code{sxpinfo} header is used in the
implementation of this.  This is used in conjunction with the
@code{mark} bit to identify two previous generations.

There are three levels of collections.  Level 0 collects only the
youngest generation, level 1 collects the two youngest generations and
level 2 collects all generations.  After 20 level-0 collections the next
collection is at level 1, and after 5 level-1 collections at level 2.
Further, if a level-@var{n} collection fails to provide 20% free space
(for each of nodes and the vector heap), the next collection will be at
level @var{n+1}.  (The @R{}-level function @code{gc()} performs a
level-2 collection.)

A generational collector needs to efficiently `age' the objects,
especially list-like objects (including @code{STRSXP}s).  This is done
by ensuring that the elements of a list are regarded as at least as old
as the list @emph{when they are assigned}.  This is handled by the
functions @code{SET_VECTOR_ELT} and @code{SET_STRING_ELT}, which is why
they are functions and not macros.  Ensuring the integrity of such
operations is termed the @dfn{write barrier} and is done by making the
@code{SEXP} opaque and only providing access via functions (which cannot
be used as lvalues in assignments in C).

All code in @R{} extensions is by default behind the write barrier.  The
only way to obtain direct access to the internals of the @code{SEXPREC}s
is to define @samp{USE_RINTERNALS} before including header file
@file{Rinternals.h}, which is normally defined in @file{Defn.h}.  To
enable a check on the way that the access is used, @R{} can be compiled
with flag @option{--enable-strict-barrier} which ensures that header
@file{Defn.h} does not define @samp{USE_RINTERNALS} and hence that
@code{SEXP} is opaque in most of @R{} itself.  (There are some necessary
exceptions: foremost in file @file{memory.c} where the accessor
functions are defined.)

For background papers see
@uref{http://www.stat.uiowa.edu/~luke/R/barrier.html} and
@uref{http://www.stat.uiowa.edu/~luke/R/gengcnotes.html}.

@node Serialization Formats, Encodings for CHARSXPs, The write barrier, R Internal Structures
@section Serialization Formats

@cindex serialization
Serialized versions of @R{} objects are used by @code{load}/@code{save}
and also at a slightly lower level by @code{saveRDS}/@code{readRDS} (and
their earlier `internal' dot-name versions) and
@code{serialize}/@code{unserialize}.  These differ in what they
serialize to (a file, a connection, a raw vector) and whether they are
intended to serialize a single object or a collection of objects
(typically the workspace).  @code{save} writes a header at the beginning
of the file (a single LF-terminated line) which the lower-level versions
do not.

@code{save} and @code{saveRDS} allow various forms of compression, and
@command{gzip} compression has been the default (except for ASCII saves)
since @R{} 2.4.0.  Compression is applied to the whole file stream,
including the headers, so serialized files can be uncompressed or
re-compressed by external programs.  Since @R{} 2.10.0 both @code{load}
and @code{readRDS} can read @command{gzip}, @command{bzip2} and
@command{xz} forms of compression when reading from a file, and
@command{gzip} compression when reading from a connection.

@R{} has used the same serialization format since @R{} 1.4.0 in December
2001.  Earlier formats are still supported via @code{load} and
@code{save} but such formats are not described here. The current
serialization format is called `version 2', and has been expanded in
back-compatible ways since @R{} 1.4.0, for example to support additional
@code{SEXPTYPE}s.

@code{save} works by writing a single-line header (typically
@code{RDX2\n} for a binary save: the only other current value is
@code{RDA2\n} for @code{save(files=TRUE)}), then creating a tagged
pairlist of the objects to be saved and serializing that single object.
@code{load} reads the header line, unserializes a single object (a
pairlist or a vector list) and assigns the elements of the object in the
specified environment.  The header line serves two purposes in @R{}: it
identifies the serialization format so @code{load} can switch to the
appropriate reader code, and the linefeed allows the detection of files
which have been subjected to a non-binary transfer which re-mapped line
endings.  It can also be thought of as a `magic number' in the sense
used by the @command{file} program (although @R{} save files are not yet
by default known to that program).

Serialization in @R{} needs to take into account that objects may
contain references to environments, which then have enclosing
environments and so on.  (Environments recognized as package or name
space environments are saved by name.)  There are `reference objects'
which are not duplicated on copy and should remain shared on
unserialization.  These are weak references, external pointers and
environments other than those associated with packages, namespaces and
the global environment.  These are handled via a hash table, and
references after the first are written out as a reference marker indexed
by the table entry.

Version-2 serialization first writes a header indicating the format
(normally @samp{X\n} for an XDR format binary save, but @samp{A\n},
ASCII, and @samp{B\n}, native word-order binary@footnote{there is no
@R{}-level interface to this format}, can also occur) and then three
integers giving the version of the format and two @R{} versions (packed
by the @code{R_Version} macro from @file{Rversion.h}).  (Unserialization
interprets the two versions as the version of @R{} which wrote the file
followed by the minimal version of @R{} needed to read the format.)
Serialization then writes out the object recursively using function
@code{WriteItem} in file @file{src/main/serialize.c}.

Some objects are written as if they were @code{SEXPTYPE}s: such
pseudo-@code{SEXPTYPE}s cover @code{R_NilValue}, @code{R_EmptyEnv},
@code{R_BaseEnv}, @code{R_GlobalEnv}, @code{R_UnboundValue},
@code{R_MissingArg} and @code{R_BaseNamespace}.  In the current version
of pqR, objects stored as shared constants (probably in read-only memory) 
are written with a flag bit saying they are constants.  This flag will be 
ignored by earlier versions of pqR or R that didn't have such constants,
but will cause the current version of pqR to unserialize them as the
same constants.  (A check is done that other aspects of the object 
match the constant, for compatibility with future versions that might
have a wider variety of such constants.)

For all @code{SEXPTYPE}s except @code{NILSXP}, @code{SYMSXP} and
@code{ENVSXP} serialization starts with an integer with the
@code{SEXPTYPE} in bits 0:7@footnote{only bits 0:4 are currently used
for @code{SEXPTYPE}s but values 241:255 are used for
pseudo-@code{SEXPTYPE}s.} followed by the object bit, two bits
indicating if there are any attributes and if there is a tag (for the
pairlist types), an unused bit and then the @code{gp}
field@footnote{Currently the only relevant bits are 0:1, 4, 14:15.} in
bits 12:27.  Pairlist-like objects write their attributes (if any), tag
(if any), CAR and then CDR (avoiding tail recursion on CDR): other objects write
their attributes after themselves.  Atomic vector objects write their
length followed by the data: generic vector-list objects write their
length followed by a call to @code{WriteItem} for each element.  The
code for @code{CHARSXP}s special-cases @code{NA_STRING} and writes it as
length @code{-1} with no data.

Environments are treated in several ways: as we have seen, some are
written as specific pseudo-@code{SEXPTYPE}s.  Package and namespace
environments are written with pseudo-@code{SEXPTYPE}s followed by the
name.  `Normal' environments are written out as @code{ENVSXP}s with an
integer indicating if the environment is locked followed by the
enclosure, frame, `tag' (the hash table) and attributes.

In the `XDR' format integers and doubles are written in bigendian order:
however the format is not fully XDR (as defined in RFC 1832) as byte
quantities (such as the contents of @code{CHARSXP} and @code{RAWSXP}
types) are written as-is and not padded to a multiple of four bytes.

The `ASCII' format writes 7-bit characters.  Integers are formatted with
@code{%d} (except that @code{NA_integer_} is written as @code{NA}),
doubles formatted with @code{%.16g} (plus @code{NA}, @code{Inf} and
@code{-Inf}) and bytes with @code{%02x}.  Strings are written using
standard escapes (e.g.@: @code{\t} and @code{\013}) for non-printing and
non-ASCII bytes.

@node Encodings for CHARSXPs, The CHARSXP cache, Serialization Formats, R Internal Structures
@section Encodings for CHARSXPs

Character data in @R{} are stored in the sexptype @code{CHARSXP}.  Until
@R{} 2.1.0 it was assumed that the data were in the platform's native
8-bit encoding, and furthermore it was quite often assumed that the
encoding was ISO Latin-1 or a near-superset (such as Windows' CP1252 or
Latin-9).

As from @R{} 2.1.0 there was support for other encodings, in particular
UTF-8 and the multi-byte encodings used on Windows for CJK languages.
However, there was no way of indicating which encoding had been used,
even if this was known (and e.g.@: @code{scan} would not know the
encoding of the file it was reading).  This lead to packages with data
in French encoded in Latin-1 in @code{.rda} files which could not be
read in other locales (and they would be able to be displayed in a
French UTF-8 locale, if not in non-UTF-8 Japanese locales).

@R{} 2.5.0 introduced a limited means to indicate the encoding of a
@code{CHARSXP} via two of the `general purpose' bits which are used to
declare the encoding to be either Latin-1 or UTF-8.  (Note that it is
possible for a character vector to contain elements in different
encodings.)  Both printing and plotting notice the declaration and
convert the string to the current locale (possibly using @code{<xx>} to
display in hexadecimal bytes that are not valid in the current locale).
Many (but not all) of the character manipulation functions will either
preserve the declaration or re-encode the character string.

Strings that refer to the OS such as file names need to be passed
through a wide-character interface on some OSes (e.g. Windows), which is
to a large extent done as from @R{} 2.7.0.

When are character strings declared to be of known encoding?  One way is
to do so directly via @code{Encoding}.  The parser declares the encoding
if this is known, either via the @code{encoding} argument to
@code{parse} or from the locale within which parsing is being done at
the @R{} command line.  (Other ways are recorded on the help page for
@code{Encoding}.)

It is not necessary to declare the encoding of ASCII strings as they
will work in any locale.  ASCII strings should never have a marked
encoding, as any encoding will be ignored when entering such strings
into the @code{CHARSXP} cache.

The rationale behind considering only UTF-8 and Latin-1 is that most
systems are capable of producing UTF-8 strings and this is the nearest
we have to a universal format.  For those that do not (for example those
lacking a powerful enough @code{iconv}), it is likely that they work in
Latin-1, the old @R{} assumption.

This was taken further in @R{} 2.7.0.  There the parser can return a
UTF-8-encoded string if it encounters a @samp{\uxxx} escape for a
Unicode point that cannot be represented in the current charset.  (This
needs MBCS support, and was only enabled@footnote{See define
@code{USE_UTF8_IF_POSSIBLE} in file @file{src/main/gram.c}.} on
Windows.)  From @R{} 2.10.0 it is enabled for all platforms with MBCS
support, and a @samp{\uxxx} or @samp{\Uxxxxxxxx} escape ensures that the
parsed string will be marked as UTF-8.

Most of the character manipulation functions now preserve UTF-8
encodings: there are some notes as to which at the top of file
@file{src/main/character.c} and in file
@file{src/library/base/man/Encoding.Rd}.

Graphics devices are offered the possibility of handing UTF-8-encoded
strings without re-encoding to the native character set, by setting
@code{hasTextUTF8} to be @samp{TRUE} and supplying functions
@code{textUTF8} and @code{strWidthUTF8} that expect UTF-8-encoded
inputs.  Normally the symbol font is encoded in Adobe Symbol encoding,
but that can be re-encoded to UTF-8 by setting @code{wantSymbolUTF8} to
@samp{TRUE}.  The Windows' port of cairographics has a rather peculiar
assumption: it wants the symbol font to be encoded in UTF-8 as if it
were encoded in Latin-1 rather than Adobe Symbol: this is selected by
@code{wantSymbolUTF8 = NA_LOGICAL} (as from @R{} 2.13.1).

Windows has no UTF-8 locales, but rather expects to work with
UCS-2@footnote{or UTF-16 if support for surrogates is enabled in the OS,
which it is not normally so at least for Western versions of Windows,
despite some claims to the contrary on the Microsoft website.} strings.
@R{} (being written in standard C) would not work internally with UCS-2
without extensive changes.  The @file{Rgui} console@footnote{but not the
GraphApp toolkit.} uses UCS-2 internally, but communicates with the @R{}
engine in the native encoding.  To allow UTF-8 strings to be printed in
UTF-8 in @file{Rgui.exe}, an escape convention is used (see header file
@file{rgui_UTF8.h}) which is used by @code{cat}, @code{print} and
autoprinting.

`Unicode' (UCS-2LE) files are common in the Windows world, and
@code{readLines} and @code{scan} will read them into UTF-8 strings on
Windows if the encoding is declared explicitly on an unopened
connection passed to those functions.

@node The CHARSXP cache, Warnings and errors, Encodings for CHARSXPs, R Internal Structures
@section The CHARSXP cache

@findex mkChar
A global cache for @code{CHARSXP}s created by @code{mkChar} was
introduced in @R{} 2.6.0 -- the cache ensures that most @code{CHARSXP}s
with the same contents share storage (`contents' including any declared
encoding).  Not all @code{CHARSXP}s are part of the cache -- notably
@samp{NA_STRING} is not. @code{CHARSXP}s reloaded from the @code{save}
formats of @R{} prior to 0.99.0 are not cached (since the code used is
frozen and few examples still exist).

@findex mkCharLenCE
The cache records the encoding of the string as well as the bytes: all
requests to create a @code{CHARSXP} should be @emph{via} a call to
@code{mkCharLenCE}.  Any encoding given in @code{mkCharLenCE} call will
be ignored if the string's bytes are all ASCII characters.


@node Warnings and errors, S4 objects, The CHARSXP cache, R Internal Structures
@section Warnings and errors

@findex warning
@findex warningcall
@findex error
@findex errorcall

Each of @code{warning} and @code{stop} have two C-level equivalents,
@code{warning}, @code{warningcall}, @code{error} and @code{errorcall}.
The relationship between the pairs is similar: @code{warning} tries to
fathom out a suitable call, and then calls @code{warningcall} with that
call as the first argument if it succeeds, and with @code{call =
R_NilValue} it is does not.  When @code{warningcall} is called, it
includes the deparsed call in its printout unless @code{call =
R_NilValue}.

@code{warning} and @code{error} look at the context stack.  If the
topmost context is not of type @code{CTXT_BUILTIN}, it is used to
provide the call, otherwise the next context provides the call.
This means that when these functions are called from a primitive or
@code{.Internal}, the imputed call will not be to
primitive/@code{.Internal} but to the function calling the
primitive/@code{.Internal} .  This is exactly what one wants for a
@code{.Internal}, as this will give the call to the closure wrapper.
(Further, for a @code{.Internal}, the call is the argument to
@code{.Internal}, and so may not correspond to any @R{} function.)
However, it is unlikely to be what is needed for a primitive.

The upshot is that that @code{warningcall} and @code{errorcall} should
normally be used for code called from a primitive, and @code{warning}
and @code{error} should be used for code called from a @code{.Internal}
(and necessarily from @code{.Call}, @code{.C} and so on, where the call
is not passed down).  However, there are two complications.  One is that
code might be called from either a primitive or a @code{.Internal}, in
which case probably @code{warningcall} is more appropriate.  The other
involves replacement functions, where the call will be of the form
(from @R{} < 2.6.0)
@example
> length(x) <- y ~ x
Error in "length<-"(`*tmp*`, value = y ~ x) : invalid value
@end example

@noindent
which is unpalatable to the end user.  For replacement functions there
will be a suitable context at the top of the stack, so @code{warning}
should be used.  (The results for @code{.Internal} replacement functions
such as @code{substr<-} are not ideal.)



@node S4 objects, Memory allocators, Warnings and errors, R Internal Structures
@section S4 objects

[This section is currently a preliminary draft and should not be taken
as definitive.  The description assumes that @env{R_NO_METHODS_TABLES}
has not been set.]

@menu
* Representation of S4 objects::  
* S4 classes::                  
* S4 methods::                  
* Mechanics of S4 dispatch::    
@end menu

@node Representation of S4 objects, S4 classes, S4 objects, S4 objects
@subsection Representation of S4 objects

S4 objects can be of any @code{SEXPTYPE}.  They are either an object of
a simple type (such as an atomic vector or function) with S4 class
information or of type @code{S4SXP}.  In all cases, the `S4 bit' (bit 4
of the `general purpose' field) is set, and can be tested by the
macro/function @code{IS_S4_OBJECT}.

S4 objects are created via @code{new()}@footnote{This can also create
non-S4 objects, as in @code{new("integer")}.} and thence via the C
function @code{R_do_new_object}.  This duplicates the prototype of the
class, adds a class attribute and sets the S4 bit.  All S4 class
attributes should be character vectors of length one with an attribute
giving (as a character string) the name of the package (or
@code{.GlobalEnv}) containing the class definition.  Since S4 objects
have a class attribute, the @code{OBJECT} bit is set.

It is currently unclear what should happen if the class attribute is
removed from an S4 object, or if this should be allowed.

@node S4 classes, S4 methods, Representation of S4 objects, S4 objects
@subsection S4 classes 

S4 classes are stored as @R{} objects in the environment in which they
are created, with names @code{.__C__@var{classname}}: as such they are
not listed by default by @code{ls}.

The objects are S4 objects of class @code{"classRepresentation"} which
is defined in the @pkg{methods} package.

Since these are just objects, they are subject to the normal scoping
rules and can be imported and exported from namespaces like other
objects.  The directives @code{importClassesFrom} and
@code{exportClasses} are merely convenient ways to refer to class
objects without needing to know their internal `metaname' (although
@code{exportClasses} does a little sanity checking via @code{isClass}).

@node S4 methods, Mechanics of S4 dispatch, S4 classes, S4 objects
@subsection S4 methods

Details of methods are stored in S4 objects of class
@code{"MethodsList"}.  They have a non-syntactic name of the form
@code{.__M__@var{generic}:@var{package}} for all methods defined in the
current environment for the named generic derived from a specific
package (which might be @code{.GlobalEnv}).

There is also environment @code{.__T__@var{generic}:@var{package}} which
has names the signatures of the methods defined, and values the
corresponding method functions.  This is often referred to as a `methods
table'.

When a package without a namespace is attached these objects become
visible on the search path.  @code{library} calls
@code{methods:::cacheMetaData} to update the internal tables.

During an @R{} session there is an environment associated with each
non-primitive generic containing objects @code{.AllMTable},
@code{.Generic}, @code{.Methods}, @code{.MTable}, @code{.SigArgs} and
@code{.SigLength}.  @code{.MTable} and @code{AllMTable} are merged
methods tables containing all the methods defined directly and via
inheritance respectively.  @code{.Methods} is a merged methods list.

Exporting methods from a namespace is more complicated than exporting a
class.  Note first that you do not export a method, but rather the
directive @code{exportMethods} will export all the methods defined in
the namespace for a specified generic: the code also adds to the list
of generics any that are exported directly.  For generics which are
listed via @code{exportMethods} or exported themselves, the
corresponding @code{"MethodsList"} and environment are exported and so
will appear (as hidden objects) in the package environment.

Methods for primitives which are internally S4 generic (see below) are
always exported, whether mentioned in the @file{NAMESPACE} file or not.

Methods can be imported either via the directive
@code{importMethodsFrom} or via importing a namespace by @code{import}.
Also, if a generic is imported via @code{importFrom}, its methods are
also imported.  In all cases the generic will be imported if it is in
the namespace, so @code{importMethodsFrom} is most appropriate for
methods defined on generics in other packages.  Since methods for a
generic could be imported from several different packages, the methods
tables are merged.

When a package with a namespace is attached
@code{methods:::cacheMetaData} is called to update the internal tables:
only the visible methods will be cached.


@node Mechanics of S4 dispatch,  , S4 methods, S4 objects
@subsection Mechanics of S4 dispatch

This subsection does not discuss how S4 methods are chosen: see
@uref{http://@/developer.@/r-project.org/howMethodsWork.pdf}.

For all but primitive functions, setting a method on an existing
function that is not itself S4 generic creates a new object in the
current environment which is a call to @code{standardGeneric} with the
old definition as the default method.  Such S4 generics can also be
created @emph{via} a call to @code{setGeneric}@footnote{although this is
not recommended as it is less future-proof.} and are standard closures
in the @R{} language, with environment the environment within which they
are created.  With the advent of namespaces this is somewhat
problematic: if @code{myfn} was previously in a package with a name
space there will be two functions called @code{myfn} on the search
paths, and which will be called depends on which search path is in use.
This is starkest for functions in the base namespace, where the
original will be found ahead of the newly created function from any
other package with a namespace.

Primitive functions are treated quite differently, for efficiency
reasons: this results in different semantics.  @code{setGeneric} is
disallowed for primitive functions.  The @pkg{methods} namespace
contains a list @code{.BasicFunsList} named by primitive functions:
the entries are either @code{FALSE} or a standard S4 generic showing
the effective definition.  When @code{setMethod} (or
@code{setReplaceMethod}) is called, it either fails (if the list entry
is @code{FALSE}) or a method is set on the effective generic given in
the list.

Actual dispatch of S4 methods for almost all primitives piggy-backs on
the S3 dispatch mechanism, so S4 methods can only be dispatched for
primitives which are internally S3 generic.  When a primitive that is
internally S3 generic is called with a first argument which is an S4
object and S4 dispatch is on (that is, the @pkg{methods} namespace is
loaded), @code{DispatchOrEval} calls @code{R_possible_dispatch} (defined
in file @file{src/main/objects.c}).  (Members of the S3 group generics,
which includes all the generic operators, are treated slightly
differently: the first two arguments are checked and
@code{DispatchGroup} is called.)  @code{R_possible_dispatch} first
checks an internal table to see if any S4 methods are set for that
generic (and S4 dispatch is currently enabled for that generic), and if
so proceeds to S4 dispatch using methods stored in another internal
table.  All primitives are in the base namespace, and this mechanism
means that S4 methods can be set for (some) primitives and will always
be used, in contrast to setting methods on non-primitives.

The exception is @code{%*%}, which is S4 generic but not S3 generic as
its C code contains a direct call to @code{R_possible_dispatch}.

The primitive @code{as.double} is special, as @code{as.numeric} and
@code{as.real} are copies of it.  The @pkg{methods} package code partly
refers to generics by name and partly by function, and maps
@code{as.double} and @code{as.real} to @code{as.numeric} (since that is
the name used by packages exporting methods for it).

Some elements of the language are implemented as primitives, for example
@code{@}}.  This includes the subset and subassignment `functions' and
they are S4 generic, again piggybacking on S3 dispatch.

@code{.BasicFunsList} is generated when @pkg{methods} is installed, by
computing all primitives, initially disallowing methods on all and then
setting generics for members of @code{.GenericArgsEnv}, the S4 group
generics and a short exceptions list in file @file{BasicFunsList.R}: this
currently contains the subsetting and subassignment operators and an
override for @code{c}.

@node Memory allocators, Internal use of global and base environments, S4 objects, R Internal Structures
@section Memory allocators

@R{}'s memory allocation is almost all done via routines in file
@file{src/main/memory.c}.  It is important to keep track of where memory
is allocated, as the Windows port (by default) makes use of a memory
allocator that differs from @code{malloc} etc as provided by MinGW.
Specifically, there are entry points @code{Rm_malloc}, @code{Rm_free},
@code{Rm_calloc} and @code{Rm_free} provided by file
@file{src/gnuwin32/malloc.c}.  This was done for two reasons.  The
primary motivation was performance: the allocator provided by MSVCRT
@emph{via} MinGW was far too slow at handling the many small allocations
that the allocation system for @code{SEXPREC}s uses.  As a side benefit,
we can set a limit on the amount of allocated memory: this is useful as
whereas Windows does provide virtual memory it is relatively far slower
than many other @R{} platforms and so limiting @R{}'s use of swapping is
highly advantageous.  The high-performance allocator is only called from
@file{src/main/memory.c}, @file{src/main/regex.c}, @file{src/extra/pcre}
and @file{src/extra/xdr}: note that this means that it is not used in
packages.

The rest of @R{} should where possible make use of the allocators made
available by file @file{src/main/memory.c}, which are also the methods
recommended in 
@ifset UseExternalXrefs
@ref{Memory allocation, , Memory allocation, R-exts, Writing R Extensions}
@end ifset
@ifclear UseExternalXrefs
`Writing R Extensions'
@end ifclear
@findex R_alloc
@findex Calloc
@findex Realloc
@findex Free
for use in @R{} packages, namely the use of @code{R_alloc},
@code{Calloc}, @code{Realloc} and @code{Free}.  Memory allocated by
@code{R_alloc} is freed by the garbage collector once the `watermark'
has been reset by calling
@findex vmaxset
@code{vmaxset}.  This is done automatically by the wrapper code calling
primitives and @code{.Internal} functions (and also by the wrapper code
to @code{.Call} and @code{.External}), but
@findex vmaxget 
@code{vmaxget} and @code{vmaxset} can be used to reset the watermark
from within internal code if the memory is only required for a short
time.

@findex alloca
All of the methods of memory allocation mentioned so far are relatively
expensive.  All @R{} platforms support @code{alloca}, and in almost all
cases@footnote{but apparently not on Windows.} this is managed by the
compiler, allocates memory on the C stack and is very efficient.

There are two disadvantages in using @code{alloca}.  First, it is
fragile and care is needed to avoid writing (or even reading) outside
the bounds of the allocation block returned.  Second, it increases the
danger of overflowing the C stack.   It is suggested that it is only
used for smallish allocations (up to tens of thousands of bytes), and
that

@findex R_CheckStack
@example
    R_CheckStack();
@end example

@noindent
is called immediately after the allocation (as @R{}'s stack checking
mechanism will warn far enough from the stack limit to allow for modest
use of alloca).  (@code{do_makeunique} in file @file{src/main/unique.c}
provides an example of both points.)

An alternative strategy has been used for various functions which
require intermediate blocks of storage of varying but usually small
size, and this has been consolidated into the routines in the header
file @file{src/main/RBufferUtils.h}.  This uses a structure which
contains a buffer, the current size and the default size. A call to
@findex R_AllocStringBuffer
@example
    R_AllocStringBuffer(size_t blen, R_StringBuffer *buf);
@end example

@noindent
sets @code{buf->data} to a memory area of at least @code{blen+1} bytes.
At least the default size is used, which means that for small
allocations the same buffer can be reused.  A call to
@findex R_FreeStringBufferL
@findex R_FreeStringBuffer
@code{R_FreeStringBufferL} releases memory if more than the default has
been allocated whereas a call to @code{R_FreeStringBuffer} frees any
memory allocated.

The @code{R_StringBuffer} structure needs to be initialized, for example by

@example
static R_StringBuffer ex_buff = @{NULL, 0, MAXELTSIZE@};
@end example

@noindent
which uses a default size of @code{MAXELTSIZE = 8192} bytes.  Most
current uses have a static @code{R_StringBuffer} structure, which
allows the (default-sized) buffer to be shared between calls to e.g.@:
@code{grep} and even between functions: this will need to be changed if
@R{} ever allows concurrent evaluation threads.  So the idiom is

@example
static R_StringBuffer ex_buff = @{NULL, 0, MAXELTSIZE@};
...
    char *buf;
    for(i = 0; i < n; i++) @{
        compute len
        buf = R_AllocStringBuffer(len, &ex_buff);
        use buf
    @}
    /*  free allocation if larger than the default, but leave
        default allocated for future use */
   R_FreeStringBufferL(&ex_buff);
@end example


@menu
* Internals of R_alloc::        
@end menu

@node Internals of R_alloc,  , Memory allocators, Memory allocators
@subsection Internals of R_alloc

The memory used by @code{R_alloc} is allocated as @R{} vectors, of type
@code{RAWSXP} for `small' allocations (less than 2^31 - 1 bytes) and of
type @code{REALSXP} for allocations up to 2^34 - 1 bytes on 64-bit
machines.  Thus the allocation is in units of 8 bytes, and is rounded
up.

The vectors allocated are protected via the setting of @code{R_VStack},
as the garbage collector marks everything that can be reached from that
location.  When a vector is @code{R_alloc}ated, its @code{ATTRIB}
pointer is set to the current @code{R_VStack}, and @code{R_VStack} is
set to the latest allocation.  Thus @code{R_VStack} is a single-linked
chain of vectors currently allocated via @code{R_alloc}.  Function
@code{vmaxset} resets the location @code{R_VStack}, and should be to a
value that has previously be obtained @emph{via} @code{vmaxget}:
allocations after the value was obtained will no longer be protected and
hence available for garbage collection.

@node Internal use of global and base environments, Modules, Memory allocators, R Internal Structures
@section Internal use of global and base environments

This section notes known use by the system of these environments: the
intention is to minimize or eliminate such uses.

@menu
* Base environment::            
* Global environment::          
@end menu

@node Base environment, Global environment, Internal use of global and base environments, Internal use of global and base environments
@subsection Base environment

@cindex base environment
@cindex environment, base
@findex .Device
@findex .Devices
The graphics devices system maintains two variables @code{.Device} and
@code{.Devices} in the base environment: both are always set.  The
variable @code{.Devices} gives a list of character vectors of the names
of open devices, and @code{.Device} is the element corresponding to the
currently active device.  The null device will always be open.

@findex .Options
There appears to be a variable @code{.Options}, a pairlist giving the
current options settings.  But in fact this is just a symbol with a
value assigned, and so shows up as a base variable.

@findex .Last.value
Similarly, the evaluator creates a symbol @code{.Last.value} which
appears as a variable in the base environment.

@findex .Traceback
@findex last.warning
Errors can give rise to objects @code{.Traceback} and
@code{last.warning} in the base environment.

@node Global environment,  , Base environment, Internal use of global and base environments
@subsection Global environment

@cindex global environment
@cindex environment, global
@findex .Random.seed
The seed for the random number generator is stored in object
@code{.Random.seed} in the global environment.

@findex dump.frames
Some error handlers may give rise to objects in the global environment:
for example @code{dump.frames} by default produces @code{last.dump}.

@findex .SavedPlots
The @code{windows()} device makes use of a variable @code{.SavedPlots}
to store display lists of saved plots for later display.  This is
regarded as a variable created by the user.


@node Modules, Visibility, Internal use of global and base environments, R Internal Structures
@section Modules

@cindex modules
@R{} makes use of a number of shared objects/DLLs stored in the
@file{modules} directory.  These are parts of the code which have been
chosen to be loaded `on demand' rather than linked as dynamic libraries
or incorporated into the main executable/dynamic library.

For a few of these (e.g.@: @code{vfonts}) the issue is size: the
database for the Hershey fonts is included in the C code of the module
and was at one time an appreciable part of the codebase for a rarely
used feature.  However, for most of the modules the motivation has been
the amount of (often optional) code they will bring in via libraries to
which they are linked.

@table @asis

@item @code{internet}
The internal HTTP and FTP clients and socket support, which link to
system-specific support libraries.

@item @code{lapack}
The code which makes use of the LAPACK library, and is linked to
@file{libRlapack} or an external LAPACK library.

@item @code{vfonts}
The Hershey font databases and the code to draw with them.

@item @code{X11}
(Unix-alikes only.)  The @code{X11()}, @code{jpeg()}, @code{png()} and
@code{tiff()} devices. These are optional, and links to some or all of
the @code{X11}, @code{pango}, @code{cairo}, @code{jpeg}, @code{libpng}
and @code{libtiff} libraries.

@item @file{internet2.dll}
(Windows only.)  An alternative version of the internet access routines,
compiled against Internet Explorer internals (and so loads
@file{wininet.dll} and @file{wsock32.dll}).
@end table

@node Visibility, Lazy loading, Modules, R Internal Structures
@section Visibility
@cindex visibility

@menu
* Hiding C entry points::       
* Variables in Windows DLLs::   
@end menu

@node Hiding C entry points, Variables in Windows DLLs, Visibility, Visibility
@subsection Hiding C entry points

We make use of the visibility mechanisms discussed in
@ifset UseExternalXrefs
@ref{Controlling visibility, , Controlling visibility, R-exts, Writing R Extensions},
@end ifset
@ifclear UseExternalXrefs
section `Controlling Visibility' in `Writing R Extensions',
@end ifclear
C entry points not needed outside the main @R{} executable/dynamic
library (and in particular in no package nor module) should be prefixed
by @code{attribute_hidden}.
@findex attribute_hidden
Minimizing the visibility of symbols in the @R{} dynamic library will
speed up linking to it (which packages will do) and reduce the
possibility of linking to the wrong entry points of the same name.  In
addition, on some platforms reducing the number of entry points allows
more efficient versions of PIC to be used: somewhat over half the entry
points are hidden.  A convenient way to hide variables (as distinct from
functions) is to declare them @code{extern0} in header file @file{Defn.h}.

The visibility mechanism used is only available with some compilers and
platforms, and in particular not on Windows, where an alternative
mechanism is used.  Entry points will not be made available in
@file{R.dll} if they are listed in the file
@file{src/gnuwin32/Rdll.hide}.
@findex Rdll.hide
Entries in that file start with a space and must be strictly in
alphabetic order in the C locale (use @command{sort} on the file to
ensure this if you change it).  It is possible to hide Fortran as well
as C entry points via this file: the former are lower-cased and have an
underline as suffix, and the suffixed name should be included in the
file.  Some entry points exist only on Windows or need to be visible
only on Windows, and some notes on these are provided in file
@file{src/gnuwin32/Maintainters.notes}.

Because of the advantages of reducing the number of visible entry
points, they should be declared @code{attribute_hidden} where possible.
Note that this only has an effect on a shared-R-library build, and so
care is needed not to hide entry points that are legitimately used by
packages.  So it is best if the decision on visibility is made when a
new entry point is created, including the decision if it should be
included in header file @file{Rinternals.h}.  A list of the visible
entry points on shared-R-library build on a reasonably standard
Unix-alike can be made by something like

@example
nm -g libR.so | grep ' [BCDT] ' | cut -b20-
@end example

@node Variables in Windows DLLs,  , Hiding C entry points, Visibility
@subsection Variables in Windows DLLs

Windows is unique in that it conventionally treats importing variables
differently from functions: variables that are imported from a DLL need
to be specified  by a prefix (often @samp{_imp_}) when being linked to
(`imported') but not when being linked from (`exported').  The details
depend on the compiler system, and have changed for MinGW during the
lifetime of that port.  They are in the main hidden behind some macros
defined in header file @file{R_ext/libextern.h}.

A (non-function) variable in the main @R{} sources that needs to be
referred to outside @file{R.dll} (in a package, module or another DLL
such as @file{Rgraphapp.dll}) should be declared with prefix
@code{LibExtern}.  The main use is in @file{Rinternals.h}, but it needs
to be considered for any public header and also @file{Defn.h}.

It would nowadays be possible to make use of the `auto-import' feature
of the MinGW port of @command{ld} to fix up imports from DLLs (and if
@R{} is built for the Cygwin platform this is what happens).  However,
this was not possible when the MinGW build of @R{} was first constructed
in ca 1998, allows less control of visibility and would not work for
other Windows compiler suites.

It is only possible to check if this has been handled correctly by
compiling the @R{} sources on Windows.

@node Lazy loading, Helper threads and task merging, Visibility, R Internal Structures
@section Lazy loading

Lazy loading was introduced in @R{} 2.0.0, for code in packages and for
datasets in packages (the latter is still optional, but code is always
lazy-loaded as from @R{} 2.14.0).  When a package/namespace which uses it
is loaded, the package/namespace environment is populated with promises
for all the named objects: when these promises are evaluated they load
the actual code from a database.

There are separate databases for code and data, stored in the @file{R}
and @file{data} subdirectories.  The database consists of two files,
@file{@var{name}.rdb} and @file{@var{name}.rdx}.  The @file{.rdb} file
is a concatenation of serialized objects, and the @file{.rdx} file
contains an index.  The objects are stored in (usually) a
@command{gzip}-compressed format with a 4-byte header giving the
uncompressed serialized length (in XDR, that is big-endian, byte order)
and read by a call to the primitive @code{lazyLoadDBfetch}.  (Note that
this makes lazy-loading unsuitable for really large objects: the
unserialized length of an @R{} object can exceed 4GB.)

The index or `map' file @file{@var{name}.rdx} is a compressed serialized
@R{} object to be read by @code{readRDS}.  It is a list with three
elements @code{variables}, @code{references} and @code{compressed}.  The
first two are named lists of integer vectors of length 2 giving the
offset and length of the serialized object in the @file{@var{name}.rdb}
file.  Element @code{variables} has an entry for each named object:
@code{references} serializes a temporary environment used when named
environments are added to the database.  @code{compressed} is a logical
indicating if the serialized objects were compressed: compression is
always used nowadays. @R{} 2.10.0 added the values @code{compressed = 2}
and @code{3} for @command{bzip2} and @command{xz} compression (with the
possibility of future expansion to other methods): these formats add a
fifth byte to the header for the type of compression, and stores
serialized objects uncompressed if compression expands them.

The loader for a lazy-load database of code or data is function
@code{lazyLoad} in the @pkg{base} package, but note that there is a
separate copy to load @pkg{base} itself in file
@file{R_HOME/base/R/base}.

Lazy-load databases are created by the code in
@file{src/library/tools/R/makeLazyLoad.R}: the main tool is the
unexported function @code{makeLazyLoadDB} and the insertion of database
entries is done by calls to @code{.Call("R_lazyLoadDBinsertValue",
...)}.

Lazy-load databases of less than 10MB are cached in memory at first use:
this was found necessary when using file systems with high latency
(removable devices and network-mounted file systems on Windows).

The same database mechanism is used to store parsed @file{Rd} files.
One or all of the parsed objects is fetched by a call to
@code{tools:::fetchRdDB}.


@node Helper threads and task merging,  , Lazy loading, R Internal Structures
@section Helper threads and task merging

The @pqR{} facility for doing computations in helper threads and/or
deferred evaluation for task merging is supported by the ``helpers''
library in @file{src/extra/helpers}, where documentation on it may be
found.  The @file{helpers-app.h} and @file{helpers-app.c} files in
that directory define how the helpers facility interfaces to the
@pqR{} interpreter.

At present, computation in helper threads (or in other deferred tasks)
is confined to numeric vectors.  Two bits in the headers of such
objects (actually all objects) allow checks on how computations that
may be done by helper threads or otherwise are deferred are
progressing.  These bits are accessed by the
@code{helpers_is_being_computed} and @code{helpers_is_in_use} macros.
An object is being computed by a task if computation of its data part
was scheduled to be done by a task that has not been completed (or
perhaps not even started).  An object is in use by a task if it is an
input to a scheduled task for which it is not also the output.  (However,
a object with maximum @code{NAMEDCNT} may not be flagged as in use
even if it is, since such an object will never be modified anyway.) Note
that these bits are set only by the master thread (whenever the master
thread looks to see what tasks performed by helpers have completed),
so access to them does not raise any synchronization issues.

The @code{WAIT_UNTIL_COMPUTED} and @code{WAIT_UNTIL_COMPUTED_2} macros
wait until an object is not being computed, or until two objects are
both not being computed.

Objects that may not have been computed yet should be visible only in
code that has explicitly asked to see such ``pending'' objects.  For
example, the result of calling @code{eval} will never be an object
that is still being computed.  Code that wishes to receive a pending
object as the result of evaluating an expression must instead call
@code{evalv}, passing a variant argument with the
@code{VARIANT_PENDING_OK} bit set.  Similarly, @code{PRVALUE} will
never return a pending object, but @code{PRVALUE_PENDING_OK} may.

Objects that are being used by a task that has not completed may be
seen anywhere within the code for the interpeter, or in user-written C
code.  Data in such objects may be accessed without regard to their
possibly being used by a helper thread, but this data must not be
changed.  This is ensured by making @code{NAMEDCNT} (and hence also
@code{NAMED}) check whether the object is in use, and if so wait until
it is not in use before returning the appropriate value (unless it is
@code{MAX_NAMEDCNT}) --- in effect, @code{NAMEDCNT} is temporarily
increased while the object is in use by a task.  Correct code that
only alters objects after verifying that @code{NAMEDCNT} is zero will
therefore work properly with objects that must not be altered until a
task (or tasks) has completed.  However, the macro
@code{NAMEDCNT_GT_0} is written to return @code{TRUE} if
@code{NAMEDCNT} is greater than zero, without waiting until the object
is not in use; similarly, @code{NAMEDCNT_EQ_0} and
@code{NAMEDCNT_GT_1} return immediately when the comparison does not
depend on whether the object is in use by a task.

To avoid problems with the use of multiple threads by the helpers
facility, the Unix/Linux @code{fork} function, used by package
@code{parallel} and others, is redefined to @code{Rf_fork} in
@code{Rinternals.h}.  The @code{Rf_fork} function waits for all helper
threads to become idle before forking, and then disables use of
helper threads in the child process.


@node .Internal vs .Primitive, Internationalization in the R sources, R Internal Structures, Top
@chapter @code{.Internal} vs @code{.Primitive}

@findex .Internal
@findex .Primitive
C code compiled into @R{} at build time can be called directly in what
are termed @emph{primitives} or via the @code{.Internal} interface,
which is very similar to the @code{.External} interface except in
syntax.  More precisely, @R{} maintains a table of @R{} function names and
corresponding C functions to call, which by convention all start with
@samp{do_} and return a @code{SEXP}.  This table (@code{R_FunTab} in
file @file{src/main/names.c}) also specifies how many arguments to a
function are required or allowed, whether or not the arguments are to be
evaluated before calling, and whether the function is `internal' in
the sense that it must be accessed via the @code{.Internal} interface,
or directly accessible in which case it is printed in @R{} as
@code{.Primitive}.

Functions using @code{.Internal()} wrapped in a closure are in general
preferred as this ensures standard handling of named and default
arguments.  For example, @code{axis} is defined as

@example
@group
axis <- function(side, at = NULL, labels = NULL, ...)
    .Internal(axis(side, at, labels, ...))
@end group
@end example

However, for reasons of convenience and also efficiency (as there is
some overhead in using the @code{.Internal} interface wrapped in a
function closure), the primitive functions are exceptions that can be
accessed directly.  And of course, primitive functions are needed for
basic operations---for example @code{.Internal} is itself a primitive.
Note that primitive functions make no use of @R{} code, and hence are
very different from the usual interpreted functions.  In particular,
@code{formals} and @code{body} return @code{R_NilValue} for such objects, and
argument matching can be handled differently.  For some primitives
(including @code{call}, @code{switch}, @code{.C} and @code{.subset})
positional matching is important to avoid partial matching of the first
argument.

The list of primitive functions is subject to change; currently, it
includes the following.

@enumerate

@item
``Special functions'' which really are @emph{language} elements, but
implemented as primitive functions:

@example
@group
@{       (         if     for      while  repeat  break  next
return  function  quote  switch
@end group
@end example

@item
Language elements and basic @emph{operator}s (i.e., functions usually
@emph{not} called as @code{foo(a, b, ...)}) for subsetting, assignment,
arithmetic and logic:

@example
@group
               [    [[    $    @@
<-   <<-  =    [<-  [[<-  $<-

+    -    *    /     ^    %%   %*%  %/%
<    <=   ==   !=    >=   >
|    ||   &    &&    !
@end group
@end example

@item
``Low level'' 0-- and 1--argument functions which belong to one of the
following groups of functions:

@enumerate a
@item
Basic mathematical functions with a single argument, i.e.,

@example
@group
abs     sign    sqrt
floor   ceiling
@end group

@group
exp     expm1
log2    log10   log1p
cos     sin     tan
acos    asin    atan
cosh    sinh    tanh
acosh   asinh   atanh
@end group

@group
gamma   lgamma  digamma trigamma
@end group

@group
cumsum  cumprod cummax  cummin
@end group

@group
Im  Re  Arg  Conj  Mod
@end group
@end example

@code{log} is a primitive function of one or two arguments with named
argument matching.

@code{trunc} is a difficult case: it is a primitive that can have one
or more arguments: the default method handled in the primitive has
only one.

@item
Functions rarely used outside of ``programming'' (i.e., mostly used
inside other functions), such as

@example
@group
nargs          missing        on.exit        interactive
as.call        as.character   as.complex     as.double
as.environment as.integer     as.logical     as.raw
is.array       is.atomic      is.call        is.character  
is.complex     is.double      is.environment is.expression 
is.finite      is.function    is.infinite    is.integer    
is.language    is.list        is.logical     is.matrix     
is.na          is.name        is.nan         is.null       
is.numeric     is.object      is.pairlist    is.raw        
is.real        is.recursive   is.single      is.symbol     
baseenv        emptyenv       globalenv      pos.to.env
unclass        invisible      seq_along      seq_len
@end group
@end example

@item
The programming and session management utilities

@example
@group
browser  proc.time  gc.time tracemem retracemem untracemem
@end group
@end example

@end enumerate

@item
The following basic replacement and extractor functions

@example
@group
length      length<-
class       class<-
oldClass    oldCLass<-
attr        attr<-
attributes  attributes<-
names       names<-
dim         dim<-
dimnames    dimnames<-
            environment<-
            levels<-
            storage.mode<-
@end group
@end example

@findex NAMED
@noindent
Note that optimizing @code{NAMED = 1} is only effective within a
primitive (as the closure wrapper of a @code{.Internal} will set
@code{NAMED = 2} when the promise to the argument is evaluated) and
hence replacement functions should where possible be primitive to avoid
copying (at least in their default methods).

@item
The following functions are primitive for efficiency reasons:

@example
@group
:          ~          c           list
call       expression substitute
UseMethod  standardGeneric
.C         .Fortran   .Call       .External
round      signif      rep        seq.int
@end group
@end example

@noindent
as well as the following internal-use-only functions

@example
@group
.Primitive     .Internal
.Call.graphics .External.graphics
.subset        .subset2
.primTrace     .primUntrace
lazyLoadDBfetch
@end group
@end example

@end enumerate


The multi-argument primitives
@example
@group
call       switch
.C         .Fortran   .Call       .External
@end group
@end example

@noindent
intentionally use positional matching, and need to do so to avoid
partial matching to their first argument.  They do check that the first
argument (partially) matched the formal argument name.  On the other
hand,

@example
@group
attr       attr<-     browser     rememtrace substitute  UseMethod
log        round      signif      rep        seq.int
@end group
@end example

@noindent
manage their own argument matching and do work in the standard way.

All the one-argument primitives check that if they are called with a
named argument that this (partially) matches the name given in the
documentation: this is also done for replacement functions with one
argument plus @code{value}.

The net effect is that from @R{} 2.11.0 argument matching for primitives
intended for end-user use is done in the same way as for interpreted
functions except for the six exceptions where positional matching is
required.

@menu
* Special primitives::          
* Special internals::           
* Prototypes for primitives::   
@end menu

@node Special primitives, Special internals, .Internal vs .Primitive, .Internal vs .Primitive
@section Special primitives

A small number of primitives are @emph{specials} rather than
@emph{builtins}, that is they are entered with unevaluated arguments.
This is clearly necessary for the language constructs and the assignment
operators, as well as for @code{&&} and @code{||} which conditionally
evaluate their second argument, and @code{~}, @code{.Internal},
@code{call}, @code{expression}, @code{missing}, @code{on.exit},
@code{quote} and @code{substitute} which do not evaluate some of their
arguments.

@code{rep} is special as it evaluates some of its
arguments conditional on which are non-missing.

@code{log}, @code{round} and @code{signif} are special to allow default
values to be given to missing arguments.

The subsetting, subassignment and @code{@@} operators are all special.
(For both extraction and replacement forms, @code{$} and @code{@@}
take a symbol argument, and @code{[} and @code{[[} allow missing
arguments.)

@code{UseMethod} is special to avoid the additional contexts added to
calls to builtins.

@node Special internals, Prototypes for primitives, Special primitives, .Internal vs .Primitive
@section Special internals

There are also special @code{.Internal} functions: @code{NextMethod},
@code{Recall}, @code{withVisible}, @code{cbind}, @code{rbind} (to allow
for the @code{deparse.level} argument), @code{eapply}, @code{lapply} and
@code{vapply}.

@node Prototypes for primitives,  , Special internals, .Internal vs .Primitive
@section Prototypes for primitives

Prototypes are available for the primitive functions and operators, and
these are used for printing, @code{args} and package checking (e.g.@: by
@code{tools::checkS3methods} and by package @CRANpkg{codetools}).  There are
two environments in the @pkg{base} package (and namespace),
@samp{.GenericArgsEnv} for those primitives which are internal S3
generics, and @samp{.ArgsEnv} for the rest.  Those environments contain
closures with the same names as the primitives, formal arguments derived
(manually) from the help pages, a body which is a suitable call to
@code{UseMethod} or @code{R_NilValue} and environment the base namespace.

The C code for @code{print.default} and @code{args} uses the closures in
these environments in preference to the definitions in base (as
primitives).

The QC function @code{undoc} checks that all the functions prototyped in
these environments are currently primitive, and that the primitives not
included are better thought of as language elements (at the time of
writing

@example
$  $<-  &&  (  :  @@  [  [[  [[<-  [<-  @{  ||  ~  <-  <<-  =
break  for function  if  next  repeat  return  while
@end example

@noindent
).  One could argue about @code{~}, but it is known to the parser and has
semantics quite unlike a normal function.  And @code{:} is documented
with different argument names in its two meanings.)

The QC functions @code{codoc} and @code{checkS3methods} also make use of
these environments (effectively placing them in front of base in the
search path), and hence the formals of the functions they contain are
checked against the help pages by @code{codoc}.  However, there are two
problems with the generic primitives.  The first is that many of the
operators are part of the S3 group generic @code{Ops} and that defines
their arguments to be @code{e1} and @code{e2}: although it would be very
unusual, an operator could be called as e.g.@: @code{"+"(e1=a, e2=b)}
and if method dispatch occurred to a closure, there would be an argument
name mismatch.  So the definitions in environment @code{.GenericArgsEnv}
have to use argument names @code{e1} and @code{e2} even though the
traditional documentation is in terms of @code{x} and @code{y}:
@code{codoc} makes the appropriate adjustment via
@code{tools:::.make_S3_primitive_generic_env}.  The second discrepancy
is with the @code{Math} group generics, where the group generic is
defined with argument list @code{(x, ...)}, but most of the members only
allow one argument when used as the default method (and @code{round} and
@code{signif} allow two as default methods): again fix-ups are used.

Those primitives which are in @code{.GenericArgsEnv} are checked (via
@file{tests/primitives.R}) to be generic @emph{via} defining methods for
them, and a check is made that the remaining primitives are probably not
generic, by setting a method and checking it is not dispatched to (but
this can fail for other reasons).  However, there is no certain way to
know that if other @code{.Internal} or primitive functions are not
internally generic except by reading the source code.

@node Internationalization in the R sources, Package Structure, .Internal vs .Primitive, Top
@chapter Internationalization in the R sources

The process of marking messages (errors, warnings etc) for translation
in an @R{} package is described in 
@ifset UseExternalXrefs
@ref{Internationalization, , Internationalization, R-exts, Writing R Extensions},
@end ifset
@ifclear UseExternalXrefs
`Writing R Extensions',
@end ifclear
and the standard packages included with @R{} have (with an exception in
@pkg{grDevices} for the menus of the @code{windows()} device) been
internationalized in the same way as other packages.

@menu
* R code::                      
* Main C code::                 
* Windows-GUI-specific code::   
* Mac OS X GUI::                
* Updating::                    
@end menu

@node R code, Main C code, Internationalization in the R sources, Internationalization in the R sources
@section R code

Internationalization for @R{} code is done in exactly the same way as
for extension packages.  As all standard packages which have @R{} code
also have a namespace, it is never necessary to specify @code{domain},
but for efficiency calls to @code{message}, @code{warning} and
@code{stop} should include @code{domain = NA} when the message is
constructed @emph{via} @code{gettextf}, @code{gettext} or
@code{ngettext}.

For each package, the extracted messages and translation sources are
stored under package directory @file{po} in the source package, and
compiled translations under @file{inst/po} for installation to package
directory @file{po} in the installed package.  This also applies to C
code in packages.

@node Main C code, Windows-GUI-specific code, R code, Internationalization in the R sources
@section Main C code

The main C code (e.g.@: that in files @file{src/*/*.c} and in
the modules) is where @R{} is closest to the sort of application for
which @samp{gettext} was written.  Messages in the main C code are in
domain @code{R} and stored in the top-level directory @file{po} with
compiled translations under @file{share/locale}.

The list of files covered by the @R{} domain is specified in file
@file{po/POTFILES.in}.

The normal way to mark messages for translation is via @code{_("msg")}
just as for packages.  However, sometimes one needs to mark passages for
translation without wanting them translated at the time, for example
when declaring string constants.  This is the purpose of the @code{N_}
macro, for example

@example
@{ ERROR_ARGTYPE,           N_("invalid argument type")@},
@end example

@noindent
from file @file{src/main/errors.c}.

The @code{P_} macro

@example
#ifdef ENABLE_NLS
#define P_(StringS, StringP, N) ngettext (StringS, StringP, N)
#else
#define P_(StringS, StringP, N) (N > 1 ? StringP: StringS)
#endif
@end example

@noindent
may be used
as a wrapper for @code{ngettext}: however in some cases the preferred
approach has been to conditionalize (on @code{ENABLE_NLS}) code using
@code{ngettext}.

The macro @code{_("msg")} can safely be used in directory
@file{src/appl}; the header for standalone @samp{nmath} skips possible
translation.  (This does not apply to @code{N_} or @code{P_}).


@node Windows-GUI-specific code, Mac OS X GUI, Main C code, Internationalization in the R sources
@section Windows-GUI-specific code

Messages for the Windows GUI are in a separate domain @samp{RGui}.  This
was done for two reasons:

@itemize
@item
The translators for the Windows version of @R{} might be separate from
those for the rest of @R{} (familiarity with the GUI helps), and

@item
Messages for Windows are most naturally handled in the native charset
for the language, and in the case of CJK languages the charset is
Windows-specific.  (It transpires that as the @code{iconv} we ported
works well under Windows, this is less important than anticipated.)
@end itemize

Messages for the @samp{RGui} domain are marked by @code{G_("msg")}, a
macro that is defined in header file @file{src/gnuwin32/win-nls.h}.  The
list of files that are considered is hardcoded in the
@code{RGui.pot-update} target of file @file{po/Makefile.in.in}: note
that this includes @file{devWindows.c} as the menus on the
@code{windows} device are considered to be part of the GUI.  (There is
also @code{GN_("msg")}, the analogue of @code{N_("msg")}.)

The template and message catalogs for the @samp{RGui} domain are in the
top-level @file{po} directory.


@node Mac OS X GUI, Updating, Windows-GUI-specific code, Internationalization in the R sources
@section Mac OS X GUI

This is handled separately: see
@uref{http://developer.r-project.org/Translations.html}.


@node Updating,  , Mac OS X GUI, Internationalization in the R sources
@section Updating

See file @file{po/README} for how to update the message templates and catalogs.

@node Package Structure, Files, Internationalization in the R sources, Top
@chapter Structure of an Installed Package

@menu
* Metadata::                    
* Help::                        
@end menu

The structure of a @emph{source} packages is described in @ref{Creating
R packages, , Creating R packages, R-exts, Writing R Extensions}: this
chapter is concerned with the structure of @emph{installed} packages.

An installed package has a top-level file @file{DESCRIPTION}, a copy of
the file of that name in the package sources with a @samp{Built} field
appended, and file @file{INDEX}, usually describing the objects on which
help is available, a file @file{NAMESPACE} if the package has a name
space, optional files such as @file{CITATION}, @file{LICENCE} and
@file{NEWS}, and any other files copied in from @file{inst}.  It will
have directories @file{Meta}, @file{help} and @file{html} (even if the
package has no help pages), almost always has a directory @file{R} and
often has a directory @file{libs} to contain compiled code.  Other
directories with known meaning to @R{} are @file{data}, @file{demo},
@file{doc} and @file{po}.

Function @code{library} looks for a namespace and if one is found
passes control to @code{loadNamespace}.  Then @code{library} or
@code{loadNamespace} looks for file @file{R/@var{pkgname}}, warns if it
is not found and otherwise sources the code (using @code{sys.source})
into the package's environment, then lazy-loads a database
@file{R/sysdata} if present.  So how @R{} code gets loaded depends on
the contents of  @file{R/@var{pkgname}}: a standard template to load
lazy-load databases are provided in @file{share/R/nspackloader.R}.

How (and if) compiled code is loaded is down to the package's startup
code such as @code{.First.lib} or @code{.onLoad}, although a
@code{useDynlib} directive in a namespace provides an alternative.
Conventionally compiled code is loaded by a call to @code{library.dynam}
and this looks in directory @file{libs} (and in an appropriate
sub-directory if sub-architectures are in use) for a shared object
(Unix-alike) or DLL (Windows).

Subdirectory @file{data} serves two purposes. In a package using
lazy-loading of data, it contains a lazy-load database @file{Rdata},
plus a file @file{Rdata.rds} which contain a named character vector used
by @code{data()} in the (unusual) event that it is used for such a
package.  Otherwise it is a copy of the @file{data} directory in the
sources, with saved images re-compressed if @command{R CMD INSTALL
--resave-data} was used.  Prior to @R{} 2.12.0 the contents of the
directory could be moved to a zip file @file{Rdata.zip} and a listing
written in file @file{filelist}: this was principally done on Windows.

Subdirectory @file{demo} supports the @code{demo} function, and is
copied from the sources.

Subdirectory @file{po} contains (in subdirectories) compiled message
catalogs.

@node Metadata, Help, Package Structure, Package Structure
@section Metadata

Directory @file{Meta} contains several files in @code{.rds} format, that
is serialized @R{} objects written by @code{saveRDS}.  All packages
have files @file{Rd.rds}, @file{hsearch.rds}, @file{links.rds} and
@file{package.rds}.  Packages with namespaces have a file
@file{nsInfo.rds}, and those with data, demos or vignettes have
@file{data.rds}, @file{demo.rds} or @file{vignette.rds} files.

The structure of these files (and their existence and names) is private
to @R{}, so the description here is for those trying to follow the @R{}
sources: there should be no reference to these files in non-base
packages.

File @file{package.rds} is a dump of information extracted from the
@file{DESCRIPTION} file.  It is a list of several components.  The
first, @samp{DESCRIPTION}, is a character vector, the @file{DESCRIPTION}
file as read by @code{read.dcf}.  Further elements @samp{Depends},
@samp{Suggests}, @samp{Imports}, @samp{Rdepends} and @samp{Rdepends2}
record the @samp{Depends}, @samp{Suggests} and @samp{Imports} fields.
These are all lists, and can be empty.  The first three have an entry
for each package named, each entry being a list of length 1 or 3, which
element @samp{name} (the package name) and optional elements @samp{op}
(a character string) and @samp{version} (an object of class
@samp{"package_version"}).  Element @samp{Rdepends} is used for the
first version dependency on @R{}, and @samp{Rdepends2} is a list of zero
or more @R{} version dependencies---each is a three-element list of the
form described for packages.  Element @samp{Rdepends} is no longer used,
but it is still potentially needed so @R{} < 2.7.0 can detect that the
package was not installed for it.

File @file{nsInfo.rds} records a list, a parsed version of the
@file{NAMESPACE} file.

File @file{Rd.rds} records a data frame with one row for each help file.
The (character) columns are @samp{File} (the file name with extension),
@samp{Name} (the @samp{\name} section), @samp{Type} (from the optional
@samp{\docType} section), @samp{Title}, @samp{Encoding}, @samp{Aliases},
@samp{Concepts} and @samp{Keywords}.  The last three are character
strings with zero or more entries separated by @samp{, }.

File @file{hsearch.rds} records the information to be used by
@samp{help.search}.  This is a list of four unnamed elements which are
character vectors for help files, aliases, keywords and concepts.  All
the matrices have columns @samp{ID} and @samp{Package} which are used to
tie the aliases, keywords and concepts (the remaining column of the last
three elements) to a particular help file.  The first element has
further columns @samp{LibPath} (empty since @R{} 2.3.0), @samp{name},
@samp{title}, @samp{topic} (the first alias, used when presenting the
results as @samp{@var{pkgname}::@var{topic}}) and @samp{Encoding}.

File @file{links.rds} records a named character vector, the names being
aliases and the values character strings of the form
@example
"../../@var{pkgname}/html/@var{filename}.html"
@end example

File @file{data.rds} records a two-column character matrix with columns
of dataset names and titles from the corresponding help file.  File
@file{demo.rds} has the same structure for package demos.

File @file{vignette.rds} records a dataframe with one row for each
`vignette' (@file{.[RS]nw} file in @file{inst/doc}) and with columns
@samp{File} (the full file path in the sources), @samp{Title},
@samp{PDF} (the pathless file name of the installed PDF version, if
present), @samp{Depends}, @samp{Keywords} and @samp{R} (the pathless
file name of the installed @R{} code, if present).
 

@node Help,  , Metadata, Package Structure
@section Help

All installed packages, whether they had any @file{.Rd} files or not,
have @file{help} and @file{html} directories. The latter normally only
contains the single file @file{00Index.html}, the package index which
has hyperlinks to the help topics (if any).

Directory @file{help} contains files @file{AnIndex}, @file{paths.rds}
and @file{@var{pkgname}.rd[bx]}.  The latter two files are a lazy-load
database of parsed @file{.Rd} files, accessed by
@code{tools:::fetchRdDB}.  File @file{paths.rds} is a saved character
vector of the original path names of the @file{.Rd} files, used when
updating the database.

File @file{AnIndex} is a two-column tab-delimited file: the first column
contains the aliases defined in the help files and the second the
basename (without the @file{.Rd} or @file{.rd} extension) of the file
containing that alias.  It is read by @code{utils:::index.search} to
search for files matching a topic (alias), and read by @code{scan} in
@code{utils:::matchAvailableTopics}, part of the completion system.

File @file{aliases.rds} is the same information as @file{AnIndex} as a
named character vector (names the topics, values the file basename), for
faster access.

@node Files, Graphics Devices, Package Structure, Top
@chapter Files

@R{} provides many functions to work with files and directories: many of
these have been added relatively recently to facilitate scripting in
@R{} and in particular the replacement of Perl scripts by @R{} scripts
in the management of @R{} itself.

These functions are implemented by standard C/POSIX library calls,
except on Windows.  That means that filenames must be encoded in the
current locale as the OS provides no other means to access the file
system: increasingly filenames are stored in UTF-8 and the OS will
translate filenames to UTF-8 in other locales.  So using a UTF-8 locale
gives transparent access to the whole file system.

Windows is another story.  There the internal view of filenames is in
UTF-16LE (so-called `Unicode'), and standard C library calls can only
access files whose names can be expressed in the current codepage.  To
circumvent that restriction, there is a parallel set of Windows-specific
calls which take wide-character arguments for filepaths.  Much of the
file-handling in @R{} has been moved over to using these functions, so
filenames can be manipulated in @R{} as UTF-8 encoded character strings,
converted to wide characters (which on Windows are UTF-16LE) and passed
to the OS.  The utilities @code{RC_fopen} and @code{filenameToWchar}
help this process.  Currently @code{file.copy} to a directory,
@code{list.files}, @code{list.dirs} and @code{path.expand} work only
with filepaths encoded in the current codepage.

All these functions do tilde expansion, in the same way as
@code{path.expand}, with the deliberate exception of @code{Sys.glob}.

File names may be case sensitive or not: the latter is the norm on
Windows and Mac OS X, the former on other Unix-alikes.  Note that this
is a property of both the OS and the file system: it is often possible
to map names to upper or lower case when mounting the file system.  This
can affect the matching of patterns in @code{list.files} and
@code{Sys.glob}.

File names commonly contain spaces on Windows and Mac OS X but not
elsewhere.  As file names are handled as character strings by @R{},
spaces are not usually a concern unless file names are passed to other
process, e.g.@: by a @code{system} call.

Windows has another couple of peculiarities.  Whereas a POSIX file
system has a single root directory (and other physical file systems are
mounted onto logical directories under that root), Windows has separate
roots for each physical or logical file system (`volume'), organized
under @emph{drives} (with file paths starting @code{D:} for an ASCII
letter, case-insensitively) and @emph{network shares} (with paths like
@code{\netname\topdir\myfiles\a file}.  There is a current drive, and
path names without a drive part are relative to the current drive.
Further, each drive has a current directory, and relative paths are
relative to that current directory, on a particular drive if one is
specified.  So @file{D:dir\file} and @file{D:} are valid path
specifications (the last being the current directory on drive
@file{D:}).

@c basename        Wchar   na
@c dir.create      Wchar   ~
@c dirname         Wchar   ~
@c getwd
@c file.access     Wchar   ~
@c file.append     RC_fopen
@c file.copy       no      ~ (+ file.append)
@c file.create     RC_fopen
@c file.edit       UTF-8   in R code
@c file.exists     Wchar   ~
@c file.info       Wchar   ~
@c file.link       8-bit   ~
@c file.remove     Wchar   ~
@c file.rename     Wchar   ~
@c file.show       UTF-8   in R code
@c file.symlink    not     ~
@c file_test
@c list.dirs       no      ~
@c list.files      no      ~
@c normalizePath   Wchar   ~
@c path.expand     no
@c setwd           Wchar   ~
@c Sys.chmod       Wchar   ~
@c Sys.glob        Wchar   not
@c Sys.readlink    not     ~
@c Sys.umask
@c unlink          Wchar   ~


@node Graphics Devices, Tools, Files, Top
@chapter Graphics

@R{}'s graphics internals were revised for version 1.4.0 (and tidied up
for 2.7.0).  This was to enable multiple graphics systems to be
installed on top on the graphics `engine' -- currently there are two
such systems, one supporting `base' graphics (based on that in S and
whose @R{} code@footnote{The C code is in files @code{base.c},
@code{graphics.c}, @code{par.c}, @code{plot.c} and @code{plot3d.c} in
directory @file{src/main}.} is in package @pkg{graphics}) and one
implemented in package @pkg{grid}.

Some notes on the changes for 1.4.0 can be found at
@uref{http://www.stat.auckland.ac.nz/@/~paul/@/R/basegraph.html} and
@uref{http://www.stat.auckland.ac.nz/@/~paul/R/@/graphicsChanges.html}.

At the lowest level is a graphics device, which manages a plotting
surface (a screen window or a representation to be written to a file).
This implements a set of graphics primitives, to `draw'

@itemize
@item a circle, optionally filled
@item a rectangle, optionally filled
@item a line
@item a set of connected lines
@item a polygon, optionally filled
@item a paths, optionally filled using a winding rule
@item text
@item a raster image (optional)
@item and to set a clipping rectangle
@end itemize

@noindent
as well as requests for information such as

@itemize
@item the width of a string if plotted
@item the metrics (width, ascent, descent) of a single character
@item the current size of the plotting surface
@end itemize

@noindent
and requests/opportunities to take action such as

@itemize
@item start a new `page', possibly after responding to a request to ask
the user for confirmation.
@item return the position of the device pointer (if any).
@item when a device become the current device or stops being the current
device (this is usually used to change the window title on a screen
device).
@item when drawing starts or finishes (e.g. used to flush graphics to
the screen when drawing stops).
@item wait for an event, for example a mouse click or keypress.
@item an `onexit' action, to clean up if plotting is interrupted (by an
error or by the user).
@item capture the current contents of the device as a raster image.
@item close the device.
@end itemize

The device also sets a number of variables, mainly Boolean flags
indicating its capabilities.  Devices work entirely in `device units'
which are up to its developer: they can be in pixels, big points (1/72
inch), twips, @dots{}, and can differ@footnote{although that needs to be
handled carefully, as for example the @code{xspline} functions used
prior to @R{} 2.7.0 to depend on the aspect ratio of the pixels, and the
@code{circle} callback is given a radius (and that should be interpreted
as in the x units).} in the @samp{x} and @samp{y} directions.

@c think of the engine as colors.c, devices.c, engine.c, plotmath.c, vfonts.c
The next layer up is the graphics `engine' that is the main interface to
the device (although the graphics subsystems do talk directly to
devices).  This is responsible for clipping lines, rectangles and
polygons, converting the @code{pch} values @code{0...26} to sets of
lines/circles, centring (and otherwise adjusting) text, rendering
mathematical expressions (`plotmath') and mapping colour descriptions
such as names to the internal representation.

@c graphics.c looks at device dimensions, locator, metricinfo
@c par.c looks at various device pars
@c plot3d.c looks at useRotatedTextInContour
@c grid looks at size, clipping, locator, ipr

Another function of the engine is to manage display lists and snapshots.
Some but not all instances of graphics devices maintain display lists, a
`list' of operations that have been performed on the device to produce
the current plot (since the device was opened or the plot was last
cleared, e.g.@: by @code{plot.new}).  Screen devices generally maintain
a display list to handle repaint and resize events whereas file-based
formats do not---display lists are also used to implement
@code{dev.copy()} and friends.  The display list is a pairlist of
@code{.Internal} (base graphics) or @code{.Call.graphics} (grid
graphics) calls, which means that the C code implementing a graphics
operation will be re-called when the display list is replayed: apart
from the part which records the operation if successful.

Snapshots of the current graphics state are taken by
@code{GEcreateSnapshot} and replayed later in the session by
@code{GEplaySnapshot}.  These are used by @code{recordPlot()},
@code{replayPlot()} and the GUI menus of the @code{windows()} device.
The `state' includes the display list.


The top layer comprises the graphics subsystems. Although there is
provision for 24 subsystems, after 6 years only two exist, `base' and
`grid'.  The base subsystem is registered with the engine when @R{} is
initialized, and unregistered (via @code{KillAllDevices}) when an @R{}
session is shut down.  The grid subsystem is registered in its
@code{.onLoad} function and unregistered in the @code{.onUnload}
function.  The graphics subsystem may also have `state' information
saved in a snapshot (currently base does and grid does not).

Package @pkg{grDevices} was originally created to contain the basic
graphics devices (although @code{X11} is in a separate load-on-demand
module because of the volume of external libraries it brings in).  Since
then it has been used for other functionality that was thought desirable
for use with @pkg{grid}, and hence has been transferred from package
@pkg{graphics} to @pkg{grDevices}.  This is principally concerned with
the handling of colours and recording and replaying plots.

@menu
* Graphics devices::            
* Colours::                     
* Base graphics::               
* Grid graphics::               
@end menu

@node Graphics devices, Colours, Graphics Devices, Graphics Devices
@section Graphics Devices

@R{} ships with several graphics devices, and there is support for
third-party packages to provide additional devices---several packages
now do.  This section describes the device internals from the viewpoint
of a would-be writer of a graphics device.

@menu
* Device structures::           
* Device capabilities::         
* Handling text::               
* Conventions::                 
* 'Mode'::                      
* Graphics events::             
* Specific devices::            
@end menu

@node Device structures, Device capabilities, Graphics devices, Graphics devices
@subsection Device structures

There are two types used internally which are pointers to structures
related to graphics devices.

The @code{DevDesc} type is a structure defined in the header file
@file{R_ext/GraphicsDevice.h} (which is included by
@file{R_ext/GraphicsEngine.h}).  This describes the physical
characteristics of a device, the capabilities of the device driver and
contains a set of callback functions that will be used by the graphics
engine to obtain information about the device and initiate actions
(e.g.@: a new page, plotting a line or some text).  Type @code{pDevDesc}
is a pointer to this type.

Prior to @R{} 2.14.0 all of the callback functions need to be set, to
dummy functions if the capability (such as a locator) is not available.
In devices which will only be used in @R{} 2.14.0 or later the following
callbacks can be omitted (or set to the null pointer, their default
value) when appropriate default behaviour will be taken by the graphics
engine: @code{activate}, @code{cap}, @code{deactivate}, @code{locator},
@code{holdflush} (API version 9), @code{mode}, @code{newFrameConfirm},
@code{path}, @code{raster} and @code{size}.

The relationship of device units to physical dimensions is set by the
element @code{ipr} of the @code{DevDesc} structure: a @samp{double}
array of length 2.


The @code{GEDevDesc} type is a structure defined in
@file{R_ext/GraphicsEngine.h} (with comments in the file) as

@example
typedef struct _GEDevDesc GEDevDesc;
struct _GEDevDesc @{
    pDevDesc dev;
    Rboolean displayListOn;
    SEXP displayList;
    SEXP DLlastElt;
    SEXP savedSnapshot;
    Rboolean dirty;
    Rboolean recordGraphics;
    GESystemDesc *gesd[MAX_GRAPHICS_SYSTEMS];
    Rboolean ask;
@}
@end example

@noindent
So this is essentially a device structure plus information about the
device maintained by the graphics engine and normally@footnote{It is
possible for the device to find the @code{GEDevDesc} which points to its
@code{DevDesc}, and this is done often enough that there is a
convenience function @code{desc2GEDesc} to do so.} visible to the engine
and not to the device.  Type @code{pGEDevDesc} is a pointer to this
type.

The graphics engine maintains an array of devices, as pointers to
@code{GEDevDesc} structures.  The array is of size 64 but the first
element is always occupied by the @code{"null device"} and the final
element is kept as NULL as a sentinel.@footnote{Calling
@code{R_CheckDeviceAvailable()} ensures there is a free slot or throws
an error.}  This array is reflected in the @R{} variable
@samp{.Devices}.  Once a device is killed its element becomes available
for reallocation (and its name will appear as @code{""} in
@samp{.Devices}).  Exactly one of the devices is `active': this is the
the null device if no other device has been opened and not killed.

Each instance of a graphics device needs to set up a @code{GEDevDesc}
structure by code very similar to

@example
    pGEDevDesc gdd;

    R_GE_checkVersionOrDie(R_GE_version);
    R_CheckDeviceAvailable();
    BEGIN_SUSPEND_INTERRUPTS @{
        pDevDesc dev;
        /* Allocate and initialize the device driver data */
        if (!(dev = (pDevDesc) calloc(1, sizeof(DevDesc))))
            return 0; /* or error() */
        /* set up device driver or free 'dev' and error() */
        gdd = GEcreateDevDesc(dev);
        GEaddDevice2(gdd, "dev_name");
    @} END_SUSPEND_INTERRUPTS;
@end example

The @code{DevDesc} structure contains a @code{void *} pointer
@samp{deviceSpecific} which is used to store data specific to the
device.  Setting up the device driver includes initializing all the
non-zero elements of the @code{DevDesc} structure.

Note that the device structure is zeroed when allocated: this provides
some protection against future expansion of the structure since the
graphics engine can add elements that need to be non-NULL/non-zero to be
`on' (and the structure ends with 64 reserved bytes which will be zeroed
and allow for future expansion).

Rather more protection is provided by the version number of the
engine/device API, @code{R_GE_version} defined in
@file{R_ext/GraphicsEngine.h} together with access functions

@example
int R_GE_getVersion(void);
void R_GE_checkVersionOrDie(int version);
@end example

@noindent
If a graphics device calls @code{R_GE_checkVersionOrDie(R_GE_version)}
it can ensure it will only be used in versions of @R{} which provide the
API it was designed for and compiled against.

@node Device capabilities, Handling text, Device structures, Graphics devices
@subsection Device capabilities

The following `capabilities' can be defined for the device's
@code{DevDesc} structure.

@itemize
@item @code{canChangeGamma} --
@code{Rboolean}: can the display gamma be adjusted?  This is now
ignored, as gamma support has been removed.
@item @code{canHadj} --
@code{integer}: can the device do horizontal adjustment of text
@emph{via} the @code{text} callback, and if so, how precisely? 0 = no
adjustment, 1 = @{0, 0.5, 1@} (left, centre, right justification) or 2 =
continuously variable (in [0,1]) between left and right justification.
@item @code{canGenMouseDown} -- 
@code{Rboolean}: can the device handle mouse down events?  This
flag and the next three are not currently used by R, but are maintained
for back compatibility.
@item @code{canGenMouseMove} -- 
@code{Rboolean}: ditto for mouse move events.
@item @code{canGenMouseUp} -- 
@code{Rboolean}: ditto for mouse up events.
@item @code{canGenKeybd} -- 
@code{Rboolean}: ditto for keyboard events.
@item @code{hasTextUTF8} --
@code{Rboolean}: should non-symbol text be sent (in UTF-8) to the
@code{textUTF8} and @code{strWidthUTF8} callbacks, and sent as Unicode
points (negative values) to the @code{metricInfo} callback?
@item @code{wantSymbolUTF8} --
@code{Rboolean}: should symbol text be handled in UTF-8 in the same way
as other text?  Requires @code{textUTF8 = TRUE}.
@end itemize

Several more were added at @R{} 2.14.0 to support the
@code{dev.capabilities} function: these are all small integers.
@itemize
@item @code{haveTransparency}:
does the device support semi-transparent colours?
@item @code{haveTransparentBg}:
can the background be fully or semi-transparent?
@item @code{haveRaster}:
is there support for rendering raster images?
@item @code{haveCapture}:
is there support for @code{grid::grid.cap}?
@item @code{haveLocator}:
is there an interactive locator?
@end itemize

The last three can often be deduced to be false from the presence of
@code{NULL} entries instead of the corresponding functions.

@node Handling text, Conventions, Device capabilities, Graphics devices
@subsection Handling text

Handling text is probably the hardest task for a graphics device, and
the design allows for the device to optionally indicate that it has
additional capabilities.  (If the device does not, these will if
possible be handled in the graphics engine.)

The three callbacks for handling text that must be in all graphics
devices are @code{text}, @code{strWidth} and @code{metricInfo} with
declarations

@example
void text(double x, double y, const char *str, double rot, double hadj,
          pGgcontext gc, pDevDesc dd);

double strWidth(const char *str, pGEcontext gc, pDevDesc dd);

void metricInfo(int c, pGEcontext gc,
               double* ascent, double* descent, double* width,
               pDevDesc dd);
@end example

@noindent
The @samp{gc} parameter provides the graphics context, most importantly
the current font and fontsize, and @samp{dd} is a pointer to the active
device's structure.

The @code{text} callback should plot @samp{str} at @samp{(x,
y)}@footnote{in device coordinates} with an anti-clockwise rotation of
@samp{rot} degrees.  (For @samp{hadj} see below.)  The interpretation
for horizontal text is that the baseline is at @code{y} and the start is
a @code{x}, so any left bearing for the first character will start at
@code{x}.

The @code{strWidth} callback computes the width of the string which it
would occupy if plotted horizontally in the current font.  (Width here
is expected to include both (preferably) or neither of left and right
bearings.)

The @code{metricInfo} callback computes the size of a single
character: @code{ascent} is the distance it extends above the baseline
and @code{descent} how far it extends below the baseline.
@code{width} is the amount by which the cursor should be advanced when
the character is placed.  For @code{ascent} and @code{descent} this is
intended to be the bounding box of the `ink' put down by the glyph and
not the box which might be used when assembling a line of conventional
text (it needs to be for e.g. @code{hat(beta)} to work correctly).
However, the @code{width} is used in plotmath to advance to the next
character, and so needs to include left and right bearings.
 
The @emph{interpretation} of @samp{c} depends on the locale.  In a
single-byte locale values @code{32...255} indicate the corresponding
character in the locale (if present).  For the symbol font (as used by
@samp{graphics::par(font=5)}, @samp{grid::gpar(fontface=5}) and by
`plotmath'), values @code{32...126, 161...239, 241...254} indicate
glyphs in the Adobe Symbol encoding.  In a multibyte locale, @code{c}
represents a Unicode point (except in the symbol font).  So the function
needs to include code like

@example
    Rboolean Unicode = mbcslocale && (gc->fontface != 5);
    if (c < 0) @{ Unicode = TRUE; c = -c; @} 
    if(Unicode) UniCharMetric(c, ...); else CharMetric(c, ...);
@end example

@noindent
In addition, if device capability @code{hasTextUTF8} (see below) is
true, Unicode points will be passed as negative values: the code snippet
above shows how to handle this.  (This applies to the symbol font only
if device capability @code{wantSymbolUTF8} is true.)

If possible, the graphics device should handle clipping of text.  It
indicates this by the structure element @code{canClip} which if true
will result in calls to the callback @code{clip} to set the clipping
region. If this is not done, the engine will clip very crudely (by
omitting any text that does not appear to be wholly inside the clipping
region).

The device structure has an integer element @code{canHadj}, which
indicates if the device can do horizontal alignment of text.  If this is
one, argument @samp{hadj} to @code{text} will be called as @code{0 ,0.5,
1} to indicate left-, centre- and right-alignment at the indicated
position.  If it is two, continuous values in the range @code{[0, 1]}
are assumed to be supported.

A new capability in @R{} 2.7.0 (graphics API version 4) was
@code{hasTextUTF8}.  If this is true, it has two consequences.  First,
there are callbacks @code{textUTF8} and @code{strWidthUTF8} that should
behave identically to @code{text} and @code{strWidth} except that
@samp{str} is assumed to be in UTF-8 rather than the current locale's
encoding.  The graphics engine will call these for all text except in
the symbol font.  Second, Unicode points will be passed to the
@code{metricInfo} callback as negative integers.  If your device would
prefer to have UTF-8-encoded symbols, define @code{wantSymbolUTF8} as
well as @code{hasTextUTF8}.  In that case text in the symbol font is
sent to @code{textUTF8} and @code{strWidthUTF8}.

Some devices can produce high-quality rotated text, but those based on
bitmaps often cannot.  Those which can should set
@code{useRotatedTextInContour} to be true from graphics API version 4.

Several other elements relate to the precise placement of text by the
graphics engine:

@example
double xCharOffset;
double yCharOffset;
double yLineBias;
double cra[2];
@end example

@noindent
These are more than a little mysterious.  Element @code{cra} provides an
indication of the character size, @code{par("cra")} in base graphics, in
device units.  The mystery is what is meant by `character size': which
character, which font at which size?  Some help can be obtained by
looking at what this is used for.  The first element, `width', is not
used by @R{} except to set the graphical parameters.  The second,
`height', is use to set the line spacing, that is the relationship
between @code{par("mai")} and @code{par("mai")} and so on.  It is
suggested that a good choice is

@example
dd->cra[0] = 0.9 * fnsize;
dd->cra[1] = 1.2 * fnsize;
@end example

@noindent
where @samp{fnsize} is the `size' of the standard font (@code{cex=1})
on the device, in device units.  So for a 12-point font (the usual
default for graphics devices), @samp{fnsize} should be 12 points in
device units.

The remaining elements are yet more mysterious.  The @code{postscript()}
device says

@example
    /* Character Addressing Offsets */
    /* These offsets should center a single */
    /* plotting character over the plotting point. */
    /* Pure guesswork and eyeballing ... */

    dd->xCharOffset =  0.4900;
    dd->yCharOffset =  0.3333;
    dd->yLineBias = 0.2;
@end example

@noindent
It seems that @code{xCharOffset} is not currently used, and
@code{yCharOffset} is used by the base graphics system to set vertical
alignment in @code{text()} when @code{pos} is specified, and in
@code{identify()}.  It is occasionally used by the graphic engine when
attempting exact centring of text, such as character string values of
@code{pch} in @code{points()} or @code{grid.points()}---however, it is
only used when precise character metric information is not available or
for multi-line strings.

@code{yLineBias} is used in the base graphics system in @code{axis()} and
@code{mtext()} to provide a default for their @samp{padj} argument.

@node Conventions, 'Mode', Handling text, Graphics devices
@subsection Conventions

The aim is to make the (default) output from graphics devices as similar
as possible.  Generally people follow the model of the @code{postscript}
and @code{pdf} devices (which share most of their internal code).

The following conventions have become established:

@itemize

@item
The default size of a device should be 7 inches square.

@item
There should be a @samp{pointsize} argument which defaults to 12, and it
should give the pointsize in big points (1/72 inch).  How exactly this
is interpreted is font-specific, but it should use a font which works
with lines packed 1/6 inch apart, and looks good with lines 1/5 inch
apart (that is with 2pt leading).

@item
The default font family should be a sans serif font, e.g Helvetica or
similar (e.g.@: Arial on Windows).

@item
@code{lwd = 1} should correspond to a line width of 1/96 inch.  This
will be a problem with pixel-based devices, and generally there is a
minimum line width of 1 pixel (although this may not be appropriate
where anti-aliasing of lines is used, and @code{cairo} prefers a minimum
of 2 pixels).

@item
Even very small circles should be visible, e.g.@: by using a minimum
radius of 1 pixel or replacing very small circles by a single filled
pixel.

@item
How RGB colour values will be interpreted should be documented, and
preferably be sRGB.

@item
The help page should describe its policy on these conventions.

@end itemize

These conventions are less clear-cut for bitmap devices, especially
where the bitmap format does not have a design resolution.

The interpretation of the line texture (@code{par("lty"}) is described
in the header @file{GraphicsEngine.h} and in the help for @code{par}: note that the
`scale' of the pattern should be proportional to the line width (at
least for widths above the default).


@node 'Mode', Graphics events, Conventions, Graphics devices
@subsection `Mode'

One of the device callbacks is a function @code{mode}, documented in
the header as

@example
     * device_Mode is called whenever the graphics engine
     * starts drawing (mode=1) or stops drawing (mode=0)
     * GMode (in graphics.c) also says that 
     * mode = 2 (graphical input on) exists.
     * The device is not required to do anything
@end example

@noindent
Since @code{mode = 2} has only recently been documented at device level,
it is not surprising that was it not used by any device: prior to @R{}
2.7.0 it was not set by @code{grid::grid.locator}.  It could be used to
change the graphics cursor, but devices currently do that in the
@code{locator} callback.  (In base graphics the mode is set for the
duration of a @code{locator} call, but if @code{type != "n"} is switched
back for each point whilst annotation is being done.)

Many devices do indeed do nothing on this call, but some screen devices
ensure that drawing is flushed to the screen when called with @code{mode
= 0}.  It is tempting to use it for some sort of buffering, but note
that `drawing' is interpreted at quite a low level and a typical single
figure will stop and start drawing many times.  The buffering introduced
in the @code{X11()} device makes use of @code{mode = 0} to indicate
activity: it updates the screen after @emph{ca} 100ms of inactivity.

As from @R{} 2.14.0 this callback need not be supplied if it does nothing.

@node Graphics events, Specific devices, 'Mode', Graphics devices
@subsection Graphics events

Graphics devices may be designed to handle user interaction.  
The current model is similar to the one introduced in R 2.1.0 for
the Windows screen device, but the design was changed in R 2.12.0 to 
be more open ended.

Users may use @code{grDevices::setGraphicsEventEnv} to set the
@code{eventEnv} environment in the device driver to hold event
handlers. When the user calls @code{grDevices::getGraphicsEvent}, R will
take three steps.  First, it sets the device driver member
@code{gettingEvent} to @code{true} for each device with a
non-@code{NULL} @code{eventEnv} entry, and calls @code{initEvent(dd,
true)} if the callback is defined.  It then enters an event loop.  Each
time through the loop R will process events once, then check whether any
device has set the @code{result} member of @code{eventEnv} to a
non-@code{NULL} value, and will save the first such value found to be
returned.  C functions @code{doMouseEvent} and @code{doKeybd} are
provided to call the R event handlers @code{onMouseDown},
@code{onMouseMove}, @code{onMouseUp}, and @code{onKeybd} and set
@code{eventEnv$result} during this step.  Finally, @code{initEvent} is
called again with @code{init=false} to inform the the devices that the
loop is done, and the result is returned to the user.

@node Specific devices,  , Graphics events, Graphics devices
@subsection Specific devices

Specific devices are mostly documented by comments in their sources,
although for devices of many years' standing those comments can be in
need of updating.  This subsection is a repository of notes on design
decisions.

@menu
* X11()::                       
* windows()::                   
@end menu

@node X11(), windows(), Specific devices, Specific devices
@subsubsection X11()

The @code{X11(type="Xlib")} device dates back to the mid 1990's and was
written then in @code{Xlib}, the most basic X11 toolkit.  It has since
optionally made use of a few features from other toolkits: @code{libXt}
is used to read X11 resources, and @code{libXmu} is used in the handling
of clipboard selections.

Using basic @code{Xlib} code makes drawing fast, but is limiting.  There
is no support of translucent colours (that came in the @code{Xrender}
toolkit of 2000) nor for rotated text (which @R{} implements by
rendering text to a bitmap and rotating the latter).

The hinting for the X11 window asks for backing store to be used, and
some windows managers may use it to handle repaints, but it seems that
most repainting is done by replaying the display list (and here the fast
drawing is very helpful).

There are perennial problems with finding fonts.  Many users fail to
realize that fonts are a function of the X server and not of the machine
that @R{} is running on.  After many difficulties, @R{} tries first to
find the nearest size match in the sizes provided for Adobe fonts in the
standard 75dpi and 100dpi X11 font packages---even that will fail to
work when users of near-100dpi screens have only the 75dpi set
installed.  The 75dpi set allows sizes down to 6 points on a 100dpi
screen, but some users do try to use smaller sizes and even 6 and 8
point bitmapped fonts do not look good.

Introduction of UTF-8 locales has caused another wave of difficulties.
X11 has very few genuine UTF-8 fonts, and produces composite fontsets
for the @code{iso10646-1} encoding.  Unfortunately these seem to have
low coverage apart from a few monospaced fonts in a few sizes (which are
not suitable for graph annotation), and where glyphs are missing what is
plotted is often quite unsatisfactory.

The approach being taken as from @R{} 2.7.0 is to make use of more modern
toolkits, namely @code{cairo} for rendering and @code{Pango} for font
management---because these are associated with @code{Gtk+2} they are
widely available.  Cairo supports translucent colours and alpha-blending
(@emph{via} @code{Xrender}), and anti-aliasing for the display of lines
and text.  Pango's font management is based on @code{fontconfig} and
somewhat mysterious, but it seems mainly to use Type 1 and TrueType
fonts on the machine running @R{} and send grayscale bitmaps to cairo.


@node windows(),  , X11(), Specific devices
@subsubsection windows()

The @code{windows()} device is a family of devices: it supports plotting
to Windows (enhanced) metafiles, @code{BMP}, @code{JPEG}, @code{PNG} and
@code{TIFF} files as well as to Windows printers.

In most of these cases the primary plotting is to a bitmap: this is used
for the (default) buffering of the screen device, which also enables the
current plot to be saved to BMP, JPEG, PNG or TIFF (it is the internal
bitmap which is copied to the file in the appropriate format).

The device units are pixels (logical ones on a metafile device).

The code was originally written by Guido Masarotto with extensive use of
macros, which can make it hard to disentangle.

For a screen device, @code{xd->gawin} is the canvas of the screen, and
@code{xd->bm} is the off-screen bitmap.  So macro @code{DRAW} arranges
to plot to @code{xd->bm}, and if buffering is off, also to
@code{xd->gawin}.  For all other device, @code{xd->gawin} is the canvas,
a bitmap for the @code{jpeg()} and @code{png()} device, and an internal
representation of a Windows metafile for the @code{win.metafile()} and
@code{win.print} device.  Since `plotting' is done by Windows GDI calls
to the appropriate canvas, its precise nature is hidden by the GDI
system.

Buffering on the screen device is achieved by running a timer, which
when it fires copies the internal bitmap to the screen.  This is set to
fire every 500ms (by default) and is reset to 100ms after plotting
activity.

Repaint events are handled by copying the internal bitmap to the screen
canvas (and then reinitializing the timer), unless there has been a resize.
Resizes are handled by replaying the display list: this might not be
necessary if a fixed canvas with scrollbars is being used, but that is
the least popular of the three forms of resizing.

Text on the device has moved to `Unicode' (UCS-2) in recent years.  As
from  @R{} 2.7.0, UTF-8 is requested (@code{hasTextUTF8 = TRUE}) for
standard text, and converted to UCS-2 in the plotting functions in file
@file{src/extra/graphapp/gdraw.c}.  However, GDI has no support for
Unicode symbol fonts, and symbols are handled in Adobe Symbol encoding.

Support for translucent colours (with alpha channel between 0 and 255)
was introduced in @R{} 2.6.0 for the screen device only, and extended to
the bitmap devices in @R{} 2.7.0.@footnote{It is technically possible to
use alpha-blending on metafile devices such as printers, but it seems
few drivers have support for this.} This is done by drawing on a further
internal bitmap, @code{xd->bm2}, in the opaque version of the colour
then alpha-blending that bitmap to @code{xd->bm}.  The alpha-blending
routine is in a separate DLL, @file{msimg32.dll}, which is loaded on
first use.@footnote{It is available on Windows 2000 or later, and so had
to be optional in @R{} 2.6.0.}  As small a rectangular region as
reasonably possible is alpha-blended (this is rectangle @code{r} in the
code), but things like mitre joins make estimation of a tight bounding
box too much work for lines and polygonal boundaries.
Translucent-coloured lines are not common, and the performance seems
acceptable.

The support for a transparent background in @code{png()} predates full
alpha-channel support in @code{libpng} (let alone in PNG viewers), so
makes use of the limited transparency support in earlier versions of
PNG.  Where 24-bit colour is used, this is done by marking a single
colour to be rendered as transparent.  @R{} chose @samp{#fdfefd}, and
uses this as the background colour (in @code{GA_NewPage} if the
specified background colour is transparent (and all non-opaque
background colours are treated as transparent).  So this works by
marking that colour in the PNG file, and viewers without transparency
support see a slightly-off-white background, as if there were a
near-white canvas.  Where a palette is used in the PNG file (if less
than 256 colours were used) then this colour is recorded with full
transparency and the remaining colours as opaque.  If 32-bit colour were
available then we could add a full alpha channel, but this is dependent
on the graphics hardware and undocumented properties of GDI.


@node Colours, Base graphics, Graphics devices, Graphics Devices
@section Colours

Devices receive colours as an @code{unsigned int} (in the @code{GPar}
structure and some of the devices as the @code{typedef} @code{rcolor}):
the comments in file @file{R_ext/GraphicsDevice.h} are the primary
documentation.  The 4 bytes in the @code{unsigned int} are
@emph{R},@emph{G},@emph{B} and @emph{alpha} from least to most
significant. So each of RGB has 256 levels of luminosity from 0 to 255.
The alpha byte represents (from @R{} 2.0.0) opacity, so value 255 is
fully opaque and 0 fully transparent: many but not all devices handle
semi-transparent colours.

Colors can be created in C via the macro @code{R_RGBA}, and a set of
macros are defined in @file{R_ext/GraphicsDevice.h} to extract the
various components.

Colours in the base graphics system were originally adopted from S (and
before that the GRZ library from Bell Labs), with the concept of a
(variable-sized) palette of colours referenced by numbers
@samp{1...@var{N}} plus @samp{0} (the background colour).  @R{}
introduced the idea of referring to colours by character strings, either
in the forms @samp{#RRGGBB} or @samp{#RRGGBBAA} (representing the bytes
in hex) as given by function @code{rgb()} or via names: the 657 known
names are given in the character vector @code{colors} and in a table in
file @file{colors.c}.  Note that semi-transparent colours are not
`premultiplied', so 50% transparent white is @samp{#ffffff80}.

What is not clear is how the RGB values are to be mapped to display
colours in the graphics device.  There was a proposal
(@uref{http://developer.r-project.org/sRGB-RFC.html}) to regard the
mapping as the colorspace `sRGB', which was adopted in @R{} 2.13.0.  The
sRGB colorspace is an industry standard: it is used by Web browsers and
JPEGs from all but high-end digital cameras.  The interpretation is a
matter for graphics devices and for code that manipulates colours, but
not for the graphics engine or subsystems.

@R{} uses a painting model similar to PostScript and PDF.  This means
that where shapes (circles, rectangles and polygons) can both be filled
and have a stroked border, the fill should be painted first and then the
border (or otherwise only half the border will be visible).  Where both
the fill and the border are semi-transparent there is some room for
interpretation of the intention.  Most devices first paint the fill and
then the border, alpha-blending at each step.  However, PDF does some
automatic grouping of objects, and @emph{when the fill and the border
have the same alpha}, they are painted onto the same layer and then
alpha-blended in one step.  (See p. 569 of the PDF Reference Sixth
Edition, version 1.7.  Unfortunately, although this is what the PDF
standard says should happen, it is not correctly implemented by some
viewers.)


@node Base graphics, Grid graphics, Colours, Graphics Devices
@section Base graphics

The base graphics system is likely to move to package @pkg{graphics} at
some stage, but it currently implemented in files in @file{src/main}.

For historical reasons it is largely implemented in two layers.
Files @file{plot.c}, @code{plot3d.c} and @code{par.c} contain the code
for the around 30 @code{.Internal} calls that implement the basic
graphics operations.  This code then calls functions with names starting
with @code{G} and declared in header @file{Rgraphics.h} in file
@file{graphics.c}, which in turn call the graphics engine (whose
functions almost all have names starting with @code{GE}).

A large part of the infrastructure of the base graphics subsystem are
the graphics parameters (as set/read by @code{par()}).  These are stored
in a @code{GPar} structure declared in the private header
@file{Graphics.h}.  This structure has two variables (@code{state} and
@code{valid}) tracking the state of the base subsystem on the device,
and many variables recording the graphics parameters and functions of
them.

The base system state is contained in @code{baseSystemState} structure
defined in @file{R_ext/GraphicsBase.h}.  This contains three @code{GPar}
structures and a Boolean variable used to record if @code{plot.new()}
(or @code{persp}) has been used successfully on the device.

The three copies of the @code{GPar} structure are used to store the
current parameters (accessed via @code{gpptr}), the `device copy'
(accessed via @code{dpptr}) and space for a saved copy of the `device
copy' parameters.  The current parameters are, clearly, those currently
in use and are copied from the `device copy' whenever @code{plot.new()}
is called (whether or not that advances to the next `page'). The saved
copy keeps the state when the device was last completely cleared (e.g.@:
when @code{plot.new()} was called with @code{par(new=TRUE)}), and is
used to replay the display list.

The separation is not completely clean: the `device copy' is altered if
a plot with log scale(s) is set up via @code{plot.window()}.

There is yet another copy of most of the graphics parameters in
@code{static} variables in @file{graphics.c} which are used to preserve
the current parameters across the processing of inline parameters in
high-level graphics calls (handled by @code{ProcessInlinePars}).

Snapshots of the base subsystem record the `saved device copy' of the
@code{GPar} structure.

There remain quite a number of anomalies.  For example, function
@code{GEcontourLines} is (despite its name) coded in file
@file{plot3d.c} and used to support function @code{contourLines} in
package @pkg{grDevices}.


@node Grid graphics,  , Base graphics, Graphics Devices
@section Grid graphics

[At least pointers to documentation.]

@node Tools, R coding standards, Graphics Devices, Top
@chapter Tools

The behavior of @command{R CMD check} can be controlled through a
variety of command line arguments and environment variables.

There is an internal @option{--install=@var{value}} command line
argument not shown by @command{R CMD check --help}, with possible values

@table @code
@item check:@var{file}
Assume that installation was already performed with stdout/stderr to
@var{file}, the contents of which need to be checked (without repeating
the installation).  This is useful for checks applied by repository
maintainers: it reduces the check time by the installation time given
that the package has already been installed.  In this case, one also
needs to specify @emph{where} the package was installed to using command
line option @option{--library}.
@item fake
Fake installation, and turn off the run-time tests.
@item skip
Skip installation, e.g., when testing recommended packages bundled with
R.
@item no
The same as @option{--no-install} : turns off installation and the tests
which require the package to be installed.
@end table

The following environment variables can be used to customize the
operation of @command{check}: a convenient place to set these is the
file @file{~/.R/check.Renviron}.

@vtable @code
@item _R_CHECK_ALL_NON_ISO_C_
If true, do not ignore compiler (typically GCC) warnings about non ISO C
code in @emph{system} headers.  Note that this may also show additional
ISO C++ warnings.
Default: false.
@item _R_CHECK_FORCE_SUGGESTS_
If true, give an error if suggested packages are not available.
Default: true (but false for CRAN submission checks).
@item _R_CHECK_RD_CONTENTS_
If true, check @file{Rd} files for auto-generated content which needs editing,
and missing argument documentation.
Default: true.
@item _R_CHECK_RD_STYLE_
If true, check whether @file{Rd} usage entries for S3 methods use the full
function name rather than the appropriate @code{\method} markup.
Default: true.
@item _R_CHECK_RD_XREFS_
If true, check the cross-references in @file{.Rd} files.
Default: true.
@item _R_CHECK_SUBDIRS_NOCASE_
If true, check the case of directories such as @file{R} and @file{man}.
Default: true
@item _R_CHECK_SUBDIRS_STRICT_
Initial setting for @option{--check-subdirs}.
Default: @samp{default} (which checks only tarballs, and checks in the
@file{src} only if there is no @file{configure} file).
@item _R_CHECK_USE_CODETOOLS_
If true, make use of the @CRANpkg{codetools} package, which provides a
detailed analysis of visibility of objects (but may give false
positives).
Default: true.
@item _R_CHECK_USE_INSTALL_LOG_
If true, record the output from installing a package as part of its
check to a log file (@file{00install.out} by default), even when running
interactively.
Default: true.
@item _R_CHECK_VIGNETTES_NLINES_
Maximum number of lines to show of the bottom of the output when reporting
errors in running vignettes.
Default: 10.
@item _R_CHECK_CODOC_S4_METHODS_
Control whether @code{codoc()} testing is also performed on S4 methods.
Default: true.
@item _R_CHECK_DOT_INTERNAL_
Control whether the package code is scanned for @code{.Internal} calls,
which should only be used by base (and occasionally by recommended) packages.
Default: true.
@item _R_CHECK_EXECUTABLES_
Control checking for executable (binary) files.
Default: true.
@item _R_CHECK_EXECUTABLES_EXCLUSIONS_
Control whether checking for executable (binary) files ignores files
listed in the package's @file{BinaryFiles} file.
Default: true (but false for CRAN submission checks).
However, most likely this package-level override mechanism will be
removed eventually.
@item _R_CHECK_PERMISSIONS_
Control whether permissions of files should be checked.
Default: true iff @code{.Platform$OS.type == "unix"}.
@item _R_CHECK_FF_CALLS_
Allows turning off @code{checkFF()} testing.  Legacy mostly.
Default: true.
@item _R_CHECK_LICENSE_
Control whether/how license checks are performed. A possible value is
@samp{maybe} (warn in case of problems, but not about standardizable
non-standard license specs).
Default: true.
@item _R_CHECK_RD_EXAMPLES_T_AND_F_
Control whether @code{check_T_and_F()} also looks for ``bad'' (global)
@samp{T}/@samp{F} uses in examples.
Off by default because this can result in false positives.
@item _R_CHECK_RD_CHECKRD_MINLEVEL_
Controls the minimum level for reporting warnings from @code{checkRd}.
Default: -1.
@item _R_CHECK_XREFS_REPOSITORIES_
If set to a non-empty value, a space-separated list of repositories to
use to determine known packages.  Default: empty, when the CRAN,
Omegahat and Bioconductor repositories known to @R{} is used.
@item _R_CHECK_SRC_MINUS_W_IMPLICIT_
Control whether installation output is checked for compilation warnings
about implicit function declarations (as spotted by GCC with command
line option @option{-Wimplicit-function-declaration}, which is implied
by @option{-Wall}).
Default: false.
@item _R_CHECK_SRC_MINUS_W_UNUSED_
Control whether installation output is checked for compilation warnings
about unused code constituents (as spotted by GCC with command line
option @option{-Wunused}, which is implied by @option{-Wall}).
Default: true.
@item _R_CHECK_WALL_FORTRAN_
Control whether gfortran 4.0 or later @option{-Wall} warnings are used in
the analysis of installation output.
Default: false, even though the warnings are justifiable.
@item _R_CHECK_ASCII_CODE_
If true, check @R{} code for non-ascii characters.
Default: true.
@item _R_CHECK_ASCII_DATA_
If true, check data for non-ascii characters.
Default: true.
@item _R_CHECK_COMPACT_DATA_
If true, check data for ascii and uncompressed saves, and also check if
using @command{bzip2} or @code{xz} compression would be significantly
better.
Default: true.
@item _R_CHECK_SKIP_ARCH_
Comma-separated list of architectures that will be omitted from
checking in a multi-arch setup.
Default: none.
@item _R_CHECK_SKIP_TESTS_ARCH_
Comma-separated list of architectures that will be omitted from
running tests in a multi-arch setup.
Default: none.
@item _R_CHECK_SKIP_EXAMPLES_ARCH_
Comma-separated list of architectures that will be omitted from
running examples in a multi-arch setup.
Default: none.
@item _R_CHECK_VC_DIRS_
Should the unpacked package directory be checked for version-control
directories (@file{CVS}, @file{.svn} @dots{})?
Default: true for tarballs.
@item _R_CHECK_PKG_SIZES_
Should @command{du} be used to find the installed sizes of packages?
@command{R CMD check} does check for the availability of @command{du}.
but this option allows the check to be overruled if an unsuitable
command is found (including one that does not respect the @option{-k}
flag to report in units of 1Kb, or reports in a different format -- the
GNU, Mac OS X and Solaris @command{du} commands have been tested).
Default: true if @command{du} is found.
@item _R_CHECK_DOC_SIZES_
Should @command{qpdf} be used to check the installed sizes of PDFs?
Default: true if @command{qpdf} is found.
@item _R_CHECK_DOC_SIZES2_
Should @command{gs} be used to check the installed sizes of PDFs?  This
is slower than (and in addition to) the previous check, but does detect
figures with excessive detail (often hidden by over-plotting) or bitmap
figures with too high a resolution.  Requires that @env{R_GSCMD} is set
to a valid program, or @command{gs} (or on Windows,
@command{gswin32.exe} or @command{gswin64c.exe}) is on the path.
Default: false (but true for CRAN submission checks).
@item _R_CHECK_ALWAYS_LOG_VIGNETTE_OUTPUT_
By default the output from running the @R{} code in the vignettes is
kept only if there is an error.
Default: false.
@item _R_CHECK_CLEAN_VIGN_TEST_
Should the @file{vign_test} directory be removed if the test is successful?
Default: true.
@item _R_CHECK_REPLACING_IMPORTS_
Should warnings about replacing imports be reported?  These mainly come
from auto-generated @file{NAMESPACE} files in other packages.
Default: false.
@item _R_CHECK_UNSAFE_CALLS_
Check for calls that appear to tamper with (or allow tampering with)
already loaded code not from the current package: such calls may well
contravene CRAN policies.
Default: true.
@item _R_CHECK_TIMINGS_
Optionally report timings for installation, examples, tests and
running/re-building vignettes as part of the check log.  The format is
@samp{[as/bs]} for the total CPU time (including child processes)
@samp{a} and elapsed time @samp{b}, except on Windows, when it is
@samp{[bs]}.  In most cases timings are only given for @samp{OK} checks.
Times with an elapsed component over 10 mins are reported in minutes
(with abbreviation @samp{m}).  The value is the smallest numerical value
in elapsed seconds that should be reported: non-numerical values
indicate that no report is required, a value of @samp{0} that a report
is always required.
Default: @code{""}. (@code{10} for CRAN checks.)

@item _R_CHECK_INSTALL_DEPENDS_
If set to a true value and a test installation is to
be done, this is done with @code{.libPaths()} containing just a
temporary library directory and @code{.Library}.  The temporary library
is populated by symbolic links@footnote{under Windows, junction points.}
to the installed copies of all the Depends/Imports/LinkingTo packages
which are not in @code{.Library}.  
Default: false (but true for CRAN submission checks).

Note that this is actually implemented in @command{R CMD INSTALL}, so it
is available to those who first install recording to a log, then call
@command{R CMD check}. 

@item _R_CHECK_DEPENDS_ONLY_
@itemx _R_CHECK_SUGGESTS_ONLY_
If set to a true value, running examples, tests and vignettes is done
with @code{.libPaths()} containing just a temporary library directory
and @code{.Library}.  The temporary library is populated by symbolic
links@footnote{under Windows, junction points.} to the installed copies
of all the Depends/Imports/LinkingTo and (for the second only) Suggests
packages which are not in @code{.Library}.
Default: false (but true for CRAN checks).

@item _R_CHECK_NO_RECOMMENDED_
If set to a true value, augment the previous checks to make recommended
packages unavailable unless declared.
Default: false (but true for CRAN submission checks).

This may give false positives on code which uses
@code{grDevices::densCols} and @code{stats:::asSparse} as these invoke
@CRANpkg{KernSmooth} and @CRANpkg{Matrix} respectively.

@item _R_CHECK_CODETOOLS_PROFILE_
A string with comma-separated @code{@var{name}=@var{value}} pairs (with
@var{value} a logical constant) giving additional arguments for the
@CRANpkg{codetools} functions used for analyzing package code.  E.g.,
use @code{_R_CHECK_CODETOOLS_PROFILE_="suppressLocalUnused=FALSE"} to
turn off suppressing warnings about unused local variables.  Default: no
additional arguments, corresponding to using @code{skipWith = TRUE},
@code{suppressPartialMatchArgs = FALSE} and @code{suppressLocalUnused =
TRUE}.

@item _R_CHECK_CRAN_INCOMING_
Check whether package is suitable for publication on CRAN.
Default: false, except for CRAN submission checks.

@item _R_CHECK_XREFS_USE_ALIASES_FROM_CRAN_
When checking anchored Rd xrefs, use Rd aliases from the CRAN package
web areas in addition to those in the packages installed locally.
Default: false.

@item _R_SHLIB_BUILD_OBJECTS_SYMBOL_TABLES_
Make the checks of compiled code more accurate by recording the symbol
tables for objects (@file{.o} files) at installation in a file
@file{symbols.rds}.  (Only currently supported on Linux, Solaris, OS X,
Windows and FreeBSD.)
Default: true.
@end vtable

CRAN's submission checks use something like

@example
_R_CHECK_CRAN_INCOMING_=TRUE
_R_CHECK_VC_DIRS_=TRUE
_R_CHECK_TIMINGS_=10
_R_CHECK_INSTALL_DEPENDS_=TRUE
_R_CHECK_SUGGESTS_ONLY_=TRUE
_R_CHECK_NO_RECOMMENDED_=TRUE
_R_CHECK_EXECUTABLES_EXCLUSIONS_=FALSE
_R_CHECK_DOC_SIZES2_=TRUE
@end example

@noindent
These are turned on by @command{R CMD check --as-cran}: the incoming
checks also use
@example
_R_CHECK_FORCE_SUGGESTS_=FALSE
@end example

@noindent
since some packages do suggest other packages not available on CRAN or
other commonly-used repositories.


@node R coding standards, Testing R code, Tools, Top
@chapter R coding standards

@cindex coding standards
@R{} is meant to run on a wide variety of platforms, including Linux and
most variants of Unix as well as Windows and Mac OS X.
Therefore, when extending @R{} by either adding to the @R{} base
distribution or by providing an add-on package, one should not rely on
features specific to only a few supported platforms, if this can be
avoided.  In particular, although most @R{} developers use @acronym{GNU}
tools, they should not employ the @acronym{GNU} extensions to standard
tools.  Whereas some other software packages explicitly rely on e.g.@:
@acronym{GNU} make or the @acronym{GNU} C++ compiler, @R{} does not.
Nevertheless, @R{} is a @acronym{GNU} project, and the spirit of the
@cite{@acronym{GNU} Coding Standards} should be followed if possible.

The following tools can ``safely be assumed'' for @R{} extensions.

@itemize @bullet
@item
An ISO C99 C compiler.  Note that extensions such as @acronym{POSIX}
1003.1 must be tested for, typically using Autoconf unless you are sure
they are supported on all mainstream @R{} platforms (including Windows
and Mac OS X).  Packages will be more portable to @R{} < 2.12.0 if
written assuming only C89, but this should not be done where using C99
features will make for cleaner or more robust code.

@item
A FORTRAN 77 compiler (but not Fortran 9x).

@item
A simple @command{make}, considering the features of @command{make} in
4.2 @acronym{BSD} systems as a baseline.
@findex make

@acronym{GNU} or other extensions, including pattern rules using
@samp{%}, the automatic variable @samp{$^}, the @samp{+=} syntax to
append to the value of a variable, the (``safe'') inclusion of makefiles
with no error, conditional execution, and many more, must not be used
(see Chapter ``Features'' in the @cite{@acronym{GNU} Make Manual} for
more information).  On the other hand, building @R{} in a separate
directory (not containing the sources) should work provided that
@command{make} supports the @code{VPATH} mechanism.

Windows-specific makefiles can assume @acronym{GNU} @command{make} 3.79
or later, as no other @command{make} is viable on that platform.

@item
A Bourne shell and the ``traditional'' Unix programming tools, including
@command{grep}, @command{sed}, and @command{awk}.

There are @acronym{POSIX} standards for these tools, but these may not
be fully supported.  Baseline features could be determined from a book
such as @cite{The UNIX Programming Environment} by Brian W. Kernighan &
Rob Pike.  Note in particular that @samp{|} in a regexp is an extended
regexp, and is not supported by all versions of @command{grep} or
@command{sed}.  The Open Group Base Specifications, Issue 7, which are
technically identical to  IEEE Std 1003.1 (POSIX), 2008,
are available at
@uref{http://pubs.opengroup.org/onlinepubs/9699919799/mindex.html}.
@end itemize

Under Windows, most users will not have these tools installed, and you
should not require their presence for the operation of your package.
However, users who install your package from source will have them, as
they can be assumed to have followed the instructions in ``the Windows
toolset'' appendix of the ``R Installation and Administration'' manual
to obtain them.  Redirection cannot be assumed to be available via
@command{system} as this does not use a standard shell (let alone a
Bourne shell).

@noindent
In addition, the following tools are needed for certain tasks.

@itemize @bullet
@item
Perl version 5 is only needed for a few uncommonly-used tools: @command{make
install-info} needs Perl installed if there is no command
@command{install-info} on the system, and for the maintainer-only script
@file{tools/help2man.pl}.
@findex Perl

@item
Makeinfo version 4.7 or later is needed to build the Info files for the
@R{} manuals written in the @acronym{GNU} Texinfo system.
@findex makeinfo
@end itemize

It is also important that code is written in a way that allows others to
understand it.  This is particularly helpful for fixing problems, and
includes using self-descriptive variable names, commenting the code, and
also formatting it properly.  The @R{} Core Team recommends to use a
basic indentation of 4 for @R{} and C (and most likely also Perl) code,
and 2 for documentation in Rd format.  Emacs (21 or later) users can
implement this indentation style by putting the following in one of
their startup files, and using customization to set the
@code{c-default-style} to @code{"bsd"} and @code{c-basic-offset} to
@code{4}.)
@findex emacs

@smallexample
@group
;;; ESS
(add-hook 'ess-mode-hook
          (lambda ()
            (ess-set-style 'C++ 'quiet)
            ;; Because
            ;;                                 DEF GNU BSD K&R C++
            ;; ess-indent-level                  2   2   8   5   4
            ;; ess-continued-statement-offset    2   2   8   5   4
            ;; ess-brace-offset                  0   0  -8  -5  -4
            ;; ess-arg-function-offset           2   4   0   0   0
            ;; ess-expression-offset             4   2   8   5   4
            ;; ess-else-offset                   0   0   0   0   0
            ;; ess-close-brace-offset            0   0   0   0   0
            (add-hook 'local-write-file-hooks
                      (lambda ()
                        (ess-nuke-trailing-whitespace)))))
(setq ess-nuke-trailing-whitespace-p 'ask)
;; or even
;; (setq ess-nuke-trailing-whitespace-p t)
@end group
@group
;;; Perl
(add-hook 'perl-mode-hook
          (lambda () (setq perl-indent-level 4)))
@end group
@end smallexample

@noindent
(The `GNU' styles for Emacs' C and R modes use a basic indentation of 2,
which has been determined not to display the structure clearly enough
when using narrow fonts.)

@node Testing R code, Use of TeX dialects, R coding standards, Top
@chapter Testing R code

When you (as @R{} developer) add new functions to the R base (all the
packages distributed with @R{}), be careful to check if @kbd{make
test-Specific} or particularly, @kbd{cd tests; make no-segfault.Rout}
still works (without interactive user intervention, and on a standalone
computer).  If the new function, for example, accesses the Internet, or
requires @acronym{GUI} interaction, please add its name to the ``stop
list'' in @file{tests/no-segfault.Rin}.

[To be revised: use @command{make check-devel}, check the write barrier
if you change internal structures.]

@node Use of TeX dialects, Future directions, Testing R code, Top
@chapter Use of TeX dialects

Various dialects of TeX and used for different purposes in @R{}.  The
policy is that manuals be written in @samp{texinfo}, and for convenience
the main and Windows FAQs are also.  This has the advantage that is is
easy to produce HTML and plain text versions as well as typeset manuals.

LaTeX is not used directly, but rather as an intermediate format for
typeset help documents and for vignettes.

Care needs to be taken about the assumptions made about the @R{} user's
system: it may not have either @samp{texinfo} or a TeX system
installed.  We have attempted to abstract out the cross-platform
differences, and almost all the setting of typeset documents is done by
@code{tools::texi2dvi}.  This is used for offline printing of help
documents, preparing vignettes and for package manuals via @command{R
CMD Rd2pdf}.  It is not currently used for the @R{} manuals created in
directory @file{doc/manual}.

@code{tools::texi2dvi} makes use of a system command @command{texi2dvi}
where available.  On a Unix-alike this is usually part of
@samp{texinfo}, whereas on Windows if it exists at all it would be an
executable, part of MiKTeX.  If none is available, the @R{} code runs
a sequence of @command{(pdf)latex}, @command{bibtex} and
@command{makeindex} commands.

This process has been rather vulnerable to the versions of the external
software used: particular issues have been @command{texi2dvi} and
@file{texinfo.tex} updates, mismatches between the two@footnote{Linux
distributions tend to unbundle @file{texinfo.tex} from @samp{texinfo}.},
versions of the LaTeX package @samp{hyperref} and quirks in index
production.  The licenses used for LaTeX and latterly @samp{texinfo}
prohibit us from including `known good' versions in the @R{} distribution.

On a Unix-alike @command{configure} looks for the executables for TeX and
friends and if found records the absolute paths in the system
@file{Renviron} file.  This used to record @samp{false} if no command
was found, but it nowadays records the name for looking up on the path
at run time.  The latter can be important for binary distributions: one
does not want to be tied to, for example, TeXLive 2007.


@node Future directions, Function and variable index, Use of TeX dialects, Top
@chapter Future directions

This chapter is for notes about possible future changes to pqR. 

Immediate priorities include the following:

@itemize @bullet
@item Test @pqR{} on Windows and Mac systems, making whatever changes are
      required.
@item Incorporate useful features of R-2.15.1, R-2.15.2, and R-2.15.3,
      so that @pqR{} will be compatible with packages designed for R-2.15.3.
@item Implement additional operations as tasks that can be done in 
      helper threads, and otherwise extend the use of the helpers
      framework.  Document what operations are done in tasks, and
      whether they can do pipelining, so that users can design programs
      with this information in mind.
@item Tune the constants used to decide when computations are large enough
      that it is worthwhile to do them as tasks, and that control the size 
      of a chunk of data forwarded when output is pipelined.
@item Improve the method used by the interpreter for complex assignments,
      to be as fast or faster as that currently used in code that has
      been byte compiled.
@item Make more extensive and consistent use of @pqR{}'s extended 
      @code{NAMEDCNT} field, in order to reduce duplication of objects.  
      Document the conventions to be followed in this respect.
@end itemize

In the longer term, extensions to @pqR{} may be implemented that:
@itemize @bullet
@item Allow C and Fortran procedures called with @code{.C} and @code{.Fortran}
      to be done as tasks, so that these procedures can be done in helper 
      threads (without any change to the C or Fortran code).
@item Define an API for procedures called with @code{.Call} to explicitly
      use the helpers facility, both internally, and when receiving inputs
      and producing outputs.
@item Extend the helpers library to better support parallelizing a 
      single computation using more than one helper thread, and use this 
      facility in @pqR{}.
@item Address R's design flaws of unintended reversing sequences and 
      unintended dropping of array dimensions by introducing a new
      sequence operator, which will not reverse, and which will attach
      a @code{dim} attribute that can signal that a dimension should not
      be dropped.
@item Address the inefficiency of call-by-value function arguments by
      introducing the equivalent of the call-by-name facility found
      in Algol 60.
@item Address the unreliability of unrestricted global references from
      within functions by introducing ``closed'' functions, in which
      such global references are restricted.
@item Address support for objects with more than @math{2^{31}-1} elements.
      This might or might not be done in a way similar to R-3.0.0.
@item Further reduce interpretive overhead.  If this is sufficiently 
      successful that the advantage of byte code compilation is never
      substantial, the byte code compiler could be discarded without regret,
      simplifying maintainence.
@end itemize

@node Function and variable index, Concept index, Future directions, Top
@unnumbered Function and variable index

@printindex vr

@node Concept index,  , Function and variable index, Top
@unnumbered Concept index

@printindex cp

@bye

@c Local Variables: ***
@c mode: TeXinfo ***
@c End: ***<|MERGE_RESOLUTION|>--- conflicted
+++ resolved
@@ -304,18 +304,11 @@
 symbols, indicating that it is one of a set of special symbols (eg, @code{+}
 and @code{if}) for which an attempt is made to have function lookup be faster.  
 
-<<<<<<< HEAD
-#findex base_env bit
-The @code{base-env} bit is used to slightly speed up the check for
-whether an environment is either @code{R_BaseEnd} or @code{R_BaseNamespace}, 
-which is done in time-critical code.
-=======
 @findex base_env bit
 The @code{base-env} bit, accessed by the @code{IS_BASE} macro, is used
 to slightly speed up the check for whether an environment is either
 @code{R_BaseEnd} or @code{R_BaseNamespace}, which is done in
 time-critical code.
->>>>>>> 95c0029d
 
 @findex no_spec_sym bit
 The @code{no_spec_sym} bit is used as the @code{NO_SPEC_SYM} flag for 
