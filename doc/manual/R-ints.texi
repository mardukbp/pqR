\input texinfo
@c %**start of header
@setfilename R-ints.info
@settitle R Internals - with modifications for pqR
@setchapternewpage on
@c %**end of header

@c @documentencoding ISO-8859-1

@syncodeindex fn vr

@dircategory Programming
@direntry
* R Internals: (R-ints).      R Internals.
@end direntry

@finalout

@include R-defs.texi
@include version.texi

@ifinfo
This is a guide to R's internal structures, 
modified to reflect changes in pqR.

@Rcopyright{1999}

@ignore
Permission is granted to process this file through TeX and print the
results, provided the printed document carries a copying permission
notice identical to this one except for the removal of this paragraph
(this paragraph not being relevant to the printed manual).

@end ignore

@permission{}
@c ---------- ^- read that
@end ifinfo

@titlepage
@title R Internals - with modifications for pqR
@subtitle R Version @value{VERSION}, pqR version @value{pqRVERSION}
@author R Development Core Team, pqR modifications by Radford Neal
@page
@vskip 0pt plus 1filll
@permission{}

@Rcopyright{1999}

@value{ISBN-ints}

Modifications for pqR copyright @copyright{} {2013--}@value{pqRYEAR} Radford M. Neal

@end titlepage

@c @ifnothtml
@contents
@c @end ifnothtml

@ifnottex
@node Top, R Internal Structures, (dir), (dir)
@top R Internals

This is a guide to the internal structures of @R{} and coding standards for
the core team working on @R{} itself.

This document is based on the version for R @value{VERSION}.

@value{ISBN-ints}

Modifications for pqR are for pqR version @value{pqRVERSION}.

@end ifnottex

@menu
* R Internal Structures::       
* .Internal vs .Primitive::     
* Internationalization in the R sources::  
* Package Structure::           
* Files::                       
* Graphics Devices::            
* Tools::                       
* R coding standards::          
* Testing R code::              
* Use of TeX dialects::         
* Future directions::           
* Function and variable index::  
* Concept index::               
@end menu
@node R Internal Structures, .Internal vs .Primitive, Top, Top
@chapter R Internal Structures

This chapter is the beginnings of documentation about @R{} internal
structures.  It is written for the core team and others studying the
code in the @file{src/main} directory.

It is a work-in-progress, first begun for @R{} 2.4.0, and should be
checked against the current version of the source code.

@menu
* SEXPs::                       
* Environments and variable lookup::  
* Attributes::                  
* Contexts::                    
* Argument evaluation::         
* Autoprinting::                
* The eval function::           
* Reference counts and the nmcnt field::  
* The write barrier::           
* Serialization Formats::       
* Encodings for CHARSXPs::      
* The CHARSXP cache::           
* Warnings and errors::         
* S4 objects::                  
* Memory allocators::           
* Internal use of global and base environments::  
* Modules::                     
* Visibility::                  
* Lazy loading::                
* Helper threads and task merging::        
@end menu

@node SEXPs, Environments and variable lookup, R Internal Structures, R Internal Structures
@section SEXPs

@cindex SEXP
@cindex SEXPRREC
The values of R variableso and other objects can be thought of as
either a @code{SEXP} (a pointer), or the structure it points to, a
@code{SEXPREC} (and there are alternative forms used for vectors
pointing to @code{VECTOR_SEXPREC} structures).
So the basic building blocks of @R{} objects are often called
@emph{nodes}, meaning @code{SEXPREC}s or @code{VECTOR_SEXPREC}s.

Note that the internal structure of the @code{SEXPREC} is not made
available to @R{} Extensions: rather @code{SEXP} is an opaque pointer,
and the internals can only be accessed by the functions provided.

@cindex node
Node structures of all types have as their first four fields a 64-bit
@code{sxpinfo} header, a pointer to the attributes, and pointers
to the previous and next node in a doubly-linked list (for garbage
collection purposes). Additional fields vary by type (a @code{SEXPTYPE}), 
which is specfied by a five-bit field in the @code{sxpinfo} header.

@menu
* SEXPTYPEs::                   
* Rest of header::              
* The 'data'::                  
* Allocation classes::          
@end menu

@node SEXPTYPEs, Rest of header, SEXPs, SEXPs
@subsection SEXPTYPEs

@cindex SEXPTYPE
Currently @code{SEXPTYPE}s 0:10 and 13:25 are in use.  Values 11 and 12
were used for internal factors and ordered factors and have since been
withdrawn.  Note that the @code{SEXPTYPE} numbers are stored in
@code{save}d objects and that the ordering of the types is used, so the
gap cannot easily be reused.

@cindex SEXPTYPE table
@quotation
@multitable {no} {SPECIALSXPXXX} {S4 classes not of simple type}
@headitem no @tab  SEXPTYPE@tab  Description
@item @code{0}   @tab @code{NILSXP}      @tab @code{R_NilValue}
@item @code{1}   @tab @code{SYMSXP}      @tab symbols
@item @code{2}   @tab @code{LISTSXP}     @tab pairlists
@item @code{3}   @tab @code{CLOSXP}      @tab closures
@item @code{4}   @tab @code{ENVSXP}      @tab environments
@item @code{5}   @tab @code{PROMSXP}     @tab promises
@item @code{6}   @tab @code{LANGSXP}     @tab language objects
@item @code{7}   @tab @code{SPECIALSXP}  @tab special functions
@item @code{8}   @tab @code{BUILTINSXP}  @tab builtin functions
@item @code{9}   @tab @code{CHARSXP}     @tab internal character strings
@item @code{10}   @tab @code{LGLSXP}     @tab logical vectors
@item @code{13}   @tab @code{INTSXP}     @tab integer vectors
@item @code{14}   @tab @code{REALSXP}    @tab numeric vectors
@item @code{15}   @tab @code{CPLXSXP}    @tab complex vectors
@item @code{16}   @tab @code{STRSXP}     @tab character vectors
@item @code{17}   @tab @code{DOTSXP}     @tab dot-dot-dot object
@item @code{18}   @tab @code{ANYSXP}     @tab make ``any'' args work
@item @code{19}   @tab @code{VECSXP}     @tab list (generic vector)
@item @code{20}   @tab @code{EXPRSXP}    @tab expression vector
@item @code{21}   @tab @code{BCODESXP}   @tab byte code
@item @code{22}   @tab @code{EXTPTRSXP}  @tab external pointer
@item @code{23}   @tab @code{WEAKREFSXP} @tab weak reference
@item @code{24}   @tab @code{RAWSXP}     @tab raw vector
@item @code{25}   @tab @code{S4SXP}      @tab S4 classes not of simple type
@end multitable
@end quotation

@cindex atomic vector type
Many of these will be familiar from @R{} level: the atomic vector types
are @code{LGLSXP}, @code{INTSXP}, @code{REALSXP}, @code{CPLXSP},
@code{STRSXP} and @code{RAWSXP}.  Lists are @code{VECSXP} and names
(also known as symbols) are @code{SYMSXP}.  Pairlists (@code{LISTSXP},
the name going back to the origins of @R{} as a Scheme-like language)
are rarely seen at @R{} level, but are for example used for argument
lists.  Character vectors are effectively lists all of whose elements
are @code{CHARSXP}, a type that is rarely visible at @R{} level.

@cindex language object
@cindex argument list
Language objects (@code{LANGSXP}) are calls (including formulae and so
on).  Internally they are pairlists with first element a
reference@footnote{a pointer to a function or a symbol to look up the
function by name, or a language object to be evaluated to give a
function.} to the function to be called with remaining elements the
actual arguments for the call (and with the tags if present giving the
specified argument names).  Although this is not enforced, many places
in the code assume that the pairlist is of length one or more, often
without checking (though note that taking the @code{CAR} or @code{CDR} of
@code{R_NilValue} gives @code{R_NilValue} without error, so disaster
may be avoided).

@cindex expression
Expressions are of type @code{EXPRSXP}: they are a vector of (usually
language) objects most often seen as the result of @code{parse()}.

@cindex function
The functions are of types @code{CLOSXP}, @code{SPECIALSXP} and
@code{BUILTINSXP}: where @code{SEXPTYPE}s are stored in an integer
these are sometimes lumped into a pseudo-type @code{FUNSXP} with code
99.  Functions defined via @code{function} are of type @code{CLOSXP} and
have formals, body and environment.

@cindex S4 type
The @code{SEXPTYPE} @code{S4SXP} is for S4 objects which do not consist
solely of a simple type such as an atomic vector or function.  Prior to
@R{} 2.4.0 these were represented as empty lists.


@node Rest of header, The 'data', SEXPTYPEs, SEXPs
@subsection Rest of header

The @code{sxpinfo} header is defined as the 64-bit C structure below:

@example
struct sxpinfo_struct @{
    /* Type and namedcnt in first byte */
    unsigned int nmcnt : 3;   /* count of "names" referring to object */
    unsigned int type : 5;    /* @r{discussed above} */
    /* Garbage collector stuff - keep in one byte to maybe speed up access */
    unsigned int gccls : 3;   /* node class for garbage collector */
    unsigned int gcgen : 1;   /* old generation number - may be best first */
    unsigned int mark : 1;    /* marks object as in use in garbage collector */
    /* Object flag */
    unsigned int obj : 1;     /* set if this is an S3 or S4 object */
    /* Flags to synchronize with helper threads */
    unsigned int in_use: 1;   /* whether contents may be in use by a helper */
    unsigned int being_computed : 1;  /* whether helper may be computing this */
    /* "general purpose" field, used for miscellaneous purposes */
    unsigned int gp : 16;     /* The "general purpose" field */
    union @{
      struct @{                /* field below is for vectors only */
        R_len_t truelength;   /* for old stuff - may someday be defunct... */
      @} vec;
      struct @{                /* fields below are for non-vectors only */
        /* Debugging */
        unsigned int debug : 1;  /* function/environment is being debugged */
        unsigned int rstep : 1;  /* function is to be debugged, but only once */
        unsigned int trace : 1;  /* function is being traced */
        /* Symbol binding */
        unsigned int basec : 1;       /* sym has base binding in global cache */
        unsigned int spec_sym : 1;    /* this is a "special" symbol */
        unsigned int no_spec_sym : 1; /* environment has no special symbols */
        unsigned int base_env : 1;    /* this is R_BaseEnv or R_BaseNamespace */
        unsigned int unused : 1; /* not yet used */
        /* Primitive operations */
        unsigned char var1, var2;/* variants for evals of fast primitive args */
        unsigned char pending_ok;/* whether args can have computation pending */
      @} nonvec;                  /*  - only one bit, but maybe faster as byte */
    @} u;
@};
@end example

Note that one field is for vectors only (including @code{CHARSXP}), while
some other fields are for non-vectors only.

@findex debug bit
The @code{debug} bit is used for closures and environments.  For
closures it is set by @code{debug()} and unset by @code{undebug()}, and
indicates that evaluations of the function should be run under the
browser.  For environments it indicates whether the browsing is in
single-step mode.

@findex rstep bit
@findex RSTEP
The @code{rstep} bit is used only for closures, to indicate "debugonce".

@findex trace bit
The @code{trace} bit is used for functions for @code{trace()}.

@findex basec bit
For symbols, the @code{basec} bit is used for the @code{BASE_CACHE} flag, that
indicates that the symbol is in the global cache with a binding in the 
base environment, allowing its value to be obtained directly without 
looking in the hash table.

@findex spec_sym bit
The @code{spec_sym} bit is used as the @code{SPEC_SYM} flag for
symbols, indicating that it is one of a set of special symbols (eg, @code{+}
and @code{if}) for which an attempt is made to have function lookup be faster.  

@findex base_env bit
The @code{base-env} bit, accessed by the @code{IS_BASE} macro, is used
to slightly speed up the check for whether an environment is either
@code{R_BaseEnd} or @code{R_BaseNamespace}, which is done in
time-critical code.

@findex no_spec_sym bit
The @code{no_spec_sym} bit is used as the @code{NO_SPEC_SYM} flag for 
environments to indicate that the environment has no symbols with the 
@code{SPEC_SYM} flag set (and has never had such a symbol), 
so that it can be bypassed in searches for such symbols.  Currently,
this bit is maintained only for unhashed environments (always set to zero
for hashed environments).

@findex nmcnt field
@findex named field
@findex NAMED
@findex SET_NAMED
@cindex copying semantics
The field called @code{nmcnt} in @pqR{} replaces the two-bit @code{named} 
field in R-2.15.0.
The @code{nmcnt} field is accessed and set by the @code{NAMEDCNT} 
and @code{SET_NAMEDCNT} macros, by other macros for testing, incrementing,
and decrementing the field, and also by the @code{NAMED} and @code{SET_NAMED} 
macros provided for compatibility with the previous scheme using @code{named}.  

The @code{nmcnt} field is three bits in size, allowing for values from
0 to 7, which are interpreted as the number of bindings to variables
or other references to the object, though in many cases, this is
simply an upper bound on the number of references, since the count is
not always decremented when a reference disappears.

This count of references allows @pqR{} to more efficiently maintain
the appearence that when an object is assigned to a variable, passed
as the argument of a function, or stored as an element of a list, it
is duplicated, so that subsequent changes to the original object do
not modify the copy, and vice versa.  This duplication can be deferred
and sometimes avoided by instead simply incrementing the @code{nmcnt} field
for the object.

See @ref{Reference counts and the nmcnt field} for details.


The @code{gp} bits are by definition `general purpose'.  We label these
from 0 to 15.  Bits 0--5 and bits 14--15 have been used as described below
(mainly from detective work on the sources).

@findex gp bits
@findex LEVELS
@findex SETLEVELS
The bits can be accessed and set by the @code{LEVELS} and
@code{SETLEVELS} macros, which names appear to date back to the internal
factor and ordered types and are now used in only a few places in the
code.  The @code{gp} field is serialized/unserialized for the
@code{SEXPTYPE}s other than @code{NILSXP}, @code{SYMSXP} and
@code{ENVSXP}.

Bits 14 and 15 of @code{gp} are used for `fancy bindings'.  Bit 14 is
used to lock a binding or an environment, and bit 15 is used to indicate
an active binding.  Bit 15 is used for an
environment to indicate if it participates in the global cache.
See the next section on @ref{Environments and variable
lookup} for further details.

@findex MISSING
@findex SET_MISSING
The macros @code{MISSING} and @code{SET_MISSING} are used for pairlists
of arguments.  Four bits are reserved, but only two are used (and
exactly what for is not explained).  It seems that bit 0 is used by
@code{matchArgs} to mark missingness on the returned argument list, and
bit 1 is used to mark the use of a default value for an argument copied
to the evaluation frame of a closure.

@findex DDVAL
@findex SET_DDVAL
@cindex ... argument
Bit 0 is used by macros @code{DDVAL} and @code{SET_DDVAL}.  This
indicates that a @code{SYMSXP} is one of the symbols @code{..n} which
are implicitly created when @code{...} is processed, and so indicates
that it may need to be looked up in a @code{DOTSXP}.

@findex PRSEEN
@cindex promise
Bit 0 is used for @code{PRSEEN}, a flag to indicate if a promise has
already been seen during the evaluation of the promise (and so to avoid
recursive loops).

Bit 0 is used for @code{HASHASH}, on the @code{PRINTNAME} of the
@code{TAG} of the frame of an environment. (This bit is not serialized
for @code{CHARSXP} objects.)

Bits 0 and 1 are used for weak references (to indicate `ready to
finalize', `finalize on exit').

Bit 0 is used by the condition handling system (on a @code{VECSXP}) to
indicate a calling handler.

Bit 4 is turned on to mark S4 objects.

Bits 1, 2, 3, 5 and 6 are used for a @code{CHARSXP} to denote its
encoding.  Bit 1 indicates that the @code{CHARSXP} should be treated as
a set of bytes, not necessarily representing a character in any known
encoding.  Bits 2, 3 and 6 are used to indicate that it is known to be
in Latin-1, UTF-8 or ASCII respectively.

Bit 5 for a @code{CHARSXP} indicates that it is hashed by its address,
that is @code{NA_STRING} or is in the @code{CHARSXP} cache (this is not
serialized).  Only exceptionally is a @code{CHARSXP} not hashed, and
this should never happen in end-user code.

The whole gp field is used for the table offset in a @code{BUILTINSXP}
or @code{SPECIALSXP}.  This offset is found again from the name when
restoring saved data.

@node The 'data', Allocation classes, Rest of header, SEXPs
@subsection The `data'

A @code{SEXPREC} is a C structure containing the 64-bit header as
described above, three pointers (to the attributes, previous and next
node) and the node data, a union

@example
union @{
    struct primsxp_struct primsxp;
    struct listsxp_struct listsxp;
    struct envsxp_struct envsxp;
    struct closxp_struct closxp;
    struct promsxp_struct promsxp;
@} u;
@end example

@noindent
All of these alternatives apart from the first are three pointers, and
the first should be no larger, so the union should occupy three words.

@cindex vector type
The vector types are @code{RAWSXP}, @code{CHARSXP}, @code{LGLSXP},
@code{INTSXP}, @code{REALSXP}, @code{CPLXSXP}, @code{STRSXP},
@code{VECSXP}, @code{EXPRSXP} and @code{WEAKREFSXP}.  Remember that such
types are a @code{VECTOR_SEXPREC}, which again consists of the header
and the same three pointers, but followed by an integer giving the
length of the vector, and then followed by the data.
The data is aligned as required for a double and/or a pointer (even
when the actual data is integer, or some other type not requiring this
alignment).

A @code{symsxp} structure is also overlaid on top of these other
structures (see below).

The `data' for the various types are given in the table below.  A lot of
this is interpretation, i.e. the types are not checked.  In particular,
the garbage collector assumes that all the ``three-pointer'' types
have pointers that can be acessed as @code{CAR}, @code{CDR}, and @code{TAG},
even when they aren't in a @code{LISTSXP} object, and that pointers
in all vector types can be accessed with @code{STRING_ELT} even when
they are not in a @code{STRSXP}.

@table @code
@item NILSXP
There is only one object of type @code{NILSXP}, @code{R_NilValue}, with
no data.  However, asking for the @code{CAR}, @code{CDR}, or @code{TAG}
of @code{R_NilValue} will actually return @code{R_NilValue} without error.
Note that since there is only one @code{NILSXP}, the tests 
@code{s==R_NilValue} and @code{isNull(s)} should be equivalent.

@item SYMSXP
Pointers to three nodes, the name, value and internal, accessed by
@code{PRINTNAME} (a @code{CHARSXP}), @code{SYMVALUE} and
@code{INTERNAL}.  (If the symbol's value is a @code{.Internal} function,
the last is a pointer to the appropriate @code{SEXPREC}.)  Many symbols
have @code{SYMVALUE} @code{R_UnboundValue}.  

A fourth pointer follows
this, pointing to the next symbol in the global hash table of symbols.
It is not used outside routines for maintaining this table.  Note
that currently symbols are never removed from this table, and hence
never garbage collected.  This is sometimes relied upon in C code,
making it difficult to change the scheme so that space for unused
symbols can be recovered.

There are then three further pointers, used to record the last
binding of the symbol that was found in an unhashed environment,
and the last environment in which the symbol was not found (in a
lookup for a function).
See the next section on @ref{Environments and variable lookup}.

@item CLOSXP
Pointers to the formals (a pairlist), the body and the environment.

@item ENVSXP
Pointers to the frame, enclosing environment and hash table (@code{R_NilValue} or a
@code{VECSXP}).  A frame is a tagged pairlist with tag the symbol and
CAR the bound value.

@item PROMSXP
Pointers to the value, expression and environment (in which to evaluate
the expression).  Once an promise has been evaluated, the environment is
set to @code{R_NilValue}.

@item LISTSXP
Pointers to the CAR, CDR (usually a @code{LISTSXP} or @code{R_NilValue}) and
TAG (a @code{SYMSXP} or @code{R_NilValue}).

@item LANGSXP
A special type of @code{LISTSXP} used for function calls.  (The CAR
references the function (perhaps via a symbol or language object), and
the CDR the argument list with tags for named arguments.)  @R{}-level
documentation references to `expressions' / `language objects' are
mainly @code{LANGSXP}s, but can be symbols (@code{SYMSXP}s) or
expression vectors (@code{EXPRSXP}s).

@item DOTSXP
A special type of @code{LISTSXP} for the value bound to a @code{...}
symbol: a pairlist of promises.

@item SPECIALSXP
@itemx BUILTINSXP
An integer (in the gp field) giving the offset into the table of
primitives/@code{.Internal}s, plus various information copied from
that table for fast access.  This extra information is set up when
the offset is set with @code{SET_PRIMOFFSET}.

@item CHARSXP
@code{length} followed by a block of bytes (allowing
for the @code{nul} terminator).  The @code{truelength} field holds a hash 
value.

@item LGLSXP
@itemx INTSXP
@code{length} followed by a block of C @code{int}s
(which are 32 bits on all @R{} platforms).

@item REALSXP
@code{length} followed by a block of C @code{double}s

@item CPLXSXP
@code{length} followed by a block of C99 @code{double
complex}s.

@item RAWSXP
@code{length} followed by a block of bytes.

@item STRSXP
@code{length} followed by a block of pointers
(@code{SEXP}s pointing to @code{CHARSXP}s).

@item VECSXP
@itemx EXPRSXP
@code{length} followed by a block of pointers.  These
are internally identical (and identical to @code{STRSXP}) but differ in
the interpretations placed on the elements.

@item BCODESXP
For the `byte-code' objects generated by the compiler.

@item EXTPTRSXP
Has three pointers, to the pointer, the protection value (an @R{} object
which if alive protects this object) and a tag (a @code{SYMSXP}?).

@item WEAKREFSXP
A @code{WEAKREFSXP} is a special @code{VECSXP} of length 4, with
elements @samp{key}, @samp{value}, @samp{finalizer} and @samp{next}.
The @samp{key} is @code{R_NilValue}, an environment or an external pointer,
and the @samp{finalizer} is a function or @code{R_NilValue}.

@item S4SXP
two unused pointers and a tag.

@item ANYSXP
This is used as a place holder for any type: there are no actual objects
of this type.

@end table

@node Allocation classes,  , The 'data', SEXPs
@subsection Allocation classes

@cindex allocation classes
As we have seen, the field @code{gccls} in the header is three bits to
label up to 8 classes of nodes.  The sizes of the small node classes 
(all except class 7) are determined by code in memory.c; one will
always be large enough for the non-vector nodes.  Nodes in these classes
are allocated from pages of about 2000 bytes.  Vectors that do not
fit in any small node class are given node class 7, and allocated
individually.

@node Environments and variable lookup, Attributes, SEXPs, R Internal Structures
@section Environments and variable lookup

@cindex environment
@cindex variable lookup
What users think of as `variables' are symbols which are bound to
objects in `environments'.  The word `environment' is used ambiguously
in @R{} to mean @emph{either} the frame of an @code{ENVSXP} (a pairlist
of symbol-value pairs) @emph{or} an @code{ENVSXP}, a frame plus an
enclosure.

Some bindings of variables are `active bindings', for
which fetching and storing activate user-supplied functions.  They
are created by @code{makeActiveBinding}.  See the help on that function
and comments in file @file{src/main/envir.c} for details.

Bindings and environments can be locked against change.  See the
help for @code{lockBinding} and @code{lockEnvironment}.

@cindex user databases
Finally, there are additional places that `variables' can be looked up, called
`user databases' in comments in the code.  These seem undocumented in
the @R{} sources, but apparently refer to the @pkg{RObjectTable} package
at @uref{http://www.omegahat.org/RObjectTables/}.  

@cindex base environment
@cindex environment, base
The base environment is special.  There is an @code{ENVSXP} environment
with enclosure the empty environment, @code{R_EmptyEnv}, but the frame of
that environment is not used.  Rather its bindings are recorded in
the @code{SYMVALUE} field of a symbol (which is @code{R_UnboundValue}
if it has no value in the base environment).  This environment contains
heavily-used symbols such as @code{+} and @code{for}.  Note that 
the @code{INTERNAL} field of a symbol may also contain values, but
these are not technically bindings in any environment.
When @R{} is started the primitive and
internal functions are installed (by C code) in these fields of symbols.
Then @code{.Platform} and @code{.Machine} are computed and the
base package is loaded into the base environment followed by the system
profile.

The frames of environments, other than local environments of functions,
are normally hashed for faster access (including insertion and deletion).
The frame field is unused for hashed environments.

By default @R{} maintains a (hashed) global cache of `variables' (that
is symbols and their bindings) which have been found, and this refers
only to environments which have been marked to participate, which
consists of the global environment (aka the user workspace), the base
environment plus environments@footnote{Remember that attaching a list or
a saved image actually creates and populates an environment and attaches
that.} which have been @code{attach}ed.  When an environment is either
@code{attach}ed or @code{detach}ed, the names of its symbols are flushed
from the cache.  The cache is (usually) used when searching for variables when
the global environment is reached, but not when directly searching some 
other environment that participates in the cache (since then bindings
in the environment masked by others in the global cache should be visible).

Variables in the global cache whose binding within it is its binding
in the base environment are marked so that they can be accessed quickly
without consulting the hash table.

Local environments for functions may be marked (by @code{NO_SPEC_SYM})
as known not to contain certain `special' symbols, such as @code{+}
and @code{for}, so that lookup of such symbols can quickly skip these
environments.  The list of such symbols, marked by @code{SPEC_SYM},
is in @file{src/main/names.c}.

Every symbol contains a pointer to the environment in which the last
unhashed binding for the symbol was found, along with a pointer to the
binding cell that was found for that lookup.  If a binding for the
symbol is looked for again in this environment, the binding cell can
be returned without a search (unless it has been set to
@code{R_UnboundValue} due to deletion of the variable). Similarly,
every symbol contains a pointer the the last unhashed environment in
which a lookup for the symbol failed, provided that lookup was for a
function, and either the lookup later succeeded, or the lookup was for
an S3 method (for which lookups often fail).

These fields are cleared to the C NULL pointer (rather than being
followed) by the garbage collector, so that they will not result in
memory being occupied after the environment or the object bound is no
longer used.  Note that it is possible that although these pointers
are set only for unhashed environments, such an environment may have
become hashed later.

@menu
* Search paths::                
* Namespaces::                 
* Hash table::                  
@end menu

@node Search paths, Namespaces, Environments and variable lookup, Environments and variable lookup
@subsection Search paths

@cindex search path
@Sl{} has the notion of a `search path': the lookup for a `variable'
leads (possibly through a series of frames) to the `session frame' the
`working directory' and then along the search path.  The search path is
a series of databases (as returned by @code{search()}) which contain the
system functions (but not necessarily at the end of the path, as by
default the equivalent of packages are added at the end).

@R{} has a variant on the @Sl{} model.  There is a search path (also
returned by @code{search()}) which consists of the global environment
(aka user workspace) followed by environments which have been attached
and finally the base environment.  Note that unlike @Sl{} it is not
possible to attach environments before the workspace nor after the base
environment.

However, the notion of variable lookup is more general in @R{}, hence
the plural in the title of this subsection.  Since environments have
enclosures, from any environment there is a search path found by looking
in the frame, then the frame of its enclosure and so on.  Since loops
are not allowed, this process will eventually terminate: it can
terminate at either the base environment or the empty environment.  (It
can be conceptually simpler to think of the search always terminating at
the empty environment, but with an optimization to stop at the base
environment.)  So the `search path' describes the chain of environments
which is traversed once the search reaches the global environment.

@node Namespaces, Hash table, Search paths, Environments and variable lookup
@subsection Namespaces

@cindex namespace
Namespaces are environments associated with packages (and once again
the base package is special and will be considered separately).  A
package @code{@var{pkg}} with a namespace defines two environments
@code{namespace:@var{pkg}} and @code{package:@var{pkg}}: it is
@code{package:@var{pkg}} that can be @code{attach}ed and form part of
the search path.

The objects defined by the @R{} code in the package are symbols with
bindings in the @code{namespace:@var{pkg}} environment.  The
@code{package:@var{pkg}} environment is populated by selected symbols
from the @code{namespace:@var{pkg}} environment (the exports).  The
enclosure of this environment is an environment populated with the
explicit imports from other namespaces, and the enclosure of
@emph{that} environment is the base namespace.  (So the illusion of the
imports being in the namespace environment is created via the
environment tree.)  The enclosure of the base namespace is the global
environment, so the search from a package namespace goes via the
(explicit and implicit) imports to the standard `search path'.

@cindex base namespace
@cindex namespace, base
@findex R_BaseNamespace
The base namespace environment @code{R_BaseNamespace} is another
@code{ENVSXP} that is special-cased.  It is effectively the same thing
as the base environment @code{R_BaseEnv} @emph{except} that its
enclosure is the global environment rather than the empty environment:
the internal code diverts lookups in its frame to the global symbol
table.

@node Hash table,  , Namespaces, Environments and variable lookup
@subsection Hash table

Environments in @R{} usually have a hash table, and nowadays that is the
default in @code{new.env()}.  It is stored as a @code{VECSXP} where
@code{length} is used for the allocated size of the table and
@code{truelength} is the number of primary slots in use---the pointer to
the @code{VECSXP} is part of the header of a @code{SEXP} of type
@code{ENVSXP}, and this points to @code{R_NilValue} if the environment
is not hashed.

For the pros and cons of hashing, see a basic text on Computer Science.

The code to implement hashed environments is in @file{src/main/envir.c}.
Unless set otherwise (e.g.@: by the @code{size} argument of
@code{new.env()}) the initial table size is @code{29}.  The table will
be resized by a factor of 1.2 once the load factor (the proportion of
primary slots in use) reaches 85%.

The hash chains are stored as pairlist elements of the @code{VECSXP}:
items are inserted at the front of the pairlist.  Hashing is principally
designed for fast searching of environments, which are from time to time
added to but rarely deleted from, so items are not actually deleted but
have their value set to @code{R_UnboundValue}.


@node Attributes, Contexts, Environments and variable lookup, R Internal Structures
@section Attributes

@cindex attributes
@findex ATTRIB
@findex SET_ATTRIB
@findex DUPLICATE_ATTRIB
As we have seen, every @code{SEXPREC} has a pointer to the attributes of
the node (default @code{R_NilValue}).  The attributes can be
accessed/set by the macros/functions @code{ATTRIB} and
@code{SET_ATTRIB}, but such direct access is normally only used to check
if the attributes are @code{R_NilValue} or to reset them.  Otherwise access
goes through the functions @code{getAttrib} and @code{setAttrib} which
impose restrictions on the attributes.  One thing to watch is that if
you copy attributes from one object to another you may (un)set the
@code{"class"} attribute and so need to copy the object and S4 bits as
well.  There is a macro/function @code{DUPLICATE_ATTRIB} to automate
this.

Note that the `attributes' of a @code{CHARSXP} are used as part of the
management of the @code{CHARSXP} cache: of course @code{CHARSXP}'s are
not user-visible but C-level code might look at their attributes.

The code assumes that the attributes of a node are either
@code{R_NilValue} or a pairlist of non-zero length (and this is checked
by @code{SET_ATTRIB}).  The attributes are named (via tags on the
pairlist).  The replacement function @code{attributes<-} ensures that
@code{"dim"} precedes @code{"dimnames"} in the pairlist.  Attribute
@code{"dim"} is one of several that is treated specially: the values are
checked, and any @code{"names"} and @code{"dimnames"} attributes are
removed.  Similarly, you cannot set @code{"dimnames"} without having set
@code{"dim"}, and the value assigned must be a list of the correct
length and with elements of the correct lengths (and all zero-length
elements are replaced by @code{R_NilValue}).

The other attributes which are given special treatment are
@code{"names"}, @code{"class"}, @code{"tsp"}, @code{"comment"} and
@code{"row.names"}.  For pairlist-like objects the names are not stored
as an attribute but (as symbols) as the tags: however the @R{} interface
makes them look like conventional attributes, and for one-dimensional
arrays they are stored as the first element of the @code{"dimnames"}
attribute.  The C code ensures that the @code{"tsp"} attribute is an
@code{REALSXP}, the frequency is positive and the implied length agrees
with the number of rows of the object being assigned to.  Classes and
comments are restricted to character vectors, and assigning a
zero-length comment or class removes the attribute.  Setting or removing
a @code{"class"} attribute sets the object bit appropriately.  Integer
row names are converted to and from the internal compact representation.

@cindex copying semantics
Care needs to be taken when adding attributes to objects of the types
with non-standard copying semantics.  There is only one object of type
@code{NILSXP}, @code{R_NilValue}, and that should never have attributes
(and this is enforced in @code{installAttrib}).  For environments,
external pointers and weak references, the attributes should be relevant
to all uses of the object: it is for example reasonable to have a name
for an environment, and also a @code{"path"} attribute for those
environments populated from @R{} code in a package.

@cindex attributes, preserving
@cindex preserving attributes
When should attributes be preserved under operations on an object?
Becker, Chambers & Wilks (1988, pp. 144--6) give some guidance.  Scalar
functions (those which operate element-by-element on a vector and whose
output is similar to the input) should preserve attributes (except
perhaps class, and if they do preserve class they need to preserve the
@code{OBJECT} and S4 bits).  Binary operations normally call
@findex copyMostAttributes
@code{copyMostAttributes} to copy most attributes from the longer
argument (and if they are of the same length from both, preferring the
values on the first).  Here `most' means all except the @code{names},
@code{dim} and @code{dimnames} which are set appropriately by the code
for the operator.

Subsetting (other than by an empty index) generally drops all attributes
except @code{names}, @code{dim} and @code{dimnames} which are reset as
appropriate.  On the other hand, subassignment generally preserves such
attributes even if the length is changed.  Coercion drops all
attributes. For example:

@example
> x <- structure(1:8, names=letters[1:8], comm="a comment")
> x[]
a b c d e f g h
1 2 3 4 5 6 7 8
attr(,"comm")
[1] "a comment"
> x[1:3]
a b c
1 2 3
> x[3] <- 3
> x
a b c d e f g h
1 2 3 4 5 6 7 8
attr(,"comm")
[1] "a comment"
> x[9] <- 9
> x
a b c d e f g h
1 2 3 4 5 6 7 8 9
attr(,"comm")
[1] "a comment"
@end example


@node Contexts, Argument evaluation, Attributes, R Internal Structures
@section Contexts

@cindex context
@emph{Contexts} are the internal mechanism used to keep track of where a
computation has got to (and from where), so that control-flow constructs
can work and reasonable information can be produced on error conditions
(such as @emph{via} traceback), and otherwise (the @code{sys.@var{xxx}}
functions).

Execution contexts are a stack of C @code{structs}. The exact declaration
as below is used by RStudio, which breaks (when debugging) if it is changed: 

@example
typedef struct RCNTXT @{
    struct RCNTXT *nextcontext;	/* @r{The next context up the chain} */
    int callflag;		/* @r{The context "type"} */
    JMP_BUF cjmpbuf;		/* @r{C stack and register information} */
    int cstacktop;		/* @r{Top of the pointer protection stack} */
    int evaldepth;	        /* @r{evaluation depth at inception} */
    SEXP promargs;		/* @r{Promises supplied to closure} */
    SEXP callfun;		/* @r{The closure called} */
    SEXP sysparent;		/* @r{environment the closure was called from} */
<<<<<<< HEAD
    SEXP call;			/* @r{The call that effected this context*/
=======
    SEXP call;			/* @r{The call that effected this context} */
>>>>>>> 10efb1b4
    SEXP cloenv;		/* @r{The environment} */
    SEXP conexit;		/* @r{Interpreted "on.exit" code} */
    void (*cend)(void *);	/* @r{C "on.exit" thunk} */
    void *cenddata;		/* @r{data for C "on.exit" thunk} */
    void *vmax;		        /* @r{top of R_alloc stack} */
    int intsusp;                /* @r{interrupts are suspended} */
    SEXP handlerstack;          /* @r{condition handler stack} */
    SEXP restartstack;          /* @r{stack of available restarts} */
    struct RPRSTACK *prstack;   /* @r{stack of pending promises} */
    SEXP *nodestack;
#ifdef BC_INT_STACK
    IStackval *intstack;        /* @r{BC_INT_STACK seems to never be defined} */
#endif
    SEXP srcref;	        /* @r{The source line in effect} */
@} RCNTXT, *context;
@end example

@noindent
The `types' are from

@example
enum @{
    CTXT_TOPLEVEL = 0,  /* @r{toplevel context} */
    CTXT_NEXT     = 1,  /* @r{target for @code{next}} */
    CTXT_BREAK    = 2,  /* @r{target for @code{break}} */
    CTXT_LOOP     = 3,  /* @r{@code{break} or @code{next} target} */
    CTXT_FUNCTION = 4,  /* @r{function closure} */
    CTXT_CCODE    = 8,  /* @r{other functions that need error cleanup} */
    CTXT_RETURN   = 12, /* @r{@code{return()} from a closure} */
    CTXT_BROWSER  = 16, /* @r{return target on exit from browser} */
    CTXT_GENERIC  = 20, /* @r{rather, running an S3 method} */
    CTXT_RESTART  = 32, /* @r{a call to @code{restart} was made from a closure} */
    CTXT_BUILTIN  = 64  /* @r{builtin internal function} */
@};
@end example

@noindent
where the @code{CTXT_FUNCTION} bit is on wherever function closures are
involved.

Contexts are created by a call to @code{begincontext} and ended by a
call to @code{endcontext}: code can search up the stack for a
particular type of context via @code{findcontext} (and jump there) or
jump to a specific context via @code{R_JumpToContext}.
@code{R_ToplevelContext} is the `idle' state (normally the command
prompt), and @code{R_GlobalContext} is the top of the stack.

Note that whilst calls to closures and (some) builtins set a context, 
those to special internal functions never do.

@findex UseMethod
@cindex method dispatch
Dispatching from a S3 generic (via @code{UseMethod} or its internal
equivalent) or calling @code{NextMethod} sets the context type to
@code{CTXT_GENERIC}.  This is used to set the @code{sysparent} of the
method call to that of the @code{generic}, so the method appears to have
been called in place of the generic rather than from the generic.

The @R{} @code{sys.frame} and @code{sys.call} functions work by counting
calls to closures (type @code{CTXT_FUNCTION}) from either end of the
context stack.

Note that the @code{sysparent} element of the structure is not the same
thing as @code{sys.parent()}.  Element @code{sysparent} is primarily
used in managing changes of the function being evaluated, i.e. by
@code{Recall} and method dispatch.

@code{CTXT_CCODE} contexts are currently used in @code{cat()},
@code{load()}, @code{scan()} and @code{write.table()} (to close the
connection on error), by @code{PROTECT}, serialization (to recover from
errors, e.g.@: free buffers) and within the error handling code (to
raise the C stack limit and reset some variables).


@node Argument evaluation, Autoprinting, Contexts, R Internal Structures
@section Argument evaluation

@cindex argument evaluation
As we have seen, functions in @R{} come in three types, closures
(@code{SEXPTYPE} @code{CLOSXP}), specials (@code{SPECIALSXP}) and
builtins (@code{BUILTINSXP}).  In this section we consider when (and if)
the actual arguments of function calls are evaluated.  The rules are
different for the internal (special/builtin) and @R{}-level functions
(closures).

For a call to a closure, the actual and formal arguments are matched and
a matched call (another @code{LANGSXP}) is constructed.  This process
first replaces the actual argument list by a list of promises to the
values supplied.  It then constructs a new environment which contains
the names of the formal parameters matched to actual or default values:
all the matched values are promises, the defaults as promises to be
evaluated in the environment just created.  That environment is then
used for the evaluation of the body of the function, and promises will
be forced (and hence actual or default arguments evaluated) when they
are encountered. 
@findex NAMED
(Evaluating a promise sets @code{NAMED = 2} on its value, so if the
argument was a symbol its binding is regarded as having multiple
references during the evaluation of the closure call.)

If the closure is an S3 generic (that is, contains a call to
@code{UseMethod}) the evaluation process is the same until the
@code{UseMethod} call is encountered.  At that point the argument on
which to do dispatch (normally the first) will be evaluated if it has
not been already.  If a method has been found which is a closure, a new
evaluation environment is created for it containing the matched
arguments of the method plus any new variables defined so far during the
evaluation of the body of the generic.  (Note that this means changes to
the values of the formal arguments in the body of the generic are
discarded when calling the method, but @emph{actual} argument promises
which have been forced retain the values found when they were forced.
On the other hand, missing arguments have values which are promises to
use the default supplied by the method and not by the generic.)  If the
method found is a primitive it is called with the matched argument list
of promises (possibly already forced) used for the generic.

@cindex builtin function
@cindex special function
@cindex primitive function
@cindex .Internal function
The essential difference@footnote{There is currently one other
difference: when profiling builtin functions are counted as function
calls but specials are not.} between special and builtin functions is
that the arguments of specials are not evaluated before the C code is
called, and those of builtins are.  Note that being a special/builtin is
separate from being primitive or @code{.Internal}: @code{quote} is a
special primitive, @code{+} is a builtin primitive, @code{cbind} is a
special @code{.Internal} and @code{grep} is a builtin @code{.Internal}.

@cindex generic, internal
@findex DispatchOrEval
Many of the internal functions are internal generics, which for specials
means that they do not evaluate their arguments on call, but the C code
starts with a call to @code{DispatchOrEval}.  The latter evaluates the
first argument, and looks for a method based on its class.  (If S4
dispatch is on, S4 methods are looked for first, even for S3 classes.)
If it finds a method, it dispatches to that method with a call based on
promises to evaluate the remaining arguments.  If no method is found,
the remaining arguments are evaluated before return to the internal
generic.

@cindex generic, generic
@findex DispatchGeneric
The other way that internal functions can be generic is to be group
generic.  Most such functions are builtins (so immediately evaluate all
their arguments), and all contain a call to the C function
@code{DispatchGeneric}.  There are some peculiarities over the number of
arguments for the @code{"Math"} group generic, with some members
allowing only one argument, some having two (with a default for the
second) and @code{trunc} allows one or more but the default method only
accepts one.

@menu
* Missingness::                 
* Dot-dot-dot arguments::       
@end menu

@node Missingness, Dot-dot-dot arguments, Argument evaluation, Argument evaluation
@subsection Missingness

@cindex missingness
Actual arguments to (non-internal) @R{} functions can be fewer than are
required to match the formal arguments of the function.  Having
unmatched formal arguments will not matter if the argument is never used
(by lazy evaluation),  but when the argument is evaluated, either its
default value is evaluated (within the evaluation environment of the
function) or an error is thrown with a message along the lines of

@example
argument "foobar" is missing, with no default
@end example

@findex MISSING
@findex R_MissingArg
Internally missingness is handled by two mechanisms. The object
@code{R_MissingArg} is used to indicate that a formal argument has no
(default) value.  When matching the actual arguments to the formal
arguments, a new argument list is constructed from the formals all of
whose values are @code{R_MissingArg} with the first @code{MISSING} bit
set.  Then whenever a formal argument is matched to an actual argument,
the corresponding member of the new argument list has its value set to
that of the matched actual argument, and if that is not
@code{R_MissingArg} the missing bit is unset.

This new argument list is used to form the evaluation frame for the
function, and if named arguments are subsequently given a new value
(before they are evaluated) the missing bit is cleared.

Missingness of arguments can be interrogated via the @code{missing()}
function.  An argument is clearly missing if its missing bit is set or
if the value is @code{R_MissingArg}.  However, missingness can be passed
on from function to function, for using a formal argument as an actual
argument in a function call does not count as evaluation.  So
@code{missing()} has to examine the value (a promise) of a
non-yet-evaluated formal argument to see if it might be missing, which
might involve investigating a promise and so on @dots{}.

Special primitives also need to handle missing arguments, and in some
case (e.g.@: @code{log}) that is why they are special and not
builtin.  This is usually done by testing if an argument's value is
@code{R_MissingArg}.

@node Dot-dot-dot arguments,  , Missingness, Argument evaluation
@subsection Dot-dot-dot arguments

@cindex ... argument
Dot-dot-dot arguments are convenient when writing functions, but
complicate the internal code for argument evaluation.

The formals of a function with a @code{...} argument represent that as a
single argument like any other argument, with tag the symbol
@code{R_DotsSymbol}.  When the actual arguments are matched to the
formals, the value of the @code{...} argument is of @code{SEXPTYPE}
@code{DOTSXP}, a pairlist of promises (as used for matched arguments)
but distinguished by the @code{SEXPTYPE}.

Recall that the evaluation frame for a function initially contains the
@code{@var{name}=@var{value}} pairs from the matched call, and hence
this will be true for @code{...} as well.  The value of @code{...} is a
(special) pairlist whose elements are referred to by the special symbols
@code{..1}, @code{..2}, @dots{} which have the @code{DDVAL} bit set:
when one of these is encountered it is looked up (via @code{ddfindVar})
in the value of the @code{...} symbol in the evaluation frame.

Values of arguments matched to a @code{...} argument can be missing.

Special primitives may need to handle @code{...} arguments: see for
example the internal code of @code{switch} in file
@file{src/main/builtin.c}.

@node Autoprinting, The eval function, Argument evaluation, R Internal Structures
@section Autoprinting

@cindex autoprinting
@findex R_Visible

Whether the returned value of a top-level @R{} expression is printed is
controlled by the global boolean variable @code{R_Visible}.  This is set
(to true or false) on entry to all primitive and internal functions
based on the @code{eval} column of the table in file
@file{src/main/names.c}: the appropriate setting can be extracted by the
macro @code{PRIMPRINT}.
@findex PRIMPRINT

@findex invisible
The @R{} primitive function @code{invisible} makes use of this
mechanism: it just sets @code{R_Visible = FALSE} before entry and
returns its argument.

For most functions the intention will be that the setting of
@code{R_Visible} when they are entered is the setting used when they
return, but there need to be exceptions.  The @R{} functions
@code{identify}, @code{options}, @code{system} and @code{writeBin}
determine whether the result should be visible from the arguments or
user action.  Other functions themselves dispatch functions which may
change the visibility flag: examples@footnote{the other current example
is left brace, which is implemented as a primitive.} are
@code{.Internal}, @code{do.call}, @code{eval},
@code{eval.with.vis}@footnote{a @code{.Internal}-only function used in
@code{source}, @code{withVisible} and a few other places.}, @code{if},
@code{NextMethod}, @code{Recall}, @code{recordGraphics},
@code{standardGeneric}, @code{switch} and @code{UseMethod}.

`Special' primitive and internal functions evaluate their arguments
internally @emph{after} @code{R_Visible} has been set, and evaluation of
the arguments (e.g.@: an assignment as in PR#9263)) can change the value
of the flag.  Prior to @R{} 2.5.0, known instances of such functions
reset the flag after the internal evaluation of arguments: examples
include @code{[}, @code{[[}, @code{$}, @code{c}, @code{cbind},
@code{dump}, @code{rbind} and @code{unlist}, as well as the language
constructs (which are primitives) @code{for}, @code{while} and
@code{repeat}.

The @code{R_Visible} flag can also get altered during the evaluation of
a function, with comments in the code about @code{warning},
@code{writeChar} and graphics functions calling @code{GText} (PR#7397).
(Since the C-level function @code{eval} sets @code{R_Visible}, this
could apply to any function calling it.  Since it is called when
evaluating promises, even object lookup can change @code{R_Visible}.)
As from @R{} 2.5.0 internal and primitive functions force the documented
setting of @code{R_Visible} on return, unless the C code is allowed to
change it (the exceptions above are indicated by @code{PRIMPRINT} having
value 2).

The actual autoprinting is done by @code{PrintValueEnv} in file
@file{print.c}.  If the object to be printed has the S4 bit set and S4
methods dispatch is on, @code{show} is called to print the object.
Otherwise, if the object bit is set (so the object has a
@code{"class"} attribute), @code{print} is called to dispatch methods:
for objects without a class the internal code of @code{print.default}
is called.

@node The eval function, Reference counts and the nmcnt field, Autoprinting, R Internal Structures
@section The eval function

@findex eval
@findex evalv

The @code{eval} function is the central routine in the interpreter.
It takes as arguments an expression to evaluate and an environment 
(both of which must be protected by the caller) and returns the 
value that the expression evaluates to.

In pqR, @code{eval} calls @code{evalv} (or is a macro expanding to a
call of @code{evalv} internally), which takes one additional argument,
that may specify that a ``variant'' result is allowed.  This argument
should be 0 if no variant is allowed, as for plain @code{eval}.
Symbols for other variants are defined in @file{Rinternals.h}.  

For example, a caller of @code{evalv} might specify (by
@code{VARIANT_NULL}) that the value will not be used (evaluation being
done only for side effects), and may therefore be returned as
@code{R_NilValue}, or (by @code{VARIANT_SUM}) that if the value is a
numeric vector, only the sum of vector elements is needed, so that
this sum may be returned rather than the vector (which will then not
need to have space allocated for it).  However, the caller of
@code{evalv} must always be prepared to receive an ordinary value,
rather than the variant asked for.

For some variants (eg, @code{VARIANT_SUM}), there is no need to 
specially identify that the value returned is the variant.  For
others, a variant result is identified by the global variable 
@code{R_variant_result} being set to a non-zero value after the
return of @code{evalv}.  The caller of @code{evalv} should note
the contents of @code{R_variant_result} and then reset it to zero
before it could taken as indicating that a later return is of
a variant. (But note that @code{evalv} will itself start by setting
@code{R_variant_result} to zero, so there is no need to set it
just before calling @code{evalv}.)

The variant argument of @code{evalv} will be passed on to a function
implementing a primitive if the appropriate flag is set in the
primitive's specification in @file{names.c}.  Variant arguments may be
passed onwards from the expression passed to @code{evalv} --- for
example, from an ``if'' statement to the evaluation of the chosen
branch, or from a function call to the evaluation of the body of the
function --- with any variant result propagated back.

Primitive functions (objects of type BUILTINSXP and SPECIALSXP) are
implemented using C functions that by convention have names of the
form @code{do_XXX}.  These functions are associated with symbols by 
tables in the source files that define the functions, which are
copied to a single table for all such functions by initialization
code in @file{names.c}. This table also has other information, such
as whether the primitive is BUILTIN or SPECIAL, and whether the
variant argument of evalv is passed on to the @code{do_XXX} function.

Arguments are passed to the @code{do_XXX} function as a pairlist.
This is inefficient, since it requires that a CONS be allocated for
every argument passed to a primitive.  In @pqR{}, a faster interface
is provided for simple cases of unary or binary primitives, in which
the arguments are unnamed, and are not S3 or S4 objects.  This
interface calls a @code{do_fast_XXX} function to handle such simple
cases, which receives the arguments of the primitive directly as C
arguments.  These functions are also set up with tables in the various
source files and initialization code in @code{names.c}.  For details, 
see @code{names.c}, the documentation in the code for @code{evalv}, and 
the definitions for PRIMFUN_FAST and 
related macros in @file{Rinternals.h}.

@node Reference counts and the nmcnt field, The write barrier, The eval function, R Internal Structures
@section Reference counts and the nmcnt field

@cindex nmcnt

There is evidence in the code that @R{} at one point used a single-bit
@code{named} field in an object, to indicate whether the object was
`named' --- that is, was the value of some variable.  Later, this
field was expanded to two bits, though only values 0, 1, and 2 were
possible.  A value of 2 for @code{named} indicated that the object is
(or at least might be) the value of more than one variable (or
otherwise could be referenced in more than one way), and therefore
would need to be duplicated before being modified when accessed via any of
these references.  The value of @code{named} was never decremented in
this scheme, leading to many unnecessary duplications.

In @pqR{}, a true reference counting scheme is implemented, using a
@code{nmcnt} field (currently three bits in size) that records how
many variables, function arguments, list elements, or other references
an object has.  If this number is greater than the maximum that is possible
(@code{MAX_NAMEDCNT}, currently 7), the maximum value is stored.
Currently, @code{nmcnt} is not always decremented when a reference
ceases to exist, so @code{nmcnt} is merely an upper bound on the
number of references.  In particular, note that once @code{nmcnt}
reaches @code{MAX_NAMEDCNT}, it can never be decremented, since it is
not known how many references beyond this number actually exist.

For compatibility with C code written for use with the previous
scheme, the @code{NAMED} and @code{SET_NAMED} macros are still
defined.  @code{SET_NAMED} sets @code{nmcnt} to the value given if it
is 0 or 1, and to @code{MAX_NAMEDCNT} if the value given to
@code{SET_NAMED} is 2.  @code{NAMED} delivers the value of
@code{nmcnt} if it is 0 or 1, and the value 2 if @code{nmcnt} is any
value greater than 1.  Furthermore, if @code{NAMED} delivers the value
2, it changes @code{nmcnt} to @code{MAX_NAMEDCNT}.  This is necessary
because existing code may assume that if @code{NAMED} is 2, it will
never decrease, and hence the object will always be duplicated before
being modified, regardless of subsequent operations.

The @code{nmcnt} field can be accessed by the macro @code{NAMEDCNT},
but when appropriate, macros for testing its value called
@code{NAMEDCNT_EQ_0}, @code{NAMEDCNT_GT_0}, and @code{NAMEDCNT_GT_1}
should be used, since they may be more efficient than a comparison
with the value returned by @code{NAMEDCNT}.

When use of helper threads or task merging is enabled, an object that
is being used by a task that has not yet completed must not be
modified, even if its @code{NAMEDCNT} field is such that it could
otherwise be modified.  This constraint is implemented by having the
@code{NAMEDCNT} macro wait until no task is using the object before
returning the value.  See @ref{Helper threads and task merging} for
details.

The @code{nmcnt} field can be set with the @code{SET_NAMEDCNT} macro,
but when possible, it is better to use the @code{SET_NAMEDCNT_0},
@code{SET_NAMEDCNT_1}, @code{SET_NAMEDCNT_MAX}, @code{INC_NAMEDCNT},
@code{DEC_NAMEDCNT}, and @code{INC_NAMEDCNT_0_AS_1} macros, since they
may be more efficient.  The @code{INC_NAMEDCNT} and
@code{DEC_NAMEDCNT} macros increment and decrement @code{nmcnt},
except that they do not change its value if it is @code{MAX_NAMEDCNT},
and @code{DEC_NAMEDCNT} does not change a value of zero.
The @code{INC_NAMEDCNT_0_AS_1} macro first changes @code{nmcnt} to 1
if it is 0, and then increments the value (unless it is
@code{MAX_NAMEDCNT}).

In detail, pqR aims to follow (but may not yet fully follow) the
(tentative) conventions below regarding how @code{NAMEDCNT} should
be set, and when an object may be modified:

@itemize

@item Pairlists, language constructs, and closures (@code{LISTSXP},
@code{LANGSXP}, @code{DOTSXP}, @code{CLOSXP}, and @code{BCODESXP}
objects) should never be modified --- all changes must be implemented
by duplicating all or part of the object --- except for internal uses
of such objects that are never visible to user R code (eg, lists of
bindings in environments and lists of attributes), and when such
objects are in the process of being constructed.  This immutability is
the easiest way of, for example, ensuring that expressions being
evaluated are not changing during the course of their evaluation.
Accordingly, @code{NAMEDCNT} is not meaningful for such objects.

An atomic or non-atomic vector that is referenced from an object of one
of these types (eg, a numeric constant in a language construct) should
have its @code{NAMEDCNT} set to @code{MAX_NAMEDCNT} whenever it becomes
visible elsewhere (eg, as the result of @code{eval}) to ensure that it
is never changed.

@item Environments (@code{ENVSXP} objects) may always be modified (ie,
bindings within them created, deleted, or changed), since their
specified semantics is that the same environment may be referenced in
several ways, with changes to the environment seen via all references.
Accordingly, @code{NAMEDCNT} is not meaningful for environments.  (It
is possible that in future @code{NAMEDCNT} will be maintained for 
environemnts so that when it is decremented to zero the @code{NAMEDCNT}
in all values bound in the environment can be decremented, but this
is not attempted at present.)

@item Promises (@code{PROMSXP} objects) should have @code{NAMEDCNT}
set to the number of bindings of the promise in an environment.  This
count will usually be one, but may be greater as a result of method
dispatch.  (This count is not yet properly maintained in pqR, so at
present it must always be assumed to be greater than one.)

@item @code{NAMEDCNT} for atomic and non-atomic vectors (objects of
type @code{LGLSXP}, @code{INTSXP}, @code{REALSXP}, @code{CPLXSXP},
@code{STRSX}, @code{RAWSXP}, @code{VECSXP}, and @code{EXPRSXP}) and
for objects of type @code{S4SXP} should be set to the count how many
references exist to the object in any of the following ways:
@itemize

@item as the value bound to a name in an environment.
@item as the value of an attibute of an object for which 
      @code{NAMEDCNT} is non-zero.
@item as an element in a list (@code{VECSXP} or @code{EXPRSXP}) for
      which @code{NAMEDCNT} is non-zero.
@item as the value of a promise for which @code{NAMEDCNT} is non-zero.

@end itemize

However, @code{NAMEDCNT} for a vector or @code{S4SXP} objects is allowed 
to be zero if there is only a single reference to it as an attribute
or a list element.  If such a vector is made visible otherwise (eg, as
the value returned by @code{eval}), and @code{NAMEDCNT} for the object
referencing it is still non-zero, its @code{NAMEDCNT} must be set to
1, so that it will be correctly seen and maintained later.  This
convention is convenient because it sometimes avoids the need to set
@code{NAMEDCNT} to 1 for all elements when creating a list, and
because it sometimes automatically results in @code{NAMEDCNT} being
zero for an element of a list that has @code{NAMEDCNT} of zero (either
because it was always zero, or because it became zero after
@code{NAMEDCNT} was decremented, for example in @code{get_rm}).

Note that this convention applies recursively.  For example, when a
list with a non-zero @code{NAMEDCNT} contains a list with zero
@code{NAMEDCNT} which in turn contains a real vector with zero
@code{NAMEDCNT}, the list and real vector with zero @code{NAMEDCNT}
are considered to really have @code{NAMEDCNT} of 1, and must have
@code{NAMEDCNT} set to 1 if they become visible elsewhere.

Note also that an object may reference another object more than once,
in which case @code{NAMEDCNT} for the referenced object must account
for all such references.  For example, an object that appears twice in
a list, and is otherwise unreferenced, should have its @code{NAMEDCNT}
field set to 2.

@item @code{NAMEDCNT} is not meaningful for the remaining types of
objects (@code{NILSXP}, @code{SYMSXP}, @code{SPECIALSXP},
@code{BUILTINSXP}, @code{CHARSXP}, @code{EXTPTRSXP}, and
@code{WEAKREFSXP}).  These objects are either never modified, or
modifications are intended to be visible everywhere.

@end itemize
It is always permissible (though undesirable) to set @code{NAMEDCNT}
to a value greater than it needs to be according to the above
conventions.  Also, note that setting and accessing @code{NAMEDCNT} is
permitted for all objects, even those for which it is not meaningful,

@node The write barrier, Serialization Formats, Reference counts and the nmcnt field, R Internal Structures
@section The write barrier and the garbage collector

@cindex write barrier
@cindex garbage collector
@R{} has since version 1.2.0 had a generational garbage collector, and
bit @code{gcgen} in the @code{sxpinfo} header is used in the
implementation of this.  This is used in conjunction with the
@code{mark} bit to identify two previous generations.

There are three levels of collections.  Level 0 collects only the
youngest generation, level 1 collects the two youngest generations and
level 2 collects all generations.  After 20 level-0 collections the next
collection is at level 1, and after 5 level-1 collections at level 2.
Further, if a level-@var{n} collection fails to provide 20% free space
(for each of nodes and the vector heap), the next collection will be at
level @var{n+1}.  (The @R{}-level function @code{gc()} performs a
level-2 collection.)

A generational collector needs to efficiently `age' the objects,
especially list-like objects (including @code{STRSXP}s).  This is done
by ensuring that the elements of a list are regarded as at least as old
as the list @emph{when they are assigned}.  This is handled by the
functions @code{SET_VECTOR_ELT} and @code{SET_STRING_ELT}, which is why
they are functions and not macros.  Ensuring the integrity of such
operations is termed the @dfn{write barrier} and is done by making the
@code{SEXP} opaque and only providing access via functions (which cannot
be used as lvalues in assignments in C).

All code in @R{} extensions is by default behind the write barrier.  The
only way to obtain direct access to the internals of the @code{SEXPREC}s
is to define @samp{USE_RINTERNALS} before including header file
@file{Rinternals.h}, which is normally defined in @file{Defn.h}.  To
enable a check on the way that the access is used, @R{} can be compiled
with flag @option{--enable-strict-barrier} which ensures that header
@file{Defn.h} does not define @samp{USE_RINTERNALS} and hence that
@code{SEXP} is opaque in most of @R{} itself.  (There are some necessary
exceptions: foremost in file @file{memory.c} where the accessor
functions are defined.)

For background papers see
@uref{http://www.stat.uiowa.edu/~luke/R/barrier.html} and
@uref{http://www.stat.uiowa.edu/~luke/R/gengcnotes.html}.

@node Serialization Formats, Encodings for CHARSXPs, The write barrier, R Internal Structures
@section Serialization Formats

@cindex serialization
Serialized versions of @R{} objects are used by @code{load}/@code{save}
and also at a slightly lower level by @code{saveRDS}/@code{readRDS} (and
their earlier `internal' dot-name versions) and
@code{serialize}/@code{unserialize}.  These differ in what they
serialize to (a file, a connection, a raw vector) and whether they are
intended to serialize a single object or a collection of objects
(typically the workspace).  @code{save} writes a header at the beginning
of the file (a single LF-terminated line) which the lower-level versions
do not.

@code{save} and @code{saveRDS} allow various forms of compression, and
@command{gzip} compression has been the default (except for ASCII saves)
since @R{} 2.4.0.  Compression is applied to the whole file stream,
including the headers, so serialized files can be uncompressed or
re-compressed by external programs.  Since @R{} 2.10.0 both @code{load}
and @code{readRDS} can read @command{gzip}, @command{bzip2} and
@command{xz} forms of compression when reading from a file, and
@command{gzip} compression when reading from a connection.

@R{} has used the same serialization format since @R{} 1.4.0 in December
2001.  Earlier formats are still supported via @code{load} and
@code{save} but such formats are not described here. The current
serialization format is called `version 2', and has been expanded in
back-compatible ways since @R{} 1.4.0, for example to support additional
@code{SEXPTYPE}s.

@code{save} works by writing a single-line header (typically
@code{RDX2\n} for a binary save: the only other current value is
@code{RDA2\n} for @code{save(files=TRUE)}), then creating a tagged
pairlist of the objects to be saved and serializing that single object.
@code{load} reads the header line, unserializes a single object (a
pairlist or a vector list) and assigns the elements of the object in the
specified environment.  The header line serves two purposes in @R{}: it
identifies the serialization format so @code{load} can switch to the
appropriate reader code, and the linefeed allows the detection of files
which have been subjected to a non-binary transfer which re-mapped line
endings.  It can also be thought of as a `magic number' in the sense
used by the @command{file} program (although @R{} save files are not yet
by default known to that program).

Serialization in @R{} needs to take into account that objects may
contain references to environments, which then have enclosing
environments and so on.  (Environments recognized as package or name
space environments are saved by name.)  There are `reference objects'
which are not duplicated on copy and should remain shared on
unserialization.  These are weak references, external pointers and
environments other than those associated with packages, namespaces and
the global environment.  These are handled via a hash table, and
references after the first are written out as a reference marker indexed
by the table entry.

Version-2 serialization first writes a header indicating the format
(normally @samp{X\n} for an XDR format binary save, but @samp{A\n},
ASCII, and @samp{B\n}, native word-order binary@footnote{there is no
@R{}-level interface to this format}, can also occur) and then three
integers giving the version of the format and two @R{} versions (packed
by the @code{R_Version} macro from @file{Rversion.h}).  (Unserialization
interprets the two versions as the version of @R{} which wrote the file
followed by the minimal version of @R{} needed to read the format.)
Serialization then writes out the object recursively using function
@code{WriteItem} in file @file{src/main/serialize.c}.

Some objects are written as if they were @code{SEXPTYPE}s: such
pseudo-@code{SEXPTYPE}s cover @code{R_NilValue}, @code{R_EmptyEnv},
@code{R_BaseEnv}, @code{R_GlobalEnv}, @code{R_UnboundValue},
@code{R_MissingArg} and @code{R_BaseNamespace}.  In the current version
of pqR, objects stored as shared constants (probably in read-only memory) 
are written with a flag bit saying they are constants.  This flag will be 
ignored by earlier versions of pqR or R that didn't have such constants,
but will cause the current version of pqR to unserialize them as the
same constants.  (A check is done that other aspects of the object 
match the constant, for compatibility with future versions that might
have a wider variety of such constants.)

For all @code{SEXPTYPE}s except @code{NILSXP}, @code{SYMSXP} and
@code{ENVSXP} serialization starts with an integer with the
@code{SEXPTYPE} in bits 0:7@footnote{only bits 0:4 are currently used
for @code{SEXPTYPE}s but values 241:255 are used for
pseudo-@code{SEXPTYPE}s.} followed by the object bit, two bits
indicating if there are any attributes and if there is a tag (for the
pairlist types), an unused bit and then the @code{gp}
field@footnote{Currently the only relevant bits are 0:1, 4, 14:15.} in
bits 12:27.  Pairlist-like objects write their attributes (if any), tag
(if any), CAR and then CDR (avoiding tail recursion on CDR): other objects write
their attributes after themselves.  Atomic vector objects write their
length followed by the data: generic vector-list objects write their
length followed by a call to @code{WriteItem} for each element.  The
code for @code{CHARSXP}s special-cases @code{NA_STRING} and writes it as
length @code{-1} with no data.

Environments are treated in several ways: as we have seen, some are
written as specific pseudo-@code{SEXPTYPE}s.  Package and namespace
environments are written with pseudo-@code{SEXPTYPE}s followed by the
name.  `Normal' environments are written out as @code{ENVSXP}s with an
integer indicating if the environment is locked followed by the
enclosure, frame, `tag' (the hash table) and attributes.

In the `XDR' format integers and doubles are written in bigendian order:
however the format is not fully XDR (as defined in RFC 1832) as byte
quantities (such as the contents of @code{CHARSXP} and @code{RAWSXP}
types) are written as-is and not padded to a multiple of four bytes.

The `ASCII' format writes 7-bit characters.  Integers are formatted with
@code{%d} (except that @code{NA_integer_} is written as @code{NA}),
doubles formatted with @code{%.16g} (plus @code{NA}, @code{Inf} and
@code{-Inf}) and bytes with @code{%02x}.  Strings are written using
standard escapes (e.g.@: @code{\t} and @code{\013}) for non-printing and
non-ASCII bytes.

@node Encodings for CHARSXPs, The CHARSXP cache, Serialization Formats, R Internal Structures
@section Encodings for CHARSXPs

Character data in @R{} are stored in the sexptype @code{CHARSXP}.  Until
@R{} 2.1.0 it was assumed that the data were in the platform's native
8-bit encoding, and furthermore it was quite often assumed that the
encoding was ISO Latin-1 or a near-superset (such as Windows' CP1252 or
Latin-9).

As from @R{} 2.1.0 there was support for other encodings, in particular
UTF-8 and the multi-byte encodings used on Windows for CJK languages.
However, there was no way of indicating which encoding had been used,
even if this was known (and e.g.@: @code{scan} would not know the
encoding of the file it was reading).  This lead to packages with data
in French encoded in Latin-1 in @code{.rda} files which could not be
read in other locales (and they would be able to be displayed in a
French UTF-8 locale, if not in non-UTF-8 Japanese locales).

@R{} 2.5.0 introduced a limited means to indicate the encoding of a
@code{CHARSXP} via two of the `general purpose' bits which are used to
declare the encoding to be either Latin-1 or UTF-8.  (Note that it is
possible for a character vector to contain elements in different
encodings.)  Both printing and plotting notice the declaration and
convert the string to the current locale (possibly using @code{<xx>} to
display in hexadecimal bytes that are not valid in the current locale).
Many (but not all) of the character manipulation functions will either
preserve the declaration or re-encode the character string.

Strings that refer to the OS such as file names need to be passed
through a wide-character interface on some OSes (e.g. Windows), which is
to a large extent done as from @R{} 2.7.0.

When are character strings declared to be of known encoding?  One way is
to do so directly via @code{Encoding}.  The parser declares the encoding
if this is known, either via the @code{encoding} argument to
@code{parse} or from the locale within which parsing is being done at
the @R{} command line.  (Other ways are recorded on the help page for
@code{Encoding}.)

It is not necessary to declare the encoding of ASCII strings as they
will work in any locale.  ASCII strings should never have a marked
encoding, as any encoding will be ignored when entering such strings
into the @code{CHARSXP} cache.

The rationale behind considering only UTF-8 and Latin-1 is that most
systems are capable of producing UTF-8 strings and this is the nearest
we have to a universal format.  For those that do not (for example those
lacking a powerful enough @code{iconv}), it is likely that they work in
Latin-1, the old @R{} assumption.

This was taken further in @R{} 2.7.0.  There the parser can return a
UTF-8-encoded string if it encounters a @samp{\uxxx} escape for a
Unicode point that cannot be represented in the current charset.  (This
needs MBCS support, and was only enabled@footnote{See define
@code{USE_UTF8_IF_POSSIBLE} in file @file{src/main/gram.c}.} on
Windows.)  From @R{} 2.10.0 it is enabled for all platforms with MBCS
support, and a @samp{\uxxx} or @samp{\Uxxxxxxxx} escape ensures that the
parsed string will be marked as UTF-8.

Most of the character manipulation functions now preserve UTF-8
encodings: there are some notes as to which at the top of file
@file{src/main/character.c} and in file
@file{src/library/base/man/Encoding.Rd}.

Graphics devices are offered the possibility of handing UTF-8-encoded
strings without re-encoding to the native character set, by setting
@code{hasTextUTF8} to be @samp{TRUE} and supplying functions
@code{textUTF8} and @code{strWidthUTF8} that expect UTF-8-encoded
inputs.  Normally the symbol font is encoded in Adobe Symbol encoding,
but that can be re-encoded to UTF-8 by setting @code{wantSymbolUTF8} to
@samp{TRUE}.  The Windows' port of cairographics has a rather peculiar
assumption: it wants the symbol font to be encoded in UTF-8 as if it
were encoded in Latin-1 rather than Adobe Symbol: this is selected by
@code{wantSymbolUTF8 = NA_LOGICAL} (as from @R{} 2.13.1).

Windows has no UTF-8 locales, but rather expects to work with
UCS-2@footnote{or UTF-16 if support for surrogates is enabled in the OS,
which it is not normally so at least for Western versions of Windows,
despite some claims to the contrary on the Microsoft website.} strings.
@R{} (being written in standard C) would not work internally with UCS-2
without extensive changes.  The @file{Rgui} console@footnote{but not the
GraphApp toolkit.} uses UCS-2 internally, but communicates with the @R{}
engine in the native encoding.  To allow UTF-8 strings to be printed in
UTF-8 in @file{Rgui.exe}, an escape convention is used (see header file
@file{rgui_UTF8.h}) which is used by @code{cat}, @code{print} and
autoprinting.

`Unicode' (UCS-2LE) files are common in the Windows world, and
@code{readLines} and @code{scan} will read them into UTF-8 strings on
Windows if the encoding is declared explicitly on an unopened
connection passed to those functions.

@node The CHARSXP cache, Warnings and errors, Encodings for CHARSXPs, R Internal Structures
@section The CHARSXP cache

@findex mkChar
A global cache for @code{CHARSXP}s created by @code{mkChar} was
introduced in @R{} 2.6.0 -- the cache ensures that most @code{CHARSXP}s
with the same contents share storage (`contents' including any declared
encoding).  Not all @code{CHARSXP}s are part of the cache -- notably
@samp{NA_STRING} is not. @code{CHARSXP}s reloaded from the @code{save}
formats of @R{} prior to 0.99.0 are not cached (since the code used is
frozen and few examples still exist).

@findex mkCharLenCE
The cache records the encoding of the string as well as the bytes: all
requests to create a @code{CHARSXP} should be @emph{via} a call to
@code{mkCharLenCE}.  Any encoding given in @code{mkCharLenCE} call will
be ignored if the string's bytes are all ASCII characters.


@node Warnings and errors, S4 objects, The CHARSXP cache, R Internal Structures
@section Warnings and errors

@findex warning
@findex warningcall
@findex error
@findex errorcall

Each of @code{warning} and @code{stop} have two C-level equivalents,
@code{warning}, @code{warningcall}, @code{error} and @code{errorcall}.
The relationship between the pairs is similar: @code{warning} tries to
fathom out a suitable call, and then calls @code{warningcall} with that
call as the first argument if it succeeds, and with @code{call =
R_NilValue} it is does not.  When @code{warningcall} is called, it
includes the deparsed call in its printout unless @code{call =
R_NilValue}.

@code{warning} and @code{error} look at the context stack.  If the
topmost context is not of type @code{CTXT_BUILTIN}, it is used to
provide the call, otherwise the next context provides the call.
This means that when these functions are called from a primitive or
@code{.Internal}, the imputed call will not be to
primitive/@code{.Internal} but to the function calling the
primitive/@code{.Internal} .  This is exactly what one wants for a
@code{.Internal}, as this will give the call to the closure wrapper.
(Further, for a @code{.Internal}, the call is the argument to
@code{.Internal}, and so may not correspond to any @R{} function.)
However, it is unlikely to be what is needed for a primitive.

The upshot is that that @code{warningcall} and @code{errorcall} should
normally be used for code called from a primitive, and @code{warning}
and @code{error} should be used for code called from a @code{.Internal}
(and necessarily from @code{.Call}, @code{.C} and so on, where the call
is not passed down).  However, there are two complications.  One is that
code might be called from either a primitive or a @code{.Internal}, in
which case probably @code{warningcall} is more appropriate.  The other
involves replacement functions, where the call will be of the form
(from @R{} < 2.6.0)
@example
> length(x) <- y ~ x
Error in "length<-"(`*tmp*`, value = y ~ x) : invalid value
@end example

@noindent
which is unpalatable to the end user.  For replacement functions there
will be a suitable context at the top of the stack, so @code{warning}
should be used.  (The results for @code{.Internal} replacement functions
such as @code{substr<-} are not ideal.)



@node S4 objects, Memory allocators, Warnings and errors, R Internal Structures
@section S4 objects

[This section is currently a preliminary draft and should not be taken
as definitive.  The description assumes that @env{R_NO_METHODS_TABLES}
has not been set.]

@menu
* Representation of S4 objects::  
* S4 classes::                  
* S4 methods::                  
* Mechanics of S4 dispatch::    
@end menu

@node Representation of S4 objects, S4 classes, S4 objects, S4 objects
@subsection Representation of S4 objects

S4 objects can be of any @code{SEXPTYPE}.  They are either an object of
a simple type (such as an atomic vector or function) with S4 class
information or of type @code{S4SXP}.  In all cases, the `S4 bit' (bit 4
of the `general purpose' field) is set, and can be tested by the
macro/function @code{IS_S4_OBJECT}.

S4 objects are created via @code{new()}@footnote{This can also create
non-S4 objects, as in @code{new("integer")}.} and thence via the C
function @code{R_do_new_object}.  This duplicates the prototype of the
class, adds a class attribute and sets the S4 bit.  All S4 class
attributes should be character vectors of length one with an attribute
giving (as a character string) the name of the package (or
@code{.GlobalEnv}) containing the class definition.  Since S4 objects
have a class attribute, the @code{OBJECT} bit is set.

It is currently unclear what should happen if the class attribute is
removed from an S4 object, or if this should be allowed.

@node S4 classes, S4 methods, Representation of S4 objects, S4 objects
@subsection S4 classes 

S4 classes are stored as @R{} objects in the environment in which they
are created, with names @code{.__C__@var{classname}}: as such they are
not listed by default by @code{ls}.

The objects are S4 objects of class @code{"classRepresentation"} which
is defined in the @pkg{methods} package.

Since these are just objects, they are subject to the normal scoping
rules and can be imported and exported from namespaces like other
objects.  The directives @code{importClassesFrom} and
@code{exportClasses} are merely convenient ways to refer to class
objects without needing to know their internal `metaname' (although
@code{exportClasses} does a little sanity checking via @code{isClass}).

@node S4 methods, Mechanics of S4 dispatch, S4 classes, S4 objects
@subsection S4 methods

Details of methods are stored in S4 objects of class
@code{"MethodsList"}.  They have a non-syntactic name of the form
@code{.__M__@var{generic}:@var{package}} for all methods defined in the
current environment for the named generic derived from a specific
package (which might be @code{.GlobalEnv}).

There is also environment @code{.__T__@var{generic}:@var{package}} which
has names the signatures of the methods defined, and values the
corresponding method functions.  This is often referred to as a `methods
table'.

When a package without a namespace is attached these objects become
visible on the search path.  @code{library} calls
@code{methods:::cacheMetaData} to update the internal tables.

During an @R{} session there is an environment associated with each
non-primitive generic containing objects @code{.AllMTable},
@code{.Generic}, @code{.Methods}, @code{.MTable}, @code{.SigArgs} and
@code{.SigLength}.  @code{.MTable} and @code{AllMTable} are merged
methods tables containing all the methods defined directly and via
inheritance respectively.  @code{.Methods} is a merged methods list.

Exporting methods from a namespace is more complicated than exporting a
class.  Note first that you do not export a method, but rather the
directive @code{exportMethods} will export all the methods defined in
the namespace for a specified generic: the code also adds to the list
of generics any that are exported directly.  For generics which are
listed via @code{exportMethods} or exported themselves, the
corresponding @code{"MethodsList"} and environment are exported and so
will appear (as hidden objects) in the package environment.

Methods for primitives which are internally S4 generic (see below) are
always exported, whether mentioned in the @file{NAMESPACE} file or not.

Methods can be imported either via the directive
@code{importMethodsFrom} or via importing a namespace by @code{import}.
Also, if a generic is imported via @code{importFrom}, its methods are
also imported.  In all cases the generic will be imported if it is in
the namespace, so @code{importMethodsFrom} is most appropriate for
methods defined on generics in other packages.  Since methods for a
generic could be imported from several different packages, the methods
tables are merged.

When a package with a namespace is attached
@code{methods:::cacheMetaData} is called to update the internal tables:
only the visible methods will be cached.


@node Mechanics of S4 dispatch,  , S4 methods, S4 objects
@subsection Mechanics of S4 dispatch

This subsection does not discuss how S4 methods are chosen: see
@uref{http://@/developer.@/r-project.org/howMethodsWork.pdf}.

For all but primitive functions, setting a method on an existing
function that is not itself S4 generic creates a new object in the
current environment which is a call to @code{standardGeneric} with the
old definition as the default method.  Such S4 generics can also be
created @emph{via} a call to @code{setGeneric}@footnote{although this is
not recommended as it is less future-proof.} and are standard closures
in the @R{} language, with environment the environment within which they
are created.  With the advent of namespaces this is somewhat
problematic: if @code{myfn} was previously in a package with a name
space there will be two functions called @code{myfn} on the search
paths, and which will be called depends on which search path is in use.
This is starkest for functions in the base namespace, where the
original will be found ahead of the newly created function from any
other package with a namespace.

Primitive functions are treated quite differently, for efficiency
reasons: this results in different semantics.  @code{setGeneric} is
disallowed for primitive functions.  The @pkg{methods} namespace
contains a list @code{.BasicFunsList} named by primitive functions:
the entries are either @code{FALSE} or a standard S4 generic showing
the effective definition.  When @code{setMethod} (or
@code{setReplaceMethod}) is called, it either fails (if the list entry
is @code{FALSE}) or a method is set on the effective generic given in
the list.

Actual dispatch of S4 methods for almost all primitives piggy-backs on
the S3 dispatch mechanism, so S4 methods can only be dispatched for
primitives which are internally S3 generic.  When a primitive that is
internally S3 generic is called with a first argument which is an S4
object and S4 dispatch is on (that is, the @pkg{methods} namespace is
loaded), @code{DispatchOrEval} calls @code{R_possible_dispatch} (defined
in file @file{src/main/objects.c}).  (Members of the S3 group generics,
which includes all the generic operators, are treated slightly
differently: the first two arguments are checked and
@code{DispatchGroup} is called.)  @code{R_possible_dispatch} first
checks an internal table to see if any S4 methods are set for that
generic (and S4 dispatch is currently enabled for that generic), and if
so proceeds to S4 dispatch using methods stored in another internal
table.  All primitives are in the base namespace, and this mechanism
means that S4 methods can be set for (some) primitives and will always
be used, in contrast to setting methods on non-primitives.

The exception is @code{%*%}, which is S4 generic but not S3 generic as
its C code contains a direct call to @code{R_possible_dispatch}.

The primitive @code{as.double} is special, as @code{as.numeric} and
@code{as.real} are copies of it.  The @pkg{methods} package code partly
refers to generics by name and partly by function, and maps
@code{as.double} and @code{as.real} to @code{as.numeric} (since that is
the name used by packages exporting methods for it).

Some elements of the language are implemented as primitives, for example
@code{@}}.  This includes the subset and subassignment `functions' and
they are S4 generic, again piggybacking on S3 dispatch.

@code{.BasicFunsList} is generated when @pkg{methods} is installed, by
computing all primitives, initially disallowing methods on all and then
setting generics for members of @code{.GenericArgsEnv}, the S4 group
generics and a short exceptions list in file @file{BasicFunsList.R}: this
currently contains the subsetting and subassignment operators and an
override for @code{c}.

@node Memory allocators, Internal use of global and base environments, S4 objects, R Internal Structures
@section Memory allocators

@R{}'s memory allocation is almost all done via routines in file
@file{src/main/memory.c}.  It is important to keep track of where memory
is allocated, as the Windows port (by default) makes use of a memory
allocator that differs from @code{malloc} etc as provided by MinGW.
Specifically, there are entry points @code{Rm_malloc}, @code{Rm_free},
@code{Rm_calloc} and @code{Rm_free} provided by file
@file{src/gnuwin32/malloc.c}.  This was done for two reasons.  The
primary motivation was performance: the allocator provided by MSVCRT
@emph{via} MinGW was far too slow at handling the many small allocations
that the allocation system for @code{SEXPREC}s uses.  As a side benefit,
we can set a limit on the amount of allocated memory: this is useful as
whereas Windows does provide virtual memory it is relatively far slower
than many other @R{} platforms and so limiting @R{}'s use of swapping is
highly advantageous.  The high-performance allocator is only called from
@file{src/main/memory.c}, @file{src/main/regex.c}, @file{src/extra/pcre}
and @file{src/extra/xdr}: note that this means that it is not used in
packages.

The rest of @R{} should where possible make use of the allocators made
available by file @file{src/main/memory.c}, which are also the methods
recommended in 
@ifset UseExternalXrefs
@ref{Memory allocation, , Memory allocation, R-exts, Writing R Extensions}
@end ifset
@ifclear UseExternalXrefs
`Writing R Extensions'
@end ifclear
@findex R_alloc
@findex Calloc
@findex Realloc
@findex Free
for use in @R{} packages, namely the use of @code{R_alloc},
@code{Calloc}, @code{Realloc} and @code{Free}.  Memory allocated by
@code{R_alloc} is freed by the garbage collector once the `watermark'
has been reset by calling
@findex vmaxset
@code{vmaxset}.  This is done automatically by the wrapper code calling
primitives and @code{.Internal} functions (and also by the wrapper code
to @code{.Call} and @code{.External}), but
@findex vmaxget 
@code{vmaxget} and @code{vmaxset} can be used to reset the watermark
from within internal code if the memory is only required for a short
time.

@findex alloca
All of the methods of memory allocation mentioned so far are relatively
expensive.  All @R{} platforms support @code{alloca}, and in almost all
cases@footnote{but apparently not on Windows.} this is managed by the
compiler, allocates memory on the C stack and is very efficient.

There are two disadvantages in using @code{alloca}.  First, it is
fragile and care is needed to avoid writing (or even reading) outside
the bounds of the allocation block returned.  Second, it increases the
danger of overflowing the C stack.   It is suggested that it is only
used for smallish allocations (up to tens of thousands of bytes), and
that

@findex R_CheckStack
@example
    R_CheckStack();
@end example

@noindent
is called immediately after the allocation (as @R{}'s stack checking
mechanism will warn far enough from the stack limit to allow for modest
use of alloca).  (@code{do_makeunique} in file @file{src/main/unique.c}
provides an example of both points.)

An alternative strategy has been used for various functions which
require intermediate blocks of storage of varying but usually small
size, and this has been consolidated into the routines in the header
file @file{src/main/RBufferUtils.h}.  This uses a structure which
contains a buffer, the current size and the default size. A call to
@findex R_AllocStringBuffer
@example
    R_AllocStringBuffer(size_t blen, R_StringBuffer *buf);
@end example

@noindent
sets @code{buf->data} to a memory area of at least @code{blen+1} bytes.
At least the default size is used, which means that for small
allocations the same buffer can be reused.  A call to
@findex R_FreeStringBufferL
@findex R_FreeStringBuffer
@code{R_FreeStringBufferL} releases memory if more than the default has
been allocated whereas a call to @code{R_FreeStringBuffer} frees any
memory allocated.

The @code{R_StringBuffer} structure needs to be initialized, for example by

@example
static R_StringBuffer ex_buff = @{NULL, 0, MAXELTSIZE@};
@end example

@noindent
which uses a default size of @code{MAXELTSIZE = 8192} bytes.  Most
current uses have a static @code{R_StringBuffer} structure, which
allows the (default-sized) buffer to be shared between calls to e.g.@:
@code{grep} and even between functions: this will need to be changed if
@R{} ever allows concurrent evaluation threads.  So the idiom is

@example
static R_StringBuffer ex_buff = @{NULL, 0, MAXELTSIZE@};
...
    char *buf;
    for(i = 0; i < n; i++) @{
        compute len
        buf = R_AllocStringBuffer(len, &ex_buff);
        use buf
    @}
    /*  free allocation if larger than the default, but leave
        default allocated for future use */
   R_FreeStringBufferL(&ex_buff);
@end example


@menu
* Internals of R_alloc::        
@end menu

@node Internals of R_alloc,  , Memory allocators, Memory allocators
@subsection Internals of R_alloc

The memory used by @code{R_alloc} is allocated as @R{} vectors, of type
@code{RAWSXP} for `small' allocations (less than 2^31 - 1 bytes) and of
type @code{REALSXP} for allocations up to 2^34 - 1 bytes on 64-bit
machines.  Thus the allocation is in units of 8 bytes, and is rounded
up.

The vectors allocated are protected via the setting of @code{R_VStack},
as the garbage collector marks everything that can be reached from that
location.  When a vector is @code{R_alloc}ated, its @code{ATTRIB}
pointer is set to the current @code{R_VStack}, and @code{R_VStack} is
set to the latest allocation.  Thus @code{R_VStack} is a single-linked
chain of vectors currently allocated via @code{R_alloc}.  Function
@code{vmaxset} resets the location @code{R_VStack}, and should be to a
value that has previously be obtained @emph{via} @code{vmaxget}:
allocations after the value was obtained will no longer be protected and
hence available for garbage collection.

@node Internal use of global and base environments, Modules, Memory allocators, R Internal Structures
@section Internal use of global and base environments

This section notes known use by the system of these environments: the
intention is to minimize or eliminate such uses.

@menu
* Base environment::            
* Global environment::          
@end menu

@node Base environment, Global environment, Internal use of global and base environments, Internal use of global and base environments
@subsection Base environment

@cindex base environment
@cindex environment, base
@findex .Device
@findex .Devices
The graphics devices system maintains two variables @code{.Device} and
@code{.Devices} in the base environment: both are always set.  The
variable @code{.Devices} gives a list of character vectors of the names
of open devices, and @code{.Device} is the element corresponding to the
currently active device.  The null device will always be open.

@findex .Options
There appears to be a variable @code{.Options}, a pairlist giving the
current options settings.  But in fact this is just a symbol with a
value assigned, and so shows up as a base variable.

@findex .Last.value
Similarly, the evaluator creates a symbol @code{.Last.value} which
appears as a variable in the base environment.

@findex .Traceback
@findex last.warning
Errors can give rise to objects @code{.Traceback} and
@code{last.warning} in the base environment.

@node Global environment,  , Base environment, Internal use of global and base environments
@subsection Global environment

@cindex global environment
@cindex environment, global
@findex .Random.seed
The seed for the random number generator is stored in object
@code{.Random.seed} in the global environment.

@findex dump.frames
Some error handlers may give rise to objects in the global environment:
for example @code{dump.frames} by default produces @code{last.dump}.

@findex .SavedPlots
The @code{windows()} device makes use of a variable @code{.SavedPlots}
to store display lists of saved plots for later display.  This is
regarded as a variable created by the user.


@node Modules, Visibility, Internal use of global and base environments, R Internal Structures
@section Modules

@cindex modules
@R{} makes use of a number of shared objects/DLLs stored in the
@file{modules} directory.  These are parts of the code which have been
chosen to be loaded `on demand' rather than linked as dynamic libraries
or incorporated into the main executable/dynamic library.

For a few of these (e.g.@: @code{vfonts}) the issue is size: the
database for the Hershey fonts is included in the C code of the module
and was at one time an appreciable part of the codebase for a rarely
used feature.  However, for most of the modules the motivation has been
the amount of (often optional) code they will bring in via libraries to
which they are linked.

@table @asis

@item @code{internet}
The internal HTTP and FTP clients and socket support, which link to
system-specific support libraries.

@item @code{lapack}
The code which makes use of the LAPACK library, and is linked to
@file{libRlapack} or an external LAPACK library.

@item @code{vfonts}
The Hershey font databases and the code to draw with them.

@item @code{X11}
(Unix-alikes only.)  The @code{X11()}, @code{jpeg()}, @code{png()} and
@code{tiff()} devices. These are optional, and links to some or all of
the @code{X11}, @code{pango}, @code{cairo}, @code{jpeg}, @code{libpng}
and @code{libtiff} libraries.

@item @file{internet2.dll}
(Windows only.)  An alternative version of the internet access routines,
compiled against Internet Explorer internals (and so loads
@file{wininet.dll} and @file{wsock32.dll}).
@end table

@node Visibility, Lazy loading, Modules, R Internal Structures
@section Visibility
@cindex visibility

@menu
* Hiding C entry points::       
* Variables in Windows DLLs::   
@end menu

@node Hiding C entry points, Variables in Windows DLLs, Visibility, Visibility
@subsection Hiding C entry points

We make use of the visibility mechanisms discussed in
@ifset UseExternalXrefs
@ref{Controlling visibility, , Controlling visibility, R-exts, Writing R Extensions},
@end ifset
@ifclear UseExternalXrefs
section `Controlling Visibility' in `Writing R Extensions',
@end ifclear
C entry points not needed outside the main @R{} executable/dynamic
library (and in particular in no package nor module) should be prefixed
by @code{attribute_hidden}.
@findex attribute_hidden
Minimizing the visibility of symbols in the @R{} dynamic library will
speed up linking to it (which packages will do) and reduce the
possibility of linking to the wrong entry points of the same name.  In
addition, on some platforms reducing the number of entry points allows
more efficient versions of PIC to be used: somewhat over half the entry
points are hidden.  A convenient way to hide variables (as distinct from
functions) is to declare them @code{extern0} in header file @file{Defn.h}.

The visibility mechanism used is only available with some compilers and
platforms, and in particular not on Windows, where an alternative
mechanism is used.  Entry points will not be made available in
@file{R.dll} if they are listed in the file
@file{src/gnuwin32/Rdll.hide}.
@findex Rdll.hide
Entries in that file start with a space and must be strictly in
alphabetic order in the C locale (use @command{sort} on the file to
ensure this if you change it).  It is possible to hide Fortran as well
as C entry points via this file: the former are lower-cased and have an
underline as suffix, and the suffixed name should be included in the
file.  Some entry points exist only on Windows or need to be visible
only on Windows, and some notes on these are provided in file
@file{src/gnuwin32/Maintainters.notes}.

Because of the advantages of reducing the number of visible entry
points, they should be declared @code{attribute_hidden} where possible.
Note that this only has an effect on a shared-R-library build, and so
care is needed not to hide entry points that are legitimately used by
packages.  So it is best if the decision on visibility is made when a
new entry point is created, including the decision if it should be
included in header file @file{Rinternals.h}.  A list of the visible
entry points on shared-R-library build on a reasonably standard
Unix-alike can be made by something like

@example
nm -g libR.so | grep ' [BCDT] ' | cut -b20-
@end example

@node Variables in Windows DLLs,  , Hiding C entry points, Visibility
@subsection Variables in Windows DLLs

Windows is unique in that it conventionally treats importing variables
differently from functions: variables that are imported from a DLL need
to be specified  by a prefix (often @samp{_imp_}) when being linked to
(`imported') but not when being linked from (`exported').  The details
depend on the compiler system, and have changed for MinGW during the
lifetime of that port.  They are in the main hidden behind some macros
defined in header file @file{R_ext/libextern.h}.

A (non-function) variable in the main @R{} sources that needs to be
referred to outside @file{R.dll} (in a package, module or another DLL
such as @file{Rgraphapp.dll}) should be declared with prefix
@code{LibExtern}.  The main use is in @file{Rinternals.h}, but it needs
to be considered for any public header and also @file{Defn.h}.

It would nowadays be possible to make use of the `auto-import' feature
of the MinGW port of @command{ld} to fix up imports from DLLs (and if
@R{} is built for the Cygwin platform this is what happens).  However,
this was not possible when the MinGW build of @R{} was first constructed
in ca 1998, allows less control of visibility and would not work for
other Windows compiler suites.

It is only possible to check if this has been handled correctly by
compiling the @R{} sources on Windows.

@node Lazy loading, Helper threads and task merging, Visibility, R Internal Structures
@section Lazy loading

Lazy loading was introduced in @R{} 2.0.0, for code in packages and for
datasets in packages (the latter is still optional, but code is always
lazy-loaded as from @R{} 2.14.0).  When a package/namespace which uses it
is loaded, the package/namespace environment is populated with promises
for all the named objects: when these promises are evaluated they load
the actual code from a database.

There are separate databases for code and data, stored in the @file{R}
and @file{data} subdirectories.  The database consists of two files,
@file{@var{name}.rdb} and @file{@var{name}.rdx}.  The @file{.rdb} file
is a concatenation of serialized objects, and the @file{.rdx} file
contains an index.  The objects are stored in (usually) a
@command{gzip}-compressed format with a 4-byte header giving the
uncompressed serialized length (in XDR, that is big-endian, byte order)
and read by a call to the primitive @code{lazyLoadDBfetch}.  (Note that
this makes lazy-loading unsuitable for really large objects: the
unserialized length of an @R{} object can exceed 4GB.)

The index or `map' file @file{@var{name}.rdx} is a compressed serialized
@R{} object to be read by @code{readRDS}.  It is a list with three
elements @code{variables}, @code{references} and @code{compressed}.  The
first two are named lists of integer vectors of length 2 giving the
offset and length of the serialized object in the @file{@var{name}.rdb}
file.  Element @code{variables} has an entry for each named object:
@code{references} serializes a temporary environment used when named
environments are added to the database.  @code{compressed} is a logical
indicating if the serialized objects were compressed: compression is
always used nowadays. @R{} 2.10.0 added the values @code{compressed = 2}
and @code{3} for @command{bzip2} and @command{xz} compression (with the
possibility of future expansion to other methods): these formats add a
fifth byte to the header for the type of compression, and stores
serialized objects uncompressed if compression expands them.

The loader for a lazy-load database of code or data is function
@code{lazyLoad} in the @pkg{base} package, but note that there is a
separate copy to load @pkg{base} itself in file
@file{R_HOME/base/R/base}.

Lazy-load databases are created by the code in
@file{src/library/tools/R/makeLazyLoad.R}: the main tool is the
unexported function @code{makeLazyLoadDB} and the insertion of database
entries is done by calls to @code{.Call("R_lazyLoadDBinsertValue",
...)}.

Lazy-load databases of less than 10MB are cached in memory at first use:
this was found necessary when using file systems with high latency
(removable devices and network-mounted file systems on Windows).

The same database mechanism is used to store parsed @file{Rd} files.
One or all of the parsed objects is fetched by a call to
@code{tools:::fetchRdDB}.


@node Helper threads and task merging,  , Lazy loading, R Internal Structures
@section Helper threads and task merging

The @pqR{} facility for doing computations in helper threads and/or
deferred evaluation for task merging is supported by the ``helpers''
library in @file{src/extra/helpers}, where documentation on it may be
found.  The @file{helpers-app.h} and @file{helpers-app.c} files in
that directory define how the helpers facility interfaces to the
@pqR{} interpreter.

At present, computation in helper threads (or in other deferred tasks)
is confined to numeric vectors.  Two bits in the headers of such
objects (actually all objects) allow checks on how computations that
may be done by helper threads or otherwise are deferred are
progressing.  These bits are accessed by the
@code{helpers_is_being_computed} and @code{helpers_is_in_use} macros.
An object is being computed by a task if computation of its data part
was scheduled to be done by a task that has not been completed (or
perhaps not even started).  An object is in use by a task if it is an
input to a scheduled task for which it is not also the output.  (However,
a object with maximum @code{NAMEDCNT} may not be flagged as in use
even if it is, since such an object will never be modified anyway.) Note
that these bits are set only by the master thread (whenever the master
thread looks to see what tasks performed by helpers have completed),
so access to them does not raise any synchronization issues.

The @code{WAIT_UNTIL_COMPUTED} and @code{WAIT_UNTIL_COMPUTED_2} macros
wait until an object is not being computed, or until two objects are
both not being computed.

Objects that may not have been computed yet should be visible only in
code that has explicitly asked to see such ``pending'' objects.  For
example, the result of calling @code{eval} will never be an object
that is still being computed.  Code that wishes to receive a pending
object as the result of evaluating an expression must instead call
@code{evalv}, passing a variant argument with the
@code{VARIANT_PENDING_OK} bit set.  Similarly, @code{PRVALUE} will
never return a pending object, but @code{PRVALUE_PENDING_OK} may.

Objects that are being used by a task that has not completed may be
seen anywhere within the code for the interpeter, or in user-written C
code.  Data in such objects may be accessed without regard to their
possibly being used by a helper thread, but this data must not be
changed.  This is ensured by making @code{NAMEDCNT} (and hence also
@code{NAMED}) check whether the object is in use, and if so wait until
it is not in use before returning the appropriate value (unless it is
@code{MAX_NAMEDCNT}) --- in effect, @code{NAMEDCNT} is temporarily
increased while the object is in use by a task.  Correct code that
only alters objects after verifying that @code{NAMEDCNT} is zero will
therefore work properly with objects that must not be altered until a
task (or tasks) has completed.  However, the macro
@code{NAMEDCNT_GT_0} is written to return @code{TRUE} if
@code{NAMEDCNT} is greater than zero, without waiting until the object
is not in use; similarly, @code{NAMEDCNT_EQ_0} and
@code{NAMEDCNT_GT_1} return immediately when the comparison does not
depend on whether the object is in use by a task.

To avoid problems with the use of multiple threads by the helpers
facility, the Unix/Linux @code{fork} function, used by package
@code{parallel} and others, is redefined to @code{Rf_fork} in
@code{Rinternals.h}.  The @code{Rf_fork} function waits for all helper
threads to become idle before forking, and then disables use of
helper threads in the child process.


@node .Internal vs .Primitive, Internationalization in the R sources, R Internal Structures, Top
@chapter @code{.Internal} vs @code{.Primitive}

@findex .Internal
@findex .Primitive
C code compiled into @R{} at build time can be called directly in what
are termed @emph{primitives} or via the @code{.Internal} interface,
which is very similar to the @code{.External} interface except in
syntax.  More precisely, @R{} maintains a table of @R{} function names and
corresponding C functions to call, which by convention all start with
@samp{do_} and return a @code{SEXP}.  This table (@code{R_FunTab} in
file @file{src/main/names.c}) also specifies how many arguments to a
function are required or allowed, whether or not the arguments are to be
evaluated before calling, and whether the function is `internal' in
the sense that it must be accessed via the @code{.Internal} interface,
or directly accessible in which case it is printed in @R{} as
@code{.Primitive}.

Functions using @code{.Internal()} wrapped in a closure are in general
preferred as this ensures standard handling of named and default
arguments.  For example, @code{axis} is defined as

@example
@group
axis <- function(side, at = NULL, labels = NULL, ...)
    .Internal(axis(side, at, labels, ...))
@end group
@end example

However, for reasons of convenience and also efficiency (as there is
some overhead in using the @code{.Internal} interface wrapped in a
function closure), the primitive functions are exceptions that can be
accessed directly.  And of course, primitive functions are needed for
basic operations---for example @code{.Internal} is itself a primitive.
Note that primitive functions make no use of @R{} code, and hence are
very different from the usual interpreted functions.  In particular,
@code{formals} and @code{body} return @code{R_NilValue} for such objects, and
argument matching can be handled differently.  For some primitives
(including @code{call}, @code{switch}, @code{.C} and @code{.subset})
positional matching is important to avoid partial matching of the first
argument.

The list of primitive functions is subject to change; currently, it
includes the following.

@enumerate

@item
``Special functions'' which really are @emph{language} elements, but
implemented as primitive functions:

@example
@group
@{       (         if     for      while  repeat  break  next
return  function  quote  switch
@end group
@end example

@item
Language elements and basic @emph{operator}s (i.e., functions usually
@emph{not} called as @code{foo(a, b, ...)}) for subsetting, assignment,
arithmetic and logic:

@example
@group
               [    [[    $    @@
<-   <<-  =    [<-  [[<-  $<-

+    -    *    /     ^    %%   %*%  %/%
<    <=   ==   !=    >=   >
|    ||   &    &&    !
@end group
@end example

@item
``Low level'' 0-- and 1--argument functions which belong to one of the
following groups of functions:

@enumerate a
@item
Basic mathematical functions with a single argument, i.e.,

@example
@group
abs     sign    sqrt
floor   ceiling
@end group

@group
exp     expm1
log2    log10   log1p
cos     sin     tan
acos    asin    atan
cosh    sinh    tanh
acosh   asinh   atanh
@end group

@group
gamma   lgamma  digamma trigamma
@end group

@group
cumsum  cumprod cummax  cummin
@end group

@group
Im  Re  Arg  Conj  Mod
@end group
@end example

@code{log} is a primitive function of one or two arguments with named
argument matching.

@code{trunc} is a difficult case: it is a primitive that can have one
or more arguments: the default method handled in the primitive has
only one.

@item
Functions rarely used outside of ``programming'' (i.e., mostly used
inside other functions), such as

@example
@group
nargs          missing        on.exit        interactive
as.call        as.character   as.complex     as.double
as.environment as.integer     as.logical     as.raw
is.array       is.atomic      is.call        is.character  
is.complex     is.double      is.environment is.expression 
is.finite      is.function    is.infinite    is.integer    
is.language    is.list        is.logical     is.matrix     
is.na          is.name        is.nan         is.null       
is.numeric     is.object      is.pairlist    is.raw        
is.real        is.recursive   is.single      is.symbol     
baseenv        emptyenv       globalenv      pos.to.env
unclass        invisible      seq_along      seq_len
@end group
@end example

@item
The programming and session management utilities

@example
@group
browser  proc.time  gc.time tracemem retracemem untracemem
@end group
@end example

@end enumerate

@item
The following basic replacement and extractor functions

@example
@group
length      length<-
class       class<-
oldClass    oldCLass<-
attr        attr<-
attributes  attributes<-
names       names<-
dim         dim<-
dimnames    dimnames<-
            environment<-
            levels<-
            storage.mode<-
@end group
@end example

@findex NAMED
@noindent
Note that optimizing @code{NAMED = 1} is only effective within a
primitive (as the closure wrapper of a @code{.Internal} will set
@code{NAMED = 2} when the promise to the argument is evaluated) and
hence replacement functions should where possible be primitive to avoid
copying (at least in their default methods).

@item
The following functions are primitive for efficiency reasons:

@example
@group
:          ~          c           list
call       expression substitute
UseMethod  standardGeneric
.C         .Fortran   .Call       .External
round      signif      rep        seq.int
@end group
@end example

@noindent
as well as the following internal-use-only functions

@example
@group
.Primitive     .Internal
.Call.graphics .External.graphics
.subset        .subset2
.primTrace     .primUntrace
lazyLoadDBfetch
@end group
@end example

@end enumerate


The multi-argument primitives
@example
@group
call       switch
.C         .Fortran   .Call       .External
@end group
@end example

@noindent
intentionally use positional matching, and need to do so to avoid
partial matching to their first argument.  They do check that the first
argument (partially) matched the formal argument name.  On the other
hand,

@example
@group
attr       attr<-     browser     rememtrace substitute  UseMethod
log        round      signif      rep        seq.int
@end group
@end example

@noindent
manage their own argument matching and do work in the standard way.

All the one-argument primitives check that if they are called with a
named argument that this (partially) matches the name given in the
documentation: this is also done for replacement functions with one
argument plus @code{value}.

The net effect is that from @R{} 2.11.0 argument matching for primitives
intended for end-user use is done in the same way as for interpreted
functions except for the six exceptions where positional matching is
required.

@menu
* Special primitives::          
* Special internals::           
* Prototypes for primitives::   
@end menu

@node Special primitives, Special internals, .Internal vs .Primitive, .Internal vs .Primitive
@section Special primitives

A small number of primitives are @emph{specials} rather than
@emph{builtins}, that is they are entered with unevaluated arguments.
This is clearly necessary for the language constructs and the assignment
operators, as well as for @code{&&} and @code{||} which conditionally
evaluate their second argument, and @code{~}, @code{.Internal},
@code{call}, @code{expression}, @code{missing}, @code{on.exit},
@code{quote} and @code{substitute} which do not evaluate some of their
arguments.

@code{rep} is special as it evaluates some of its
arguments conditional on which are non-missing.

@code{log}, @code{round} and @code{signif} are special to allow default
values to be given to missing arguments.

The subsetting, subassignment and @code{@@} operators are all special.
(For both extraction and replacement forms, @code{$} and @code{@@}
take a symbol argument, and @code{[} and @code{[[} allow missing
arguments.)

@code{UseMethod} is special to avoid the additional contexts added to
calls to builtins.

@node Special internals, Prototypes for primitives, Special primitives, .Internal vs .Primitive
@section Special internals

There are also special @code{.Internal} functions: @code{NextMethod},
@code{Recall}, @code{withVisible}, @code{cbind}, @code{rbind} (to allow
for the @code{deparse.level} argument), @code{eapply}, @code{lapply} and
@code{vapply}.

@node Prototypes for primitives,  , Special internals, .Internal vs .Primitive
@section Prototypes for primitives

Prototypes are available for the primitive functions and operators, and
these are used for printing, @code{args} and package checking (e.g.@: by
@code{tools::checkS3methods} and by package @CRANpkg{codetools}).  There are
two environments in the @pkg{base} package (and namespace),
@samp{.GenericArgsEnv} for those primitives which are internal S3
generics, and @samp{.ArgsEnv} for the rest.  Those environments contain
closures with the same names as the primitives, formal arguments derived
(manually) from the help pages, a body which is a suitable call to
@code{UseMethod} or @code{R_NilValue} and environment the base namespace.

The C code for @code{print.default} and @code{args} uses the closures in
these environments in preference to the definitions in base (as
primitives).

The QC function @code{undoc} checks that all the functions prototyped in
these environments are currently primitive, and that the primitives not
included are better thought of as language elements (at the time of
writing

@example
$  $<-  &&  (  :  @@  [  [[  [[<-  [<-  @{  ||  ~  <-  <<-  =
break  for function  if  next  repeat  return  while
@end example

@noindent
).  One could argue about @code{~}, but it is known to the parser and has
semantics quite unlike a normal function.  And @code{:} is documented
with different argument names in its two meanings.)

The QC functions @code{codoc} and @code{checkS3methods} also make use of
these environments (effectively placing them in front of base in the
search path), and hence the formals of the functions they contain are
checked against the help pages by @code{codoc}.  However, there are two
problems with the generic primitives.  The first is that many of the
operators are part of the S3 group generic @code{Ops} and that defines
their arguments to be @code{e1} and @code{e2}: although it would be very
unusual, an operator could be called as e.g.@: @code{"+"(e1=a, e2=b)}
and if method dispatch occurred to a closure, there would be an argument
name mismatch.  So the definitions in environment @code{.GenericArgsEnv}
have to use argument names @code{e1} and @code{e2} even though the
traditional documentation is in terms of @code{x} and @code{y}:
@code{codoc} makes the appropriate adjustment via
@code{tools:::.make_S3_primitive_generic_env}.  The second discrepancy
is with the @code{Math} group generics, where the group generic is
defined with argument list @code{(x, ...)}, but most of the members only
allow one argument when used as the default method (and @code{round} and
@code{signif} allow two as default methods): again fix-ups are used.

Those primitives which are in @code{.GenericArgsEnv} are checked (via
@file{tests/primitives.R}) to be generic @emph{via} defining methods for
them, and a check is made that the remaining primitives are probably not
generic, by setting a method and checking it is not dispatched to (but
this can fail for other reasons).  However, there is no certain way to
know that if other @code{.Internal} or primitive functions are not
internally generic except by reading the source code.

@node Internationalization in the R sources, Package Structure, .Internal vs .Primitive, Top
@chapter Internationalization in the R sources

The process of marking messages (errors, warnings etc) for translation
in an @R{} package is described in 
@ifset UseExternalXrefs
@ref{Internationalization, , Internationalization, R-exts, Writing R Extensions},
@end ifset
@ifclear UseExternalXrefs
`Writing R Extensions',
@end ifclear
and the standard packages included with @R{} have (with an exception in
@pkg{grDevices} for the menus of the @code{windows()} device) been
internationalized in the same way as other packages.

@menu
* R code::                      
* Main C code::                 
* Windows-GUI-specific code::   
* Mac OS X GUI::                
* Updating::                    
@end menu

@node R code, Main C code, Internationalization in the R sources, Internationalization in the R sources
@section R code

Internationalization for @R{} code is done in exactly the same way as
for extension packages.  As all standard packages which have @R{} code
also have a namespace, it is never necessary to specify @code{domain},
but for efficiency calls to @code{message}, @code{warning} and
@code{stop} should include @code{domain = NA} when the message is
constructed @emph{via} @code{gettextf}, @code{gettext} or
@code{ngettext}.

For each package, the extracted messages and translation sources are
stored under package directory @file{po} in the source package, and
compiled translations under @file{inst/po} for installation to package
directory @file{po} in the installed package.  This also applies to C
code in packages.

@node Main C code, Windows-GUI-specific code, R code, Internationalization in the R sources
@section Main C code

The main C code (e.g.@: that in files @file{src/*/*.c} and in
the modules) is where @R{} is closest to the sort of application for
which @samp{gettext} was written.  Messages in the main C code are in
domain @code{R} and stored in the top-level directory @file{po} with
compiled translations under @file{share/locale}.

The list of files covered by the @R{} domain is specified in file
@file{po/POTFILES.in}.

The normal way to mark messages for translation is via @code{_("msg")}
just as for packages.  However, sometimes one needs to mark passages for
translation without wanting them translated at the time, for example
when declaring string constants.  This is the purpose of the @code{N_}
macro, for example

@example
@{ ERROR_ARGTYPE,           N_("invalid argument type")@},
@end example

@noindent
from file @file{src/main/errors.c}.

The @code{P_} macro

@example
#ifdef ENABLE_NLS
#define P_(StringS, StringP, N) ngettext (StringS, StringP, N)
#else
#define P_(StringS, StringP, N) (N > 1 ? StringP: StringS)
#endif
@end example

@noindent
may be used
as a wrapper for @code{ngettext}: however in some cases the preferred
approach has been to conditionalize (on @code{ENABLE_NLS}) code using
@code{ngettext}.

The macro @code{_("msg")} can safely be used in directory
@file{src/appl}; the header for standalone @samp{nmath} skips possible
translation.  (This does not apply to @code{N_} or @code{P_}).


@node Windows-GUI-specific code, Mac OS X GUI, Main C code, Internationalization in the R sources
@section Windows-GUI-specific code

Messages for the Windows GUI are in a separate domain @samp{RGui}.  This
was done for two reasons:

@itemize
@item
The translators for the Windows version of @R{} might be separate from
those for the rest of @R{} (familiarity with the GUI helps), and

@item
Messages for Windows are most naturally handled in the native charset
for the language, and in the case of CJK languages the charset is
Windows-specific.  (It transpires that as the @code{iconv} we ported
works well under Windows, this is less important than anticipated.)
@end itemize

Messages for the @samp{RGui} domain are marked by @code{G_("msg")}, a
macro that is defined in header file @file{src/gnuwin32/win-nls.h}.  The
list of files that are considered is hardcoded in the
@code{RGui.pot-update} target of file @file{po/Makefile.in.in}: note
that this includes @file{devWindows.c} as the menus on the
@code{windows} device are considered to be part of the GUI.  (There is
also @code{GN_("msg")}, the analogue of @code{N_("msg")}.)

The template and message catalogs for the @samp{RGui} domain are in the
top-level @file{po} directory.


@node Mac OS X GUI, Updating, Windows-GUI-specific code, Internationalization in the R sources
@section Mac OS X GUI

This is handled separately: see
@uref{http://developer.r-project.org/Translations.html}.


@node Updating,  , Mac OS X GUI, Internationalization in the R sources
@section Updating

See file @file{po/README} for how to update the message templates and catalogs.

@node Package Structure, Files, Internationalization in the R sources, Top
@chapter Structure of an Installed Package

@menu
* Metadata::                    
* Help::                        
@end menu

The structure of a @emph{source} packages is described in @ref{Creating
R packages, , Creating R packages, R-exts, Writing R Extensions}: this
chapter is concerned with the structure of @emph{installed} packages.

An installed package has a top-level file @file{DESCRIPTION}, a copy of
the file of that name in the package sources with a @samp{Built} field
appended, and file @file{INDEX}, usually describing the objects on which
help is available, a file @file{NAMESPACE} if the package has a name
space, optional files such as @file{CITATION}, @file{LICENCE} and
@file{NEWS}, and any other files copied in from @file{inst}.  It will
have directories @file{Meta}, @file{help} and @file{html} (even if the
package has no help pages), almost always has a directory @file{R} and
often has a directory @file{libs} to contain compiled code.  Other
directories with known meaning to @R{} are @file{data}, @file{demo},
@file{doc} and @file{po}.

Function @code{library} looks for a namespace and if one is found
passes control to @code{loadNamespace}.  Then @code{library} or
@code{loadNamespace} looks for file @file{R/@var{pkgname}}, warns if it
is not found and otherwise sources the code (using @code{sys.source})
into the package's environment, then lazy-loads a database
@file{R/sysdata} if present.  So how @R{} code gets loaded depends on
the contents of  @file{R/@var{pkgname}}: a standard template to load
lazy-load databases are provided in @file{share/R/nspackloader.R}.

How (and if) compiled code is loaded is down to the package's startup
code such as @code{.First.lib} or @code{.onLoad}, although a
@code{useDynlib} directive in a namespace provides an alternative.
Conventionally compiled code is loaded by a call to @code{library.dynam}
and this looks in directory @file{libs} (and in an appropriate
sub-directory if sub-architectures are in use) for a shared object
(Unix-alike) or DLL (Windows).

Subdirectory @file{data} serves two purposes. In a package using
lazy-loading of data, it contains a lazy-load database @file{Rdata},
plus a file @file{Rdata.rds} which contain a named character vector used
by @code{data()} in the (unusual) event that it is used for such a
package.  Otherwise it is a copy of the @file{data} directory in the
sources, with saved images re-compressed if @command{R CMD INSTALL
--resave-data} was used.  Prior to @R{} 2.12.0 the contents of the
directory could be moved to a zip file @file{Rdata.zip} and a listing
written in file @file{filelist}: this was principally done on Windows.

Subdirectory @file{demo} supports the @code{demo} function, and is
copied from the sources.

Subdirectory @file{po} contains (in subdirectories) compiled message
catalogs.

@node Metadata, Help, Package Structure, Package Structure
@section Metadata

Directory @file{Meta} contains several files in @code{.rds} format, that
is serialized @R{} objects written by @code{saveRDS}.  All packages
have files @file{Rd.rds}, @file{hsearch.rds}, @file{links.rds} and
@file{package.rds}.  Packages with namespaces have a file
@file{nsInfo.rds}, and those with data, demos or vignettes have
@file{data.rds}, @file{demo.rds} or @file{vignette.rds} files.

The structure of these files (and their existence and names) is private
to @R{}, so the description here is for those trying to follow the @R{}
sources: there should be no reference to these files in non-base
packages.

File @file{package.rds} is a dump of information extracted from the
@file{DESCRIPTION} file.  It is a list of several components.  The
first, @samp{DESCRIPTION}, is a character vector, the @file{DESCRIPTION}
file as read by @code{read.dcf}.  Further elements @samp{Depends},
@samp{Suggests}, @samp{Imports}, @samp{Rdepends} and @samp{Rdepends2}
record the @samp{Depends}, @samp{Suggests} and @samp{Imports} fields.
These are all lists, and can be empty.  The first three have an entry
for each package named, each entry being a list of length 1 or 3, which
element @samp{name} (the package name) and optional elements @samp{op}
(a character string) and @samp{version} (an object of class
@samp{"package_version"}).  Element @samp{Rdepends} is used for the
first version dependency on @R{}, and @samp{Rdepends2} is a list of zero
or more @R{} version dependencies---each is a three-element list of the
form described for packages.  Element @samp{Rdepends} is no longer used,
but it is still potentially needed so @R{} < 2.7.0 can detect that the
package was not installed for it.

File @file{nsInfo.rds} records a list, a parsed version of the
@file{NAMESPACE} file.

File @file{Rd.rds} records a data frame with one row for each help file.
The (character) columns are @samp{File} (the file name with extension),
@samp{Name} (the @samp{\name} section), @samp{Type} (from the optional
@samp{\docType} section), @samp{Title}, @samp{Encoding}, @samp{Aliases},
@samp{Concepts} and @samp{Keywords}.  The last three are character
strings with zero or more entries separated by @samp{, }.

File @file{hsearch.rds} records the information to be used by
@samp{help.search}.  This is a list of four unnamed elements which are
character vectors for help files, aliases, keywords and concepts.  All
the matrices have columns @samp{ID} and @samp{Package} which are used to
tie the aliases, keywords and concepts (the remaining column of the last
three elements) to a particular help file.  The first element has
further columns @samp{LibPath} (empty since @R{} 2.3.0), @samp{name},
@samp{title}, @samp{topic} (the first alias, used when presenting the
results as @samp{@var{pkgname}::@var{topic}}) and @samp{Encoding}.

File @file{links.rds} records a named character vector, the names being
aliases and the values character strings of the form
@example
"../../@var{pkgname}/html/@var{filename}.html"
@end example

File @file{data.rds} records a two-column character matrix with columns
of dataset names and titles from the corresponding help file.  File
@file{demo.rds} has the same structure for package demos.

File @file{vignette.rds} records a dataframe with one row for each
`vignette' (@file{.[RS]nw} file in @file{inst/doc}) and with columns
@samp{File} (the full file path in the sources), @samp{Title},
@samp{PDF} (the pathless file name of the installed PDF version, if
present), @samp{Depends}, @samp{Keywords} and @samp{R} (the pathless
file name of the installed @R{} code, if present).
 

@node Help,  , Metadata, Package Structure
@section Help

All installed packages, whether they had any @file{.Rd} files or not,
have @file{help} and @file{html} directories. The latter normally only
contains the single file @file{00Index.html}, the package index which
has hyperlinks to the help topics (if any).

Directory @file{help} contains files @file{AnIndex}, @file{paths.rds}
and @file{@var{pkgname}.rd[bx]}.  The latter two files are a lazy-load
database of parsed @file{.Rd} files, accessed by
@code{tools:::fetchRdDB}.  File @file{paths.rds} is a saved character
vector of the original path names of the @file{.Rd} files, used when
updating the database.

File @file{AnIndex} is a two-column tab-delimited file: the first column
contains the aliases defined in the help files and the second the
basename (without the @file{.Rd} or @file{.rd} extension) of the file
containing that alias.  It is read by @code{utils:::index.search} to
search for files matching a topic (alias), and read by @code{scan} in
@code{utils:::matchAvailableTopics}, part of the completion system.

File @file{aliases.rds} is the same information as @file{AnIndex} as a
named character vector (names the topics, values the file basename), for
faster access.

@node Files, Graphics Devices, Package Structure, Top
@chapter Files

@R{} provides many functions to work with files and directories: many of
these have been added relatively recently to facilitate scripting in
@R{} and in particular the replacement of Perl scripts by @R{} scripts
in the management of @R{} itself.

These functions are implemented by standard C/POSIX library calls,
except on Windows.  That means that filenames must be encoded in the
current locale as the OS provides no other means to access the file
system: increasingly filenames are stored in UTF-8 and the OS will
translate filenames to UTF-8 in other locales.  So using a UTF-8 locale
gives transparent access to the whole file system.

Windows is another story.  There the internal view of filenames is in
UTF-16LE (so-called `Unicode'), and standard C library calls can only
access files whose names can be expressed in the current codepage.  To
circumvent that restriction, there is a parallel set of Windows-specific
calls which take wide-character arguments for filepaths.  Much of the
file-handling in @R{} has been moved over to using these functions, so
filenames can be manipulated in @R{} as UTF-8 encoded character strings,
converted to wide characters (which on Windows are UTF-16LE) and passed
to the OS.  The utilities @code{RC_fopen} and @code{filenameToWchar}
help this process.  Currently @code{file.copy} to a directory,
@code{list.files}, @code{list.dirs} and @code{path.expand} work only
with filepaths encoded in the current codepage.

All these functions do tilde expansion, in the same way as
@code{path.expand}, with the deliberate exception of @code{Sys.glob}.

File names may be case sensitive or not: the latter is the norm on
Windows and Mac OS X, the former on other Unix-alikes.  Note that this
is a property of both the OS and the file system: it is often possible
to map names to upper or lower case when mounting the file system.  This
can affect the matching of patterns in @code{list.files} and
@code{Sys.glob}.

File names commonly contain spaces on Windows and Mac OS X but not
elsewhere.  As file names are handled as character strings by @R{},
spaces are not usually a concern unless file names are passed to other
process, e.g.@: by a @code{system} call.

Windows has another couple of peculiarities.  Whereas a POSIX file
system has a single root directory (and other physical file systems are
mounted onto logical directories under that root), Windows has separate
roots for each physical or logical file system (`volume'), organized
under @emph{drives} (with file paths starting @code{D:} for an ASCII
letter, case-insensitively) and @emph{network shares} (with paths like
@code{\netname\topdir\myfiles\a file}.  There is a current drive, and
path names without a drive part are relative to the current drive.
Further, each drive has a current directory, and relative paths are
relative to that current directory, on a particular drive if one is
specified.  So @file{D:dir\file} and @file{D:} are valid path
specifications (the last being the current directory on drive
@file{D:}).

@c basename        Wchar   na
@c dir.create      Wchar   ~
@c dirname         Wchar   ~
@c getwd
@c file.access     Wchar   ~
@c file.append     RC_fopen
@c file.copy       no      ~ (+ file.append)
@c file.create     RC_fopen
@c file.edit       UTF-8   in R code
@c file.exists     Wchar   ~
@c file.info       Wchar   ~
@c file.link       8-bit   ~
@c file.remove     Wchar   ~
@c file.rename     Wchar   ~
@c file.show       UTF-8   in R code
@c file.symlink    not     ~
@c file_test
@c list.dirs       no      ~
@c list.files      no      ~
@c normalizePath   Wchar   ~
@c path.expand     no
@c setwd           Wchar   ~
@c Sys.chmod       Wchar   ~
@c Sys.glob        Wchar   not
@c Sys.readlink    not     ~
@c Sys.umask
@c unlink          Wchar   ~


@node Graphics Devices, Tools, Files, Top
@chapter Graphics

@R{}'s graphics internals were revised for version 1.4.0 (and tidied up
for 2.7.0).  This was to enable multiple graphics systems to be
installed on top on the graphics `engine' -- currently there are two
such systems, one supporting `base' graphics (based on that in S and
whose @R{} code@footnote{The C code is in files @code{base.c},
@code{graphics.c}, @code{par.c}, @code{plot.c} and @code{plot3d.c} in
directory @file{src/main}.} is in package @pkg{graphics}) and one
implemented in package @pkg{grid}.

Some notes on the changes for 1.4.0 can be found at
@uref{http://www.stat.auckland.ac.nz/@/~paul/@/R/basegraph.html} and
@uref{http://www.stat.auckland.ac.nz/@/~paul/R/@/graphicsChanges.html}.

At the lowest level is a graphics device, which manages a plotting
surface (a screen window or a representation to be written to a file).
This implements a set of graphics primitives, to `draw'

@itemize
@item a circle, optionally filled
@item a rectangle, optionally filled
@item a line
@item a set of connected lines
@item a polygon, optionally filled
@item a paths, optionally filled using a winding rule
@item text
@item a raster image (optional)
@item and to set a clipping rectangle
@end itemize

@noindent
as well as requests for information such as

@itemize
@item the width of a string if plotted
@item the metrics (width, ascent, descent) of a single character
@item the current size of the plotting surface
@end itemize

@noindent
and requests/opportunities to take action such as

@itemize
@item start a new `page', possibly after responding to a request to ask
the user for confirmation.
@item return the position of the device pointer (if any).
@item when a device become the current device or stops being the current
device (this is usually used to change the window title on a screen
device).
@item when drawing starts or finishes (e.g. used to flush graphics to
the screen when drawing stops).
@item wait for an event, for example a mouse click or keypress.
@item an `onexit' action, to clean up if plotting is interrupted (by an
error or by the user).
@item capture the current contents of the device as a raster image.
@item close the device.
@end itemize

The device also sets a number of variables, mainly Boolean flags
indicating its capabilities.  Devices work entirely in `device units'
which are up to its developer: they can be in pixels, big points (1/72
inch), twips, @dots{}, and can differ@footnote{although that needs to be
handled carefully, as for example the @code{xspline} functions used
prior to @R{} 2.7.0 to depend on the aspect ratio of the pixels, and the
@code{circle} callback is given a radius (and that should be interpreted
as in the x units).} in the @samp{x} and @samp{y} directions.

@c think of the engine as colors.c, devices.c, engine.c, plotmath.c, vfonts.c
The next layer up is the graphics `engine' that is the main interface to
the device (although the graphics subsystems do talk directly to
devices).  This is responsible for clipping lines, rectangles and
polygons, converting the @code{pch} values @code{0...26} to sets of
lines/circles, centring (and otherwise adjusting) text, rendering
mathematical expressions (`plotmath') and mapping colour descriptions
such as names to the internal representation.

@c graphics.c looks at device dimensions, locator, metricinfo
@c par.c looks at various device pars
@c plot3d.c looks at useRotatedTextInContour
@c grid looks at size, clipping, locator, ipr

Another function of the engine is to manage display lists and snapshots.
Some but not all instances of graphics devices maintain display lists, a
`list' of operations that have been performed on the device to produce
the current plot (since the device was opened or the plot was last
cleared, e.g.@: by @code{plot.new}).  Screen devices generally maintain
a display list to handle repaint and resize events whereas file-based
formats do not---display lists are also used to implement
@code{dev.copy()} and friends.  The display list is a pairlist of
@code{.Internal} (base graphics) or @code{.Call.graphics} (grid
graphics) calls, which means that the C code implementing a graphics
operation will be re-called when the display list is replayed: apart
from the part which records the operation if successful.

Snapshots of the current graphics state are taken by
@code{GEcreateSnapshot} and replayed later in the session by
@code{GEplaySnapshot}.  These are used by @code{recordPlot()},
@code{replayPlot()} and the GUI menus of the @code{windows()} device.
The `state' includes the display list.


The top layer comprises the graphics subsystems. Although there is
provision for 24 subsystems, after 6 years only two exist, `base' and
`grid'.  The base subsystem is registered with the engine when @R{} is
initialized, and unregistered (via @code{KillAllDevices}) when an @R{}
session is shut down.  The grid subsystem is registered in its
@code{.onLoad} function and unregistered in the @code{.onUnload}
function.  The graphics subsystem may also have `state' information
saved in a snapshot (currently base does and grid does not).

Package @pkg{grDevices} was originally created to contain the basic
graphics devices (although @code{X11} is in a separate load-on-demand
module because of the volume of external libraries it brings in).  Since
then it has been used for other functionality that was thought desirable
for use with @pkg{grid}, and hence has been transferred from package
@pkg{graphics} to @pkg{grDevices}.  This is principally concerned with
the handling of colours and recording and replaying plots.

@menu
* Graphics devices::            
* Colours::                     
* Base graphics::               
* Grid graphics::               
@end menu

@node Graphics devices, Colours, Graphics Devices, Graphics Devices
@section Graphics Devices

@R{} ships with several graphics devices, and there is support for
third-party packages to provide additional devices---several packages
now do.  This section describes the device internals from the viewpoint
of a would-be writer of a graphics device.

@menu
* Device structures::           
* Device capabilities::         
* Handling text::               
* Conventions::                 
* 'Mode'::                      
* Graphics events::             
* Specific devices::            
@end menu

@node Device structures, Device capabilities, Graphics devices, Graphics devices
@subsection Device structures

There are two types used internally which are pointers to structures
related to graphics devices.

The @code{DevDesc} type is a structure defined in the header file
@file{R_ext/GraphicsDevice.h} (which is included by
@file{R_ext/GraphicsEngine.h}).  This describes the physical
characteristics of a device, the capabilities of the device driver and
contains a set of callback functions that will be used by the graphics
engine to obtain information about the device and initiate actions
(e.g.@: a new page, plotting a line or some text).  Type @code{pDevDesc}
is a pointer to this type.

Prior to @R{} 2.14.0 all of the callback functions need to be set, to
dummy functions if the capability (such as a locator) is not available.
In devices which will only be used in @R{} 2.14.0 or later the following
callbacks can be omitted (or set to the null pointer, their default
value) when appropriate default behaviour will be taken by the graphics
engine: @code{activate}, @code{cap}, @code{deactivate}, @code{locator},
@code{holdflush} (API version 9), @code{mode}, @code{newFrameConfirm},
@code{path}, @code{raster} and @code{size}.

The relationship of device units to physical dimensions is set by the
element @code{ipr} of the @code{DevDesc} structure: a @samp{double}
array of length 2.


The @code{GEDevDesc} type is a structure defined in
@file{R_ext/GraphicsEngine.h} (with comments in the file) as

@example
typedef struct _GEDevDesc GEDevDesc;
struct _GEDevDesc @{
    pDevDesc dev;
    Rboolean displayListOn;
    SEXP displayList;
    SEXP DLlastElt;
    SEXP savedSnapshot;
    Rboolean dirty;
    Rboolean recordGraphics;
    GESystemDesc *gesd[MAX_GRAPHICS_SYSTEMS];
    Rboolean ask;
@}
@end example

@noindent
So this is essentially a device structure plus information about the
device maintained by the graphics engine and normally@footnote{It is
possible for the device to find the @code{GEDevDesc} which points to its
@code{DevDesc}, and this is done often enough that there is a
convenience function @code{desc2GEDesc} to do so.} visible to the engine
and not to the device.  Type @code{pGEDevDesc} is a pointer to this
type.

The graphics engine maintains an array of devices, as pointers to
@code{GEDevDesc} structures.  The array is of size 64 but the first
element is always occupied by the @code{"null device"} and the final
element is kept as NULL as a sentinel.@footnote{Calling
@code{R_CheckDeviceAvailable()} ensures there is a free slot or throws
an error.}  This array is reflected in the @R{} variable
@samp{.Devices}.  Once a device is killed its element becomes available
for reallocation (and its name will appear as @code{""} in
@samp{.Devices}).  Exactly one of the devices is `active': this is the
the null device if no other device has been opened and not killed.

Each instance of a graphics device needs to set up a @code{GEDevDesc}
structure by code very similar to

@example
    pGEDevDesc gdd;

    R_GE_checkVersionOrDie(R_GE_version);
    R_CheckDeviceAvailable();
    BEGIN_SUSPEND_INTERRUPTS @{
        pDevDesc dev;
        /* Allocate and initialize the device driver data */
        if (!(dev = (pDevDesc) calloc(1, sizeof(DevDesc))))
            return 0; /* or error() */
        /* set up device driver or free 'dev' and error() */
        gdd = GEcreateDevDesc(dev);
        GEaddDevice2(gdd, "dev_name");
    @} END_SUSPEND_INTERRUPTS;
@end example

The @code{DevDesc} structure contains a @code{void *} pointer
@samp{deviceSpecific} which is used to store data specific to the
device.  Setting up the device driver includes initializing all the
non-zero elements of the @code{DevDesc} structure.

Note that the device structure is zeroed when allocated: this provides
some protection against future expansion of the structure since the
graphics engine can add elements that need to be non-NULL/non-zero to be
`on' (and the structure ends with 64 reserved bytes which will be zeroed
and allow for future expansion).

Rather more protection is provided by the version number of the
engine/device API, @code{R_GE_version} defined in
@file{R_ext/GraphicsEngine.h} together with access functions

@example
int R_GE_getVersion(void);
void R_GE_checkVersionOrDie(int version);
@end example

@noindent
If a graphics device calls @code{R_GE_checkVersionOrDie(R_GE_version)}
it can ensure it will only be used in versions of @R{} which provide the
API it was designed for and compiled against.

@node Device capabilities, Handling text, Device structures, Graphics devices
@subsection Device capabilities

The following `capabilities' can be defined for the device's
@code{DevDesc} structure.

@itemize
@item @code{canChangeGamma} --
@code{Rboolean}: can the display gamma be adjusted?  This is now
ignored, as gamma support has been removed.
@item @code{canHadj} --
@code{integer}: can the device do horizontal adjustment of text
@emph{via} the @code{text} callback, and if so, how precisely? 0 = no
adjustment, 1 = @{0, 0.5, 1@} (left, centre, right justification) or 2 =
continuously variable (in [0,1]) between left and right justification.
@item @code{canGenMouseDown} -- 
@code{Rboolean}: can the device handle mouse down events?  This
flag and the next three are not currently used by R, but are maintained
for back compatibility.
@item @code{canGenMouseMove} -- 
@code{Rboolean}: ditto for mouse move events.
@item @code{canGenMouseUp} -- 
@code{Rboolean}: ditto for mouse up events.
@item @code{canGenKeybd} -- 
@code{Rboolean}: ditto for keyboard events.
@item @code{hasTextUTF8} --
@code{Rboolean}: should non-symbol text be sent (in UTF-8) to the
@code{textUTF8} and @code{strWidthUTF8} callbacks, and sent as Unicode
points (negative values) to the @code{metricInfo} callback?
@item @code{wantSymbolUTF8} --
@code{Rboolean}: should symbol text be handled in UTF-8 in the same way
as other text?  Requires @code{textUTF8 = TRUE}.
@end itemize

Several more were added at @R{} 2.14.0 to support the
@code{dev.capabilities} function: these are all small integers.
@itemize
@item @code{haveTransparency}:
does the device support semi-transparent colours?
@item @code{haveTransparentBg}:
can the background be fully or semi-transparent?
@item @code{haveRaster}:
is there support for rendering raster images?
@item @code{haveCapture}:
is there support for @code{grid::grid.cap}?
@item @code{haveLocator}:
is there an interactive locator?
@end itemize

The last three can often be deduced to be false from the presence of
@code{NULL} entries instead of the corresponding functions.

@node Handling text, Conventions, Device capabilities, Graphics devices
@subsection Handling text

Handling text is probably the hardest task for a graphics device, and
the design allows for the device to optionally indicate that it has
additional capabilities.  (If the device does not, these will if
possible be handled in the graphics engine.)

The three callbacks for handling text that must be in all graphics
devices are @code{text}, @code{strWidth} and @code{metricInfo} with
declarations

@example
void text(double x, double y, const char *str, double rot, double hadj,
          pGgcontext gc, pDevDesc dd);

double strWidth(const char *str, pGEcontext gc, pDevDesc dd);

void metricInfo(int c, pGEcontext gc,
               double* ascent, double* descent, double* width,
               pDevDesc dd);
@end example

@noindent
The @samp{gc} parameter provides the graphics context, most importantly
the current font and fontsize, and @samp{dd} is a pointer to the active
device's structure.

The @code{text} callback should plot @samp{str} at @samp{(x,
y)}@footnote{in device coordinates} with an anti-clockwise rotation of
@samp{rot} degrees.  (For @samp{hadj} see below.)  The interpretation
for horizontal text is that the baseline is at @code{y} and the start is
a @code{x}, so any left bearing for the first character will start at
@code{x}.

The @code{strWidth} callback computes the width of the string which it
would occupy if plotted horizontally in the current font.  (Width here
is expected to include both (preferably) or neither of left and right
bearings.)

The @code{metricInfo} callback computes the size of a single
character: @code{ascent} is the distance it extends above the baseline
and @code{descent} how far it extends below the baseline.
@code{width} is the amount by which the cursor should be advanced when
the character is placed.  For @code{ascent} and @code{descent} this is
intended to be the bounding box of the `ink' put down by the glyph and
not the box which might be used when assembling a line of conventional
text (it needs to be for e.g. @code{hat(beta)} to work correctly).
However, the @code{width} is used in plotmath to advance to the next
character, and so needs to include left and right bearings.
 
The @emph{interpretation} of @samp{c} depends on the locale.  In a
single-byte locale values @code{32...255} indicate the corresponding
character in the locale (if present).  For the symbol font (as used by
@samp{graphics::par(font=5)}, @samp{grid::gpar(fontface=5}) and by
`plotmath'), values @code{32...126, 161...239, 241...254} indicate
glyphs in the Adobe Symbol encoding.  In a multibyte locale, @code{c}
represents a Unicode point (except in the symbol font).  So the function
needs to include code like

@example
    Rboolean Unicode = mbcslocale && (gc->fontface != 5);
    if (c < 0) @{ Unicode = TRUE; c = -c; @} 
    if(Unicode) UniCharMetric(c, ...); else CharMetric(c, ...);
@end example

@noindent
In addition, if device capability @code{hasTextUTF8} (see below) is
true, Unicode points will be passed as negative values: the code snippet
above shows how to handle this.  (This applies to the symbol font only
if device capability @code{wantSymbolUTF8} is true.)

If possible, the graphics device should handle clipping of text.  It
indicates this by the structure element @code{canClip} which if true
will result in calls to the callback @code{clip} to set the clipping
region. If this is not done, the engine will clip very crudely (by
omitting any text that does not appear to be wholly inside the clipping
region).

The device structure has an integer element @code{canHadj}, which
indicates if the device can do horizontal alignment of text.  If this is
one, argument @samp{hadj} to @code{text} will be called as @code{0 ,0.5,
1} to indicate left-, centre- and right-alignment at the indicated
position.  If it is two, continuous values in the range @code{[0, 1]}
are assumed to be supported.

A new capability in @R{} 2.7.0 (graphics API version 4) was
@code{hasTextUTF8}.  If this is true, it has two consequences.  First,
there are callbacks @code{textUTF8} and @code{strWidthUTF8} that should
behave identically to @code{text} and @code{strWidth} except that
@samp{str} is assumed to be in UTF-8 rather than the current locale's
encoding.  The graphics engine will call these for all text except in
the symbol font.  Second, Unicode points will be passed to the
@code{metricInfo} callback as negative integers.  If your device would
prefer to have UTF-8-encoded symbols, define @code{wantSymbolUTF8} as
well as @code{hasTextUTF8}.  In that case text in the symbol font is
sent to @code{textUTF8} and @code{strWidthUTF8}.

Some devices can produce high-quality rotated text, but those based on
bitmaps often cannot.  Those which can should set
@code{useRotatedTextInContour} to be true from graphics API version 4.

Several other elements relate to the precise placement of text by the
graphics engine:

@example
double xCharOffset;
double yCharOffset;
double yLineBias;
double cra[2];
@end example

@noindent
These are more than a little mysterious.  Element @code{cra} provides an
indication of the character size, @code{par("cra")} in base graphics, in
device units.  The mystery is what is meant by `character size': which
character, which font at which size?  Some help can be obtained by
looking at what this is used for.  The first element, `width', is not
used by @R{} except to set the graphical parameters.  The second,
`height', is use to set the line spacing, that is the relationship
between @code{par("mai")} and @code{par("mai")} and so on.  It is
suggested that a good choice is

@example
dd->cra[0] = 0.9 * fnsize;
dd->cra[1] = 1.2 * fnsize;
@end example

@noindent
where @samp{fnsize} is the `size' of the standard font (@code{cex=1})
on the device, in device units.  So for a 12-point font (the usual
default for graphics devices), @samp{fnsize} should be 12 points in
device units.

The remaining elements are yet more mysterious.  The @code{postscript()}
device says

@example
    /* Character Addressing Offsets */
    /* These offsets should center a single */
    /* plotting character over the plotting point. */
    /* Pure guesswork and eyeballing ... */

    dd->xCharOffset =  0.4900;
    dd->yCharOffset =  0.3333;
    dd->yLineBias = 0.2;
@end example

@noindent
It seems that @code{xCharOffset} is not currently used, and
@code{yCharOffset} is used by the base graphics system to set vertical
alignment in @code{text()} when @code{pos} is specified, and in
@code{identify()}.  It is occasionally used by the graphic engine when
attempting exact centring of text, such as character string values of
@code{pch} in @code{points()} or @code{grid.points()}---however, it is
only used when precise character metric information is not available or
for multi-line strings.

@code{yLineBias} is used in the base graphics system in @code{axis()} and
@code{mtext()} to provide a default for their @samp{padj} argument.

@node Conventions, 'Mode', Handling text, Graphics devices
@subsection Conventions

The aim is to make the (default) output from graphics devices as similar
as possible.  Generally people follow the model of the @code{postscript}
and @code{pdf} devices (which share most of their internal code).

The following conventions have become established:

@itemize

@item
The default size of a device should be 7 inches square.

@item
There should be a @samp{pointsize} argument which defaults to 12, and it
should give the pointsize in big points (1/72 inch).  How exactly this
is interpreted is font-specific, but it should use a font which works
with lines packed 1/6 inch apart, and looks good with lines 1/5 inch
apart (that is with 2pt leading).

@item
The default font family should be a sans serif font, e.g Helvetica or
similar (e.g.@: Arial on Windows).

@item
@code{lwd = 1} should correspond to a line width of 1/96 inch.  This
will be a problem with pixel-based devices, and generally there is a
minimum line width of 1 pixel (although this may not be appropriate
where anti-aliasing of lines is used, and @code{cairo} prefers a minimum
of 2 pixels).

@item
Even very small circles should be visible, e.g.@: by using a minimum
radius of 1 pixel or replacing very small circles by a single filled
pixel.

@item
How RGB colour values will be interpreted should be documented, and
preferably be sRGB.

@item
The help page should describe its policy on these conventions.

@end itemize

These conventions are less clear-cut for bitmap devices, especially
where the bitmap format does not have a design resolution.

The interpretation of the line texture (@code{par("lty"}) is described
in the header @file{GraphicsEngine.h} and in the help for @code{par}: note that the
`scale' of the pattern should be proportional to the line width (at
least for widths above the default).


@node 'Mode', Graphics events, Conventions, Graphics devices
@subsection `Mode'

One of the device callbacks is a function @code{mode}, documented in
the header as

@example
     * device_Mode is called whenever the graphics engine
     * starts drawing (mode=1) or stops drawing (mode=0)
     * GMode (in graphics.c) also says that 
     * mode = 2 (graphical input on) exists.
     * The device is not required to do anything
@end example

@noindent
Since @code{mode = 2} has only recently been documented at device level,
it is not surprising that was it not used by any device: prior to @R{}
2.7.0 it was not set by @code{grid::grid.locator}.  It could be used to
change the graphics cursor, but devices currently do that in the
@code{locator} callback.  (In base graphics the mode is set for the
duration of a @code{locator} call, but if @code{type != "n"} is switched
back for each point whilst annotation is being done.)

Many devices do indeed do nothing on this call, but some screen devices
ensure that drawing is flushed to the screen when called with @code{mode
= 0}.  It is tempting to use it for some sort of buffering, but note
that `drawing' is interpreted at quite a low level and a typical single
figure will stop and start drawing many times.  The buffering introduced
in the @code{X11()} device makes use of @code{mode = 0} to indicate
activity: it updates the screen after @emph{ca} 100ms of inactivity.

As from @R{} 2.14.0 this callback need not be supplied if it does nothing.

@node Graphics events, Specific devices, 'Mode', Graphics devices
@subsection Graphics events

Graphics devices may be designed to handle user interaction.  
The current model is similar to the one introduced in R 2.1.0 for
the Windows screen device, but the design was changed in R 2.12.0 to 
be more open ended.

Users may use @code{grDevices::setGraphicsEventEnv} to set the
@code{eventEnv} environment in the device driver to hold event
handlers. When the user calls @code{grDevices::getGraphicsEvent}, R will
take three steps.  First, it sets the device driver member
@code{gettingEvent} to @code{true} for each device with a
non-@code{NULL} @code{eventEnv} entry, and calls @code{initEvent(dd,
true)} if the callback is defined.  It then enters an event loop.  Each
time through the loop R will process events once, then check whether any
device has set the @code{result} member of @code{eventEnv} to a
non-@code{NULL} value, and will save the first such value found to be
returned.  C functions @code{doMouseEvent} and @code{doKeybd} are
provided to call the R event handlers @code{onMouseDown},
@code{onMouseMove}, @code{onMouseUp}, and @code{onKeybd} and set
@code{eventEnv$result} during this step.  Finally, @code{initEvent} is
called again with @code{init=false} to inform the the devices that the
loop is done, and the result is returned to the user.

@node Specific devices,  , Graphics events, Graphics devices
@subsection Specific devices

Specific devices are mostly documented by comments in their sources,
although for devices of many years' standing those comments can be in
need of updating.  This subsection is a repository of notes on design
decisions.

@menu
* X11()::                       
* windows()::                   
@end menu

@node X11(), windows(), Specific devices, Specific devices
@subsubsection X11()

The @code{X11(type="Xlib")} device dates back to the mid 1990's and was
written then in @code{Xlib}, the most basic X11 toolkit.  It has since
optionally made use of a few features from other toolkits: @code{libXt}
is used to read X11 resources, and @code{libXmu} is used in the handling
of clipboard selections.

Using basic @code{Xlib} code makes drawing fast, but is limiting.  There
is no support of translucent colours (that came in the @code{Xrender}
toolkit of 2000) nor for rotated text (which @R{} implements by
rendering text to a bitmap and rotating the latter).

The hinting for the X11 window asks for backing store to be used, and
some windows managers may use it to handle repaints, but it seems that
most repainting is done by replaying the display list (and here the fast
drawing is very helpful).

There are perennial problems with finding fonts.  Many users fail to
realize that fonts are a function of the X server and not of the machine
that @R{} is running on.  After many difficulties, @R{} tries first to
find the nearest size match in the sizes provided for Adobe fonts in the
standard 75dpi and 100dpi X11 font packages---even that will fail to
work when users of near-100dpi screens have only the 75dpi set
installed.  The 75dpi set allows sizes down to 6 points on a 100dpi
screen, but some users do try to use smaller sizes and even 6 and 8
point bitmapped fonts do not look good.

Introduction of UTF-8 locales has caused another wave of difficulties.
X11 has very few genuine UTF-8 fonts, and produces composite fontsets
for the @code{iso10646-1} encoding.  Unfortunately these seem to have
low coverage apart from a few monospaced fonts in a few sizes (which are
not suitable for graph annotation), and where glyphs are missing what is
plotted is often quite unsatisfactory.

The approach being taken as from @R{} 2.7.0 is to make use of more modern
toolkits, namely @code{cairo} for rendering and @code{Pango} for font
management---because these are associated with @code{Gtk+2} they are
widely available.  Cairo supports translucent colours and alpha-blending
(@emph{via} @code{Xrender}), and anti-aliasing for the display of lines
and text.  Pango's font management is based on @code{fontconfig} and
somewhat mysterious, but it seems mainly to use Type 1 and TrueType
fonts on the machine running @R{} and send grayscale bitmaps to cairo.


@node windows(),  , X11(), Specific devices
@subsubsection windows()

The @code{windows()} device is a family of devices: it supports plotting
to Windows (enhanced) metafiles, @code{BMP}, @code{JPEG}, @code{PNG} and
@code{TIFF} files as well as to Windows printers.

In most of these cases the primary plotting is to a bitmap: this is used
for the (default) buffering of the screen device, which also enables the
current plot to be saved to BMP, JPEG, PNG or TIFF (it is the internal
bitmap which is copied to the file in the appropriate format).

The device units are pixels (logical ones on a metafile device).

The code was originally written by Guido Masarotto with extensive use of
macros, which can make it hard to disentangle.

For a screen device, @code{xd->gawin} is the canvas of the screen, and
@code{xd->bm} is the off-screen bitmap.  So macro @code{DRAW} arranges
to plot to @code{xd->bm}, and if buffering is off, also to
@code{xd->gawin}.  For all other device, @code{xd->gawin} is the canvas,
a bitmap for the @code{jpeg()} and @code{png()} device, and an internal
representation of a Windows metafile for the @code{win.metafile()} and
@code{win.print} device.  Since `plotting' is done by Windows GDI calls
to the appropriate canvas, its precise nature is hidden by the GDI
system.

Buffering on the screen device is achieved by running a timer, which
when it fires copies the internal bitmap to the screen.  This is set to
fire every 500ms (by default) and is reset to 100ms after plotting
activity.

Repaint events are handled by copying the internal bitmap to the screen
canvas (and then reinitializing the timer), unless there has been a resize.
Resizes are handled by replaying the display list: this might not be
necessary if a fixed canvas with scrollbars is being used, but that is
the least popular of the three forms of resizing.

Text on the device has moved to `Unicode' (UCS-2) in recent years.  As
from  @R{} 2.7.0, UTF-8 is requested (@code{hasTextUTF8 = TRUE}) for
standard text, and converted to UCS-2 in the plotting functions in file
@file{src/extra/graphapp/gdraw.c}.  However, GDI has no support for
Unicode symbol fonts, and symbols are handled in Adobe Symbol encoding.

Support for translucent colours (with alpha channel between 0 and 255)
was introduced in @R{} 2.6.0 for the screen device only, and extended to
the bitmap devices in @R{} 2.7.0.@footnote{It is technically possible to
use alpha-blending on metafile devices such as printers, but it seems
few drivers have support for this.} This is done by drawing on a further
internal bitmap, @code{xd->bm2}, in the opaque version of the colour
then alpha-blending that bitmap to @code{xd->bm}.  The alpha-blending
routine is in a separate DLL, @file{msimg32.dll}, which is loaded on
first use.@footnote{It is available on Windows 2000 or later, and so had
to be optional in @R{} 2.6.0.}  As small a rectangular region as
reasonably possible is alpha-blended (this is rectangle @code{r} in the
code), but things like mitre joins make estimation of a tight bounding
box too much work for lines and polygonal boundaries.
Translucent-coloured lines are not common, and the performance seems
acceptable.

The support for a transparent background in @code{png()} predates full
alpha-channel support in @code{libpng} (let alone in PNG viewers), so
makes use of the limited transparency support in earlier versions of
PNG.  Where 24-bit colour is used, this is done by marking a single
colour to be rendered as transparent.  @R{} chose @samp{#fdfefd}, and
uses this as the background colour (in @code{GA_NewPage} if the
specified background colour is transparent (and all non-opaque
background colours are treated as transparent).  So this works by
marking that colour in the PNG file, and viewers without transparency
support see a slightly-off-white background, as if there were a
near-white canvas.  Where a palette is used in the PNG file (if less
than 256 colours were used) then this colour is recorded with full
transparency and the remaining colours as opaque.  If 32-bit colour were
available then we could add a full alpha channel, but this is dependent
on the graphics hardware and undocumented properties of GDI.


@node Colours, Base graphics, Graphics devices, Graphics Devices
@section Colours

Devices receive colours as an @code{unsigned int} (in the @code{GPar}
structure and some of the devices as the @code{typedef} @code{rcolor}):
the comments in file @file{R_ext/GraphicsDevice.h} are the primary
documentation.  The 4 bytes in the @code{unsigned int} are
@emph{R},@emph{G},@emph{B} and @emph{alpha} from least to most
significant. So each of RGB has 256 levels of luminosity from 0 to 255.
The alpha byte represents (from @R{} 2.0.0) opacity, so value 255 is
fully opaque and 0 fully transparent: many but not all devices handle
semi-transparent colours.

Colors can be created in C via the macro @code{R_RGBA}, and a set of
macros are defined in @file{R_ext/GraphicsDevice.h} to extract the
various components.

Colours in the base graphics system were originally adopted from S (and
before that the GRZ library from Bell Labs), with the concept of a
(variable-sized) palette of colours referenced by numbers
@samp{1...@var{N}} plus @samp{0} (the background colour).  @R{}
introduced the idea of referring to colours by character strings, either
in the forms @samp{#RRGGBB} or @samp{#RRGGBBAA} (representing the bytes
in hex) as given by function @code{rgb()} or via names: the 657 known
names are given in the character vector @code{colors} and in a table in
file @file{colors.c}.  Note that semi-transparent colours are not
`premultiplied', so 50% transparent white is @samp{#ffffff80}.

What is not clear is how the RGB values are to be mapped to display
colours in the graphics device.  There was a proposal
(@uref{http://developer.r-project.org/sRGB-RFC.html}) to regard the
mapping as the colorspace `sRGB', which was adopted in @R{} 2.13.0.  The
sRGB colorspace is an industry standard: it is used by Web browsers and
JPEGs from all but high-end digital cameras.  The interpretation is a
matter for graphics devices and for code that manipulates colours, but
not for the graphics engine or subsystems.

@R{} uses a painting model similar to PostScript and PDF.  This means
that where shapes (circles, rectangles and polygons) can both be filled
and have a stroked border, the fill should be painted first and then the
border (or otherwise only half the border will be visible).  Where both
the fill and the border are semi-transparent there is some room for
interpretation of the intention.  Most devices first paint the fill and
then the border, alpha-blending at each step.  However, PDF does some
automatic grouping of objects, and @emph{when the fill and the border
have the same alpha}, they are painted onto the same layer and then
alpha-blended in one step.  (See p. 569 of the PDF Reference Sixth
Edition, version 1.7.  Unfortunately, although this is what the PDF
standard says should happen, it is not correctly implemented by some
viewers.)


@node Base graphics, Grid graphics, Colours, Graphics Devices
@section Base graphics

The base graphics system is likely to move to package @pkg{graphics} at
some stage, but it currently implemented in files in @file{src/main}.

For historical reasons it is largely implemented in two layers.
Files @file{plot.c}, @code{plot3d.c} and @code{par.c} contain the code
for the around 30 @code{.Internal} calls that implement the basic
graphics operations.  This code then calls functions with names starting
with @code{G} and declared in header @file{Rgraphics.h} in file
@file{graphics.c}, which in turn call the graphics engine (whose
functions almost all have names starting with @code{GE}).

A large part of the infrastructure of the base graphics subsystem are
the graphics parameters (as set/read by @code{par()}).  These are stored
in a @code{GPar} structure declared in the private header
@file{Graphics.h}.  This structure has two variables (@code{state} and
@code{valid}) tracking the state of the base subsystem on the device,
and many variables recording the graphics parameters and functions of
them.

The base system state is contained in @code{baseSystemState} structure
defined in @file{R_ext/GraphicsBase.h}.  This contains three @code{GPar}
structures and a Boolean variable used to record if @code{plot.new()}
(or @code{persp}) has been used successfully on the device.

The three copies of the @code{GPar} structure are used to store the
current parameters (accessed via @code{gpptr}), the `device copy'
(accessed via @code{dpptr}) and space for a saved copy of the `device
copy' parameters.  The current parameters are, clearly, those currently
in use and are copied from the `device copy' whenever @code{plot.new()}
is called (whether or not that advances to the next `page'). The saved
copy keeps the state when the device was last completely cleared (e.g.@:
when @code{plot.new()} was called with @code{par(new=TRUE)}), and is
used to replay the display list.

The separation is not completely clean: the `device copy' is altered if
a plot with log scale(s) is set up via @code{plot.window()}.

There is yet another copy of most of the graphics parameters in
@code{static} variables in @file{graphics.c} which are used to preserve
the current parameters across the processing of inline parameters in
high-level graphics calls (handled by @code{ProcessInlinePars}).

Snapshots of the base subsystem record the `saved device copy' of the
@code{GPar} structure.

There remain quite a number of anomalies.  For example, function
@code{GEcontourLines} is (despite its name) coded in file
@file{plot3d.c} and used to support function @code{contourLines} in
package @pkg{grDevices}.


@node Grid graphics,  , Base graphics, Graphics Devices
@section Grid graphics

[At least pointers to documentation.]

@node Tools, R coding standards, Graphics Devices, Top
@chapter Tools

The behavior of @command{R CMD check} can be controlled through a
variety of command line arguments and environment variables.

There is an internal @option{--install=@var{value}} command line
argument not shown by @command{R CMD check --help}, with possible values

@table @code
@item check:@var{file}
Assume that installation was already performed with stdout/stderr to
@var{file}, the contents of which need to be checked (without repeating
the installation).  This is useful for checks applied by repository
maintainers: it reduces the check time by the installation time given
that the package has already been installed.  In this case, one also
needs to specify @emph{where} the package was installed to using command
line option @option{--library}.
@item fake
Fake installation, and turn off the run-time tests.
@item skip
Skip installation, e.g., when testing recommended packages bundled with
R.
@item no
The same as @option{--no-install} : turns off installation and the tests
which require the package to be installed.
@end table

The following environment variables can be used to customize the
operation of @command{check}: a convenient place to set these is the
file @file{~/.R/check.Renviron}.

@vtable @code
@item _R_CHECK_ALL_NON_ISO_C_
If true, do not ignore compiler (typically GCC) warnings about non ISO C
code in @emph{system} headers.  Note that this may also show additional
ISO C++ warnings.
Default: false.
@item _R_CHECK_FORCE_SUGGESTS_
If true, give an error if suggested packages are not available.
Default: true (but false for CRAN submission checks).
@item _R_CHECK_RD_CONTENTS_
If true, check @file{Rd} files for auto-generated content which needs editing,
and missing argument documentation.
Default: true.
@item _R_CHECK_RD_STYLE_
If true, check whether @file{Rd} usage entries for S3 methods use the full
function name rather than the appropriate @code{\method} markup.
Default: true.
@item _R_CHECK_RD_XREFS_
If true, check the cross-references in @file{.Rd} files.
Default: true.
@item _R_CHECK_SUBDIRS_NOCASE_
If true, check the case of directories such as @file{R} and @file{man}.
Default: true
@item _R_CHECK_SUBDIRS_STRICT_
Initial setting for @option{--check-subdirs}.
Default: @samp{default} (which checks only tarballs, and checks in the
@file{src} only if there is no @file{configure} file).
@item _R_CHECK_USE_CODETOOLS_
If true, make use of the @CRANpkg{codetools} package, which provides a
detailed analysis of visibility of objects (but may give false
positives).
Default: true.
@item _R_CHECK_USE_INSTALL_LOG_
If true, record the output from installing a package as part of its
check to a log file (@file{00install.out} by default), even when running
interactively.
Default: true.
@item _R_CHECK_VIGNETTES_NLINES_
Maximum number of lines to show of the bottom of the output when reporting
errors in running vignettes.
Default: 10.
@item _R_CHECK_CODOC_S4_METHODS_
Control whether @code{codoc()} testing is also performed on S4 methods.
Default: true.
@item _R_CHECK_DOT_INTERNAL_
Control whether the package code is scanned for @code{.Internal} calls,
which should only be used by base (and occasionally by recommended) packages.
Default: true.
@item _R_CHECK_EXECUTABLES_
Control checking for executable (binary) files.
Default: true.
@item _R_CHECK_EXECUTABLES_EXCLUSIONS_
Control whether checking for executable (binary) files ignores files
listed in the package's @file{BinaryFiles} file.
Default: true (but false for CRAN submission checks).
However, most likely this package-level override mechanism will be
removed eventually.
@item _R_CHECK_PERMISSIONS_
Control whether permissions of files should be checked.
Default: true iff @code{.Platform$OS.type == "unix"}.
@item _R_CHECK_FF_CALLS_
Allows turning off @code{checkFF()} testing.  Legacy mostly.
Default: true.
@item _R_CHECK_LICENSE_
Control whether/how license checks are performed. A possible value is
@samp{maybe} (warn in case of problems, but not about standardizable
non-standard license specs).
Default: true.
@item _R_CHECK_RD_EXAMPLES_T_AND_F_
Control whether @code{check_T_and_F()} also looks for ``bad'' (global)
@samp{T}/@samp{F} uses in examples.
Off by default because this can result in false positives.
@item _R_CHECK_RD_CHECKRD_MINLEVEL_
Controls the minimum level for reporting warnings from @code{checkRd}.
Default: -1.
@item _R_CHECK_XREFS_REPOSITORIES_
If set to a non-empty value, a space-separated list of repositories to
use to determine known packages.  Default: empty, when the CRAN,
Omegahat and Bioconductor repositories known to @R{} is used.
@item _R_CHECK_SRC_MINUS_W_IMPLICIT_
Control whether installation output is checked for compilation warnings
about implicit function declarations (as spotted by GCC with command
line option @option{-Wimplicit-function-declaration}, which is implied
by @option{-Wall}).
Default: false.
@item _R_CHECK_SRC_MINUS_W_UNUSED_
Control whether installation output is checked for compilation warnings
about unused code constituents (as spotted by GCC with command line
option @option{-Wunused}, which is implied by @option{-Wall}).
Default: true.
@item _R_CHECK_WALL_FORTRAN_
Control whether gfortran 4.0 or later @option{-Wall} warnings are used in
the analysis of installation output.
Default: false, even though the warnings are justifiable.
@item _R_CHECK_ASCII_CODE_
If true, check @R{} code for non-ascii characters.
Default: true.
@item _R_CHECK_ASCII_DATA_
If true, check data for non-ascii characters.
Default: true.
@item _R_CHECK_COMPACT_DATA_
If true, check data for ascii and uncompressed saves, and also check if
using @command{bzip2} or @code{xz} compression would be significantly
better.
Default: true.
@item _R_CHECK_SKIP_ARCH_
Comma-separated list of architectures that will be omitted from
checking in a multi-arch setup.
Default: none.
@item _R_CHECK_SKIP_TESTS_ARCH_
Comma-separated list of architectures that will be omitted from
running tests in a multi-arch setup.
Default: none.
@item _R_CHECK_SKIP_EXAMPLES_ARCH_
Comma-separated list of architectures that will be omitted from
running examples in a multi-arch setup.
Default: none.
@item _R_CHECK_VC_DIRS_
Should the unpacked package directory be checked for version-control
directories (@file{CVS}, @file{.svn} @dots{})?
Default: true for tarballs.
@item _R_CHECK_PKG_SIZES_
Should @command{du} be used to find the installed sizes of packages?
@command{R CMD check} does check for the availability of @command{du}.
but this option allows the check to be overruled if an unsuitable
command is found (including one that does not respect the @option{-k}
flag to report in units of 1Kb, or reports in a different format -- the
GNU, Mac OS X and Solaris @command{du} commands have been tested).
Default: true if @command{du} is found.
@item _R_CHECK_DOC_SIZES_
Should @command{qpdf} be used to check the installed sizes of PDFs?
Default: true if @command{qpdf} is found.
@item _R_CHECK_DOC_SIZES2_
Should @command{gs} be used to check the installed sizes of PDFs?  This
is slower than (and in addition to) the previous check, but does detect
figures with excessive detail (often hidden by over-plotting) or bitmap
figures with too high a resolution.  Requires that @env{R_GSCMD} is set
to a valid program, or @command{gs} (or on Windows,
@command{gswin32.exe} or @command{gswin64c.exe}) is on the path.
Default: false (but true for CRAN submission checks).
@item _R_CHECK_ALWAYS_LOG_VIGNETTE_OUTPUT_
By default the output from running the @R{} code in the vignettes is
kept only if there is an error.
Default: false.
@item _R_CHECK_CLEAN_VIGN_TEST_
Should the @file{vign_test} directory be removed if the test is successful?
Default: true.
@item _R_CHECK_REPLACING_IMPORTS_
Should warnings about replacing imports be reported?  These mainly come
from auto-generated @file{NAMESPACE} files in other packages.
Default: false.
@item _R_CHECK_UNSAFE_CALLS_
Check for calls that appear to tamper with (or allow tampering with)
already loaded code not from the current package: such calls may well
contravene CRAN policies.
Default: true.
@item _R_CHECK_TIMINGS_
Optionally report timings for installation, examples, tests and
running/re-building vignettes as part of the check log.  The format is
@samp{[as/bs]} for the total CPU time (including child processes)
@samp{a} and elapsed time @samp{b}, except on Windows, when it is
@samp{[bs]}.  In most cases timings are only given for @samp{OK} checks.
Times with an elapsed component over 10 mins are reported in minutes
(with abbreviation @samp{m}).  The value is the smallest numerical value
in elapsed seconds that should be reported: non-numerical values
indicate that no report is required, a value of @samp{0} that a report
is always required.
Default: @code{""}. (@code{10} for CRAN checks.)

@item _R_CHECK_INSTALL_DEPENDS_
If set to a true value and a test installation is to
be done, this is done with @code{.libPaths()} containing just a
temporary library directory and @code{.Library}.  The temporary library
is populated by symbolic links@footnote{under Windows, junction points.}
to the installed copies of all the Depends/Imports/LinkingTo packages
which are not in @code{.Library}.  
Default: false (but true for CRAN submission checks).

Note that this is actually implemented in @command{R CMD INSTALL}, so it
is available to those who first install recording to a log, then call
@command{R CMD check}. 

@item _R_CHECK_DEPENDS_ONLY_
@itemx _R_CHECK_SUGGESTS_ONLY_
If set to a true value, running examples, tests and vignettes is done
with @code{.libPaths()} containing just a temporary library directory
and @code{.Library}.  The temporary library is populated by symbolic
links@footnote{under Windows, junction points.} to the installed copies
of all the Depends/Imports/LinkingTo and (for the second only) Suggests
packages which are not in @code{.Library}.
Default: false (but true for CRAN checks).

@item _R_CHECK_NO_RECOMMENDED_
If set to a true value, augment the previous checks to make recommended
packages unavailable unless declared.
Default: false (but true for CRAN submission checks).

This may give false positives on code which uses
@code{grDevices::densCols} and @code{stats:::asSparse} as these invoke
@CRANpkg{KernSmooth} and @CRANpkg{Matrix} respectively.

@item _R_CHECK_CODETOOLS_PROFILE_
A string with comma-separated @code{@var{name}=@var{value}} pairs (with
@var{value} a logical constant) giving additional arguments for the
@CRANpkg{codetools} functions used for analyzing package code.  E.g.,
use @code{_R_CHECK_CODETOOLS_PROFILE_="suppressLocalUnused=FALSE"} to
turn off suppressing warnings about unused local variables.  Default: no
additional arguments, corresponding to using @code{skipWith = TRUE},
@code{suppressPartialMatchArgs = FALSE} and @code{suppressLocalUnused =
TRUE}.

@item _R_CHECK_CRAN_INCOMING_
Check whether package is suitable for publication on CRAN.
Default: false, except for CRAN submission checks.

@item _R_CHECK_XREFS_USE_ALIASES_FROM_CRAN_
When checking anchored Rd xrefs, use Rd aliases from the CRAN package
web areas in addition to those in the packages installed locally.
Default: false.

@item _R_SHLIB_BUILD_OBJECTS_SYMBOL_TABLES_
Make the checks of compiled code more accurate by recording the symbol
tables for objects (@file{.o} files) at installation in a file
@file{symbols.rds}.  (Only currently supported on Linux, Solaris, OS X,
Windows and FreeBSD.)
Default: true.
@end vtable

CRAN's submission checks use something like

@example
_R_CHECK_CRAN_INCOMING_=TRUE
_R_CHECK_VC_DIRS_=TRUE
_R_CHECK_TIMINGS_=10
_R_CHECK_INSTALL_DEPENDS_=TRUE
_R_CHECK_SUGGESTS_ONLY_=TRUE
_R_CHECK_NO_RECOMMENDED_=TRUE
_R_CHECK_EXECUTABLES_EXCLUSIONS_=FALSE
_R_CHECK_DOC_SIZES2_=TRUE
@end example

@noindent
These are turned on by @command{R CMD check --as-cran}: the incoming
checks also use
@example
_R_CHECK_FORCE_SUGGESTS_=FALSE
@end example

@noindent
since some packages do suggest other packages not available on CRAN or
other commonly-used repositories.


@node R coding standards, Testing R code, Tools, Top
@chapter R coding standards

@cindex coding standards
@R{} is meant to run on a wide variety of platforms, including Linux and
most variants of Unix as well as Windows and Mac OS X.
Therefore, when extending @R{} by either adding to the @R{} base
distribution or by providing an add-on package, one should not rely on
features specific to only a few supported platforms, if this can be
avoided.  In particular, although most @R{} developers use @acronym{GNU}
tools, they should not employ the @acronym{GNU} extensions to standard
tools.  Whereas some other software packages explicitly rely on e.g.@:
@acronym{GNU} make or the @acronym{GNU} C++ compiler, @R{} does not.
Nevertheless, @R{} is a @acronym{GNU} project, and the spirit of the
@cite{@acronym{GNU} Coding Standards} should be followed if possible.

The following tools can ``safely be assumed'' for @R{} extensions.

@itemize @bullet
@item
An ISO C99 C compiler.  Note that extensions such as @acronym{POSIX}
1003.1 must be tested for, typically using Autoconf unless you are sure
they are supported on all mainstream @R{} platforms (including Windows
and Mac OS X).  Packages will be more portable to @R{} < 2.12.0 if
written assuming only C89, but this should not be done where using C99
features will make for cleaner or more robust code.

@item
A FORTRAN 77 compiler (but not Fortran 9x).

@item
A simple @command{make}, considering the features of @command{make} in
4.2 @acronym{BSD} systems as a baseline.
@findex make

@acronym{GNU} or other extensions, including pattern rules using
@samp{%}, the automatic variable @samp{$^}, the @samp{+=} syntax to
append to the value of a variable, the (``safe'') inclusion of makefiles
with no error, conditional execution, and many more, must not be used
(see Chapter ``Features'' in the @cite{@acronym{GNU} Make Manual} for
more information).  On the other hand, building @R{} in a separate
directory (not containing the sources) should work provided that
@command{make} supports the @code{VPATH} mechanism.

Windows-specific makefiles can assume @acronym{GNU} @command{make} 3.79
or later, as no other @command{make} is viable on that platform.

@item
A Bourne shell and the ``traditional'' Unix programming tools, including
@command{grep}, @command{sed}, and @command{awk}.

There are @acronym{POSIX} standards for these tools, but these may not
be fully supported.  Baseline features could be determined from a book
such as @cite{The UNIX Programming Environment} by Brian W. Kernighan &
Rob Pike.  Note in particular that @samp{|} in a regexp is an extended
regexp, and is not supported by all versions of @command{grep} or
@command{sed}.  The Open Group Base Specifications, Issue 7, which are
technically identical to  IEEE Std 1003.1 (POSIX), 2008,
are available at
@uref{http://pubs.opengroup.org/onlinepubs/9699919799/mindex.html}.
@end itemize

Under Windows, most users will not have these tools installed, and you
should not require their presence for the operation of your package.
However, users who install your package from source will have them, as
they can be assumed to have followed the instructions in ``the Windows
toolset'' appendix of the ``R Installation and Administration'' manual
to obtain them.  Redirection cannot be assumed to be available via
@command{system} as this does not use a standard shell (let alone a
Bourne shell).

@noindent
In addition, the following tools are needed for certain tasks.

@itemize @bullet
@item
Perl version 5 is only needed for a few uncommonly-used tools: @command{make
install-info} needs Perl installed if there is no command
@command{install-info} on the system, and for the maintainer-only script
@file{tools/help2man.pl}.
@findex Perl

@item
Makeinfo version 4.7 or later is needed to build the Info files for the
@R{} manuals written in the @acronym{GNU} Texinfo system.
@findex makeinfo
@end itemize

It is also important that code is written in a way that allows others to
understand it.  This is particularly helpful for fixing problems, and
includes using self-descriptive variable names, commenting the code, and
also formatting it properly.  The @R{} Core Team recommends to use a
basic indentation of 4 for @R{} and C (and most likely also Perl) code,
and 2 for documentation in Rd format.  Emacs (21 or later) users can
implement this indentation style by putting the following in one of
their startup files, and using customization to set the
@code{c-default-style} to @code{"bsd"} and @code{c-basic-offset} to
@code{4}.)
@findex emacs

@smallexample
@group
;;; ESS
(add-hook 'ess-mode-hook
          (lambda ()
            (ess-set-style 'C++ 'quiet)
            ;; Because
            ;;                                 DEF GNU BSD K&R C++
            ;; ess-indent-level                  2   2   8   5   4
            ;; ess-continued-statement-offset    2   2   8   5   4
            ;; ess-brace-offset                  0   0  -8  -5  -4
            ;; ess-arg-function-offset           2   4   0   0   0
            ;; ess-expression-offset             4   2   8   5   4
            ;; ess-else-offset                   0   0   0   0   0
            ;; ess-close-brace-offset            0   0   0   0   0
            (add-hook 'local-write-file-hooks
                      (lambda ()
                        (ess-nuke-trailing-whitespace)))))
(setq ess-nuke-trailing-whitespace-p 'ask)
;; or even
;; (setq ess-nuke-trailing-whitespace-p t)
@end group
@group
;;; Perl
(add-hook 'perl-mode-hook
          (lambda () (setq perl-indent-level 4)))
@end group
@end smallexample

@noindent
(The `GNU' styles for Emacs' C and R modes use a basic indentation of 2,
which has been determined not to display the structure clearly enough
when using narrow fonts.)

@node Testing R code, Use of TeX dialects, R coding standards, Top
@chapter Testing R code

When you (as @R{} developer) add new functions to the R base (all the
packages distributed with @R{}), be careful to check if @kbd{make
test-Specific} or particularly, @kbd{cd tests; make no-segfault.Rout}
still works (without interactive user intervention, and on a standalone
computer).  If the new function, for example, accesses the Internet, or
requires @acronym{GUI} interaction, please add its name to the ``stop
list'' in @file{tests/no-segfault.Rin}.

[To be revised: use @command{make check-devel}, check the write barrier
if you change internal structures.]

@node Use of TeX dialects, Future directions, Testing R code, Top
@chapter Use of TeX dialects

Various dialects of TeX and used for different purposes in @R{}.  The
policy is that manuals be written in @samp{texinfo}, and for convenience
the main and Windows FAQs are also.  This has the advantage that is is
easy to produce HTML and plain text versions as well as typeset manuals.

LaTeX is not used directly, but rather as an intermediate format for
typeset help documents and for vignettes.

Care needs to be taken about the assumptions made about the @R{} user's
system: it may not have either @samp{texinfo} or a TeX system
installed.  We have attempted to abstract out the cross-platform
differences, and almost all the setting of typeset documents is done by
@code{tools::texi2dvi}.  This is used for offline printing of help
documents, preparing vignettes and for package manuals via @command{R
CMD Rd2pdf}.  It is not currently used for the @R{} manuals created in
directory @file{doc/manual}.

@code{tools::texi2dvi} makes use of a system command @command{texi2dvi}
where available.  On a Unix-alike this is usually part of
@samp{texinfo}, whereas on Windows if it exists at all it would be an
executable, part of MiKTeX.  If none is available, the @R{} code runs
a sequence of @command{(pdf)latex}, @command{bibtex} and
@command{makeindex} commands.

This process has been rather vulnerable to the versions of the external
software used: particular issues have been @command{texi2dvi} and
@file{texinfo.tex} updates, mismatches between the two@footnote{Linux
distributions tend to unbundle @file{texinfo.tex} from @samp{texinfo}.},
versions of the LaTeX package @samp{hyperref} and quirks in index
production.  The licenses used for LaTeX and latterly @samp{texinfo}
prohibit us from including `known good' versions in the @R{} distribution.

On a Unix-alike @command{configure} looks for the executables for TeX and
friends and if found records the absolute paths in the system
@file{Renviron} file.  This used to record @samp{false} if no command
was found, but it nowadays records the name for looking up on the path
at run time.  The latter can be important for binary distributions: one
does not want to be tied to, for example, TeXLive 2007.


@node Future directions, Function and variable index, Use of TeX dialects, Top
@chapter Future directions

This chapter is for notes about possible future changes to pqR. 

Immediate priorities include the following:

@itemize @bullet
@item Test @pqR{} on Windows and Mac systems, making whatever changes are
      required.
@item Incorporate useful features of R-2.15.1, R-2.15.2, and R-2.15.3,
      so that @pqR{} will be compatible with packages designed for R-2.15.3.
@item Implement additional operations as tasks that can be done in 
      helper threads, and otherwise extend the use of the helpers
      framework.  Document what operations are done in tasks, and
      whether they can do pipelining, so that users can design programs
      with this information in mind.
@item Tune the constants used to decide when computations are large enough
      that it is worthwhile to do them as tasks, and that control the size 
      of a chunk of data forwarded when output is pipelined.
@item Improve the method used by the interpreter for complex assignments,
      to be as fast or faster as that currently used in code that has
      been byte compiled.
@item Make more extensive and consistent use of @pqR{}'s extended 
      @code{NAMEDCNT} field, in order to reduce duplication of objects.  
      Document the conventions to be followed in this respect.
@end itemize

In the longer term, extensions to @pqR{} may be implemented that:
@itemize @bullet
@item Allow C and Fortran procedures called with @code{.C} and @code{.Fortran}
      to be done as tasks, so that these procedures can be done in helper 
      threads (without any change to the C or Fortran code).
@item Define an API for procedures called with @code{.Call} to explicitly
      use the helpers facility, both internally, and when receiving inputs
      and producing outputs.
@item Extend the helpers library to better support parallelizing a 
      single computation using more than one helper thread, and use this 
      facility in @pqR{}.
@item Address R's design flaws of unintended reversing sequences and 
      unintended dropping of array dimensions by introducing a new
      sequence operator, which will not reverse, and which will attach
      a @code{dim} attribute that can signal that a dimension should not
      be dropped.
@item Address the inefficiency of call-by-value function arguments by
      introducing the equivalent of the call-by-name facility found
      in Algol 60.
@item Address the unreliability of unrestricted global references from
      within functions by introducing ``closed'' functions, in which
      such global references are restricted.
@item Address support for objects with more than @math{2^{31}-1} elements.
      This might or might not be done in a way similar to R-3.0.0.
@item Further reduce interpretive overhead.  If this is sufficiently 
      successful that the advantage of byte code compilation is never
      substantial, the byte code compiler could be discarded without regret,
      simplifying maintainence.
@end itemize

@node Function and variable index, Concept index, Future directions, Top
@unnumbered Function and variable index

@printindex vr

@node Concept index,  , Function and variable index, Top
@unnumbered Concept index

@printindex cp

@bye

@c Local Variables: ***
@c mode: TeXinfo ***
@c End: ***<|MERGE_RESOLUTION|>--- conflicted
+++ resolved
@@ -898,11 +898,7 @@
     SEXP promargs;		/* @r{Promises supplied to closure} */
     SEXP callfun;		/* @r{The closure called} */
     SEXP sysparent;		/* @r{environment the closure was called from} */
-<<<<<<< HEAD
-    SEXP call;			/* @r{The call that effected this context*/
-=======
     SEXP call;			/* @r{The call that effected this context} */
->>>>>>> 10efb1b4
     SEXP cloenv;		/* @r{The environment} */
     SEXP conexit;		/* @r{Interpreted "on.exit" code} */
     void (*cend)(void *);	/* @r{C "on.exit" thunk} */
