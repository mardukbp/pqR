\newcommand{\PR}{\Sexpr[results=rd]{tools:::Rd_expr_PR(#1)}}
\newcommand{\CRANpkg}{\href{http://CRAN.R-project.org/package=#1}{\pkg{#1}}}

\name{NEWS}
\title{ pqR News}
\encoding{UTF-8}


\section{CHANGES IN VERSION RELEASED 2017-00-00}{

  \subsection{INTRODUCTION}{
  \itemize{ 
  \item This release has several signficicant performance improvements.
        It also has some feature changes and bug fixes, including some
        features from later R Core versions.

        With the performance improvements in this release, it is
        generally no longer desirable to use the byte code compiler.
        Defaults during configuration and use have therefore been
        changed so that the bytecode compiler, and byte-compiled code,
        will not be used unless very deliberately enabled.

        Platforms on which pqR is used must now correctly implement
        64-bit IEEE floating-point arithmetic.  This is a preliminary to future
        changes aimed at improving reproducibility of numerical results.
  }}

  \subsection{INSTALLATION}{
  \itemize{
  \item Byte compilation is now discouraged, because on the whole it 
        makes performance worse rather than better, since it does not
        support some pqR performance improvements, and also because it does not
        implement some pqR language extensions.

        When pqR is configured, \code{--disable-byte-compiled-packages}
        is now the default.

        It is still possible to enable byte compilation, but this is
        meant only for research purposes, to compare performance of
        interpreted and byte-compiled code.  No byte compilation
        of packages will be done unless the \code{R_PKG_BYTECOMPILE}
        environment variable is set to \code{TRUE}, regardless of any
        other settings.  Byte code will not be used when evaluating
        expressions unless the \code{R_USE_BYTECODE} environment
        variable is set to \code{TRUE}, even if its evaluation is
        explicitly requested.

        The JIT feature is now never enabled, regardless of any attempt
        to do so.
  \item A platform on which pqR is installed must now
        implement correct 64-bit IEEE floating-point arithmetic for the C 
        "double" type.  In particular, this means that pqR is not supported
        on Intel x86 platforms without SSE2 instructions (Pentium III
        and earlier), since given current software environments, it is 
        effectively impossible to use the FPU in these system to
        perform correctly-rounded 64-bit floating-point operations.
  }}

  \subsection{PERFORMANCE IMPROVEMENTS}{
  \itemize{
  \item Operations that increase or decrease the length of a vector
        (including lists) now often make changes in place, rather than
        allocating a new vector.  A small amount of additional
        memory is sometimes allocated at the end of a vector to allow
        expansion without reallocation.  This improvement mirrors a
        recent improvement in R-3.4.0, but applies in more situations.
  \item The \code{c} function will sometimes use the space allocated to its
        first argument for the result, after extending it in place.  
        In assigments like \code{v<-c(v,x)}, the space for \code{v}
        may be extended and \code{x} copied into it in place.
        The copying needed by \code{c} may now sometimes be done in
        parallel in a helper thread.
  \item Subsetting an unclassed object now does not cause a copy of
        the object to be made.  For example, the following do not
        require copying \code{obj}:
\preformatted{    x <- unclass(obj)[-1]; y <- unclass(obj)[[1]]
}
        \code{help(unclass)} now documents what operations on 
        \code{unclass(obj)} do not require copying.  Note that with
        this improvement, there is now no reason to use \code{.subset}
        or \code{.subset2}.
  \item The \code{sample} (and \code{sample.int}) functions have been
        sped up.  The improvement can be enormous when sampling a small 
        number of items from a much larger set, without replacement,
        due to use of a hashing scheme.  Hashing is done
        automatically whenever it appears to be advantageous, and
        does not change the result. (A somewhat similar hashing scheme 
        was introduced in R Core versions from R-3.0.0, but it gives 
        different results, and hence is enabled by default only for very 
        large sets.)
  \item The \code{paste} and \code{paste0} functions have been sped up.
        They are now about two to six times
        faster than in R-3.4.0, and are usually faster than the 
        \code{stri_paste} function from the \code{stringi} package.
        Substring extraction and replacement with \code{substr} or
        \code{substring} has also been sped up for long strings.
  \item Relational operators are now faster, and may sometimes be done in 
        helper threads (though currently without pipelining of data).
        Computations such as \code{sum(vec>0)} are now done with a
        merged procedure that avoids creating \code{vec>0} as an intermediate
        value.
  \item The \code{which.min}, and \code{which.max} functions have been
        sped up, especially for logical and integer arguments (partially
        using code from R-3.2.3, with improvements).
  \item The \code{rep} function is now often faster for string vectors,
        and for vectors of any type that have names.
  \item Improved methods for symbol lookup are now used, which increase
        speed in many contexts, and especially in functions that are
        defined in packages (rather than in the global workspace).
  \item The speed of \code{.Call} has been improved.
  \item New versions of the C matrix multiply functions are now used,
        which may be faster due to use of the C "restrict" keyword to
        allow better optimization.
  \item The \code{\%\%} and \code{\%/\%} operators are now faster when 
        their operands are real vectors that contain integer values.
  \item General interpretive overhead has been reduced in some contexts,
        particularly when extracting or replacing subsets with 
        \code{[.]} or \code{[[.]]}.
  }}

  \subsection{FEATURE CHANGES}{
  \itemize{
  \item The \code{along}, \code{across}, and \code{down} forms of 
        the \code{for} statement (introduced in pqR-2016-06-24 and
        pqR-2016-10-05) now set the loop variable(s) to the
        corresponding length or dimension size when the loop is done
        zero times, rather than to \code{NULL}.
  \item Previously, when a scalar was extracted from a matrix or array 
        with \code{[]}, a name derived from a dimension name was attached
        to it only if a single dimension had names (though this was not 
        correctly documented by \code{help("[")}, and is not correctly
        documented in R Core versions to at least R-3.4.0).  This behaviour has
        been changed in pqR so that a name is attached when two dimensions
        have names provided one of these dimensions had dropping suppressed.
        This gives reliable results when matrices happen to have only one
        row or column, as illustrated by the last example in \code{help("[")}.
<<<<<<< HEAD
  \item The \code{cumsum} and \code{cumprod} functions now correctly propagate 
        \code{NaN} and \code{NA} values that are encountered to all later
        values, with \code{NA} taking precedence over \code{NaN}.  Previously,
        \code{NaN} had been converted to \code{NA} in \code{cumsum}.  (In
        R-3.4.1, the behaviour in this respect appears to be platform 
        dependent.)
  \item When applied to complex vectors, the \code{prod} and \code{cumprod}
        functions now produce results matching those obtained with the
        \code{*} operator.
=======
>>>>>>> 2630c1b5
  \item The old serialization format, used prior to December 2001, is 
        no longer supported in pqR.  Code to support it would need to
        be changed to accomodate recent changes in pqR, and meaningful
        testing of such changes seems like it would require excessive
        efforts.
  \item It is now allowed to set the length of an ``expression''
        object with \code{length(e)<-len}, as for other vector
        types.  Any extra elements are set to \code{NULL}.
  \item Attempts to set attributes on a symbol are now silently ignored,
        both at the R level, with \code{attr} and \code{attributes}, and
        at the C API level, with \code{SET_ATTRIB}.  Getting the attributes
        of a symbol returns NULL.  Previously (and also in R-3.4.0),
        attributes could be attached to symbols, but they were lost
        when a workspace was saved and restored.
  \item There is no longer a \code{SET_PRINTNAME} function available in
        the C API (even if internal header files are used).  Setting the 
        print name of a symbol has never been
        a safe or reasonable thing to do.
  \item The default \code{size} for \code{new.env} is now \code{NA}, which
        gives an internal default, which now varies depending on the
        platform and configuration options.
  \item A warning is no longer generated when the first argument of
        \code{.C}, \code{.Fortran}, \code{.Call}, or \code{.External} is
        given its proper name of \code{.NAME}.  Passing more than one
        \code{PACKAGE}, \code{NAOK}, \code{DUP}, \code{HELPERS}, or
        \code{ENCODING} argument now results in an error rather than a
        warning. 
  }}

  \subsection{NEW FEATURES FROM R CORE RELEASES}{
  \itemize{
  \item From R-3.0.0: There is a new function \code{rep_len()} analogous to 
        \code{rep.int()} for when speed is required (and names are not).

        Note, however, that in pqR \code{rep} is as fast as
        \code{rep_len} (and also \code{rep.int}) when there are no names.

  \item From R-3.1.2: \code{capabilities()} now reports if ICU is
        compiled in for use for collation (it is only actually used if
        a suitable locale is set for collation, and never for a
        \code{C} locale).

  \item From R-3.1.2: \code{icuSetCollate()} allows \code{locale = "default"},
        and \code{locale = "none"} to use OS services rather than ICU for
        collation.

        Environment variable \env{R_ICU_LOCALE} can be used to set the
        default ICU locale, in case the one derived from the OS locale is
        inappropriate (this is currently necessary on Windows).

  \item From R-3.1.2: New function \code{icuGetCollate()} to report on the ICU
        collation locale in use (if any).

  \item From R-3.1.3: \code{icuSetCollate()} now accepts \code{locale = "ASCII"}
        which uses the basic C function \code{strcmp} and so collates
        strings byte-by-byte in numerical order.
  }}  

  \subsection{BUG FIXES}{
  \itemize{
  \item The documentation on \code{debug} and \code{debugonce} has been
        fixed to remove mention of the \code{text} and \code{condition} 
        arguments. These arguments were documented in R-2.10.0, and in 
        subsequent R Core versions to at least R-3.4.1, but they have never 
        been implemented as documented, but rather have always been 
        completely ignored.
  \item Fixed two pqR bugs illustrated by the following:
\preformatted{    a <- c(2,3); e <- new.env(); e[["x"]] <- a; a[2] <- 9; e$x[2]
    L <- list(1,2); y <- list(2+1); L[2] <- y; y[[1]][1] <- 9; L[[2]]
}
        For both lines above, the value printed was 9 rather than 3.
  \item Previously, \code{length(plist)<-n} did not work when \code{plist}
        was a pairlist, but it does now.  This bug also exists in R Core
        versions to at least R-3.4.0.
  \item Fixed a bug illustrated by the following:
\preformatted{    a <- as.integer(NA); e <- new.env(size=a); print(a)
}
        The value printed was previously 0 rather than NA.
        This bug also exists in R Core versions to at least R-3.4.0.
  }}
}


\section{CHANGES IN VERSION RELEASED 2017-06-09}{

  \subsection{INTRODUCTION}{
  \itemize{ 
  \item pqR now uses a new garbage collector and new schemes for memory
        layout.  Objects are represented more compactly, much more compactly
        if ``compressed pointers'' are used. Garbage collection is faster,
        and will have a more localized memory access/write pattern, which
        may be of significance for cache performance and for performance with
        functions like \code{mclapply} from the \code{parallel} package.

        The new garbage collection scheme uses a general-purpose Segmented
        Generational Garbage Collector, the source code for which is at
        https://gitlab.com/radfordneal/sggc
  }}

  \subsection{INSTALLATION}{
  \itemize{
  \item There is now an \code{--enable-compressed-pointers} option to
        \code{configure}.  When included, pqR will be built with 
        32-bit compressed pointers, which considerably reduces
        memory usage (especially if many small objects are used) 
        on a system with 64-bit pointers (slightly on
        a system with 32-bit pointers).  Use of compressed pointers
        results in a speed penalty on some tasks of up to about 30\%,
        while on other tasks the lower memory usage may improve speed.
  \item There is now an \code{--enable-aux-for-attrib} option to
        \code{configure}.  This is ignored if 
        \code{--enable-compressed-pointers} is used, or if the platform
        does not use 64-bit pointers.  Otherwise, it results in 
        attributes for objects being stored as ``auxiliary information'',
        which allows for some objects to be stored more compactly,
        with some possible speed and memory advantages, though some operations
        become slightly slower.
  \item Packages containing C code must be installed with a build of
        pqR configured with the same setting of
        \code{--enable-compressed-pointers} or
        \code{--enable-aux-for-attrib} as the build of pqR in which
        they are used.
  \item The \code{--enable-strict-barrier} option to \code{configure}
        has been removed.  In pqR, usages in C code such as \code{CAR(x)=y}
        cause compile errors regardless of this option, so it is not
        needed for that purpose.  The use of this option to enable the 
        \code{PROTECTCHECK} feature will be replaced by a similar feature
        in a future pqR release.
  }}

  \subsection{DOCUMENTATION AND FEATURE CHANGES}{
  \itemize{
  \item Documentation in the ``R Installation and Administration'',
        ``Writing R Extensions'', and ``R Internals'' manuals has
        been updated to reflect the new garbage collection and memory
        layout schemes.  There are also updates to \code{help(Memory)},
        \code{help("Memory-limits")}, and \code{help(gc)}.
  \item The format of the output of \code{gc} has changed, to reflect
        the characteristics of the new garbage collector.  See
        \code{help(gc)} for details.
  \item Memory allocated by a C function using \code{R_alloc} will no
        longer appear in output of \code{Rprofmem}.
  \item The \code{pages} argument for Rprofmem is now ignored.
  \item The output of \code{.Internal(inspect(x))} now includes both the
        uncompressed and the compressed pointers to \code{x}, and other
        information relevant to the new scheme, while omitting
        some information that was specific to the previous garbage collector.
  }}

  \subsection{CHANGES TO THE C API}{
  \itemize{
  \item The \code{SETLENGTH} function now performs some checks to avoid
        possible disaster.  Its use is still discouraged.
  \item The probably never-used \code{call_R} and \code{call_S} functions
        have been disabled.
  \item It is now illegal to set the ``internal'' value associated with a symbol
        to anything other than a primitive function (\code{BUILTINSXP}
        or \code{SPECIALSXP} type).  The \code{INTERNAL} values are no longer
        stored in symbol objects, but in a separate table, with the
        consequence that it may not be possible to use \code{SET_INTERNAL}
        for a symbol that was not given an internal value during initialization.
  \item Passing a non-vector object to a C function using \code{.C} is now
        even less advisable than before.  If compressed pointers are used,
        this will work only if the argument is recevied as a \code{void*}
        pointer, then cast to \code{uintptr_t}, then to \code{SEXP} (this
        should work when SEXP is either a compressed an uncompressed 
        pointer).
  }}

  \subsection{BUG FIXES}{
  \itemize{
  \item Cross-references between manuals in doc/manual, such as R-admin.html
        and R-exts.html,
        now go to the other manuals in the same place.  Previously (and
        in current R core versions), they went to the manuals of that
        name at cran.r-project.org, even when those manuals are not for
        the same version of R.
  }}

}


\section{CHANGES IN VERSION RELEASED 2016-10-24}{

  \subsection{INTRODUCTION}{
  \itemize{ 
  \item This is a small maintenance release, fixing a few bugs and installation
        problems.
  }}

  \subsection{INSTALLATION}{
  \itemize{
  \item When building pqR on a Mac, some Mac-specific source files
        are now compiled with the default 'gcc' (really clang on
        recent Macs), regardless of what C compiler has been specified
        for other uses.  This is necessary to bypass problems with
        Apple-supplied header files on El Capitan and Sierra. There are
        also a few other tweaks to building on a Mac.
  }}

  \subsection{BUG FIXES}{
  \itemize{
  \item Some bugs have been fixed involving the interaction of finalizers
        and active bindings with some pqR optimizations, one of which
        showed up when building with clang on a Mac.
  }}
}


\section{CHANGES IN VERSION RELEASED 2016-10-05}{

  \subsection{INTRODUCTION}{
  \itemize{ 
  \item With this release, pqR, which was based on R-2.15.0, now incorporates
        the new features, bug fixes, and some relevant performance improvements
        from R-2.15.1.  The pqR version number 
        has been advanced to 2.15.1 to reflect this.  (This version number is
        checked when trying to install packages.)

        Note that there could still be incompatibilities with packages
        that work with R-2.15.1, either because of bugs in pqR, or because
        a package may rely on a bug that is fixed in pqR, or because
        pqR implements some changes from R Core versions after R-2.15.1 that
        are not compatibile with R-2.15.1, or because some new
        pqR features are not totally compatible with R-2.15.1.

        Since many features from later R Core versions are also implemented
        in pqR, some packages that state a dependence on a later version
        of R might nevertheless work with pqR, if the dependence declaration in
        the DESCRIPTION file is changed.
  \item The 'digest' package (by Dirk Eddelbuettel and others) is now
        included in the release as a recommended package (which will
        therefore be available without having to install it).  The version 
        used is based on digest_0.6.10, with a slight modification to
        correctly handle pqR's constant objects (hence called digest_0.6.10.1).
  \item The pqR package repository (see information at pqR-project.org) has
        now been updated to include some packages (or new versions of packages)
        that depend on R-2.15.1, which were previously not included.
  \item There are also some new pqR features and performance improvements
        in this release, including
        \code{across} and \code{down} options for \code{for} statements, a
        less error-prone scheme for protecting objects from garbage 
        collection in C code, and faster implementations of subset 
        replacement with \code{[ ]}, \code{[[ ]]}, and \code{$}.
  }}

  \subsection{INSTALLATION}{
  \itemize{
  \item The direction of growth of the C stack is no longer determined
        at runtime.  Instead, it is assumed by default to grow downwards,
        as is the case for virtually all current platforms.  This can
        be overridden when building pqR by including \code{-DR_CStackDir=-1}
        in \code{CFLAGS}.  See the R-admin manual for more details.
  }}

  \subsection{NEW FEATURES}{
  \itemize{
  \item The \code{for} statement now has \code{down} and \code{across}
        forms, which conveniently iterate over the rows 
        (\code{down}) or columns (\code{across}) of a matrix.  See
        \code{help("for")} for details.
  \item C functions called from R (by \code{.Call} or \code{.External}) 
        can now protect objects from garbage collection using a new, 
        less error-prone, method, rather than the old (and still present)
        \code{PROTECT} and \code{UNPROTECT} calls.  See the section titled
        ``Handling the effects of garbage collection'' (5.9.1) in the ``Writing 
        R Exensions'' manual for details on the new facility, as well as
        improved documentation on the old facilities.
  \item The \code{serialize} and \code{saveRDS} functions now take a 
        \code{nosharing} argument, which defaults to \code{FALSE}.  When
        \code{nosharing} is \code{TRUE}, constant objects (and perhaps in 
        future other shared objects) are serialized as if they were not
        shared.  This is used in the modified 'digest' package included
        with the release to ensure that objects that are the same according
        to \code{identical} will have identical serializations.
  \item The default for the \code{last} argument of \code{substring} is
        now \code{.Machine$integer.max}.  The previous default was 1000000
        (and still is in R-3.3.1), which made absolutely no sense, and
        is likely responsible for bugs in user code that assumes that,
        for example, \code{substring(s,2)} will always return a string like
        \code{s} but without the first character, regardless of how many
        characters are in \code{s}.  This assumption will now actually be true.
  \item Since assignments like \code{"1A"<-c(3,4)} are allowed, for consistency,
        pqR now also allows assignments like \code{"1A"[2]<-10}.  However,
        it is recommended that if a symbol that is not syntactically valid
        must be used, it should be written with backquotes, as in
        \code{`1A`[2]<-10}.  This will work on the right-hand side too,
        and is also a bit faster.
  \item \code{.Call} and \code{.External} now take a defensive measure
        against C code that incorrectly assumes that the value stored
        in a variable will not be shared with other variables.  If
        \code{.Call} or \code{.External} is passed a simple variable as
        an argument, and the value of that variable is a scalar without
        attributes that is shared with another variable
        (ie, \code{NAMED} is greater than 1), this value is duplicated and
        reassigned before the C function is called.  This is a defense against
        incorrect usage, and should not be relied on --- instead, the
        incorrect usage should be fixed.
  }}

  \subsection{PERFORMANCE IMPROVEMENTS}{
  \itemize{
  \item Replacing part of a vector or list with \code{[ ]}, \code{[[ ]]},
        and \code{$} is now often faster.  The improvement can be by up to 
        a factor two or more when the index and replacement value are scalars.
  \item In some contexts, the \code{unclass} function now takes 
        negligible time, with no copying of the object that is unclassed.
        In particular this is the case when \code{unclass(x)} is the object
        of a \code{for} statement, the operand of an arithmetic operator,
        the argument of a univariate mathematical function, or the 
        argument of \code{length}.  For example, in
\preformatted{    `+.myclass` <- function (e1, e2)
        (unclass(e1) + unclass(e2)) \%\% 100
}  
        the two calls of \code{unclass} do not require duplicating
        \code{e1} or \code{e2}.
  \item Arithmetic with a mixture of complex and real/integer operands
        is now faster.
  }}

  \subsection{BUG FIXES}{
    \itemize{
    \item Fixed some problems with reporting of missing arguments to functions,
          which were introduced in pqR-2016-06-24.  For example, 
\preformatted{    f <- function(x) x; g <- function(y) f(y); g()
}
          would not display an error message, when it should.
    \item Fixed a problem affecting mixed complex and real/integer arithmetic
          when the result is directly assigned to one of the operands,
          illustrated by
\preformatted{    a <- 101:110; b <- (1:10)+0i; a <- a-b; a
}
    \item Fixed a bug involving invalid UTF-8 byte sequences,
          which was introduced in R-2.15.1, and is present in later
          R Core releases to at least R-3.3.1.  The bug is illustrated by
          the following code, which results in an infinite loop in the
          interpreter, when run on a Linux system in a UTF-8 locale:
\preformatted{    plot(0); text(1,0,"ab\xc3")
}
          The code from R-2.15.1 causing the bug was incorporated into
          this release of pqR, but the problem was fixed after the
          fBasics package was seen to fail with a test release of pqR,
          so the bug does not appear in any stable release of pqR.
    \item Fixed misinformation in help(length) about the length of
          expressions (which is also present in R Core versions to 
          at least R-3.3.1).
    \item The usage in \code{help("[[")} now shows that the replacement
          form can take more than one index (for arrays). 
          (This is also missing in R Core versions to at least R-3.3.1.)
  }}

  \subsection{NEW FEATURES FROM R CORE VERSIONS}{
  \itemize{
  \item From R-2.15.1: source() now uses withVisible() rather than
        .Internal(eval.with.vis).  This sometimes alters tracebacks
        slightly.
  \item From R-2.15.1: splineDesign() and spline.des() in package
        splines have a new option sparse which can be used for efficient
        construction of a sparse B-spline design matrix (_via_ Matrix).
  \item From R-2.15.1: norm() now allows type = "2" (the spectral or 2-norm)
        as well, mainly for didactical completeness.
  \item From R-2.15.1 (actually implemented in pqR-2014-09-30, but not
        noted in NEWS then): 
        colorRamp() (and hence colorRampPalette()) now also works for the
        boundary case of just one color when the ramp is flat.
  \item From R-2.15.1 (actually implemented in pqR-2014-09-30, but not
        noted in NEWS then): 
        For tiff(type = "windows"), the numbering of per-page files
        except the last was off by one.
  \item From R-2.15.1 (actually implemented in pqR-2014-09-30, but not
        noted in NEWS then):
        For R CMD check, a few people have reported problems with
        junctions on Windows (although they were tested on Windows 7, XP
        and Server 2008 machines and it is unknown under what
        circumstances the problems occur).  Setting the environment
        variable R_WIN_NO_JUNCTIONS to a non-empty value (e.g. in
        ~/.R/check.Renviron) will force copies to be used instead.
  \item From R-2.15.1 and later R Core versions:
        More cases in which merge() could create a data frame with
        duplicate column names now give warnings.  Cases where names
        specified in by match multiple columns are errors.  [ Plus
        other tweaks from later versions. ]
  \item From R-2.15.1: Added Polish translations by Łukasz Daniel.
  }}

  \subsection{PERFORMANCE IMPROVEMENTS FROM R CORE VERSIONS}{
  \itemize{
  \item From R-2.15.1:
        In package parallel, makeForkCluster() and the multicore-based
        functions use native byte-order for serialization.
  \item From R-2.15.1:
        lm.fit(), lm.wfit(), glm.fit() and lsfit() do less copying of
        objects, mainly by using .Call() rather than .Fortran().
  \item From R-2.15.1:
        tabulate() makes use of .C(DUP = FALSE) and hence does not copy
        bin.  (Suggested by Tim Hesterberg.)  It also avoids making a
        copy of a factor argument bin.
  \item From R-2.15.1:
        Other functions (often or always) doing less copying include
        cut(), dist(), the complex case of eigen(), hclust(), image(),
        kmeans(), loess(), stl() and svd(LINPACK = TRUE).
  }}

  \subsection{BUG FIXES CORRESPONDING TO THOSE IN R CORE VERSIONS}{
    \itemize{
    \item From R-2.15.1:
          Nonsense uses such as seq(1:50, by = 5) (from package plotrix)
          and seq.int(1:50, by = 5) are now errors.
    \item From R-2.15.1:
          The residuals in the 5-number summary printed by summary() on an
          "lm" object are now explicitly labelled as weighted residuals
          when non-constant weights are present.  (Wish of PR#14840.)
    \item From R-2.15.1:
          The plot() method for class "stepfun" only used the optional xval
          argument to compute xlim and not the points at which to plot (as
          documented).  (PR#14864)
    \item From R-2.15.1:
          hclust() is now fast again (as up to end of 2003), with a
          different fix for the "median"/"centroid" problem.  (PR#4195).
    \item From R-2.15.1:
          In package parallel, clusterApply() and similar failed to handle
          a (pretty pointless) length-1 argument. (PR#14898)
    \item From R-2.15.1:
          For tiff(type = "windows"), the numbering of per-page files
          except the last was off by one.
    \item From R-2.15.1:
          In package parallel, clusterApply() and similar failed to handle
          a (pretty pointless) length-1 argument. (PR#14898)
    \item From R-2.15.1:
          The plot() and Axis() methods for class "table" now respect
          graphical parameters such as cex.axis.  (Reported by Martin
          Becker.)
    \item From R-2.15.1 (actually fixed in pqR-2014-09-30 but omitted
          from NEWS):  
          Under some circumstances package.skeleton() would give out
          progress reports that could not be translated and so were
          displayed by question marks.  Now they are always in English.
          (This was seen for CJK locales on Windows, but may have occurred
          elsewhere.)
    \item From R-2.15.1:
          The replacement method for window() now works correctly for
          multiple time series of class "mts".  (PR#14925)
    \item From R-2.15.1: is.unsorted() gave incorrect results on non-atomic 
          objects such as data frames.  (Reported by Matthew Dowle.)
    \item From R-2.15.1 (actually fixed in pqR-2014-09-30 but omitted
          from NEWS):
          Using a string as a ?call? in an error condition with
          options(showErrorCalls=TRUE) could cause a segfault.  (PR#14931)
    \item From R-2.15.1:
          In legend(), setting some entries of lwd to NA was inconsistent
          (depending on the graphics device) in whether it would suppress
          those lines; now it consistently does so.  (PR#14926)
    \item From R-2.15.1:
          C entry points mkChar and mkCharCE now check that the length of
          the string they are passed does not exceed 2^31-1 bytes: they
          used to overflow with unpredictable consequences.
    \item From R-2.15.1:
          by() failed for a zero-row data frame.  (Reported by Weiqiang
          Qian).

          [ Note: When \code{simplify=TRUE} (the default), the results 
            with zero-row data frames, and more generally when there are
            empty subsets, are not particularly sensible, but this has
            not been changed in pqR due to compatibility concerns. ]
    \item From R-2.15.1:
          Yates correction in chisq.test() could be bigger than the terms
          it corrected, previously leading to an infinite test statistic in
          some corner cases which are now reported as NaN.
    \item From R-2.15.1 (actually fixed in pqR-2014-09-30 but omitted
          from NEWS):
          xgettext() and related functions sometimes returned items that
          were not strings for translation. (PR#14935)
    \item From R-2.15.1:
          plot(<lm>, which=5) now correctly labels the factor level
          combinations for the special case where all h[i,i] are the same.
          (PR#14837)
  }}
}


\section{CHANGES IN VERSION RELEASED 2016-06-24}{

  \subsection{INTRODUCTION}{
  \itemize{ 
  \item This release extends the R language in ways that address a
        set of related flaws in the design of R, and before it S.

        These extensions make it easier to write reliable programs,
        by making the easy way to do things also be the correct
        way, unlike the previous situation with sequence generation using
        the colon operator, and dimension dropping when subsetting arrays.
  \item Several other changes in features are also implemented in this
        version, some of which are related to the major language extensions.
  \item There are also a few bug fixes, and some improvements in testing,
        but no major performance improvements (though some tweaks).
}}

  \subsection{PACKAGE INSTALLATION}{
  \itemize{
  \item New packages (or other R code) that use the new ``along''
        form of the ``for'' statement, or which rely on the new
        facilities for not dropping dimensions (see below), should not be 
        byte compiled, since these features are not supported in
        byte-compiled code.  In pqR, using byte compilation is not always
        advantageous in any case.
  \item Installation and checking of existing packages may require
        setting the environment variable \code{R_PARSE_DOTDOT} to
        \code{FALSE}, so that names with interior sequences of dots
        will be accepted (see below).
  \item The base package is no longer byte-compiled, even if pqR is
        configured with \code{--enable-byte-compiled-packages}, since
        it now uses new features not supported by the bytecode compiler.
}}

  \subsection{MAJOR LANGUAGE EXTENSIONS AND OTHER CHANGES}{
  \itemize{
  \item There is a new \code{..} operator for generating increasing integer
        sequences, which is a less error-prone replacement for the \code{:}
        operator (which remains for backwards compatibility).  Since \code{..}
        generates only increasing sequences, it can generate an empty
        sequence when the end value is less than the start value, thereby
        avoiding some very common bugs that arise when \code{:} is used.

        The \code{..} operator also has lower precedence than arithmetic
        operators (unlike \code{:}), which avoids another common set of bugs.

        For example, the following code sets all interior elements of the 
        matrix \code{M} to zero, that is, all elements except those in the 
        first or last row or column:
\preformatted{    for (i in 2..nrow(M)-1)
        for (j in 2..ncol(M)-1)
            M[i,j] <- 0
}
        Without the new \code{..} operator, it is awkward to write code
        for this task that works correctly when \code{M} has two or fewer 
        rows, or two or fewer columns.
  \item In order that the \code{..} operator can be conveniently used
        in contexts such as \code{i..j}, consecutive dots are no longer
        allowed in names (without using backticks), except at the
        beginning or end.  So \code{i..j} is not a valid name, but
        \code{..i..} is valid (though not recommended).  With this restriction
        on names, most uses of the \code{..} operator are unambiguous even
        if it is not surrounded by spaces.  The only exceptions are some uses in
        which \code{..} is written with a space after it but not before it,
        expressions such as \code{i..(a+b)}, which is a
        call of a function named \code{i..}, and expressions such as 
        \code{i..-j}, which returns the difference between \code{i..} and 
        \code{j}.  Most such uses will be stylistically bad, redundant
        (note that the parentheses around \code{a+b} above are unnecessary),
        or probably unlikely (as is the case for \code{i..-j}).

        To accomodate old R code that has consecutive dots within names,
        parsing of the \code{..} operator can be disabled by setting the
        \code{parse_dotdot} option to \code{FALSE} (with the \code{options}
        function). The \code{parse_dotdot} option defaults to \code{TRUE} 
        unless the environment variable
        \code{R_PARSE_DOTDOT} is set to \code{FALSE}.  When \code{parse_dotdot}
        is \code{FALSE}, consecutive dots are allowed in names, and \code{..}
        is not a reserved word.
  \item Another source of bugs is the automatic dropping
        of dimensions of size one when subsetting matrices (or 
        higher-dimensional arrays) using \code{[]},
        unless the \code{drop=FALSE} argument is specified.  This frequently
        results in code that mostly works, but not when, for example, a data set
        has only one observation, or a model uses only one explanatory 
        variable.

        To make handling this problem easier, if no \code{drop} argument is
        specified, pqR now does not drop a dimension of size one if the
        subscript for that dimension is a one-dimensional non-logical array.  
        For example,
        if \code{A} is a matrix, \code{A[1..100,array(1)]} will produce a
        matrix, whereas \code{A[1..100,1]} will produce a vector.

        To make this feature more useful, the new \code{..} operator 
        produces a one-dimensional array, not a bare vector.  So
        \code{A[1..n,1..m]} will always produce a matrix result, even
        when \code{n} or \code{m} are one.  (It will also correctly
        produce an array with zero rows or zero columns when \code{n}
        or \code{m} are zero.)

        This change also applies to subsetting of data frames.  For 
        example, \code{df[1..10,1..n]} will return a data frame (not a
        vector) even when \code{n} is one.
  \item Problems with dimensions of size one being dropped also arise
        when an entire row, or an entire column, is selected with an empty
        (missing) subscript, and there happens to be only one row, or only one 
        column.  For example, if \code{A} is a matrix with one column, 
        \code{A[1:10,]} will be a vector, not a matrix.

        To address this problem, pqR now allows a missing argument to
        be specified by \code{_}, rather than by nothing at all, and
        the \code{[]} operator (for matrices, arrays, and data frames)
        will not drop a dimension if its subscript is \code{_}.  So
        \code{A[1:10,_]} will be a matrix even when \code{A} has only
        one column.

        R functions that check for a missing argument with the \code{missing}
        function will see both an empty argument and \code{_} as missing,
        but can distinguish them using the \code{missing_from_underline}
        function.
  \item A common use of \code{for} statements is to iterate over indexes
        of a vector, or row and column indexes of a matrix.  A new type 
        of \code{for} statement with ``along'' rather than ``in'' now makes
        this more convenient.
  
        For vectors, the form 
\preformatted{    for (i along vec) ...
}
        is equivalent to
\preformatted{    for (i in seq_along(vec)) ...
}
        For matrices, the form
\preformatted{    for (i, j along M) ...
}
is equivalent to
\preformatted{    for (j in 1..ncol(M))
        for (i in 1..nrow(M))
            ...
}
        However, if \code{M} is of a class with its own \code{dim} method,
        this method is not used (effectively, \code{ncol(unclass(M))} and
        \code{nrow(unclass(m))} are used).  This may well change in future, 
        and similarly a \code{length} method may in future be used when 
        ``along'' is used with a vector.
  \item Because of the new restriction on names, the \code{make.names}
        function will now (by default) convert a sequence of consecutive dots 
        in the name it would otherwise have made to a single dot.  (See
        \code{help(make.names)} for further details).  
  \item For the same reason, \code{make.unique} has been changed so that
        the separator string (which defaults to a dot) 
        will not be appended to a name if the name already ends in that string.
}}

  \subsection{BUG FIXES}{
  \itemize{
  \item Fixed a bug (or mis-feature) in subsetting with a single empty
        subscript, as in \code{A[]}.  This now works the same as if
        the empty subscript had been the sequence of all indexes (ie,
        like \code{A[1..length(A)]}), which removes all attributes except
        names.

        R Core versions to at least R-3.3.1 instead return \code{A}
        unchanged, preserving all attributes, though attributes are
        not retained with other uses of the \code{[]} operator.  This
        is contrary to the description in \code{help("[")}, and also
        does not coincde with the (different) description in the R
        language definition.  

        Returning \code{A} unchanged is not only inconsistent, but also
        useless, since there is then no reason to ever write \code{A[]}.
        However, internally, R Core implementions duplicate \code{A},
        which may be of significance when \code{A[]} is passed as
        an argument of \code{.C}, \code{.Fortran}, \code{.Call}, or
        \code{.External}, but only if the programmer is not 
        abiding by the rules.  However, in pqR, the data part of a vector or
        matrix is still copied when \code{A[]} is evaluated, so such
        rule-breaking should still largely be accommodated.  A further
        temporary kludge is implemented to make \code{x[,drop=FALSE]}
        simply return a duplicate of \code{x}, since this (pointless)
        operation is done by some packages.
  \item Fixed bugs in the conversion of strings to numbers, so that the
        behaviour now matches \code{help(NumericConstants)}, which
        states that numeric constants are parsed very similarly to C99.
        This was not true before (or in R-2.15.0) -- some erroneous
        syntax was accepted without error, and some correct syntax was
        rejected, or gave the wrong value.  

        In particular, fractional
        parts are now accepted for hexadecimal constants.  Later R Core
        versions made some fixes, but up to at least R-3.3.1 there are
        still problems.  For example, in R-3.3.1, 
        \code{parse(text="0x1.8")[[1]]} gives an error, and 
        \code{as.numeric("0x1.8")} produces 24 (as does \code{\link{scan}}
        when given this input).  In this version of pqR, these return the
        correct value of 1.5.
  \item Fixed a problem with identifying the version of the
        makeinfo program that is installed that arises with recent versions
        of makeinfo.
  \item Put in a check for non-existent primitives when unserializing
        R objects, as was done in R-3.0.1.
  \item Fixed a bug (also in R-2.15.0, but fixed in later R Core versions)
        illustrated by the following code:
\preformatted{    a <- array(c(3,4),dimnames=list(xyz=c("fred","bert")))
    print(a[1:2])
    print(a[])  # should print same thing, but didn't
}
  \item Fixed a bug illustrated by the following code:
\preformatted{    f <- function (x) { try(x); missing(x) }
    g <- function (y) f(y)
    h <- function (z) g(z)

    f(pi[1,1])  # FALSE
    g(pi[1,1])  # FALSE
    h(pi[1,1])  # Should also be FALSE, but isn't!
}
        This bug is in R Core versions to at least R-3.3.1.
  \item Fixed a bug in which an internal error message is displayed
        as shown below:
\preformatted{    > f <- function (...) ..1; f()
    Error in f() : 'nthcdr' needs a list to CDR down
}
        A sensible error message is now produced.  This bug is also
        in R Core versions to at least R-3.3.1.
  \item Fixed a bug in S4 method dispatch that caused failure
        of the no-segfault test done by make check-all on Windows 10 
        (pqR issue #29 + related fix).  (Also in R-2.15.0, and partially fixed
        in R-3.3.0.)
  \item Fixed a bug illustrated by
\preformatted{   atan; show <- function (x) cat("HI\n"); atan
}
        Now, pqR no longer prints HI! for the second display of \code{atan}.
  \item Fixed a pqR bug in which the result of \code{getParseData} omitted
        the letter at the end of \code{1i} or \code{1L}.
  \item Fixed a pqR bug in which enabling trace output from the 
        helpers module and then typing control/C while trace output is
        being printed could lead to pqR hanging. 
}}
}


\section{CHANGES IN VERSION RELEASED 2015-09-14}{

  \subsection{INTRODUCTION}{
  \itemize{ 
  \item With this release, pqR now works on Microsoft Windows systems.
        See below for details.
  \item The facilities for embedding R in other applications have also
        been tested in this release, and some problems with how this is
        done in R Core versions have been fixed.
  \item The parser and deparser, and the method for
        performing the basic Read-Eval-Print Loop, have 
        been substantially rewritten.  This has few user-visible effects
        at present (apart from bug fixes and performance improvements),
        but sets the stage for future improvements in pqR.
  \item The facility for recording detailed parsing data introduced n
        R-3.0.0 has now been implemented in pqR as part of the parser
        rewrite.
  \item There are also a few other improvements and bug fixes.
}}

  \subsection{INSTALLATION ON MICROSOFT WINDOWS}{
  \itemize{
  \item Building pqR on Microsoft Windows systems, using the Rtools
        facilities, has now been tested, and some problems found in 
        this environment have been fixed.  Binary distributions are
        not yet provided, however.
  \item Detailed and explicit instructions for building pqR from
        source on Windows systems are now provided, in the 
        \file{src/gnuwin32/INSTALL} file of the pqR source directory.
        These instructions mostly correspond to information in
        The R Installation and Administration manual, but in more
        accessible form.
  \item See \url{pqR-project.org} for more information on Windows systems 
        on which pqR has been tested, and on any problems and workarounds
        that may have been discovered.
  \item The Writing R Extensions manual now warns that on Windows,
        with the Rtools toolchain, a thread started by OpenMP may have 
        its floating point unit set so that long double arithmetic is 
        the same as double arithmetic  Use \code{__asm__("fninit")} in 
        C to reset the FPU so that long double arithmetic will work.
  \item The default is now to install packages from source, since there
        is no binary repository for pqR.
}}

  \subsection{EMBEDDED R FACILITIES AND EXAMPLES}{
  \itemize{
  \item The \code{R_ReplDLLinit} and \code{R_ReplDLLdo1} functions in
        \file{src/main/main.c} have been fixed to handle errors 
        correctly, and to avoid code duplication with \code{R_ReplIteration}.
  \item Another test of embedded R has been added to \file{tests/Embedding},
        which is the same as an example in the R Extensions manual, which
        has been improved.
  \item Another example in the R Extensions manual has been changed to
        mimic \file{src/gnuwin32/embeddedR.c}.  
  \item The example in \file{src/gnuwin32/front-ends/rtest.c} has also been 
        updated.
}}

  \subsection{DOCUMENTATION UPDATES}{
  \itemize{
  \item The R Language Definition and the help files on
        assignment operators (eg, \code{help("=")}) contained
        incorrect and incomplete information on the precedence
        of operators, especially the assignment operators.  
        This and other incorrect information has been corrected.
  \item The examples in \code{help(parse)} and \code{help(getParseData}
        have been improved.
}}

  \subsection{INTERNAL CODE REWRITES}{
  \itemize{
  \item The parser has been rewritten to use top-down recursive
        descent, rather than a bottom-up parser produced by Bison
        as was used previously.  This substantially simplifies
        the parser, and allows several kludges in the previous
        scheme to be eliminated.  Also, the rewritten parser can now
        record detailed parse information (see below).

        The new parser for pqR is usually about a factor of 1.5 faster
        than the parser in R-3.2.2, but it is sometimes enormously faster,
        since the parser in R-3.2.2 will in some contexts take time growing
        as the square of the length of the source file.
  \item Much of the deparser has been rewritten.  It no longer
        looks at the definitions of operators, which are irrelevant,
        since the parser does not look at them.
  \item The methods by which the Read-Eval-Print Loop (REPL) is
        done (in various contexts) have been rationalized, in
        coordination with the new parsing scheme.
}}

  \subsection{NEW FEATURES}{
  \itemize{
  \item In pqR-2015-07-11, the parser was changed to not include
        parentheses in R language objects if they were necessary
        in order for the expression to be parsed correctly.  Omitting
        such parentheses improves performance.  In  this version, 
        such parentheses are removed only if the \code{keep.parens}
        option is \code{FALSE} (the default).  Also, parentheses
        are never removed from expressions that are on the right
        side of a formula, since some packages asssign significance
        to such parentheses beyond their grouping function.
  \item The right assignment operators, \code{->} and \code{->>},
        are now real operators.  Previously (and in current R Core
        versions), expressions involving these operators were converted
        to the corresponding left assignment expressions.  This
        has the potential to cause pointless confusion.
  \item The \code{**} operator, which has always been accepted as
        a synonym for the \code{^} operator, is now recorded as
        itself, rather than being converted to \code{^} by the
        parser.  This avoids unnecessary anomalies such as the following
        confusing error report:
\preformatted{  > a - **b
  Error: unexpected '^' in "a - **"
}
        The \code{**} operator is defined to be the same primitive
        as \code{^}, which is associated with the name \code{^}, and
        hence dispatches on methods for \code{^} even if called via
        \code{**}.
}}

  \subsection{NEW FEATURES FROM LATER R CORE VERSIONS}{
  \itemize{
  \item From R-3.0.0: For compatibility with packages written to
        be able to handle the long vectors introduced in R-3.0.0, 
        definitions for \code{R_xlen_t},
        \code{R_XLEN_T_MAX}, \code{XLENGTH}, \code{XTRUELENGTH}, 
        \code{SHORT_VEC_LENGTH}, \code{SET_SHORT_VEC_TRUELENGTH} are now 
        provided, all the same as the corresponding regular versions (as
        is also the case for R-3.0.0+ on 32-bit platforms).  The 
        \code{IS_LONG_VEC} macro is also defined (as always false).
        Note, however, that packages that declare a dependency on
        R >= 3.0.0 will not install even if they would in fact work
        with pqR because of these compatibility definitions.
  \item From R-3.0.0: The \code{srcfile} argument to \code{parse()} may now 
        be a character string, to be used in error messages.
  \item The facilities for recording detailed parsing information
        from R-3.0.0 are now implemented in pqR, as part of the
        rewrite of the parser, along with the
        extension to provide partial parse information when a syntax error
        occurs that was introduced in R-3.0.2.  See help on \code{parse}
        and \code{getParseData} for details.
  \item From R-2.15.2: On Windows, the C stack size has been increased 
        to 64MB (it has been 10MB since the days of 32MB RAM systems).
}}

  \subsection{PERFORMANCE IMPROVEMENTS}{
  \itemize{
  \item Character-at-a time input has been sped up by reducing procedure
        call overhead.  This significantly speeds up \code{readLines}
        and \code{scan}.
  \item The new parser is faster than the old parser, both because of the
        parser rewrite (see above) and because of the faster character
        input.
}}

  \subsection{BUG FIXES MATCHING THOSE IN LATER R CORE VERSIONS}{
  \itemize{
  \item From R-2.15.1: Names containing characters which need to be escaped 
        were not deparsed properly (PR#14846).  Fixed in pqR partly based
        on R Core fix.
  \item From R-2.15.2: When given a 0-byte file and asked to keep source
        references, parse() read input from stdin() instead.
  \item From R-2.15.3: Expressions involving user defined operators were not 
        always deparsed faithfully (PR#15179).  Fixed in pqR as part of
        the rewrite of the parser and deparser.
  \item From R-3.0.2: source() did not display filenames when reporting 
        syntax errors.
  \item From R-3.1.3: The parser now gives an error if a null character 
        is included in a string using Unicode escapes. (PR#16046)
  \item From R-3.0.2: Deparsing of infix operators with named arguments is 
        improved (PR#15350). [ In fact, the change, both in pqR and in 
        R Core versions, is only with respect to operators in percent 
        signs, such as \code{\%fred\%}, with these now being deparsed as
        function calls if either argument is named. ]
  \item From R-3.2.2: Rscript and command line R silently ignored incomplete
        statements at the end of a script; now they are reported as parse errors
        (PR#16350).  Fixed in pqR as part of the rewrite of the parser
        and deparser.
  \item From R-3.2.1: The parser could overflow internally when given 
        numbers in scientific format with extremely large exponents.  
        (PR#16358).  Fixed in pqR partly as in R Core fix.  Was actually a 
        problem with any numerical input, not just with the parser.
  \item From R-3.1.3: Extremely large exponents on zero expressed in scientific
        notation (e.g. \code{0.0e50000}) could give \code{NaN} (\PR{15976}).
        Fixed as in R Core fix.
  \item From R-2.15.3:  On Windows, work around an event-timing problem when
        the RGui console was closed from the \sQuote{X} control and the closure
        cancelled. (This would on some 64-bit systems crash \R, typically
        those with a slow GPU relative to the CPU.)
}}

  \subsection{BUG FIXES}{
  \itemize{
  \item Fixed a bug in which a "cons memory exhausted" error could
        be raised even though a full garbage collection that might
        recover more memory had not been attempted.  (This bug appears
        to be present in R Core versions as well.)
  \item The new parser fixes bugs arising from the old parser's kludge
        to handle semicolons, illustrated by the incorrect output seen below:
\preformatted{  > p<-parse()
  ?"abc;xyz"
  Error in parse() : <stdin>:1:1: unexpected INCOMPLETE_STRING
  1: "abc;
      ^
  > p<-parse()
  ?8 #abc;xyz
  Error in parse() : <stdin>:1:7: unexpected end of input
  1: 8 #abc;
          ^
}
  \item Fixed deparsing of complex numbers, which were always deparsed
        as the sum of a real and an imaginary part, even though the
        parser can only produce complex numbers that are pure imaginary.
        For example, the following output was produced before:
\preformatted{  > deparse(quote(3*5i))
  [1] "3 * (0+5i)"
}
        This is now deparsed to \code{"3 * 5i"}.  This bug exists
        in all R Core versions through at least R-3.2.2.
  \item Fixed a number of bugs in the deparser that are illustrated
        by the following, which produce incorrect output as noted, in
        R Core versions through at least R-3.2.2:
\preformatted{  deparse(parse(text="`+`(a,b)[1]")[[1]])# Omits necessary parens
  deparse(quote(`[<-`(x,1)),control="S_compatible")  # unmatched " and '
  deparse(parse(text="a = b <- c")[[1]]) # Puts in unnecessary parens
  deparse(parse(text="a+!b")[[1]])       # Puts in unnecessary parens
  deparse(parse(text="?lm")[[1]])        # Doesn't know about ? operator
  deparse(parse(text="a:=b")[[1]])       # Doesn't know about := operator
  deparse(parse(text="a$'x'")[[1]])      # Conflates name and character
  deparse(parse(text="`*`(2)")[[1]])     # Result is syntactically invalid
  deparse(parse(text="`$`(a,b+2)")[[1]]) # Result is syntactically invalid
  e<-quote(if(x) X else Y); e[[3]]<-quote(if(T)3); deparse(e)# all here 
  e <- quote(f(x)); e[[2]] <- quote((a=1))[[2]]; deparse(e)  # and below 
  e <- quote(f(Q=x)); e[[2]] <- quote((a=1))[[2]]; deparse(e)# need parens
  e <- quote(while(x) 1); e[[2]] <- quote((a=1))[[2]]; deparse(e)
  e <- quote(if(x) 1 else 2); e[[2]] <- quote((a=1))[[2]]; deparse(e)
  e <- quote(for(x in y) 1); e[[3]] <- quote((a=1))[[2]]; deparse(e)
}
In addition, the bug illustrated below was fixed, which was fixed
(differently) in R-3.0.0:
\preformatted{  a<-quote(f(1,2)); a[[1]]<-function(x,y)x+y; deparse(a)  # Omits parens
}
  \item Fixed the following bug (also in R Core versions to at least 
        R-3.2.2):
\preformatted{ > parse()
 ?'\12a\x.'
 Error: '\x' used without hex digits in character string starting "'\1a\x"
}
        Note that the "2" has disappeared from the error message.  This
        bug also affected the results of \code{getParseData}.
  \item Fixed a memory leak that can be seen by running the code below:
\preformatted{  > long <- paste0 (c('"', rep("1234567890",820), '\\x."'), collapse="")
  > for (i in 1:1000000) try (e <- parse(text=long), silent=TRUE)
}
        The leak will not occur if 820 is changed to 810 in the above.
        This bug also exists in R Core versions to at least R-3.2.2.
  \item Entering a string constant containing Unicode escapes that was
        9999 or 10000 characters long would produce an error message saying
        "String is too long (max 10000 chars)".  This has been fixed
        so that the maximum now really is 10000 characters.  (Also present
        in R Core versions, to at least R-3.2.2.)
  \item Fixed a bug that caused the error caret in syntax error reports
        to be misplaced when more than one line of context was shown.
        This was supposedly fixed in R-3.0.2, but incorrectly, resulting
        in the error caret being misplaced when only one line of 
        context is shown (in R Core versions to at least R-3.2.2).
  \item On Windows, running R.exe from a command prompt window would result in
        Ctrl-C misbehaving.  This was \PR{14948} at R Core, which was 
        supposedly fixed in R-2.15.2, but the fix only works if a 32 or
        64 bit version of R.exe is selected manually, not if the version of
        R.exe that automatically runs the R.exe for a selected architecture 
        is used (which is the intended normal usage).
}}
}


\section{CHANGES IN VERSION RELEASED 2015-07-11}{

  \subsection{INTRODUCTION}{
  \itemize{ 
  \item This version is a minor modification of the version of pqR released
        on 2015-06-24, which does not have a separate NEWS section, 
        incorporating also the changes in the version released 2015-07-08.
        These modifications fix some installation and testing 
        issues that caused problems on some platforms. There are also a few
        documentation and bug fixes, a few more tests, and some expansion
        in the use of static boxes (see below).
        Version 2015-06-24 of pqR improved reliability and portability, and
        also contained some performance improvements, including some that
        substantially speed up interpretive execution of programs that 
        do many scalar operations.  Details are below.
}}

  \subsection{INSTALLATION}{
  \itemize{
  \item The method used to quickly test for NaN/NA has changed to one that
        should work universally for all current processors
        (any using IEEE floating point, as already assumed in R,
        with consistent endianness, as is apparently the case for 
        all current general-purpose processors, and was partially
        assumed before).  There is therefore no longer any reason to define
        the symbol \code{ENABLE_ISNAN_TRICK} when compiling pqR (it
        will be ignored if defined).
  \item The module used to support parallel computation in 
        helper threads has been updated to avoid a syntactic 
        construction that technically violates the OpenMP 3.1 
        specification.  This construction had been accepted without error
        by gcc 4.8 and earlier, but is not accepted by some recent
        compilers.
  \item The tests in the version supplied of the recommended Matrix package
        have been changed to not assume things that may not be true
        regarding the speed and long double precision of the machine being
        used.  (These tests produced spurious errors on some platforms.)
}}

  \subsection{DOCUMENTATION UPDATE}{
  \itemize{
  \item The R Internals manual has been updated to better explain some
        aspects of pqR implementation.
}}

  \subsection{FEATURE CHANGE}{
  \itemize{
  \item Parsed expressions no longer contain explict parenthesis
        operators when the parentheses are necessary to override
        the precedence of operators.  These necessary parentheses
        will be inserted when the expression is deparsed.  See
        the help on \code{parse} and \code{deparse}.

        This change does impact a few packages (such as coxme)
        that consider the presence of parentheses in formulas
        to be significant.  Formulas may be exempted from parenthesis
        suppression in a future release, but for now, such packages
        won't work.
}}

  \subsection{PERFORMANCE IMPROVEMENTS}{
  \itemize{
  \item The overhead of interpreting R code has been reduced by various
        detailed code improvements, and by sometimes returning scalar
        integer and real values in special ``static boxes''.  As a result,
        the benefit of using the byte-code compiler is reduced.  Note that
        in pqR using the byte-code compiler can often slow down functions,
        since byte-compiled code does not support some pqR optimizations
        such as task merging.
  \item Speed of evaluation for expressions with necessary parentheses will
        be faster because of the feature change mentioned above that eliminates
        them.  Note that including unnecessary parentheses will still 
        (slightly) slow down evaluation.  (These unnecessary parentheses are 
        preserved so that the expression will appear as written when deparsed.)
  \item Assignment to list elements, and other uses of the \code{$<-}
        operator, are now substantially faster.
  \item Coercion of logical and integer vectors to character vectors is
        now much faster, as is creation of names with sequence numbers.
  \item Operations that create strings are now sometimes faster, due to
        improvements in string hashing and memory allocation.
}}

  \subsection{PERFORMANCE IMPROVEMENTS FROM A LATER R CORE RELEASE}{
    \itemize{
    \item A number of performance improvements relating to S3 and S4
          class implementation, due to Tomas Kalibera, were incorporated from
          R 3.2.0.
}}

  \subsection{BUG FIXES}{
  \itemize{
  \item A large number of fixes were made to correct reliability problems
        (mostly regarding protection of pointers).  Many of these were provided
        by Tomas Kalibera as fixes to R Core versions (sometimes with 
        adaptation required for use in pqR).  Some were fixed in pqR
        and reported to R Core.  Others were for problems only existing in pqR.
  \item Fixed a bug in which pqR's optimization of updates such as 
        \code{a<-a+1} could sometimes permit modification of a locked binding.
  \item Fixed related problems with \code{apply}, \code{lapply}, \code{vapply},
        and \code{eapply}, that can show up when the value returned by the 
        function being applied is itself a function.  This problem also
        resulted in incorrect display of saved warning messages.  The problems
        are also fixed in R-3.2.0, in a different way.
  \item The \code{gctorture} function now works as documented, forcing
        a FULL garbage collection on every allocation.  This does make
        running with gctorture enabled even slower than before, when
        most garbage collections were partial, but is more likely to
        find problems.
  \item Fixed a bug in \code{nls} when the \code{algorithm="port"}
        option is used, which could result in a call of \code{nls}
        being terminated with a spurious error message.  This bug
        is most likely to arise on a 64-bit big-endian platform,
        such as a 64-bit SPARC build, but will occur with small
        probability on most platforms.  It is also present in R Core 
        versions of R.
  \item Fixed a bug in \code{readBin} in which a crash could occur due to
        misaligned data accesses.  This bug is also present in R Core
        versions of R.
}}

  \subsection{BUG FIX CORRESPONDING TO ONE IN A LATER R CORE RELEASE}{
  \itemize{
  \item Removed incorrect information from \code{help(call)}, as also
        done in R-3.0.2.
}}
}


\section{CHANGES IN VERSION RELEASED 2014-11-16}{

  \subsection{INTRODUCTION}{

  \itemize{ 
  \item This and the previous release of 2014-10-23 (which does not have
        a separate NEWS section) are minor updates to the 
        release of 2014-09-30, with fixes for a few problems, and a few 
        performance improvements.  Packages installed for pqR-2014-09-30 
        or pqR-2014-10-23 do not need to be reinstalled for this release.
}}
  \subsection{INSTALLATION, BUILDING, AND TESTING}{
  \itemize{
  \item For Mac OS X, a change has been made to allow use of the Accelerate 
        framework for the BLAS in OS X 10.10 (Yosemite), adapted from a patch 
        by R Core.
  \item A new test (var-lookup.R) for correctness of local vs. global symbol 
        bindings has been added, which is run with other tests done by 
        "make check".
}}
  \subsection{DOCUMENTATION UPDATES}{
    \itemize{
    \item The documentation on "contexts" in the R Internals manual has
          been updated to reflect a change made in pqR-2014-09-30.  (The
          internals manual has also been updated to reflect changes below.)
}}
  \subsection{PERFORMANCE IMPROVEMENTS}{
    \itemize{
    \item The speed of \code{for} loops has been improved by not bothering
          to set the index variable again if it is still set to the old
          value in its binding cell.
    \item Evaluation of symbols is now a bit faster when the symbol has a 
          binding in the local environment whose location is cached.
    \item Lookup of functions now often skips local environments that
          were previously found not to contain the symbol being looked up.
          In particular, this speeds up calls of base functions that are
          not already fast due to their being recognized as "special" symbols.
    \item The set of "special" symbols for which lookups in local environments
          is usually particularly fast now includes \code{.C}, \code{.Fortran},
          \code{.Call}, \code{.External}, and \code{.Internal}.
    \item Adjusted a tuning parameter for \code{rowSums} and \code{rowMeans}
          to be more appropriate for the cache size in modern processors.
}}
  \subsection{PERFORMANCE IMPROVEMENT FROM A LATER R CORE RELEASE}{
    \itemize{
    \item The faster C implementation of diagonal matrix creation with
          \code{diag} from R-3.0.0 has been adapted for pqR.
}}
  \subsection{BUG FIXES}{
    \itemize{
    \item Fixed a number of places in the interpreter and base packages
          where objects were not properly protected agains garbage collection
          (many involving use of the \code{install} function).  Most of
          these problems are in R-2.15.0 or R-2.15.1, and probably also in 
          later R Core releases.
    \item Fixed a bug in which subsetting a vector with a range created
          with the colon operator that consisted entirely of invalid indexes 
          could cause a crash (eg, \code{c(1,2)[10:20]}.
    \item Fixed a bug (pqR issue #27) in which a user-defined replacement
          function might get an argument that is not marked as shared, which 
          could cause anomalous behaviour in some circumstances.
    \item Fixed an issue with passing on variant return requests to function
          bodies (though it's hard to construct an example where this issue
          produces incorrect results).
    \item Fixed a bug in initialization of user-supplied random number
          generators, which occassionally showed up in package rngwell19937.
    \item (Actually fixed in pqR-2014-09-30 but omitted from NEWS.)	
          Fixed problems with calls of \code{strncpy} that were described in
          PR #15990 at r-project.org.
}}
}


\section{CHANGES IN VERSION RELEASED 2014-09-30}{

  \subsection{INTRODUCTION}{

  \itemize{ 

\item This release contains several major performance improvements.  Notably,
      lookup of variables will sometimes be much faster, variable updates
      like \code{v <- v + 1} will often not allocate any new space,
      assignments to parts of variables (eg, \code{a[i] <- 0)} is much faster
      in the interpreter (no change for byte-compiled code), external
      functions called with \code{.Call} or \code{.External} now get faster
      macro or inline versions of functions such as \code{CAR}, \code{LENGTH},
      and \code{REAL}, and calling of external functions with \code{.C} and 
      \code{.Fortran} is substantially  faster, and can sometimes be done in 
      a helper thread.

\item Changes have been made to configuration options regarding use of BLAS
      routines for matrix multiplication, as described below.  In part, these
      changes are intended to made the default be close to what R Core 
      releases do (but without the unnecessary inefficiency).

\item A number of updates from R Core releases after R-2.15.0 have 
      been incorporated or adapted for use in pqR.  These provide some 
      performance improvements, some new features or feature changes, and 
      some bug fixes and documentation updates.

\item Many other feature changes and performance improvements have also
      been made, as described below, and a number of bugs have been fixed,
      some of which are also present in the latest R Core release, R-3.1.1.

\item Packages using \code{.Call} or \code{.External} should be re-installed
      for use with this version of pqR.
}}

  \subsection{FEATURE CHANGES}{
  \itemize{
\item The \code{mat_mult_with_BLAS} option, which controls whether the
      BLAS routines or pqR's C routines are used for matrix multiplication,
      may now be set to \code{NA}, which is equivalent to \code{FALSE},
      except that for multiplication of sufficiently large matrices (not
      vector-vector, vector-matrix, or matrix-vector multiplication) pqR 
      will use a BLAS routine unless there is an element in one of the 
      operands that is \code{NA} or \code{NaN}.  This mimics the behaviour 
      of R Core implementations (at least through 3.1.1), which is motivated
      by a desire to ensure that \code{NA} is propagated correctly even
      if the BLAS does not do so, but avoids the substantial but needless 
      inefficiency present in the R Core implementation.  
\item A \code{BLAS_in_helpers} option now allows run-time control of
      whether BLAS routines may be done in a helper thread. (But this
      will be fixed at \code{FALSE} if that is set as the default when
      pqR is built.)
\item A \code{codePromises} option has been added to \code{deparse},
      and documented in \code{help(.deparseOpts)}.  With this option,
      the deparsed expression uses the code part of a promise, not
      the value, similarly to the existing \code{delayPromises}
      option, but without the extra text that that option produces.
\item This new \code{codePromises} deparse option is now used when producing
      error messages and traceback output.  This improves error messages
      in the new scheme for subset assignments (see the section on
      performance improvements below), and also avoids the voluminous
      output previously produced in circumstances such as the following:
\preformatted{   `f<-` <- function (x,value) x[1,1] <- value
   a <- 1
   f(a) <- rep(123,1000)  # gives an error
   traceback()
}
      This previously produced output with 1000 repetitions of 123
      in the traceback produced following the error message.  The traceback
      now instead shows the expression \code{rep(123,1000)}.
\item The \code{evaluate} option for \code{dump} has been extended to
      allow access to the new \code{codePromises} deparse option.
      See \code{help(dump)}.
\item The formal arguments of primitive functions will now be returned
      by \code{formals}, as they are shown when printed or with \code{args}.
      In R Core releases (at least to R-3.1.1), the result of \code{formals}
      for a primitive is \code{NULL}.
\item Setting the \code{deparse.max.lines} option will now limit the
      number of lines printed when exiting debug of a function, as
      well as when entering.
\item In \code{.C} and \code{.Fortran}, arguments may be character strings
      even when \code{DUP=FALSE} is specified - they are duplicated regardless.
      This differs from R Core versions, which (at least through R-3.1.1)
      give an error if an argument is a character string and \code{DUP=FALSE}.
\item In \code{.C} and \code{.Fortran}, scalars (vectors of length one)
      are duplicated (in effect, though not necessarily physically) even 
      when \code{DUP=FALSE} is specified.  However, they are not duplicated 
      in R Core versions (at least through R-3.1.1), 
      so it may be unwise to rely on this.
\item A \code{HELPER} argument can now be used in \code{.C} and 
      \code{.Fortran} to specify that the C or Fortran routine may
      (sometimes) be done in a helper thread.  (See the section on
      performance improvements below.)
}}

  \subsection{FEATURE CHANGES CORRESPONDING TO THOSE IN LATER R CORE RELEASES}{
    \itemize{
\item From R-3.0.2: The unary \code{+} operator now converts a logical vector
      to an integer vector.
\item From R-3.0.0: Support for "converters" for use with \code{.C} has been 
      dropped.
\item From R-2.15.1:
      \code{pmin()} and \code{pmax())} now also work when one of the inputs 
      is of length zero and others are not, returning a zero-length vector,
      analogously to, say, \code{+}.
\item From R-2.15.1:
      .C() gains some protection against the misuse of character vector
      arguments.  (An all too common error is to pass character(N),
      which initializes the elements to "", and then attempt to edit
      the strings in-place, sometimes forgetting to terminate them.)
\item From R-2.15.1:
      Calls to the new function globalVariables() in package utils
      declare that functions and other objects in a package should be
      treated as globally defined, so that CMD check will not note
      them.
\item From R-2.15.1:
      print(packageDescription(*)) trims the Collate field by default.
\item From R-2.15.1: A new option "show.error.locations" has been added.  
      When set to
      TRUE, error messages will contain the location of the most recent
      call containing source reference information. (Other values are
      supported as well; see ?options.)
\item From R-2.15.1:
      C entry points R_GetCurrentSrcref and R_GetSrcFilename have been
      added to the API to allow debuggers access to the source
      references on the stack.
}}

  \subsection{INSTALLATION, BUILDING, TESTING, AND DEBUGGING}{
    \itemize{
\item The \code{--enable-mat-mult-with-BLAS} configuration
      option has been replaced by the ability to use a configure 
      argument of \code{mat_mult_in_BLAS=FALSE}, \code{mat_mult_in_BLAS=FALSE},
      or \code{mat_mult_in_BLAS=NA}, to set the default value of this
      option.
\item The \code{--disable-mat-mult-with-BLAS-in-helpers} configuration
      option has been replaced by the ability to use a configure 
      argument of \code{BLAS_in_helpers=FALSE} or \code{BLAS_in_helpers=TRUE}
      to set the default value of this option.
\item The LAPACK routines used are now the same as those in R-3.1.1 (version
      3.5.0).
      However, the \code{.Call} interface to these remains as in 
      R-2.15.0 to R-2.15.3 (it was changed to use \code{.Internal} in R-3.0.0).
      Since LAPACK 3.5.0 uses some more recent Fortran features, a 
      Fortran 77 compiler such as \code{g77} will no longer suffice.
\item Setting the environment variable \code{R_ABORT} to any non-null
      string will prevent any attempt to produce a stack trace on a
      segmentation fault, in favour of instead producing (maybe) an
      immediate core dump.
\item The variable \code{R_BIT_BUCKET} in \file{share/make/vars.mk}
      now specifies a file to receive output that is normally ignored
      when building pqR.  It is set to \file{dev/null} in the distribution,
      but this can be changed to help diagnose build problems.
\item The C functions \code{R_inspect} and \code{R_inspect3} functions are now
      visible to package code, so they can be used there for debugging.
      To see what they do, look in \file{src/main/inspect.c}.  They are subject
      to change, and should not appear in any code released to users.
\item The \code{Rf_error} and related procedures declared in 
      \file{R_ext/Error.h} are now if possible declared to never return,
      allowing for slightly better code generation by the compiler, 
      and avoiding spurious compiler warnings.  This parallels a change 
      in R-3.0.1, but is more general, using the C11 noreturn facility if 
      present, and otherwise resorting to the gcc facility (if gcc is used).
}}

  \subsection{INSTALLATION FEATURES LIKE THOSE IN LATER R CORE RELEASES}{
    \itemize{
\item From R-2.15.1:
      install.packages("pkg_version.tgz") on Mac OS X now has sanity
      checks that this is actually a binary package (as people have
      tried it with incorrectly named source packages).
\item From R-2.15.2: \code{--with-blas='-framework vecLib'} now also works
      on OS X 10.8 and 10.9.
\item From R-2.15.3:
      Configuration and R CMD javareconf now come up with a smaller set
      of library paths for Java on Oracle-format JDK (including
      OpenJDK).  This helps avoid conflicts between libraries (such as
      libjpeg) supplied in the JDK and system libraries.  This can
      always be overridden if needed: see the 'R Installation and
      Administration' manual.
\item From R-2.15.3:
      The configure tests for Objective C and Objective C++ now work on
      Mac OS 10.8 with Xcode 4.5.2 (PR#15107).
\item The cairo-based versions of \code{X11()} now work with
      current versions of cairographics (e.g. 1.12.10).  (\PR{15168})

}}

  \subsection{DOCUMENTATION UPDATES}{
  These are in addition to changes in documentation relating to other
  changes reported here.
    \itemize{
\item Some incorrect code has been corrected in the "Writing
      R Extensions" manual, in the "Zero finding"
      and "Calculating numerical derivatives" sections.  The
      discussion in "Finding and Setting Variables" has also been
      clarified to reflect current behaviour.
\item Documentation in the "R Internals" manual has been updated
      to reflect recent changes in pqR regarding symbols and variable
      lookup, and to remove incorrect information about the global cache
      present in the version from R-2.15.0 (and R-3.1.1).
\item Fixed an out-of-date comment in the section on helper threads in
      the "R Internals" manual.
}}

  \subsection{PERFORMANCE IMPROVEMENTS}{
    Numerous improvements in speed and memory usage have been made in this
    release of pqR.  Some of these are noted here.
    \itemize{
\item Lookup of local variables is now usually much faster (especially when
      the number of local variables is large), since for each symbol,
      the last local binding found is now recorded, usually avoiding a 
      linear search through local symbol bindings.  Those lookups that are
      still needed are also now a bit faster, due to unrolling of the 
      search loop.
\item Assignments to selected parts of variables (eg, \code{a[i,j] <- 0} or
      \code{names(L$a[[f()]]) <- v}) are now much faster in the interpreter.
      (Such assignments within functions that are byte-compiled use a 
      different mechanism that has not been changed in this release.)  
      
      This change also alters the error 
      messages produced from such assignments.  They are probably not as 
      informative (at least to unsophisticated users) as those that
      the interpreter produced previously, though they are better than 
      those produced from byte-compiled code.  On the plus side, the error 
      messages are now consistent for primitive and user-written replacement 
      functions, and some messages now contain short, intelligible expressions
      that could previously contain huge amounts of data (see the section on 
      new features above).  

      This change also fixes the anomaly that arguments
      of subset expressions would sometimes be evaluated more than once
      (eg, \code{f()} in the example above).
\item The speed of \code{.C} and \code{.Fortran} has been substantially
      improved, partly by incorporating changes in R-2.15.1 and R-2.15.2,
      but with substantial additional improvements as well.  
\item The speed of \code{.Call} and \code{.External} has been improved somewhat.
      More importantly, the C routines called will get macro versions of 
      \code{CAR}, \code{CDR}, \code{CADR}, etc., macro versions of \code{TYPEOF}
      and \code{LENGTH}, and inline function versions of \code{INTEGER},
      \code{LOGICAL}, \code{REAL}, \code{COMPLEX}, and \code{RAW}.  This
      avoidance of procedure call overhead for these operations may speed
      up some C procedures substantially.
\item In some circumstances, a routine called with \code{.C} or \code{.Fortran}
      can now be done in a helper thread, in parallel with other computations.
      This is done only if requested with the \code{HELPER} option, and
      at present only in certain limited circumstances, in which only a single
      output variable is used.  See \code{help(.C)} or \code{help(.Fortran)}
      for details.
\item As an initial use of the previous feature, the \code{findInterval} 
      function now will sometimes execute its C routine in a helper thread.
      (More significant uses of the \code{HELPER} option to \code{.C} and
      \code{.Fortran} will follow in later releases.)
\item Assignments that update a local variable by applying a single unary or 
      binary mathematical operation will now often re-use space for
      the variable that is updated, rather than allocating new space.
      For example, this will be done with all the assignments in the
      second line below:
\preformatted{   u <- rep(1,1000); v <- rep(2,1000); w <- exp(2)
   u <- exp(u); u <- 2*u; v <- v/2; u <- u+v; w <- w+1
}
      This modification also has the effect of increasing the possibilities
      for task merging.  For example, in the above code, the first two
      updates for \code{u} will be merged into one computation that sets
      \code{u} to \code{2*exp(u)} using a single loop over the vector.
\item The performance of \code{rep} and \code{rep.int} is much improved.
      These improvements (and improvements previously made in pqR) go beyond 
      those in R Core releases from R-2.15.2 on, so these functions are often 
      substantially faster in pqR than in R-2.15.2 or later R Core versions
      to at least R-3.1.1, for both long and short vectors.  (However, note
      that the changes in functionality made in R-2.15.2 have not been made 
      in pqR; in particular, pairlists are still allowed, as in R-2.15.0.)
\item For numeric vectors, the repetition done by \code{rep} and \code{rep.int}
      may now be done in a helper thread, in parallel with other computations.
      For example, attaching names to the result of \code{rep} (if necessary)
      may be done in parallel with replication of the data part.
\item The amount of space used on the C stack has been reduced, with the
      result that deeper recursion is possible within a given C stack
      limit.  For example, the following is now possible with the default
      stack limit (at least on one Intel Linux system with gcc 4.6.3, results
      will vary with platform):
\preformatted{   f <- function (n) { if (n>0) 1+f(n-1) else 0 }
   options(expressions=500000)
   f(7000)
}
      For comparison, with pqR-2014-06-1, and R-3.1.1, trying to evaluate 
      f(3100) gives a C stack overflow error (but f(3000) works).
\item Expressions now sometimes return constant values, that are shared,
      and likely stored in read-only memory.  These constants include 
      \code{NULL}, the scalars (vectors of length one) \code{FALSE}, 
      \code{TRUE}, \code{NA}, \code{NA_real_}, 0.0, 1.0, 0L, 1L, ..., 10L, 
      and some one-element pairlists with such constant elements.  Apart 
      from \code{NULL}, these constants are not
      \emph{always} used for the corresponding value, but they often are, which
      saves on memory and associated garbage collection time.  External routines
      that incorrectly modify objects without checking that \code{NAMED} is
      zero may now crash when passed a read-only constant, which is a generally
      desirable debugging aid, though it might sometimes cause a package that
      had previously at least sort-of worked to no longer run.
\item The \code{substr} function has been sped up, and uses less memory,
      especially when a small substring is extracted from a long string.
      Assignment to \code{substr} has also been sped up a bit.
\item The function for unserializing data (eg, reading file \file{.RData}) is
      now done with elimination of tail-recursion (on the CDR field) when 
      reading pairlists.  This is both faster and less likely to produce a stack
      overflow.  Some other improvements to serializing/unserializing have
      also been made, including support for restoring constant values (mentioned
      above) as constant values.
\item Lookup of S3 methods has been sped up, especially when no method is
      found.  This is important for several primitive functions, such as 
      \code{$}, that look for a method when applied to an object with a class
      attribute, but perform the operation themselves if no method is found.
\item Integer plus, minus, and times are now somewhat faster (a side effect
      of switching to a more robust overflow check, as described below).
\item Several improvements relating to garbage collection have been made.
      One change is that the amount of memory used for each additional
      symbol has been reduced from 112 bytes (two CONS cells) to 80 bytes
      (on 64-bit platforms), not counting the space for the symbol's name
      (a minumum of 48 bytes on 64-bit platforms).  Another change is in 
      tuning of heap sizes, in order to reduce occasions in which garbage 
      collection is very frequent.
\item Many uses of the \code{return} statement have been sped up.
\item Functions in the \code{apply} family have been sped up when they are
      called with no additional arguments for the function being applied.
\item The performance problem reported in PR #15798 at r-project.org has
      been fixed (differently from the R Core fix).
\item A performance bug has been fixed in which any assignment to a vector 
      subscripted with a string index caused the entire vector to be copied.
      For example, the final assignment in the code below would copy all
      of \code{a}:
\preformatted{   a<-rep(1.1,10000); names(a)[1] <- "x"
   a["x"] <- 9
}
      This bug exists in R Core implementations though at least R-3.1.1.
\item A performance bug has been fixed that involved subscripting with many 
      invalid string indexes, reported on r-devel on 2010-07-15 and 
      2013-05-8.  It is illustrated by the following code, 
      which was more than ten thousand times slower than expected:
\preformatted{   x <- c(A=10L, B=20L, C=30L)
   subscript <- c(LETTERS[1:3], sprintf("ID\%05d", 1:150000))
   system.time(y1 <- x[subscript])
}
      The fix in this version of pqR does not solve the related problem 
      when assigning to \code{x[subscript]}, which is still slow.  Fixing
      that would require implementation of a new method, possibly requiring
      more memory.

      This performance bug exists in R Core releases through R-3.1.1, but
      may now be fixed (differently) in the current R Core development version.
}}

  \subsection{BUG FIXES}{
    \itemize{
\item Fixed a bug in \code{numericDeriv} (see also the documentation
      update above), which is illustrated by the following
      code, which gave the wrong derivative:
\preformatted{    x <- y <- 10
    numericDeriv(quote(x+y),c("x","y"))
}
      I reported this to R Core, and it is also fixed (differently) in
      R-3.1.1.
\item Fixed a problem in \code{.C} and \code{.Fortran} where, contrary
      to the documentation (except when \code{DUP=TRUE} and no duplication 
      was actually needed), logical values after the call other than 
      \code{TRUE}, \code{FALSE}, and \code{NA} are not mapped to \code{TRUE},
      but instead exist as invalid values that may show up later.
      This bug exists in R Core versions 2.15.1 through at least 3.1.1.
      I reported it as \PR{15878} at r-project.org, so it may be fixed in
      a later R Core release.
\item Fixed a problem with treatment of \code{ANYSXP} in specifying
      types of registered C or Fortran routines, which in particular had
      prevented the types of \code{str_signif}, used in \code{formatC},
      from being registered.  (This bug exists in R Core versions of R
      at least through R-3.1.1.) 
\item Fixed a bug in \code{substr} applied to a string with UTF-8
      encoding, which could cause a crash for code such as
\preformatted{   a <- "\xc3\xa9"
   Encoding(a) <- "UTF-8"
   b <- paste0(rep(a,8000),collapse="")
   c <- substr(b,1,16000)
}
      I reported this as PR{15910} at r-project.org, so it may be
      fixed in an R Core release after R-3.1.1.  A related bug in
      assignment to \code{substr} has also been fixed.
\item Fixed a bug in how debugging is handled that is illustrated by the
      following output:
\preformatted{   > g <- function () { A <<- A+1; function (x) x+1 }
   > f <- function () (g())(10)
   > A <- 0; f(); print(A)
   [1] 11
   [1] 1
   > debug(f);
   > A <- 0; f(); print(A)
   debugging in: f()
   debug: (g())(10)
   Browse[2]> c
   exiting from: f()
   [1] 11
   [1] 2
}
   Note that the final value of \code{A} is different (and wrong) when
   \code{f} is stepped through in the debugger.  This bug exists in
   R Core releases through at least R-3.1.1.
\item Fixed a bug illustrated by the following code, which gave
      an error saying that \code{p[1,1]} has the wrong number of subscripts:
\preformatted{   p <- pairlist(1,2,3,4); dim(p) <- c(2,2); p[1,1] <- 9
}
   This bug exists in R Core releases through at least R-3.1.1.
\item Fixed the following pqR bug (and related bugs), in which
      \code{b} was modified by the assignment to \code{a}:
\preformatted{   a <- list(list(1+1))
   b <- a
   attr(a[[1]][[1]],"fred")<-9
   print(b)
}
\item Fixed the following bug in which \code{b} was modified
      by an assignment to \code{a} with a vector subscript:
\preformatted{   a <- list(list(mk2(1)))
   b <- a[[1]]
   a[[c(1,1)]][1] <- 3
   print(b)
}
      This bug also exists in R-2.15.0, but was fixed in R-3.1.1 
      (quite differently than in pqR).
\item Fixed a lack of error checking bug that could cause expressions
      such as \code{match.call(,expression())} to crash from an
      invalid memory reference.  This bug also exists in R-2.15.0 and
      R-3.1.1.
\item Fixed the non-robust checks for integer overflow, which reportedly
      sometimes fail when using clang on a Mac.  This is #PR 15774 at
      r-project.org, fixed in R-3.1.1, but fixed differently in pqR.
\item Fixed a pqR bug with expressions of the form \code{t(x)\%*\%y}
      when \code{y} is an S4 object.
\item Fixed a bug (PR #15399 at r-project.og) in \code{na.omit} and 
      \code{na.exclude} that led to a
      data frame that should have had zero rows having one row instead.
      (Also fixed in R-3.1.1, though differently.)
\item Fixed the problem that RStudio crashed whenever a function was
      debugged (with \code{debug}).  This was due to pqR having changed
      the order of fields in the \code{RCNTXT} structure, which is an
      internal data structure of the interpreter, but is nevertheless
      accessed in RStudio.  The order of fields is now back to what it was.
\item Fixed the bug in \code{nlm} reported as PR #15958
      at r-project.org, along with related bugs in \code{uniroot} and
      \code{optimize}.  These all involve situations where the function
      being optimized saves its argument in some manner, and then sees
      the saved value change when the optimizer re-uses the space for the 
      argument on the next call.  The fix made is to no longer reuse the 
      space, which will unfortunately cause a (fairly small) decline in 
      performance.

      The \code{optim} function also has this problem, but only
      when numerical derivatives are used.  It has not yet been fixed.
      The \code{integrate} function does not seem to have a problem.
\item Fixed a bug in the code to check for C stack overflow, that may
      show up when the fallback method for determining the start of the
      stack is needed, and a stack check is then done when very little stack
      is in use, resulting in an erroneous report of stack overflow.  The
      problem is platform dependent, but arises on a SPARC Solaris system 
      when using gcc 3.4.3, once stack usage is reduced by the improvement
      described above, leading to failure of one of the tests for package 
      Matrix.  This bug exists in R Core version back to 2.11.1 (or earlier)
      and up to at least 3.1.1.
}}

  \subsection{BUG FIXES CORRESPONDING TO THOSE IN LATER R CORE RELEASES}{
    \itemize{
\item From R-2.15.1: 
      Trying to update (recommended) packages in R_HOME/library without
      write access is now dealt with more gracefully.  Further, such
      package updates may be skipped (with a warning), when a newer
      installed version is already going to be used from .libPaths().
      (PR#14866)
\item From R-2.15.1:
      \command{R CMD check} with \env{_R_CHECK_NO_RECOMMENDED_}
      set to a true value (as done by the \command{--as-cran} option)
      could issue false errors if there was an indirect dependency
      on a recommended package.
\item From R-2.15.1:
      getMethod(f, sig) produced an incorrect error message in some
      cases when f was not a string).
\item From R-2.15.2:
      In Windows, the GUI preferences for foreground color were 
      not always respected.  (Reported by Benjamin Wells.)
\item From R-2.15.1:
      The evaluator now keeps track of source references outside of
      functions, e.g. when source() executes a script.
\item From R-2.15.1:
      The value returned by tools::psnice() for invalid pid values was
      not always NA as documented.
\item From R-2.15.2:
      \code{sort.list(method = "radix")} could give incorrect
      results on certain compilers (seen with \command{clang} on Mac OS
      10.7 and \command{Xcode 4.4.1}).
\item From R-3.0.1:
      Calling \code{file.copy()} or \code{dirname()} with the
      invalid input \code{""} (which was being used in packages, despite
      not being a file path) could have caused a segfault.
\item From R-3.0.1:
      \code{dirname("")} is now \code{""} rather than \code{"."} (unless
      it segfaulted).
\item Similarly to R-3.1.1-patched:
      In package \code{parallel}, child processes now call \code{_Exit}
      rather than \code{exit}, so that the main process is not affected
      by flushing of input/output buffers in the child.
}}
}


\section{CHANGES IN VERSION RELEASED 2014-06-19}{

  \subsection{INTRODUCTION}{

  \itemize{ 

\item This is a maintenance release, with bug fixes, documentation
      improvements (including provision of previously missing
      documentation), and changes for compatibility with R Core releases.
      There are some new features in this release that help
      with testing pqR and packages. There are no significant changes 
      in performance.

\item See the sections below on earlier releases for general
      information on pqR.  

\item Note that there was a test release of 2014-06-10 that 
      is superceded by this release, with no separate listing 
      of the changes it contained.
  }}

  \subsection{NEW FEATURES FOR TESTING}{
    \itemize{
\item The setting of the \code{R_SEED} environment variable now specifies what
      random number seed to use when \code{set.seed} is not called.  When
      \code{R_SEED} is not set, the seed will be set from the time and process
      ID as before.  It is recommended that \code{R_SEED} be set before running
      tests on pqR or packages, so that the results will be reproducible.
      For example, some packages report an error if a hypothesis test on
      simulated data results in a p-value less than some threshold.  If 
      \code{R_SEED} is not set, these packages will fail their tests now 
      and then at random, whereas setting \code{R_SEED} will result either
      in consistent success or (less likely) consistent failure.
\item The comparison of test output with saved output using \code{Rdiff} now
      ignores any output from \code{valgrind}, so spurious errors will not be
      triggered by using it.  When using \code{valgrind}, the
      output files should be checked manually for \code{valgrind} messages 
      that are of possible interest.
\item The test script in \file{tests/internet.R} no longer looks at CRAN's html
      code, which is subject to change.  It instead looks at a special test file
      at \url{pqR-project.org}.
\item Fixed problems wit the \file{reg-tests-1b} test script.  Also, now sets
      the random seed, so it's consistent (even without R_SEED set), and has
      its output compared to a saved version.  Non-fatal errors (with
      code 5) should be expected on systems without enough memory for xz
      compression.
  }}

  \subsection{CHANGE FOR COMPATIBILITY}{
    \itemize{
\item The result of \code{diag(list(1,3,5))} is now a matrix of type
      double.  In R-2.15.0, this expression did not produce a sensible
      result.  A previous fix in pqR made this expression produce a matrix of 
      type list.  A later change by R Core also fixed this, but so it
      produced a double matrix, coercing the list to a numeric vector
      (to the extent possible); pqR now does the same.
  }}

  \subsection{DOCUMENTATION UPDATES}{
    \itemize{
\item The documentation for \code{c} now says how the names for the 
      result are determined, including previously missing information
      on the \code{use.names} argument, and on the role of the names of
      arguments in the call of \code{c}.  This documentation is missing
      in R-2.15.0 and R-3.1.0.
\item The documentaton for \code{diag} now documents that a diagonal matrix 
      is always created with type double or complex, and that the
      names of an extracted diagonal vector are taken from a \code{names}
      attribute (if present), if not from the row and column names.  This
      information is absent in the documentation in R-2.15.1 and R-3.1.0.
\item Incorrect information regarding the pointer protection stack
      was removed from \code{help(Memory)}.  This incorrect information
      is present in R-2.15.0 and R-3.1.0 as well.
\item There is now information in \code{help(Arithmetic)} regarding what
      happens when the operands of an arithmetic operation are \code{NA}
      or \code{NaN}, including the arbitrary nature of the result when
      one operand is \code{NA} and the other is \code{NaN}.  There is
      no discussion of this issue in the documentation for R-2.15.0 and R-3.1.0.
\item The \code{R_HELPERS} and \code{R_HELPERS_TRACE} environment variables
      are now documented in \code{help("environment variables")}.  The
      documentation in \code{help(helpers)} has also been clarified.
\item The \code{R_DEBUGGER} and \code{R_DEBUGGER_ARGS} environment variables
      are now documented in \code{help("environment variables")} as 
      alternatives to the \code{--debugger} and \code{--debugger-args}
      arguments.
  }}

  \subsection{BUG FIXES}{
    \itemize{
\item Fixed lack of protection bugs in the \code{equal} and \code{greater}
      functions in \file{sort.c}.  These bugs are also present in R-2.15.0
      and R-3.1.0.
\item Fixed lack of protection bugs in the \code{D} function in \file{deriv.c}.
      These bugs are also present in R-2.15.0 and R-3.1.0.
\item Fixed argument error-checking bugs in \code{getGraphicsEventEnv}
      and \code{setGraphicsEventEnv} (also present in R-2.15.0 and R-3.1.0).
\item Fixed a stack imbalance bug that shows up in the expression
      \code{anyDuplicated(c(1,2,1),incomp=2)}.  This bug is also present
      in R-2.15.0 and R-3.1.0.  The bug is reported only when the \code{base}
      package is not byte compiled (but still exists silently when it is 
      compiled).
\item Fixed a bug in the foreign package that showed up on systems where
      the C \code{char} type is unsigned, such as a Rasberry Pi running
      Rasbian.  I reported this to R Core, and it is also fixed in R-3.1.0.
\item Fixed a lack of protection bug that arose when \code{log} produced a
      warning.
\item Fixed a lack of protection bug in the \code{lang[23456]}
      C functions.
\item Fixed a stack imbalance bug that showed up when an assignment was
      made to an array of three or more dimensions using a zero-length
      subscript.
\item Fixed a problem with \code{news()} that was due to pqR's version
      numbers being dates (pqR issue #1).
\item Fixed out-of-bound memory accesses in \code{R_chull} and \code{scanFrame}
      that valgrind reports (but which are likely to be innocuous).
  }}

  \subsection{BUG FIXES CORRESPONDING TO THOSE IN LATER R CORE RELEASES}{
    \itemize{
\item From R-2.15.1: The string "infinity" now converts correctly to \code{Inf}
      (PR#14933).
\item From R-2.15.1: The generic for backsolve is now correct (PR#14883).
\item From R-2.15.1: A bug in \code{get_all_vars} was fixed (PR#14847).
\item From R-2.15.1: Fixed an argument error checking bug in \code{dev.set}.
\item From R-3.1.0-patched: Fixed a problem with \code{mcmapply} not 
      parallelizing when the number of jobs was less than number of cores.
      (However, unlike R-3.1.0-patched, this fix doesn't try to 
      parallelize when there is only one core.)
  }}
}

\section{CHANGES IN VERSION RELEASED 2014-02-23}{

  \subsection{INTRODUCTION}{

  \itemize{ 

\item This is a maintenance release, with bug fixes, changes for
      compatibility with packages, additional correctness tests, and 
      documentation improvements.  There are no new features in this 
      release, and no significant changes in performance.

\item See the sections below on earlier releases for general
      information on pqR.
  }}

  \subsection{INSTALLATION AND TESTING}{
    \itemize{
\item The information in the file "INSTALL" in the main source directory 
      has been re-written.  It now contains all the information expected
      to be needed for most installations, without the user needing to
      refer to R-admin, including information on the configuration
      options that have been added for pqR.  It also has information on
      how to build pqR from a development version downloaded from github.

\item Additional tests regarding subsetting operations, maintenance of
      NAMEDCNT, and operation of helper threads have been written.
      They are run with \code{make check} or \code{make check-all}.

\item A "create-configure" shell script is now included, which allows
      for creation of the "configure" shell script when it is non-functional
      or not present (as when building from a development version of pqR).
      It is not needed for typical installs of pqR releases.

\item Some problems with installation on Microsoft Windows (identified
      by Yu Gong) have hopefully been fixed.  (But trying to install
      pqR on Windows is still recommended only for adventurous users.)

\item A problem with installing pqR as a shared library when multithreading
      is disabled has been fixed.

\item Note that any packages (except those written only in R, plus 
      C or Fortran routines called by \code{.C} or \code{.Fortran}) that
      were compiled and installed under R Core versions of R must be 
      re-installed for use with pqR, as is generally the case with new versions
      of R (although it so happens that it is not necessary to re-install
      packages installed with pqR-2013-07-22 or pqR-2013-12-29 with this 
      release, because the formats of the crucial internal data structures 
      happen not to have changed).
  }}

  \subsection{DOCUMENTATION UPDATES}{
    \itemize{
\item The instructions in "INSTALL" have been re-written, as noted above.
\item The manual on "Writing R Extensions" now has additional information 
      (in the section on "Named objects and copying") on paying proper attention
      to NAMED for objects found in lists.
\item More instructions on how to create a release branch of pqR from a 
      development branch have been added to mods/README (or MODS).
  }}

  \subsection{CHANGES REGARDING PACKAGE COMPATIBILITY AND CHECKING}{
    \itemize{
\item Changed the behaviour of \code{$} when dispatching so that the unevaluated
      element name arrives as a string, as in R-2.15.0.  This behaviour is
      needed for the "dyn" package.  The issue is illustrated by the
      following code:
\preformatted{    a <- list(p=3,q=4)
    class(a) <- "fred"
    `$.fred` <-
      function (x,n) { print(list(n,substitute(n))); x[[n]] }
    print(a$q)
}
      In R-2.15.0, both elements of the list printed are strings, but in
      pqR-2013-12-29, the element from "substitute" is a symbol.  Changed
      \code{help("$")} to document this behaviour, and the corresponding 
      behaviour of \code{"$<-"}.  Added a test with \code{make check} for it.
\item Redefined "fork" to "Rf_fork" so that helper threads can be disabled
      in the child when "fork" is used in packages like "multicore". 
      (Special mods for this had previously been made to the "parallel" 
      package, but this is a more universal scheme.)
\item Added an option (currently set) for pqR to ignore incorrect zero
      pointers encountered by the garbage collector (as R-2.15.0 does).
      This avoids crashes with some packages (eg, "birch") that incorrectly
      set up objects with zero pointers.
\item Changed a C procedure name in the "matprod" routines to reduce the
      chance of a name conflict with C code in packages.
\item Made \code{NA_LOGICAL} and \code{NA_INTEGER} appear as variables
      (rather than constants) in packages, as needed for package
      "RcppEigen".
\item Made \code{R_CStackStart} and \code{R_CStackLimit} visible to 
      packages, as needed for package "vimcom".
\item Fixed problem with using \code{NAMED} in a package that defines
      \code{USE_RINTERNALS}, such as "igraph".
\item Calls of external routines with .Call and .External are now
      followed by checks that the routine didn't incorrectly change 
      the constant objects sometimes used internally in pqR for TRUE, 
      FALSE, and NA.  (Previously, such checks were made only after calls 
      of .C and .Fortran.)
  }}

  \subsection{BUG FIXES}{
    \itemize{
\item Fixed the following bug (also present in R-2.15.0 and R-3.0.2):
\preformatted{    x <- t(5)
    print (x \%*\% c(3,4))
    print (crossprod(5,c(3,4)))
}
     The call of \code{crossprod} produced an error, whereas the corresponding
     use of \code{\%*\%} does not.

     In pqR-2013-12-29, this bug also affected the expression 
     \code{t(5) \%*\% c(3,4)}, since it is converted to the equivalent of 
     \code{crossprod(5,c(3,4))}.

\item Fixed a problem in R_AllocStringBuffer that could result in
      a crash due to an invalid memory access.  (This bug is also
      present in R-2.15.0 and R-3.0.2.)
\item Fixed a bug in a "matprod" routine sometimes affecting 
      \code{tcrossprod} (or an equivalent use of \code{\%*\%}) with 
      helper threads.
\item Fixed a bug illustrated by the following:
\preformatted{    f <- function (a)
    { x <- a
      function () { b <- a; b[2]<-1000; a+b  }
    }
    g <- f(c(7,8,9))
    save.image("tmpimage")
    load("tmpimage")
    print(g())
}
      where the result printed was 14 2000 18 rather than 14 1008 18.
\item Fixed a bug in \code{prod} with an integer vector containing \code{NA}, 
      such as, \code{prod(NA)}.
\item Fixed a lack-of-protection bug in mkCharLenCE that showed up
      in checks for packages "cmrutils".
\item Fixed a problem with xtfrm demonstrated by the following:
\preformatted{    f<-function(...) xtfrm(...); f(c(1,3,2))
}
      which produced an error saying '...' was used in an incorrect context.
      This affected package "lsr". 
\item Fixed a bug in maintaining NAMEDCNT when assigning to a variable in
      an environment using \code{$}, which showed up in package "plus".
\item Fixed a bug that causes the code below to create a circular data 
      structure:
\preformatted{    { a <- list(1); a[[1]] <- a; a }
}
\item Fixed bugs such as that illustrated below:
\preformatted{    a <- list(list(list(1)))
    b <- a
    a[[1]][[1]][[1]]<-2
    print(b)
}
      in which the assignment to \code{a} changes \code{b}, and added tests
      for such bugs.
\item Fixed a bug where unary minus might improperly reuse its operand for
      the result even when it was logical (eg, in \code{-c(F,T,T,F)}).
\item Fixed a bug in pairlist element deletion, and added tests in subset.R
      for such cases.
\item The ISNAN trick (if enabled) is now used only in the interpreter itself,
      not in packages, since the macro implementing it evaluates its argument
      twice, which doesn't work if it has side effects (as happens in the 
      "ff" package).
\item Fixed a bug that sometimes resulted in task merging being disabled
      when it shouldn't have been.
}}
}

\section{CHANGES IN VERSION RELEASED 2013-12-29}{

  \subsection{INTRODUCTION}{

  \itemize{ 

\item This is the first publicized release of pqR after pqR-2013-07-22.  
      A verson dated 2013-11-28 was released for testing; it differs
      from this release only in bug and documentation fixes, which
      are not separately detailed in this NEWS file.

\item pqR is based on R-2.15.0, distributed by the R Core Team, but
improves on it in many ways, mostly ways that speed it up, but also by
implementing some new features and fixing some bugs.  See the notes
below on earlier pqR releases for general discussion of pqR, and for
information that has not changed from previous releases of pqR.

\item The most notable change in this release is that ``task merging''
      is now implemented.  This can speed up sequences
      of vector operations by merging several operations into one, which 
      reduces time spent writing and later reading data in memory. 
      See \code{help(merging)} and the item below for more details.

\item This release also includes other performance improvements, bug fixes,
      and code cleanups, as detailed below.
  }}

  \subsection{INSTALLATION AND TESTING}{
    \itemize{

\item Additional configuration options are now present to allow
      enabling and disabling of task merging, and more generally, of the
      deferred evaluation framework needed for both task merging and
      use of helper threads.  By default, these facilities are enabled.
      The \code{--disable-task-merging} option to \code{./configure}
      disables task merging, \code{--disable-helper-threads} disables
      support for helper threads (as before), and 
      \code{--disable-deferred-evaluation} disables both of these
      features, along with the whole deferred evaluation framework.
      See the \code{R-admin} manual for more details.

\item See the pqR wiki at \code{https://github.com/radfordneal/pqR/wiki}
      for the latest news regarding systems and packages that do or do not
      work with pqR.

\item Note that any packages (except those written only in R, plus 
      C or Fortran routines called by \code{.C} or \code{.Fortran}) that
      were compiled and installed under R Core versions of R must be 
      re-installed for use with pqR, as is generally the case with new versions
      of R (although it so happens that it is not necessary to re-install
      packages installed with pqR-2013-07-22 with this release, because the 
      formats of the crucial internal data structures happen not to have
      changed).

\item Additional tests of matrix multiplication (\code{\%*\%}, \code{crossprod},
      and \code{tcrossprod}) have been written.  They are run with
      \code{make check} or \code{make check-all}.

  }}

  \subsection{INTERNAL STRUCTURES AND APPLICATION PROGRAM INTERFACE}{
    \itemize{

\item The table of built-in function names, C functions implementing them, and
      operation flags, which was previously found in \code{src/main/names.c},
      has been split into multiple tables, located in the source files that 
      define such built-in functions (with only a few entries still in 
      \code{names.c}).  This puts the descriptions of these built-in
      functions next to their definitions, improving maintainability, and
      also reduces the number of global functions.  This change should have 
      no effects visible to users.

\item The initialization for fast dispatch to some primitive functions
      is now done in \code{names.c}, using tables in other source files
      analogous to those described in the point just above.  This is 
      cleaner, and eliminates an anomaly in the previous versions of
      pqR that a primitive function could be slower the first time it was
      used than when used later.
  }}

  \subsection{PERFORMANCE IMPROVEMENTS}{
    \itemize{
\item Some sequences of vector operations can now be merged into a single
      operation, which can speed them up by eliminating memory operations
      to store and fetch intermediate results.  For example, when \code{v} is 
      a long vector, the expression 
      \code{exp(v+1)} can be merged into one task, which will compute 
      \code{exp(v[i]+1)} for each element, \code{i}, of \code{v} in a 
      single loop.  

      Currently, such ``task merging'' is done only for (some)
      operations in which only one operand is a vector. When there are
      helper threads (which might be able to do some operations even
      faster, in parallel) merging is done only when one of the
      operations merged is a simple addition, subtraction, or
      multiplication (with one vector operand and one scalar operand).

      See \code{help(merging)} for more details.

\item During all garbage collections, any tasks whose outputs are not
      referenced are now waited for, to allow memory used by their outputs to be
      recovered.  (Such unreferenced outputs should be rare in real 
      programs.)  In a full garbage collection, tasks with large inputs
      or outputs that are referenced only as task inputs
      are also waited for, so that the memory they occupy can be recovered.

\item The built-in C matrix multiplication routines and those in the supplied 
      BLAS have both been sped up, especially those used by \code{crossprod}
      and \code{tcrossprod}.  This will of course have no effect if a different
      BLAS is used and the \code{mat_mult_with_BLAS} option is set to
      \code{TRUE}.

\item Matrix multiplications in which one operand can be recognized as the
      result of a transpose operation are now done without actually creating
      the transpose as an intermediate result, thereby reducing both 
      computation time and memory usage.  Effectively, these uses of the
      \code{\%*\%} operator are converted to uses of \code{crossprod} or
      \code{tcrossprod}.  See \code{help("\%*\%")} for details.

\item Speed of \code{ifelse} has been improved (though it's now slower when the
      condition is scalar due to the bug fix mentioned below).

\item Inputs to the mod operator can now be piped. (Previously, this was 
      inadvertently prevented in some cases.)

\item The speed of the quick check for NA/NaN that can be enabled with 
      \code{-DENABLE_ISNAN_TRICK} in CFLAGS has been improved.
  }}

  \subsection{BUG FIXES}{
    \itemize{
\item Fixed a bug in \code{ifelse} with scalar condition but other
      operands with length greater than one.  (Pointed out by Luke Tierney.)

\item Fixed a bug stemming from re-use of operand storage for a result
      (pointed out by Luke Tierney) illustrated by the following:
\preformatted{   A <- array(c(1), dim = c(1,1), dimnames = list("a", 1))
   x <- c(a=1)
   A/(pi*x)
}

\item The \code{--disable-mat-mult-with-BLAS-in-helpers} configuration
      setting is now respected for complex matrix multiplication
      (previously it had only disabled use of the BLAS in helper
      threads for real matrix multiplication).

\item The documentation for \code{aperm} now says that the default
      method does not copy attributes (other than dimensions and
      dimnames).  Previously, it incorrecty said it did (as is the
      case also in R-2.15.0 and R-3.0.2).

\item Changed \code{apply} from previous versions of pqR to replicate
      the behaviour seen in R-2.15.0 (and later R Core version) when the matrix 
      or array has a class attribute.  Documented this behaviour (which is
      somewhat dubious and convoluted) in the help entry for \code{apply}.
      This change fixes a problem seen in package TSA (and probably others).

\item Changed \code{rank} from prevous versions of pqR to replicate
      the behaviour when it is applied to data frames that is seen in R-2.15.0 
      (and later R Core versions).  Documented this (somewhat dubious) 
      behaviour in the help entry for \code{rank}.  This change fixes a
      problem in the \code{coin} package.

\item Fixed a bug in keeping track of references when assigning 
      repeated elements into a list array.

\item Fixed the following bug (also present in R-2.15.0 and R-3.0.2):
\preformatted{   v <- c(1,2)
   m <- matrix(c(3,4),1,2)
   print(t(m)\%*\%v)
   print(crossprod(m,v))
}
in which \code{crossprod} gave an error rather than produce the answer
for the corresponding use of \code{\%*\%}.

\item Bypassed a problem with the Xcode gcc compiler for the Mac that 
      led to it falsely saying that using -DENABLE_ISNAN_TRICK in CFLAGS
      doesn't work.
  }}
}


\section{CHANGES IN VERSION RELEASED 2013-07-22}{

  \subsection{INTRODUCTION}{

  \itemize{ 

\item pqR is based on R-2.15.0, distributed by the R Core Team, but
improves on it in many ways, mostly ways that speed it up, but also by
implementing some new features and fixing some bugs.  See the notes
below, on the release of 2013-06-28, for general discussion of pqR,
and for information on pqR that has not changed since that release.

\item This updated release of pqR provides some performance
enhancements and bug fixes, including some from R Core releases after
R-2.15.0.  More work is still needed to incorporate improvements in
R-2.15.1 and later R Core releases into pqR.

\item This release is the same as the briefly-released version of
2013-17-19, except that it fixes one bug and one reversion of an
optimization that were introduced in that release, and tweaks the
Windows Makefiles (which are not yet fully tested).

  }}

  \subsection{FEATURE AND DOCUMENTATION CHANGES}{
    \itemize{
      \item Detailed information on what operations can be done in helper
            threads is now provided by help(helpers).
      \item Assignment to parts of a vector via code such as 
            \code{v[[i]]<-value} and \code{v[ix]<-values} now automatically 
            converts raw values to the appropriate type
            for assignment into numeric or string vectors, and assignment
            of numeric or string values into a raw vector now results in the
            raw vector being first converted to the corresponding type.  This
            is consistent with the existing behaviour with other types.
      \item The allowed values for assignment to an element of an "expression" 
            list has been expanded to match the allowed values for ordinary
            lists.  These values (such as function closures) could previously 
            occur in expression lists as a result of other operations (such
            as creation with the \code{expression} primitive).
      \item Operations such as
            \code{v <- pairlist(1,2,3); v[[-2]] <- NULL} now raise an error.
            These operations were previously documented as being illegal, and
            they are illegal for ordinary lists.  The proper way to do
            this deletion is \code{v <- pairlist(1,2,3); v[-2] <- NULL}.
      \item Raising \code{-Inf} to a large value (eg, \code{(-Inf)^(1e16)})
            no longer produces an incomprehensible warning.  As before, the 
            value returned is \code{Inf}, because (due to their 
            limited-precision floating-point representation) all such large 
            numbers are even integers.
  }}

  \subsection{FEATURE CHANGES CORRESPONDING TO THOSE IN LATER R CORE RELEASES}{
    \itemize{
\item From R-2.15.1: On Windows, there are two new environment variables which
      control the defaults for command-line options.

      If \env{R_WIN_INTERNET2} is set to a non-empty value, it is as if
      \option{--internet2} was used.

      If \env{R_MAX_MEM_SIZE} is set, it gives the default memory limit
      if \option{--max-mem-size} is not specified: invalid values being
      ignored.

\item From R-2.15.1: The NA warning messages from e.g. \code{pchisq()} now 
      report the call to the closure and not that of the \code{.Internal}.

\item The following included software has been updated to new versions:
      zlib to 1.2.8, LZMA to 5.0.4, and PCRE to 8.33.
  }}

  \subsection{INSTALLATION AND TESTING}{
    \itemize{

\item See the pqR wiki at \code{https://github.com/radfordneal/pqR/wiki}
      for the latest news regarding systems and packages that do or do not
      work with pqR.

\item Note that any previosly-installed packages must be re-installed for 
      use with pqR (as is generally the case with new versions of R), except
      for those written purely in R.

\item It is now known that pqR can be successfully installed under Mac
      OS X for use via the command line (at least with some versions
      of OS X).  The gcc 4.2
      compiler supplied by Apple with Xcode works when helper threads
      are disabled, but does not have the full OpenMP support required for
      helper threads.   For helper threads to work, a C compiler that fully
      supports OpenMP is needed, such as gcc 4.7.3 (available via 
      macports.org).

      The Apple BLAS and LAPACK routines can be used by giving the
      \code{--with-blas='-framework vecLib'} and \code{--withlapack}
      options to \code{configure}.  This speeds up some operations
      but slows down others.

      The R Mac GUI would need to be recompiled for use with pqR.
      There are problems doing this unless helper threads
      are disabled (see pqR issue #17 for discussion).

      Compiled binary versions of pqR for Mac OS X are not yet being supplied.
      Installation on a Mac is recommended only for users experienced
      in installation of R from source code.

\item Success has also been reported in installing pqR on a Windows
      system, including with helper threads, but various tweaks were
      required.  Some of these tweaks are incorporated in this release,
      but they are probably not sufficient for installation "out of the box".
      Attempting to install pqR on Windows is recommended only for
      users who are both experienced and adventurous.

\item Compilation using the \code{-O3} option for gcc is not recommended.
      It speeds up some operations, but slows down others.  With gcc 4.7.3
      on a 32-bit Intel system running Ubuntu 13.04, compiling with 
      \code{-O3} causes compiled functions to crash. (This is not a
      pqR issue, since the same thing happens when R-2.15.0 is compiled 
      with \code{-O3}).
  }}

  \subsection{INTERNAL STRUCTURES AND APPLICATION PROGRAM INTERFACE}{
    \itemize{

\item The R internals manual now documents (in Section 1.8) a
      preliminary set of conventions that pqR follows (not yet
      perfectly) regarding when objects may be modified, and how
      NAMEDCNT should be maintained.  R-2.15.0 did not follow any
      clear conventions.

\item The documentation in the R internals manual on how helper
      threads are implemented in pqR now has the correct title.  (It
      would previously have been rather hard to notice.)

  }}

  \subsection{PERFORMANCE IMPROVEMENTS}{
    \itemize{
\item Some unnecessary duplication of objects has been eliminated.  Here
      are three examples:  
      Creation of lists no longer duplicates all the elements put in the
      list, but instead increments \code{NAMEDCNT} for these elements, so
      that
\preformatted{   a <- numeric(10000)
   k <- list(1,a)
}
no longer duplicates \code{a} when \code{k} is created (though a duplication
will be needed later if either \code{a} or \code{k[[2]]} is modified).
      Furthermore, the assignment below to \code{b$x}, no longer
      causes duplication of the 10000 elements of \code{y}:
\preformatted{   a <- list (x=1, y=seq(0,1,length=10000))
   b <- a
   b$x <- 2
}
Instead, a single vector of 10000 elements is shared between \code{a$y} and
\code{b$y}, and will be duplicated later only if necessary.  Unnecessary
duplication of a 10000-element vector is also avoided when \code{b[1]} is 
assigned to in the code below:
\preformatted{   a <- list (x=1, y=seq(0,1,length=10000))
   b <- a$y
   a$y <- 0
   b[1] <- 1
}
The assignment to \code{a$y} now reduces \code{NAMEDCNT} for the vector
bound to \code{b}, allowing it to be changed without duplication.

\item Assignment to part of a vector using code such as \code{v[101:200]<-0}
      will now not actually create a vector of 100 indexes, but will instead
      simply change the elements with indexes 101 to 200 without creating
      an index vector.  This optimization has not yet been implemented for
      matrix or array indexing.

\item Assignments to parts of vectors, matrices, and arrays using "[" has been
      sped up by detailed code improvements, quite substantially in some
      cases.

\item Subsetting of arrays of three or more dimensions using "[" has
      been sped up by detailed code improvements.

\item Pending summations of one-argument mathematical functions are now
      passed on by \code{sum}.  So, for example, in 
      \code{sum(exp(a)) + sum(exp(b))}, the two
      summations of exponentials can now potentially be done in parallel.

\item A full garbage collection now does not wait for all tasks being
      done by helpers to complete.  Instead, only tasks that are using
      or computing variables that are not otherwise referenced are 
      waited for (so that this storage can be reclaimed).
  }}

  \subsection{BUG FIXES}{
    \itemize{
\item A bug that could have affected the result of \code{sum(abs(v))} when
      it is done by a helper thread has been fixed.
\item A bug that could have allowed \code{as.vector}, \code{as.integer}, etc.
      to pass on an object still being computed to a caller not expecting
      such a pending object has been fixed.
\item Some bugs in which production of warnings at inopportune times could 
      have caused serious problems have been fixed.
\item The bug illustrated below (pqR issue #13) has been fixed:
\preformatted{   > l = list(list(list(1)))
   > l1 = l[[1]]
   > l[[c(1,1,1)]] <- 2
   > l1
   [[1]]
   [[1]][[1]]
   [1] 2
}
\item Fixed a bug (also present in R-2.15.0 and R-3.0.1) illustrated by the
following code:
\preformatted{   > a <- list(x=c(1,2),y=c(3,4))
   > b <- as.pairlist(a)
   > b$x[1] <- 9
   > print(a)
   $x
   [1] 9 2
   
   $y
   [1] 3 4
}
The value printed for a has a$x[1] changed to 9, when it should still be 1.
See pqR issue #14.
\item Fixed a bug (also present in R-2.15.0 and R-3.0.1) in which extending
      an "expression" by assigning to a new element changes it to an ordinary
      list.  See pqR issue #15.
\item Fixed several bugs (also present in R-2.15.0 and R-3.0.1) illustrated
by the code below (see pqR issue #16):
\preformatted{   v <- c(10,20,30)
   v[[2]] <- NULL        # wrong error message
   
   x <- pairlist(list(1,2))
   x[[c(1,2)]] <- NULL   # wrongly gives an error, referring to misuse
                         # of the internal SET_VECTOR_ELT procedure
   
   v<-list(1)
   v[[quote(abc)]] <- 2  # internal error, this time for SET_STRING_ELT
   
   a <- pairlist(10,20,30,40,50,60)
   dim(a) <- c(2,3)
   dimnames(a) <- list(c("a","b"),c("x","y","z"))
   print(a)              # doesn't print names
   
   a[["a","x"]] <- 0     # crashes with a segmentation fault
}
  }}

  \subsection{BUG FIXES CORRESPONDING TO THOSE IN LATER R CORE RELEASES}{
    \itemize{
\item From R-2.15.1: \code{formatC()} uses the C entry point \code{str_signif}
      which could write beyond the length allocated for the output string.

\item From R-2.15.1: \code{plogis(x, lower = FALSE, log.p = TRUE)} no longer
      underflows early for large x (e.g. 800).

\item From R-2.15.1: \code{?Arithmetic}'s \dQuote{\code{1 ^ y} and \code{y ^ 0}
	are \code{1}, \emph{always}} now also applies for \code{integer}
      vectors \code{y}.

\item From R-2.15.1: X11-based pixmap devices like \code{png(type = "Xlib")} 
      were trying to set the cursor style, which triggered some warnings and
      hangs.

\item From R-3.0.1 patched: Fixed comment-out bug in BLAS, as per PR 14964.
  }}
}


\section{CHANGES IN VERSION RELEASED 2013-06-28}{

\subsection{INTRODUCTION}{

\itemize{ 
\item This release of pqR is based on R-2.15.0, distributed by the R
Core Team, but improves on it in many ways, mostly ways that speed it
up, but also by implementing some new features and fixing some bugs.
One notable speed improvement in pqR is that for systems with multiple
processors or processor cores, pqR is able to do some numeric
computations in parallel with other operations of the interpreter, and
with other numeric computations.

\item This is the second publicised release of pqR (the first was on
2013-06-20, and there were earlier unpublicised releases). It fixes one
significant pqR bug (that could cause two empty strings to not compare
as equal, reported by Jon Clayden), fixes a bug reported to R Core (PR
15363) that also existed in pqR (see below), fixes a bug in deciding
when matrix multiplies are best done in a helper thread, and fixes some
issues preventing pqR from being built in some situations (including
some partial fixes for Windows suggested by "armgong").  Since the
rest of the news is almost unchanged from the previous release, I have
not made a separate news section for this release. (New sections will
be created once new releases have significant differences.)

\item This section documents changes in pqR from R-2.15.0 that are of
direct interest to users.  For changes from earlier version of R to
R-2.15.0, see the ONEWS, OONEWS, and OOONEWS files.  Changes of little
interest to users, such as code cleanups and internal details on
performance improvements, are documented in the file MODS, which
relates these changes to branches in the code repository at
github.com/radfordneal/pqR.

\item Note that for compatibility with R's version system, pqR presently
uses the same version number, 2.15.0, as the version of R on which it
is based. This allows checks for feature availability to continue to
work.  This scheme will likely change in the future.  Releases of pqR
with the same version number are distinguished by release date.

\item See radfordneal.github.io/pqR for current information on pqR, including
announcements of new releases, a link to the page for making and viewing
reports of bugs and other issues, and a link to the wiki page containing
information such as systems on which pqR has been tested.

}}

  \subsection{FEATURE CHANGES}{
    \itemize{
      \item A new primitive function \code{get_rm} has been added,
            which removes a variable while returning the value it
            had when removed.  See \code{help(get_rm)} for details,
            and how this can sometimes improve efficiency of R functions.

      \item An enhanced version of the \code{Rprofmem} function for profiling
            allocation of vectors has been implemented, that can
            display more information, and can output to the terminal,
            allowing the source of allocations to more easily be
            determined.  Also, \code{Rprofmem} is now always accessible
            (not requiring the \code{--enable-memory-profiling} configuration
            option).  Its overhead when not in use is negligible.
 
            The new version allows records of memory allocation to be
            output to the terminal, where their position relative to
            other output can be informative (this is the default for the
            new \code{Rprofmemt} variant).  More identifying
            information, including type, number of elements, and
            hexadecimal address, can also be output.  For more details on
            these and other changes, see \code{help(Rprofmem)}.

      \item A new primitive function, pnamedcnt, has been added, that
            prints the NAMEDCNT/NAMED count for an R object, which is helpful
            in tracking when objects will have to be duplicated.  For
            details, see help(pnamedcnt).

      \item The \code{tracemem} function is defunct.  What exactly it was
            supposed to do in R-2.15.0 was unclear, and optimizations 
            in pqR make it even less clear what it should do.  The bit
            in object headers that was used to implement it has been
            put to a better use in pqR.  The \code{--enable-memory-profiling}
            configuration option used to enable it no longer exists.

            The \code{retracemem} function remains for compatibility
            (doing nothing).  The \code{Rprofmemt} and \code{pnamedcnt}
            functions described above provide alternative ways of gaining
            insight into memory allocation behaviour.

      \item Some options that can be set by arguments to the R command can
            now also be set with environment variables, specifically, the
            values of R_DEBUGGER, R_DEBUGGER_ARGS, and R_HELPERS give the
            default when \code{--debugger}, \code{--debugger-args}, and 
            \code{--helpers} are not specified on the command line.  This 
            feature is useful when using a shell file or Makefile that contains 
            R commands that one would rather not have to modify.
    }
  }

  \subsection{INSTALLATION AND TESTING}{
    \itemize{

      \item The procedure for compiling and installing from source is largely 
            unchanged from R-2.15.0.  In particular, the final result is a 
            program called "R", not "pqR", though of course you can provide a 
            link to it called "pqR".  Note that (as for R-2.15.0) it is not 
            necessary to do an "install" after "make" --- one can just
            run bin/R in the directory where you did "make".  This may be 
            convenient if you wish to try out pqR along with your current 
            version of R.

      \item Testing of pqR has so far been done only on Linux/Unix
            systems, not on Windows or Mac systems.  There is no specific
            reason to believe that it will not work on Windows or Mac
            systems, but until tests have been done, trying to use it 
            on these systems is not recommended.  (However, some users
            have reported that pqR can be built on Mac systems, as long
            as a C compiler fully supporting OpenMP is used, or the
            \code{--disable-helper-threads} configuration option is used.)

      \item This release contains the versions of the standard and recommended
            packages that were released with R-2.15.0.  Newer versions may
            or may not be compatible (same as for R-2.15.0).

      \item It is intended that this release will be fully compatible with
            R-2.15.0, but you will need to recompile any packages (other
            that those with only R code) that you had installed for R-2.15.0, 
            and any other C code you use with R, since the format of internal 
            data structures has changed (see below).

      \item New configuration options relating to helper threads and
            to matrix multiplication now exist.  For details, see 
            doc/R-admin.html (or R-admin.pdf), or run \code{./configure --help}.

            In particular, the \code{--disable-helper-threads} option
            to configure will remove support for helper threads.  Use of
            this option is advised if you know that multiple processors
            or processor cores will not be available, or if you know that
            the C compiler used does not support OpenMP 3.0 or 3.1 (which 
            is used in the implementation of the helpers package).

      \item Including \code{-DENABLE_ISNAN_TRICK} in CFLAGS will speed up 
            checks for NA and NaN on machines on which it works.  It works
            on Intel processors (verified both empirically and by consulting
            Intel documentation).  It does not work on SPARC machines.

      \item The \code{--enable-memory-profiling} option to configure
            no longer exists.  In pqR, the \code{Rprofmem} function is always
            enabled, and the \code{tracemem} function is defunct.  (See
            discussion above.)

      \item When installing from source, the output of configure 
            now displays whether standard and recommended packages will
            be byte compiled.

      \item The tests of random number generation run with \code{make check-all}
            now set the random number seed explicitly.  Previously, the random
            number seed was set from the time and process ID, with the result
            that these tests would occasionally fail non-deterministically,
            when by chance one of the p-values obtained was below the threshold
            used.  (Any such failure should now occur consistently, rather
            than appearing to be due to a non-deterministic bug.)

      \item Note that (as in R-2.15.0) the output of \code{make check-all} for 
            the boot package includes many warning messages regarding a 
            non-integer argument, and when byte compilation is enabled, these 
            messages identify the wrong function call as the source.  This 
            appears to have no wider implications, and can be ignored.

      \item Testing of the "xz" compression method is now done with \code{try},
            so that failure will be tolerated on machines that don't have enough
            memory for these tests.

      \item The details of how valgrind is used have changed. See the source
            file \file{memory.c}.
    }
  }

  \subsection{INTERNAL STRUCTURES AND APPLICATION PROGRAM INTERFACE}{
    \itemize{
      \item The internal structure of an object has changed, in ways that 
            should be compatible with R-2.15.0, but which do require 
            re-compilation.  The flags in the object header for \code{DEBUG},
            \code{RSTEP}, and \code{TRACE} now exist only for non-vector 
            objects, which is sufficient for their present use (now that 
            \code{tracemem} is defunct).

      \item The sizes of objects have changed in some cases (though not most).
            For a 32-bit configuration, the size of a cons cell increases
            from 28 bytes to 32 bytes; for a 64-bit configuration, the
            size of a cons cell remains at 56 bytes.  For a 32-bit 
            configuration, the size of a vector of one double remains
            at 32 bytes; for a 64-bit configuration (with 8-byte alignment), 
            the size of a vector of one double remains at 48 bytes.

      \item Note that the actual amount of memory occupied by an object
            depends on the set of node classes defined (which may be tuned).
            There is no longer a separate node class for cons cells and
            zero-length vectors (as in R-2.15.0) --- instead, cons cells
            share a node class with whatever vectors also fit in that
            node class.

      \item The old two-bit NAMED field of an object is now a three-bit
            NAMEDCNT field, to allow for a better attempt at reference
            counting.  Versions of the the NAMED and SET_NAMED macros
            are still defined for compatibility.  See the R-ints manual
            for details.

      \item Setting the length of a vector to something less than its
            allocated length using SETLENGTH is deprecated.  The LENGTH
            field is used for memory allocation tracking by the garbage
            collector (as is also the case in R-2.15.0), so setting it 
            to the wrong value may cause problems.  (Setting the length
            to more than the allocated length is of course even worse.)
    }
  }

  \subsection{PERFORMANCE IMPROVEMENTS}{
    \itemize{
      \item Many detailed improvements have been made that reduce
            general interpretive overhead and speed up particular 
            functions.  Only some of these improvements are noted
            below.

      \item Numerical computations can now be performed in parallel with
            each other and with interpretation of R code, by using 
            ``helper threads'', on machines
            with multiple processors or multiple processor cores.  When
            the output of one such computation is used as the input to
            another computation, these computations can often be done
            in parallel, with the output of one task being ``pipelined''
            to the other task.  Note that these 
            parallel execution facilities do not require any changes to user 
            code --- only that helper threads be enabled with the 
            \code{--helpers} option to the command starting pqR. See 
            \code{help(helpers)} for details.

            However, helper threads are not used for operations that are 
            done within the interpreter for byte-compiled code or that are 
            done in primitive functions invoked by the byte-code interpreter.

            This facility is still undergoing rapid development.  Additional 
            documentation on which operations may be done in parallel will be 
            forthcoming.

      \item A better attempt at counting how many "names" an object has
            is now made, which reduces how often objects are duplicated
            unnecessarily.  This change is ongoing, with further improvements
            and documentation forthcoming.

      \item Several primitive functions that can generate integer sequences
            --- ":", seq.int, seq_len, and seq_along --- will now sometimes
            not generate an actual sequence, but rather just a description
            of its start and end points.  This is not visible to users,
            but is used to speed up several operations.

            In particular, "for" loops such as \code{for (i in 1:1000000) ...}
            are now done without actually allocating a vector to hold
            the sequence.  This saves both space and time.  Also,
            a subscript such as \code{101:200} for a vector or as the first 
            subscript for a matrix is now (often) handled without actually 
            creating a vector of indexes, saving both time and space.  

            However, the above performance improvements 
            are not effective in compiled code.

      \item Matrix multiplications with the \code{\%*\%} operator are now
            much faster when the operation is a vector dot product, a
            vector-matrix product, a matrix-vector product, or more generally
            when the sum of the numbers of rows and columns in the result
            is not much less than their product.  This improvement results
            from the elimination of a costly check for NA/NaN elements in the 
            operands before doing the multiply.  There is no need for this check
            if the supplied BLAS is used.  If a BLAS that does not properly
            handle NaN is supplied, the \code{\%*\%} operator will still
            handle NaN properly if the new library of matrix multiply
            routines is used for \code{\%*\%} instead of the BLAS.  See the
            next two items for more relevant details.

      \item A new library of matrix multiply routines is provided, which
            is guaranteed to handle NA/NaN correctly, and which supports
            pipelined computation with helper threads.  Whether this
            library or the BLAS routines are used for \code{\%*\%} is
            controlled by the \code{mat_mult_with_BLAS} option. The default
            is to not use the BLAS, but the 
            \code{--enable-mat-mult-with-BLAS-by-default} configuration option
            will change this.  See \code{help("\%*\%")} for details.

      \item The BLAS routines supplied with R were modified to improve the 
            performance of the routines DGEMM (matrix-matrix multiply) and 
            DGEMV (matrix-vector multiply).  Also, proper propagation of NaN, 
            Inf, etc. is now always done in these routines.  This speeds
            up the \code{\%*\%} operator in R, when the supplied BLAS is used
            for matrix multiplications, and speeds up other matrix operations
            that call these BLAS routines, if the BLAS used is the one supplied.

      \item The low-level routines for generation of uniform random
            numbers have been improved.  (These routines are also used for
            higher-level functions such as \code{rnorm}.)

            The previous code copied the seed back and forth to
            .Random.seed for every call of a random number generation
            function, which is rather time consuming given that for
            the default generator \code{.Random.seed} is 625 integers long.
            It also allocated new space for \code{.Random.seed} every time.
            Now, \code{.Random.seed} is used without copying, except when the 
            generator is user-supplied.  

            The previous code had imposed an unnecessary limit on the
            length of a seed for a user-supplied random number
            generator, which has now been removed.

      \item The \code{any} and \code{all} primitives have been substantially
            sped up for large vectors.  

            Also, expressions such as
            \code{all(v>0)} and \code{any(is.na(v))}, where \code{v} is a
            real vector, avoid computing and storing a logical vector,
            instead computing the result of \code{any} or \code{all}
            without this intermediate, looking at only as much of \code{v}
            as is needed to determine the result.
            However, this improvement is not effective in compiled code.

      \item When \code{sum} is applied to many mathematical functions
            of one vector argument, for example \code{sum(log(v))}, the
            sum is performed as the function is computed, without a
            vector being allocated to hold the function values.  
            However, this improvement is not effective in compiled code.

      \item The handling of power operations has been improved (primarily 
            for powers of reals, but slightly affecting powers of integers too).
            In particular, scalar powers of 2, 1, 0, and -1, are handled 
            specially to avoid general power operations in these cases.

      \item Extending lists and character vectors by assigning to an
            index past the end, and deleting list items by assigning NULL
            have been sped up substantially.

      \item The speed of the transpose (\code{t}) function has been
            improved, when applied to real, integer, and logical
            matrices.

      \item The \code{cbind} and \code{rbind} functions have been greatly
            sped up for large objects.

      \item The \code{c} and \code{unlist} functions have been sped up 
            by a bit in simple cases, and by a lot in some situations 
            involving names.

      \item The \code{matrix} function has been greatly sped up, in
            many cases.

      \item Extraction of subsets of vectors or matrices (eg, \code{v[100:200]}
            or \code{M[1:100,101:110]}) has been sped up substantially.

      \item Logical operations and relational operators have been sped up
            in simple cases. Relational
            operators have also been substantially sped up for long vectors.

      \item Access via the $ operator to lists, pairlists, and environments 
            has been sped up. 

      \item Existing code for handling special cases of "[" in which there is
            only one scalar index was replaced by cleaner code that handles 
            more cases.   The old code handled only integer and real vectors, 
            and only positive indexes.  The new code handles all atomic 
            vectors (logical, integer, real, complex, raw, and string), and 
            positive or negative indexes that are not out of bounds.

      \item Many unary and binary primitive functions are now usually
            called using a faster internal interface that does not allocate
            nodes for a pairlist of evaluated arguments. This change
            substantially speeds up some programs.

      \item Lookup of some builtin/special function symbols (eg, "+" and "if")
            has been sped up by allowing fast bypass of non-global environments
            that do not contain (and have never contained) one of these 
            symbols.

      \item Some binary and unary arithmetic operations have been sped
            up by, when possible, using the space holding one of the
            operands to hold the result, rather than allocating new
            space.  Though primarily a speed improvement, for very
            long vectors avoiding this allocation could avoid running
            out of space.

      \item Some speedup has been obtained by using new internal C functions 
            for performing exact or partial string matches in the interpreter.
    }
  }

  \subsection{BUG FIXES}{
    \itemize{
      \item The "debug" facility has been fixed.  Its behaviour for if,
            while, repeat, and for statements when the inner statement
            was or was not one with curly brackets had made no sense.
            The fixed behaviour is now documented in help(debug). 
            (I reported this bug and how
            to fix it to the R Core Team in July 2012, but the bug is 
            still present in R-3.0.1, released May 2013.)

      \item Fixed a bug in \code{sum}, where overflow is allowed (and not 
            detected) where overflow can actually be avoided.  For example:
\preformatted{   > v<-c(3L,1000000000L:1010000000L,-(1000000000L:1010000000L))
   > sum(v)
   [1] 4629
}
            Also fixed a related bug in \code{mean}, applied to an integer
            vector, which would arise only on a system where a long double 
            is no bigger than a double.

      \item Fixed \code{diag} so that it returns a matrix when passed
            a list of elements to put on the diagonal.

      \item Fixed a bug that could lead to mis-identification of the 
            direction of stack growth on a non-Windows system, causing
            stack overflow to not be detected, and a segmentation fault 
            to occur.  (I also reported this bug and how to fix it to the 
            R Core Team, who included a fix in R-2.15.2.)

      \item Fixed a bug where, for example, \code{log(base=4)} returned 
            the natural log of 4, rather than signalling an error. 

      \item The documentation on what \code{MARGIN} arguments are allowed for
            \code{apply} has been clarified, and checks for validity added.
            The call 
\preformatted{   > apply(array(1:24,c(2,3,4)),-3,sum)
}
            now produces correct results (the same as when \code{MARGIN}
            is \code{1:2}).

      \item Fixed a bug in which \code{Im(matrix(complex(0),3,4))} returned
            a matrix of zero elements rather than a matrix of NA elements.

      \item Fixed a bug where more than six warning messages at startup
            would overwrite random memory, causing garbage output 
            and perhaps arbitrarily bizarre behaviour.

      \item Fixed a bug where LC_PAPER was not correctly set at startup.

      \item Fixed gc.time, which was producing grossly incorrect values
            for user and system time.

      \item Now check for bad arguments for .rowSums, .colSums, .rowMeans,
            and .rowMeans (would previously segfault if n*p too big).

      \item Fixed a bug where excess warning messages may be produced
            on conversion to RAW.  For instance:
\preformatted{   > as.raw(1e40)
   [1] 00
   Warning messages:
   1: NAs introduced by coercion 
   2: out-of-range values treated as 0 in coercion to raw 
}
            Now, only the second warning message is produced.

      \item A bug has been fixed in which rbind would not handle 
            non-vector objects such as function closures, whereas
            cbind did handle them, and both were documented to do so.

      \item Fixed a bug in numeric_deriv in stats/src/nls.c, where it
            was not duplicating when it should, as illustrated below:
\preformatted{   > x <- 5; y <- 2; f <- function (y) x
   > numericDeriv(f(y),"y")
    [1] 5
    attr(,"gradient")
         [,1]
    [1,]    0
    > x
    [1] 5
    attr(,"gradient")
         [,1]
    [1,]    0
}

      \item Fixed a bug in vapply illustrated by the following:
\preformatted{   X<-list(456)
   f<-function(a)X
   A<-list(1,2)  
   B<-vapply(A,f,list(0))
   print(B)
   X[[1]][1]<-444
   print(B)
}
            After the fix, the values in \code{B} are no long changed by the 
            assignment to \code{X}. Similar bugs in mapply, eapply, and rapply 
            have also been fixed.  I reported these bugs to r-devel, and
            (different) fixes are in R-3.0.0 and later versions.

      \item Fixed a but in rep.int illustrated by the following:
\preformatted{   a<-list(1,2)
   b<-rep.int(a,c(2,2))
   b[[1]][1]<-9
   print(a[[1]])
}

      \item Fixed a bug in mget, illustrated by the following code:
\preformatted{   a <- numeric(1)
   x <- mget("a",as.environment(1))
   print(x)
   a[1] <- 9
   print(x)
}

      \item Fixed bugs that the R Core Team fixed (differently) for R-2.15.3,
            illustrated by the following:
\preformatted{   a <- list(c(1,2),c(3,4))
   b <- list(1,2,3)
   b[2:3] <- a
   b[[2]][2] <- 99
   print(a[[1]][2])

   a <- list(1+1,1+1)
   b <- list(1,1,1,1)
   b[1:4] <- a
   b[[1]][1] <- 1
   print(b[2:4])
}

      \item Fixed a bug illustrated by the following:
\preformatted{   > library(compiler)
   > foo <- function(x,y) UseMethod("foo")
   > foo.numeric <- function(x,y) "numeric"
   > foo.default <- function(x,y) "default"
   > testi <- function () foo(x=NULL,2)
   > testc <- cmpfun (function () foo(x=NULL,2))
   > testi() 
   [1] "default"
   > testc()
   [1] "numeric"
}

      \item Fixed several bugs that produced wrong results 
            such as the following:
\preformatted{   a<-list(c(1,2),c(3,4),c(5,6))
   b<-a[2:3]
   a[[2]][2]<-9
   print(b[[1]][2])
}
      I reported this to r-devel, and a (different) fix is in R-3.0.0 and 
      later versions.

      \item Fixed bugs reported on r-devel by Justin Talbot, Jan 2013 (also
            fixed, differently, in R-2.15.3), illustrated by the following:
\preformatted{   a <- list(1)
   b <- (a[[1]] <- a)
   print(b)
   a <- list(x=1)
   b <- (a$x <- a)
   print(b)
}

      \item Fixed \code{svd} so that it will not return a list with
            \code{NULL} elements.  This matches the behaviour of \code{La.svd}.

      \item Fixed (by a kludge, not a proper fix) a bug in the "tre"
            package for regular expression matching (eg, in \code{sub}),
            which shows up when \code{WCHAR_MAX} doesn't fit in an
            "int".  The kludge reduces \code{WCHAR_MAX} to fit, but really
            the "int" variables ought to be bigger.  (This problem
            showed up on a Raspberry Pi running Raspbian.)

      \item Fixed a minor error-reporting bug with
            \code{(1:2):integer(0)} and similar expressions.

      \item Fixed a small error-reporting bug with "$",
            illustrated by the following output:
\preformatted{    > options(warnPartialMatchDollar=TRUE)
    > pl <- pairlist(abc=1,def=2)
    > pl$ab
    [1] 1
    Warning message:
    In pl$ab : partial match of 'ab' to ''
}

      \item Fixed documentation error in R-admin regarding the
            \code{--disable-byte-compiled-packages} configuration option, 
            and changed the DESCRIPTION file for the recommended mgcv 
            package to respect this option.

      \item Fixed a bug reported to R Core (PR 15363, 2013-006-26) that
            also existed in pqR-2013-06-20.  This bug sometimes caused memory
            expansion when many complex assignments or removals were done
            in the global environment.
    }
  }
}<|MERGE_RESOLUTION|>--- conflicted
+++ resolved
@@ -134,7 +134,6 @@
         have names provided one of these dimensions had dropping suppressed.
         This gives reliable results when matrices happen to have only one
         row or column, as illustrated by the last example in \code{help("[")}.
-<<<<<<< HEAD
   \item The \code{cumsum} and \code{cumprod} functions now correctly propagate 
         \code{NaN} and \code{NA} values that are encountered to all later
         values, with \code{NA} taking precedence over \code{NaN}.  Previously,
@@ -144,8 +143,6 @@
   \item When applied to complex vectors, the \code{prod} and \code{cumprod}
         functions now produce results matching those obtained with the
         \code{*} operator.
-=======
->>>>>>> 2630c1b5
   \item The old serialization format, used prior to December 2001, is 
         no longer supported in pqR.  Code to support it would need to
         be changed to accomodate recent changes in pqR, and meaningful
