--- conflicted
+++ resolved
@@ -14,11 +14,7 @@
 
 \item This release contains several performance improvements, including some
       adapted from those in R Core releases after R-2.15.0, as well as
-<<<<<<< HEAD
-      some bug fixes and documentation updates, a few features changes, some
-=======
       some bug fixes and documentation updates, a few feature changes, some
->>>>>>> 8b36e0e5
       tracking later changes in R Core releases, and some new features that are 
       mostly of interest to developers.
 }}
@@ -44,13 +40,10 @@
       are duplicated even when \code{DUP=FALSE} is specified.  They are
       not duplicated in R Core versions, however (at least through R-3.1.1),
       so it may be unwise to rely on this.
-<<<<<<< HEAD
-=======
 \item A \code{HELEPRS} argument can now be used in \code{.C} and 
       \code{.Fortran} to specify that the C or Fortran routine may
       (sometimes) be done in a helper thread.  (See the section on
       performance improvements below.)
->>>>>>> 8b36e0e5
 }}
 
   \subsection{NEW FEATURES FOR BUILDING, TESTING, AND DEBUGGING}{
@@ -61,21 +54,14 @@
       segmentation fault, in favour of instead producing (maybe) an
       immediate core dump.
 \item The environment variable \code{R_BIT_BUCKET} can be set to
-<<<<<<< HEAD
-      a file to receive output that would otherwise go to dev/null
-=======
       a file to receive output that would otherwise go to \file{dev/null}
->>>>>>> 8b36e0e5
       when "make" is run.
       
 }}
 
   \subsection{DOCUMENTATION UPDATES}{
-<<<<<<< HEAD
-=======
   These are in addition to changes in documentation relating to other
   changes reported here.
->>>>>>> 8b36e0e5
     \itemize{
 \item Some incorrect code has been corrected in the "Writing
       R Extensions" manual, in the "Zero finding"
@@ -94,14 +80,10 @@
       \code{.Call} and \code{.External} has been sped up to a lesser degree.
 \item In some circumstances, a routine called with \code{.C} or \code{.Fortran}
       can now be done in a helper thread, in parallel with other computations.
-<<<<<<< HEAD
-      See \code{help(.C)} for details.
-=======
       This is done only if requested with the \code{HELPERS} option, and
       at present only in certain limited circumstances, in which only a single
       output variable is used.  See \code{help(.C)} or \code{help(.Fortran)}
       for details.
->>>>>>> 8b36e0e5
 \item The performance of \code{rep} and \code{rep.int} (which is now primitive)
       is much improved.
       These improvements (and improvements previously made in pqR) go beyond 
@@ -111,14 +93,9 @@
       that the changes in functionality made in R-2.15.2 have not been made 
       in pqR; in particular, pairlists are still allowed, as in R-2.15.0.)
 \item For numeric vectors, the repetition done by \code{rep} and \code{rep.int}
-<<<<<<< HEAD
-      may now be done in a helper thread, in parallel with other computations
-      (including attaching names to the result of \code{rep} if necessary).
-=======
       may now be done in a helper thread, in parallel with other computations.
       For example, attaching names to the result of \code{rep} (if necessary)
       may be done in parallel with replication of the data part.
->>>>>>> 8b36e0e5
 \item Expressions now sometimes return constant values, that are shared,
       and likely stored in read-only memory.  These constants include 
       \code{NULL}, the scalars (vectors of length one) \code{FALSE}, 
@@ -132,13 +109,6 @@
       desirable debugging aid, though it might sometimes cause a package that
       had previously at least sort-of worked to no longer run.
 \item The function for unserializing data (eg, reading file \file{.RData}) is
-<<<<<<< HEAD
-      now done with tail-recursion (on the CDR field) optimized when reading 
-      pairlists.  This is both faster and less likely to produce a stack
-      overflow.  Some other improvements to serializing/unserializing have
-      also been made, including support for restoring constant values (mentioned
-      above) as constant values.
-=======
       now done with elimination of tail-recursion (on the CDR field) when 
       reading pairlists.  This is both faster and less likely to produce a stack
       overflow.  Some other improvements to serializing/unserializing have
@@ -148,15 +118,12 @@
       found.  This is important for several primitive functions, such as 
       \code{$}, that look for a method when applied to an object with a class
       attribute, but perform the operation themselves if no method is found.
->>>>>>> 8b36e0e5
 \item Several speed improvements relating to garbage collection have been made.
 \item Variable lookup has been sped up a bit (by unrolling the search loop).
 \item Functions in the \code{apply} family have been sped up when they are
       called with no additional arguments for the function being applied.
 \item The performance problem reported in PR #15798 at r-project.org has
       been fixed (differently from the R Core fix).
-<<<<<<< HEAD
-=======
 \item A performance bug has been fixed in which any assignment to a vector 
       subscripted with a string index caused the entire vector to be copied.
       For example, the final assignment in the code below would copy all
@@ -180,7 +147,6 @@
 
       This performance bug has not been fixed in R Core releases, at 
       least through R-3.1.1.
->>>>>>> 8b36e0e5
 }}
 
   \subsection{BUG FIXES}{
