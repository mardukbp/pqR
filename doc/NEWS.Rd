--- conflicted
+++ resolved
@@ -21,21 +21,18 @@
         of a symbol returns NULL.  Previously (and also in R-3.4.0),
         attributes could be attached to symbols, but they were lost
         when a workspace was saved and restored.
-<<<<<<< HEAD
-  }}
-
-  \subsection{BUG FIXES}{
-  \itemize{
-  \item Fixed a bug illustrated by the following:
-\preformatted{    a <- as.integer(NA); e <- new.env(size=a); print(a)
-}
-        The value printed was previously 0 rather than NA.
-        This bug also exists in R Core versions to at least R-3.4.0.
-=======
   \item The default \code{size} for \code{new.env} is now \code{NA}, which
         gives an internal default, which now varies depending on the
         platform and configuration options.
->>>>>>> b77c516c
+  }}
+
+  \subsection{BUG FIXES}{
+  \itemize{
+  \item Fixed a bug illustrated by the following:
+\preformatted{    a <- as.integer(NA); e <- new.env(size=a); print(a)
+}
+        The value printed was previously 0 rather than NA.
+        This bug also exists in R Core versions to at least R-3.4.0.
   }}
 }
 
