\newcommand{\PR}{\Sexpr[results=rd]{tools:::Rd_expr_PR(#1)}}
\newcommand{\CRANpkg}{\href{http://CRAN.R-project.org/package=#1}{\pkg{#1}}}

\name{NEWS}
\title{ pqR News}
\encoding{UTF-8}


<<<<<<< HEAD
\section{CHANGES IN VERSION RELEASED 2014-09-05}{
=======
\section{CHANGES IN VERSION RELEASED 2014-09-06}{
>>>>>>> 489797e7

  \subsection{INTRODUCTION}{

  \itemize{ 

\item This release contains several major performance improvements.  Notably,
      lookup of variables will sometimes be much faster, variable updates
      like \code{v <- v + 1} will often not allocate any new space,
      assignments to parts of variables (eg, \code{a[i] <- 0)} is much faster
      in the interpreter 
      (no change for byte-compiled code), and calling of external functions 
      with \code{.C} and \code{.Fortran} is substantially faster, and can
      sometimes be done in a helper thread.

\item A number of updates from R Core releases after R-2.15.0 have 
      been incorporated or adapted for use in pqR.  These provide some 
      performance improvements, some new features or feature changes, and 
      some bug fixes and documentation updates.

\item Many other feature changes and performance improvements have also
      been made, as described below, and a number of bugs have been fixed,
      some of which are also present in the latest R Core release, R-3.1.1.
}}

  \subsection{FEATURE CHANGES}{
  \itemize{
\item A \code{codePromises} option has been added to \code{deparse},
      and documented in \code{help(.deparseOpts)}.  With this option,
      the deparsed expression uses the code part of a promise, not
      the value, similarly to the existing \code{delayPromises}
      option, but without the extra text that that option produces.
\item This new \code{codePromises} deparse option is now used when producing
      error messages and traceback output.  This improves error messages
      in the new scheme for subset assignments (see the section on
      performance improvements below), and also avoids the voluminous
      output previously produced in circumstances such as the following:
\preformatted{   `f<-` <- function (x,value) x[1,1] <- value
   a <- 1
   f(a) <- rep(123,1000)  # gives an error
   traceback()
}
      This previously produced output with 1000 repetitions of 123
      in the traceback produced following the error message.  The traceback
      now instead shows the expression \code{rep(123,1000)}.
\item The \code{evaluate} option for \code{dump} has been extended to
      allow access to the new \code{codePromises} deparse option.
      See \code{help(dump)}.
\item The formal arguments of primitive functions will now be returned
      by \code{formals}, as they are shown when printed or with \code{args}.
      In R Core releases (at least to R-3.1.1), the result of \code{formals}
      for a primitive is \code{NULL}.
\item Setting the \code{deparse.max.lines} option will now limit the
      number of lines printed when exiting debug of a function, as
      well as when entering.
\item In \code{.C} and \code{.Fortran}, arguments may be character strings
      even when \code{DUP=FALSE} is specified - they are duplicated regardless.
      This differs from R Core versions, which (at least through R-3.1.1)
      give an error if an argument is a character string and \code{DUP=FALSE}.
\item In \code{.C} and \code{.Fortran}, scalars (vectors of length one)
      are duplicated (in effect, though not necessarily physically) even 
      when \code{DUP=FALSE} is specified.  However, they are not duplicated 
      in R Core versions (at least through R-3.1.1), 
      so it may be unwise to rely on this.
\item A \code{HELPER} argument can now be used in \code{.C} and 
      \code{.Fortran} to specify that the C or Fortran routine may
      (sometimes) be done in a helper thread.  (See the section on
      performance improvements below.)
}}

  \subsection{FEATURE CHANGES CORRESPONDING TO THOSE IN LATER R CORE RELEASES}{
    \itemize{
\item From R-3.0.2: The unary \code{+} operator now converts a logical vector
      to an integer vector.
\item From R-3.0.0: Support for "converters" for use with \code{.C} has been 
      dropped.
\item From R-2.15.1:
      \code{pmin()} and \code{pmax())} now also work when one of the inputs 
      is of length zero and others are not, returning a zero-length vector,
      analogously to, say, \code{+}.
\item From R-2.15.1:
      .C() gains some protection against the misuse of character vector
      arguments.  (An all too common error is to pass character(N),
      which initializes the elements to "", and then attempt to edit
      the strings in-place, sometimes forgetting to terminate them.)
\item From R-2.15.1:
      Calls to the new function globalVariables() in package utils
      declare that functions and other objects in a package should be
      treated as globally defined, so that CMD check will not note
      them.
\item From R-2.15.1:
      print(packageDescription(*)) trims the Collate field by default.
\item From R-2.15.1: A new option "show.error.locations" has been added.  
      When set to
      TRUE, error messages will contain the location of the most recent
      call containing source reference information. (Other values are
      supported as well; see ?options.)
\item From R-2.15.1:
      C entry points R_GetCurrentSrcref and R_GetSrcFilename have been
      added to the API to allow debuggers access to the source
      references on the stack.
}}

  \subsection{NEW FEATURES FOR BUILDING, TESTING, AND DEBUGGING}{
    These are mostly of interest to developers, not to most users.
    \itemize{
\item Setting the environment variable \code{R_ABORT} to any non-null
      string will prevent any attempt to produce a stack trace on a
      segmentation fault, in favour of instead producing (maybe) an
      immediate core dump.
\item The environment variable \code{R_BIT_BUCKET} can be set to
      a file to receive output that would otherwise go to \file{dev/null}
      when "make" is run to build pqR.
\item The C functions \code{R_inspect} and \code{R_inspect3} functions are now
      visible to package code, so they can be used there for debugging.
      To see what they do, look in \file{src/main/inspect.c}.  They are subject
      to change, and should not appear in any code released to users.
\item The \code{Rf_error} and related procedures declared in 
      \file{R_ext/Error.h} are now if possible declared to never return,
      allowing for slightly better code generation by the compiler, 
      and avoiding spurious compiler warnings.  This parallels a change 
      in R-3.0.1, but is more general, using the C11 noreturn facility if 
      present, and otherwise resorting to the gcc facility (if gcc is used).
}}

  \subsection{INSTALLATION FEATURES LIKE THOSE IN LATER R CORE RELEASES}{
    \itemize{
\item From R-2.15.1:
      install.packages("pkg_version.tgz") on Mac OS X now has sanity
      checks that this is actually a binary package (as people have
      tried it with incorrectly named source packages).
\item From R-2.15.3:
      Configuration and R CMD javareconf now come up with a smaller set
      of library paths for Java on Oracle-format JDK (including
      OpenJDK).  This helps avoid conflicts between libraries (such as
      libjpeg) supplied in the JDK and system libraries.  This can
      always be overridden if needed: see the 'R Installation and
      Administration' manual.
\item From R-2.15.3:
      The configure tests for Objective C and Objective C++ now work on
      Mac OS 10.8 with Xcode 4.5.2 (PR#15107).
\item The cairo-based versions of \code{X11()} now work with
      current versions of cairographics (e.g. 1.12.10).  (\PR{15168})

}}

  \subsection{DOCUMENTATION UPDATES}{
  These are in addition to changes in documentation relating to other
  changes reported here.
    \itemize{
\item Some incorrect code has been corrected in the "Writing
      R Extensions" manual, in the "Zero finding"
      and "Calculating numerical derivatives" sections.  The
      discussion in "Finding and Setting Variables" has also been
      clarified to reflect current behaviour.
\item Fixed an out-of-date comment in the section on helper threads in
      the "R Internals" manual.
}}

  \subsection{PERFORMANCE IMPROVEMENTS}{
    Numerous improvements in speed and memory usage have been made in this
    release of pqR.  Some of these are noted here.
    \itemize{
\item Lookup of local variables is now usually much faster (especially when
      the number of local variables is large), since for each symbol,
      the last local binding found is now recorded, usually avoiding a 
      linear search through local symbol bindings.  Those lookups that are
      still needed are also now a bit faster, due to unrolling of the 
      search loop.
\item Assignments to selected parts of variables (eg, \code{a[i,j] <- 0} or
      \code{names(L$a[[f()]]) <- v}) are now much faster in the interpreter.
      (Such assignments within functions that are byte-compiled use a 
      different mechanism that has not been changed in this release.)  
      
      This change also alters the error 
      messages produced from such assignments.  They are probably not as 
      informative (at least to unsophisticated users) as those that
      the interpreter produced previously, though they are better than 
      those produced from byte-compiled code.  On the plus side, the error 
      messages are now consistent for primitive and user-written replacement 
      functions, and some messages now contain short, intelligible expressions
      that could previously contain huge amounts of data (see the section on 
      new features above).  

      This change also fixes the anomaly that arguments
      of  subset expressions would sometimes be evaluated more than once
      (eg, \code{f()} in the example above).
\item The speed of \code{.C} and \code{.Fortran} has been substantially
      improved, partly by incorporating changes in R-2.15.1 and R-2.15.2,
      but with substantial additional improvements as well.  The speed of 
      \code{.Call} and \code{.External} has been sped up to a lesser degree.
\item In some circumstances, a routine called with \code{.C} or \code{.Fortran}
      can now be done in a helper thread, in parallel with other computations.
      This is done only if requested with the \code{HELPER} option, and
      at present only in certain limited circumstances, in which only a single
      output variable is used.  See \code{help(.C)} or \code{help(.Fortran)}
      for details.
<<<<<<< HEAD
\item As an initial use of the previous feature, the \code{findInterval} 
      function now will sometimes execute its C routine in a helper thread.
      (More significant uses of the \code{HELPER} option to \code{.C} and
      \code{.Fortran} will follow in later releases.)
=======
>>>>>>> 489797e7
\item Assignments that update a local variable by applying a single unary or 
      binary mathematical operation will now often re-use space for
      the variable that is updated, rather than allocating new space.
      For example, this will be done with all the assignments in the
      second line below:
\preformatted{   u <- rep(1,1000); v <- rep(2,1000); w <- exp(2)
   u <- exp(u); u <- 2*u; v <- v/2; u <- u+v; w <- w+1
}
      This modification also has the effect of increasing the possibilities
      for task merging.  For example, in the above code, the first two
      updates for \code{u} will be merged into one computation that sets
      \code{u} to \code{2*exp(u)} using a single loop over the vector.
\item The performance of \code{rep} and \code{rep.int} is much improved.
      These improvements (and improvements previously made in pqR) go beyond 
      those in R Core releases from R-2.15.2 on, so these functions are often 
      substantially faster in pqR than in R-2.15.2 or later R Core versions
      to at least R-3.1.1, for both long and short vectors.  (However, note
      that the changes in functionality made in R-2.15.2 have not been made 
      in pqR; in particular, pairlists are still allowed, as in R-2.15.0.)
\item For numeric vectors, the repetition done by \code{rep} and \code{rep.int}
      may now be done in a helper thread, in parallel with other computations.
      For example, attaching names to the result of \code{rep} (if necessary)
      may be done in parallel with replication of the data part.
\item The amount of space used on the C stack has been reduced, with the
      result that deeper recursion is possible within a given C stack
      limit.  For example, the following is now possible with the default
      stack limit (at least on one Intel Linux system with gcc 4.6.3, results
      will vary with platform):
\preformatted{   f <- function (n) { if (n>0) 1+f(n-1) else 0 }
   options(expressions=500000)
   f(7000)
}
      For comparison, with pqR-2014-06-1, and R-3.1.1, trying to evaluate 
      f(3100) gives a C stack overflow error (but f(3000) works).
\item Expressions now sometimes return constant values, that are shared,
      and likely stored in read-only memory.  These constants include 
      \code{NULL}, the scalars (vectors of length one) \code{FALSE}, 
      \code{TRUE}, \code{NA}, \code{NA_real_}, 0.0, 1.0, 0L, 1L, ..., 10L, 
      and some one-element pairlists with such constant elements.  Apart 
      from \code{NULL}, these constants are not
      \emph{always} used for the corresponding value, but they often are, which
      saves on memory and associated garbage collection time.  External routines
      that incorrectly modify objects without checking that \code{NAMED} is
      zero may now crash when passed a read-only constant, which is a generally
      desirable debugging aid, though it might sometimes cause a package that
      had previously at least sort-of worked to no longer run.
\item The \code{substr} function has been sped up, and uses less memory,
      especially when a small substring is extracted from a long string.
      Assignment to \code{substr} has also been sped up a bit.
\item The function for unserializing data (eg, reading file \file{.RData}) is
      now done with elimination of tail-recursion (on the CDR field) when 
      reading pairlists.  This is both faster and less likely to produce a stack
      overflow.  Some other improvements to serializing/unserializing have
      also been made, including support for restoring constant values (mentioned
      above) as constant values.
\item Lookup of S3 methods has been sped up, especially when no method is
      found.  This is important for several primitive functions, such as 
      \code{$}, that look for a method when applied to an object with a class
      attribute, but perform the operation themselves if no method is found.
\item Integer plus, minus, and times are now somewhat faster (a side effect
      of switching to a more robust overflow check, as described below).
\item Several improvements relating to garbage collection have been made.
      One change is that the amount of memory used for each additional
      symbol has been reduced from 112 bytes (two CONS cells) to 80 bytes
      (on 64-bit platforms), not counting the space for the symbol's name
      (a minumum of 48 bytes on 64-bit platforms).  Another change is in 
      tuning of heap sizes, in order to reduce occasions in which garbage 
      collection is very frequent.
\item Many uses of the \code{return} statement have been sped up.
\item Functions in the \code{apply} family have been sped up when they are
      called with no additional arguments for the function being applied.
\item The performance problem reported in PR #15798 at r-project.org has
      been fixed (differently from the R Core fix).
\item A performance bug has been fixed in which any assignment to a vector 
      subscripted with a string index caused the entire vector to be copied.
      For example, the final assignment in the code below would copy all
      of \code{a}:
\preformatted{   a<-rep(1.1,10000); names(a)[1] <- "x"
   a["x"] <- 9
}
      This bug exists in R Core implementations though at least R-3.1.1.
\item A performance bug has been fixed that involved subscripting with many 
      invalid string indexes, reported on r-devel on 2010-07-15 and 
      2013-05-8.  It is illustrated by the following code, 
      which was more than ten thousand times slower than expected:
\preformatted{   x <- c(A=10L, B=20L, C=30L)
   subscript <- c(LETTERS[1:3], sprintf("ID\%05d", 1:150000))
   system.time(y1 <- x[subscript])
}
      The fix in this version of pqR does not solve the related problem 
      when assigning to \code{x[subscript]}, which is still slow.  Fixing
      that would require implementation of a new method, possibly requiring
      more memory.

      This performance bug exists in R Core releases through R-3.1.1, but
      may now be fixed (differently) in the current R Core development version.
}}

  \subsection{BUG FIXES}{
    \itemize{
\item Fixed a bug in \code{numericDeriv} (see also the documentation
      update above), which is illustrated by the following
      code, which gave the wrong derivative:
\preformatted{    x <- y <- 10
    numericDeriv(quote(x+y),c("x","y"))
}
      I reported this to R Core, and it is also fixed (differently) in
      R-3.1.1.
\item Fixed a problem with treatment of \code{ANYSXP} in specifying
      types of registered C or Fortran routines, which in particular had
      prevented the types of \code{str_signif}, used in \code{formatC},
      from being registered.  (This bug exists in R Core versions of R
      at least through R-3.1.1.) 
\item Fixed a bug in \code{substr} applied to a string with UTF-8
      encoding, which could cause a crash for code such as
\preformatted{   a <- "\xc3\xa9"
   Encoding(a) <- "UTF-8"
   b <- paste0(rep(a,8000),collapse="")
   c <- substr(b,1,16000)
}
      I reported this as PR #15910 at r-project.org, so it may be
      fixed in an R Core release after R-3.1.1.  A related bug in
      assignment to \code{substr} has also been fixed.
\item Fixed a bug in how debugging is handled that is illustrated by the
      following output:
\preformatted{   > g <- function () { A <<- A+1; function (x) x+1 }
   > f <- function () (g())(10)
   > A <- 0; f(); print(A)
   [1] 11
   [1] 1
   > debug(f);
   > A <- 0; f(); print(A)
   debugging in: f()
   debug: (g())(10)
   Browse[2]> c
   exiting from: f()
   [1] 11
   [1] 2
}
   Note that the final value of \code{A} is different (and wrong) when
   \code{f} is stepped through in the debugger.  This bug exists in
   R Core releases through at least R-3.1.1.
\item Fixed a bug illustrated by the following code, which gave
      an error saying that \code{p[1,1]} has the wrong number of subscripts:
\preformatted{   p <- pairlist(1,2,3,4); dim(p) <- c(2,2); p[1,1] <- 9
}
   This bug exists in R Core releases through at least R-3.1.1.
\item Fixed the following pqR bug (and related bugs), in which
      \code{b} was modified by the assignment to \code{a}:
\preformatted{   a <- list(list(1+1))
   b <- a
   attr(a[[1]][[1]],"fred")<-9
   print(b)
}
\item Fixed the following bug in which \code{b} was modified
      by an assignment to \code{a} with a vector subscript:
\preformatted{   a <- list(list(mk2(1)))
   b <- a[[1]]
   a[[c(1,1)]][1] <- 3
   print(b)
}
      This bug also exists in R-2.15.0, but was fixed in R-3.1.1 
      (quite differently than in pqR).
\item Fixed the non-robust checks for integer overflow, which reportedly
      sometimes fail when using clang on a Mac.  This is #PR 15774 at
      r-project.org, fixed in R-3.1.1, but fixed differently in pqR.
\item Fixed a pqR bug with expressions of the form \code{t(x)\%*\%y}
      when \code{y} is an S4 object.
\item Fixed a bug (PR #15399 at r-project.og) in \code{na.omit} and 
      \code{na.exclude} that led to a
      data frame that should have had zero rows having one row instead.
      (Also fixed in R-3.1.1, though differently.)
\item Fixed the bug in \code{nlm} reported as PR #15958
      at r-project.org, along with related bugs in \code{uniroot} and
      \code{optimize}.  These all involve situations where the function
      being optimized saves its argument in some manner, and then sees
      the saved value change when the optimizer re-uses the space for the 
      argument on the next call.  The fix made is to no longer reuse the 
      space, which will unfortunately cause a (fairly small) decline in 
      performance.

      The \code{optim} function also has this problem, but only
      when numerical derivatives are used.  It has not yet been fixed.
      The \code{integrate} function does not seem to have a problem.
}}

  \subsection{BUG FIXES CORRESPONDING TO THOSE IN LATER R CORE RELEASES}{
    \itemize{
\item From R-2.15.1: 
      Trying to update (recommended) packages in R_HOME/library without
      write access is now dealt with more gracefully.  Further, such
      package updates may be skipped (with a warning), when a newer
      installed version is already going to be used from .libPaths().
      (PR#14866)
\item From R-2.15.1:
      \command{R CMD check} with \env{_R_CHECK_NO_RECOMMENDED_}
      set to a true value (as done by the \command{--as-cran} option)
      could issue false errors if there was an indirect dependency
      on a recommended package.
\item From R-2.15.1:
      getMethod(f, sig) produced an incorrect error message in some
      cases when f was not a string).
\item From R-2.15.2:
      In Windows, the GUI preferences for foreground color were 
      not always respected.  (Reported by Benjamin Wells.)
\item From R-2.15.1:
      The evaluator now keeps track of source references outside of
      functions, e.g. when source() executes a script.
\item From R-2.15.1:
      The value returned by tools::psnice() for invalid pid values was
      not always NA as documented.
\item Similarly to R-3.1.1-patched:
      In package \code{parallel}, child processes now call \code{_Exit}
      rather than \code{exit}, so that the main process is not affected
      by flushing of input/output buffers in the child.
}}
}


\section{CHANGES IN VERSION RELEASED 2014-06-19}{

  \subsection{INTRODUCTION}{

  \itemize{ 

\item This is a maintenance release, with bug fixes, documentation
      improvements (including provision of previously missing
      documentation), and changes for compatibility with R Core releases.
      There are some new features in this release that help
      with testing pqR and packages. There are no significant changes 
      in performance.

\item See the sections below on earlier releases for general
      information on pqR.  

\item Note that there was a test release of 2014-06-10 that 
      is superceded by this release, with no separate listing 
      of the changes it contained.
  }}

  \subsection{NEW FEATURES FOR TESTING}{
    \itemize{
\item The setting of the \code{R_SEED} environment variable now specifies what
      random number seed to use when \code{set.seed} is not called.  When
      \code{R_SEED} is not set, the seed will be set from the time and process
      ID as before.  It is recommended that \code{R_SEED} be set before running
      tests on pqR or packages, so that the results will be reproducible.
      For example, some packages report an error if a hypothesis test on
      simulated data results in a p-value less than some threshold.  If 
      \code{R_SEED} is not set, these packages will fail their tests now 
      and then at random, whereas setting \code{R_SEED} will result either
      in consistent success or (less likely) consistent failure.
\item The comparison of test output with saved output using \code{Rdiff} now
      ignores any output from \code{valgrind}, so spurious errors will not be
      triggered by using it.  When using \code{valgrind}, the
      output files should be checked manually for \code{valgrind} messages 
      that are of possible interest.
\item The test script in \file{tests/internet.R} no longer looks at CRAN's html
      code, which is subject to change.  It instead looks at a special test file
      at \url{pqR-project.org}.
\item Fixed problems wit the \file{reg-tests-1b} test script.  Also, now sets
      the random seed, so it's consistent (even without R_SEED set), and has
      its output compared to a saved version.  Non-fatal errors (with
      code 5) should be expected on systems without enough memory for xz
      compression.
  }}

  \subsection{CHANGE FOR COMPATIBILITY}{
    \itemize{
\item The result of \code{diag(list(1,3,5))} is now a matrix of type
      double.  In R-2.15.0, this expression did not produce a sensible
      result.  A previous fix in pqR made this expression produce a matrix of 
      type list.  A later change by R Core also fixed this, but so it
      produced a double matrix, coercing the list to a numeric vector
      (to the extent possible); pqR now does the same.
  }}

  \subsection{DOCUMENTATION UPDATES}{
    \itemize{
\item The documentation for \code{c} now says how the names for the 
      result are determined, including previously missing information
      on the \code{use.names} argument, and on the role of the names of
      arguments in the call of \code{c}.  This documentation is missing
      in R-2.15.0 and R-3.1.0.
\item The documentaton for \code{diag} now documents that a diagonal matrix 
      is always created with type double or complex, and that the
      names of an extracted diagonal vector are taken from a \code{names}
      attribute (if present), if not from the row and column names.  This
      information is absent in the documentation in R-2.15.1 and R-3.1.0.
\item Incorrect information regarding the pointer protection stack
      was removed from \code{help(Memory)}.  This incorrect information
      is present in R-2.15.0 and R-3.1.0 as well.
\item There is now information in \code{help(Arithmetic)} regarding what
      happens when the operands of an arithmetic operation are \code{NA}
      or \code{NaN}, including the arbitrary nature of the result when
      one operand is \code{NA} and the other is \code{NaN}.  There is
      no discussion of this issue in the documentation for R-2.15.0 and R-3.1.0.
\item The \code{R_HELPERS} and \code{R_HELPERS_TRACE} environment variables
      are now documented in \code{help("environment variables")}.  The
      documentation in \code{help(helpers)} has also been clarified.
\item The \code{R_DEBUGGER} and \code{R_DEBUGGER_ARGS} environment variables
      are now documented in \code{help("environment variables")} as 
      alternatives to the \code{--debugger} and \code{--debugger-args}
      arguments.
  }}

  \subsection{BUG FIXES}{
    \itemize{
\item Fixed lack of protection bugs in the \code{equal} and \code{greater}
      functions in \file{sort.c}.  These bugs are also present in R-2.15.0
      and R-3.1.0.
\item Fixed lack of protection bugs in the \code{D} function in \file{deriv.c}.
      These bugs are also present in R-2.15.0 and R-3.1.0.
\item Fixed argument error-checking bugs in \code{getGraphicsEventEnv}
      and \code{setGraphicsEventEnv} (also present in R-2.15.0 and R-3.1.0).
\item Fixed a stack imbalance bug that shows up in the expression
      \code{anyDuplicated(c(1,2,1),incomp=2)}.  This bug is also present
      in R-2.15.0 and R-3.1.0.  The bug is reported only when the \code{base}
      package is not byte compiled (but still exists silently when it is 
      compiled).
\item Fixed a bug in the foreign package that showed up on systems where
      the C \code{char} type is unsigned, such as a Rasberry Pi running
      Rasbian.  I reported this to R Core, and it is also fixed in R-3.1.0.
\item Fixed a lack of protection bug that arose when \code{log} produced a
      warning.
\item Fixed a lack of protection bug in the \code{lang[23456]}
      C functions.
\item Fixed a stack imbalance bug that showed up when an assignment was
      made to an array of three or more dimensions using a zero-length
      subscript.
\item Fixed a problem with \code{news()} that was due to pqR's version
      numbers being dates (pqR issue #1).
\item Fixed out-of-bound memory accesses in \code{R_chull} and \code{scanFrame}
      that valgrind reports (but which are likely to be innocuous).
  }}

  \subsection{BUG FIXES CORRESPONDING TO THOSE IN LATER R CORE RELEASES}{
    \itemize{
\item From R-2.15.1: The string "infinity" now converts correctly to \code{Inf}
      (PR#14933).
\item From R-2.15.1: The generic for backsolve is now correct (PR#14883).
\item From R-2.15.1: A bug in \code{get_all_vars} was fixed (PR#14847).
\item From R-2.15.1: Fixed an argument error checking bug in \code{dev.set}.
\item From R-3.1.0-patched: Fixed a problem with \code{mcmapply} not 
      parallelizing when the number of jobs was less than number of cores.
      (However, unlike R-3.1.0-patched, this fix doesn't try to 
      parallelize when there is only one core.)
  }}
}

\section{CHANGES IN VERSION RELEASED 2014-02-23}{

  \subsection{INTRODUCTION}{

  \itemize{ 

\item This is a maintenance release, with bug fixes, changes for
      compatibility with packages, additional correctness tests, and 
      documentation improvements.  There are no new features in this 
      release, and no significant changes in performance.

\item See the sections below on earlier releases for general
      information on pqR.
  }}

  \subsection{INSTALLATION AND TESTING}{
    \itemize{
\item The information in the file "INSTALL" in the main source directory 
      has been re-written.  It now contains all the information expected
      to be needed for most installations, without the user needing to
      refer to R-admin, including information on the configuration
      options that have been added for pqR.  It also has information on
      how to build pqR from a development version downloaded from github.

\item Additional tests regarding subsetting operations, maintenance of
      NAMEDCNT, and operation of helper threads have been written.
      They are run with \code{make check} or \code{make check-all}.

\item A "create-configure" shell script is now included, which allows
      for creation of the "configure" shell script when it is non-functional
      or not present (as when building from a development version of pqR).
      It is not needed for typical installs of pqR releases.

\item Some problems with installation on Microsoft Windows (identified
      by Yu Gong) have hopefully been fixed.  (But trying to install
      pqR on Windows is still recommended only for adventurous users.)

\item A problem with installing pqR as a shared library when multithreading
      is disabled has been fixed.

\item Note that any packages (except those written only in R, plus 
      C or Fortran routines called by \code{.C} or \code{.Fortran}) that
      were compiled and installed under R Core versions of R must be 
      re-installed for use with pqR, as is generally the case with new versions
      of R (although it so happens that it is not necessary to re-install
      packages installed with pqR-2013-07-22 or pqR-2013-12-29 with this 
      release, because the formats of the crucial internal data structures 
      happen not to have changed).
  }}

  \subsection{DOCUMENTATION UPDATES}{
    \itemize{
\item The instructions in "INSTALL" have been re-written, as noted above.
\item The manual on "Writing R Extensions" now has additional information 
      (in the section on "Named objects and copying") on paying proper attention
      to NAMED for objects found in lists.
\item More instructions on how to create a release branch of pqR from a 
      development branch have been added to mods/README (or MODS).
  }}

  \subsection{CHANGES REGARDING PACKAGE COMPATIBILITY AND CHECKING}{
    \itemize{
\item Changed the behaviour of \code{$} when dispatching so that the unevaluated
      element name arrives as a string, as in R-2.15.0.  This behaviour is
      needed for the "dyn" package.  The issue is illustrated by the
      following code:
\preformatted{    a <- list(p=3,q=4)
    class(a) <- "fred"
    `$.fred` <-
      function (x,n) { print(list(n,substitute(n))); x[[n]] }
    print(a$q)
}
      In R-2.15.0, both elements of the list printed are strings, but in
      pqR-2013-12-29, the element from "substitute" is a symbol.  Changed
      \code{help("$")} to document this behaviour, and the corresponding 
      behaviour of \code{"$<-"}.  Added a test with \code{make check} for it.
\item Redefined "fork" to "Rf_fork" so that helper threads can be disabled
      in the child when "fork" is used in packages like "multicore". 
      (Special mods for this had previously been made to the "parallel" 
      package, but this is a more universal scheme.)
\item Added an option (currently set) for pqR to ignore incorrect zero
      pointers encountered by the garbage collector (as R-2.15.0 does).
      This avoids crashes with some packages (eg, "birch") that incorrectly
      set up objects with zero pointers.
\item Changed a C procedure name in the "matprod" routines to reduce the
      chance of a name conflict with C code in packages.
\item Made \code{NA_LOGICAL} and \code{NA_INTEGER} appear as variables
      (rather than constants) in packages, as needed for package
      "RcppEigen".
\item Made \code{R_CStackStart} and \code{R_CStackLimit} visible to 
      packages, as needed for package "vimcom".
\item Fixed problem with using \code{NAMED} in a package that defines
      \code{USE_RINTERNALS}, such as "igraph".
\item Calls of external routines with .Call and .External are now
      followed by checks that the routine didn't incorrectly change 
      the constant objects sometimes used internally in pqR for TRUE, 
      FALSE, and NA.  (Previously, such checks were made only after calls 
      of .C and .Fortran.)
  }}

  \subsection{BUG FIXES}{
    \itemize{
\item Fixed the following bug (also present in R-2.15.0 and R-3.0.2):
\preformatted{    x <- t(5)
    print (x \%*\% c(3,4))
    print (crossprod(5,c(3,4)))
}
     The call of \code{crossprod} produced an error, whereas the corresponding
     use of \code{\%*\%} does not.

     In pqR-2013-12-29, this bug also affected the expression 
     \code{t(5) \%*\% c(3,4)}, since it is converted to the equivalent of 
     \code{crossprod(5,c(3,4))}.

\item Fixed a problem in R_AllocStringBuffer that could result in
      a crash due to an invalid memory access.  (This bug is also
      present in R-2.15.0 and R-3.0.2.)
\item Fixed a bug in a "matprod" routine sometimes affecting 
      \code{tcrossprod} (or an equivalent use of \code{\%*\%}) with 
      helper threads.
\item Fixed a bug illustrated by the following:
\preformatted{    f <- function (a)
    { x <- a
      function () { b <- a; b[2]<-1000; a+b  }
    }
    g <- f(c(7,8,9))
    save.image("tmpimage")
    load("tmpimage")
    print(g())
}
      where the result printed was 14 2000 18 rather than 14 1008 18.
\item Fixed a bug in \code{prod} with an integer vector containing \code{NA}, 
      such as, \code{prod(NA)}.
\item Fixed a lack-of-protection bug in mkCharLenCE that showed up
      in checks for packages "cmrutils".
\item Fixed a problem with xtfrm demonstrated by the following:
\preformatted{    f<-function(...) xtfrm(...); f(c(1,3,2))
}
      which produced an error saying '...' was used in an incorrect context.
      This affected package "lsr". 
\item Fixed a bug in maintaining NAMEDCNT when assigning to a variable in
      an environment using \code{$}, which showed up in package "plus".
\item Fixed a bug that causes the code below to create a circular data 
      structure:
\preformatted{    { a <- list(1); a[[1]] <- a; a }
}
\item Fixed bugs such as that illustrated below:
\preformatted{    a <- list(list(list(1)))
    b <- a
    a[[1]][[1]][[1]]<-2
    print(b)
}
      in which the assignment to \code{a} changes \code{b}, and added tests
      for such bugs.
\item Fixed a bug where unary minus might improperly reuse its operand for
      the result even when it was logical (eg, in \code{-c(F,T,T,F)}).
\item Fixed a bug in pairlist element deletion, and added tests in subset.R
      for such cases.
\item The ISNAN trick (if enabled) is now used only in the interpreter itself,
      not in packages, since the macro implementing it evaluates its argument
      twice, which doesn't work if it has side effects (as happens in the 
      "ff" package).
\item Fixed a bug that sometimes resulted in task merging being disabled
      when it shouldn't have been.
}}
}

\section{CHANGES IN VERSION RELEASED 2013-12-29}{

  \subsection{INTRODUCTION}{

  \itemize{ 

\item This is the first publicized release of pqR after pqR-2013-07-22.  
      A verson dated 2013-11-28 was released for testing; it differs
      from this release only in bug and documentation fixes, which
      are not separately detailed in this NEWS file.

\item pqR is based on R-2.15.0, distributed by the R Core Team, but
improves on it in many ways, mostly ways that speed it up, but also by
implementing some new features and fixing some bugs.  See the notes
below on earlier pqR releases for general discussion of pqR, and for
information that has not changed from previous releases of pqR.

\item The most notable change in this release is that ``task merging''
      is now implemented.  This can speed up sequences
      of vector operations by merging several operations into one, which 
      reduces time spent writing and later reading data in memory. 
      See \code{help(merging)} and the item below for more details.

\item This release also includes other performance improvements, bug fixes,
      and code cleanups, as detailed below.
  }}

  \subsection{INSTALLATION AND TESTING}{
    \itemize{

\item Additional configuration options are now present to allow
      enabling and disabling of task merging, and more generally, of the
      deferred evaluation framework needed for both task merging and
      use of helper threads.  By default, these facilities are enabled.
      The \code{--disable-task-merging} option to \code{./configure}
      disables task merging, \code{--disable-helper-threads} disables
      support for helper threads (as before), and 
      \code{--disable-deferred-evaluation} disables both of these
      features, along with the whole deferred evaluation framework.
      See the \code{R-admin} manual for more details.

\item See the pqR wiki at \code{https://github.com/radfordneal/pqR/wiki}
      for the latest news regarding systems and packages that do or do not
      work with pqR.

\item Note that any packages (except those written only in R, plus 
      C or Fortran routines called by \code{.C} or \code{.Fortran}) that
      were compiled and installed under R Core versions of R must be 
      re-installed for use with pqR, as is generally the case with new versions
      of R (although it so happens that it is not necessary to re-install
      packages installed with pqR-2013-07-22 with this release, because the 
      formats of the crucial internal data structures happen not to have
      changed).

\item Additional tests of matrix multiplication (\code{\%*\%}, \code{crossprod},
      and \code{tcrossprod}) have been written.  They are run with
      \code{make check} or \code{make check-all}.

  }}

  \subsection{INTERNAL STRUCTURES AND APPLICATION PROGRAM INTERFACE}{
    \itemize{

\item The table of built-in function names, C functions implementing them, and
      operation flags, which was previously found in \code{src/main/names.c},
      has been split into multiple tables, located in the source files that 
      define such built-in functions (with only a few entries still in 
      \code{names.c}).  This puts the descriptions of these built-in
      functions next to their definitions, improving maintainability, and
      also reduces the number of global functions.  This change should have 
      no effects visible to users.

\item The initialization for fast dispatch to some primitive functions
      is now done in \code{names.c}, using tables in other source files
      analogous to those described in the point just above.  This is 
      cleaner, and eliminates an anomaly in the previous versions of
      pqR that a primitive function could be slower the first time it was
      used than when used later.
  }}

  \subsection{PERFORMANCE IMPROVEMENTS}{
    \itemize{
\item Some sequences of vector operations can now be merged into a single
      operation, which can speed them up by eliminating memory operations
      to store and fetch intermediate results.  For example, when \code{v} is 
      a long vector, the expression 
      \code{exp(v+1)} can be merged into one task, which will compute 
      \code{exp(v[i]+1)} for each element, \code{i}, of \code{v} in a 
      single loop.  

      Currently, such ``task merging'' is done only for (some)
      operations in which only one operand is a vector. When there are
      helper threads (which might be able to do some operations even
      faster, in parallel) merging is done only when one of the
      operations merged is a simple addition, subtraction, or
      multiplication (with one vector operand and one scalar operand).

      See \code{help(merging)} for more details.

\item During all garbage collections, any tasks whose outputs are not
      referenced are now waited for, to allow memory used by their outputs to be
      recovered.  (Such unreferenced outputs should be rare in real 
      programs.)  In a full garbage collection, tasks with large inputs
      or outputs that are referenced only as task inputs
      are also waited for, so that the memory they occupy can be recovered.

\item The built-in C matrix multiplication routines and those in the supplied 
      BLAS have both been sped up, especially those used by \code{crossprod}
      and \code{tcrossprod}.  This will of course have no effect if a different
      BLAS is used and the \code{mat_mult_with_BLAS} option is set to
      \code{TRUE}.

\item Matrix multiplications in which one operand can be recognized as the
      result of a transpose operation are now done without actually creating
      the transpose as an intermediate result, thereby reducing both 
      computation time and memory usage.  Effectively, these uses of the
      \code{\%*\%} operator are converted to uses of \code{crossprod} or
      \code{tcrossprod}.  See \code{help("\%*\%")} for details.

\item Speed of \code{ifelse} has been improved (though it's now slower when the
      condition is scalar due to the bug fix mentioned below).

\item Inputs to the mod operator can now be piped. (Previously, this was 
      inadvertently prevented in some cases.)

\item The speed of the quick check for NA/NaN that can be enabled with 
      \code{-DENABLE_ISNAN_TRICK} in CFLAGS has been improved.
  }}

  \subsection{BUG FIXES}{
    \itemize{
\item Fixed a bug in \code{ifelse} with scalar condition but other
      operands with length greater than one.  (Pointed out by Luke Tierney.)

\item Fixed a bug stemming from re-use of operand storage for a result
      (pointed out by Luke Tierney) illustrated by the following:
\preformatted{   A <- array(c(1), dim = c(1,1), dimnames = list("a", 1))
   x <- c(a=1)
   A/(pi*x)
}

\item The \code{--disable-mat-mult-with-BLAS-in-helpers} configuration
      setting is now respected for complex matrix multiplication
      (previously it had only disabled use of the BLAS in helper
      threads for real matrix multiplication).

\item The documentation for \code{aperm} now says that the default
      method does not copy attributes (other than dimensions and
      dimnames).  Previously, it incorrecty said it did (as is the
      case also in R-2.15.0 and R-3.0.2).

\item Changed \code{apply} from previous versions of pqR to replicate
      the behaviour seen in R-2.15.0 (and later R Core version) when the matrix 
      or array has a class attribute.  Documented this behaviour (which is
      somewhat dubious and convoluted) in the help entry for \code{apply}.
      This change fixes a problem seen in package TSA (and probably others).

\item Changed \code{rank} from prevous versions of pqR to replicate
      the behaviour when it is applied to data frames that is seen in R-2.15.0 
      (and later R Core versions).  Documented this (somewhat dubious) 
      behaviour in the help entry for \code{rank}.  This change fixes a
      problem in the \code{coin} package.

\item Fixed a bug in keeping track of references when assigning 
      repeated elements into a list array.

\item Fixed the following bug (also present in R-2.15.0 and R-3.0.2):
\preformatted{   v <- c(1,2)
   m <- matrix(c(3,4),1,2)
   print(t(m)\%*\%v)
   print(crossprod(m,v))
}
in which \code{crossprod} gave an error rather than produce the answer
for the corresponding use of \code{\%*\%}.

\item Bypassed a problem with the Xcode gcc compiler for the Mac that 
      led to it falsely saying that using -DENABLE_ISNAN_TRICK in CFLAGS
      doesn't work.
  }}
}


\section{CHANGES IN VERSION RELEASED 2013-07-22}{

  \subsection{INTRODUCTION}{

  \itemize{ 

\item pqR is based on R-2.15.0, distributed by the R Core Team, but
improves on it in many ways, mostly ways that speed it up, but also by
implementing some new features and fixing some bugs.  See the notes
below, on the release of 2013-06-28, for general discussion of pqR,
and for information on pqR that has not changed since that release.

\item This updated release of pqR provides some performance
enhancements and bug fixes, including some from R Core releases after
R-2.15.0.  More work is still needed to incorporate improvements in
R-2.15.1 and later R Core releases into pqR.

\item This release is the same as the briefly-released version of
2013-17-19, except that it fixes one bug and one reversion of an
optimization that were introduced in that release, and tweaks the
Windows Makefiles (which are not yet fully tested).

  }}

  \subsection{FEATURE AND DOCUMENTATION CHANGES}{
    \itemize{
      \item Detailed information on what operations can be done in helper
            threads is now provided by help(helpers).
      \item Assignment to parts of a vector via code such as 
            \code{v[[i]]<-value} and \code{v[ix]<-values} now automatically 
            converts raw values to the appropriate type
            for assignment into numeric or string vectors, and assignment
            of numeric or string values into a raw vector now results in the
            raw vector being first converted to the corresponding type.  This
            is consistent with the existing behaviour with other types.
      \item The allowed values for assignment to an element of an "expression" 
            list has been expanded to match the allowed values for ordinary
            lists.  These values (such as function closures) could previously 
            occur in expression lists as a result of other operations (such
            as creation with the \code{expression} primitive).
      \item Operations such as
            \code{v <- pairlist(1,2,3); v[[-2]] <- NULL} now raise an error.
            These operations were previously documented as being illegal, and
            they are illegal for ordinary lists.  The proper way to do
            this deletion is \code{v <- pairlist(1,2,3); v[-2] <- NULL}.
      \item Raising \code{-Inf} to a large value (eg, \code{(-Inf)^(1e16)})
            no longer produces an incomprehensible warning.  As before, the 
            value returned is \code{Inf}, because (due to their 
            limited-precision floating-point representation) all such large 
            numbers are even integers.
  }}

  \subsection{FEATURE CHANGES CORRESPONDING TO THOSE IN LATER R CORE RELEASES}{
    \itemize{
\item From R-2.15.1: On Windows, there are two new environment variables which
      control the defaults for command-line options.

      If \env{R_WIN_INTERNET2} is set to a non-empty value, it is as if
      \option{--internet2} was used.

      If \env{R_MAX_MEM_SIZE} is set, it gives the default memory limit
      if \option{--max-mem-size} is not specified: invalid values being
      ignored.

\item From R-2.15.1: The NA warning messages from e.g. \code{pchisq()} now 
      report the call to the closure and not that of the \code{.Internal}.

\item The following included software has been updated to new versions:
      zlib to 1.2.8, LZMA to 5.0.4, and PCRE to 8.33.
  }}

  \subsection{INSTALLATION AND TESTING}{
    \itemize{

\item See the pqR wiki at \code{https://github.com/radfordneal/pqR/wiki}
      for the latest news regarding systems and packages that do or do not
      work with pqR.

\item Note that any previosly-installed packages must be re-installed for 
      use with pqR (as is generally the case with new versions of R), except
      for those written purely in R.

\item It is now known that pqR can be successfully installed under Mac
      OS X for use via the command line (at least with some versions
      of OS X).  The gcc 4.2
      compiler supplied by Apple with Xcode works when helper threads
      are disabled, but does not have the full OpenMP support required for
      helper threads.   For helper threads to work, a C compiler that fully
      supports OpenMP is needed, such as gcc 4.7.3 (available via 
      macports.org).

      The Apple BLAS and LAPACK routines can be used by giving the
      \code{--with-blas='-framework vecLib'} and \code{--withlapack}
      options to \code{configure}.  This speeds up some operations
      but slows down others.

      The R Mac GUI would need to be recompiled for use with pqR.
      There are problems doing this unless helper threads
      are disabled (see pqR issue #17 for discussion).

      Compiled binary versions of pqR for Mac OS X are not yet being supplied.
      Installation on a Mac is recommended only for users experienced
      in installation of R from source code.

\item Success has also been reported in installing pqR on a Windows
      system, including with helper threads, but various tweaks were
      required.  Some of these tweaks are incorporated in this release,
      but they are probably not sufficient for installation "out of the box".
      Attempting to install pqR on Windows is recommended only for
      users who are both experienced and adventurous.

\item Compilation using the \code{-O3} option for gcc is not recommended.
      It speeds up some operations, but slows down others.  With gcc 4.7.3
      on a 32-bit Intel system running Ubuntu 13.04, compiling with 
      \code{-O3} causes compiled functions to crash. (This is not a
      pqR issue, since the same thing happens when R-2.15.0 is compiled 
      with \code{-O3}).
  }}

  \subsection{INTERNAL STRUCTURES AND APPLICATION PROGRAM INTERFACE}{
    \itemize{

\item The R internals manual now documents (in Section 1.8) a
      preliminary set of conventions that pqR follows (not yet
      perfectly) regarding when objects may be modified, and how
      NAMEDCNT should be maintained.  R-2.15.0 did not follow any
      clear conventions.

\item The documentation in the R internals manual on how helper
      threads are implemented in pqR now has the correct title.  (It
      would previously have been rather hard to notice.)

  }}

  \subsection{PERFORMANCE IMPROVEMENTS}{
    \itemize{
\item Some unnecessary duplication of objects has been eliminated.  Here
      are three examples:  
      Creation of lists no longer duplicates all the elements put in the
      list, but instead increments \code{NAMEDCNT} for these elements, so
      that
\preformatted{   a <- numeric(10000)
   k <- list(1,a)
}
no longer duplicates \code{a} when \code{k} is created (though a duplication
will be needed later if either \code{a} or \code{k[[2]]} is modified).
      Furthermore, the assignment below to \code{b$x}, no longer
      causes duplication of the 10000 elements of \code{y}:
\preformatted{   a <- list (x=1, y=seq(0,1,length=10000))
   b <- a
   b$x <- 2
}
Instead, a single vector of 10000 elements is shared between \code{a$y} and
\code{b$y}, and will be duplicated later only if necessary.  Unnecessary
duplication of a 10000-element vector is also avoided when \code{b[1]} is 
assigned to in the code below:
\preformatted{   a <- list (x=1, y=seq(0,1,length=10000))
   b <- a$y
   a$y <- 0
   b[1] <- 1
}
The assignment to \code{a$y} now reduces \code{NAMEDCNT} for the vector
bound to \code{b}, allowing it to be changed without duplication.

\item Assignment to part of a vector using code such as \code{v[101:200]<-0}
      will now not actually create a vector of 100 indexes, but will instead
      simply change the elements with indexes 101 to 200 without creating
      an index vector.  This optimization has not yet been implemented for
      matrix or array indexing.

\item Assignments to parts of vectors, matrices, and arrays using "[" has been
      sped up by detailed code improvements, quite substantially in some
      cases.

\item Subsetting of arrays of three or more dimensions using "[" has
      been sped up by detailed code improvements.

\item Pending summations of one-argument mathematical functions are now
      passed on by \code{sum}.  So, for example, in 
      \code{sum(exp(a)) + sum(exp(b))}, the two
      summations of exponentials can now potentially be done in parallel.

\item A full garbage collection now does not wait for all tasks being
      done by helpers to complete.  Instead, only tasks that are using
      or computing variables that are not otherwise referenced are 
      waited for (so that this storage can be reclaimed).
  }}

  \subsection{BUG FIXES}{
    \itemize{
\item A bug that could have affected the result of \code{sum(abs(v))} when
      it is done by a helper thread has been fixed.
\item A bug that could have allowed \code{as.vector}, \code{as.integer}, etc.
      to pass on an object still being computed to a caller not expecting
      such a pending object has been fixed.
\item Some bugs in which production of warnings at inopportune times could 
      have caused serious problems have been fixed.
\item The bug illustrated below (pqR issue #13) has been fixed:
\preformatted{   > l = list(list(list(1)))
   > l1 = l[[1]]
   > l[[c(1,1,1)]] <- 2
   > l1
   [[1]]
   [[1]][[1]]
   [1] 2
}
\item Fixed a bug (also present in R-2.15.0 and R-3.0.1) illustrated by the
following code:
\preformatted{   > a <- list(x=c(1,2),y=c(3,4))
   > b <- as.pairlist(a)
   > b$x[1] <- 9
   > print(a)
   $x
   [1] 9 2
   
   $y
   [1] 3 4
}
The value printed for a has a$x[1] changed to 9, when it should still be 1.
See pqR issue #14.
\item Fixed a bug (also present in R-2.15.0 and R-3.0.1) in which extending
      an "expression" by assigning to a new element changes it to an ordinary
      list.  See pqR issue #15.
\item Fixed several bugs (also present in R-2.15.0 and R-3.0.1) illustrated
by the code below (see pqR issue #16):
\preformatted{   v <- c(10,20,30)
   v[[2]] <- NULL        # wrong error message
   
   x <- pairlist(list(1,2))
   x[[c(1,2)]] <- NULL   # wrongly gives an error, referring to misuse
                         # of the internal SET_VECTOR_ELT procedure
   
   v<-list(1)
   v[[quote(abc)]] <- 2  # internal error, this time for SET_STRING_ELT
   
   a <- pairlist(10,20,30,40,50,60)
   dim(a) <- c(2,3)
   dimnames(a) <- list(c("a","b"),c("x","y","z"))
   print(a)              # doesn't print names
   
   a[["a","x"]] <- 0     # crashes with a segmentation fault
}
  }}

  \subsection{BUG FIXES CORRESPONDING TO THOSE IN LATER R CORE RELEASES}{
    \itemize{
\item From R-2.15.1: \code{formatC()} uses the C entry point \code{str_signif}
      which could write beyond the length allocated for the output string.

\item From R-2.15.1: \code{plogis(x, lower = FALSE, log.p = TRUE)} no longer
      underflows early for large x (e.g. 800).

\item From R-2.15.1: \code{?Arithmetic}'s \dQuote{\code{1 ^ y} and \code{y ^ 0}
	are \code{1}, \emph{always}} now also applies for \code{integer}
      vectors \code{y}.

\item From R-2.15.1: X11-based pixmap devices like \code{png(type = "Xlib")} 
      were trying to set the cursor style, which triggered some warnings and
      hangs.

\item From R-3.0.1 patched: Fixed comment-out bug in BLAS, as per PR 14964.
  }}
}


\section{CHANGES IN VERSION RELEASED 2013-06-28}{

\subsection{INTRODUCTION}{

\itemize{ 
\item This release of pqR is based on R-2.15.0, distributed by the R
Core Team, but improves on it in many ways, mostly ways that speed it
up, but also by implementing some new features and fixing some bugs.
One notable speed improvement in pqR is that for systems with multiple
processors or processor cores, pqR is able to do some numeric
computations in parallel with other operations of the interpreter, and
with other numeric computations.

\item This is the second publicised release of pqR (the first was on
2013-06-20, and there were earlier unpublicised releases). It fixes one
significant pqR bug (that could cause two empty strings to not compare
as equal, reported by Jon Clayden), fixes a bug reported to R Core (PR
15363) that also existed in pqR (see below), fixes a bug in deciding
when matrix multiplies are best done in a helper thread, and fixes some
issues preventing pqR from being built in some situations (including
some partial fixes for Windows suggested by "armgong").  Since the
rest of the news is almost unchanged from the previous release, I have
not made a separate news section for this release. (New sections will
be created once new releases have significant differences.)

\item This section documents changes in pqR from R-2.15.0 that are of
direct interest to users.  For changes from earlier version of R to
R-2.15.0, see the ONEWS, OONEWS, and OOONEWS files.  Changes of little
interest to users, such as code cleanups and internal details on
performance improvements, are documented in the file MODS, which
relates these changes to branches in the code repository at
github.com/radfordneal/pqR.

\item Note that for compatibility with R's version system, pqR presently
uses the same version number, 2.15.0, as the version of R on which it
is based. This allows checks for feature availability to continue to
work.  This scheme will likely change in the future.  Releases of pqR
with the same version number are distinguished by release date.

\item See radfordneal.github.io/pqR for current information on pqR, including
announcements of new releases, a link to the page for making and viewing
reports of bugs and other issues, and a link to the wiki page containing
information such as systems on which pqR has been tested.

}}

  \subsection{FEATURE CHANGES}{
    \itemize{
      \item A new primitive function \code{get_rm} has been added,
            which removes a variable while returning the value it
            had when removed.  See \code{help(get_rm)} for details,
            and how this can sometimes improve efficiency of R functions.

      \item An enhanced version of the \code{Rprofmem} function for profiling
            allocation of vectors has been implemented, that can
            display more information, and can output to the terminal,
            allowing the source of allocations to more easily be
            determined.  Also, \code{Rprofmem} is now always accessible
            (not requiring the \code{--enable-memory-profiling} configuration
            option).  Its overhead when not in use is negligible.
 
            The new version allows records of memory allocation to be
            output to the terminal, where their position relative to
            other output can be informative (this is the default for the
            new \code{Rprofmemt} variant).  More identifying
            information, including type, number of elements, and
            hexadecimal address, can also be output.  For more details on
            these and other changes, see \code{help(Rprofmem)}.

      \item A new primitive function, pnamedcnt, has been added, that
            prints the NAMEDCNT/NAMED count for an R object, which is helpful
            in tracking when objects will have to be duplicated.  For
            details, see help(pnamedcnt).

      \item The \code{tracemem} function is defunct.  What exactly it was
            supposed to do in R-2.15.0 was unclear, and optimizations 
            in pqR make it even less clear what it should do.  The bit
            in object headers that was used to implement it has been
            put to a better use in pqR.  The \code{--enable-memory-profiling}
            configuration option used to enable it no longer exists.

            The \code{retracemem} function remains for compatibility
            (doing nothing).  The \code{Rprofmemt} and \code{pnamedcnt}
            functions described above provide alternative ways of gaining
            insight into memory allocation behaviour.

      \item Some options that can be set by arguments to the R command can
            now also be set with environment variables, specifically, the
            values of R_DEBUGGER, R_DEBUGGER_ARGS, and R_HELPERS give the
            default when \code{--debugger}, \code{--debugger-args}, and 
            \code{--helpers} are not specified on the command line.  This 
            feature is useful when using a shell file or Makefile that contains 
            R commands that one would rather not have to modify.
    }
  }

  \subsection{INSTALLATION AND TESTING}{
    \itemize{

      \item The procedure for compiling and installing from source is largely 
            unchanged from R-2.15.0.  In particular, the final result is a 
            program called "R", not "pqR", though of course you can provide a 
            link to it called "pqR".  Note that (as for R-2.15.0) it is not 
            necessary to do an "install" after "make" --- one can just
            run bin/R in the directory where you did "make".  This may be 
            convenient if you wish to try out pqR along with your current 
            version of R.

      \item Testing of pqR has so far been done only on Linux/Unix
            systems, not on Windows or Mac systems.  There is no specific
            reason to believe that it will not work on Windows or Mac
            systems, but until tests have been done, trying to use it 
            on these systems is not recommended.  (However, some users
            have reported that pqR can be built on Mac systems, as long
            as a C compiler fully supporting OpenMP is used, or the
            \code{--disable-helper-threads} configuration option is used.)

      \item This release contains the versions of the standard and recommended
            packages that were released with R-2.15.0.  Newer versions may
            or may not be compatible (same as for R-2.15.0).

      \item It is intended that this release will be fully compatible with
            R-2.15.0, but you will need to recompile any packages (other
            that those with only R code) that you had installed for R-2.15.0, 
            and any other C code you use with R, since the format of internal 
            data structures has changed (see below).

      \item New configuration options relating to helper threads and
            to matrix multiplication now exist.  For details, see 
            doc/R-admin.html (or R-admin.pdf), or run \code{./configure --help}.

            In particular, the \code{--disable-helper-threads} option
            to configure will remove support for helper threads.  Use of
            this option is advised if you know that multiple processors
            or processor cores will not be available, or if you know that
            the C compiler used does not support OpenMP 3.0 or 3.1 (which 
            is used in the implementation of the helpers package).

      \item Including \code{-DENABLE_ISNAN_TRICK} in CFLAGS will speed up 
            checks for NA and NaN on machines on which it works.  It works
            on Intel processors (verified both empirically and by consulting
            Intel documentation).  It does not work on SPARC machines.

      \item The \code{--enable-memory-profiling} option to configure
            no longer exists.  In pqR, the \code{Rprofmem} function is always
            enabled, and the \code{tracemem} function is defunct.  (See
            discussion above.)

      \item When installing from source, the output of configure 
            now displays whether standard and recommended packages will
            be byte compiled.

      \item The tests of random number generation run with \code{make check-all}
            now set the random number seed explicitly.  Previously, the random
            number seed was set from the time and process ID, with the result
            that these tests would occasionally fail non-deterministically,
            when by chance one of the p-values obtained was below the threshold
            used.  (Any such failure should now occur consistently, rather
            than appearing to be due to a non-deterministic bug.)

      \item Note that (as in R-2.15.0) the output of \code{make check-all} for 
            the boot package includes many warning messages regarding a 
            non-integer argument, and when byte compilation is enabled, these 
            messages identify the wrong function call as the source.  This 
            appears to have no wider implications, and can be ignored.

      \item Testing of the "xz" compression method is now done with \code{try},
            so that failure will be tolerated on machines that don't have enough
            memory for these tests.

      \item The details of how valgrind is used have changed. See the source
            file \file{memory.c}.
    }
  }

  \subsection{INTERNAL STRUCTURES AND APPLICATION PROGRAM INTERFACE}{
    \itemize{
      \item The internal structure of an object has changed, in ways that 
            should be compatible with R-2.15.0, but which do require 
            re-compilation.  The flags in the object header for \code{DEBUG},
            \code{RSTEP}, and \code{TRACE} now exist only for non-vector 
            objects, which is sufficient for their present use (now that 
            \code{tracemem} is defunct).

      \item The sizes of objects have changed in some cases (though not most).
            For a 32-bit configuration, the size of a cons cell increases
            from 28 bytes to 32 bytes; for a 64-bit configuration, the
            size of a cons cell remains at 56 bytes.  For a 32-bit 
            configuration, the size of a vector of one double remains
            at 32 bytes; for a 64-bit configuration (with 8-byte alignment), 
            the size of a vector of one double remains at 48 bytes.

      \item Note that the actual amount of memory occupied by an object
            depends on the set of node classes defined (which may be tuned).
            There is no longer a separate node class for cons cells and
            zero-length vectors (as in R-2.15.0) --- instead, cons cells
            share a node class with whatever vectors also fit in that
            node class.

      \item The old two-bit NAMED field of an object is now a three-bit
            NAMEDCNT field, to allow for a better attempt at reference
            counting.  Versions of the the NAMED and SET_NAMED macros
            are still defined for compatibility.  See the R-ints manual
            for details.

      \item Setting the length of a vector to something less than its
            allocated length using SETLENGTH is deprecated.  The LENGTH
            field is used for memory allocation tracking by the garbage
            collector (as is also the case in R-2.15.0), so setting it 
            to the wrong value may cause problems.  (Setting the length
            to more than the allocated length is of course even worse.)
    }
  }

  \subsection{PERFORMANCE IMPROVEMENTS}{
    \itemize{
      \item Many detailed improvements have been made that reduce
            general interpretive overhead and speed up particular 
            functions.  Only some of these improvements are noted
            below.

      \item Numerical computations can now be performed in parallel with
            each other and with interpretation of R code, by using 
            ``helper threads'', on machines
            with multiple processors or multiple processor cores.  When
            the output of one such computation is used as the input to
            another computation, these computations can often be done
            in parallel, with the output of one task being ``pipelined''
            to the other task.  Note that these 
            parallel execution facilities do not require any changes to user 
            code --- only that helper threads be enabled with the 
            \code{--helpers} option to the command starting pqR. See 
            \code{help(helpers)} for details.

            However, helper threads are not used for operations that are 
            done within the interpreter for byte-compiled code or that are 
            done in primitive functions invoked by the byte-code interpreter.

            This facility is still undergoing rapid development.  Additional 
            documentation on which operations may be done in parallel will be 
            forthcoming.

      \item A better attempt at counting how many "names" an object has
            is now made, which reduces how often objects are duplicated
            unnecessarily.  This change is ongoing, with further improvements
            and documentation forthcoming.

      \item Several primitive functions that can generate integer sequences
            --- ":", seq.int, seq_len, and seq_along --- will now sometimes
            not generate an actual sequence, but rather just a description
            of its start and end points.  This is not visible to users,
            but is used to speed up several operations.

            In particular, "for" loops such as \code{for (i in 1:1000000) ...}
            are now done without actually allocating a vector to hold
            the sequence.  This saves both space and time.  Also,
            a subscript such as \code{101:200} for a vector or as the first 
            subscript for a matrix is now (often) handled without actually 
            creating a vector of indexes, saving both time and space.  

            However, the above performance improvements 
            are not effective in compiled code.

      \item Matrix multiplications with the \code{\%*\%} operator are now
            much faster when the operation is a vector dot product, a
            vector-matrix product, a matrix-vector product, or more generally
            when the sum of the numbers of rows and columns in the result
            is not much less than their product.  This improvement results
            from the elimination of a costly check for NA/NaN elements in the 
            operands before doing the multiply.  There is no need for this check
            if the supplied BLAS is used.  If a BLAS that does not properly
            handle NaN is supplied, the \code{\%*\%} operator will still
            handle NaN properly if the new library of matrix multiply
            routines is used for \code{\%*\%} instead of the BLAS.  See the
            next two items for more relevant details.

      \item A new library of matrix multiply routines is provided, which
            is guaranteed to handle NA/NaN correctly, and which supports
            pipelined computation with helper threads.  Whether this
            library or the BLAS routines are used for \code{\%*\%} is
            controlled by the \code{mat_mult_with_BLAS} option. The default
            is to not use the BLAS, but the 
            \code{--enable-mat-mult-with-BLAS-by-default} configuration option
            will change this.  See \code{help("\%*\%")} for details.

      \item The BLAS routines supplied with R were modified to improve the 
            performance of the routines DGEMM (matrix-matrix multiply) and 
            DGEMV (matrix-vector multiply).  Also, proper propagation of NaN, 
            Inf, etc. is now always done in these routines.  This speeds
            up the \code{\%*\%} operator in R, when the supplied BLAS is used
            for matrix multiplications, and speeds up other matrix operations
            that call these BLAS routines, if the BLAS used is the one supplied.

      \item The low-level routines for generation of uniform random
            numbers have been improved.  (These routines are also used for
            higher-level functions such as \code{rnorm}.)

            The previous code copied the seed back and forth to
            .Random.seed for every call of a random number generation
            function, which is rather time consuming given that for
            the default generator \code{.Random.seed} is 625 integers long.
            It also allocated new space for \code{.Random.seed} every time.
            Now, \code{.Random.seed} is used without copying, except when the 
            generator is user-supplied.  

            The previous code had imposed an unnecessary limit on the
            length of a seed for a user-supplied random number
            generator, which has now been removed.

      \item The \code{any} and \code{all} primitives have been substantially
            sped up for large vectors.  

            Also, expressions such as
            \code{all(v>0)} and \code{any(is.na(v))}, where \code{v} is a
            real vector, avoid computing and storing a logical vector,
            instead computing the result of \code{any} or \code{all}
            without this intermediate, looking at only as much of \code{v}
            as is needed to determine the result.
            However, this improvement is not effective in compiled code.

      \item When \code{sum} is applied to many mathematical functions
            of one vector argument, for example \code{sum(log(v))}, the
            sum is performed as the function is computed, without a
            vector being allocated to hold the function values.  
            However, this improvement is not effective in compiled code.

      \item The handling of power operations has been improved (primarily 
            for powers of reals, but slightly affecting powers of integers too).
            In particular, scalar powers of 2, 1, 0, and -1, are handled 
            specially to avoid general power operations in these cases.

      \item Extending lists and character vectors by assigning to an
            index past the end, and deleting list items by assigning NULL
            have been sped up substantially.

      \item The speed of the transpose (\code{t}) function has been
            improved, when applied to real, integer, and logical
            matrices.

      \item The \code{cbind} and \code{rbind} functions have been greatly
            sped up for large objects.

      \item The \code{c} and \code{unlist} functions have been sped up 
            by a bit in simple cases, and by a lot in some situations 
            involving names.

      \item The \code{matrix} function has been greatly sped up, in
            many cases.

      \item Extraction of subsets of vectors or matrices (eg, \code{v[100:200]}
            or \code{M[1:100,101:110]}) has been sped up substantially.

      \item Logical operations and relational operators have been sped up
            in simple cases. Relational
            operators have also been substantially sped up for long vectors.

      \item Access via the $ operator to lists, pairlists, and environments 
            has been sped up. 

      \item Existing code for handling special cases of "[" in which there is
            only one scalar index was replaced by cleaner code that handles 
            more cases.   The old code handled only integer and real vectors, 
            and only positive indexes.  The new code handles all atomic 
            vectors (logical, integer, real, complex, raw, and string), and 
            positive or negative indexes that are not out of bounds.

      \item Many unary and binary primitive functions are now usually
            called using a faster internal interface that does not allocate
            nodes for a pairlist of evaluated arguments. This change
            substantially speeds up some programs.

      \item Lookup of some builtin/special function symbols (eg, "+" and "if")
            has been sped up by allowing fast bypass of non-global environments
            that do not contain (and have never contained) one of these 
            symbols.

      \item Some binary and unary arithmetic operations have been sped
            up by, when possible, using the space holding one of the
            operands to hold the result, rather than allocating new
            space.  Though primarily a speed improvement, for very
            long vectors avoiding this allocation could avoid running
            out of space.

      \item Some speedup has been obtained by using new internal C functions 
            for performing exact or partial string matches in the interpreter.
    }
  }

  \subsection{BUG FIXES}{
    \itemize{
      \item The "debug" facility has been fixed.  Its behaviour for if,
            while, repeat, and for statements when the inner statement
            was or was not one with curly brackets had made no sense.
            The fixed behaviour is now documented in help(debug). 
            (I reported this bug and how
            to fix it to the R Core Team in July 2012, but the bug is 
            still present in R-3.0.1, released May 2013.)

      \item Fixed a bug in \code{sum}, where overflow is allowed (and not 
            detected) where overflow can actually be avoided.  For example:
\preformatted{   > v<-c(3L,1000000000L:1010000000L,-(1000000000L:1010000000L))
   > sum(v)
   [1] 4629
}
            Also fixed a related bug in \code{mean}, applied to an integer
            vector, which would arise only on a system where a long double 
            is no bigger than a double.

      \item Fixed \code{diag} so that it returns a matrix when passed
            a list of elements to put on the diagonal.

      \item Fixed a bug that could lead to mis-identification of the 
            direction of stack growth on a non-Windows system, causing
            stack overflow to not be detected, and a segmentation fault 
            to occur.  (I also reported this bug and how to fix it to the 
            R Core Team, who included a fix in R-2.15.2.)

      \item Fixed a bug where, for example, \code{log(base=4)} returned 
            the natural log of 4, rather than signalling an error. 

      \item The documentation on what \code{MARGIN} arguments are allowed for
            \code{apply} has been clarified, and checks for validity added.
            The call 
\preformatted{   > apply(array(1:24,c(2,3,4)),-3,sum)
}
            now produces correct results (the same as when \code{MARGIN}
            is \code{1:2}).

      \item Fixed a bug in which \code{Im(matrix(complex(0),3,4))} returned
            a matrix of zero elements rather than a matrix of NA elements.

      \item Fixed a bug where more than six warning messages at startup
            would overwrite random memory, causing garbage output 
            and perhaps arbitrarily bizarre behaviour.

      \item Fixed a bug where LC_PAPER was not correctly set at startup.

      \item Fixed gc.time, which was producing grossly incorrect values
            for user and system time.

      \item Now check for bad arguments for .rowSums, .colSums, .rowMeans,
            and .rowMeans (would previously segfault if n*p too big).

      \item Fixed a bug where excess warning messages may be produced
            on conversion to RAW.  For instance:
\preformatted{   > as.raw(1e40)
   [1] 00
   Warning messages:
   1: NAs introduced by coercion 
   2: out-of-range values treated as 0 in coercion to raw 
}
            Now, only the second warning message is produced.

      \item A bug has been fixed in which rbind would not handle 
            non-vector objects such as function closures, whereas
            cbind did handle them, and both were documented to do so.

      \item Fixed a bug in numeric_deriv in stats/src/nls.c, where it
            was not duplicating when it should, as illustrated below:
\preformatted{   > x <- 5; y <- 2; f <- function (y) x
   > numericDeriv(f(y),"y")
    [1] 5
    attr(,"gradient")
         [,1]
    [1,]    0
    > x
    [1] 5
    attr(,"gradient")
         [,1]
    [1,]    0
}

      \item Fixed a bug in vapply illustrated by the following:
\preformatted{   X<-list(456)
   f<-function(a)X
   A<-list(1,2)  
   B<-vapply(A,f,list(0))
   print(B)
   X[[1]][1]<-444
   print(B)
}
            After the fix, the values in \code{B} are no long changed by the 
            assignment to \code{X}. Similar bugs in mapply, eapply, and rapply 
            have also been fixed.  I reported these bugs to r-devel, and
            (different) fixes are in R-3.0.0 and later versions.

      \item Fixed a but in rep.int illustrated by the following:
\preformatted{   a<-list(1,2)
   b<-rep.int(a,c(2,2))
   b[[1]][1]<-9
   print(a[[1]])
}

      \item Fixed a bug in mget, illustrated by the following code:
\preformatted{   a <- numeric(1)
   x <- mget("a",as.environment(1))
   print(x)
   a[1] <- 9
   print(x)
}

      \item Fixed bugs that the R Core Team fixed (differently) for R-2.15.3,
            illustrated by the following:
\preformatted{   a <- list(c(1,2),c(3,4))
   b <- list(1,2,3)
   b[2:3] <- a
   b[[2]][2] <- 99
   print(a[[1]][2])

   a <- list(1+1,1+1)
   b <- list(1,1,1,1)
   b[1:4] <- a
   b[[1]][1] <- 1
   print(b[2:4])
}

      \item Fixed a bug illustrated by the following:
\preformatted{   > library(compiler)
   > foo <- function(x,y) UseMethod("foo")
   > foo.numeric <- function(x,y) "numeric"
   > foo.default <- function(x,y) "default"
   > testi <- function () foo(x=NULL,2)
   > testc <- cmpfun (function () foo(x=NULL,2))
   > testi() 
   [1] "default"
   > testc()
   [1] "numeric"
}

      \item Fixed several bugs that produced wrong results 
            such as the following:
\preformatted{   a<-list(c(1,2),c(3,4),c(5,6))
   b<-a[2:3]
   a[[2]][2]<-9
   print(b[[1]][2])
}
      I reported this to r-devel, and a (different) fix is in R-3.0.0 and 
      later versions.

      \item Fixed bugs reported on r-devel by Justin Talbot, Jan 2013 (also
            fixed, differently, in R-2.15.3), illustrated by the following:
\preformatted{   a <- list(1)
   b <- (a[[1]] <- a)
   print(b)
   a <- list(x=1)
   b <- (a$x <- a)
   print(b)
}

      \item Fixed \code{svd} so that it will not return a list with
            \code{NULL} elements.  This matches the behaviour of \code{La.svd}.

      \item Fixed (by a kludge, not a proper fix) a bug in the "tre"
            package for regular expression matching (eg, in \code{sub}),
            which shows up when \code{WCHAR_MAX} doesn't fit in an
            "int".  The kludge reduces \code{WCHAR_MAX} to fit, but really
            the "int" variables ought to be bigger.  (This problem
            showed up on a Raspberry Pi running Raspbian.)

      \item Fixed a minor error-reporting bug with
            \code{(1:2):integer(0)} and similar expressions.

      \item Fixed a small error-reporting bug with "$",
            illustrated by the following output:
\preformatted{    > options(warnPartialMatchDollar=TRUE)
    > pl <- pairlist(abc=1,def=2)
    > pl$ab
    [1] 1
    Warning message:
    In pl$ab : partial match of 'ab' to ''
}

      \item Fixed documentation error in R-admin regarding the
            \code{--disable-byte-compiled-packages} configuration option, 
            and changed the DESCRIPTION file for the recommended mgcv 
            package to respect this option.

      \item Fixed a bug reported to R Core (PR 15363, 2013-006-26) that
            also existed in pqR-2013-06-20.  This bug sometimes caused memory
            expansion when many complex assignments or removals were done
            in the global environment.
    }
  }
}<|MERGE_RESOLUTION|>--- conflicted
+++ resolved
@@ -6,11 +6,7 @@
 \encoding{UTF-8}
 
 
-<<<<<<< HEAD
-\section{CHANGES IN VERSION RELEASED 2014-09-05}{
-=======
 \section{CHANGES IN VERSION RELEASED 2014-09-06}{
->>>>>>> 489797e7
 
   \subsection{INTRODUCTION}{
 
@@ -207,13 +203,10 @@
       at present only in certain limited circumstances, in which only a single
       output variable is used.  See \code{help(.C)} or \code{help(.Fortran)}
       for details.
-<<<<<<< HEAD
 \item As an initial use of the previous feature, the \code{findInterval} 
       function now will sometimes execute its C routine in a helper thread.
       (More significant uses of the \code{HELPER} option to \code{.C} and
       \code{.Fortran} will follow in later releases.)
-=======
->>>>>>> 489797e7
 \item Assignments that update a local variable by applying a single unary or 
       binary mathematical operation will now often re-use space for
       the variable that is updated, rather than allocating new space.
