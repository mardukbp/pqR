--- conflicted
+++ resolved
@@ -185,12 +185,9 @@
         \code{unlist(list(x=list(2,a=3)))} and \code{unlist(list(x=c(2,a=3)))}
         now return the same result (in which the name for the first element 
         is \code{x}, not \code{x1}).
-<<<<<<< HEAD
-=======
   \item The \code{\%\%} operator can no longer produce a warning of
         "probable complete loss of accuracy in modulus", the possiblity
         of which had prevented it being done in parallel in a helper thread.
->>>>>>> 30b752b0
   \item The \code{inhibit_release} argument to the \code{gctorture2} function,
         and the \code{R_GCTORTURE_INHIBIT_RELEASE} environment variable,
         can now (as earlier, and in R Core versions of R) be used to prevent 
