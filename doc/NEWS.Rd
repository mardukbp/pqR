--- conflicted
+++ resolved
@@ -305,11 +305,8 @@
 \item Fixed the non-robust checks for integer overflow, which reportedly
       sometimes fail when using clang on a Mac.  This is #PR 15774 at
       r-project.org, fixed in R-3.1.1, but fixed differently in pqR.
-<<<<<<< HEAD
-=======
 \item Fixed a pqR bug with expressions of the form \code{t(x)%*%y}
       when \code{y} is an S4 object.
->>>>>>> 8f923f88
 \item Fixed a bug (PR #15399 at r-project.og) in \code{na.omit} and 
       \code{na.exclude} that led to a
       data frame that should have had zero rows having one row instead.
