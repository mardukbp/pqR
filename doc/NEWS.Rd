\newcommand{\PR}{\Sexpr[results=rd]{tools:::Rd_expr_PR(#1)}}
\newcommand{\CRANpkg}{\href{http://CRAN.R-project.org/package=#1}{\pkg{#1}}}

\name{NEWS}
\title{ pqR News}
\encoding{UTF-8}


\section{CHANGES IN VERSION RELEASED 2017-00-00}{

  \subsection{INTRODUCTION}{
  \itemize{ 
  \item This release has several performance improvements.
  }}

  \subsection{DOCUMENTATION AND FEATURE CHANGES}{
  \itemize{
  \item Attempts to set attributes on a symbol are now silently ignored,
        both at the R level, with \code{attr} and \code{attributes}, and
        at the C API level, with \code{SET_ATTRIB}.  Getting the attributes
        of a symbol returns NULL.  Previously (and also in R-3.4.0),
        attributes could be attached to symbols, but they were lost
        when a workspace was saved and restored.
<<<<<<< HEAD
=======
  \item There is no longer a \code{SET_PRINTNAME} function available in
        the C API.  Setting the print name of a symbol has never been
        a safe or reasonable thing to do.
>>>>>>> 62b5186c
  \item The default \code{size} for \code{new.env} is now \code{NA}, which
        gives an internal default, which now varies depending on the
        platform and configuration options.
  }}

  \subsection{BUG FIXES}{
  \itemize{
  \item Fixed a bug illustrated by the following:
\preformatted{    a <- as.integer(NA); e <- new.env(size=a); print(a)
}
        The value printed was previously 0 rather than NA.
        This bug also exists in R Core versions to at least R-3.4.0.
  }}
  \subsection{PERFORMANCE IMPROVEMENTS}{
  \itemize{
  \item Relational operators are now faster, and may sometimes be done in 
        helper threads (though currently without pipelining of data).
        Computations such as \code{sum(vec>0)} are now done with a
        merged procedure that avoids creating \code{vec>0} as an intermediate
        value.
  }
}


\section{CHANGES IN VERSION RELEASED 2017-06-09}{

  \subsection{INTRODUCTION}{
  \itemize{ 
  \item pqR now uses a new garbage collector and new schemes for memory
        layout.  Objects are represented more compactly, much more compactly
        if ``compressed pointers'' are used. Garbage collection is faster,
        and will have a more localized memory access/write pattern, which
        may be of significance for cache performance and for performance with
        functions like \code{mclapply} from the \code{parallel} package.

        The new garbage collection scheme uses a general-purpose Segmented
        Generational Garbage Collector, the source code for which is at
        https://gitlab.com/radfordneal/sggc
  }}

  \subsection{INSTALLATION}{
  \itemize{
  \item There is now an \code{--enable-compressed-pointers} option to
        \code{configure}.  When included, pqR will be built with 
        32-bit compressed pointers, which considerably reduces
        memory usage (especially if many small objects are used) 
        on a system with 64-bit pointers (slightly on
        a system with 32-bit pointers).  Use of compressed pointers
        results in a speed penalty on some tasks of up to about 30\%,
        while on other tasks the lower memory usage may improve speed.
  \item There is now an \code{--enable-aux-for-attrib} option to
        \code{configure}.  This is ignored if 
        \code{--enable-compressed-pointers} is used, or if the platform
        does not use 64-bit pointers.  Otherwise, it results in 
        attributes for objects being stored as ``auxiliary information'',
        which allows for some objects to be stored more compactly,
        with some possible speed and memory advantages, though some operations
        become slightly slower.
  \item Packages containing C code must be installed with a build of
        pqR configured with the same setting of
        \code{--enable-compressed-pointers} or
        \code{--enable-aux-for-attrib} as the build of pqR in which
        they are used.
  \item The \code{--enable-strict-barrier} option to \code{configure}
        has been removed.  In pqR, usages in C code such as \code{CAR(x)=y}
        cause compile errors regardless of this option, so it is not
        needed for that purpose.  The use of this option to enable the 
        \code{PROTECTCHECK} feature will be replaced by a similar feature
        in a future pqR release.
  }}

  \subsection{DOCUMENTATION AND FEATURE CHANGES}{
  \itemize{
  \item Documentation in the ``R Installation and Administration'',
        ``Writing R Extensions'', and ``R Internals'' manuals has
        been updated to reflect the new garbage collection and memory
        layout schemes.  There are also updates to \code{help(Memory)},
        \code{help("Memory-limits")}, and \code{help(gc)}.
  \item The format of the output of \code{gc} has changed, to reflect
        the characteristics of the new garbage collector.  See
        \code{help(gc)} for details.
  \item Memory allocated by a C function using \code{R_alloc} will no
        longer appear in output of \code{Rprofmem}.
  \item The \code{pages} argument for Rprofmem is now ignored.
  \item The output of \code{.Internal(inspect(x))} now includes both the
        uncompressed and the compressed pointers to \code{x}, and other
        information relevant to the new scheme, while omitting
        some information that was specific to the previous garbage collector.
  }}

  \subsection{CHANGES TO THE C API}{
  \itemize{
  \item The \code{SETLENGTH} function now performs some checks to avoid
        possible disaster.  Its use is still discouraged.
  \item The probably never-used \code{call_R} and \code{call_S} functions
        have been disabled.
  \item It is now illegal to set the ``internal'' value associated with a symbol
        to anything other than a primitive function (\code{BUILTINSXP}
        or \code{SPECIALSXP} type).  The \code{INTERNAL} values are no longer
        stored in symbol objects, but in a separate table, with the
        consequence that it may not be possible to use \code{SET_INTERNAL}
        for a symbol that was not given an internal value during initialization.
  \item Passing a non-vector object to a C function using \code{.C} is now
        even less advisable than before.  If compressed pointers are used,
        this will work only if the argument is recevied as a \code{void*}
        pointer, then cast to \code{uintptr_t}, then to \code{SEXP} (this
        should work when SEXP is either a compressed an uncompressed 
        pointer).
  }}

  \subsection{BUG FIXES}{
  \itemize{
  \item Cross-references between manuals in doc/manual, such as R-admin.html
        and R-exts.html,
        now go to the other manuals in the same place.  Previously (and
        in current R core versions), they went to the manuals of that
        name at cran.r-project.org, even when those manuals are not for
        the same version of R.
  }}

}


\section{CHANGES IN VERSION RELEASED 2016-10-24}{

  \subsection{INTRODUCTION}{
  \itemize{ 
  \item This is a small maintenance release, fixing a few bugs and installation
        problems.
  }}

  \subsection{INSTALLATION}{
  \itemize{
  \item When building pqR on a Mac, some Mac-specific source files
        are now compiled with the default 'gcc' (really clang on
        recent Macs), regardless of what C compiler has been specified
        for other uses.  This is necessary to bypass problems with
        Apple-supplied header files on El Capitan and Sierra. There are
        also a few other tweaks to building on a Mac.
  }}

  \subsection{BUG FIXES}{
  \itemize{
  \item Some bugs have been fixed involving the interaction of finalizers
        and active bindings with some pqR optimizations, one of which
        showed up when building with clang on a Mac.
  }}
}


\section{CHANGES IN VERSION RELEASED 2016-10-05}{

  \subsection{INTRODUCTION}{
  \itemize{ 
  \item With this release, pqR, which was based on R-2.15.0, now incorporates
        the new features, bug fixes, and some relevant performance improvements
        from R-2.15.1.  The pqR version number 
        has been advanced to 2.15.1 to reflect this.  (This version number is
        checked when trying to install packages.)

        Note that there could still be incompatibilities with packages
        that work with R-2.15.1, either because of bugs in pqR, or because
        a package may rely on a bug that is fixed in pqR, or because
        pqR implements some changes from R Core versions after R-2.15.1 that
        are not compatibile with R-2.15.1, or because some new
        pqR features are not totally compatible with R-2.15.1.

        Since many features from later R Core versions are also implemented
        in pqR, some packages that state a dependence on a later version
        of R might nevertheless work with pqR, if the dependence declaration in
        the DESCRIPTION file is changed.
  \item The 'digest' package (by Dirk Eddelbuettel and others) is now
        included in the release as a recommended package (which will
        therefore be available without having to install it).  The version 
        used is based on digest_0.6.10, with a slight modification to
        correctly handle pqR's constant objects (hence called digest_0.6.10.1).
  \item The pqR package repository (see information at pqR-project.org) has
        now been updated to include some packages (or new versions of packages)
        that depend on R-2.15.1, which were previously not included.
  \item There are also some new pqR features and performance improvements
        in this release, including
        \code{across} and \code{down} options for \code{for} statements, a
        less error-prone scheme for protecting objects from garbage 
        collection in C code, and faster implementations of subset 
        replacement with \code{[ ]}, \code{[[ ]]}, and \code{$}.
  }}

  \subsection{INSTALLATION}{
  \itemize{
  \item The direction of growth of the C stack is no longer determined
        at runtime.  Instead, it is assumed by default to grow downwards,
        as is the case for virtually all current platforms.  This can
        be overridden when building pqR by including \code{-DR_CStackDir=-1}
        in \code{CFLAGS}.  See the R-admin manual for more details.
  }}

  \subsection{NEW FEATURES}{
  \itemize{
  \item The \code{for} statement now has \code{down} and \code{across}
        forms, which conveniently iterate over the rows 
        (\code{down}) or columns (\code{across}) of a matrix.  See
        \code{help("for")} for details.
  \item C functions called from R (by \code{.Call} or \code{.External}) 
        can now protect objects from garbage collection using a new, 
        less error-prone, method, rather than the old (and still present)
        \code{PROTECT} and \code{UNPROTECT} calls.  See the section titled
        ``Handling the effects of garbage collection'' (5.9.1) in the ``Writing 
        R Exensions'' manual for details on the new facility, as well as
        improved documentation on the old facilities.
  \item The \code{serialize} and \code{saveRDS} functions now take a 
        \code{nosharing} argument, which defaults to \code{FALSE}.  When
        \code{nosharing} is \code{TRUE}, constant objects (and perhaps in 
        future other shared objects) are serialized as if they were not
        shared.  This is used in the modified 'digest' package included
        with the release to ensure that objects that are the same according
        to \code{identical} will have identical serializations.
  \item The default for the \code{last} argument of \code{substring} is
        now \code{.Machine$integer.max}.  The previous default was 1000000
        (and still is in R-3.3.1), which made absolutely no sense, and
        is likely responsible for bugs in user code that assumes that,
        for example, \code{substring(s,2)} will always return a string like
        \code{s} but without the first character, regardless of how many
        characters are in \code{s}.  This assumption will now actually be true.
  \item Since assignments like \code{"1A"<-c(3,4)} are allowed, for consistency,
        pqR now also allows assignments like \code{"1A"[2]<-10}.  However,
        it is recommended that if a symbol that is not syntactically valid
        must be used, it should be written with backquotes, as in
        \code{`1A`[2]<-10}.  This will work on the right-hand side too,
        and is also a bit faster.
  \item \code{.Call} and \code{.External} now take a defensive measure
        against C code that incorrectly assumes that the value stored
        in a variable will not be shared with other variables.  If
        \code{.Call} or \code{.External} is passed a simple variable as
        an argument, and the value of that variable is a scalar without
        attributes that is shared with another variable
        (ie, \code{NAMED} is greater than 1), this value is duplicated and
        reassigned before the C function is called.  This is a defense against
        incorrect usage, and should not be relied on --- instead, the
        incorrect usage should be fixed.
  }}

  \subsection{PERFORMANCE IMPROVEMENTS}{
  \itemize{
  \item Replacing part of a vector or list with \code{[ ]}, \code{[[ ]]},
        and \code{$} is now often faster.  The improvement can be by up to 
        a factor two or more when the index and replacement value are scalars.
  \item In some contexts, the \code{unclass} function now takes 
        negligible time, with no copying of the object that is unclassed.
        In particular this is the case when \code{unclass(x)} is the object
        of a \code{for} statement, the operand of an arithmetic operator,
        the argument of a univariate mathematical function, or the 
        argument of \code{length}.  For example, in
\preformatted{    `+.myclass` <- function (e1, e2)
        (unclass(e1) + unclass(e2)) \%\% 100
}  
        the two calls of \code{unclass} do not require duplicating
        \code{e1} or \code{e2}.
  \item Arithmetic with a mixture of complex and real/integer operands
        is now faster.
  }}

  \subsection{BUG FIXES}{
    \itemize{
    \item Fixed some problems with reporting of missing arguments to functions,
          which were introduced in pqR-2016-06-24.  For example, 
\preformatted{    f <- function(x) x; g <- function(y) f(y); g()
}
          would not display an error message, when it should.
    \item Fixed a problem affecting mixed complex and real/integer arithmetic
          when the result is directly assigned to one of the operands,
          illustrated by
\preformatted{    a <- 101:110; b <- (1:10)+0i; a <- a-b; a
}
    \item Fixed a bug involving invalid UTF-8 byte sequences,
          which was introduced in R-2.15.1, and is present in later
          R Core releases to at least R-3.3.1.  The bug is illustrated by
          the following code, which results in an infinite loop in the
          interpreter, when run on a Linux system in a UTF-8 locale:
\preformatted{    plot(0); text(1,0,"ab\xc3")
}
          The code from R-2.15.1 causing the bug was incorporated into
          this release of pqR, but the problem was fixed after the
          fBasics package was seen to fail with a test release of pqR,
          so the bug does not appear in any stable release of pqR.
    \item Fixed misinformation in help(length) about the length of
          expressions (which is also present in R Core versions to 
          at least R-3.3.1).
    \item The usage in \code{help("[[")} now shows that the replacement
          form can take more than one index (for arrays). 
          (This is also missing in R Core versions to at least R-3.3.1.)
  }}

  \subsection{NEW FEATURES FROM R CORE VERSIONS}{
  \itemize{
  \item From R-2.15.1: source() now uses withVisible() rather than
        .Internal(eval.with.vis).  This sometimes alters tracebacks
        slightly.
  \item From R-2.15.1: splineDesign() and spline.des() in package
        splines have a new option sparse which can be used for efficient
        construction of a sparse B-spline design matrix (_via_ Matrix).
  \item From R-2.15.1: norm() now allows type = "2" (the spectral or 2-norm)
        as well, mainly for didactical completeness.
  \item From R-2.15.1 (actually implemented in pqR-2014-09-30, but not
        noted in NEWS then): 
        colorRamp() (and hence colorRampPalette()) now also works for the
        boundary case of just one color when the ramp is flat.
  \item From R-2.15.1 (actually implemented in pqR-2014-09-30, but not
        noted in NEWS then): 
        For tiff(type = "windows"), the numbering of per-page files
        except the last was off by one.
  \item From R-2.15.1 (actually implemented in pqR-2014-09-30, but not
        noted in NEWS then):
        For R CMD check, a few people have reported problems with
        junctions on Windows (although they were tested on Windows 7, XP
        and Server 2008 machines and it is unknown under what
        circumstances the problems occur).  Setting the environment
        variable R_WIN_NO_JUNCTIONS to a non-empty value (e.g. in
        ~/.R/check.Renviron) will force copies to be used instead.
  \item From R-2.15.1 and later R Core versions:
        More cases in which merge() could create a data frame with
        duplicate column names now give warnings.  Cases where names
        specified in by match multiple columns are errors.  [ Plus
        other tweaks from later versions. ]
  \item From R-2.15.1: Added Polish translations by Łukasz Daniel.
  }}

  \subsection{PERFORMANCE IMPROVEMENTS FROM R CORE VERSIONS}{
  \itemize{
  \item From R-2.15.1:
        In package parallel, makeForkCluster() and the multicore-based
        functions use native byte-order for serialization.
  \item From R-2.15.1:
        lm.fit(), lm.wfit(), glm.fit() and lsfit() do less copying of
        objects, mainly by using .Call() rather than .Fortran().
  \item From R-2.15.1:
        tabulate() makes use of .C(DUP = FALSE) and hence does not copy
        bin.  (Suggested by Tim Hesterberg.)  It also avoids making a
        copy of a factor argument bin.
  \item From R-2.15.1:
        Other functions (often or always) doing less copying include
        cut(), dist(), the complex case of eigen(), hclust(), image(),
        kmeans(), loess(), stl() and svd(LINPACK = TRUE).
  }}

  \subsection{BUG FIXES CORRESPONDING TO THOSE IN R CORE VERSIONS}{
    \itemize{
    \item From R-2.15.1:
          Nonsense uses such as seq(1:50, by = 5) (from package plotrix)
          and seq.int(1:50, by = 5) are now errors.
    \item From R-2.15.1:
          The residuals in the 5-number summary printed by summary() on an
          "lm" object are now explicitly labelled as weighted residuals
          when non-constant weights are present.  (Wish of PR#14840.)
    \item From R-2.15.1:
          The plot() method for class "stepfun" only used the optional xval
          argument to compute xlim and not the points at which to plot (as
          documented).  (PR#14864)
    \item From R-2.15.1:
          hclust() is now fast again (as up to end of 2003), with a
          different fix for the "median"/"centroid" problem.  (PR#4195).
    \item From R-2.15.1:
          In package parallel, clusterApply() and similar failed to handle
          a (pretty pointless) length-1 argument. (PR#14898)
    \item From R-2.15.1:
          For tiff(type = "windows"), the numbering of per-page files
          except the last was off by one.
    \item From R-2.15.1:
          In package parallel, clusterApply() and similar failed to handle
          a (pretty pointless) length-1 argument. (PR#14898)
    \item From R-2.15.1:
          The plot() and Axis() methods for class "table" now respect
          graphical parameters such as cex.axis.  (Reported by Martin
          Becker.)
    \item From R-2.15.1 (actually fixed in pqR-2014-09-30 but omitted
          from NEWS):  
          Under some circumstances package.skeleton() would give out
          progress reports that could not be translated and so were
          displayed by question marks.  Now they are always in English.
          (This was seen for CJK locales on Windows, but may have occurred
          elsewhere.)
    \item From R-2.15.1:
          The replacement method for window() now works correctly for
          multiple time series of class "mts".  (PR#14925)
    \item From R-2.15.1: is.unsorted() gave incorrect results on non-atomic 
          objects such as data frames.  (Reported by Matthew Dowle.)
    \item From R-2.15.1 (actually fixed in pqR-2014-09-30 but omitted
          from NEWS):
          Using a string as a ?call? in an error condition with
          options(showErrorCalls=TRUE) could cause a segfault.  (PR#14931)
    \item From R-2.15.1:
          In legend(), setting some entries of lwd to NA was inconsistent
          (depending on the graphics device) in whether it would suppress
          those lines; now it consistently does so.  (PR#14926)
    \item From R-2.15.1:
          C entry points mkChar and mkCharCE now check that the length of
          the string they are passed does not exceed 2^31-1 bytes: they
          used to overflow with unpredictable consequences.
    \item From R-2.15.1:
          by() failed for a zero-row data frame.  (Reported by Weiqiang
          Qian).

          [ Note: When \code{simplify=TRUE} (the default), the results 
            with zero-row data frames, and more generally when there are
            empty subsets, are not particularly sensible, but this has
            not been changed in pqR due to compatibility concerns. ]
    \item From R-2.15.1:
          Yates correction in chisq.test() could be bigger than the terms
          it corrected, previously leading to an infinite test statistic in
          some corner cases which are now reported as NaN.
    \item From R-2.15.1 (actually fixed in pqR-2014-09-30 but omitted
          from NEWS):
          xgettext() and related functions sometimes returned items that
          were not strings for translation. (PR#14935)
    \item From R-2.15.1:
          plot(<lm>, which=5) now correctly labels the factor level
          combinations for the special case where all h[i,i] are the same.
          (PR#14837)
  }}
}


\section{CHANGES IN VERSION RELEASED 2016-06-24}{

  \subsection{INTRODUCTION}{
  \itemize{ 
  \item This release extends the R language in ways that address a
        set of related flaws in the design of R, and before it S.

        These extensions make it easier to write reliable programs,
        by making the easy way to do things also be the correct
        way, unlike the previous situation with sequence generation using
        the colon operator, and dimension dropping when subsetting arrays.
  \item Several other changes in features are also implemented in this
        version, some of which are related to the major language extensions.
  \item There are also a few bug fixes, and some improvements in testing,
        but no major performance improvements (though some tweaks).
}}

  \subsection{PACKAGE INSTALLATION}{
  \itemize{
  \item New packages (or other R code) that use the new ``along''
        form of the ``for'' statement, or which rely on the new
        facilities for not dropping dimensions (see below), should not be 
        byte compiled, since these features are not supported in
        byte-compiled code.  In pqR, using byte compilation is not always
        advantageous in any case.
  \item Installation and checking of existing packages may require
        setting the environment variable \code{R_PARSE_DOTDOT} to
        \code{FALSE}, so that names with interior sequences of dots
        will be accepted (see below).
  \item The base package is no longer byte-compiled, even if pqR is
        configured with \code{--enable-byte-compiled-packages}, since
        it now uses new features not supported by the bytecode compiler.
}}

  \subsection{MAJOR LANGUAGE EXTENSIONS AND OTHER CHANGES}{
  \itemize{
  \item There is a new \code{..} operator for generating increasing integer
        sequences, which is a less error-prone replacement for the \code{:}
        operator (which remains for backwards compatibility).  Since \code{..}
        generates only increasing sequences, it can generate an empty
        sequence when the end value is less than the start value, thereby
        avoiding some very common bugs that arise when \code{:} is used.

        The \code{..} operator also has lower precedence than arithmetic
        operators (unlike \code{:}), which avoids another common set of bugs.

        For example, the following code sets all interior elements of the 
        matrix \code{M} to zero, that is, all elements except those in the 
        first or last row or column:
\preformatted{    for (i in 2..nrow(M)-1)
        for (j in 2..ncol(M)-1)
            M[i,j] <- 0
}
        Without the new \code{..} operator, it is awkward to write code
        for this task that works correctly when \code{M} has two or fewer 
        rows, or two or fewer columns.
  \item In order that the \code{..} operator can be conveniently used
        in contexts such as \code{i..j}, consecutive dots are no longer
        allowed in names (without using backticks), except at the
        beginning or end.  So \code{i..j} is not a valid name, but
        \code{..i..} is valid (though not recommended).  With this restriction
        on names, most uses of the \code{..} operator are unambiguous even
        if it is not surrounded by spaces.  The only exceptions are some uses in
        which \code{..} is written with a space after it but not before it,
        expressions such as \code{i..(a+b)}, which is a
        call of a function named \code{i..}, and expressions such as 
        \code{i..-j}, which returns the difference between \code{i..} and 
        \code{j}.  Most such uses will be stylistically bad, redundant
        (note that the parentheses around \code{a+b} above are unnecessary),
        or probably unlikely (as is the case for \code{i..-j}).

        To accomodate old R code that has consecutive dots within names,
        parsing of the \code{..} operator can be disabled by setting the
        \code{parse_dotdot} option to \code{FALSE} (with the \code{options}
        function). The \code{parse_dotdot} option defaults to \code{TRUE} 
        unless the environment variable
        \code{R_PARSE_DOTDOT} is set to \code{FALSE}.  When \code{parse_dotdot}
        is \code{FALSE}, consecutive dots are allowed in names, and \code{..}
        is not a reserved word.
  \item Another source of bugs is the automatic dropping
        of dimensions of size one when subsetting matrices (or 
        higher-dimensional arrays) using \code{[]},
        unless the \code{drop=FALSE} argument is specified.  This frequently
        results in code that mostly works, but not when, for example, a data set
        has only one observation, or a model uses only one explanatory 
        variable.

        To make handling this problem easier, if no \code{drop} argument is
        specified, pqR now does not drop a dimension of size one if the
        subscript for that dimension is a one-dimensional non-logical array.  
        For example,
        if \code{A} is a matrix, \code{A[1..100,array(1)]} will produce a
        matrix, whereas \code{A[1..100,1]} will produce a vector.

        To make this feature more useful, the new \code{..} operator 
        produces a one-dimensional array, not a bare vector.  So
        \code{A[1..n,1..m]} will always produce a matrix result, even
        when \code{n} or \code{m} are one.  (It will also correctly
        produce an array with zero rows or zero columns when \code{n}
        or \code{m} are zero.)

        This change also applies to subsetting of data frames.  For 
        example, \code{df[1..10,1..n]} will return a data frame (not a
        vector) even when \code{n} is one.
  \item Problems with dimensions of size one being dropped also arise
        when an entire row, or an entire column, is selected with an empty
        (missing) subscript, and there happens to be only one row, or only one 
        column.  For example, if \code{A} is a matrix with one column, 
        \code{A[1:10,]} will be a vector, not a matrix.

        To address this problem, pqR now allows a missing argument to
        be specified by \code{_}, rather than by nothing at all, and
        the \code{[]} operator (for matrices, arrays, and data frames)
        will not drop a dimension if its subscript is \code{_}.  So
        \code{A[1:10,_]} will be a matrix even when \code{A} has only
        one column.

        R functions that check for a missing argument with the \code{missing}
        function will see both an empty argument and \code{_} as missing,
        but can distinguish them using the \code{missing_from_underline}
        function.
  \item A common use of \code{for} statements is to iterate over indexes
        of a vector, or row and column indexes of a matrix.  A new type 
        of \code{for} statement with ``along'' rather than ``in'' now makes
        this more convenient.
  
        For vectors, the form 
\preformatted{    for (i along vec) ...
}
        is equivalent to
\preformatted{    for (i in seq_along(vec)) ...
}
        For matrices, the form
\preformatted{    for (i, j along M) ...
}
is equivalent to
\preformatted{    for (j in 1..ncol(M))
        for (i in 1..nrow(M))
            ...
}
        However, if \code{M} is of a class with its own \code{dim} method,
        this method is not used (effectively, \code{ncol(unclass(M))} and
        \code{nrow(unclass(m))} are used).  This may well change in future, 
        and similarly a \code{length} method may in future be used when 
        ``along'' is used with a vector.
  \item Because of the new restriction on names, the \code{make.names}
        function will now (by default) convert a sequence of consecutive dots 
        in the name it would otherwise have made to a single dot.  (See
        \code{help(make.names)} for further details).  
  \item For the same reason, \code{make.unique} has been changed so that
        the separator string (which defaults to a dot) 
        will not be appended to a name if the name already ends in that string.
}}

  \subsection{BUG FIXES}{
  \itemize{
  \item Fixed a bug (or mis-feature) in subsetting with a single empty
        subscript, as in \code{A[]}.  This now works the same as if
        the empty subscript had been the sequence of all indexes (ie,
        like \code{A[1..length(A)]}), which removes all attributes except
        names.

        R Core versions to at least R-3.3.1 instead return \code{A}
        unchanged, preserving all attributes, though attributes are
        not retained with other uses of the \code{[]} operator.  This
        is contrary to the description in \code{help("[")}, and also
        does not coincde with the (different) description in the R
        language definition.  

        Returning \code{A} unchanged is not only inconsistent, but also
        useless, since there is then no reason to ever write \code{A[]}.
        However, internally, R Core implementions duplicate \code{A},
        which may be of significance when \code{A[]} is passed as
        an argument of \code{.C}, \code{.Fortran}, \code{.Call}, or
        \code{.External}, but only if the programmer is not 
        abiding by the rules.  However, in pqR, the data part of a vector or
        matrix is still copied when \code{A[]} is evaluated, so such
        rule-breaking should still largely be accommodated.  A further
        temporary kludge is implemented to make \code{x[,drop=FALSE]}
        simply return a duplicate of \code{x}, since this (pointless)
        operation is done by some packages.
  \item Fixed bugs in the conversion of strings to numbers, so that the
        behaviour now matches \code{help(NumericConstants)}, which
        states that numeric constants are parsed very similarly to C99.
        This was not true before (or in R-2.15.0) -- some erroneous
        syntax was accepted without error, and some correct syntax was
        rejected, or gave the wrong value.  

        In particular, fractional
        parts are now accepted for hexadecimal constants.  Later R Core
        versions made some fixes, but up to at least R-3.3.1 there are
        still problems.  For example, in R-3.3.1, 
        \code{parse(text="0x1.8")[[1]]} gives an error, and 
        \code{as.numeric("0x1.8")} produces 24 (as does \code{\link{scan}}
        when given this input).  In this version of pqR, these return the
        correct value of 1.5.
  \item Fixed a problem with identifying the version of the
        makeinfo program that is installed that arises with recent versions
        of makeinfo.
  \item Put in a check for non-existent primitives when unserializing
        R objects, as was done in R-3.0.1.
  \item Fixed a bug (also in R-2.15.0, but fixed in later R Core versions)
        illustrated by the following code:
\preformatted{    a <- array(c(3,4),dimnames=list(xyz=c("fred","bert")))
    print(a[1:2])
    print(a[])  # should print same thing, but didn't
}
  \item Fixed a bug illustrated by the following code:
\preformatted{    f <- function (x) { try(x); missing(x) }
    g <- function (y) f(y)
    h <- function (z) g(z)

    f(pi[1,1])  # FALSE
    g(pi[1,1])  # FALSE
    h(pi[1,1])  # Should also be FALSE, but isn't!
}
        This bug is in R Core versions to at least R-3.3.1.
  \item Fixed a bug in which an internal error message is displayed
        as shown below:
\preformatted{    > f <- function (...) ..1; f()
    Error in f() : 'nthcdr' needs a list to CDR down
}
        A sensible error message is now produced.  This bug is also
        in R Core versions to at least R-3.3.1.
  \item Fixed a bug in S4 method dispatch that caused failure
        of the no-segfault test done by make check-all on Windows 10 
        (pqR issue #29 + related fix).  (Also in R-2.15.0, and partially fixed
        in R-3.3.0.)
  \item Fixed a bug illustrated by
\preformatted{   atan; show <- function (x) cat("HI\n"); atan
}
        Now, pqR no longer prints HI! for the second display of \code{atan}.
  \item Fixed a pqR bug in which the result of \code{getParseData} omitted
        the letter at the end of \code{1i} or \code{1L}.
  \item Fixed a pqR bug in which enabling trace output from the 
        helpers module and then typing control/C while trace output is
        being printed could lead to pqR hanging. 
}}
}


\section{CHANGES IN VERSION RELEASED 2015-09-14}{

  \subsection{INTRODUCTION}{
  \itemize{ 
  \item With this release, pqR now works on Microsoft Windows systems.
        See below for details.
  \item The facilities for embedding R in other applications have also
        been tested in this release, and some problems with how this is
        done in R Core versions have been fixed.
  \item The parser and deparser, and the method for
        performing the basic Read-Eval-Print Loop, have 
        been substantially rewritten.  This has few user-visible effects
        at present (apart from bug fixes and performance improvements),
        but sets the stage for future improvements in pqR.
  \item The facility for recording detailed parsing data introduced n
        R-3.0.0 has now been implemented in pqR as part of the parser
        rewrite.
  \item There are also a few other improvements and bug fixes.
}}

  \subsection{INSTALLATION ON MICROSOFT WINDOWS}{
  \itemize{
  \item Building pqR on Microsoft Windows systems, using the Rtools
        facilities, has now been tested, and some problems found in 
        this environment have been fixed.  Binary distributions are
        not yet provided, however.
  \item Detailed and explicit instructions for building pqR from
        source on Windows systems are now provided, in the 
        \file{src/gnuwin32/INSTALL} file of the pqR source directory.
        These instructions mostly correspond to information in
        The R Installation and Administration manual, but in more
        accessible form.
  \item See \url{pqR-project.org} for more information on Windows systems 
        on which pqR has been tested, and on any problems and workarounds
        that may have been discovered.
  \item The Writing R Extensions manual now warns that on Windows,
        with the Rtools toolchain, a thread started by OpenMP may have 
        its floating point unit set so that long double arithmetic is 
        the same as double arithmetic  Use \code{__asm__("fninit")} in 
        C to reset the FPU so that long double arithmetic will work.
  \item The default is now to install packages from source, since there
        is no binary repository for pqR.
}}

  \subsection{EMBEDDED R FACILITIES AND EXAMPLES}{
  \itemize{
  \item The \code{R_ReplDLLinit} and \code{R_ReplDLLdo1} functions in
        \file{src/main/main.c} have been fixed to handle errors 
        correctly, and to avoid code duplication with \code{R_ReplIteration}.
  \item Another test of embedded R has been added to \file{tests/Embedding},
        which is the same as an example in the R Extensions manual, which
        has been improved.
  \item Another example in the R Extensions manual has been changed to
        mimic \file{src/gnuwin32/embeddedR.c}.  
  \item The example in \file{src/gnuwin32/front-ends/rtest.c} has also been 
        updated.
}}

  \subsection{DOCUMENTATION UPDATES}{
  \itemize{
  \item The R Language Definition and the help files on
        assignment operators (eg, \code{help("=")}) contained
        incorrect and incomplete information on the precedence
        of operators, especially the assignment operators.  
        This and other incorrect information has been corrected.
  \item The examples in \code{help(parse)} and \code{help(getParseData}
        have been improved.
}}

  \subsection{INTERNAL CODE REWRITES}{
  \itemize{
  \item The parser has been rewritten to use top-down recursive
        descent, rather than a bottom-up parser produced by Bison
        as was used previously.  This substantially simplifies
        the parser, and allows several kludges in the previous
        scheme to be eliminated.  Also, the rewritten parser can now
        record detailed parse information (see below).

        The new parser for pqR is usually about a factor of 1.5 faster
        than the parser in R-3.2.2, but it is sometimes enormously faster,
        since the parser in R-3.2.2 will in some contexts take time growing
        as the square of the length of the source file.
  \item Much of the deparser has been rewritten.  It no longer
        looks at the definitions of operators, which are irrelevant,
        since the parser does not look at them.
  \item The methods by which the Read-Eval-Print Loop (REPL) is
        done (in various contexts) have been rationalized, in
        coordination with the new parsing scheme.
}}

  \subsection{NEW FEATURES}{
  \itemize{
  \item In pqR-2015-07-11, the parser was changed to not include
        parentheses in R language objects if they were necessary
        in order for the expression to be parsed correctly.  Omitting
        such parentheses improves performance.  In  this version, 
        such parentheses are removed only if the \code{keep.parens}
        option is \code{FALSE} (the default).  Also, parentheses
        are never removed from expressions that are on the right
        side of a formula, since some packages asssign significance
        to such parentheses beyond their grouping function.
  \item The right assignment operators, \code{->} and \code{->>},
        are now real operators.  Previously (and in current R Core
        versions), expressions involving these operators were converted
        to the corresponding left assignment expressions.  This
        has the potential to cause pointless confusion.
  \item The \code{**} operator, which has always been accepted as
        a synonym for the \code{^} operator, is now recorded as
        itself, rather than being converted to \code{^} by the
        parser.  This avoids unnecessary anomalies such as the following
        confusing error report:
\preformatted{  > a - **b
  Error: unexpected '^' in "a - **"
}
        The \code{**} operator is defined to be the same primitive
        as \code{^}, which is associated with the name \code{^}, and
        hence dispatches on methods for \code{^} even if called via
        \code{**}.
}}

  \subsection{NEW FEATURES FROM LATER R CORE VERSIONS}{
  \itemize{
  \item From R-3.0.0: For compatibility with packages written to
        be able to handle the long vectors introduced in R-3.0.0, 
        definitions for \code{R_xlen_t},
        \code{R_XLEN_T_MAX}, \code{XLENGTH}, \code{XTRUELENGTH}, 
        \code{SHORT_VEC_LENGTH}, \code{SET_SHORT_VEC_TRUELENGTH} are now 
        provided, all the same as the corresponding regular versions (as
        is also the case for R-3.0.0+ on 32-bit platforms).  The 
        \code{IS_LONG_VEC} macro is also defined (as always false).
        Note, however, that packages that declare a dependency on
        R >= 3.0.0 will not install even if they would in fact work
        with pqR because of these compatibility definitions.
  \item From R-3.0.0: The \code{srcfile} argument to \code{parse()} may now 
        be a character string, to be used in error messages.
  \item The facilities for recording detailed parsing information
        from R-3.0.0 are now implemented in pqR, as part of the
        rewrite of the parser, along with the
        extension to provide partial parse information when a syntax error
        occurs that was introduced in R-3.0.2.  See help on \code{parse}
        and \code{getParseData} for details.
  \item From R-2.15.2: On Windows, the C stack size has been increased 
        to 64MB (it has been 10MB since the days of 32MB RAM systems).
}}

  \subsection{PERFORMANCE IMPROVEMENTS}{
  \itemize{
  \item Character-at-a time input has been sped up by reducing procedure
        call overhead.  This significantly speeds up \code{readLines}
        and \code{scan}.
  \item The new parser is faster than the old parser, both because of the
        parser rewrite (see above) and because of the faster character
        input.
}}

  \subsection{BUG FIXES MATCHING THOSE IN LATER R CORE VERSIONS}{
  \itemize{
  \item From R-2.15.1: Names containing characters which need to be escaped 
        were not deparsed properly (PR#14846).  Fixed in pqR partly based
        on R Core fix.
  \item From R-2.15.2: When given a 0-byte file and asked to keep source
        references, parse() read input from stdin() instead.
  \item From R-2.15.3: Expressions involving user defined operators were not 
        always deparsed faithfully (PR#15179).  Fixed in pqR as part of
        the rewrite of the parser and deparser.
  \item From R-3.0.2: source() did not display filenames when reporting 
        syntax errors.
  \item From R-3.1.3: The parser now gives an error if a null character 
        is included in a string using Unicode escapes. (PR#16046)
  \item From R-3.0.2: Deparsing of infix operators with named arguments is 
        improved (PR#15350). [ In fact, the change, both in pqR and in 
        R Core versions, is only with respect to operators in percent 
        signs, such as \code{\%fred\%}, with these now being deparsed as
        function calls if either argument is named. ]
  \item From R-3.2.2: Rscript and command line R silently ignored incomplete
        statements at the end of a script; now they are reported as parse errors
        (PR#16350).  Fixed in pqR as part of the rewrite of the parser
        and deparser.
  \item From R-3.2.1: The parser could overflow internally when given 
        numbers in scientific format with extremely large exponents.  
        (PR#16358).  Fixed in pqR partly as in R Core fix.  Was actually a 
        problem with any numerical input, not just with the parser.
  \item From R-3.1.3: Extremely large exponents on zero expressed in scientific
        notation (e.g. \code{0.0e50000}) could give \code{NaN} (\PR{15976}).
        Fixed as in R Core fix.
  \item From R-2.15.3:  On Windows, work around an event-timing problem when
        the RGui console was closed from the \sQuote{X} control and the closure
        cancelled. (This would on some 64-bit systems crash \R, typically
        those with a slow GPU relative to the CPU.)
}}

  \subsection{BUG FIXES}{
  \itemize{
  \item Fixed a bug in which a "cons memory exhausted" error could
        be raised even though a full garbage collection that might
        recover more memory had not been attempted.  (This bug appears
        to be present in R Core versions as well.)
  \item The new parser fixes bugs arising from the old parser's kludge
        to handle semicolons, illustrated by the incorrect output seen below:
\preformatted{  > p<-parse()
  ?"abc;xyz"
  Error in parse() : <stdin>:1:1: unexpected INCOMPLETE_STRING
  1: "abc;
      ^
  > p<-parse()
  ?8 #abc;xyz
  Error in parse() : <stdin>:1:7: unexpected end of input
  1: 8 #abc;
          ^
}
  \item Fixed deparsing of complex numbers, which were always deparsed
        as the sum of a real and an imaginary part, even though the
        parser can only produce complex numbers that are pure imaginary.
        For example, the following output was produced before:
\preformatted{  > deparse(quote(3*5i))
  [1] "3 * (0+5i)"
}
        This is now deparsed to \code{"3 * 5i"}.  This bug exists
        in all R Core versions through at least R-3.2.2.
  \item Fixed a number of bugs in the deparser that are illustrated
        by the following, which produce incorrect output as noted, in
        R Core versions through at least R-3.2.2:
\preformatted{  deparse(parse(text="`+`(a,b)[1]")[[1]])# Omits necessary parens
  deparse(quote(`[<-`(x,1)),control="S_compatible")  # unmatched " and '
  deparse(parse(text="a = b <- c")[[1]]) # Puts in unnecessary parens
  deparse(parse(text="a+!b")[[1]])       # Puts in unnecessary parens
  deparse(parse(text="?lm")[[1]])        # Doesn't know about ? operator
  deparse(parse(text="a:=b")[[1]])       # Doesn't know about := operator
  deparse(parse(text="a$'x'")[[1]])      # Conflates name and character
  deparse(parse(text="`*`(2)")[[1]])     # Result is syntactically invalid
  deparse(parse(text="`$`(a,b+2)")[[1]]) # Result is syntactically invalid
  e<-quote(if(x) X else Y); e[[3]]<-quote(if(T)3); deparse(e)# all here 
  e <- quote(f(x)); e[[2]] <- quote((a=1))[[2]]; deparse(e)  # and below 
  e <- quote(f(Q=x)); e[[2]] <- quote((a=1))[[2]]; deparse(e)# need parens
  e <- quote(while(x) 1); e[[2]] <- quote((a=1))[[2]]; deparse(e)
  e <- quote(if(x) 1 else 2); e[[2]] <- quote((a=1))[[2]]; deparse(e)
  e <- quote(for(x in y) 1); e[[3]] <- quote((a=1))[[2]]; deparse(e)
}
In addition, the bug illustrated below was fixed, which was fixed
(differently) in R-3.0.0:
\preformatted{  a<-quote(f(1,2)); a[[1]]<-function(x,y)x+y; deparse(a)  # Omits parens
}
  \item Fixed the following bug (also in R Core versions to at least 
        R-3.2.2):
\preformatted{ > parse()
 ?'\12a\x.'
 Error: '\x' used without hex digits in character string starting "'\1a\x"
}
        Note that the "2" has disappeared from the error message.  This
        bug also affected the results of \code{getParseData}.
  \item Fixed a memory leak that can be seen by running the code below:
\preformatted{  > long <- paste0 (c('"', rep("1234567890",820), '\\x."'), collapse="")
  > for (i in 1:1000000) try (e <- parse(text=long), silent=TRUE)
}
        The leak will not occur if 820 is changed to 810 in the above.
        This bug also exists in R Core versions to at least R-3.2.2.
  \item Entering a string constant containing Unicode escapes that was
        9999 or 10000 characters long would produce an error message saying
        "String is too long (max 10000 chars)".  This has been fixed
        so that the maximum now really is 10000 characters.  (Also present
        in R Core versions, to at least R-3.2.2.)
  \item Fixed a bug that caused the error caret in syntax error reports
        to be misplaced when more than one line of context was shown.
        This was supposedly fixed in R-3.0.2, but incorrectly, resulting
        in the error caret being misplaced when only one line of 
        context is shown (in R Core versions to at least R-3.2.2).
  \item On Windows, running R.exe from a command prompt window would result in
        Ctrl-C misbehaving.  This was \PR{14948} at R Core, which was 
        supposedly fixed in R-2.15.2, but the fix only works if a 32 or
        64 bit version of R.exe is selected manually, not if the version of
        R.exe that automatically runs the R.exe for a selected architecture 
        is used (which is the intended normal usage).
}}
}


\section{CHANGES IN VERSION RELEASED 2015-07-11}{

  \subsection{INTRODUCTION}{
  \itemize{ 
  \item This version is a minor modification of the version of pqR released
        on 2015-06-24, which does not have a separate NEWS section, 
        incorporating also the changes in the version released 2015-07-08.
        These modifications fix some installation and testing 
        issues that caused problems on some platforms. There are also a few
        documentation and bug fixes, a few more tests, and some expansion
        in the use of static boxes (see below).
        Version 2015-06-24 of pqR improved reliability and portability, and
        also contained some performance improvements, including some that
        substantially speed up interpretive execution of programs that 
        do many scalar operations.  Details are below.
}}

  \subsection{INSTALLATION}{
  \itemize{
  \item The method used to quickly test for NaN/NA has changed to one that
        should work universally for all current processors
        (any using IEEE floating point, as already assumed in R,
        with consistent endianness, as is apparently the case for 
        all current general-purpose processors, and was partially
        assumed before).  There is therefore no longer any reason to define
        the symbol \code{ENABLE_ISNAN_TRICK} when compiling pqR (it
        will be ignored if defined).
  \item The module used to support parallel computation in 
        helper threads has been updated to avoid a syntactic 
        construction that technically violates the OpenMP 3.1 
        specification.  This construction had been accepted without error
        by gcc 4.8 and earlier, but is not accepted by some recent
        compilers.
  \item The tests in the version supplied of the recommended Matrix package
        have been changed to not assume things that may not be true
        regarding the speed and long double precision of the machine being
        used.  (These tests produced spurious errors on some platforms.)
}}

  \subsection{DOCUMENTATION UPDATE}{
  \itemize{
  \item The R Internals manual has been updated to better explain some
        aspects of pqR implementation.
}}

  \subsection{FEATURE CHANGE}{
  \itemize{
  \item Parsed expressions no longer contain explict parenthesis
        operators when the parentheses are necessary to override
        the precedence of operators.  These necessary parentheses
        will be inserted when the expression is deparsed.  See
        the help on \code{parse} and \code{deparse}.

        This change does impact a few packages (such as coxme)
        that consider the presence of parentheses in formulas
        to be significant.  Formulas may be exempted from parenthesis
        suppression in a future release, but for now, such packages
        won't work.
}}

  \subsection{PERFORMANCE IMPROVEMENTS}{
  \itemize{
  \item The overhead of interpreting R code has been reduced by various
        detailed code improvements, and by sometimes returning scalar
        integer and real values in special ``static boxes''.  As a result,
        the benefit of using the byte-code compiler is reduced.  Note that
        in pqR using the byte-code compiler can often slow down functions,
        since byte-compiled code does not support some pqR optimizations
        such as task merging.
  \item Speed of evaluation for expressions with necessary parentheses will
        be faster because of the feature change mentioned above that eliminates
        them.  Note that including unnecessary parentheses will still 
        (slightly) slow down evaluation.  (These unnecessary parentheses are 
        preserved so that the expression will appear as written when deparsed.)
  \item Assignment to list elements, and other uses of the \code{$<-}
        operator, are now substantially faster.
  \item Coercion of logical and integer vectors to character vectors is
        now much faster, as is creation of names with sequence numbers.
  \item Operations that create strings are now sometimes faster, due to
        improvements in string hashing and memory allocation.
}}

  \subsection{PERFORMANCE IMPROVEMENTS FROM A LATER R CORE RELEASE}{
    \itemize{
    \item A number of performance improvements relating to S3 and S4
          class implementation, due to Tomas Kalibera, were incorporated from
          R 3.2.0.
}}

  \subsection{BUG FIXES}{
  \itemize{
  \item A large number of fixes were made to correct reliability problems
        (mostly regarding protection of pointers).  Many of these were provided
        by Tomas Kalibera as fixes to R Core versions (sometimes with 
        adaptation required for use in pqR).  Some were fixed in pqR
        and reported to R Core.  Others were for problems only existing in pqR.
  \item Fixed a bug in which pqR's optimization of updates such as 
        \code{a<-a+1} could sometimes permit modification of a locked binding.
  \item Fixed related problems with \code{apply}, \code{lapply}, \code{vapply},
        and \code{eapply}, that can show up when the value returned by the 
        function being applied is itself a function.  This problem also
        resulted in incorrect display of saved warning messages.  The problems
        are also fixed in R-3.2.0, in a different way.
  \item The \code{gctorture} function now works as documented, forcing
        a FULL garbage collection on every allocation.  This does make
        running with gctorture enabled even slower than before, when
        most garbage collections were partial, but is more likely to
        find problems.
  \item Fixed a bug in \code{nls} when the \code{algorithm="port"}
        option is used, which could result in a call of \code{nls}
        being terminated with a spurious error message.  This bug
        is most likely to arise on a 64-bit big-endian platform,
        such as a 64-bit SPARC build, but will occur with small
        probability on most platforms.  It is also present in R Core 
        versions of R.
  \item Fixed a bug in \code{readBin} in which a crash could occur due to
        misaligned data accesses.  This bug is also present in R Core
        versions of R.
}}

  \subsection{BUG FIX CORRESPONDING TO ONE IN A LATER R CORE RELEASE}{
  \itemize{
  \item Removed incorrect information from \code{help(call)}, as also
        done in R-3.0.2.
}}
}


\section{CHANGES IN VERSION RELEASED 2014-11-16}{

  \subsection{INTRODUCTION}{

  \itemize{ 
  \item This and the previous release of 2014-10-23 (which does not have
        a separate NEWS section) are minor updates to the 
        release of 2014-09-30, with fixes for a few problems, and a few 
        performance improvements.  Packages installed for pqR-2014-09-30 
        or pqR-2014-10-23 do not need to be reinstalled for this release.
}}
  \subsection{INSTALLATION, BUILDING, AND TESTING}{
  \itemize{
  \item For Mac OS X, a change has been made to allow use of the Accelerate 
        framework for the BLAS in OS X 10.10 (Yosemite), adapted from a patch 
        by R Core.
  \item A new test (var-lookup.R) for correctness of local vs. global symbol 
        bindings has been added, which is run with other tests done by 
        "make check".
}}
  \subsection{DOCUMENTATION UPDATES}{
    \itemize{
    \item The documentation on "contexts" in the R Internals manual has
          been updated to reflect a change made in pqR-2014-09-30.  (The
          internals manual has also been updated to reflect changes below.)
}}
  \subsection{PERFORMANCE IMPROVEMENTS}{
    \itemize{
    \item The speed of \code{for} loops has been improved by not bothering
          to set the index variable again if it is still set to the old
          value in its binding cell.
    \item Evaluation of symbols is now a bit faster when the symbol has a 
          binding in the local environment whose location is cached.
    \item Lookup of functions now often skips local environments that
          were previously found not to contain the symbol being looked up.
          In particular, this speeds up calls of base functions that are
          not already fast due to their being recognized as "special" symbols.
    \item The set of "special" symbols for which lookups in local environments
          is usually particularly fast now includes \code{.C}, \code{.Fortran},
          \code{.Call}, \code{.External}, and \code{.Internal}.
    \item Adjusted a tuning parameter for \code{rowSums} and \code{rowMeans}
          to be more appropriate for the cache size in modern processors.
}}
  \subsection{PERFORMANCE IMPROVEMENT FROM A LATER R CORE RELEASE}{
    \itemize{
    \item The faster C implementation of diagonal matrix creation with
          \code{diag} from R-3.0.0 has been adapted for pqR.
}}
  \subsection{BUG FIXES}{
    \itemize{
    \item Fixed a number of places in the interpreter and base packages
          where objects were not properly protected agains garbage collection
          (many involving use of the \code{install} function).  Most of
          these problems are in R-2.15.0 or R-2.15.1, and probably also in 
          later R Core releases.
    \item Fixed a bug in which subsetting a vector with a range created
          with the colon operator that consisted entirely of invalid indexes 
          could cause a crash (eg, \code{c(1,2)[10:20]}.
    \item Fixed a bug (pqR issue #27) in which a user-defined replacement
          function might get an argument that is not marked as shared, which 
          could cause anomalous behaviour in some circumstances.
    \item Fixed an issue with passing on variant return requests to function
          bodies (though it's hard to construct an example where this issue
          produces incorrect results).
    \item Fixed a bug in initialization of user-supplied random number
          generators, which occassionally showed up in package rngwell19937.
    \item (Actually fixed in pqR-2014-09-30 but omitted from NEWS.)	
          Fixed problems with calls of \code{strncpy} that were described in
          PR #15990 at r-project.org.
}}
}


\section{CHANGES IN VERSION RELEASED 2014-09-30}{

  \subsection{INTRODUCTION}{

  \itemize{ 

\item This release contains several major performance improvements.  Notably,
      lookup of variables will sometimes be much faster, variable updates
      like \code{v <- v + 1} will often not allocate any new space,
      assignments to parts of variables (eg, \code{a[i] <- 0)} is much faster
      in the interpreter (no change for byte-compiled code), external
      functions called with \code{.Call} or \code{.External} now get faster
      macro or inline versions of functions such as \code{CAR}, \code{LENGTH},
      and \code{REAL}, and calling of external functions with \code{.C} and 
      \code{.Fortran} is substantially  faster, and can sometimes be done in 
      a helper thread.

\item Changes have been made to configuration options regarding use of BLAS
      routines for matrix multiplication, as described below.  In part, these
      changes are intended to made the default be close to what R Core 
      releases do (but without the unnecessary inefficiency).

\item A number of updates from R Core releases after R-2.15.0 have 
      been incorporated or adapted for use in pqR.  These provide some 
      performance improvements, some new features or feature changes, and 
      some bug fixes and documentation updates.

\item Many other feature changes and performance improvements have also
      been made, as described below, and a number of bugs have been fixed,
      some of which are also present in the latest R Core release, R-3.1.1.

\item Packages using \code{.Call} or \code{.External} should be re-installed
      for use with this version of pqR.
}}

  \subsection{FEATURE CHANGES}{
  \itemize{
\item The \code{mat_mult_with_BLAS} option, which controls whether the
      BLAS routines or pqR's C routines are used for matrix multiplication,
      may now be set to \code{NA}, which is equivalent to \code{FALSE},
      except that for multiplication of sufficiently large matrices (not
      vector-vector, vector-matrix, or matrix-vector multiplication) pqR 
      will use a BLAS routine unless there is an element in one of the 
      operands that is \code{NA} or \code{NaN}.  This mimics the behaviour 
      of R Core implementations (at least through 3.1.1), which is motivated
      by a desire to ensure that \code{NA} is propagated correctly even
      if the BLAS does not do so, but avoids the substantial but needless 
      inefficiency present in the R Core implementation.  
\item A \code{BLAS_in_helpers} option now allows run-time control of
      whether BLAS routines may be done in a helper thread. (But this
      will be fixed at \code{FALSE} if that is set as the default when
      pqR is built.)
\item A \code{codePromises} option has been added to \code{deparse},
      and documented in \code{help(.deparseOpts)}.  With this option,
      the deparsed expression uses the code part of a promise, not
      the value, similarly to the existing \code{delayPromises}
      option, but without the extra text that that option produces.
\item This new \code{codePromises} deparse option is now used when producing
      error messages and traceback output.  This improves error messages
      in the new scheme for subset assignments (see the section on
      performance improvements below), and also avoids the voluminous
      output previously produced in circumstances such as the following:
\preformatted{   `f<-` <- function (x,value) x[1,1] <- value
   a <- 1
   f(a) <- rep(123,1000)  # gives an error
   traceback()
}
      This previously produced output with 1000 repetitions of 123
      in the traceback produced following the error message.  The traceback
      now instead shows the expression \code{rep(123,1000)}.
\item The \code{evaluate} option for \code{dump} has been extended to
      allow access to the new \code{codePromises} deparse option.
      See \code{help(dump)}.
\item The formal arguments of primitive functions will now be returned
      by \code{formals}, as they are shown when printed or with \code{args}.
      In R Core releases (at least to R-3.1.1), the result of \code{formals}
      for a primitive is \code{NULL}.
\item Setting the \code{deparse.max.lines} option will now limit the
      number of lines printed when exiting debug of a function, as
      well as when entering.
\item In \code{.C} and \code{.Fortran}, arguments may be character strings
      even when \code{DUP=FALSE} is specified - they are duplicated regardless.
      This differs from R Core versions, which (at least through R-3.1.1)
      give an error if an argument is a character string and \code{DUP=FALSE}.
\item In \code{.C} and \code{.Fortran}, scalars (vectors of length one)
      are duplicated (in effect, though not necessarily physically) even 
      when \code{DUP=FALSE} is specified.  However, they are not duplicated 
      in R Core versions (at least through R-3.1.1), 
      so it may be unwise to rely on this.
\item A \code{HELPER} argument can now be used in \code{.C} and 
      \code{.Fortran} to specify that the C or Fortran routine may
      (sometimes) be done in a helper thread.  (See the section on
      performance improvements below.)
}}

  \subsection{FEATURE CHANGES CORRESPONDING TO THOSE IN LATER R CORE RELEASES}{
    \itemize{
\item From R-3.0.2: The unary \code{+} operator now converts a logical vector
      to an integer vector.
\item From R-3.0.0: Support for "converters" for use with \code{.C} has been 
      dropped.
\item From R-2.15.1:
      \code{pmin()} and \code{pmax())} now also work when one of the inputs 
      is of length zero and others are not, returning a zero-length vector,
      analogously to, say, \code{+}.
\item From R-2.15.1:
      .C() gains some protection against the misuse of character vector
      arguments.  (An all too common error is to pass character(N),
      which initializes the elements to "", and then attempt to edit
      the strings in-place, sometimes forgetting to terminate them.)
\item From R-2.15.1:
      Calls to the new function globalVariables() in package utils
      declare that functions and other objects in a package should be
      treated as globally defined, so that CMD check will not note
      them.
\item From R-2.15.1:
      print(packageDescription(*)) trims the Collate field by default.
\item From R-2.15.1: A new option "show.error.locations" has been added.  
      When set to
      TRUE, error messages will contain the location of the most recent
      call containing source reference information. (Other values are
      supported as well; see ?options.)
\item From R-2.15.1:
      C entry points R_GetCurrentSrcref and R_GetSrcFilename have been
      added to the API to allow debuggers access to the source
      references on the stack.
}}

  \subsection{INSTALLATION, BUILDING, TESTING, AND DEBUGGING}{
    \itemize{
\item The \code{--enable-mat-mult-with-BLAS} configuration
      option has been replaced by the ability to use a configure 
      argument of \code{mat_mult_in_BLAS=FALSE}, \code{mat_mult_in_BLAS=FALSE},
      or \code{mat_mult_in_BLAS=NA}, to set the default value of this
      option.
\item The \code{--disable-mat-mult-with-BLAS-in-helpers} configuration
      option has been replaced by the ability to use a configure 
      argument of \code{BLAS_in_helpers=FALSE} or \code{BLAS_in_helpers=TRUE}
      to set the default value of this option.
\item The LAPACK routines used are now the same as those in R-3.1.1 (version
      3.5.0).
      However, the \code{.Call} interface to these remains as in 
      R-2.15.0 to R-2.15.3 (it was changed to use \code{.Internal} in R-3.0.0).
      Since LAPACK 3.5.0 uses some more recent Fortran features, a 
      Fortran 77 compiler such as \code{g77} will no longer suffice.
\item Setting the environment variable \code{R_ABORT} to any non-null
      string will prevent any attempt to produce a stack trace on a
      segmentation fault, in favour of instead producing (maybe) an
      immediate core dump.
\item The variable \code{R_BIT_BUCKET} in \file{share/make/vars.mk}
      now specifies a file to receive output that is normally ignored
      when building pqR.  It is set to \file{dev/null} in the distribution,
      but this can be changed to help diagnose build problems.
\item The C functions \code{R_inspect} and \code{R_inspect3} functions are now
      visible to package code, so they can be used there for debugging.
      To see what they do, look in \file{src/main/inspect.c}.  They are subject
      to change, and should not appear in any code released to users.
\item The \code{Rf_error} and related procedures declared in 
      \file{R_ext/Error.h} are now if possible declared to never return,
      allowing for slightly better code generation by the compiler, 
      and avoiding spurious compiler warnings.  This parallels a change 
      in R-3.0.1, but is more general, using the C11 noreturn facility if 
      present, and otherwise resorting to the gcc facility (if gcc is used).
}}

  \subsection{INSTALLATION FEATURES LIKE THOSE IN LATER R CORE RELEASES}{
    \itemize{
\item From R-2.15.1:
      install.packages("pkg_version.tgz") on Mac OS X now has sanity
      checks that this is actually a binary package (as people have
      tried it with incorrectly named source packages).
\item From R-2.15.2: \code{--with-blas='-framework vecLib'} now also works
      on OS X 10.8 and 10.9.
\item From R-2.15.3:
      Configuration and R CMD javareconf now come up with a smaller set
      of library paths for Java on Oracle-format JDK (including
      OpenJDK).  This helps avoid conflicts between libraries (such as
      libjpeg) supplied in the JDK and system libraries.  This can
      always be overridden if needed: see the 'R Installation and
      Administration' manual.
\item From R-2.15.3:
      The configure tests for Objective C and Objective C++ now work on
      Mac OS 10.8 with Xcode 4.5.2 (PR#15107).
\item The cairo-based versions of \code{X11()} now work with
      current versions of cairographics (e.g. 1.12.10).  (\PR{15168})

}}

  \subsection{DOCUMENTATION UPDATES}{
  These are in addition to changes in documentation relating to other
  changes reported here.
    \itemize{
\item Some incorrect code has been corrected in the "Writing
      R Extensions" manual, in the "Zero finding"
      and "Calculating numerical derivatives" sections.  The
      discussion in "Finding and Setting Variables" has also been
      clarified to reflect current behaviour.
\item Documentation in the "R Internals" manual has been updated
      to reflect recent changes in pqR regarding symbols and variable
      lookup, and to remove incorrect information about the global cache
      present in the version from R-2.15.0 (and R-3.1.1).
\item Fixed an out-of-date comment in the section on helper threads in
      the "R Internals" manual.
}}

  \subsection{PERFORMANCE IMPROVEMENTS}{
    Numerous improvements in speed and memory usage have been made in this
    release of pqR.  Some of these are noted here.
    \itemize{
\item Lookup of local variables is now usually much faster (especially when
      the number of local variables is large), since for each symbol,
      the last local binding found is now recorded, usually avoiding a 
      linear search through local symbol bindings.  Those lookups that are
      still needed are also now a bit faster, due to unrolling of the 
      search loop.
\item Assignments to selected parts of variables (eg, \code{a[i,j] <- 0} or
      \code{names(L$a[[f()]]) <- v}) are now much faster in the interpreter.
      (Such assignments within functions that are byte-compiled use a 
      different mechanism that has not been changed in this release.)  
      
      This change also alters the error 
      messages produced from such assignments.  They are probably not as 
      informative (at least to unsophisticated users) as those that
      the interpreter produced previously, though they are better than 
      those produced from byte-compiled code.  On the plus side, the error 
      messages are now consistent for primitive and user-written replacement 
      functions, and some messages now contain short, intelligible expressions
      that could previously contain huge amounts of data (see the section on 
      new features above).  

      This change also fixes the anomaly that arguments
      of subset expressions would sometimes be evaluated more than once
      (eg, \code{f()} in the example above).
\item The speed of \code{.C} and \code{.Fortran} has been substantially
      improved, partly by incorporating changes in R-2.15.1 and R-2.15.2,
      but with substantial additional improvements as well.  
\item The speed of \code{.Call} and \code{.External} has been improved somewhat.
      More importantly, the C routines called will get macro versions of 
      \code{CAR}, \code{CDR}, \code{CADR}, etc., macro versions of \code{TYPEOF}
      and \code{LENGTH}, and inline function versions of \code{INTEGER},
      \code{LOGICAL}, \code{REAL}, \code{COMPLEX}, and \code{RAW}.  This
      avoidance of procedure call overhead for these operations may speed
      up some C procedures substantially.
\item In some circumstances, a routine called with \code{.C} or \code{.Fortran}
      can now be done in a helper thread, in parallel with other computations.
      This is done only if requested with the \code{HELPER} option, and
      at present only in certain limited circumstances, in which only a single
      output variable is used.  See \code{help(.C)} or \code{help(.Fortran)}
      for details.
\item As an initial use of the previous feature, the \code{findInterval} 
      function now will sometimes execute its C routine in a helper thread.
      (More significant uses of the \code{HELPER} option to \code{.C} and
      \code{.Fortran} will follow in later releases.)
\item Assignments that update a local variable by applying a single unary or 
      binary mathematical operation will now often re-use space for
      the variable that is updated, rather than allocating new space.
      For example, this will be done with all the assignments in the
      second line below:
\preformatted{   u <- rep(1,1000); v <- rep(2,1000); w <- exp(2)
   u <- exp(u); u <- 2*u; v <- v/2; u <- u+v; w <- w+1
}
      This modification also has the effect of increasing the possibilities
      for task merging.  For example, in the above code, the first two
      updates for \code{u} will be merged into one computation that sets
      \code{u} to \code{2*exp(u)} using a single loop over the vector.
\item The performance of \code{rep} and \code{rep.int} is much improved.
      These improvements (and improvements previously made in pqR) go beyond 
      those in R Core releases from R-2.15.2 on, so these functions are often 
      substantially faster in pqR than in R-2.15.2 or later R Core versions
      to at least R-3.1.1, for both long and short vectors.  (However, note
      that the changes in functionality made in R-2.15.2 have not been made 
      in pqR; in particular, pairlists are still allowed, as in R-2.15.0.)
\item For numeric vectors, the repetition done by \code{rep} and \code{rep.int}
      may now be done in a helper thread, in parallel with other computations.
      For example, attaching names to the result of \code{rep} (if necessary)
      may be done in parallel with replication of the data part.
\item The amount of space used on the C stack has been reduced, with the
      result that deeper recursion is possible within a given C stack
      limit.  For example, the following is now possible with the default
      stack limit (at least on one Intel Linux system with gcc 4.6.3, results
      will vary with platform):
\preformatted{   f <- function (n) { if (n>0) 1+f(n-1) else 0 }
   options(expressions=500000)
   f(7000)
}
      For comparison, with pqR-2014-06-1, and R-3.1.1, trying to evaluate 
      f(3100) gives a C stack overflow error (but f(3000) works).
\item Expressions now sometimes return constant values, that are shared,
      and likely stored in read-only memory.  These constants include 
      \code{NULL}, the scalars (vectors of length one) \code{FALSE}, 
      \code{TRUE}, \code{NA}, \code{NA_real_}, 0.0, 1.0, 0L, 1L, ..., 10L, 
      and some one-element pairlists with such constant elements.  Apart 
      from \code{NULL}, these constants are not
      \emph{always} used for the corresponding value, but they often are, which
      saves on memory and associated garbage collection time.  External routines
      that incorrectly modify objects without checking that \code{NAMED} is
      zero may now crash when passed a read-only constant, which is a generally
      desirable debugging aid, though it might sometimes cause a package that
      had previously at least sort-of worked to no longer run.
\item The \code{substr} function has been sped up, and uses less memory,
      especially when a small substring is extracted from a long string.
      Assignment to \code{substr} has also been sped up a bit.
\item The function for unserializing data (eg, reading file \file{.RData}) is
      now done with elimination of tail-recursion (on the CDR field) when 
      reading pairlists.  This is both faster and less likely to produce a stack
      overflow.  Some other improvements to serializing/unserializing have
      also been made, including support for restoring constant values (mentioned
      above) as constant values.
\item Lookup of S3 methods has been sped up, especially when no method is
      found.  This is important for several primitive functions, such as 
      \code{$}, that look for a method when applied to an object with a class
      attribute, but perform the operation themselves if no method is found.
\item Integer plus, minus, and times are now somewhat faster (a side effect
      of switching to a more robust overflow check, as described below).
\item Several improvements relating to garbage collection have been made.
      One change is that the amount of memory used for each additional
      symbol has been reduced from 112 bytes (two CONS cells) to 80 bytes
      (on 64-bit platforms), not counting the space for the symbol's name
      (a minumum of 48 bytes on 64-bit platforms).  Another change is in 
      tuning of heap sizes, in order to reduce occasions in which garbage 
      collection is very frequent.
\item Many uses of the \code{return} statement have been sped up.
\item Functions in the \code{apply} family have been sped up when they are
      called with no additional arguments for the function being applied.
\item The performance problem reported in PR #15798 at r-project.org has
      been fixed (differently from the R Core fix).
\item A performance bug has been fixed in which any assignment to a vector 
      subscripted with a string index caused the entire vector to be copied.
      For example, the final assignment in the code below would copy all
      of \code{a}:
\preformatted{   a<-rep(1.1,10000); names(a)[1] <- "x"
   a["x"] <- 9
}
      This bug exists in R Core implementations though at least R-3.1.1.
\item A performance bug has been fixed that involved subscripting with many 
      invalid string indexes, reported on r-devel on 2010-07-15 and 
      2013-05-8.  It is illustrated by the following code, 
      which was more than ten thousand times slower than expected:
\preformatted{   x <- c(A=10L, B=20L, C=30L)
   subscript <- c(LETTERS[1:3], sprintf("ID\%05d", 1:150000))
   system.time(y1 <- x[subscript])
}
      The fix in this version of pqR does not solve the related problem 
      when assigning to \code{x[subscript]}, which is still slow.  Fixing
      that would require implementation of a new method, possibly requiring
      more memory.

      This performance bug exists in R Core releases through R-3.1.1, but
      may now be fixed (differently) in the current R Core development version.
}}

  \subsection{BUG FIXES}{
    \itemize{
\item Fixed a bug in \code{numericDeriv} (see also the documentation
      update above), which is illustrated by the following
      code, which gave the wrong derivative:
\preformatted{    x <- y <- 10
    numericDeriv(quote(x+y),c("x","y"))
}
      I reported this to R Core, and it is also fixed (differently) in
      R-3.1.1.
\item Fixed a problem in \code{.C} and \code{.Fortran} where, contrary
      to the documentation (except when \code{DUP=TRUE} and no duplication 
      was actually needed), logical values after the call other than 
      \code{TRUE}, \code{FALSE}, and \code{NA} are not mapped to \code{TRUE},
      but instead exist as invalid values that may show up later.
      This bug exists in R Core versions 2.15.1 through at least 3.1.1.
      I reported it as \PR{15878} at r-project.org, so it may be fixed in
      a later R Core release.
\item Fixed a problem with treatment of \code{ANYSXP} in specifying
      types of registered C or Fortran routines, which in particular had
      prevented the types of \code{str_signif}, used in \code{formatC},
      from being registered.  (This bug exists in R Core versions of R
      at least through R-3.1.1.) 
\item Fixed a bug in \code{substr} applied to a string with UTF-8
      encoding, which could cause a crash for code such as
\preformatted{   a <- "\xc3\xa9"
   Encoding(a) <- "UTF-8"
   b <- paste0(rep(a,8000),collapse="")
   c <- substr(b,1,16000)
}
      I reported this as PR{15910} at r-project.org, so it may be
      fixed in an R Core release after R-3.1.1.  A related bug in
      assignment to \code{substr} has also been fixed.
\item Fixed a bug in how debugging is handled that is illustrated by the
      following output:
\preformatted{   > g <- function () { A <<- A+1; function (x) x+1 }
   > f <- function () (g())(10)
   > A <- 0; f(); print(A)
   [1] 11
   [1] 1
   > debug(f);
   > A <- 0; f(); print(A)
   debugging in: f()
   debug: (g())(10)
   Browse[2]> c
   exiting from: f()
   [1] 11
   [1] 2
}
   Note that the final value of \code{A} is different (and wrong) when
   \code{f} is stepped through in the debugger.  This bug exists in
   R Core releases through at least R-3.1.1.
\item Fixed a bug illustrated by the following code, which gave
      an error saying that \code{p[1,1]} has the wrong number of subscripts:
\preformatted{   p <- pairlist(1,2,3,4); dim(p) <- c(2,2); p[1,1] <- 9
}
   This bug exists in R Core releases through at least R-3.1.1.
\item Fixed the following pqR bug (and related bugs), in which
      \code{b} was modified by the assignment to \code{a}:
\preformatted{   a <- list(list(1+1))
   b <- a
   attr(a[[1]][[1]],"fred")<-9
   print(b)
}
\item Fixed the following bug in which \code{b} was modified
      by an assignment to \code{a} with a vector subscript:
\preformatted{   a <- list(list(mk2(1)))
   b <- a[[1]]
   a[[c(1,1)]][1] <- 3
   print(b)
}
      This bug also exists in R-2.15.0, but was fixed in R-3.1.1 
      (quite differently than in pqR).
\item Fixed a lack of error checking bug that could cause expressions
      such as \code{match.call(,expression())} to crash from an
      invalid memory reference.  This bug also exists in R-2.15.0 and
      R-3.1.1.
\item Fixed the non-robust checks for integer overflow, which reportedly
      sometimes fail when using clang on a Mac.  This is #PR 15774 at
      r-project.org, fixed in R-3.1.1, but fixed differently in pqR.
\item Fixed a pqR bug with expressions of the form \code{t(x)\%*\%y}
      when \code{y} is an S4 object.
\item Fixed a bug (PR #15399 at r-project.og) in \code{na.omit} and 
      \code{na.exclude} that led to a
      data frame that should have had zero rows having one row instead.
      (Also fixed in R-3.1.1, though differently.)
\item Fixed the problem that RStudio crashed whenever a function was
      debugged (with \code{debug}).  This was due to pqR having changed
      the order of fields in the \code{RCNTXT} structure, which is an
      internal data structure of the interpreter, but is nevertheless
      accessed in RStudio.  The order of fields is now back to what it was.
\item Fixed the bug in \code{nlm} reported as PR #15958
      at r-project.org, along with related bugs in \code{uniroot} and
      \code{optimize}.  These all involve situations where the function
      being optimized saves its argument in some manner, and then sees
      the saved value change when the optimizer re-uses the space for the 
      argument on the next call.  The fix made is to no longer reuse the 
      space, which will unfortunately cause a (fairly small) decline in 
      performance.

      The \code{optim} function also has this problem, but only
      when numerical derivatives are used.  It has not yet been fixed.
      The \code{integrate} function does not seem to have a problem.
\item Fixed a bug in the code to check for C stack overflow, that may
      show up when the fallback method for determining the start of the
      stack is needed, and a stack check is then done when very little stack
      is in use, resulting in an erroneous report of stack overflow.  The
      problem is platform dependent, but arises on a SPARC Solaris system 
      when using gcc 3.4.3, once stack usage is reduced by the improvement
      described above, leading to failure of one of the tests for package 
      Matrix.  This bug exists in R Core version back to 2.11.1 (or earlier)
      and up to at least 3.1.1.
}}

  \subsection{BUG FIXES CORRESPONDING TO THOSE IN LATER R CORE RELEASES}{
    \itemize{
\item From R-2.15.1: 
      Trying to update (recommended) packages in R_HOME/library without
      write access is now dealt with more gracefully.  Further, such
      package updates may be skipped (with a warning), when a newer
      installed version is already going to be used from .libPaths().
      (PR#14866)
\item From R-2.15.1:
      \command{R CMD check} with \env{_R_CHECK_NO_RECOMMENDED_}
      set to a true value (as done by the \command{--as-cran} option)
      could issue false errors if there was an indirect dependency
      on a recommended package.
\item From R-2.15.1:
      getMethod(f, sig) produced an incorrect error message in some
      cases when f was not a string).
\item From R-2.15.2:
      In Windows, the GUI preferences for foreground color were 
      not always respected.  (Reported by Benjamin Wells.)
\item From R-2.15.1:
      The evaluator now keeps track of source references outside of
      functions, e.g. when source() executes a script.
\item From R-2.15.1:
      The value returned by tools::psnice() for invalid pid values was
      not always NA as documented.
\item From R-2.15.2:
      \code{sort.list(method = "radix")} could give incorrect
      results on certain compilers (seen with \command{clang} on Mac OS
      10.7 and \command{Xcode 4.4.1}).
\item From R-3.0.1:
      Calling \code{file.copy()} or \code{dirname()} with the
      invalid input \code{""} (which was being used in packages, despite
      not being a file path) could have caused a segfault.
\item From R-3.0.1:
      \code{dirname("")} is now \code{""} rather than \code{"."} (unless
      it segfaulted).
\item Similarly to R-3.1.1-patched:
      In package \code{parallel}, child processes now call \code{_Exit}
      rather than \code{exit}, so that the main process is not affected
      by flushing of input/output buffers in the child.
}}
}


\section{CHANGES IN VERSION RELEASED 2014-06-19}{

  \subsection{INTRODUCTION}{

  \itemize{ 

\item This is a maintenance release, with bug fixes, documentation
      improvements (including provision of previously missing
      documentation), and changes for compatibility with R Core releases.
      There are some new features in this release that help
      with testing pqR and packages. There are no significant changes 
      in performance.

\item See the sections below on earlier releases for general
      information on pqR.  

\item Note that there was a test release of 2014-06-10 that 
      is superceded by this release, with no separate listing 
      of the changes it contained.
  }}

  \subsection{NEW FEATURES FOR TESTING}{
    \itemize{
\item The setting of the \code{R_SEED} environment variable now specifies what
      random number seed to use when \code{set.seed} is not called.  When
      \code{R_SEED} is not set, the seed will be set from the time and process
      ID as before.  It is recommended that \code{R_SEED} be set before running
      tests on pqR or packages, so that the results will be reproducible.
      For example, some packages report an error if a hypothesis test on
      simulated data results in a p-value less than some threshold.  If 
      \code{R_SEED} is not set, these packages will fail their tests now 
      and then at random, whereas setting \code{R_SEED} will result either
      in consistent success or (less likely) consistent failure.
\item The comparison of test output with saved output using \code{Rdiff} now
      ignores any output from \code{valgrind}, so spurious errors will not be
      triggered by using it.  When using \code{valgrind}, the
      output files should be checked manually for \code{valgrind} messages 
      that are of possible interest.
\item The test script in \file{tests/internet.R} no longer looks at CRAN's html
      code, which is subject to change.  It instead looks at a special test file
      at \url{pqR-project.org}.
\item Fixed problems wit the \file{reg-tests-1b} test script.  Also, now sets
      the random seed, so it's consistent (even without R_SEED set), and has
      its output compared to a saved version.  Non-fatal errors (with
      code 5) should be expected on systems without enough memory for xz
      compression.
  }}

  \subsection{CHANGE FOR COMPATIBILITY}{
    \itemize{
\item The result of \code{diag(list(1,3,5))} is now a matrix of type
      double.  In R-2.15.0, this expression did not produce a sensible
      result.  A previous fix in pqR made this expression produce a matrix of 
      type list.  A later change by R Core also fixed this, but so it
      produced a double matrix, coercing the list to a numeric vector
      (to the extent possible); pqR now does the same.
  }}

  \subsection{DOCUMENTATION UPDATES}{
    \itemize{
\item The documentation for \code{c} now says how the names for the 
      result are determined, including previously missing information
      on the \code{use.names} argument, and on the role of the names of
      arguments in the call of \code{c}.  This documentation is missing
      in R-2.15.0 and R-3.1.0.
\item The documentaton for \code{diag} now documents that a diagonal matrix 
      is always created with type double or complex, and that the
      names of an extracted diagonal vector are taken from a \code{names}
      attribute (if present), if not from the row and column names.  This
      information is absent in the documentation in R-2.15.1 and R-3.1.0.
\item Incorrect information regarding the pointer protection stack
      was removed from \code{help(Memory)}.  This incorrect information
      is present in R-2.15.0 and R-3.1.0 as well.
\item There is now information in \code{help(Arithmetic)} regarding what
      happens when the operands of an arithmetic operation are \code{NA}
      or \code{NaN}, including the arbitrary nature of the result when
      one operand is \code{NA} and the other is \code{NaN}.  There is
      no discussion of this issue in the documentation for R-2.15.0 and R-3.1.0.
\item The \code{R_HELPERS} and \code{R_HELPERS_TRACE} environment variables
      are now documented in \code{help("environment variables")}.  The
      documentation in \code{help(helpers)} has also been clarified.
\item The \code{R_DEBUGGER} and \code{R_DEBUGGER_ARGS} environment variables
      are now documented in \code{help("environment variables")} as 
      alternatives to the \code{--debugger} and \code{--debugger-args}
      arguments.
  }}

  \subsection{BUG FIXES}{
    \itemize{
\item Fixed lack of protection bugs in the \code{equal} and \code{greater}
      functions in \file{sort.c}.  These bugs are also present in R-2.15.0
      and R-3.1.0.
\item Fixed lack of protection bugs in the \code{D} function in \file{deriv.c}.
      These bugs are also present in R-2.15.0 and R-3.1.0.
\item Fixed argument error-checking bugs in \code{getGraphicsEventEnv}
      and \code{setGraphicsEventEnv} (also present in R-2.15.0 and R-3.1.0).
\item Fixed a stack imbalance bug that shows up in the expression
      \code{anyDuplicated(c(1,2,1),incomp=2)}.  This bug is also present
      in R-2.15.0 and R-3.1.0.  The bug is reported only when the \code{base}
      package is not byte compiled (but still exists silently when it is 
      compiled).
\item Fixed a bug in the foreign package that showed up on systems where
      the C \code{char} type is unsigned, such as a Rasberry Pi running
      Rasbian.  I reported this to R Core, and it is also fixed in R-3.1.0.
\item Fixed a lack of protection bug that arose when \code{log} produced a
      warning.
\item Fixed a lack of protection bug in the \code{lang[23456]}
      C functions.
\item Fixed a stack imbalance bug that showed up when an assignment was
      made to an array of three or more dimensions using a zero-length
      subscript.
\item Fixed a problem with \code{news()} that was due to pqR's version
      numbers being dates (pqR issue #1).
\item Fixed out-of-bound memory accesses in \code{R_chull} and \code{scanFrame}
      that valgrind reports (but which are likely to be innocuous).
  }}

  \subsection{BUG FIXES CORRESPONDING TO THOSE IN LATER R CORE RELEASES}{
    \itemize{
\item From R-2.15.1: The string "infinity" now converts correctly to \code{Inf}
      (PR#14933).
\item From R-2.15.1: The generic for backsolve is now correct (PR#14883).
\item From R-2.15.1: A bug in \code{get_all_vars} was fixed (PR#14847).
\item From R-2.15.1: Fixed an argument error checking bug in \code{dev.set}.
\item From R-3.1.0-patched: Fixed a problem with \code{mcmapply} not 
      parallelizing when the number of jobs was less than number of cores.
      (However, unlike R-3.1.0-patched, this fix doesn't try to 
      parallelize when there is only one core.)
  }}
}

\section{CHANGES IN VERSION RELEASED 2014-02-23}{

  \subsection{INTRODUCTION}{

  \itemize{ 

\item This is a maintenance release, with bug fixes, changes for
      compatibility with packages, additional correctness tests, and 
      documentation improvements.  There are no new features in this 
      release, and no significant changes in performance.

\item See the sections below on earlier releases for general
      information on pqR.
  }}

  \subsection{INSTALLATION AND TESTING}{
    \itemize{
\item The information in the file "INSTALL" in the main source directory 
      has been re-written.  It now contains all the information expected
      to be needed for most installations, without the user needing to
      refer to R-admin, including information on the configuration
      options that have been added for pqR.  It also has information on
      how to build pqR from a development version downloaded from github.

\item Additional tests regarding subsetting operations, maintenance of
      NAMEDCNT, and operation of helper threads have been written.
      They are run with \code{make check} or \code{make check-all}.

\item A "create-configure" shell script is now included, which allows
      for creation of the "configure" shell script when it is non-functional
      or not present (as when building from a development version of pqR).
      It is not needed for typical installs of pqR releases.

\item Some problems with installation on Microsoft Windows (identified
      by Yu Gong) have hopefully been fixed.  (But trying to install
      pqR on Windows is still recommended only for adventurous users.)

\item A problem with installing pqR as a shared library when multithreading
      is disabled has been fixed.

\item Note that any packages (except those written only in R, plus 
      C or Fortran routines called by \code{.C} or \code{.Fortran}) that
      were compiled and installed under R Core versions of R must be 
      re-installed for use with pqR, as is generally the case with new versions
      of R (although it so happens that it is not necessary to re-install
      packages installed with pqR-2013-07-22 or pqR-2013-12-29 with this 
      release, because the formats of the crucial internal data structures 
      happen not to have changed).
  }}

  \subsection{DOCUMENTATION UPDATES}{
    \itemize{
\item The instructions in "INSTALL" have been re-written, as noted above.
\item The manual on "Writing R Extensions" now has additional information 
      (in the section on "Named objects and copying") on paying proper attention
      to NAMED for objects found in lists.
\item More instructions on how to create a release branch of pqR from a 
      development branch have been added to mods/README (or MODS).
  }}

  \subsection{CHANGES REGARDING PACKAGE COMPATIBILITY AND CHECKING}{
    \itemize{
\item Changed the behaviour of \code{$} when dispatching so that the unevaluated
      element name arrives as a string, as in R-2.15.0.  This behaviour is
      needed for the "dyn" package.  The issue is illustrated by the
      following code:
\preformatted{    a <- list(p=3,q=4)
    class(a) <- "fred"
    `$.fred` <-
      function (x,n) { print(list(n,substitute(n))); x[[n]] }
    print(a$q)
}
      In R-2.15.0, both elements of the list printed are strings, but in
      pqR-2013-12-29, the element from "substitute" is a symbol.  Changed
      \code{help("$")} to document this behaviour, and the corresponding 
      behaviour of \code{"$<-"}.  Added a test with \code{make check} for it.
\item Redefined "fork" to "Rf_fork" so that helper threads can be disabled
      in the child when "fork" is used in packages like "multicore". 
      (Special mods for this had previously been made to the "parallel" 
      package, but this is a more universal scheme.)
\item Added an option (currently set) for pqR to ignore incorrect zero
      pointers encountered by the garbage collector (as R-2.15.0 does).
      This avoids crashes with some packages (eg, "birch") that incorrectly
      set up objects with zero pointers.
\item Changed a C procedure name in the "matprod" routines to reduce the
      chance of a name conflict with C code in packages.
\item Made \code{NA_LOGICAL} and \code{NA_INTEGER} appear as variables
      (rather than constants) in packages, as needed for package
      "RcppEigen".
\item Made \code{R_CStackStart} and \code{R_CStackLimit} visible to 
      packages, as needed for package "vimcom".
\item Fixed problem with using \code{NAMED} in a package that defines
      \code{USE_RINTERNALS}, such as "igraph".
\item Calls of external routines with .Call and .External are now
      followed by checks that the routine didn't incorrectly change 
      the constant objects sometimes used internally in pqR for TRUE, 
      FALSE, and NA.  (Previously, such checks were made only after calls 
      of .C and .Fortran.)
  }}

  \subsection{BUG FIXES}{
    \itemize{
\item Fixed the following bug (also present in R-2.15.0 and R-3.0.2):
\preformatted{    x <- t(5)
    print (x \%*\% c(3,4))
    print (crossprod(5,c(3,4)))
}
     The call of \code{crossprod} produced an error, whereas the corresponding
     use of \code{\%*\%} does not.

     In pqR-2013-12-29, this bug also affected the expression 
     \code{t(5) \%*\% c(3,4)}, since it is converted to the equivalent of 
     \code{crossprod(5,c(3,4))}.

\item Fixed a problem in R_AllocStringBuffer that could result in
      a crash due to an invalid memory access.  (This bug is also
      present in R-2.15.0 and R-3.0.2.)
\item Fixed a bug in a "matprod" routine sometimes affecting 
      \code{tcrossprod} (or an equivalent use of \code{\%*\%}) with 
      helper threads.
\item Fixed a bug illustrated by the following:
\preformatted{    f <- function (a)
    { x <- a
      function () { b <- a; b[2]<-1000; a+b  }
    }
    g <- f(c(7,8,9))
    save.image("tmpimage")
    load("tmpimage")
    print(g())
}
      where the result printed was 14 2000 18 rather than 14 1008 18.
\item Fixed a bug in \code{prod} with an integer vector containing \code{NA}, 
      such as, \code{prod(NA)}.
\item Fixed a lack-of-protection bug in mkCharLenCE that showed up
      in checks for packages "cmrutils".
\item Fixed a problem with xtfrm demonstrated by the following:
\preformatted{    f<-function(...) xtfrm(...); f(c(1,3,2))
}
      which produced an error saying '...' was used in an incorrect context.
      This affected package "lsr". 
\item Fixed a bug in maintaining NAMEDCNT when assigning to a variable in
      an environment using \code{$}, which showed up in package "plus".
\item Fixed a bug that causes the code below to create a circular data 
      structure:
\preformatted{    { a <- list(1); a[[1]] <- a; a }
}
\item Fixed bugs such as that illustrated below:
\preformatted{    a <- list(list(list(1)))
    b <- a
    a[[1]][[1]][[1]]<-2
    print(b)
}
      in which the assignment to \code{a} changes \code{b}, and added tests
      for such bugs.
\item Fixed a bug where unary minus might improperly reuse its operand for
      the result even when it was logical (eg, in \code{-c(F,T,T,F)}).
\item Fixed a bug in pairlist element deletion, and added tests in subset.R
      for such cases.
\item The ISNAN trick (if enabled) is now used only in the interpreter itself,
      not in packages, since the macro implementing it evaluates its argument
      twice, which doesn't work if it has side effects (as happens in the 
      "ff" package).
\item Fixed a bug that sometimes resulted in task merging being disabled
      when it shouldn't have been.
}}
}

\section{CHANGES IN VERSION RELEASED 2013-12-29}{

  \subsection{INTRODUCTION}{

  \itemize{ 

\item This is the first publicized release of pqR after pqR-2013-07-22.  
      A verson dated 2013-11-28 was released for testing; it differs
      from this release only in bug and documentation fixes, which
      are not separately detailed in this NEWS file.

\item pqR is based on R-2.15.0, distributed by the R Core Team, but
improves on it in many ways, mostly ways that speed it up, but also by
implementing some new features and fixing some bugs.  See the notes
below on earlier pqR releases for general discussion of pqR, and for
information that has not changed from previous releases of pqR.

\item The most notable change in this release is that ``task merging''
      is now implemented.  This can speed up sequences
      of vector operations by merging several operations into one, which 
      reduces time spent writing and later reading data in memory. 
      See \code{help(merging)} and the item below for more details.

\item This release also includes other performance improvements, bug fixes,
      and code cleanups, as detailed below.
  }}

  \subsection{INSTALLATION AND TESTING}{
    \itemize{

\item Additional configuration options are now present to allow
      enabling and disabling of task merging, and more generally, of the
      deferred evaluation framework needed for both task merging and
      use of helper threads.  By default, these facilities are enabled.
      The \code{--disable-task-merging} option to \code{./configure}
      disables task merging, \code{--disable-helper-threads} disables
      support for helper threads (as before), and 
      \code{--disable-deferred-evaluation} disables both of these
      features, along with the whole deferred evaluation framework.
      See the \code{R-admin} manual for more details.

\item See the pqR wiki at \code{https://github.com/radfordneal/pqR/wiki}
      for the latest news regarding systems and packages that do or do not
      work with pqR.

\item Note that any packages (except those written only in R, plus 
      C or Fortran routines called by \code{.C} or \code{.Fortran}) that
      were compiled and installed under R Core versions of R must be 
      re-installed for use with pqR, as is generally the case with new versions
      of R (although it so happens that it is not necessary to re-install
      packages installed with pqR-2013-07-22 with this release, because the 
      formats of the crucial internal data structures happen not to have
      changed).

\item Additional tests of matrix multiplication (\code{\%*\%}, \code{crossprod},
      and \code{tcrossprod}) have been written.  They are run with
      \code{make check} or \code{make check-all}.

  }}

  \subsection{INTERNAL STRUCTURES AND APPLICATION PROGRAM INTERFACE}{
    \itemize{

\item The table of built-in function names, C functions implementing them, and
      operation flags, which was previously found in \code{src/main/names.c},
      has been split into multiple tables, located in the source files that 
      define such built-in functions (with only a few entries still in 
      \code{names.c}).  This puts the descriptions of these built-in
      functions next to their definitions, improving maintainability, and
      also reduces the number of global functions.  This change should have 
      no effects visible to users.

\item The initialization for fast dispatch to some primitive functions
      is now done in \code{names.c}, using tables in other source files
      analogous to those described in the point just above.  This is 
      cleaner, and eliminates an anomaly in the previous versions of
      pqR that a primitive function could be slower the first time it was
      used than when used later.
  }}

  \subsection{PERFORMANCE IMPROVEMENTS}{
    \itemize{
\item Some sequences of vector operations can now be merged into a single
      operation, which can speed them up by eliminating memory operations
      to store and fetch intermediate results.  For example, when \code{v} is 
      a long vector, the expression 
      \code{exp(v+1)} can be merged into one task, which will compute 
      \code{exp(v[i]+1)} for each element, \code{i}, of \code{v} in a 
      single loop.  

      Currently, such ``task merging'' is done only for (some)
      operations in which only one operand is a vector. When there are
      helper threads (which might be able to do some operations even
      faster, in parallel) merging is done only when one of the
      operations merged is a simple addition, subtraction, or
      multiplication (with one vector operand and one scalar operand).

      See \code{help(merging)} for more details.

\item During all garbage collections, any tasks whose outputs are not
      referenced are now waited for, to allow memory used by their outputs to be
      recovered.  (Such unreferenced outputs should be rare in real 
      programs.)  In a full garbage collection, tasks with large inputs
      or outputs that are referenced only as task inputs
      are also waited for, so that the memory they occupy can be recovered.

\item The built-in C matrix multiplication routines and those in the supplied 
      BLAS have both been sped up, especially those used by \code{crossprod}
      and \code{tcrossprod}.  This will of course have no effect if a different
      BLAS is used and the \code{mat_mult_with_BLAS} option is set to
      \code{TRUE}.

\item Matrix multiplications in which one operand can be recognized as the
      result of a transpose operation are now done without actually creating
      the transpose as an intermediate result, thereby reducing both 
      computation time and memory usage.  Effectively, these uses of the
      \code{\%*\%} operator are converted to uses of \code{crossprod} or
      \code{tcrossprod}.  See \code{help("\%*\%")} for details.

\item Speed of \code{ifelse} has been improved (though it's now slower when the
      condition is scalar due to the bug fix mentioned below).

\item Inputs to the mod operator can now be piped. (Previously, this was 
      inadvertently prevented in some cases.)

\item The speed of the quick check for NA/NaN that can be enabled with 
      \code{-DENABLE_ISNAN_TRICK} in CFLAGS has been improved.
  }}

  \subsection{BUG FIXES}{
    \itemize{
\item Fixed a bug in \code{ifelse} with scalar condition but other
      operands with length greater than one.  (Pointed out by Luke Tierney.)

\item Fixed a bug stemming from re-use of operand storage for a result
      (pointed out by Luke Tierney) illustrated by the following:
\preformatted{   A <- array(c(1), dim = c(1,1), dimnames = list("a", 1))
   x <- c(a=1)
   A/(pi*x)
}

\item The \code{--disable-mat-mult-with-BLAS-in-helpers} configuration
      setting is now respected for complex matrix multiplication
      (previously it had only disabled use of the BLAS in helper
      threads for real matrix multiplication).

\item The documentation for \code{aperm} now says that the default
      method does not copy attributes (other than dimensions and
      dimnames).  Previously, it incorrecty said it did (as is the
      case also in R-2.15.0 and R-3.0.2).

\item Changed \code{apply} from previous versions of pqR to replicate
      the behaviour seen in R-2.15.0 (and later R Core version) when the matrix 
      or array has a class attribute.  Documented this behaviour (which is
      somewhat dubious and convoluted) in the help entry for \code{apply}.
      This change fixes a problem seen in package TSA (and probably others).

\item Changed \code{rank} from prevous versions of pqR to replicate
      the behaviour when it is applied to data frames that is seen in R-2.15.0 
      (and later R Core versions).  Documented this (somewhat dubious) 
      behaviour in the help entry for \code{rank}.  This change fixes a
      problem in the \code{coin} package.

\item Fixed a bug in keeping track of references when assigning 
      repeated elements into a list array.

\item Fixed the following bug (also present in R-2.15.0 and R-3.0.2):
\preformatted{   v <- c(1,2)
   m <- matrix(c(3,4),1,2)
   print(t(m)\%*\%v)
   print(crossprod(m,v))
}
in which \code{crossprod} gave an error rather than produce the answer
for the corresponding use of \code{\%*\%}.

\item Bypassed a problem with the Xcode gcc compiler for the Mac that 
      led to it falsely saying that using -DENABLE_ISNAN_TRICK in CFLAGS
      doesn't work.
  }}
}


\section{CHANGES IN VERSION RELEASED 2013-07-22}{

  \subsection{INTRODUCTION}{

  \itemize{ 

\item pqR is based on R-2.15.0, distributed by the R Core Team, but
improves on it in many ways, mostly ways that speed it up, but also by
implementing some new features and fixing some bugs.  See the notes
below, on the release of 2013-06-28, for general discussion of pqR,
and for information on pqR that has not changed since that release.

\item This updated release of pqR provides some performance
enhancements and bug fixes, including some from R Core releases after
R-2.15.0.  More work is still needed to incorporate improvements in
R-2.15.1 and later R Core releases into pqR.

\item This release is the same as the briefly-released version of
2013-17-19, except that it fixes one bug and one reversion of an
optimization that were introduced in that release, and tweaks the
Windows Makefiles (which are not yet fully tested).

  }}

  \subsection{FEATURE AND DOCUMENTATION CHANGES}{
    \itemize{
      \item Detailed information on what operations can be done in helper
            threads is now provided by help(helpers).
      \item Assignment to parts of a vector via code such as 
            \code{v[[i]]<-value} and \code{v[ix]<-values} now automatically 
            converts raw values to the appropriate type
            for assignment into numeric or string vectors, and assignment
            of numeric or string values into a raw vector now results in the
            raw vector being first converted to the corresponding type.  This
            is consistent with the existing behaviour with other types.
      \item The allowed values for assignment to an element of an "expression" 
            list has been expanded to match the allowed values for ordinary
            lists.  These values (such as function closures) could previously 
            occur in expression lists as a result of other operations (such
            as creation with the \code{expression} primitive).
      \item Operations such as
            \code{v <- pairlist(1,2,3); v[[-2]] <- NULL} now raise an error.
            These operations were previously documented as being illegal, and
            they are illegal for ordinary lists.  The proper way to do
            this deletion is \code{v <- pairlist(1,2,3); v[-2] <- NULL}.
      \item Raising \code{-Inf} to a large value (eg, \code{(-Inf)^(1e16)})
            no longer produces an incomprehensible warning.  As before, the 
            value returned is \code{Inf}, because (due to their 
            limited-precision floating-point representation) all such large 
            numbers are even integers.
  }}

  \subsection{FEATURE CHANGES CORRESPONDING TO THOSE IN LATER R CORE RELEASES}{
    \itemize{
\item From R-2.15.1: On Windows, there are two new environment variables which
      control the defaults for command-line options.

      If \env{R_WIN_INTERNET2} is set to a non-empty value, it is as if
      \option{--internet2} was used.

      If \env{R_MAX_MEM_SIZE} is set, it gives the default memory limit
      if \option{--max-mem-size} is not specified: invalid values being
      ignored.

\item From R-2.15.1: The NA warning messages from e.g. \code{pchisq()} now 
      report the call to the closure and not that of the \code{.Internal}.

\item The following included software has been updated to new versions:
      zlib to 1.2.8, LZMA to 5.0.4, and PCRE to 8.33.
  }}

  \subsection{INSTALLATION AND TESTING}{
    \itemize{

\item See the pqR wiki at \code{https://github.com/radfordneal/pqR/wiki}
      for the latest news regarding systems and packages that do or do not
      work with pqR.

\item Note that any previosly-installed packages must be re-installed for 
      use with pqR (as is generally the case with new versions of R), except
      for those written purely in R.

\item It is now known that pqR can be successfully installed under Mac
      OS X for use via the command line (at least with some versions
      of OS X).  The gcc 4.2
      compiler supplied by Apple with Xcode works when helper threads
      are disabled, but does not have the full OpenMP support required for
      helper threads.   For helper threads to work, a C compiler that fully
      supports OpenMP is needed, such as gcc 4.7.3 (available via 
      macports.org).

      The Apple BLAS and LAPACK routines can be used by giving the
      \code{--with-blas='-framework vecLib'} and \code{--withlapack}
      options to \code{configure}.  This speeds up some operations
      but slows down others.

      The R Mac GUI would need to be recompiled for use with pqR.
      There are problems doing this unless helper threads
      are disabled (see pqR issue #17 for discussion).

      Compiled binary versions of pqR for Mac OS X are not yet being supplied.
      Installation on a Mac is recommended only for users experienced
      in installation of R from source code.

\item Success has also been reported in installing pqR on a Windows
      system, including with helper threads, but various tweaks were
      required.  Some of these tweaks are incorporated in this release,
      but they are probably not sufficient for installation "out of the box".
      Attempting to install pqR on Windows is recommended only for
      users who are both experienced and adventurous.

\item Compilation using the \code{-O3} option for gcc is not recommended.
      It speeds up some operations, but slows down others.  With gcc 4.7.3
      on a 32-bit Intel system running Ubuntu 13.04, compiling with 
      \code{-O3} causes compiled functions to crash. (This is not a
      pqR issue, since the same thing happens when R-2.15.0 is compiled 
      with \code{-O3}).
  }}

  \subsection{INTERNAL STRUCTURES AND APPLICATION PROGRAM INTERFACE}{
    \itemize{

\item The R internals manual now documents (in Section 1.8) a
      preliminary set of conventions that pqR follows (not yet
      perfectly) regarding when objects may be modified, and how
      NAMEDCNT should be maintained.  R-2.15.0 did not follow any
      clear conventions.

\item The documentation in the R internals manual on how helper
      threads are implemented in pqR now has the correct title.  (It
      would previously have been rather hard to notice.)

  }}

  \subsection{PERFORMANCE IMPROVEMENTS}{
    \itemize{
\item Some unnecessary duplication of objects has been eliminated.  Here
      are three examples:  
      Creation of lists no longer duplicates all the elements put in the
      list, but instead increments \code{NAMEDCNT} for these elements, so
      that
\preformatted{   a <- numeric(10000)
   k <- list(1,a)
}
no longer duplicates \code{a} when \code{k} is created (though a duplication
will be needed later if either \code{a} or \code{k[[2]]} is modified).
      Furthermore, the assignment below to \code{b$x}, no longer
      causes duplication of the 10000 elements of \code{y}:
\preformatted{   a <- list (x=1, y=seq(0,1,length=10000))
   b <- a
   b$x <- 2
}
Instead, a single vector of 10000 elements is shared between \code{a$y} and
\code{b$y}, and will be duplicated later only if necessary.  Unnecessary
duplication of a 10000-element vector is also avoided when \code{b[1]} is 
assigned to in the code below:
\preformatted{   a <- list (x=1, y=seq(0,1,length=10000))
   b <- a$y
   a$y <- 0
   b[1] <- 1
}
The assignment to \code{a$y} now reduces \code{NAMEDCNT} for the vector
bound to \code{b}, allowing it to be changed without duplication.

\item Assignment to part of a vector using code such as \code{v[101:200]<-0}
      will now not actually create a vector of 100 indexes, but will instead
      simply change the elements with indexes 101 to 200 without creating
      an index vector.  This optimization has not yet been implemented for
      matrix or array indexing.

\item Assignments to parts of vectors, matrices, and arrays using "[" has been
      sped up by detailed code improvements, quite substantially in some
      cases.

\item Subsetting of arrays of three or more dimensions using "[" has
      been sped up by detailed code improvements.

\item Pending summations of one-argument mathematical functions are now
      passed on by \code{sum}.  So, for example, in 
      \code{sum(exp(a)) + sum(exp(b))}, the two
      summations of exponentials can now potentially be done in parallel.

\item A full garbage collection now does not wait for all tasks being
      done by helpers to complete.  Instead, only tasks that are using
      or computing variables that are not otherwise referenced are 
      waited for (so that this storage can be reclaimed).
  }}

  \subsection{BUG FIXES}{
    \itemize{
\item A bug that could have affected the result of \code{sum(abs(v))} when
      it is done by a helper thread has been fixed.
\item A bug that could have allowed \code{as.vector}, \code{as.integer}, etc.
      to pass on an object still being computed to a caller not expecting
      such a pending object has been fixed.
\item Some bugs in which production of warnings at inopportune times could 
      have caused serious problems have been fixed.
\item The bug illustrated below (pqR issue #13) has been fixed:
\preformatted{   > l = list(list(list(1)))
   > l1 = l[[1]]
   > l[[c(1,1,1)]] <- 2
   > l1
   [[1]]
   [[1]][[1]]
   [1] 2
}
\item Fixed a bug (also present in R-2.15.0 and R-3.0.1) illustrated by the
following code:
\preformatted{   > a <- list(x=c(1,2),y=c(3,4))
   > b <- as.pairlist(a)
   > b$x[1] <- 9
   > print(a)
   $x
   [1] 9 2
   
   $y
   [1] 3 4
}
The value printed for a has a$x[1] changed to 9, when it should still be 1.
See pqR issue #14.
\item Fixed a bug (also present in R-2.15.0 and R-3.0.1) in which extending
      an "expression" by assigning to a new element changes it to an ordinary
      list.  See pqR issue #15.
\item Fixed several bugs (also present in R-2.15.0 and R-3.0.1) illustrated
by the code below (see pqR issue #16):
\preformatted{   v <- c(10,20,30)
   v[[2]] <- NULL        # wrong error message
   
   x <- pairlist(list(1,2))
   x[[c(1,2)]] <- NULL   # wrongly gives an error, referring to misuse
                         # of the internal SET_VECTOR_ELT procedure
   
   v<-list(1)
   v[[quote(abc)]] <- 2  # internal error, this time for SET_STRING_ELT
   
   a <- pairlist(10,20,30,40,50,60)
   dim(a) <- c(2,3)
   dimnames(a) <- list(c("a","b"),c("x","y","z"))
   print(a)              # doesn't print names
   
   a[["a","x"]] <- 0     # crashes with a segmentation fault
}
  }}

  \subsection{BUG FIXES CORRESPONDING TO THOSE IN LATER R CORE RELEASES}{
    \itemize{
\item From R-2.15.1: \code{formatC()} uses the C entry point \code{str_signif}
      which could write beyond the length allocated for the output string.

\item From R-2.15.1: \code{plogis(x, lower = FALSE, log.p = TRUE)} no longer
      underflows early for large x (e.g. 800).

\item From R-2.15.1: \code{?Arithmetic}'s \dQuote{\code{1 ^ y} and \code{y ^ 0}
	are \code{1}, \emph{always}} now also applies for \code{integer}
      vectors \code{y}.

\item From R-2.15.1: X11-based pixmap devices like \code{png(type = "Xlib")} 
      were trying to set the cursor style, which triggered some warnings and
      hangs.

\item From R-3.0.1 patched: Fixed comment-out bug in BLAS, as per PR 14964.
  }}
}


\section{CHANGES IN VERSION RELEASED 2013-06-28}{

\subsection{INTRODUCTION}{

\itemize{ 
\item This release of pqR is based on R-2.15.0, distributed by the R
Core Team, but improves on it in many ways, mostly ways that speed it
up, but also by implementing some new features and fixing some bugs.
One notable speed improvement in pqR is that for systems with multiple
processors or processor cores, pqR is able to do some numeric
computations in parallel with other operations of the interpreter, and
with other numeric computations.

\item This is the second publicised release of pqR (the first was on
2013-06-20, and there were earlier unpublicised releases). It fixes one
significant pqR bug (that could cause two empty strings to not compare
as equal, reported by Jon Clayden), fixes a bug reported to R Core (PR
15363) that also existed in pqR (see below), fixes a bug in deciding
when matrix multiplies are best done in a helper thread, and fixes some
issues preventing pqR from being built in some situations (including
some partial fixes for Windows suggested by "armgong").  Since the
rest of the news is almost unchanged from the previous release, I have
not made a separate news section for this release. (New sections will
be created once new releases have significant differences.)

\item This section documents changes in pqR from R-2.15.0 that are of
direct interest to users.  For changes from earlier version of R to
R-2.15.0, see the ONEWS, OONEWS, and OOONEWS files.  Changes of little
interest to users, such as code cleanups and internal details on
performance improvements, are documented in the file MODS, which
relates these changes to branches in the code repository at
github.com/radfordneal/pqR.

\item Note that for compatibility with R's version system, pqR presently
uses the same version number, 2.15.0, as the version of R on which it
is based. This allows checks for feature availability to continue to
work.  This scheme will likely change in the future.  Releases of pqR
with the same version number are distinguished by release date.

\item See radfordneal.github.io/pqR for current information on pqR, including
announcements of new releases, a link to the page for making and viewing
reports of bugs and other issues, and a link to the wiki page containing
information such as systems on which pqR has been tested.

}}

  \subsection{FEATURE CHANGES}{
    \itemize{
      \item A new primitive function \code{get_rm} has been added,
            which removes a variable while returning the value it
            had when removed.  See \code{help(get_rm)} for details,
            and how this can sometimes improve efficiency of R functions.

      \item An enhanced version of the \code{Rprofmem} function for profiling
            allocation of vectors has been implemented, that can
            display more information, and can output to the terminal,
            allowing the source of allocations to more easily be
            determined.  Also, \code{Rprofmem} is now always accessible
            (not requiring the \code{--enable-memory-profiling} configuration
            option).  Its overhead when not in use is negligible.
 
            The new version allows records of memory allocation to be
            output to the terminal, where their position relative to
            other output can be informative (this is the default for the
            new \code{Rprofmemt} variant).  More identifying
            information, including type, number of elements, and
            hexadecimal address, can also be output.  For more details on
            these and other changes, see \code{help(Rprofmem)}.

      \item A new primitive function, pnamedcnt, has been added, that
            prints the NAMEDCNT/NAMED count for an R object, which is helpful
            in tracking when objects will have to be duplicated.  For
            details, see help(pnamedcnt).

      \item The \code{tracemem} function is defunct.  What exactly it was
            supposed to do in R-2.15.0 was unclear, and optimizations 
            in pqR make it even less clear what it should do.  The bit
            in object headers that was used to implement it has been
            put to a better use in pqR.  The \code{--enable-memory-profiling}
            configuration option used to enable it no longer exists.

            The \code{retracemem} function remains for compatibility
            (doing nothing).  The \code{Rprofmemt} and \code{pnamedcnt}
            functions described above provide alternative ways of gaining
            insight into memory allocation behaviour.

      \item Some options that can be set by arguments to the R command can
            now also be set with environment variables, specifically, the
            values of R_DEBUGGER, R_DEBUGGER_ARGS, and R_HELPERS give the
            default when \code{--debugger}, \code{--debugger-args}, and 
            \code{--helpers} are not specified on the command line.  This 
            feature is useful when using a shell file or Makefile that contains 
            R commands that one would rather not have to modify.
    }
  }

  \subsection{INSTALLATION AND TESTING}{
    \itemize{

      \item The procedure for compiling and installing from source is largely 
            unchanged from R-2.15.0.  In particular, the final result is a 
            program called "R", not "pqR", though of course you can provide a 
            link to it called "pqR".  Note that (as for R-2.15.0) it is not 
            necessary to do an "install" after "make" --- one can just
            run bin/R in the directory where you did "make".  This may be 
            convenient if you wish to try out pqR along with your current 
            version of R.

      \item Testing of pqR has so far been done only on Linux/Unix
            systems, not on Windows or Mac systems.  There is no specific
            reason to believe that it will not work on Windows or Mac
            systems, but until tests have been done, trying to use it 
            on these systems is not recommended.  (However, some users
            have reported that pqR can be built on Mac systems, as long
            as a C compiler fully supporting OpenMP is used, or the
            \code{--disable-helper-threads} configuration option is used.)

      \item This release contains the versions of the standard and recommended
            packages that were released with R-2.15.0.  Newer versions may
            or may not be compatible (same as for R-2.15.0).

      \item It is intended that this release will be fully compatible with
            R-2.15.0, but you will need to recompile any packages (other
            that those with only R code) that you had installed for R-2.15.0, 
            and any other C code you use with R, since the format of internal 
            data structures has changed (see below).

      \item New configuration options relating to helper threads and
            to matrix multiplication now exist.  For details, see 
            doc/R-admin.html (or R-admin.pdf), or run \code{./configure --help}.

            In particular, the \code{--disable-helper-threads} option
            to configure will remove support for helper threads.  Use of
            this option is advised if you know that multiple processors
            or processor cores will not be available, or if you know that
            the C compiler used does not support OpenMP 3.0 or 3.1 (which 
            is used in the implementation of the helpers package).

      \item Including \code{-DENABLE_ISNAN_TRICK} in CFLAGS will speed up 
            checks for NA and NaN on machines on which it works.  It works
            on Intel processors (verified both empirically and by consulting
            Intel documentation).  It does not work on SPARC machines.

      \item The \code{--enable-memory-profiling} option to configure
            no longer exists.  In pqR, the \code{Rprofmem} function is always
            enabled, and the \code{tracemem} function is defunct.  (See
            discussion above.)

      \item When installing from source, the output of configure 
            now displays whether standard and recommended packages will
            be byte compiled.

      \item The tests of random number generation run with \code{make check-all}
            now set the random number seed explicitly.  Previously, the random
            number seed was set from the time and process ID, with the result
            that these tests would occasionally fail non-deterministically,
            when by chance one of the p-values obtained was below the threshold
            used.  (Any such failure should now occur consistently, rather
            than appearing to be due to a non-deterministic bug.)

      \item Note that (as in R-2.15.0) the output of \code{make check-all} for 
            the boot package includes many warning messages regarding a 
            non-integer argument, and when byte compilation is enabled, these 
            messages identify the wrong function call as the source.  This 
            appears to have no wider implications, and can be ignored.

      \item Testing of the "xz" compression method is now done with \code{try},
            so that failure will be tolerated on machines that don't have enough
            memory for these tests.

      \item The details of how valgrind is used have changed. See the source
            file \file{memory.c}.
    }
  }

  \subsection{INTERNAL STRUCTURES AND APPLICATION PROGRAM INTERFACE}{
    \itemize{
      \item The internal structure of an object has changed, in ways that 
            should be compatible with R-2.15.0, but which do require 
            re-compilation.  The flags in the object header for \code{DEBUG},
            \code{RSTEP}, and \code{TRACE} now exist only for non-vector 
            objects, which is sufficient for their present use (now that 
            \code{tracemem} is defunct).

      \item The sizes of objects have changed in some cases (though not most).
            For a 32-bit configuration, the size of a cons cell increases
            from 28 bytes to 32 bytes; for a 64-bit configuration, the
            size of a cons cell remains at 56 bytes.  For a 32-bit 
            configuration, the size of a vector of one double remains
            at 32 bytes; for a 64-bit configuration (with 8-byte alignment), 
            the size of a vector of one double remains at 48 bytes.

      \item Note that the actual amount of memory occupied by an object
            depends on the set of node classes defined (which may be tuned).
            There is no longer a separate node class for cons cells and
            zero-length vectors (as in R-2.15.0) --- instead, cons cells
            share a node class with whatever vectors also fit in that
            node class.

      \item The old two-bit NAMED field of an object is now a three-bit
            NAMEDCNT field, to allow for a better attempt at reference
            counting.  Versions of the the NAMED and SET_NAMED macros
            are still defined for compatibility.  See the R-ints manual
            for details.

      \item Setting the length of a vector to something less than its
            allocated length using SETLENGTH is deprecated.  The LENGTH
            field is used for memory allocation tracking by the garbage
            collector (as is also the case in R-2.15.0), so setting it 
            to the wrong value may cause problems.  (Setting the length
            to more than the allocated length is of course even worse.)
    }
  }

  \subsection{PERFORMANCE IMPROVEMENTS}{
    \itemize{
      \item Many detailed improvements have been made that reduce
            general interpretive overhead and speed up particular 
            functions.  Only some of these improvements are noted
            below.

      \item Numerical computations can now be performed in parallel with
            each other and with interpretation of R code, by using 
            ``helper threads'', on machines
            with multiple processors or multiple processor cores.  When
            the output of one such computation is used as the input to
            another computation, these computations can often be done
            in parallel, with the output of one task being ``pipelined''
            to the other task.  Note that these 
            parallel execution facilities do not require any changes to user 
            code --- only that helper threads be enabled with the 
            \code{--helpers} option to the command starting pqR. See 
            \code{help(helpers)} for details.

            However, helper threads are not used for operations that are 
            done within the interpreter for byte-compiled code or that are 
            done in primitive functions invoked by the byte-code interpreter.

            This facility is still undergoing rapid development.  Additional 
            documentation on which operations may be done in parallel will be 
            forthcoming.

      \item A better attempt at counting how many "names" an object has
            is now made, which reduces how often objects are duplicated
            unnecessarily.  This change is ongoing, with further improvements
            and documentation forthcoming.

      \item Several primitive functions that can generate integer sequences
            --- ":", seq.int, seq_len, and seq_along --- will now sometimes
            not generate an actual sequence, but rather just a description
            of its start and end points.  This is not visible to users,
            but is used to speed up several operations.

            In particular, "for" loops such as \code{for (i in 1:1000000) ...}
            are now done without actually allocating a vector to hold
            the sequence.  This saves both space and time.  Also,
            a subscript such as \code{101:200} for a vector or as the first 
            subscript for a matrix is now (often) handled without actually 
            creating a vector of indexes, saving both time and space.  

            However, the above performance improvements 
            are not effective in compiled code.

      \item Matrix multiplications with the \code{\%*\%} operator are now
            much faster when the operation is a vector dot product, a
            vector-matrix product, a matrix-vector product, or more generally
            when the sum of the numbers of rows and columns in the result
            is not much less than their product.  This improvement results
            from the elimination of a costly check for NA/NaN elements in the 
            operands before doing the multiply.  There is no need for this check
            if the supplied BLAS is used.  If a BLAS that does not properly
            handle NaN is supplied, the \code{\%*\%} operator will still
            handle NaN properly if the new library of matrix multiply
            routines is used for \code{\%*\%} instead of the BLAS.  See the
            next two items for more relevant details.

      \item A new library of matrix multiply routines is provided, which
            is guaranteed to handle NA/NaN correctly, and which supports
            pipelined computation with helper threads.  Whether this
            library or the BLAS routines are used for \code{\%*\%} is
            controlled by the \code{mat_mult_with_BLAS} option. The default
            is to not use the BLAS, but the 
            \code{--enable-mat-mult-with-BLAS-by-default} configuration option
            will change this.  See \code{help("\%*\%")} for details.

      \item The BLAS routines supplied with R were modified to improve the 
            performance of the routines DGEMM (matrix-matrix multiply) and 
            DGEMV (matrix-vector multiply).  Also, proper propagation of NaN, 
            Inf, etc. is now always done in these routines.  This speeds
            up the \code{\%*\%} operator in R, when the supplied BLAS is used
            for matrix multiplications, and speeds up other matrix operations
            that call these BLAS routines, if the BLAS used is the one supplied.

      \item The low-level routines for generation of uniform random
            numbers have been improved.  (These routines are also used for
            higher-level functions such as \code{rnorm}.)

            The previous code copied the seed back and forth to
            .Random.seed for every call of a random number generation
            function, which is rather time consuming given that for
            the default generator \code{.Random.seed} is 625 integers long.
            It also allocated new space for \code{.Random.seed} every time.
            Now, \code{.Random.seed} is used without copying, except when the 
            generator is user-supplied.  

            The previous code had imposed an unnecessary limit on the
            length of a seed for a user-supplied random number
            generator, which has now been removed.

      \item The \code{any} and \code{all} primitives have been substantially
            sped up for large vectors.  

            Also, expressions such as
            \code{all(v>0)} and \code{any(is.na(v))}, where \code{v} is a
            real vector, avoid computing and storing a logical vector,
            instead computing the result of \code{any} or \code{all}
            without this intermediate, looking at only as much of \code{v}
            as is needed to determine the result.
            However, this improvement is not effective in compiled code.

      \item When \code{sum} is applied to many mathematical functions
            of one vector argument, for example \code{sum(log(v))}, the
            sum is performed as the function is computed, without a
            vector being allocated to hold the function values.  
            However, this improvement is not effective in compiled code.

      \item The handling of power operations has been improved (primarily 
            for powers of reals, but slightly affecting powers of integers too).
            In particular, scalar powers of 2, 1, 0, and -1, are handled 
            specially to avoid general power operations in these cases.

      \item Extending lists and character vectors by assigning to an
            index past the end, and deleting list items by assigning NULL
            have been sped up substantially.

      \item The speed of the transpose (\code{t}) function has been
            improved, when applied to real, integer, and logical
            matrices.

      \item The \code{cbind} and \code{rbind} functions have been greatly
            sped up for large objects.

      \item The \code{c} and \code{unlist} functions have been sped up 
            by a bit in simple cases, and by a lot in some situations 
            involving names.

      \item The \code{matrix} function has been greatly sped up, in
            many cases.

      \item Extraction of subsets of vectors or matrices (eg, \code{v[100:200]}
            or \code{M[1:100,101:110]}) has been sped up substantially.

      \item Logical operations and relational operators have been sped up
            in simple cases. Relational
            operators have also been substantially sped up for long vectors.

      \item Access via the $ operator to lists, pairlists, and environments 
            has been sped up. 

      \item Existing code for handling special cases of "[" in which there is
            only one scalar index was replaced by cleaner code that handles 
            more cases.   The old code handled only integer and real vectors, 
            and only positive indexes.  The new code handles all atomic 
            vectors (logical, integer, real, complex, raw, and string), and 
            positive or negative indexes that are not out of bounds.

      \item Many unary and binary primitive functions are now usually
            called using a faster internal interface that does not allocate
            nodes for a pairlist of evaluated arguments. This change
            substantially speeds up some programs.

      \item Lookup of some builtin/special function symbols (eg, "+" and "if")
            has been sped up by allowing fast bypass of non-global environments
            that do not contain (and have never contained) one of these 
            symbols.

      \item Some binary and unary arithmetic operations have been sped
            up by, when possible, using the space holding one of the
            operands to hold the result, rather than allocating new
            space.  Though primarily a speed improvement, for very
            long vectors avoiding this allocation could avoid running
            out of space.

      \item Some speedup has been obtained by using new internal C functions 
            for performing exact or partial string matches in the interpreter.
    }
  }

  \subsection{BUG FIXES}{
    \itemize{
      \item The "debug" facility has been fixed.  Its behaviour for if,
            while, repeat, and for statements when the inner statement
            was or was not one with curly brackets had made no sense.
            The fixed behaviour is now documented in help(debug). 
            (I reported this bug and how
            to fix it to the R Core Team in July 2012, but the bug is 
            still present in R-3.0.1, released May 2013.)

      \item Fixed a bug in \code{sum}, where overflow is allowed (and not 
            detected) where overflow can actually be avoided.  For example:
\preformatted{   > v<-c(3L,1000000000L:1010000000L,-(1000000000L:1010000000L))
   > sum(v)
   [1] 4629
}
            Also fixed a related bug in \code{mean}, applied to an integer
            vector, which would arise only on a system where a long double 
            is no bigger than a double.

      \item Fixed \code{diag} so that it returns a matrix when passed
            a list of elements to put on the diagonal.

      \item Fixed a bug that could lead to mis-identification of the 
            direction of stack growth on a non-Windows system, causing
            stack overflow to not be detected, and a segmentation fault 
            to occur.  (I also reported this bug and how to fix it to the 
            R Core Team, who included a fix in R-2.15.2.)

      \item Fixed a bug where, for example, \code{log(base=4)} returned 
            the natural log of 4, rather than signalling an error. 

      \item The documentation on what \code{MARGIN} arguments are allowed for
            \code{apply} has been clarified, and checks for validity added.
            The call 
\preformatted{   > apply(array(1:24,c(2,3,4)),-3,sum)
}
            now produces correct results (the same as when \code{MARGIN}
            is \code{1:2}).

      \item Fixed a bug in which \code{Im(matrix(complex(0),3,4))} returned
            a matrix of zero elements rather than a matrix of NA elements.

      \item Fixed a bug where more than six warning messages at startup
            would overwrite random memory, causing garbage output 
            and perhaps arbitrarily bizarre behaviour.

      \item Fixed a bug where LC_PAPER was not correctly set at startup.

      \item Fixed gc.time, which was producing grossly incorrect values
            for user and system time.

      \item Now check for bad arguments for .rowSums, .colSums, .rowMeans,
            and .rowMeans (would previously segfault if n*p too big).

      \item Fixed a bug where excess warning messages may be produced
            on conversion to RAW.  For instance:
\preformatted{   > as.raw(1e40)
   [1] 00
   Warning messages:
   1: NAs introduced by coercion 
   2: out-of-range values treated as 0 in coercion to raw 
}
            Now, only the second warning message is produced.

      \item A bug has been fixed in which rbind would not handle 
            non-vector objects such as function closures, whereas
            cbind did handle them, and both were documented to do so.

      \item Fixed a bug in numeric_deriv in stats/src/nls.c, where it
            was not duplicating when it should, as illustrated below:
\preformatted{   > x <- 5; y <- 2; f <- function (y) x
   > numericDeriv(f(y),"y")
    [1] 5
    attr(,"gradient")
         [,1]
    [1,]    0
    > x
    [1] 5
    attr(,"gradient")
         [,1]
    [1,]    0
}

      \item Fixed a bug in vapply illustrated by the following:
\preformatted{   X<-list(456)
   f<-function(a)X
   A<-list(1,2)  
   B<-vapply(A,f,list(0))
   print(B)
   X[[1]][1]<-444
   print(B)
}
            After the fix, the values in \code{B} are no long changed by the 
            assignment to \code{X}. Similar bugs in mapply, eapply, and rapply 
            have also been fixed.  I reported these bugs to r-devel, and
            (different) fixes are in R-3.0.0 and later versions.

      \item Fixed a but in rep.int illustrated by the following:
\preformatted{   a<-list(1,2)
   b<-rep.int(a,c(2,2))
   b[[1]][1]<-9
   print(a[[1]])
}

      \item Fixed a bug in mget, illustrated by the following code:
\preformatted{   a <- numeric(1)
   x <- mget("a",as.environment(1))
   print(x)
   a[1] <- 9
   print(x)
}

      \item Fixed bugs that the R Core Team fixed (differently) for R-2.15.3,
            illustrated by the following:
\preformatted{   a <- list(c(1,2),c(3,4))
   b <- list(1,2,3)
   b[2:3] <- a
   b[[2]][2] <- 99
   print(a[[1]][2])

   a <- list(1+1,1+1)
   b <- list(1,1,1,1)
   b[1:4] <- a
   b[[1]][1] <- 1
   print(b[2:4])
}

      \item Fixed a bug illustrated by the following:
\preformatted{   > library(compiler)
   > foo <- function(x,y) UseMethod("foo")
   > foo.numeric <- function(x,y) "numeric"
   > foo.default <- function(x,y) "default"
   > testi <- function () foo(x=NULL,2)
   > testc <- cmpfun (function () foo(x=NULL,2))
   > testi() 
   [1] "default"
   > testc()
   [1] "numeric"
}

      \item Fixed several bugs that produced wrong results 
            such as the following:
\preformatted{   a<-list(c(1,2),c(3,4),c(5,6))
   b<-a[2:3]
   a[[2]][2]<-9
   print(b[[1]][2])
}
      I reported this to r-devel, and a (different) fix is in R-3.0.0 and 
      later versions.

      \item Fixed bugs reported on r-devel by Justin Talbot, Jan 2013 (also
            fixed, differently, in R-2.15.3), illustrated by the following:
\preformatted{   a <- list(1)
   b <- (a[[1]] <- a)
   print(b)
   a <- list(x=1)
   b <- (a$x <- a)
   print(b)
}

      \item Fixed \code{svd} so that it will not return a list with
            \code{NULL} elements.  This matches the behaviour of \code{La.svd}.

      \item Fixed (by a kludge, not a proper fix) a bug in the "tre"
            package for regular expression matching (eg, in \code{sub}),
            which shows up when \code{WCHAR_MAX} doesn't fit in an
            "int".  The kludge reduces \code{WCHAR_MAX} to fit, but really
            the "int" variables ought to be bigger.  (This problem
            showed up on a Raspberry Pi running Raspbian.)

      \item Fixed a minor error-reporting bug with
            \code{(1:2):integer(0)} and similar expressions.

      \item Fixed a small error-reporting bug with "$",
            illustrated by the following output:
\preformatted{    > options(warnPartialMatchDollar=TRUE)
    > pl <- pairlist(abc=1,def=2)
    > pl$ab
    [1] 1
    Warning message:
    In pl$ab : partial match of 'ab' to ''
}

      \item Fixed documentation error in R-admin regarding the
            \code{--disable-byte-compiled-packages} configuration option, 
            and changed the DESCRIPTION file for the recommended mgcv 
            package to respect this option.

      \item Fixed a bug reported to R Core (PR 15363, 2013-006-26) that
            also existed in pqR-2013-06-20.  This bug sometimes caused memory
            expansion when many complex assignments or removals were done
            in the global environment.
    }
  }
}<|MERGE_RESOLUTION|>--- conflicted
+++ resolved
@@ -21,12 +21,9 @@
         of a symbol returns NULL.  Previously (and also in R-3.4.0),
         attributes could be attached to symbols, but they were lost
         when a workspace was saved and restored.
-<<<<<<< HEAD
-=======
   \item There is no longer a \code{SET_PRINTNAME} function available in
         the C API.  Setting the print name of a symbol has never been
         a safe or reasonable thing to do.
->>>>>>> 62b5186c
   \item The default \code{size} for \code{new.env} is now \code{NA}, which
         gives an internal default, which now varies depending on the
         platform and configuration options.
