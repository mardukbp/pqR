\newcommand{\PR}{\Sexpr[results=rd]{tools:::Rd_expr_PR(#1)}}
\newcommand{\CRANpkg}{\href{http://CRAN.R-project.org/package=#1}{\pkg{#1}}}

\name{NEWS}
\title{ pqR News}
\encoding{UTF-8}


\section{CHANGES IN VERSION RELEASED 2018-00-00}{

  \subsection{INTRODUCTION}{
  \itemize{ 
  \item This release has quite a few significant performance improvements.
        It also has some feature changes and bug fixes, including some
        features from later R Core versions.

  \item With the performance improvements in this release, it is
        generally no longer desirable to use the bytecode compiler.
        Defaults during configuration and use have therefore been
        changed so that the bytecode compiler, and byte-compiled code,
        will not be used unless very deliberately enabled.

  \item Platforms on which pqR is used must now correctly implement
        64-bit IEEE floating-point arithmetic.  This is a preliminary to future
        changes aimed at improving reproducibility of numerical results.
  }}

  \subsection{INSTALLATION}{
  \itemize{
  \item Byte compilation is now discouraged, because on the whole it 
        makes performance worse rather than better, since it does not
        support some pqR performance improvements, and also because it does not
        implement some pqR language extensions.

        When pqR is configured, \code{--disable-byte-compiled-packages}
        is now the default.

        It is still possible to enable byte compilation, but this is
        meant only for research purposes, to compare performance of
        interpreted and byte-compiled code.  No byte compilation
        of packages will be done unless the \code{R_PKG_BYTECOMPILE}
        environment variable is set to \code{TRUE}, regardless of any
        other settings.  Byte code will not be used when evaluating
        expressions unless the \code{R_USE_BYTECODE} environment
        variable is set to \code{TRUE}, even if its evaluation is
        explicitly requested.

        The JIT feature is now never enabled, regardless of any attempt
        to do so.
  \item A platform on which pqR is installed must now
        implement correct 64-bit IEEE floating-point arithmetic for the C 
        "double" type.  In particular, this means that pqR is not supported
        on Intel x86 platforms without SSE2 instructions (Pentium III
        and earlier), since given current software environments, it is 
        effectively impossible to use the FPU in these system to
        perform correctly-rounded 64-bit floating-point operations.
  }}

  \subsection{PERFORMANCE IMPROVEMENTS}{
  \itemize{
  \item New versions of the C matrix multiply functions are now used...
        NEED MORE HERE
  \item The radix sorting procedure introduced in R-3.3.1 is now available
        in pqR.  The R-3.3.1 NEWS entry regarding this was as follows:
      
        The radix sort algorithm and implementation from
        \CRANpkg{data.table} (\code{forder}) replaces the previous
        radix (counting) sort and adds a new method for
        \code{order()}.  Contributed by Matt Dowle and Arun
        Srinivasan, the new algorithm supports logical, integer (even
        with large values), real, and character vectors.  It
        outperforms all other methods, but there are some caveats (see
        \code{?sort}).

        Some other changes in \code{sort} and \code{order} from later R Core
        releases (to R-3.4.1) have also been incorporated.

        A new merge sort procedure has been implemented, and is used by 
        default in those cases where radix sort is not suitable.  The
        previous shellshort procedure is still available, and is used by
        default for short numerical vectors.  Shellsort is generally
        slower than merge sort for longer vectors, though it does have 
        the advantage of not allocating any auxiliary storage.  Whether to use
        merge sort or shellsort can now be specified for \code{rank},
        and \code{"merge"} is now an option for the method arguments of
        \code{order}, \code{sort.int}, and \code{sort.list}.
  \item Operations that increase or decrease the length of a vector
        (including lists) now often make changes in place, rather than
        allocating a new vector.  A small amount of additional
        memory is sometimes allocated at the end of a vector to allow
        expansion without reallocation.  This improvement mirrors a
        recent improvement in R-3.4.0, but applies in more situations.
  \item The \code{c} function will sometimes use the space allocated to its
        first argument for the result, after extending it in place.  
        In assigments like \code{v<-c(v,x)}, the space for \code{v}
        may be extended and \code{x} copied into it in place.
        The copying needed by \code{c} may now sometimes be done in
        parallel in a helper thread.
  \item Subsetting an unclassed object now does not cause a copy of
        the object to be made.  For example, the following do not
        require copying \code{obj}:
\preformatted{    x <- unclass(obj)[-1]; y <- unclass(obj)[[1]]
}
        \code{help(unclass)} now documents what operations on 
        \code{unclass(obj)} do not require copying.  Note that with
        this improvement, there is now no reason to use \code{.subset}
        or \code{.subset2}.
  \item The \code{sample} (and \code{sample.int}) functions have been
        sped up.  The improvement can be enormous when sampling a small 
        number of items from a much larger set, without replacement,
        due to use of a hashing scheme.  Hashing is done
        automatically whenever it appears to be advantageous, and
        does not change the result. (A somewhat similar hashing scheme 
        was introduced in R Core versions from R-3.0.0, but it gives 
        different results, and hence is enabled by default only for very 
        large sets.)
  \item The \code{paste} and \code{paste0} functions have been sped up.
        They are now about two to six times
        faster than in R-3.4.0, and are usually faster than the 
        \code{stri_paste} function from the \code{stringi} package.
        Pasting with an integer vector is now done without converting
        it to an intermediate string vector.
  \item Substring extraction and replacement with \code{substr} or
        \code{substring} has also been sped up for long strings.
  \item Conversion of integer, double, and logical values to strings,
        and vice versa, has been sped up, in some cases enormously.
  \item From R-3.0.0 (with further pqR improvements): 
        The \code{@<-} operator is now implemented as a primitive, which should
        reduce some copying of objects when used.  Note that the operator
        object must now be in package base: do not try to import it
        explicitly from package methods.
  \item Relational operators are now faster, and may sometimes be done in 
        helper threads (though currently without pipelining of data).
        Computations such as \code{sum(vec>0)} are now done with a
        merged procedure that avoids creating \code{vec>0} as an intermediate
        value.
  \item The speed of the logical operators (\code{!}, \code{&}, and \code{|})
        has been improved for long vectors, and they may now be done
        in a helper thread (though currently without pipelining of data).
  \item Creation of matrices with \code{matrix} is now faster.
  \item Division of a vector by a scalar real or integer value of 2 is now
        automatically converted to a faster multiplication by 0.5 (which
        produces exactly the same result).
  \item Creation of arrays with \code{array} is now usually done with
        a faster internal routine, mimicking (with improvements) changes
        in R-2.15.2 and later R Core versions.
  \item The \code{which.min}, and \code{which.max} functions have been
        sped up, especially for logical and integer arguments (partially
        using code from R-3.2.3, with improvements).
  \item The \code{rep} function is now often faster for string vectors,
        and for vectors of any type that have names.
  \item Improved methods for symbol lookup are now used, which increase
        speed in many contexts, and especially in functions that are
        defined in packages (rather than in the global workspace).
  \item The speed of \code{nchar} has been greatly improved.
  \item The speed of \code{substr} has been improved.
  \item The speed of \code{which} has been improved.
  \item The speed of \code{.Call} has been improved.
  \item The speed of \code{any} and \code{all} has been improved,
        for cases when many elements need to be checked to determine
        the result.
  \item The speed of \code{pmin} and \code{pmax} has been improved,
        especially when they have only two arguments.
  \item Input and output have been sped up, sometimes considerably,
        both with regard to low-level character io, and with respect to 
        output formatting.
  \item Subscripting with a logical vector is now faster for long vectors.
  \item Setting names on a vector has now been sped up in many cases.
  \item The \code{grep}, \code{grepl}, \code{sub}, and \code{gsub} functions
        have been speeded up, substantially in some situations.
  \item Merging of arithmetic operations on vectors has been streamlined,
        with consequent reduction in code size.  Now only the \code{abs}
        function may be merged (not other one-argument math functions),
        and \code{^} is merged only when the second operand is 2.  
        The first operation in a merged sequence can now sometimes be
        on two vectors (merged operations are otherwise restricted to
        operating on a vector and a scalar).  Division can now
        only be the last operation in a merged sequence.
<<<<<<< HEAD
=======
  \item Tasks that may be mergable with later tasks are now by default
        scheduled with a "hold" option, which prevents them from being
        started immediately in a helper thread (which would make a merge
        impossible).  They are instead eligible to be done in a helper
        thread only when a merge is no longer possible, or the result
        becomes needed, or the master thread starts what is recognized 
        as being a long computation (currently only garbage collection).  
        This behaviour can be disabled with the \code{helpers_no_holding}
        option (see \code{help(options)}).
>>>>>>> 12dec877
  \item General interpretive overhead has been reduced in some contexts,
        particularly when extracting or replacing subsets with 
        \code{[.]} or \code{[[.]]}.
  }}

  \subsection{FEATURE CHANGES}{
  \itemize{
  \item The version of the \code{digest} package included as a recommended
        package is now XXXXXX.
  \item The \code{along}, \code{across}, and \code{down} forms of 
        the \code{for} statement (introduced in pqR-2016-06-24 and
        pqR-2016-10-05) now set the loop variable(s) to the
        corresponding length or dimension size when the loop is done
        zero times, rather than to \code{NULL}.
  \item Previously, when a scalar was extracted from a matrix or array 
        with \code{[]}, a name derived from a dimension name was attached
        to it only if a single dimension had names (though this was not 
        correctly documented by \code{help("[")}, and is not correctly
        documented in R Core versions to at least R-3.5.0).  This behaviour has
        been changed in pqR so that a name is attached when two dimensions
        have names provided one of these dimensions had dropping suppressed.
        This gives reliable results when matrices happen to have only one
        row or column, as illustrated by the last example in \code{help("[")}.
  \item When \code{unlist} is applied to an atomic vector, names are now removed
        if \code{use.names} is \code{FALSE} (not the default).
  \item The \code{memory.profile} function now has an argument that can
        restrict the counts for vector objects to only those of some minimum
        length.
  \item When the \code{unlist} and \code{c} functions create names for their
        result, the situations in which a sequence number is appended to a 
        name are now the same for atomic vectors and lists.  For example, 
        \code{unlist(list(x=list(2,a=3)))} and \code{unlist(list(x=c(2,a=3)))}
        now return the same result (in which the name for the first element 
        is \code{x}, not \code{x1}).
  \item The warning message "restarting interrupted promise evaluation" is
        no longer produced.
  \item The \code{\%\%} operator can no longer produce a warning of
        "probable complete loss of accuracy in modulus", the possiblity
        of which had prevented it being done in parallel in a helper thread.
  \item The \code{inhibit_release} argument to the \code{gctorture2} function,
        and the \code{R_GCTORTURE_INHIBIT_RELEASE} environment variable,
        can now (as earlier, and in R Core versions of R) be used to prevent 
        freed objects from being reused.
  \item The \code{cumsum} and \code{cumprod} functions now correctly propagate 
        \code{NaN} and \code{NA} values that are encountered to all later
        values, with \code{NA} taking precedence over \code{NaN}.  Previously,
        \code{NaN} had been converted to \code{NA} in \code{cumsum}.  (In
        R-3.5.0, the behaviour in this respect appears to be platform 
        dependent.)
  \item Indexes used with \code{[[} can be symbols, with effect equivalent 
        to indexing with the symbol's print name.  This has actually been
        true since pqR-2013-07-22, but wasn't documented.
  \item When applied to complex vectors, the \code{prod} and \code{cumprod}
        functions now produce results matching those obtained with the
        \code{*} operator.
  \item The old serialization format, used prior to December 2001, is 
        no longer supported in pqR.  Code to support it would need to
        be changed to accomodate recent changes in pqR, and meaningful
        testing of such changes seems like it would require excessive
        efforts.
  \item It is now allowed to set the length of an ``expression''
        object with \code{length(e)<-len}, as for other vector
        types.  Any extra elements are set to \code{NULL}.
  \item Attempts to set attributes on a symbol are now silently ignored,
        both at the R level, with \code{attr} and \code{attributes}, and
        at the C API level, with \code{SET_ATTRIB}.  Getting the attributes
        of a symbol returns NULL.  Previously (and also in R-3.4.0),
        attributes could be attached to symbols, but they were lost
        when a workspace was saved and restored.  Attaching attributes
        to symbols is now also disallowed in R-3.5.0.
  \item There is no longer a \code{SET_PRINTNAME} function available in
        the C API (even if internal header files are used).  Setting the 
        print name of a symbol has never been
        a safe or reasonable thing to do.
  \item The default \code{size} for \code{new.env} is now \code{NA}, which
        gives an internal default, which now varies depending on the
        platform and configuration options.
  \item Assigning to \code{...} or \code{..1}, \code{..2}, etc. with
        \code{<-} and other assignment operators is no longer allowed.
  \item A warning is no longer generated when the first argument of
        \code{.C}, \code{.Fortran}, \code{.Call}, or \code{.External} is
        given its proper name of \code{.NAME}.  Passing more than one
        \code{PACKAGE}, \code{NAOK}, \code{DUP}, \code{HELPERS}, or
        \code{ENCODING} argument now results in an error rather than a
        warning. 
  \item There is now a \code{helpers_no_holding} option; see note above
        under performance improvements.
  \item [ Following changes from R Core releases described below: ]
        ICU is not used by default for collation if the initial locale 
        is \code{"C"} or \code{"POSIX"}; the C \code{strcmp} function
        is used instead, as when \code{icuSetCollate(locale="ASCII")} 
        has been called.  This default may of course be changed using
        \code{icuSetCollate}.
  }}

  \subsection{NEW FEATURES FROM R CORE RELEASES}{
  \itemize{
  \item From R-3.0.2: New \code{assertCondition()}, etc. utilities in tools,
        useful for testing.

  \item From R-3.0.0: New simple \code{provideDimnames()}
        utility function.  From R-3.2.4: \code{provideDimnames()}
        gets an optional \code{unique} argument.

  \item An \code{anyNA} function is now provided, defined simply as
        \code{function (x) any(is.na(x))} (which is fast in pqR).
        This is useful only for compatibility with the \code{anyNA}
        function introduced in R-3.1.0.  The \code{recursive} argument
        to \code{anyNA} introduced in R-3.2.0 is not implemented.

  \item From R-3.1.0: The way the unary operators (\code{+ - !}) handle
        attributes is now more consistent.  If there is no coercion,
        all attributes (including class) are copied from the input to
        the result: otherwise only names, dims and dimnames are.

  \item From R-3.0.0: There is a new function \code{rep_len()} analogous to 
        \code{rep.int()} for when speed is required (and names are not).

        Note, however, that in pqR \code{rep} is as fast as
        \code{rep_len} (and also \code{rep.int}) when there are no names.

  \item From R-3.1.2: \code{capabilities()} now reports if ICU is
        compiled in for use for collation (it is only actually used if
        a suitable locale is set for collation, and never for a
        \code{C} locale).

  \item From R-3.1.2: \code{icuSetCollate()} allows \code{locale = "default"},
        and \code{locale = "none"} to use OS services rather than ICU for
        collation.

        Environment variable \env{R_ICU_LOCALE} can be used to set the
        default ICU locale, in case the one derived from the OS locale is
        inappropriate (this is currently necessary on Windows).

  \item From R-3.1.2: New function \code{icuGetCollate()} to report on the ICU
        collation locale in use (if any).

  \item From R-3.1.3: \code{icuSetCollate()} now accepts \code{locale = "ASCII"}
        which uses the basic C function \code{strcmp} and so collates
        strings byte-by-byte in numerical order.

  \item From R-3.2.0: New function \code{trimws()} for removing leading/trailing
        whitespace.  The pqR version is modified to slightly improve speed.

  \item From R-3.3.0: New function \code{strrep()} for repeating the elements
        of a character vector.  The pqR version has a significantly faster
        implementation.

  \item The \code{lengths} function has been ported from R Core releases
        which had NEWS items as below:

        R-3.2.0: New \code{lengths()} function for getting the lengths
        of all elements in a list.

        R-3.2.1: \code{lengths(x)} now also works (trivially) for
        atomic \code{x} and hence can be used more generally as an
        efficient replacement of \code{sapply(x, length)} and similar.

        R-3.3.0: \code{lengths()} considers methods for \code{length}
        and \code{[[} on \code{x}, so it should work automatically on
        any objects for which appropriate methods on those generics
        are defined.
  \item The C macros \code{MAYBE_SHARED}, \code{NO_REFERENCES}, 
        \code{MAYBE_REFERENCED}, \code{NOT_SHARED}, and \code{MARK_MUTABLE}
        have been added to \file{Rinternals.h}, for compatibility with
        recent R Core versions.
}}

  \subsection{BUG FIXES}{
  \itemize{
  \item Fixed a bug in which \code{pmin(NA,0/0)} produced \code{NaN} as
        its result, rather than \code{NA}, which \code{help(pmin)} implies
        should be the result.  This bug also exists in R Core versions 
        to at least R-3.5.0.
  \item Fixed a bug in which setting names could cause a quoted expression
        to be evaluated, illustrated by the following:
\preformatted{    > abc <- 1:2; b <- quote(cat("Hi!\n")); names(abc) <- b
    Hi!
    > abc
    <NA> <NA> 
       1    2 
}
        The \code{cat} function is now no longer called, and the names
        attached to \code{abc} are now \code{"cat"} and \code{"Hi!\n"},
        the correct conversion of the quoted expression to a character
        vector.  This bug also exists in R Core versions to at least R-3.5.0.
  \item Fixed a pqR bug illustrated by the following code:
\preformatted{    p<-matrix(c(2L,3L,2L,2L),1,4); p[,p]<-1L; p
}
        This previously produced a matrix with values 1, 1, 2, 2 rather than the
        correct answer of 2, 1, 1, 2.
  \item Fixed bugs illustrated by \code{format(3.1,width=9999)}, in which
        large field widths are reduced to 999, but are filled with only spaces.
        The field widths are now automatically reduced to 999 (2000 for
        complex values), but contain correct data.  This bug was also
        fixed (differently) in R-3.1.3, except for complex values.
  \item Fixed a bug that caused the following to fail with an error,
        rather than print the square root of two:
\preformatted{    f <- function (...) ..1(2); f(sqrt)
}
        This bug also exists in R Core versions to at least R-3.5.0.
  \item Fixed bugs in which \code{as.numeric("0x1.1.1p0")} didn't give an error,
        and \code{as.numeric("0x1fffffffffffff.7ffp0")} gave an 
        incorrectly-rounded result.  Both bugs (and related ones previously
        fixed in pqR) exist in R-3.5.0.
  \item Fixed a bug that caused
        \code{print(c(F,NA,NA,F),na.print="abcdef")} to
        produce incorrectly-formatted output.  This bug also exists in
        R Core versions to at least R-3.5.0.
  \item The documentation on \code{debug} and \code{debugonce} has been
        fixed to remove mention of the \code{text} and \code{condition} 
        arguments. These arguments were documented in R-2.10.0, and in 
        subsequent R Core versions to at least R-3.4.1, but they have never 
        been implemented as documented, but rather have always been 
        completely ignored.
  \item Fixed two pqR bugs illustrated by the following:
\preformatted{    a <- c(2,3); e <- new.env(); e[["x"]] <- a; a[2] <- 9; e$x[2]
    L <- list(1,2); y <- list(2+1); L[2] <- y; y[[1]][1] <- 9; L[[2]]
}
        For both lines above, the value printed was 9 rather than 3.
  \item Previously, \code{length(plist)<-n} did not work when \code{plist}
        was a pairlist, but it does now.  This bug was also fixed independently
        in R-3.4.3.
  \item Fixed a bug illustrated by the following:
\preformatted{    L <- list(c(3,4))
    M <- matrix(L,2,2)
    M[[1,1]][1] <- 9
    L
}
        In the value printed for \code{L}, \code{L[[1]][1]} had changed to 9.
        This bug also exists in R Core versions to at least R-3.5.0.
  \item Fixed a bug illustrated by the following:
\preformatted{    a <- as.integer(NA); e <- new.env(size=a); print(a)
}
        The value printed was previously 0 rather than NA.
        This bug also exists in R Core versions to at least R-3.5.0.
  \item Fixed a bug that caused a crash (rather than an error message)
        for code like the following:
\preformatted{    a <- quote(r<-1); a[[2]] <- character(0); eval(a)
}
  \item Similarly to R-3.1.2, \code{as.environment(list())} and 
        \code{list2env(list())} now work, and as.list() of such an
        environment (or any empty environment) now gives an
        empty list with no names, the same as \code{list()}. (PR#15926)

  }}
}


\section{CHANGES IN VERSION RELEASED 2017-06-09}{

  \subsection{INTRODUCTION}{
  \itemize{ 
  \item pqR now uses a new garbage collector and new schemes for memory
        layout.  Objects are represented more compactly, much more compactly
        if ``compressed pointers'' are used. Garbage collection is faster,
        and will have a more localized memory access/write pattern, which
        may be of significance for cache performance and for performance with
        functions like \code{mclapply} from the \code{parallel} package.

        The new garbage collection scheme uses a general-purpose Segmented
        Generational Garbage Collector, the source code for which is at
        https://gitlab.com/radfordneal/sggc
  }}

  \subsection{INSTALLATION}{
  \itemize{
  \item There is now an \code{--enable-compressed-pointers} option to
        \code{configure}.  When included, pqR will be built with 
        32-bit compressed pointers, which considerably reduces
        memory usage (especially if many small objects are used) 
        on a system with 64-bit pointers (slightly on
        a system with 32-bit pointers).  Use of compressed pointers
        results in a speed penalty on some tasks of up to about 30\%,
        while on other tasks the lower memory usage may improve speed.
  \item There is now an \code{--enable-aux-for-attrib} option to
        \code{configure}.  This is ignored if 
        \code{--enable-compressed-pointers} is used, or if the platform
        does not use 64-bit pointers.  Otherwise, it results in 
        attributes for objects being stored as ``auxiliary information'',
        which allows for some objects to be stored more compactly,
        with some possible speed and memory advantages, though some operations
        become slightly slower.
  \item Packages containing C code must be installed with a build of
        pqR configured with the same setting of
        \code{--enable-compressed-pointers} or
        \code{--enable-aux-for-attrib} as the build of pqR in which
        they are used.
  \item The \code{--enable-strict-barrier} option to \code{configure}
        has been removed.  In pqR, usages in C code such as \code{CAR(x)=y}
        cause compile errors regardless of this option, so it is not
        needed for that purpose.  The use of this option to enable the 
        \code{PROTECTCHECK} feature will be replaced by a similar feature
        in a future pqR release.
  }}

  \subsection{DOCUMENTATION AND FEATURE CHANGES}{
  \itemize{
  \item Documentation in the ``R Installation and Administration'',
        ``Writing R Extensions'', and ``R Internals'' manuals has
        been updated to reflect the new garbage collection and memory
        layout schemes.  There are also updates to \code{help(Memory)},
        \code{help("Memory-limits")}, and \code{help(gc)}.
  \item The format of the output of \code{gc} has changed, to reflect
        the characteristics of the new garbage collector.  See
        \code{help(gc)} for details.
  \item Memory allocated by a C function using \code{R_alloc} will no
        longer appear in output of \code{Rprofmem}.
  \item The \code{pages} argument for Rprofmem is now ignored.
  \item The output of \code{.Internal(inspect(x))} now includes both the
        uncompressed and the compressed pointers to \code{x}, and other
        information relevant to the new scheme, while omitting
        some information that was specific to the previous garbage collector.
  }}

  \subsection{CHANGES TO THE C API}{
  \itemize{
  \item The \code{SETLENGTH} function now performs some checks to avoid
        possible disaster.  Its use is still discouraged.
  \item The probably never-used \code{call_R} and \code{call_S} functions
        have been disabled.
  \item It is now illegal to set the ``internal'' value associated with a symbol
        to anything other than a primitive function (\code{BUILTINSXP}
        or \code{SPECIALSXP} type).  The \code{INTERNAL} values are no longer
        stored in symbol objects, but in a separate table, with the
        consequence that it may not be possible to use \code{SET_INTERNAL}
        for a symbol that was not given an internal value during initialization.
  \item Passing a non-vector object to a C function using \code{.C} is now
        even less advisable than before.  If compressed pointers are used,
        this will work only if the argument is recevied as a \code{void*}
        pointer, then cast to \code{uintptr_t}, then to \code{SEXP} (this
        should work when SEXP is either a compressed an uncompressed 
        pointer).
  }}

  \subsection{BUG FIXES}{
  \itemize{
  \item Cross-references between manuals in doc/manual, such as R-admin.html
        and R-exts.html,
        now go to the other manuals in the same place.  Previously (and
        in current R core versions), they went to the manuals of that
        name at cran.r-project.org, even when those manuals are not for
        the same version of R.
  }}

}


\section{CHANGES IN VERSION RELEASED 2016-10-24}{

  \subsection{INTRODUCTION}{
  \itemize{ 
  \item This is a small maintenance release, fixing a few bugs and installation
        problems.
  }}

  \subsection{INSTALLATION}{
  \itemize{
  \item When building pqR on a Mac, some Mac-specific source files
        are now compiled with the default 'gcc' (really clang on
        recent Macs), regardless of what C compiler has been specified
        for other uses.  This is necessary to bypass problems with
        Apple-supplied header files on El Capitan and Sierra. There are
        also a few other tweaks to building on a Mac.
  }}

  \subsection{BUG FIXES}{
  \itemize{
  \item Some bugs have been fixed involving the interaction of finalizers
        and active bindings with some pqR optimizations, one of which
        showed up when building with clang on a Mac.
  }}
}


\section{CHANGES IN VERSION RELEASED 2016-10-05}{

  \subsection{INTRODUCTION}{
  \itemize{ 
  \item With this release, pqR, which was based on R-2.15.0, now incorporates
        the new features, bug fixes, and some relevant performance improvements
        from R-2.15.1.  The pqR version number 
        has been advanced to 2.15.1 to reflect this.  (This version number is
        checked when trying to install packages.)

        Note that there could still be incompatibilities with packages
        that work with R-2.15.1, either because of bugs in pqR, or because
        a package may rely on a bug that is fixed in pqR, or because
        pqR implements some changes from R Core versions after R-2.15.1 that
        are not compatibile with R-2.15.1, or because some new
        pqR features are not totally compatible with R-2.15.1.

        Since many features from later R Core versions are also implemented
        in pqR, some packages that state a dependence on a later version
        of R might nevertheless work with pqR, if the dependence declaration in
        the DESCRIPTION file is changed.
  \item The 'digest' package (by Dirk Eddelbuettel and others) is now
        included in the release as a recommended package (which will
        therefore be available without having to install it).  The version 
        used is based on digest_0.6.10, with a slight modification to
        correctly handle pqR's constant objects (hence called digest_0.6.10.1).
  \item The pqR package repository (see information at pqR-project.org) has
        now been updated to include some packages (or new versions of packages)
        that depend on R-2.15.1, which were previously not included.
  \item There are also some new pqR features and performance improvements
        in this release, including
        \code{across} and \code{down} options for \code{for} statements, a
        less error-prone scheme for protecting objects from garbage 
        collection in C code, and faster implementations of subset 
        replacement with \code{[ ]}, \code{[[ ]]}, and \code{$}.
  }}

  \subsection{INSTALLATION}{
  \itemize{
  \item The direction of growth of the C stack is no longer determined
        at runtime.  Instead, it is assumed by default to grow downwards,
        as is the case for virtually all current platforms.  This can
        be overridden when building pqR by including \code{-DR_CStackDir=-1}
        in \code{CFLAGS}.  See the R-admin manual for more details.
  }}

  \subsection{NEW FEATURES}{
  \itemize{
  \item The \code{for} statement now has \code{down} and \code{across}
        forms, which conveniently iterate over the rows 
        (\code{down}) or columns (\code{across}) of a matrix.  See
        \code{help("for")} for details.
  \item C functions called from R (by \code{.Call} or \code{.External}) 
        can now protect objects from garbage collection using a new, 
        less error-prone, method, rather than the old (and still present)
        \code{PROTECT} and \code{UNPROTECT} calls.  See the section titled
        ``Handling the effects of garbage collection'' (5.9.1) in the ``Writing 
        R Exensions'' manual for details on the new facility, as well as
        improved documentation on the old facilities.
  \item The \code{serialize} and \code{saveRDS} functions now take a 
        \code{nosharing} argument, which defaults to \code{FALSE}.  When
        \code{nosharing} is \code{TRUE}, constant objects (and perhaps in 
        future other shared objects) are serialized as if they were not
        shared.  This is used in the modified 'digest' package included
        with the release to ensure that objects that are the same according
        to \code{identical} will have identical serializations.
  \item The default for the \code{last} argument of \code{substring} is
        now \code{.Machine$integer.max}.  The previous default was 1000000
        (and still is in R-3.3.1), which made absolutely no sense, and
        is likely responsible for bugs in user code that assumes that,
        for example, \code{substring(s,2)} will always return a string like
        \code{s} but without the first character, regardless of how many
        characters are in \code{s}.  This assumption will now actually be true.
  \item Since assignments like \code{"1A"<-c(3,4)} are allowed, for consistency,
        pqR now also allows assignments like \code{"1A"[2]<-10}.  However,
        it is recommended that if a symbol that is not syntactically valid
        must be used, it should be written with backquotes, as in
        \code{`1A`[2]<-10}.  This will work on the right-hand side too,
        and is also a bit faster.
  \item \code{.Call} and \code{.External} now take a defensive measure
        against C code that incorrectly assumes that the value stored
        in a variable will not be shared with other variables.  If
        \code{.Call} or \code{.External} is passed a simple variable as
        an argument, and the value of that variable is a scalar without
        attributes that is shared with another variable
        (ie, \code{NAMED} is greater than 1), this value is duplicated and
        reassigned before the C function is called.  This is a defense against
        incorrect usage, and should not be relied on --- instead, the
        incorrect usage should be fixed.
  }}

  \subsection{PERFORMANCE IMPROVEMENTS}{
  \itemize{
  \item Replacing part of a vector or list with \code{[ ]}, \code{[[ ]]},
        and \code{$} is now often faster.  The improvement can be by up to 
        a factor two or more when the index and replacement value are scalars.
  \item In some contexts, the \code{unclass} function now takes 
        negligible time, with no copying of the object that is unclassed.
        In particular this is the case when \code{unclass(x)} is the object
        of a \code{for} statement, the operand of an arithmetic operator,
        the argument of a univariate mathematical function, or the 
        argument of \code{length}.  For example, in
\preformatted{    `+.myclass` <- function (e1, e2)
        (unclass(e1) + unclass(e2)) \%\% 100
}  
        the two calls of \code{unclass} do not require duplicating
        \code{e1} or \code{e2}.
  \item Arithmetic with a mixture of complex and real/integer operands
        is now faster.
  }}

  \subsection{BUG FIXES}{
    \itemize{
    \item Fixed some problems with reporting of missing arguments to functions,
          which were introduced in pqR-2016-06-24.  For example, 
\preformatted{    f <- function(x) x; g <- function(y) f(y); g()
}
          would not display an error message, when it should.
    \item Fixed a problem affecting mixed complex and real/integer arithmetic
          when the result is directly assigned to one of the operands,
          illustrated by
\preformatted{    a <- 101:110; b <- (1:10)+0i; a <- a-b; a
}
    \item Fixed a bug involving invalid UTF-8 byte sequences,
          which was introduced in R-2.15.1, and is present in later
          R Core releases to at least R-3.3.1.  The bug is illustrated by
          the following code, which results in an infinite loop in the
          interpreter, when run on a Linux system in a UTF-8 locale:
\preformatted{    plot(0); text(1,0,"ab\xc3")
}
          The code from R-2.15.1 causing the bug was incorporated into
          this release of pqR, but the problem was fixed after the
          fBasics package was seen to fail with a test release of pqR,
          so the bug does not appear in any stable release of pqR.
    \item Fixed misinformation in help(length) about the length of
          expressions (which is also present in R Core versions to 
          at least R-3.3.1).
    \item The usage in \code{help("[[")} now shows that the replacement
          form can take more than one index (for arrays). 
          (This is also missing in R Core versions to at least R-3.3.1.)
  }}

  \subsection{NEW FEATURES FROM R CORE VERSIONS}{
  \itemize{
  \item From R-2.15.1: source() now uses withVisible() rather than
        .Internal(eval.with.vis).  This sometimes alters tracebacks
        slightly.
  \item From R-2.15.1: splineDesign() and spline.des() in package
        splines have a new option sparse which can be used for efficient
        construction of a sparse B-spline design matrix (_via_ Matrix).
  \item From R-2.15.1: norm() now allows type = "2" (the spectral or 2-norm)
        as well, mainly for didactical completeness.
  \item From R-2.15.1 (actually implemented in pqR-2014-09-30, but not
        noted in NEWS then): 
        colorRamp() (and hence colorRampPalette()) now also works for the
        boundary case of just one color when the ramp is flat.
  \item From R-2.15.1 (actually implemented in pqR-2014-09-30, but not
        noted in NEWS then): 
        For tiff(type = "windows"), the numbering of per-page files
        except the last was off by one.
  \item From R-2.15.1 (actually implemented in pqR-2014-09-30, but not
        noted in NEWS then):
        For R CMD check, a few people have reported problems with
        junctions on Windows (although they were tested on Windows 7, XP
        and Server 2008 machines and it is unknown under what
        circumstances the problems occur).  Setting the environment
        variable R_WIN_NO_JUNCTIONS to a non-empty value (e.g. in
        ~/.R/check.Renviron) will force copies to be used instead.
  \item From R-2.15.1 and later R Core versions:
        More cases in which merge() could create a data frame with
        duplicate column names now give warnings.  Cases where names
        specified in by match multiple columns are errors.  [ Plus
        other tweaks from later versions. ]
  \item From R-2.15.1: Added Polish translations by Łukasz Daniel.
  }}

  \subsection{PERFORMANCE IMPROVEMENTS FROM R CORE VERSIONS}{
  \itemize{
  \item From R-2.15.1:
        In package parallel, makeForkCluster() and the multicore-based
        functions use native byte-order for serialization.
  \item From R-2.15.1:
        lm.fit(), lm.wfit(), glm.fit() and lsfit() do less copying of
        objects, mainly by using .Call() rather than .Fortran().
  \item From R-2.15.1:
        tabulate() makes use of .C(DUP = FALSE) and hence does not copy
        bin.  (Suggested by Tim Hesterberg.)  It also avoids making a
        copy of a factor argument bin.
  \item From R-2.15.1:
        Other functions (often or always) doing less copying include
        cut(), dist(), the complex case of eigen(), hclust(), image(),
        kmeans(), loess(), stl() and svd(LINPACK = TRUE).
  }}

  \subsection{BUG FIXES CORRESPONDING TO THOSE IN R CORE VERSIONS}{
    \itemize{
    \item From R-2.15.1:
          Nonsense uses such as seq(1:50, by = 5) (from package plotrix)
          and seq.int(1:50, by = 5) are now errors.
    \item From R-2.15.1:
          The residuals in the 5-number summary printed by summary() on an
          "lm" object are now explicitly labelled as weighted residuals
          when non-constant weights are present.  (Wish of PR#14840.)
    \item From R-2.15.1:
          The plot() method for class "stepfun" only used the optional xval
          argument to compute xlim and not the points at which to plot (as
          documented).  (PR#14864)
    \item From R-2.15.1:
          hclust() is now fast again (as up to end of 2003), with a
          different fix for the "median"/"centroid" problem.  (PR#4195).
    \item From R-2.15.1:
          In package parallel, clusterApply() and similar failed to handle
          a (pretty pointless) length-1 argument. (PR#14898)
    \item From R-2.15.1:
          For tiff(type = "windows"), the numbering of per-page files
          except the last was off by one.
    \item From R-2.15.1:
          In package parallel, clusterApply() and similar failed to handle
          a (pretty pointless) length-1 argument. (PR#14898)
    \item From R-2.15.1:
          The plot() and Axis() methods for class "table" now respect
          graphical parameters such as cex.axis.  (Reported by Martin
          Becker.)
    \item From R-2.15.1 (actually fixed in pqR-2014-09-30 but omitted
          from NEWS):  
          Under some circumstances package.skeleton() would give out
          progress reports that could not be translated and so were
          displayed by question marks.  Now they are always in English.
          (This was seen for CJK locales on Windows, but may have occurred
          elsewhere.)
    \item From R-2.15.1:
          The replacement method for window() now works correctly for
          multiple time series of class "mts".  (PR#14925)
    \item From R-2.15.1: is.unsorted() gave incorrect results on non-atomic 
          objects such as data frames.  (Reported by Matthew Dowle.)
    \item From R-2.15.1 (actually fixed in pqR-2014-09-30 but omitted
          from NEWS):
          Using a string as a ?call? in an error condition with
          options(showErrorCalls=TRUE) could cause a segfault.  (PR#14931)
    \item From R-2.15.1:
          In legend(), setting some entries of lwd to NA was inconsistent
          (depending on the graphics device) in whether it would suppress
          those lines; now it consistently does so.  (PR#14926)
    \item From R-2.15.1:
          C entry points mkChar and mkCharCE now check that the length of
          the string they are passed does not exceed 2^31-1 bytes: they
          used to overflow with unpredictable consequences.
    \item From R-2.15.1:
          by() failed for a zero-row data frame.  (Reported by Weiqiang
          Qian).

          [ Note: When \code{simplify=TRUE} (the default), the results 
            with zero-row data frames, and more generally when there are
            empty subsets, are not particularly sensible, but this has
            not been changed in pqR due to compatibility concerns. ]
    \item From R-2.15.1:
          Yates correction in chisq.test() could be bigger than the terms
          it corrected, previously leading to an infinite test statistic in
          some corner cases which are now reported as NaN.
    \item From R-2.15.1 (actually fixed in pqR-2014-09-30 but omitted
          from NEWS):
          xgettext() and related functions sometimes returned items that
          were not strings for translation. (PR#14935)
    \item From R-2.15.1:
          plot(<lm>, which=5) now correctly labels the factor level
          combinations for the special case where all h[i,i] are the same.
          (PR#14837)
  }}
}


\section{CHANGES IN VERSION RELEASED 2016-06-24}{

  \subsection{INTRODUCTION}{
  \itemize{ 
  \item This release extends the R language in ways that address a
        set of related flaws in the design of R, and before it S.

        These extensions make it easier to write reliable programs,
        by making the easy way to do things also be the correct
        way, unlike the previous situation with sequence generation using
        the colon operator, and dimension dropping when subsetting arrays.
  \item Several other changes in features are also implemented in this
        version, some of which are related to the major language extensions.
  \item There are also a few bug fixes, and some improvements in testing,
        but no major performance improvements (though some tweaks).
}}

  \subsection{PACKAGE INSTALLATION}{
  \itemize{
  \item New packages (or other R code) that use the new ``along''
        form of the ``for'' statement, or which rely on the new
        facilities for not dropping dimensions (see below), should not be 
        byte compiled, since these features are not supported in
        byte-compiled code.  In pqR, using byte compilation is not always
        advantageous in any case.
  \item Installation and checking of existing packages may require
        setting the environment variable \code{R_PARSE_DOTDOT} to
        \code{FALSE}, so that names with interior sequences of dots
        will be accepted (see below).
  \item The base package is no longer byte-compiled, even if pqR is
        configured with \code{--enable-byte-compiled-packages}, since
        it now uses new features not supported by the bytecode compiler.
}}

  \subsection{MAJOR LANGUAGE EXTENSIONS AND OTHER CHANGES}{
  \itemize{
  \item There is a new \code{..} operator for generating increasing integer
        sequences, which is a less error-prone replacement for the \code{:}
        operator (which remains for backwards compatibility).  Since \code{..}
        generates only increasing sequences, it can generate an empty
        sequence when the end value is less than the start value, thereby
        avoiding some very common bugs that arise when \code{:} is used.

        The \code{..} operator also has lower precedence than arithmetic
        operators (unlike \code{:}), which avoids another common set of bugs.

        For example, the following code sets all interior elements of the 
        matrix \code{M} to zero, that is, all elements except those in the 
        first or last row or column:
\preformatted{    for (i in 2..nrow(M)-1)
        for (j in 2..ncol(M)-1)
            M[i,j] <- 0
}
        Without the new \code{..} operator, it is awkward to write code
        for this task that works correctly when \code{M} has two or fewer 
        rows, or two or fewer columns.
  \item In order that the \code{..} operator can be conveniently used
        in contexts such as \code{i..j}, consecutive dots are no longer
        allowed in names (without using backticks), except at the
        beginning or end.  So \code{i..j} is not a valid name, but
        \code{..i..} is valid (though not recommended).  With this restriction
        on names, most uses of the \code{..} operator are unambiguous even
        if it is not surrounded by spaces.  The only exceptions are some uses in
        which \code{..} is written with a space after it but not before it,
        expressions such as \code{i..(a+b)}, which is a
        call of a function named \code{i..}, and expressions such as 
        \code{i..-j}, which returns the difference between \code{i..} and 
        \code{j}.  Most such uses will be stylistically bad, redundant
        (note that the parentheses around \code{a+b} above are unnecessary),
        or probably unlikely (as is the case for \code{i..-j}).

        To accomodate old R code that has consecutive dots within names,
        parsing of the \code{..} operator can be disabled by setting the
        \code{parse_dotdot} option to \code{FALSE} (with the \code{options}
        function). The \code{parse_dotdot} option defaults to \code{TRUE} 
        unless the environment variable
        \code{R_PARSE_DOTDOT} is set to \code{FALSE}.  When \code{parse_dotdot}
        is \code{FALSE}, consecutive dots are allowed in names, and \code{..}
        is not a reserved word.
  \item Another source of bugs is the automatic dropping
        of dimensions of size one when subsetting matrices (or 
        higher-dimensional arrays) using \code{[]},
        unless the \code{drop=FALSE} argument is specified.  This frequently
        results in code that mostly works, but not when, for example, a data set
        has only one observation, or a model uses only one explanatory 
        variable.

        To make handling this problem easier, if no \code{drop} argument is
        specified, pqR now does not drop a dimension of size one if the
        subscript for that dimension is a one-dimensional non-logical array.  
        For example,
        if \code{A} is a matrix, \code{A[1..100,array(1)]} will produce a
        matrix, whereas \code{A[1..100,1]} will produce a vector.

        To make this feature more useful, the new \code{..} operator 
        produces a one-dimensional array, not a bare vector.  So
        \code{A[1..n,1..m]} will always produce a matrix result, even
        when \code{n} or \code{m} are one.  (It will also correctly
        produce an array with zero rows or zero columns when \code{n}
        or \code{m} are zero.)

        This change also applies to subsetting of data frames.  For 
        example, \code{df[1..10,1..n]} will return a data frame (not a
        vector) even when \code{n} is one.
  \item Problems with dimensions of size one being dropped also arise
        when an entire row, or an entire column, is selected with an empty
        (missing) subscript, and there happens to be only one row, or only one 
        column.  For example, if \code{A} is a matrix with one column, 
        \code{A[1:10,]} will be a vector, not a matrix.

        To address this problem, pqR now allows a missing argument to
        be specified by \code{_}, rather than by nothing at all, and
        the \code{[]} operator (for matrices, arrays, and data frames)
        will not drop a dimension if its subscript is \code{_}.  So
        \code{A[1:10,_]} will be a matrix even when \code{A} has only
        one column.

        R functions that check for a missing argument with the \code{missing}
        function will see both an empty argument and \code{_} as missing,
        but can distinguish them using the \code{missing_from_underline}
        function.
  \item A common use of \code{for} statements is to iterate over indexes
        of a vector, or row and column indexes of a matrix.  A new type 
        of \code{for} statement with ``along'' rather than ``in'' now makes
        this more convenient.
  
        For vectors, the form 
\preformatted{    for (i along vec) ...
}
        is equivalent to
\preformatted{    for (i in seq_along(vec)) ...
}
        For matrices, the form
\preformatted{    for (i, j along M) ...
}
is equivalent to
\preformatted{    for (j in 1..ncol(M))
        for (i in 1..nrow(M))
            ...
}
        However, if \code{M} is of a class with its own \code{dim} method,
        this method is not used (effectively, \code{ncol(unclass(M))} and
        \code{nrow(unclass(m))} are used).  This may well change in future, 
        and similarly a \code{length} method may in future be used when 
        ``along'' is used with a vector.
  \item Because of the new restriction on names, the \code{make.names}
        function will now (by default) convert a sequence of consecutive dots 
        in the name it would otherwise have made to a single dot.  (See
        \code{help(make.names)} for further details).  
  \item For the same reason, \code{make.unique} has been changed so that
        the separator string (which defaults to a dot) 
        will not be appended to a name if the name already ends in that string.
}}

  \subsection{BUG FIXES}{
  \itemize{
  \item Fixed a bug (or mis-feature) in subsetting with a single empty
        subscript, as in \code{A[]}.  This now works the same as if
        the empty subscript had been the sequence of all indexes (ie,
        like \code{A[1..length(A)]}), which removes all attributes except
        names.

        R Core versions to at least R-3.3.1 instead return \code{A}
        unchanged, preserving all attributes, though attributes are
        not retained with other uses of the \code{[]} operator.  This
        is contrary to the description in \code{help("[")}, and also
        does not coincde with the (different) description in the R
        language definition.  

        Returning \code{A} unchanged is not only inconsistent, but also
        useless, since there is then no reason to ever write \code{A[]}.
        However, internally, R Core implementions duplicate \code{A},
        which may be of significance when \code{A[]} is passed as
        an argument of \code{.C}, \code{.Fortran}, \code{.Call}, or
        \code{.External}, but only if the programmer is not 
        abiding by the rules.  However, in pqR, the data part of a vector or
        matrix is still copied when \code{A[]} is evaluated, so such
        rule-breaking should still largely be accommodated.  A further
        temporary kludge is implemented to make \code{x[,drop=FALSE]}
        simply return a duplicate of \code{x}, since this (pointless)
        operation is done by some packages.
  \item Fixed bugs in the conversion of strings to numbers, so that the
        behaviour now matches \code{help(NumericConstants)}, which
        states that numeric constants are parsed very similarly to C99.
        This was not true before (or in R-2.15.0) -- some erroneous
        syntax was accepted without error, and some correct syntax was
        rejected, or gave the wrong value.  

        In particular, fractional
        parts are now accepted for hexadecimal constants.  Later R Core
        versions made some fixes, but up to at least R-3.3.1 there are
        still problems.  For example, in R-3.3.1, 
        \code{parse(text="0x1.8")[[1]]} gives an error, and 
        \code{as.numeric("0x1.8")} produces 24 (as does \code{\link{scan}}
        when given this input).  In this version of pqR, these return the
        correct value of 1.5.
  \item Fixed a problem with identifying the version of the
        makeinfo program that is installed that arises with recent versions
        of makeinfo.
  \item Put in a check for non-existent primitives when unserializing
        R objects, as was done in R-3.0.1.
  \item Fixed a bug (also in R-2.15.0, but fixed in later R Core versions)
        illustrated by the following code:
\preformatted{    a <- array(c(3,4),dimnames=list(xyz=c("fred","bert")))
    print(a[1:2])
    print(a[])  # should print same thing, but didn't
}
  \item Fixed a bug illustrated by the following code:
\preformatted{    f <- function (x) { try(x); missing(x) }
    g <- function (y) f(y)
    h <- function (z) g(z)

    f(pi[1,1])  # FALSE
    g(pi[1,1])  # FALSE
    h(pi[1,1])  # Should also be FALSE, but isn't!
}
        This bug is in R Core versions to at least R-3.3.1.
  \item Fixed a bug in which an internal error message is displayed
        as shown below:
\preformatted{    > f <- function (...) ..1; f()
    Error in f() : 'nthcdr' needs a list to CDR down
}
        A sensible error message is now produced.  This bug is also
        in R Core versions to at least R-3.3.1.
  \item Fixed a bug in S4 method dispatch that caused failure
        of the no-segfault test done by make check-all on Windows 10 
        (pqR issue #29 + related fix).  (Also in R-2.15.0, and partially fixed
        in R-3.3.0.)
  \item Fixed a bug illustrated by
\preformatted{   atan; show <- function (x) cat("HI\n"); atan
}
        Now, pqR no longer prints HI! for the second display of \code{atan}.
  \item Fixed a pqR bug in which the result of \code{getParseData} omitted
        the letter at the end of \code{1i} or \code{1L}.
  \item Fixed a pqR bug in which enabling trace output from the 
        helpers module and then typing control/C while trace output is
        being printed could lead to pqR hanging. 
}}
}


\section{CHANGES IN VERSION RELEASED 2015-09-14}{

  \subsection{INTRODUCTION}{
  \itemize{ 
  \item With this release, pqR now works on Microsoft Windows systems.
        See below for details.
  \item The facilities for embedding R in other applications have also
        been tested in this release, and some problems with how this is
        done in R Core versions have been fixed.
  \item The parser and deparser, and the method for
        performing the basic Read-Eval-Print Loop, have 
        been substantially rewritten.  This has few user-visible effects
        at present (apart from bug fixes and performance improvements),
        but sets the stage for future improvements in pqR.
  \item The facility for recording detailed parsing data introduced n
        R-3.0.0 has now been implemented in pqR as part of the parser
        rewrite.
  \item There are also a few other improvements and bug fixes.
}}

  \subsection{INSTALLATION ON MICROSOFT WINDOWS}{
  \itemize{
  \item Building pqR on Microsoft Windows systems, using the Rtools
        facilities, has now been tested, and some problems found in 
        this environment have been fixed.  Binary distributions are
        not yet provided, however.
  \item Detailed and explicit instructions for building pqR from
        source on Windows systems are now provided, in the 
        \file{src/gnuwin32/INSTALL} file of the pqR source directory.
        These instructions mostly correspond to information in
        The R Installation and Administration manual, but in more
        accessible form.
  \item See \url{pqR-project.org} for more information on Windows systems 
        on which pqR has been tested, and on any problems and workarounds
        that may have been discovered.
  \item The Writing R Extensions manual now warns that on Windows,
        with the Rtools toolchain, a thread started by OpenMP may have 
        its floating point unit set so that long double arithmetic is 
        the same as double arithmetic  Use \code{__asm__("fninit")} in 
        C to reset the FPU so that long double arithmetic will work.
  \item The default is now to install packages from source, since there
        is no binary repository for pqR.
}}

  \subsection{EMBEDDED R FACILITIES AND EXAMPLES}{
  \itemize{
  \item The \code{R_ReplDLLinit} and \code{R_ReplDLLdo1} functions in
        \file{src/main/main.c} have been fixed to handle errors 
        correctly, and to avoid code duplication with \code{R_ReplIteration}.
  \item Another test of embedded R has been added to \file{tests/Embedding},
        which is the same as an example in the R Extensions manual, which
        has been improved.
  \item Another example in the R Extensions manual has been changed to
        mimic \file{src/gnuwin32/embeddedR.c}.  
  \item The example in \file{src/gnuwin32/front-ends/rtest.c} has also been 
        updated.
}}

  \subsection{DOCUMENTATION UPDATES}{
  \itemize{
  \item The R Language Definition and the help files on
        assignment operators (eg, \code{help("=")}) contained
        incorrect and incomplete information on the precedence
        of operators, especially the assignment operators.  
        This and other incorrect information has been corrected.
  \item The examples in \code{help(parse)} and \code{help(getParseData}
        have been improved.
}}

  \subsection{INTERNAL CODE REWRITES}{
  \itemize{
  \item The parser has been rewritten to use top-down recursive
        descent, rather than a bottom-up parser produced by Bison
        as was used previously.  This substantially simplifies
        the parser, and allows several kludges in the previous
        scheme to be eliminated.  Also, the rewritten parser can now
        record detailed parse information (see below).

        The new parser for pqR is usually about a factor of 1.5 faster
        than the parser in R-3.2.2, but it is sometimes enormously faster,
        since the parser in R-3.2.2 will in some contexts take time growing
        as the square of the length of the source file.
  \item Much of the deparser has been rewritten.  It no longer
        looks at the definitions of operators, which are irrelevant,
        since the parser does not look at them.
  \item The methods by which the Read-Eval-Print Loop (REPL) is
        done (in various contexts) have been rationalized, in
        coordination with the new parsing scheme.
}}

  \subsection{NEW FEATURES}{
  \itemize{
  \item In pqR-2015-07-11, the parser was changed to not include
        parentheses in R language objects if they were necessary
        in order for the expression to be parsed correctly.  Omitting
        such parentheses improves performance.  In  this version, 
        such parentheses are removed only if the \code{keep.parens}
        option is \code{FALSE} (the default).  Also, parentheses
        are never removed from expressions that are on the right
        side of a formula, since some packages asssign significance
        to such parentheses beyond their grouping function.
  \item The right assignment operators, \code{->} and \code{->>},
        are now real operators.  Previously (and in current R Core
        versions), expressions involving these operators were converted
        to the corresponding left assignment expressions.  This
        has the potential to cause pointless confusion.
  \item The \code{**} operator, which has always been accepted as
        a synonym for the \code{^} operator, is now recorded as
        itself, rather than being converted to \code{^} by the
        parser.  This avoids unnecessary anomalies such as the following
        confusing error report:
\preformatted{  > a - **b
  Error: unexpected '^' in "a - **"
}
        The \code{**} operator is defined to be the same primitive
        as \code{^}, which is associated with the name \code{^}, and
        hence dispatches on methods for \code{^} even if called via
        \code{**}.
}}

  \subsection{NEW FEATURES FROM LATER R CORE VERSIONS}{
  \itemize{
  \item From R-3.0.0: For compatibility with packages written to
        be able to handle the long vectors introduced in R-3.0.0, 
        definitions for \code{R_xlen_t},
        \code{R_XLEN_T_MAX}, \code{XLENGTH}, \code{XTRUELENGTH}, 
        \code{SHORT_VEC_LENGTH}, \code{SET_SHORT_VEC_TRUELENGTH} are now 
        provided, all the same as the corresponding regular versions (as
        is also the case for R-3.0.0+ on 32-bit platforms).  The 
        \code{IS_LONG_VEC} macro is also defined (as always false).
        Note, however, that packages that declare a dependency on
        R >= 3.0.0 will not install even if they would in fact work
        with pqR because of these compatibility definitions.
  \item From R-3.0.0: The \code{srcfile} argument to \code{parse()} may now 
        be a character string, to be used in error messages.
  \item The facilities for recording detailed parsing information
        from R-3.0.0 are now implemented in pqR, as part of the
        rewrite of the parser, along with the
        extension to provide partial parse information when a syntax error
        occurs that was introduced in R-3.0.2.  See help on \code{parse}
        and \code{getParseData} for details.
  \item From R-2.15.2: On Windows, the C stack size has been increased 
        to 64MB (it has been 10MB since the days of 32MB RAM systems).
}}

  \subsection{PERFORMANCE IMPROVEMENTS}{
  \itemize{
  \item Character-at-a time input has been sped up by reducing procedure
        call overhead.  This significantly speeds up \code{readLines}
        and \code{scan}.
  \item The new parser is faster than the old parser, both because of the
        parser rewrite (see above) and because of the faster character
        input.
}}

  \subsection{BUG FIXES MATCHING THOSE IN LATER R CORE VERSIONS}{
  \itemize{
  \item From R-2.15.1: Names containing characters which need to be escaped 
        were not deparsed properly (PR#14846).  Fixed in pqR partly based
        on R Core fix.
  \item From R-2.15.2: When given a 0-byte file and asked to keep source
        references, parse() read input from stdin() instead.
  \item From R-2.15.3: Expressions involving user defined operators were not 
        always deparsed faithfully (PR#15179).  Fixed in pqR as part of
        the rewrite of the parser and deparser.
  \item From R-3.0.2: source() did not display filenames when reporting 
        syntax errors.
  \item From R-3.1.3: The parser now gives an error if a null character 
        is included in a string using Unicode escapes. (PR#16046)
  \item From R-3.0.2: Deparsing of infix operators with named arguments is 
        improved (PR#15350). [ In fact, the change, both in pqR and in 
        R Core versions, is only with respect to operators in percent 
        signs, such as \code{\%fred\%}, with these now being deparsed as
        function calls if either argument is named. ]
  \item From R-3.2.2: Rscript and command line R silently ignored incomplete
        statements at the end of a script; now they are reported as parse errors
        (PR#16350).  Fixed in pqR as part of the rewrite of the parser
        and deparser.
  \item From R-3.2.1: The parser could overflow internally when given 
        numbers in scientific format with extremely large exponents.  
        (PR#16358).  Fixed in pqR partly as in R Core fix.  Was actually a 
        problem with any numerical input, not just with the parser.
  \item From R-3.1.3: Extremely large exponents on zero expressed in scientific
        notation (e.g. \code{0.0e50000}) could give \code{NaN} (\PR{15976}).
        Fixed as in R Core fix.
  \item From R-2.15.3:  On Windows, work around an event-timing problem when
        the RGui console was closed from the \sQuote{X} control and the closure
        cancelled. (This would on some 64-bit systems crash \R, typically
        those with a slow GPU relative to the CPU.)
}}

  \subsection{BUG FIXES}{
  \itemize{
  \item Fixed a bug in which a "cons memory exhausted" error could
        be raised even though a full garbage collection that might
        recover more memory had not been attempted.  (This bug appears
        to be present in R Core versions as well.)
  \item The new parser fixes bugs arising from the old parser's kludge
        to handle semicolons, illustrated by the incorrect output seen below:
\preformatted{  > p<-parse()
  ?"abc;xyz"
  Error in parse() : <stdin>:1:1: unexpected INCOMPLETE_STRING
  1: "abc;
      ^
  > p<-parse()
  ?8 #abc;xyz
  Error in parse() : <stdin>:1:7: unexpected end of input
  1: 8 #abc;
          ^
}
  \item Fixed deparsing of complex numbers, which were always deparsed
        as the sum of a real and an imaginary part, even though the
        parser can only produce complex numbers that are pure imaginary.
        For example, the following output was produced before:
\preformatted{  > deparse(quote(3*5i))
  [1] "3 * (0+5i)"
}
        This is now deparsed to \code{"3 * 5i"}.  This bug exists
        in all R Core versions through at least R-3.2.2.
  \item Fixed a number of bugs in the deparser that are illustrated
        by the following, which produce incorrect output as noted, in
        R Core versions through at least R-3.2.2:
\preformatted{  deparse(parse(text="`+`(a,b)[1]")[[1]])# Omits necessary parens
  deparse(quote(`[<-`(x,1)),control="S_compatible")  # unmatched " and '
  deparse(parse(text="a = b <- c")[[1]]) # Puts in unnecessary parens
  deparse(parse(text="a+!b")[[1]])       # Puts in unnecessary parens
  deparse(parse(text="?lm")[[1]])        # Doesn't know about ? operator
  deparse(parse(text="a:=b")[[1]])       # Doesn't know about := operator
  deparse(parse(text="a$'x'")[[1]])      # Conflates name and character
  deparse(parse(text="`*`(2)")[[1]])     # Result is syntactically invalid
  deparse(parse(text="`$`(a,b+2)")[[1]]) # Result is syntactically invalid
  e<-quote(if(x) X else Y); e[[3]]<-quote(if(T)3); deparse(e)# all here 
  e <- quote(f(x)); e[[2]] <- quote((a=1))[[2]]; deparse(e)  # and below 
  e <- quote(f(Q=x)); e[[2]] <- quote((a=1))[[2]]; deparse(e)# need parens
  e <- quote(while(x) 1); e[[2]] <- quote((a=1))[[2]]; deparse(e)
  e <- quote(if(x) 1 else 2); e[[2]] <- quote((a=1))[[2]]; deparse(e)
  e <- quote(for(x in y) 1); e[[3]] <- quote((a=1))[[2]]; deparse(e)
}
In addition, the bug illustrated below was fixed, which was fixed
(differently) in R-3.0.0:
\preformatted{  a<-quote(f(1,2)); a[[1]]<-function(x,y)x+y; deparse(a)  # Omits parens
}
  \item Fixed the following bug (also in R Core versions to at least 
        R-3.2.2):
\preformatted{ > parse()
 ?'\12a\x.'
 Error: '\x' used without hex digits in character string starting "'\1a\x"
}
        Note that the "2" has disappeared from the error message.  This
        bug also affected the results of \code{getParseData}.
  \item Fixed a memory leak that can be seen by running the code below:
\preformatted{  > long <- paste0 (c('"', rep("1234567890",820), '\\x."'), collapse="")
  > for (i in 1:1000000) try (e <- parse(text=long), silent=TRUE)
}
        The leak will not occur if 820 is changed to 810 in the above.
        This bug also exists in R Core versions to at least R-3.2.2.
  \item Entering a string constant containing Unicode escapes that was
        9999 or 10000 characters long would produce an error message saying
        "String is too long (max 10000 chars)".  This has been fixed
        so that the maximum now really is 10000 characters.  (Also present
        in R Core versions, to at least R-3.2.2.)
  \item Fixed a bug that caused the error caret in syntax error reports
        to be misplaced when more than one line of context was shown.
        This was supposedly fixed in R-3.0.2, but incorrectly, resulting
        in the error caret being misplaced when only one line of 
        context is shown (in R Core versions to at least R-3.2.2).
  \item On Windows, running R.exe from a command prompt window would result in
        Ctrl-C misbehaving.  This was \PR{14948} at R Core, which was 
        supposedly fixed in R-2.15.2, but the fix only works if a 32 or
        64 bit version of R.exe is selected manually, not if the version of
        R.exe that automatically runs the R.exe for a selected architecture 
        is used (which is the intended normal usage).
}}
}


\section{CHANGES IN VERSION RELEASED 2015-07-11}{

  \subsection{INTRODUCTION}{
  \itemize{ 
  \item This version is a minor modification of the version of pqR released
        on 2015-06-24, which does not have a separate NEWS section, 
        incorporating also the changes in the version released 2015-07-08.
        These modifications fix some installation and testing 
        issues that caused problems on some platforms. There are also a few
        documentation and bug fixes, a few more tests, and some expansion
        in the use of static boxes (see below).
        Version 2015-06-24 of pqR improved reliability and portability, and
        also contained some performance improvements, including some that
        substantially speed up interpretive execution of programs that 
        do many scalar operations.  Details are below.
}}

  \subsection{INSTALLATION}{
  \itemize{
  \item The method used to quickly test for NaN/NA has changed to one that
        should work universally for all current processors
        (any using IEEE floating point, as already assumed in R,
        with consistent endianness, as is apparently the case for 
        all current general-purpose processors, and was partially
        assumed before).  There is therefore no longer any reason to define
        the symbol \code{ENABLE_ISNAN_TRICK} when compiling pqR (it
        will be ignored if defined).
  \item The module used to support parallel computation in 
        helper threads has been updated to avoid a syntactic 
        construction that technically violates the OpenMP 3.1 
        specification.  This construction had been accepted without error
        by gcc 4.8 and earlier, but is not accepted by some recent
        compilers.
  \item The tests in the version supplied of the recommended Matrix package
        have been changed to not assume things that may not be true
        regarding the speed and long double precision of the machine being
        used.  (These tests produced spurious errors on some platforms.)
}}

  \subsection{DOCUMENTATION UPDATE}{
  \itemize{
  \item The R Internals manual has been updated to better explain some
        aspects of pqR implementation.
}}

  \subsection{FEATURE CHANGE}{
  \itemize{
  \item Parsed expressions no longer contain explict parenthesis
        operators when the parentheses are necessary to override
        the precedence of operators.  These necessary parentheses
        will be inserted when the expression is deparsed.  See
        the help on \code{parse} and \code{deparse}.

        This change does impact a few packages (such as coxme)
        that consider the presence of parentheses in formulas
        to be significant.  Formulas may be exempted from parenthesis
        suppression in a future release, but for now, such packages
        won't work.
}}

  \subsection{PERFORMANCE IMPROVEMENTS}{
  \itemize{
  \item The overhead of interpreting R code has been reduced by various
        detailed code improvements, and by sometimes returning scalar
        integer and real values in special ``static boxes''.  As a result,
        the benefit of using the byte-code compiler is reduced.  Note that
        in pqR using the byte-code compiler can often slow down functions,
        since byte-compiled code does not support some pqR optimizations
        such as task merging.
  \item Speed of evaluation for expressions with necessary parentheses will
        be faster because of the feature change mentioned above that eliminates
        them.  Note that including unnecessary parentheses will still 
        (slightly) slow down evaluation.  (These unnecessary parentheses are 
        preserved so that the expression will appear as written when deparsed.)
  \item Assignment to list elements, and other uses of the \code{$<-}
        operator, are now substantially faster.
  \item Coercion of logical and integer vectors to character vectors is
        now much faster, as is creation of names with sequence numbers.
  \item Operations that create strings are now sometimes faster, due to
        improvements in string hashing and memory allocation.
}}

  \subsection{PERFORMANCE IMPROVEMENTS FROM A LATER R CORE RELEASE}{
    \itemize{
    \item A number of performance improvements relating to S3 and S4
          class implementation, due to Tomas Kalibera, were incorporated from
          R 3.2.0.
}}

  \subsection{BUG FIXES}{
  \itemize{
  \item A large number of fixes were made to correct reliability problems
        (mostly regarding protection of pointers).  Many of these were provided
        by Tomas Kalibera as fixes to R Core versions (sometimes with 
        adaptation required for use in pqR).  Some were fixed in pqR
        and reported to R Core.  Others were for problems only existing in pqR.
  \item Fixed a bug in which pqR's optimization of updates such as 
        \code{a<-a+1} could sometimes permit modification of a locked binding.
  \item Fixed related problems with \code{apply}, \code{lapply}, \code{vapply},
        and \code{eapply}, that can show up when the value returned by the 
        function being applied is itself a function.  This problem also
        resulted in incorrect display of saved warning messages.  The problems
        are also fixed in R-3.2.0, in a different way.
  \item The \code{gctorture} function now works as documented, forcing
        a FULL garbage collection on every allocation.  This does make
        running with gctorture enabled even slower than before, when
        most garbage collections were partial, but is more likely to
        find problems.
  \item Fixed a bug in \code{nls} when the \code{algorithm="port"}
        option is used, which could result in a call of \code{nls}
        being terminated with a spurious error message.  This bug
        is most likely to arise on a 64-bit big-endian platform,
        such as a 64-bit SPARC build, but will occur with small
        probability on most platforms.  It is also present in R Core 
        versions of R.
  \item Fixed a bug in \code{readBin} in which a crash could occur due to
        misaligned data accesses.  This bug is also present in R Core
        versions of R.
}}

  \subsection{BUG FIX CORRESPONDING TO ONE IN A LATER R CORE RELEASE}{
  \itemize{
  \item Removed incorrect information from \code{help(call)}, as also
        done in R-3.0.2.
}}
}


\section{CHANGES IN VERSION RELEASED 2014-11-16}{

  \subsection{INTRODUCTION}{

  \itemize{ 
  \item This and the previous release of 2014-10-23 (which does not have
        a separate NEWS section) are minor updates to the 
        release of 2014-09-30, with fixes for a few problems, and a few 
        performance improvements.  Packages installed for pqR-2014-09-30 
        or pqR-2014-10-23 do not need to be reinstalled for this release.
}}
  \subsection{INSTALLATION, BUILDING, AND TESTING}{
  \itemize{
  \item For Mac OS X, a change has been made to allow use of the Accelerate 
        framework for the BLAS in OS X 10.10 (Yosemite), adapted from a patch 
        by R Core.
  \item A new test (var-lookup.R) for correctness of local vs. global symbol 
        bindings has been added, which is run with other tests done by 
        "make check".
}}
  \subsection{DOCUMENTATION UPDATES}{
    \itemize{
    \item The documentation on "contexts" in the R Internals manual has
          been updated to reflect a change made in pqR-2014-09-30.  (The
          internals manual has also been updated to reflect changes below.)
}}
  \subsection{PERFORMANCE IMPROVEMENTS}{
    \itemize{
    \item The speed of \code{for} loops has been improved by not bothering
          to set the index variable again if it is still set to the old
          value in its binding cell.
    \item Evaluation of symbols is now a bit faster when the symbol has a 
          binding in the local environment whose location is cached.
    \item Lookup of functions now often skips local environments that
          were previously found not to contain the symbol being looked up.
          In particular, this speeds up calls of base functions that are
          not already fast due to their being recognized as "special" symbols.
    \item The set of "special" symbols for which lookups in local environments
          is usually particularly fast now includes \code{.C}, \code{.Fortran},
          \code{.Call}, \code{.External}, and \code{.Internal}.
    \item Adjusted a tuning parameter for \code{rowSums} and \code{rowMeans}
          to be more appropriate for the cache size in modern processors.
}}
  \subsection{PERFORMANCE IMPROVEMENT FROM A LATER R CORE RELEASE}{
    \itemize{
    \item The faster C implementation of diagonal matrix creation with
          \code{diag} from R-3.0.0 has been adapted for pqR.
}}
  \subsection{BUG FIXES}{
    \itemize{
    \item Fixed a number of places in the interpreter and base packages
          where objects were not properly protected agains garbage collection
          (many involving use of the \code{install} function).  Most of
          these problems are in R-2.15.0 or R-2.15.1, and probably also in 
          later R Core releases.
    \item Fixed a bug in which subsetting a vector with a range created
          with the colon operator that consisted entirely of invalid indexes 
          could cause a crash (eg, \code{c(1,2)[10:20]}.
    \item Fixed a bug (pqR issue #27) in which a user-defined replacement
          function might get an argument that is not marked as shared, which 
          could cause anomalous behaviour in some circumstances.
    \item Fixed an issue with passing on variant return requests to function
          bodies (though it's hard to construct an example where this issue
          produces incorrect results).
    \item Fixed a bug in initialization of user-supplied random number
          generators, which occassionally showed up in package rngwell19937.
    \item (Actually fixed in pqR-2014-09-30 but omitted from NEWS.)	
          Fixed problems with calls of \code{strncpy} that were described in
          PR #15990 at r-project.org.
}}
}


\section{CHANGES IN VERSION RELEASED 2014-09-30}{

  \subsection{INTRODUCTION}{

  \itemize{ 

\item This release contains several major performance improvements.  Notably,
      lookup of variables will sometimes be much faster, variable updates
      like \code{v <- v + 1} will often not allocate any new space,
      assignments to parts of variables (eg, \code{a[i] <- 0)} is much faster
      in the interpreter (no change for byte-compiled code), external
      functions called with \code{.Call} or \code{.External} now get faster
      macro or inline versions of functions such as \code{CAR}, \code{LENGTH},
      and \code{REAL}, and calling of external functions with \code{.C} and 
      \code{.Fortran} is substantially  faster, and can sometimes be done in 
      a helper thread.

\item Changes have been made to configuration options regarding use of BLAS
      routines for matrix multiplication, as described below.  In part, these
      changes are intended to made the default be close to what R Core 
      releases do (but without the unnecessary inefficiency).

\item A number of updates from R Core releases after R-2.15.0 have 
      been incorporated or adapted for use in pqR.  These provide some 
      performance improvements, some new features or feature changes, and 
      some bug fixes and documentation updates.

\item Many other feature changes and performance improvements have also
      been made, as described below, and a number of bugs have been fixed,
      some of which are also present in the latest R Core release, R-3.1.1.

\item Packages using \code{.Call} or \code{.External} should be re-installed
      for use with this version of pqR.
}}

  \subsection{FEATURE CHANGES}{
  \itemize{
\item The \code{mat_mult_with_BLAS} option, which controls whether the
      BLAS routines or pqR's C routines are used for matrix multiplication,
      may now be set to \code{NA}, which is equivalent to \code{FALSE},
      except that for multiplication of sufficiently large matrices (not
      vector-vector, vector-matrix, or matrix-vector multiplication) pqR 
      will use a BLAS routine unless there is an element in one of the 
      operands that is \code{NA} or \code{NaN}.  This mimics the behaviour 
      of R Core implementations (at least through 3.1.1), which is motivated
      by a desire to ensure that \code{NA} is propagated correctly even
      if the BLAS does not do so, but avoids the substantial but needless 
      inefficiency present in the R Core implementation.  
\item A \code{BLAS_in_helpers} option now allows run-time control of
      whether BLAS routines may be done in a helper thread. (But this
      will be fixed at \code{FALSE} if that is set as the default when
      pqR is built.)
\item A \code{codePromises} option has been added to \code{deparse},
      and documented in \code{help(.deparseOpts)}.  With this option,
      the deparsed expression uses the code part of a promise, not
      the value, similarly to the existing \code{delayPromises}
      option, but without the extra text that that option produces.
\item This new \code{codePromises} deparse option is now used when producing
      error messages and traceback output.  This improves error messages
      in the new scheme for subset assignments (see the section on
      performance improvements below), and also avoids the voluminous
      output previously produced in circumstances such as the following:
\preformatted{   `f<-` <- function (x,value) x[1,1] <- value
   a <- 1
   f(a) <- rep(123,1000)  # gives an error
   traceback()
}
      This previously produced output with 1000 repetitions of 123
      in the traceback produced following the error message.  The traceback
      now instead shows the expression \code{rep(123,1000)}.
\item The \code{evaluate} option for \code{dump} has been extended to
      allow access to the new \code{codePromises} deparse option.
      See \code{help(dump)}.
\item The formal arguments of primitive functions will now be returned
      by \code{formals}, as they are shown when printed or with \code{args}.
      In R Core releases (at least to R-3.1.1), the result of \code{formals}
      for a primitive is \code{NULL}.
\item Setting the \code{deparse.max.lines} option will now limit the
      number of lines printed when exiting debug of a function, as
      well as when entering.
\item In \code{.C} and \code{.Fortran}, arguments may be character strings
      even when \code{DUP=FALSE} is specified - they are duplicated regardless.
      This differs from R Core versions, which (at least through R-3.1.1)
      give an error if an argument is a character string and \code{DUP=FALSE}.
\item In \code{.C} and \code{.Fortran}, scalars (vectors of length one)
      are duplicated (in effect, though not necessarily physically) even 
      when \code{DUP=FALSE} is specified.  However, they are not duplicated 
      in R Core versions (at least through R-3.1.1), 
      so it may be unwise to rely on this.
\item A \code{HELPER} argument can now be used in \code{.C} and 
      \code{.Fortran} to specify that the C or Fortran routine may
      (sometimes) be done in a helper thread.  (See the section on
      performance improvements below.)
}}

  \subsection{FEATURE CHANGES CORRESPONDING TO THOSE IN LATER R CORE RELEASES}{
    \itemize{
\item From R-3.0.2: The unary \code{+} operator now converts a logical vector
      to an integer vector.
\item From R-3.0.0: Support for "converters" for use with \code{.C} has been 
      dropped.
\item From R-2.15.1:
      \code{pmin()} and \code{pmax())} now also work when one of the inputs 
      is of length zero and others are not, returning a zero-length vector,
      analogously to, say, \code{+}.
\item From R-2.15.1:
      .C() gains some protection against the misuse of character vector
      arguments.  (An all too common error is to pass character(N),
      which initializes the elements to "", and then attempt to edit
      the strings in-place, sometimes forgetting to terminate them.)
\item From R-2.15.1:
      Calls to the new function globalVariables() in package utils
      declare that functions and other objects in a package should be
      treated as globally defined, so that CMD check will not note
      them.
\item From R-2.15.1:
      print(packageDescription(*)) trims the Collate field by default.
\item From R-2.15.1: A new option "show.error.locations" has been added.  
      When set to
      TRUE, error messages will contain the location of the most recent
      call containing source reference information. (Other values are
      supported as well; see ?options.)
\item From R-2.15.1:
      C entry points R_GetCurrentSrcref and R_GetSrcFilename have been
      added to the API to allow debuggers access to the source
      references on the stack.
}}

  \subsection{INSTALLATION, BUILDING, TESTING, AND DEBUGGING}{
    \itemize{
\item The \code{--enable-mat-mult-with-BLAS} configuration
      option has been replaced by the ability to use a configure 
      argument of \code{mat_mult_in_BLAS=FALSE}, \code{mat_mult_in_BLAS=FALSE},
      or \code{mat_mult_in_BLAS=NA}, to set the default value of this
      option.
\item The \code{--disable-mat-mult-with-BLAS-in-helpers} configuration
      option has been replaced by the ability to use a configure 
      argument of \code{BLAS_in_helpers=FALSE} or \code{BLAS_in_helpers=TRUE}
      to set the default value of this option.
\item The LAPACK routines used are now the same as those in R-3.1.1 (version
      3.5.0).
      However, the \code{.Call} interface to these remains as in 
      R-2.15.0 to R-2.15.3 (it was changed to use \code{.Internal} in R-3.0.0).
      Since LAPACK 3.5.0 uses some more recent Fortran features, a 
      Fortran 77 compiler such as \code{g77} will no longer suffice.
\item Setting the environment variable \code{R_ABORT} to any non-null
      string will prevent any attempt to produce a stack trace on a
      segmentation fault, in favour of instead producing (maybe) an
      immediate core dump.
\item The variable \code{R_BIT_BUCKET} in \file{share/make/vars.mk}
      now specifies a file to receive output that is normally ignored
      when building pqR.  It is set to \file{dev/null} in the distribution,
      but this can be changed to help diagnose build problems.
\item The C functions \code{R_inspect} and \code{R_inspect3} functions are now
      visible to package code, so they can be used there for debugging.
      To see what they do, look in \file{src/main/inspect.c}.  They are subject
      to change, and should not appear in any code released to users.
\item The \code{Rf_error} and related procedures declared in 
      \file{R_ext/Error.h} are now if possible declared to never return,
      allowing for slightly better code generation by the compiler, 
      and avoiding spurious compiler warnings.  This parallels a change 
      in R-3.0.1, but is more general, using the C11 noreturn facility if 
      present, and otherwise resorting to the gcc facility (if gcc is used).
}}

  \subsection{INSTALLATION FEATURES LIKE THOSE IN LATER R CORE RELEASES}{
    \itemize{
\item From R-2.15.1:
      install.packages("pkg_version.tgz") on Mac OS X now has sanity
      checks that this is actually a binary package (as people have
      tried it with incorrectly named source packages).
\item From R-2.15.2: \code{--with-blas='-framework vecLib'} now also works
      on OS X 10.8 and 10.9.
\item From R-2.15.3:
      Configuration and R CMD javareconf now come up with a smaller set
      of library paths for Java on Oracle-format JDK (including
      OpenJDK).  This helps avoid conflicts between libraries (such as
      libjpeg) supplied in the JDK and system libraries.  This can
      always be overridden if needed: see the 'R Installation and
      Administration' manual.
\item From R-2.15.3:
      The configure tests for Objective C and Objective C++ now work on
      Mac OS 10.8 with Xcode 4.5.2 (PR#15107).
\item The cairo-based versions of \code{X11()} now work with
      current versions of cairographics (e.g. 1.12.10).  (\PR{15168})

}}

  \subsection{DOCUMENTATION UPDATES}{
  These are in addition to changes in documentation relating to other
  changes reported here.
    \itemize{
\item Some incorrect code has been corrected in the "Writing
      R Extensions" manual, in the "Zero finding"
      and "Calculating numerical derivatives" sections.  The
      discussion in "Finding and Setting Variables" has also been
      clarified to reflect current behaviour.
\item Documentation in the "R Internals" manual has been updated
      to reflect recent changes in pqR regarding symbols and variable
      lookup, and to remove incorrect information about the global cache
      present in the version from R-2.15.0 (and R-3.1.1).
\item Fixed an out-of-date comment in the section on helper threads in
      the "R Internals" manual.
}}

  \subsection{PERFORMANCE IMPROVEMENTS}{
    Numerous improvements in speed and memory usage have been made in this
    release of pqR.  Some of these are noted here.
    \itemize{
\item Lookup of local variables is now usually much faster (especially when
      the number of local variables is large), since for each symbol,
      the last local binding found is now recorded, usually avoiding a 
      linear search through local symbol bindings.  Those lookups that are
      still needed are also now a bit faster, due to unrolling of the 
      search loop.
\item Assignments to selected parts of variables (eg, \code{a[i,j] <- 0} or
      \code{names(L$a[[f()]]) <- v}) are now much faster in the interpreter.
      (Such assignments within functions that are byte-compiled use a 
      different mechanism that has not been changed in this release.)  
      
      This change also alters the error 
      messages produced from such assignments.  They are probably not as 
      informative (at least to unsophisticated users) as those that
      the interpreter produced previously, though they are better than 
      those produced from byte-compiled code.  On the plus side, the error 
      messages are now consistent for primitive and user-written replacement 
      functions, and some messages now contain short, intelligible expressions
      that could previously contain huge amounts of data (see the section on 
      new features above).  

      This change also fixes the anomaly that arguments
      of subset expressions would sometimes be evaluated more than once
      (eg, \code{f()} in the example above).
\item The speed of \code{.C} and \code{.Fortran} has been substantially
      improved, partly by incorporating changes in R-2.15.1 and R-2.15.2,
      but with substantial additional improvements as well.  
\item The speed of \code{.Call} and \code{.External} has been improved somewhat.
      More importantly, the C routines called will get macro versions of 
      \code{CAR}, \code{CDR}, \code{CADR}, etc., macro versions of \code{TYPEOF}
      and \code{LENGTH}, and inline function versions of \code{INTEGER},
      \code{LOGICAL}, \code{REAL}, \code{COMPLEX}, and \code{RAW}.  This
      avoidance of procedure call overhead for these operations may speed
      up some C procedures substantially.
\item In some circumstances, a routine called with \code{.C} or \code{.Fortran}
      can now be done in a helper thread, in parallel with other computations.
      This is done only if requested with the \code{HELPER} option, and
      at present only in certain limited circumstances, in which only a single
      output variable is used.  See \code{help(.C)} or \code{help(.Fortran)}
      for details.
\item As an initial use of the previous feature, the \code{findInterval} 
      function now will sometimes execute its C routine in a helper thread.
      (More significant uses of the \code{HELPER} option to \code{.C} and
      \code{.Fortran} will follow in later releases.)
\item Assignments that update a local variable by applying a single unary or 
      binary mathematical operation will now often re-use space for
      the variable that is updated, rather than allocating new space.
      For example, this will be done with all the assignments in the
      second line below:
\preformatted{   u <- rep(1,1000); v <- rep(2,1000); w <- exp(2)
   u <- exp(u); u <- 2*u; v <- v/2; u <- u+v; w <- w+1
}
      This modification also has the effect of increasing the possibilities
      for task merging.  For example, in the above code, the first two
      updates for \code{u} will be merged into one computation that sets
      \code{u} to \code{2*exp(u)} using a single loop over the vector.
\item The performance of \code{rep} and \code{rep.int} is much improved.
      These improvements (and improvements previously made in pqR) go beyond 
      those in R Core releases from R-2.15.2 on, so these functions are often 
      substantially faster in pqR than in R-2.15.2 or later R Core versions
      to at least R-3.1.1, for both long and short vectors.  (However, note
      that the changes in functionality made in R-2.15.2 have not been made 
      in pqR; in particular, pairlists are still allowed, as in R-2.15.0.)
\item For numeric vectors, the repetition done by \code{rep} and \code{rep.int}
      may now be done in a helper thread, in parallel with other computations.
      For example, attaching names to the result of \code{rep} (if necessary)
      may be done in parallel with replication of the data part.
\item The amount of space used on the C stack has been reduced, with the
      result that deeper recursion is possible within a given C stack
      limit.  For example, the following is now possible with the default
      stack limit (at least on one Intel Linux system with gcc 4.6.3, results
      will vary with platform):
\preformatted{   f <- function (n) { if (n>0) 1+f(n-1) else 0 }
   options(expressions=500000)
   f(7000)
}
      For comparison, with pqR-2014-06-1, and R-3.1.1, trying to evaluate 
      f(3100) gives a C stack overflow error (but f(3000) works).
\item Expressions now sometimes return constant values, that are shared,
      and likely stored in read-only memory.  These constants include 
      \code{NULL}, the scalars (vectors of length one) \code{FALSE}, 
      \code{TRUE}, \code{NA}, \code{NA_real_}, 0.0, 1.0, 0L, 1L, ..., 10L, 
      and some one-element pairlists with such constant elements.  Apart 
      from \code{NULL}, these constants are not
      \emph{always} used for the corresponding value, but they often are, which
      saves on memory and associated garbage collection time.  External routines
      that incorrectly modify objects without checking that \code{NAMED} is
      zero may now crash when passed a read-only constant, which is a generally
      desirable debugging aid, though it might sometimes cause a package that
      had previously at least sort-of worked to no longer run.
\item The \code{substr} function has been sped up, and uses less memory,
      especially when a small substring is extracted from a long string.
      Assignment to \code{substr} has also been sped up a bit.
\item The function for unserializing data (eg, reading file \file{.RData}) is
      now done with elimination of tail-recursion (on the CDR field) when 
      reading pairlists.  This is both faster and less likely to produce a stack
      overflow.  Some other improvements to serializing/unserializing have
      also been made, including support for restoring constant values (mentioned
      above) as constant values.
\item Lookup of S3 methods has been sped up, especially when no method is
      found.  This is important for several primitive functions, such as 
      \code{$}, that look for a method when applied to an object with a class
      attribute, but perform the operation themselves if no method is found.
\item Integer plus, minus, and times are now somewhat faster (a side effect
      of switching to a more robust overflow check, as described below).
\item Several improvements relating to garbage collection have been made.
      One change is that the amount of memory used for each additional
      symbol has been reduced from 112 bytes (two CONS cells) to 80 bytes
      (on 64-bit platforms), not counting the space for the symbol's name
      (a minumum of 48 bytes on 64-bit platforms).  Another change is in 
      tuning of heap sizes, in order to reduce occasions in which garbage 
      collection is very frequent.
\item Many uses of the \code{return} statement have been sped up.
\item Functions in the \code{apply} family have been sped up when they are
      called with no additional arguments for the function being applied.
\item The performance problem reported in PR #15798 at r-project.org has
      been fixed (differently from the R Core fix).
\item A performance bug has been fixed in which any assignment to a vector 
      subscripted with a string index caused the entire vector to be copied.
      For example, the final assignment in the code below would copy all
      of \code{a}:
\preformatted{   a<-rep(1.1,10000); names(a)[1] <- "x"
   a["x"] <- 9
}
      This bug exists in R Core implementations though at least R-3.1.1.
\item A performance bug has been fixed that involved subscripting with many 
      invalid string indexes, reported on r-devel on 2010-07-15 and 
      2013-05-8.  It is illustrated by the following code, 
      which was more than ten thousand times slower than expected:
\preformatted{   x <- c(A=10L, B=20L, C=30L)
   subscript <- c(LETTERS[1:3], sprintf("ID\%05d", 1:150000))
   system.time(y1 <- x[subscript])
}
      The fix in this version of pqR does not solve the related problem 
      when assigning to \code{x[subscript]}, which is still slow.  Fixing
      that would require implementation of a new method, possibly requiring
      more memory.

      This performance bug exists in R Core releases through R-3.1.1, but
      may now be fixed (differently) in the current R Core development version.
}}

  \subsection{BUG FIXES}{
    \itemize{
\item Fixed a bug in \code{numericDeriv} (see also the documentation
      update above), which is illustrated by the following
      code, which gave the wrong derivative:
\preformatted{    x <- y <- 10
    numericDeriv(quote(x+y),c("x","y"))
}
      I reported this to R Core, and it is also fixed (differently) in
      R-3.1.1.
\item Fixed a problem in \code{.C} and \code{.Fortran} where, contrary
      to the documentation (except when \code{DUP=TRUE} and no duplication 
      was actually needed), logical values after the call other than 
      \code{TRUE}, \code{FALSE}, and \code{NA} are not mapped to \code{TRUE},
      but instead exist as invalid values that may show up later.
      This bug exists in R Core versions 2.15.1 through at least 3.1.1.
      I reported it as \PR{15878} at r-project.org, so it may be fixed in
      a later R Core release.
\item Fixed a problem with treatment of \code{ANYSXP} in specifying
      types of registered C or Fortran routines, which in particular had
      prevented the types of \code{str_signif}, used in \code{formatC},
      from being registered.  (This bug exists in R Core versions of R
      at least through R-3.1.1.) 
\item Fixed a bug in \code{substr} applied to a string with UTF-8
      encoding, which could cause a crash for code such as
\preformatted{   a <- "\xc3\xa9"
   Encoding(a) <- "UTF-8"
   b <- paste0(rep(a,8000),collapse="")
   c <- substr(b,1,16000)
}
      I reported this as PR{15910} at r-project.org, so it may be
      fixed in an R Core release after R-3.1.1.  A related bug in
      assignment to \code{substr} has also been fixed.
\item Fixed a bug in how debugging is handled that is illustrated by the
      following output:
\preformatted{   > g <- function () { A <<- A+1; function (x) x+1 }
   > f <- function () (g())(10)
   > A <- 0; f(); print(A)
   [1] 11
   [1] 1
   > debug(f);
   > A <- 0; f(); print(A)
   debugging in: f()
   debug: (g())(10)
   Browse[2]> c
   exiting from: f()
   [1] 11
   [1] 2
}
   Note that the final value of \code{A} is different (and wrong) when
   \code{f} is stepped through in the debugger.  This bug exists in
   R Core releases through at least R-3.1.1.
\item Fixed a bug illustrated by the following code, which gave
      an error saying that \code{p[1,1]} has the wrong number of subscripts:
\preformatted{   p <- pairlist(1,2,3,4); dim(p) <- c(2,2); p[1,1] <- 9
}
   This bug exists in R Core releases through at least R-3.1.1.
\item Fixed the following pqR bug (and related bugs), in which
      \code{b} was modified by the assignment to \code{a}:
\preformatted{   a <- list(list(1+1))
   b <- a
   attr(a[[1]][[1]],"fred")<-9
   print(b)
}
\item Fixed the following bug in which \code{b} was modified
      by an assignment to \code{a} with a vector subscript:
\preformatted{   a <- list(list(mk2(1)))
   b <- a[[1]]
   a[[c(1,1)]][1] <- 3
   print(b)
}
      This bug also exists in R-2.15.0, but was fixed in R-3.1.1 
      (quite differently than in pqR).
\item Fixed a lack of error checking bug that could cause expressions
      such as \code{match.call(,expression())} to crash from an
      invalid memory reference.  This bug also exists in R-2.15.0 and
      R-3.1.1.
\item Fixed the non-robust checks for integer overflow, which reportedly
      sometimes fail when using clang on a Mac.  This is #PR 15774 at
      r-project.org, fixed in R-3.1.1, but fixed differently in pqR.
\item Fixed a pqR bug with expressions of the form \code{t(x)\%*\%y}
      when \code{y} is an S4 object.
\item Fixed a bug (PR #15399 at r-project.og) in \code{na.omit} and 
      \code{na.exclude} that led to a
      data frame that should have had zero rows having one row instead.
      (Also fixed in R-3.1.1, though differently.)
\item Fixed the problem that RStudio crashed whenever a function was
      debugged (with \code{debug}).  This was due to pqR having changed
      the order of fields in the \code{RCNTXT} structure, which is an
      internal data structure of the interpreter, but is nevertheless
      accessed in RStudio.  The order of fields is now back to what it was.
\item Fixed the bug in \code{nlm} reported as PR #15958
      at r-project.org, along with related bugs in \code{uniroot} and
      \code{optimize}.  These all involve situations where the function
      being optimized saves its argument in some manner, and then sees
      the saved value change when the optimizer re-uses the space for the 
      argument on the next call.  The fix made is to no longer reuse the 
      space, which will unfortunately cause a (fairly small) decline in 
      performance.

      The \code{optim} function also has this problem, but only
      when numerical derivatives are used.  It has not yet been fixed.
      The \code{integrate} function does not seem to have a problem.
\item Fixed a bug in the code to check for C stack overflow, that may
      show up when the fallback method for determining the start of the
      stack is needed, and a stack check is then done when very little stack
      is in use, resulting in an erroneous report of stack overflow.  The
      problem is platform dependent, but arises on a SPARC Solaris system 
      when using gcc 3.4.3, once stack usage is reduced by the improvement
      described above, leading to failure of one of the tests for package 
      Matrix.  This bug exists in R Core version back to 2.11.1 (or earlier)
      and up to at least 3.1.1.
}}

  \subsection{BUG FIXES CORRESPONDING TO THOSE IN LATER R CORE RELEASES}{
    \itemize{
\item From R-2.15.1: 
      Trying to update (recommended) packages in R_HOME/library without
      write access is now dealt with more gracefully.  Further, such
      package updates may be skipped (with a warning), when a newer
      installed version is already going to be used from .libPaths().
      (PR#14866)
\item From R-2.15.1:
      \command{R CMD check} with \env{_R_CHECK_NO_RECOMMENDED_}
      set to a true value (as done by the \command{--as-cran} option)
      could issue false errors if there was an indirect dependency
      on a recommended package.
\item From R-2.15.1:
      getMethod(f, sig) produced an incorrect error message in some
      cases when f was not a string).
\item From R-2.15.2:
      In Windows, the GUI preferences for foreground color were 
      not always respected.  (Reported by Benjamin Wells.)
\item From R-2.15.1:
      The evaluator now keeps track of source references outside of
      functions, e.g. when source() executes a script.
\item From R-2.15.1:
      The value returned by tools::psnice() for invalid pid values was
      not always NA as documented.
\item From R-2.15.2:
      \code{sort.list(method = "radix")} could give incorrect
      results on certain compilers (seen with \command{clang} on Mac OS
      10.7 and \command{Xcode 4.4.1}).
\item From R-3.0.1:
      Calling \code{file.copy()} or \code{dirname()} with the
      invalid input \code{""} (which was being used in packages, despite
      not being a file path) could have caused a segfault.
\item From R-3.0.1:
      \code{dirname("")} is now \code{""} rather than \code{"."} (unless
      it segfaulted).
\item Similarly to R-3.1.1-patched:
      In package \code{parallel}, child processes now call \code{_Exit}
      rather than \code{exit}, so that the main process is not affected
      by flushing of input/output buffers in the child.
}}
}


\section{CHANGES IN VERSION RELEASED 2014-06-19}{

  \subsection{INTRODUCTION}{

  \itemize{ 

\item This is a maintenance release, with bug fixes, documentation
      improvements (including provision of previously missing
      documentation), and changes for compatibility with R Core releases.
      There are some new features in this release that help
      with testing pqR and packages. There are no significant changes 
      in performance.

\item See the sections below on earlier releases for general
      information on pqR.  

\item Note that there was a test release of 2014-06-10 that 
      is superceded by this release, with no separate listing 
      of the changes it contained.
  }}

  \subsection{NEW FEATURES FOR TESTING}{
    \itemize{
\item The setting of the \code{R_SEED} environment variable now specifies what
      random number seed to use when \code{set.seed} is not called.  When
      \code{R_SEED} is not set, the seed will be set from the time and process
      ID as before.  It is recommended that \code{R_SEED} be set before running
      tests on pqR or packages, so that the results will be reproducible.
      For example, some packages report an error if a hypothesis test on
      simulated data results in a p-value less than some threshold.  If 
      \code{R_SEED} is not set, these packages will fail their tests now 
      and then at random, whereas setting \code{R_SEED} will result either
      in consistent success or (less likely) consistent failure.
\item The comparison of test output with saved output using \code{Rdiff} now
      ignores any output from \code{valgrind}, so spurious errors will not be
      triggered by using it.  When using \code{valgrind}, the
      output files should be checked manually for \code{valgrind} messages 
      that are of possible interest.
\item The test script in \file{tests/internet.R} no longer looks at CRAN's html
      code, which is subject to change.  It instead looks at a special test file
      at \url{pqR-project.org}.
\item Fixed problems wit the \file{reg-tests-1b} test script.  Also, now sets
      the random seed, so it's consistent (even without R_SEED set), and has
      its output compared to a saved version.  Non-fatal errors (with
      code 5) should be expected on systems without enough memory for xz
      compression.
  }}

  \subsection{CHANGE FOR COMPATIBILITY}{
    \itemize{
\item The result of \code{diag(list(1,3,5))} is now a matrix of type
      double.  In R-2.15.0, this expression did not produce a sensible
      result.  A previous fix in pqR made this expression produce a matrix of 
      type list.  A later change by R Core also fixed this, but so it
      produced a double matrix, coercing the list to a numeric vector
      (to the extent possible); pqR now does the same.
  }}

  \subsection{DOCUMENTATION UPDATES}{
    \itemize{
\item The documentation for \code{c} now says how the names for the 
      result are determined, including previously missing information
      on the \code{use.names} argument, and on the role of the names of
      arguments in the call of \code{c}.  This documentation is missing
      in R-2.15.0 and R-3.1.0.
\item The documentaton for \code{diag} now documents that a diagonal matrix 
      is always created with type double or complex, and that the
      names of an extracted diagonal vector are taken from a \code{names}
      attribute (if present), if not from the row and column names.  This
      information is absent in the documentation in R-2.15.1 and R-3.1.0.
\item Incorrect information regarding the pointer protection stack
      was removed from \code{help(Memory)}.  This incorrect information
      is present in R-2.15.0 and R-3.1.0 as well.
\item There is now information in \code{help(Arithmetic)} regarding what
      happens when the operands of an arithmetic operation are \code{NA}
      or \code{NaN}, including the arbitrary nature of the result when
      one operand is \code{NA} and the other is \code{NaN}.  There is
      no discussion of this issue in the documentation for R-2.15.0 and R-3.1.0.
\item The \code{R_HELPERS} and \code{R_HELPERS_TRACE} environment variables
      are now documented in \code{help("environment variables")}.  The
      documentation in \code{help(helpers)} has also been clarified.
\item The \code{R_DEBUGGER} and \code{R_DEBUGGER_ARGS} environment variables
      are now documented in \code{help("environment variables")} as 
      alternatives to the \code{--debugger} and \code{--debugger-args}
      arguments.
  }}

  \subsection{BUG FIXES}{
    \itemize{
\item Fixed lack of protection bugs in the \code{equal} and \code{greater}
      functions in \file{sort.c}.  These bugs are also present in R-2.15.0
      and R-3.1.0.
\item Fixed lack of protection bugs in the \code{D} function in \file{deriv.c}.
      These bugs are also present in R-2.15.0 and R-3.1.0.
\item Fixed argument error-checking bugs in \code{getGraphicsEventEnv}
      and \code{setGraphicsEventEnv} (also present in R-2.15.0 and R-3.1.0).
\item Fixed a stack imbalance bug that shows up in the expression
      \code{anyDuplicated(c(1,2,1),incomp=2)}.  This bug is also present
      in R-2.15.0 and R-3.1.0.  The bug is reported only when the \code{base}
      package is not byte compiled (but still exists silently when it is 
      compiled).
\item Fixed a bug in the foreign package that showed up on systems where
      the C \code{char} type is unsigned, such as a Rasberry Pi running
      Rasbian.  I reported this to R Core, and it is also fixed in R-3.1.0.
\item Fixed a lack of protection bug that arose when \code{log} produced a
      warning.
\item Fixed a lack of protection bug in the \code{lang[23456]}
      C functions.
\item Fixed a stack imbalance bug that showed up when an assignment was
      made to an array of three or more dimensions using a zero-length
      subscript.
\item Fixed a problem with \code{news()} that was due to pqR's version
      numbers being dates (pqR issue #1).
\item Fixed out-of-bound memory accesses in \code{R_chull} and \code{scanFrame}
      that valgrind reports (but which are likely to be innocuous).
  }}

  \subsection{BUG FIXES CORRESPONDING TO THOSE IN LATER R CORE RELEASES}{
    \itemize{
\item From R-2.15.1: The string "infinity" now converts correctly to \code{Inf}
      (PR#14933).
\item From R-2.15.1: The generic for backsolve is now correct (PR#14883).
\item From R-2.15.1: A bug in \code{get_all_vars} was fixed (PR#14847).
\item From R-2.15.1: Fixed an argument error checking bug in \code{dev.set}.
\item From R-3.1.0-patched: Fixed a problem with \code{mcmapply} not 
      parallelizing when the number of jobs was less than number of cores.
      (However, unlike R-3.1.0-patched, this fix doesn't try to 
      parallelize when there is only one core.)
  }}
}

\section{CHANGES IN VERSION RELEASED 2014-02-23}{

  \subsection{INTRODUCTION}{

  \itemize{ 

\item This is a maintenance release, with bug fixes, changes for
      compatibility with packages, additional correctness tests, and 
      documentation improvements.  There are no new features in this 
      release, and no significant changes in performance.

\item See the sections below on earlier releases for general
      information on pqR.
  }}

  \subsection{INSTALLATION AND TESTING}{
    \itemize{
\item The information in the file "INSTALL" in the main source directory 
      has been re-written.  It now contains all the information expected
      to be needed for most installations, without the user needing to
      refer to R-admin, including information on the configuration
      options that have been added for pqR.  It also has information on
      how to build pqR from a development version downloaded from github.

\item Additional tests regarding subsetting operations, maintenance of
      NAMEDCNT, and operation of helper threads have been written.
      They are run with \code{make check} or \code{make check-all}.

\item A "create-configure" shell script is now included, which allows
      for creation of the "configure" shell script when it is non-functional
      or not present (as when building from a development version of pqR).
      It is not needed for typical installs of pqR releases.

\item Some problems with installation on Microsoft Windows (identified
      by Yu Gong) have hopefully been fixed.  (But trying to install
      pqR on Windows is still recommended only for adventurous users.)

\item A problem with installing pqR as a shared library when multithreading
      is disabled has been fixed.

\item Note that any packages (except those written only in R, plus 
      C or Fortran routines called by \code{.C} or \code{.Fortran}) that
      were compiled and installed under R Core versions of R must be 
      re-installed for use with pqR, as is generally the case with new versions
      of R (although it so happens that it is not necessary to re-install
      packages installed with pqR-2013-07-22 or pqR-2013-12-29 with this 
      release, because the formats of the crucial internal data structures 
      happen not to have changed).
  }}

  \subsection{DOCUMENTATION UPDATES}{
    \itemize{
\item The instructions in "INSTALL" have been re-written, as noted above.
\item The manual on "Writing R Extensions" now has additional information 
      (in the section on "Named objects and copying") on paying proper attention
      to NAMED for objects found in lists.
\item More instructions on how to create a release branch of pqR from a 
      development branch have been added to mods/README (or MODS).
  }}

  \subsection{CHANGES REGARDING PACKAGE COMPATIBILITY AND CHECKING}{
    \itemize{
\item Changed the behaviour of \code{$} when dispatching so that the unevaluated
      element name arrives as a string, as in R-2.15.0.  This behaviour is
      needed for the "dyn" package.  The issue is illustrated by the
      following code:
\preformatted{    a <- list(p=3,q=4)
    class(a) <- "fred"
    `$.fred` <-
      function (x,n) { print(list(n,substitute(n))); x[[n]] }
    print(a$q)
}
      In R-2.15.0, both elements of the list printed are strings, but in
      pqR-2013-12-29, the element from "substitute" is a symbol.  Changed
      \code{help("$")} to document this behaviour, and the corresponding 
      behaviour of \code{"$<-"}.  Added a test with \code{make check} for it.
\item Redefined "fork" to "Rf_fork" so that helper threads can be disabled
      in the child when "fork" is used in packages like "multicore". 
      (Special mods for this had previously been made to the "parallel" 
      package, but this is a more universal scheme.)
\item Added an option (currently set) for pqR to ignore incorrect zero
      pointers encountered by the garbage collector (as R-2.15.0 does).
      This avoids crashes with some packages (eg, "birch") that incorrectly
      set up objects with zero pointers.
\item Changed a C procedure name in the "matprod" routines to reduce the
      chance of a name conflict with C code in packages.
\item Made \code{NA_LOGICAL} and \code{NA_INTEGER} appear as variables
      (rather than constants) in packages, as needed for package
      "RcppEigen".
\item Made \code{R_CStackStart} and \code{R_CStackLimit} visible to 
      packages, as needed for package "vimcom".
\item Fixed problem with using \code{NAMED} in a package that defines
      \code{USE_RINTERNALS}, such as "igraph".
\item Calls of external routines with .Call and .External are now
      followed by checks that the routine didn't incorrectly change 
      the constant objects sometimes used internally in pqR for TRUE, 
      FALSE, and NA.  (Previously, such checks were made only after calls 
      of .C and .Fortran.)
  }}

  \subsection{BUG FIXES}{
    \itemize{
\item Fixed the following bug (also present in R-2.15.0 and R-3.0.2):
\preformatted{    x <- t(5)
    print (x \%*\% c(3,4))
    print (crossprod(5,c(3,4)))
}
     The call of \code{crossprod} produced an error, whereas the corresponding
     use of \code{\%*\%} does not.

     In pqR-2013-12-29, this bug also affected the expression 
     \code{t(5) \%*\% c(3,4)}, since it is converted to the equivalent of 
     \code{crossprod(5,c(3,4))}.

\item Fixed a problem in R_AllocStringBuffer that could result in
      a crash due to an invalid memory access.  (This bug is also
      present in R-2.15.0 and R-3.0.2.)
\item Fixed a bug in a "matprod" routine sometimes affecting 
      \code{tcrossprod} (or an equivalent use of \code{\%*\%}) with 
      helper threads.
\item Fixed a bug illustrated by the following:
\preformatted{    f <- function (a)
    { x <- a
      function () { b <- a; b[2]<-1000; a+b  }
    }
    g <- f(c(7,8,9))
    save.image("tmpimage")
    load("tmpimage")
    print(g())
}
      where the result printed was 14 2000 18 rather than 14 1008 18.
\item Fixed a bug in \code{prod} with an integer vector containing \code{NA}, 
      such as, \code{prod(NA)}.
\item Fixed a lack-of-protection bug in mkCharLenCE that showed up
      in checks for packages "cmrutils".
\item Fixed a problem with xtfrm demonstrated by the following:
\preformatted{    f<-function(...) xtfrm(...); f(c(1,3,2))
}
      which produced an error saying '...' was used in an incorrect context.
      This affected package "lsr". 
\item Fixed a bug in maintaining NAMEDCNT when assigning to a variable in
      an environment using \code{$}, which showed up in package "plus".
\item Fixed a bug that causes the code below to create a circular data 
      structure:
\preformatted{    { a <- list(1); a[[1]] <- a; a }
}
\item Fixed bugs such as that illustrated below:
\preformatted{    a <- list(list(list(1)))
    b <- a
    a[[1]][[1]][[1]]<-2
    print(b)
}
      in which the assignment to \code{a} changes \code{b}, and added tests
      for such bugs.
\item Fixed a bug where unary minus might improperly reuse its operand for
      the result even when it was logical (eg, in \code{-c(F,T,T,F)}).
\item Fixed a bug in pairlist element deletion, and added tests in subset.R
      for such cases.
\item The ISNAN trick (if enabled) is now used only in the interpreter itself,
      not in packages, since the macro implementing it evaluates its argument
      twice, which doesn't work if it has side effects (as happens in the 
      "ff" package).
\item Fixed a bug that sometimes resulted in task merging being disabled
      when it shouldn't have been.
}}
}

\section{CHANGES IN VERSION RELEASED 2013-12-29}{

  \subsection{INTRODUCTION}{

  \itemize{ 

\item This is the first publicized release of pqR after pqR-2013-07-22.  
      A verson dated 2013-11-28 was released for testing; it differs
      from this release only in bug and documentation fixes, which
      are not separately detailed in this NEWS file.

\item pqR is based on R-2.15.0, distributed by the R Core Team, but
improves on it in many ways, mostly ways that speed it up, but also by
implementing some new features and fixing some bugs.  See the notes
below on earlier pqR releases for general discussion of pqR, and for
information that has not changed from previous releases of pqR.

\item The most notable change in this release is that ``task merging''
      is now implemented.  This can speed up sequences
      of vector operations by merging several operations into one, which 
      reduces time spent writing and later reading data in memory. 
      See \code{help(merging)} and the item below for more details.

\item This release also includes other performance improvements, bug fixes,
      and code cleanups, as detailed below.
  }}

  \subsection{INSTALLATION AND TESTING}{
    \itemize{

\item Additional configuration options are now present to allow
      enabling and disabling of task merging, and more generally, of the
      deferred evaluation framework needed for both task merging and
      use of helper threads.  By default, these facilities are enabled.
      The \code{--disable-task-merging} option to \code{./configure}
      disables task merging, \code{--disable-helper-threads} disables
      support for helper threads (as before), and 
      \code{--disable-deferred-evaluation} disables both of these
      features, along with the whole deferred evaluation framework.
      See the \code{R-admin} manual for more details.

\item See the pqR wiki at \code{https://github.com/radfordneal/pqR/wiki}
      for the latest news regarding systems and packages that do or do not
      work with pqR.

\item Note that any packages (except those written only in R, plus 
      C or Fortran routines called by \code{.C} or \code{.Fortran}) that
      were compiled and installed under R Core versions of R must be 
      re-installed for use with pqR, as is generally the case with new versions
      of R (although it so happens that it is not necessary to re-install
      packages installed with pqR-2013-07-22 with this release, because the 
      formats of the crucial internal data structures happen not to have
      changed).

\item Additional tests of matrix multiplication (\code{\%*\%}, \code{crossprod},
      and \code{tcrossprod}) have been written.  They are run with
      \code{make check} or \code{make check-all}.

  }}

  \subsection{INTERNAL STRUCTURES AND APPLICATION PROGRAM INTERFACE}{
    \itemize{

\item The table of built-in function names, C functions implementing them, and
      operation flags, which was previously found in \code{src/main/names.c},
      has been split into multiple tables, located in the source files that 
      define such built-in functions (with only a few entries still in 
      \code{names.c}).  This puts the descriptions of these built-in
      functions next to their definitions, improving maintainability, and
      also reduces the number of global functions.  This change should have 
      no effects visible to users.

\item The initialization for fast dispatch to some primitive functions
      is now done in \code{names.c}, using tables in other source files
      analogous to those described in the point just above.  This is 
      cleaner, and eliminates an anomaly in the previous versions of
      pqR that a primitive function could be slower the first time it was
      used than when used later.
  }}

  \subsection{PERFORMANCE IMPROVEMENTS}{
    \itemize{
\item Some sequences of vector operations can now be merged into a single
      operation, which can speed them up by eliminating memory operations
      to store and fetch intermediate results.  For example, when \code{v} is 
      a long vector, the expression 
      \code{exp(v+1)} can be merged into one task, which will compute 
      \code{exp(v[i]+1)} for each element, \code{i}, of \code{v} in a 
      single loop.  

      Currently, such ``task merging'' is done only for (some)
      operations in which only one operand is a vector. When there are
      helper threads (which might be able to do some operations even
      faster, in parallel) merging is done only when one of the
      operations merged is a simple addition, subtraction, or
      multiplication (with one vector operand and one scalar operand).

      See \code{help(merging)} for more details.

\item During all garbage collections, any tasks whose outputs are not
      referenced are now waited for, to allow memory used by their outputs to be
      recovered.  (Such unreferenced outputs should be rare in real 
      programs.)  In a full garbage collection, tasks with large inputs
      or outputs that are referenced only as task inputs
      are also waited for, so that the memory they occupy can be recovered.

\item The built-in C matrix multiplication routines and those in the supplied 
      BLAS have both been sped up, especially those used by \code{crossprod}
      and \code{tcrossprod}.  This will of course have no effect if a different
      BLAS is used and the \code{mat_mult_with_BLAS} option is set to
      \code{TRUE}.

\item Matrix multiplications in which one operand can be recognized as the
      result of a transpose operation are now done without actually creating
      the transpose as an intermediate result, thereby reducing both 
      computation time and memory usage.  Effectively, these uses of the
      \code{\%*\%} operator are converted to uses of \code{crossprod} or
      \code{tcrossprod}.  See \code{help("\%*\%")} for details.

\item Speed of \code{ifelse} has been improved (though it's now slower when the
      condition is scalar due to the bug fix mentioned below).

\item Inputs to the mod operator can now be piped. (Previously, this was 
      inadvertently prevented in some cases.)

\item The speed of the quick check for NA/NaN that can be enabled with 
      \code{-DENABLE_ISNAN_TRICK} in CFLAGS has been improved.
  }}

  \subsection{BUG FIXES}{
    \itemize{
\item Fixed a bug in \code{ifelse} with scalar condition but other
      operands with length greater than one.  (Pointed out by Luke Tierney.)

\item Fixed a bug stemming from re-use of operand storage for a result
      (pointed out by Luke Tierney) illustrated by the following:
\preformatted{   A <- array(c(1), dim = c(1,1), dimnames = list("a", 1))
   x <- c(a=1)
   A/(pi*x)
}

\item The \code{--disable-mat-mult-with-BLAS-in-helpers} configuration
      setting is now respected for complex matrix multiplication
      (previously it had only disabled use of the BLAS in helper
      threads for real matrix multiplication).

\item The documentation for \code{aperm} now says that the default
      method does not copy attributes (other than dimensions and
      dimnames).  Previously, it incorrecty said it did (as is the
      case also in R-2.15.0 and R-3.0.2).

\item Changed \code{apply} from previous versions of pqR to replicate
      the behaviour seen in R-2.15.0 (and later R Core version) when the matrix 
      or array has a class attribute.  Documented this behaviour (which is
      somewhat dubious and convoluted) in the help entry for \code{apply}.
      This change fixes a problem seen in package TSA (and probably others).

\item Changed \code{rank} from prevous versions of pqR to replicate
      the behaviour when it is applied to data frames that is seen in R-2.15.0 
      (and later R Core versions).  Documented this (somewhat dubious) 
      behaviour in the help entry for \code{rank}.  This change fixes a
      problem in the \code{coin} package.

\item Fixed a bug in keeping track of references when assigning 
      repeated elements into a list array.

\item Fixed the following bug (also present in R-2.15.0 and R-3.0.2):
\preformatted{   v <- c(1,2)
   m <- matrix(c(3,4),1,2)
   print(t(m)\%*\%v)
   print(crossprod(m,v))
}
in which \code{crossprod} gave an error rather than produce the answer
for the corresponding use of \code{\%*\%}.

\item Bypassed a problem with the Xcode gcc compiler for the Mac that 
      led to it falsely saying that using -DENABLE_ISNAN_TRICK in CFLAGS
      doesn't work.
  }}
}


\section{CHANGES IN VERSION RELEASED 2013-07-22}{

  \subsection{INTRODUCTION}{

  \itemize{ 

\item pqR is based on R-2.15.0, distributed by the R Core Team, but
improves on it in many ways, mostly ways that speed it up, but also by
implementing some new features and fixing some bugs.  See the notes
below, on the release of 2013-06-28, for general discussion of pqR,
and for information on pqR that has not changed since that release.

\item This updated release of pqR provides some performance
enhancements and bug fixes, including some from R Core releases after
R-2.15.0.  More work is still needed to incorporate improvements in
R-2.15.1 and later R Core releases into pqR.

\item This release is the same as the briefly-released version of
2013-17-19, except that it fixes one bug and one reversion of an
optimization that were introduced in that release, and tweaks the
Windows Makefiles (which are not yet fully tested).

  }}

  \subsection{FEATURE AND DOCUMENTATION CHANGES}{
    \itemize{
      \item Detailed information on what operations can be done in helper
            threads is now provided by help(helpers).
      \item Assignment to parts of a vector via code such as 
            \code{v[[i]]<-value} and \code{v[ix]<-values} now automatically 
            converts raw values to the appropriate type
            for assignment into numeric or string vectors, and assignment
            of numeric or string values into a raw vector now results in the
            raw vector being first converted to the corresponding type.  This
            is consistent with the existing behaviour with other types.
      \item The allowed values for assignment to an element of an "expression" 
            list has been expanded to match the allowed values for ordinary
            lists.  These values (such as function closures) could previously 
            occur in expression lists as a result of other operations (such
            as creation with the \code{expression} primitive).
      \item Operations such as
            \code{v <- pairlist(1,2,3); v[[-2]] <- NULL} now raise an error.
            These operations were previously documented as being illegal, and
            they are illegal for ordinary lists.  The proper way to do
            this deletion is \code{v <- pairlist(1,2,3); v[-2] <- NULL}.
      \item Raising \code{-Inf} to a large value (eg, \code{(-Inf)^(1e16)})
            no longer produces an incomprehensible warning.  As before, the 
            value returned is \code{Inf}, because (due to their 
            limited-precision floating-point representation) all such large 
            numbers are even integers.
  }}

  \subsection{FEATURE CHANGES CORRESPONDING TO THOSE IN LATER R CORE RELEASES}{
    \itemize{
\item From R-2.15.1: On Windows, there are two new environment variables which
      control the defaults for command-line options.

      If \env{R_WIN_INTERNET2} is set to a non-empty value, it is as if
      \option{--internet2} was used.

      If \env{R_MAX_MEM_SIZE} is set, it gives the default memory limit
      if \option{--max-mem-size} is not specified: invalid values being
      ignored.

\item From R-2.15.1: The NA warning messages from e.g. \code{pchisq()} now 
      report the call to the closure and not that of the \code{.Internal}.

\item The following included software has been updated to new versions:
      zlib to 1.2.8, LZMA to 5.0.4, and PCRE to 8.33.
  }}

  \subsection{INSTALLATION AND TESTING}{
    \itemize{

\item See the pqR wiki at \code{https://github.com/radfordneal/pqR/wiki}
      for the latest news regarding systems and packages that do or do not
      work with pqR.

\item Note that any previosly-installed packages must be re-installed for 
      use with pqR (as is generally the case with new versions of R), except
      for those written purely in R.

\item It is now known that pqR can be successfully installed under Mac
      OS X for use via the command line (at least with some versions
      of OS X).  The gcc 4.2
      compiler supplied by Apple with Xcode works when helper threads
      are disabled, but does not have the full OpenMP support required for
      helper threads.   For helper threads to work, a C compiler that fully
      supports OpenMP is needed, such as gcc 4.7.3 (available via 
      macports.org).

      The Apple BLAS and LAPACK routines can be used by giving the
      \code{--with-blas='-framework vecLib'} and \code{--withlapack}
      options to \code{configure}.  This speeds up some operations
      but slows down others.

      The R Mac GUI would need to be recompiled for use with pqR.
      There are problems doing this unless helper threads
      are disabled (see pqR issue #17 for discussion).

      Compiled binary versions of pqR for Mac OS X are not yet being supplied.
      Installation on a Mac is recommended only for users experienced
      in installation of R from source code.

\item Success has also been reported in installing pqR on a Windows
      system, including with helper threads, but various tweaks were
      required.  Some of these tweaks are incorporated in this release,
      but they are probably not sufficient for installation "out of the box".
      Attempting to install pqR on Windows is recommended only for
      users who are both experienced and adventurous.

\item Compilation using the \code{-O3} option for gcc is not recommended.
      It speeds up some operations, but slows down others.  With gcc 4.7.3
      on a 32-bit Intel system running Ubuntu 13.04, compiling with 
      \code{-O3} causes compiled functions to crash. (This is not a
      pqR issue, since the same thing happens when R-2.15.0 is compiled 
      with \code{-O3}).
  }}

  \subsection{INTERNAL STRUCTURES AND APPLICATION PROGRAM INTERFACE}{
    \itemize{

\item The R internals manual now documents (in Section 1.8) a
      preliminary set of conventions that pqR follows (not yet
      perfectly) regarding when objects may be modified, and how
      NAMEDCNT should be maintained.  R-2.15.0 did not follow any
      clear conventions.

\item The documentation in the R internals manual on how helper
      threads are implemented in pqR now has the correct title.  (It
      would previously have been rather hard to notice.)

  }}

  \subsection{PERFORMANCE IMPROVEMENTS}{
    \itemize{
\item Some unnecessary duplication of objects has been eliminated.  Here
      are three examples:  
      Creation of lists no longer duplicates all the elements put in the
      list, but instead increments \code{NAMEDCNT} for these elements, so
      that
\preformatted{   a <- numeric(10000)
   k <- list(1,a)
}
no longer duplicates \code{a} when \code{k} is created (though a duplication
will be needed later if either \code{a} or \code{k[[2]]} is modified).
      Furthermore, the assignment below to \code{b$x}, no longer
      causes duplication of the 10000 elements of \code{y}:
\preformatted{   a <- list (x=1, y=seq(0,1,length=10000))
   b <- a
   b$x <- 2
}
Instead, a single vector of 10000 elements is shared between \code{a$y} and
\code{b$y}, and will be duplicated later only if necessary.  Unnecessary
duplication of a 10000-element vector is also avoided when \code{b[1]} is 
assigned to in the code below:
\preformatted{   a <- list (x=1, y=seq(0,1,length=10000))
   b <- a$y
   a$y <- 0
   b[1] <- 1
}
The assignment to \code{a$y} now reduces \code{NAMEDCNT} for the vector
bound to \code{b}, allowing it to be changed without duplication.

\item Assignment to part of a vector using code such as \code{v[101:200]<-0}
      will now not actually create a vector of 100 indexes, but will instead
      simply change the elements with indexes 101 to 200 without creating
      an index vector.  This optimization has not yet been implemented for
      matrix or array indexing.

\item Assignments to parts of vectors, matrices, and arrays using "[" has been
      sped up by detailed code improvements, quite substantially in some
      cases.

\item Subsetting of arrays of three or more dimensions using "[" has
      been sped up by detailed code improvements.

\item Pending summations of one-argument mathematical functions are now
      passed on by \code{sum}.  So, for example, in 
      \code{sum(exp(a)) + sum(exp(b))}, the two
      summations of exponentials can now potentially be done in parallel.

\item A full garbage collection now does not wait for all tasks being
      done by helpers to complete.  Instead, only tasks that are using
      or computing variables that are not otherwise referenced are 
      waited for (so that this storage can be reclaimed).
  }}

  \subsection{BUG FIXES}{
    \itemize{
\item A bug that could have affected the result of \code{sum(abs(v))} when
      it is done by a helper thread has been fixed.
\item A bug that could have allowed \code{as.vector}, \code{as.integer}, etc.
      to pass on an object still being computed to a caller not expecting
      such a pending object has been fixed.
\item Some bugs in which production of warnings at inopportune times could 
      have caused serious problems have been fixed.
\item The bug illustrated below (pqR issue #13) has been fixed:
\preformatted{   > l = list(list(list(1)))
   > l1 = l[[1]]
   > l[[c(1,1,1)]] <- 2
   > l1
   [[1]]
   [[1]][[1]]
   [1] 2
}
\item Fixed a bug (also present in R-2.15.0 and R-3.0.1) illustrated by the
following code:
\preformatted{   > a <- list(x=c(1,2),y=c(3,4))
   > b <- as.pairlist(a)
   > b$x[1] <- 9
   > print(a)
   $x
   [1] 9 2
   
   $y
   [1] 3 4
}
The value printed for a has a$x[1] changed to 9, when it should still be 1.
See pqR issue #14.
\item Fixed a bug (also present in R-2.15.0 and R-3.0.1) in which extending
      an "expression" by assigning to a new element changes it to an ordinary
      list.  See pqR issue #15.
\item Fixed several bugs (also present in R-2.15.0 and R-3.0.1) illustrated
by the code below (see pqR issue #16):
\preformatted{   v <- c(10,20,30)
   v[[2]] <- NULL        # wrong error message
   
   x <- pairlist(list(1,2))
   x[[c(1,2)]] <- NULL   # wrongly gives an error, referring to misuse
                         # of the internal SET_VECTOR_ELT procedure
   
   v<-list(1)
   v[[quote(abc)]] <- 2  # internal error, this time for SET_STRING_ELT
   
   a <- pairlist(10,20,30,40,50,60)
   dim(a) <- c(2,3)
   dimnames(a) <- list(c("a","b"),c("x","y","z"))
   print(a)              # doesn't print names
   
   a[["a","x"]] <- 0     # crashes with a segmentation fault
}
  }}

  \subsection{BUG FIXES CORRESPONDING TO THOSE IN LATER R CORE RELEASES}{
    \itemize{
\item From R-2.15.1: \code{formatC()} uses the C entry point \code{str_signif}
      which could write beyond the length allocated for the output string.

\item From R-2.15.1: \code{plogis(x, lower = FALSE, log.p = TRUE)} no longer
      underflows early for large x (e.g. 800).

\item From R-2.15.1: \code{?Arithmetic}'s \dQuote{\code{1 ^ y} and \code{y ^ 0}
	are \code{1}, \emph{always}} now also applies for \code{integer}
      vectors \code{y}.

\item From R-2.15.1: X11-based pixmap devices like \code{png(type = "Xlib")} 
      were trying to set the cursor style, which triggered some warnings and
      hangs.

\item From R-3.0.1 patched: Fixed comment-out bug in BLAS, as per PR 14964.
  }}
}


\section{CHANGES IN VERSION RELEASED 2013-06-28}{

\subsection{INTRODUCTION}{

\itemize{ 
\item This release of pqR is based on R-2.15.0, distributed by the R
Core Team, but improves on it in many ways, mostly ways that speed it
up, but also by implementing some new features and fixing some bugs.
One notable speed improvement in pqR is that for systems with multiple
processors or processor cores, pqR is able to do some numeric
computations in parallel with other operations of the interpreter, and
with other numeric computations.

\item This is the second publicised release of pqR (the first was on
2013-06-20, and there were earlier unpublicised releases). It fixes one
significant pqR bug (that could cause two empty strings to not compare
as equal, reported by Jon Clayden), fixes a bug reported to R Core (PR
15363) that also existed in pqR (see below), fixes a bug in deciding
when matrix multiplies are best done in a helper thread, and fixes some
issues preventing pqR from being built in some situations (including
some partial fixes for Windows suggested by "armgong").  Since the
rest of the news is almost unchanged from the previous release, I have
not made a separate news section for this release. (New sections will
be created once new releases have significant differences.)

\item This section documents changes in pqR from R-2.15.0 that are of
direct interest to users.  For changes from earlier version of R to
R-2.15.0, see the ONEWS, OONEWS, and OOONEWS files.  Changes of little
interest to users, such as code cleanups and internal details on
performance improvements, are documented in the file MODS, which
relates these changes to branches in the code repository at
github.com/radfordneal/pqR.

\item Note that for compatibility with R's version system, pqR presently
uses the same version number, 2.15.0, as the version of R on which it
is based. This allows checks for feature availability to continue to
work.  This scheme will likely change in the future.  Releases of pqR
with the same version number are distinguished by release date.

\item See radfordneal.github.io/pqR for current information on pqR, including
announcements of new releases, a link to the page for making and viewing
reports of bugs and other issues, and a link to the wiki page containing
information such as systems on which pqR has been tested.

}}

  \subsection{FEATURE CHANGES}{
    \itemize{
      \item A new primitive function \code{get_rm} has been added,
            which removes a variable while returning the value it
            had when removed.  See \code{help(get_rm)} for details,
            and how this can sometimes improve efficiency of R functions.

      \item An enhanced version of the \code{Rprofmem} function for profiling
            allocation of vectors has been implemented, that can
            display more information, and can output to the terminal,
            allowing the source of allocations to more easily be
            determined.  Also, \code{Rprofmem} is now always accessible
            (not requiring the \code{--enable-memory-profiling} configuration
            option).  Its overhead when not in use is negligible.
 
            The new version allows records of memory allocation to be
            output to the terminal, where their position relative to
            other output can be informative (this is the default for the
            new \code{Rprofmemt} variant).  More identifying
            information, including type, number of elements, and
            hexadecimal address, can also be output.  For more details on
            these and other changes, see \code{help(Rprofmem)}.

      \item A new primitive function, pnamedcnt, has been added, that
            prints the NAMEDCNT/NAMED count for an R object, which is helpful
            in tracking when objects will have to be duplicated.  For
            details, see help(pnamedcnt).

      \item The \code{tracemem} function is defunct.  What exactly it was
            supposed to do in R-2.15.0 was unclear, and optimizations 
            in pqR make it even less clear what it should do.  The bit
            in object headers that was used to implement it has been
            put to a better use in pqR.  The \code{--enable-memory-profiling}
            configuration option used to enable it no longer exists.

            The \code{retracemem} function remains for compatibility
            (doing nothing).  The \code{Rprofmemt} and \code{pnamedcnt}
            functions described above provide alternative ways of gaining
            insight into memory allocation behaviour.

      \item Some options that can be set by arguments to the R command can
            now also be set with environment variables, specifically, the
            values of R_DEBUGGER, R_DEBUGGER_ARGS, and R_HELPERS give the
            default when \code{--debugger}, \code{--debugger-args}, and 
            \code{--helpers} are not specified on the command line.  This 
            feature is useful when using a shell file or Makefile that contains 
            R commands that one would rather not have to modify.
    }
  }

  \subsection{INSTALLATION AND TESTING}{
    \itemize{

      \item The procedure for compiling and installing from source is largely 
            unchanged from R-2.15.0.  In particular, the final result is a 
            program called "R", not "pqR", though of course you can provide a 
            link to it called "pqR".  Note that (as for R-2.15.0) it is not 
            necessary to do an "install" after "make" --- one can just
            run bin/R in the directory where you did "make".  This may be 
            convenient if you wish to try out pqR along with your current 
            version of R.

      \item Testing of pqR has so far been done only on Linux/Unix
            systems, not on Windows or Mac systems.  There is no specific
            reason to believe that it will not work on Windows or Mac
            systems, but until tests have been done, trying to use it 
            on these systems is not recommended.  (However, some users
            have reported that pqR can be built on Mac systems, as long
            as a C compiler fully supporting OpenMP is used, or the
            \code{--disable-helper-threads} configuration option is used.)

      \item This release contains the versions of the standard and recommended
            packages that were released with R-2.15.0.  Newer versions may
            or may not be compatible (same as for R-2.15.0).

      \item It is intended that this release will be fully compatible with
            R-2.15.0, but you will need to recompile any packages (other
            that those with only R code) that you had installed for R-2.15.0, 
            and any other C code you use with R, since the format of internal 
            data structures has changed (see below).

      \item New configuration options relating to helper threads and
            to matrix multiplication now exist.  For details, see 
            doc/R-admin.html (or R-admin.pdf), or run \code{./configure --help}.

            In particular, the \code{--disable-helper-threads} option
            to configure will remove support for helper threads.  Use of
            this option is advised if you know that multiple processors
            or processor cores will not be available, or if you know that
            the C compiler used does not support OpenMP 3.0 or 3.1 (which 
            is used in the implementation of the helpers package).

      \item Including \code{-DENABLE_ISNAN_TRICK} in CFLAGS will speed up 
            checks for NA and NaN on machines on which it works.  It works
            on Intel processors (verified both empirically and by consulting
            Intel documentation).  It does not work on SPARC machines.

      \item The \code{--enable-memory-profiling} option to configure
            no longer exists.  In pqR, the \code{Rprofmem} function is always
            enabled, and the \code{tracemem} function is defunct.  (See
            discussion above.)

      \item When installing from source, the output of configure 
            now displays whether standard and recommended packages will
            be byte compiled.

      \item The tests of random number generation run with \code{make check-all}
            now set the random number seed explicitly.  Previously, the random
            number seed was set from the time and process ID, with the result
            that these tests would occasionally fail non-deterministically,
            when by chance one of the p-values obtained was below the threshold
            used.  (Any such failure should now occur consistently, rather
            than appearing to be due to a non-deterministic bug.)

      \item Note that (as in R-2.15.0) the output of \code{make check-all} for 
            the boot package includes many warning messages regarding a 
            non-integer argument, and when byte compilation is enabled, these 
            messages identify the wrong function call as the source.  This 
            appears to have no wider implications, and can be ignored.

      \item Testing of the "xz" compression method is now done with \code{try},
            so that failure will be tolerated on machines that don't have enough
            memory for these tests.

      \item The details of how valgrind is used have changed. See the source
            file \file{memory.c}.
    }
  }

  \subsection{INTERNAL STRUCTURES AND APPLICATION PROGRAM INTERFACE}{
    \itemize{
      \item The internal structure of an object has changed, in ways that 
            should be compatible with R-2.15.0, but which do require 
            re-compilation.  The flags in the object header for \code{DEBUG},
            \code{RSTEP}, and \code{TRACE} now exist only for non-vector 
            objects, which is sufficient for their present use (now that 
            \code{tracemem} is defunct).

      \item The sizes of objects have changed in some cases (though not most).
            For a 32-bit configuration, the size of a cons cell increases
            from 28 bytes to 32 bytes; for a 64-bit configuration, the
            size of a cons cell remains at 56 bytes.  For a 32-bit 
            configuration, the size of a vector of one double remains
            at 32 bytes; for a 64-bit configuration (with 8-byte alignment), 
            the size of a vector of one double remains at 48 bytes.

      \item Note that the actual amount of memory occupied by an object
            depends on the set of node classes defined (which may be tuned).
            There is no longer a separate node class for cons cells and
            zero-length vectors (as in R-2.15.0) --- instead, cons cells
            share a node class with whatever vectors also fit in that
            node class.

      \item The old two-bit NAMED field of an object is now a three-bit
            NAMEDCNT field, to allow for a better attempt at reference
            counting.  Versions of the the NAMED and SET_NAMED macros
            are still defined for compatibility.  See the R-ints manual
            for details.

      \item Setting the length of a vector to something less than its
            allocated length using SETLENGTH is deprecated.  The LENGTH
            field is used for memory allocation tracking by the garbage
            collector (as is also the case in R-2.15.0), so setting it 
            to the wrong value may cause problems.  (Setting the length
            to more than the allocated length is of course even worse.)
    }
  }

  \subsection{PERFORMANCE IMPROVEMENTS}{
    \itemize{
      \item Many detailed improvements have been made that reduce
            general interpretive overhead and speed up particular 
            functions.  Only some of these improvements are noted
            below.

      \item Numerical computations can now be performed in parallel with
            each other and with interpretation of R code, by using 
            ``helper threads'', on machines
            with multiple processors or multiple processor cores.  When
            the output of one such computation is used as the input to
            another computation, these computations can often be done
            in parallel, with the output of one task being ``pipelined''
            to the other task.  Note that these 
            parallel execution facilities do not require any changes to user 
            code --- only that helper threads be enabled with the 
            \code{--helpers} option to the command starting pqR. See 
            \code{help(helpers)} for details.

            However, helper threads are not used for operations that are 
            done within the interpreter for byte-compiled code or that are 
            done in primitive functions invoked by the byte-code interpreter.

            This facility is still undergoing rapid development.  Additional 
            documentation on which operations may be done in parallel will be 
            forthcoming.

      \item A better attempt at counting how many "names" an object has
            is now made, which reduces how often objects are duplicated
            unnecessarily.  This change is ongoing, with further improvements
            and documentation forthcoming.

      \item Several primitive functions that can generate integer sequences
            --- ":", seq.int, seq_len, and seq_along --- will now sometimes
            not generate an actual sequence, but rather just a description
            of its start and end points.  This is not visible to users,
            but is used to speed up several operations.

            In particular, "for" loops such as \code{for (i in 1:1000000) ...}
            are now done without actually allocating a vector to hold
            the sequence.  This saves both space and time.  Also,
            a subscript such as \code{101:200} for a vector or as the first 
            subscript for a matrix is now (often) handled without actually 
            creating a vector of indexes, saving both time and space.  

            However, the above performance improvements 
            are not effective in compiled code.

      \item Matrix multiplications with the \code{\%*\%} operator are now
            much faster when the operation is a vector dot product, a
            vector-matrix product, a matrix-vector product, or more generally
            when the sum of the numbers of rows and columns in the result
            is not much less than their product.  This improvement results
            from the elimination of a costly check for NA/NaN elements in the 
            operands before doing the multiply.  There is no need for this check
            if the supplied BLAS is used.  If a BLAS that does not properly
            handle NaN is supplied, the \code{\%*\%} operator will still
            handle NaN properly if the new library of matrix multiply
            routines is used for \code{\%*\%} instead of the BLAS.  See the
            next two items for more relevant details.

      \item A new library of matrix multiply routines is provided, which
            is guaranteed to handle NA/NaN correctly, and which supports
            pipelined computation with helper threads.  Whether this
            library or the BLAS routines are used for \code{\%*\%} is
            controlled by the \code{mat_mult_with_BLAS} option. The default
            is to not use the BLAS, but the 
            \code{--enable-mat-mult-with-BLAS-by-default} configuration option
            will change this.  See \code{help("\%*\%")} for details.

      \item The BLAS routines supplied with R were modified to improve the 
            performance of the routines DGEMM (matrix-matrix multiply) and 
            DGEMV (matrix-vector multiply).  Also, proper propagation of NaN, 
            Inf, etc. is now always done in these routines.  This speeds
            up the \code{\%*\%} operator in R, when the supplied BLAS is used
            for matrix multiplications, and speeds up other matrix operations
            that call these BLAS routines, if the BLAS used is the one supplied.

      \item The low-level routines for generation of uniform random
            numbers have been improved.  (These routines are also used for
            higher-level functions such as \code{rnorm}.)

            The previous code copied the seed back and forth to
            .Random.seed for every call of a random number generation
            function, which is rather time consuming given that for
            the default generator \code{.Random.seed} is 625 integers long.
            It also allocated new space for \code{.Random.seed} every time.
            Now, \code{.Random.seed} is used without copying, except when the 
            generator is user-supplied.  

            The previous code had imposed an unnecessary limit on the
            length of a seed for a user-supplied random number
            generator, which has now been removed.

      \item The \code{any} and \code{all} primitives have been substantially
            sped up for large vectors.  

            Also, expressions such as
            \code{all(v>0)} and \code{any(is.na(v))}, where \code{v} is a
            real vector, avoid computing and storing a logical vector,
            instead computing the result of \code{any} or \code{all}
            without this intermediate, looking at only as much of \code{v}
            as is needed to determine the result.
            However, this improvement is not effective in compiled code.

      \item When \code{sum} is applied to many mathematical functions
            of one vector argument, for example \code{sum(log(v))}, the
            sum is performed as the function is computed, without a
            vector being allocated to hold the function values.  
            However, this improvement is not effective in compiled code.

      \item The handling of power operations has been improved (primarily 
            for powers of reals, but slightly affecting powers of integers too).
            In particular, scalar powers of 2, 1, 0, and -1, are handled 
            specially to avoid general power operations in these cases.

      \item Extending lists and character vectors by assigning to an
            index past the end, and deleting list items by assigning NULL
            have been sped up substantially.

      \item The speed of the transpose (\code{t}) function has been
            improved, when applied to real, integer, and logical
            matrices.

      \item The \code{cbind} and \code{rbind} functions have been greatly
            sped up for large objects.

      \item The \code{c} and \code{unlist} functions have been sped up 
            by a bit in simple cases, and by a lot in some situations 
            involving names.

      \item The \code{matrix} function has been greatly sped up, in
            many cases.

      \item Extraction of subsets of vectors or matrices (eg, \code{v[100:200]}
            or \code{M[1:100,101:110]}) has been sped up substantially.

      \item Logical operations and relational operators have been sped up
            in simple cases. Relational
            operators have also been substantially sped up for long vectors.

      \item Access via the $ operator to lists, pairlists, and environments 
            has been sped up. 

      \item Existing code for handling special cases of "[" in which there is
            only one scalar index was replaced by cleaner code that handles 
            more cases.   The old code handled only integer and real vectors, 
            and only positive indexes.  The new code handles all atomic 
            vectors (logical, integer, real, complex, raw, and string), and 
            positive or negative indexes that are not out of bounds.

      \item Many unary and binary primitive functions are now usually
            called using a faster internal interface that does not allocate
            nodes for a pairlist of evaluated arguments. This change
            substantially speeds up some programs.

      \item Lookup of some builtin/special function symbols (eg, "+" and "if")
            has been sped up by allowing fast bypass of non-global environments
            that do not contain (and have never contained) one of these 
            symbols.

      \item Some binary and unary arithmetic operations have been sped
            up by, when possible, using the space holding one of the
            operands to hold the result, rather than allocating new
            space.  Though primarily a speed improvement, for very
            long vectors avoiding this allocation could avoid running
            out of space.

      \item Some speedup has been obtained by using new internal C functions 
            for performing exact or partial string matches in the interpreter.
    }
  }

  \subsection{BUG FIXES}{
    \itemize{
      \item The "debug" facility has been fixed.  Its behaviour for if,
            while, repeat, and for statements when the inner statement
            was or was not one with curly brackets had made no sense.
            The fixed behaviour is now documented in help(debug). 
            (I reported this bug and how
            to fix it to the R Core Team in July 2012, but the bug is 
            still present in R-3.0.1, released May 2013.)

      \item Fixed a bug in \code{sum}, where overflow is allowed (and not 
            detected) where overflow can actually be avoided.  For example:
\preformatted{   > v<-c(3L,1000000000L:1010000000L,-(1000000000L:1010000000L))
   > sum(v)
   [1] 4629
}
            Also fixed a related bug in \code{mean}, applied to an integer
            vector, which would arise only on a system where a long double 
            is no bigger than a double.

      \item Fixed \code{diag} so that it returns a matrix when passed
            a list of elements to put on the diagonal.

      \item Fixed a bug that could lead to mis-identification of the 
            direction of stack growth on a non-Windows system, causing
            stack overflow to not be detected, and a segmentation fault 
            to occur.  (I also reported this bug and how to fix it to the 
            R Core Team, who included a fix in R-2.15.2.)

      \item Fixed a bug where, for example, \code{log(base=4)} returned 
            the natural log of 4, rather than signalling an error. 

      \item The documentation on what \code{MARGIN} arguments are allowed for
            \code{apply} has been clarified, and checks for validity added.
            The call 
\preformatted{   > apply(array(1:24,c(2,3,4)),-3,sum)
}
            now produces correct results (the same as when \code{MARGIN}
            is \code{1:2}).

      \item Fixed a bug in which \code{Im(matrix(complex(0),3,4))} returned
            a matrix of zero elements rather than a matrix of NA elements.

      \item Fixed a bug where more than six warning messages at startup
            would overwrite random memory, causing garbage output 
            and perhaps arbitrarily bizarre behaviour.

      \item Fixed a bug where LC_PAPER was not correctly set at startup.

      \item Fixed gc.time, which was producing grossly incorrect values
            for user and system time.

      \item Now check for bad arguments for .rowSums, .colSums, .rowMeans,
            and .rowMeans (would previously segfault if n*p too big).

      \item Fixed a bug where excess warning messages may be produced
            on conversion to RAW.  For instance:
\preformatted{   > as.raw(1e40)
   [1] 00
   Warning messages:
   1: NAs introduced by coercion 
   2: out-of-range values treated as 0 in coercion to raw 
}
            Now, only the second warning message is produced.

      \item A bug has been fixed in which rbind would not handle 
            non-vector objects such as function closures, whereas
            cbind did handle them, and both were documented to do so.

      \item Fixed a bug in numeric_deriv in stats/src/nls.c, where it
            was not duplicating when it should, as illustrated below:
\preformatted{   > x <- 5; y <- 2; f <- function (y) x
   > numericDeriv(f(y),"y")
    [1] 5
    attr(,"gradient")
         [,1]
    [1,]    0
    > x
    [1] 5
    attr(,"gradient")
         [,1]
    [1,]    0
}

      \item Fixed a bug in vapply illustrated by the following:
\preformatted{   X<-list(456)
   f<-function(a)X
   A<-list(1,2)  
   B<-vapply(A,f,list(0))
   print(B)
   X[[1]][1]<-444
   print(B)
}
            After the fix, the values in \code{B} are no long changed by the 
            assignment to \code{X}. Similar bugs in mapply, eapply, and rapply 
            have also been fixed.  I reported these bugs to r-devel, and
            (different) fixes are in R-3.0.0 and later versions.

      \item Fixed a but in rep.int illustrated by the following:
\preformatted{   a<-list(1,2)
   b<-rep.int(a,c(2,2))
   b[[1]][1]<-9
   print(a[[1]])
}

      \item Fixed a bug in mget, illustrated by the following code:
\preformatted{   a <- numeric(1)
   x <- mget("a",as.environment(1))
   print(x)
   a[1] <- 9
   print(x)
}

      \item Fixed bugs that the R Core Team fixed (differently) for R-2.15.3,
            illustrated by the following:
\preformatted{   a <- list(c(1,2),c(3,4))
   b <- list(1,2,3)
   b[2:3] <- a
   b[[2]][2] <- 99
   print(a[[1]][2])

   a <- list(1+1,1+1)
   b <- list(1,1,1,1)
   b[1:4] <- a
   b[[1]][1] <- 1
   print(b[2:4])
}

      \item Fixed a bug illustrated by the following:
\preformatted{   > library(compiler)
   > foo <- function(x,y) UseMethod("foo")
   > foo.numeric <- function(x,y) "numeric"
   > foo.default <- function(x,y) "default"
   > testi <- function () foo(x=NULL,2)
   > testc <- cmpfun (function () foo(x=NULL,2))
   > testi() 
   [1] "default"
   > testc()
   [1] "numeric"
}

      \item Fixed several bugs that produced wrong results 
            such as the following:
\preformatted{   a<-list(c(1,2),c(3,4),c(5,6))
   b<-a[2:3]
   a[[2]][2]<-9
   print(b[[1]][2])
}
      I reported this to r-devel, and a (different) fix is in R-3.0.0 and 
      later versions.

      \item Fixed bugs reported on r-devel by Justin Talbot, Jan 2013 (also
            fixed, differently, in R-2.15.3), illustrated by the following:
\preformatted{   a <- list(1)
   b <- (a[[1]] <- a)
   print(b)
   a <- list(x=1)
   b <- (a$x <- a)
   print(b)
}

      \item Fixed \code{svd} so that it will not return a list with
            \code{NULL} elements.  This matches the behaviour of \code{La.svd}.

      \item Fixed (by a kludge, not a proper fix) a bug in the "tre"
            package for regular expression matching (eg, in \code{sub}),
            which shows up when \code{WCHAR_MAX} doesn't fit in an
            "int".  The kludge reduces \code{WCHAR_MAX} to fit, but really
            the "int" variables ought to be bigger.  (This problem
            showed up on a Raspberry Pi running Raspbian.)

      \item Fixed a minor error-reporting bug with
            \code{(1:2):integer(0)} and similar expressions.

      \item Fixed a small error-reporting bug with "$",
            illustrated by the following output:
\preformatted{    > options(warnPartialMatchDollar=TRUE)
    > pl <- pairlist(abc=1,def=2)
    > pl$ab
    [1] 1
    Warning message:
    In pl$ab : partial match of 'ab' to ''
}

      \item Fixed documentation error in R-admin regarding the
            \code{--disable-byte-compiled-packages} configuration option, 
            and changed the DESCRIPTION file for the recommended mgcv 
            package to respect this option.

      \item Fixed a bug reported to R Core (PR 15363, 2013-006-26) that
            also existed in pqR-2013-06-20.  This bug sometimes caused memory
            expansion when many complex assignments or removals were done
            in the global environment.
    }
  }
}<|MERGE_RESOLUTION|>--- conflicted
+++ resolved
@@ -176,8 +176,6 @@
         on two vectors (merged operations are otherwise restricted to
         operating on a vector and a scalar).  Division can now
         only be the last operation in a merged sequence.
-<<<<<<< HEAD
-=======
   \item Tasks that may be mergable with later tasks are now by default
         scheduled with a "hold" option, which prevents them from being
         started immediately in a helper thread (which would make a merge
@@ -187,7 +185,6 @@
         as being a long computation (currently only garbage collection).  
         This behaviour can be disabled with the \code{helpers_no_holding}
         option (see \code{help(options)}).
->>>>>>> 12dec877
   \item General interpretive overhead has been reduced in some contexts,
         particularly when extracting or replacing subsets with 
         \code{[.]} or \code{[[.]]}.
