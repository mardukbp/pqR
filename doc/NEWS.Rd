\newcommand{\PR}{\Sexpr[results=rd]{tools:::Rd_expr_PR(#1)}}
\newcommand{\CRANpkg}{\href{http://CRAN.R-project.org/package=#1}{\pkg{#1}}}

\name{NEWS}
\title{ pqR News}
\encoding{UTF-8}


\section{CHANGES IN VERSION RELEASED 2014-00-00}{

  \subsection{INTRODUCTION}{

  \itemize{ 

\item This release contains several performance improvements, including some
      adapted from those in R Core releases after R-2.15.0, as well as
      some bug fixes and documentation updates, a few feature changes, some
      tracking later changes in R Core releases, and some new features that are 
      mostly of interest to developers.
}}

  \subsection{FEATURE CHANGES}{
  \itemize{
\item The formal arguments of primitive functions will now be returned
      by \code{formals}, as they are shown when printed or with \code{args}.
      In R Core releases (at least to R-3.1.1), the result of \code{formals}
      for a primitive is \code{NULL}.  This change allows some
      existing functions (eg, \code{rep.int}) to be made primitive without
      breaking code that relies on getting their formal arguments with
      \code{formals}.
\item The unary \code{+} operator now converts a logical vector to an
      integer vector. This follows a corresponding change in R-3.0.2.
\item Support for "converters" for use with \code{.C} has been dropped,
      as it was in R-3.0.0.
\item In \code{.C} and \code{.Fortran}, arguments may be character strings
      even when \code{DUP=FALSE} is specified - they are duplicated regardless.
      This differs from R Core versions, which (at least through R-3.1.1)
      give an error if an argument is a character string and \code{DUP=FALSE}.
\item In \code{.C} and \code{.Fortran}, scalars (vectors of length one)
      are duplicated even when \code{DUP=FALSE} is specified.  They are
      not duplicated in R Core versions, however (at least through R-3.1.1),
      so it may be unwise to rely on this.
\item A \code{HELEPRS} argument can now be used in \code{.C} and 
      \code{.Fortran} to specify that the C or Fortran routine may
      (sometimes) be done in a helper thread.  (See the section on
      performance improvements below.)
}}

  \subsection{NEW FEATURES FOR BUILDING, TESTING, AND DEBUGGING}{
    These are mostly of interest to developers, not to most users.
    \itemize{
\item Setting the environment variable \code{R_ABORT} to any non-null
      string will prevent any attempt to produce a stack trace on a
      segmentation fault, in favour of instead producing (maybe) an
      immediate core dump.
\item The environment variable \code{R_BIT_BUCKET} can be set to
      a file to receive output that would otherwise go to \file{dev/null}
      when "make" is run.
      
}}

  \subsection{DOCUMENTATION UPDATES}{
  These are in addition to changes in documentation relating to other
  changes reported here.
    \itemize{
\item Some incorrect code has been corrected in the "Writing
      R Extensions" manual, in the "Zero finding"
      and "Calculating numerical derivatives" sections.  The
      discussion in "Finding and Setting Variables" has also been
      clarified to reflect current behaviour.
\item Fixed an out-of-date comment in the section on helper threads in
      the "R Internals" manual.
}}

  \subsection{PERFORMANCE IMPROVEMENTS}{
    \itemize{
\item The speed of \code{.C} and \code{.Fortran} has been substantially
      improved, partly by incorporating changes in R-2.15.1 and R-2.15.2,
      but with substantial additional improvements as well.  The speed of 
      \code{.Call} and \code{.External} has been sped up to a lesser degree.
\item In some circumstances, a routine called with \code{.C} or \code{.Fortran}
      can now be done in a helper thread, in parallel with other computations.
      This is done only if requested with the \code{HELPERS} option, and
      at present only in certain limited circumstances, in which only a single
      output variable is used.  See \code{help(.C)} or \code{help(.Fortran)}
      for details.
\item The performance of \code{rep} and \code{rep.int} (which is now primitive)
      is much improved.
      These improvements (and improvements previously made in pqR) go beyond 
      those in R Core releases from R-2.15.2 on, so these functions are often 
      substantially faster in pqR than in R-2.15.2 or later R Core versions
      to at least R-3.1.1, for both long and short vectors.  (However, note
      that the changes in functionality made in R-2.15.2 have not been made 
      in pqR; in particular, pairlists are still allowed, as in R-2.15.0.)
\item For numeric vectors, the repetition done by \code{rep} and \code{rep.int}
      may now be done in a helper thread, in parallel with other computations.
      For example, attaching names to the result of \code{rep} (if necessary)
      may be done in parallel with replication of the data part.
\item Expressions now sometimes return constant values, that are shared,
      and likely stored in read-only memory.  These constants include 
      \code{NULL}, the scalars (vectors of length one) \code{FALSE}, 
      \code{TRUE}, \code{NA}, \code{NA_real_}, 0.0, 1.0, 0L, 1L, ..., 10L, 
      and some one-element pairlists with such constant elements.  Apart 
      from \code{NULL}, these constants are not
      \emph{always} used for the corresponding value, but they often are, which
      saves on memory and associated garbage collection time.  External routines
      that incorrectly modify objects without checking that \code{NAMED} is
      zero may now crash when passed a read-only constant, which is a generally
      desirable debugging aid, though it might sometimes cause a package that
      had previously at least sort-of worked to no longer run.
\item The function for unserializing data (eg, reading file \file{.RData}) is
      now done with elimination of tail-recursion (on the CDR field) when 
      reading pairlists.  This is both faster and less likely to produce a stack
      overflow.  Some other improvements to serializing/unserializing have
      also been made, including support for restoring constant values (mentioned
      above) as constant values.
\item Lookup of S3 methods has been sped up, especially when no method is
      found.  This is important for several primitive functions, such as 
      \code{$}, that look for a method when applied to an object with a class
      attribute, but perform the operation themselves if no method is found.
<<<<<<< HEAD
=======
\item Integer plus, minus, and times are now somewhat faster (as side effect
      of switching to a more robust overflow check, as described below).
>>>>>>> 6c3e2fcf
\item Several speed improvements relating to garbage collection have been made.
\item Variable lookup has been sped up a bit (by unrolling the search loop).
\item Functions in the \code{apply} family have been sped up when they are
      called with no additional arguments for the function being applied.
\item The performance problem reported in PR #15798 at r-project.org has
      been fixed (differently from the R Core fix).
\item A performance bug has been fixed in which any assignment to a vector 
      subscripted with a string index caused the entire vector to be copied.
      For example, the final assignment in the code below would copy all
      of \code{a}:
\preformatted{   a<-rep(1.1,10000); names(a)[1] <- "x"
   a["x"] <- 9
}
      This bug exists in R Core implementations though at least R-3.1.1.
\item A performance bug has been fixed that involved subscripting with many 
      invalid string indexes, reported on r-devel on 2010-07-15 and 
      2013-05-8.  It is illustrated by the following code, 
      which is more than ten thousand times slower than expected:
\preformatted{   x <- c(A=10L, B=20L, C=30L)
   subscript <- c(LETTERS[1:3], sprintf("ID%05d", 1:150000))
   system.time(y1 <- x[subscript])
}
      The fix in this version of pqR does not solve the related problem 
      when assigning to \code{x[subscript]}, which is still slow.  Fixing
      that would require implementation of a new method, possibly requiring
      more memory.

      This performance bug has not been fixed in R Core releases, at 
      least through R-3.1.1.
}}

  \subsection{BUG FIXES}{
    \itemize{
<<<<<<< HEAD
=======
\item Fixed the non-robust checks for integer overflow, which reportedly
      sometimes fail when using clang on a Mac.  This is PR 15774 at
      r-project.org, fixed in R-3.1.1, but fixed differently in pqR.
>>>>>>> 6c3e2fcf
\item Fixed a bug (PR #15399 at r-project.og) in \code{na.omit} and 
      \code{na.exclude} that led to a
      data frame that should have had zero rows having one row instead.
      (Also fixed in R-3.1.1, though differently.)
\item Fixed a bug in \code{numericDeriv} (see also the documentation
      update above), which is illustrated by the following
      code:
\preformatted{    x <- y <- 10
    numericDeriv(quote(x+y),c("x","y"))
}
      I reported this to R Core, and it is also fixed (differently) in
      R-3.1.1.
\item Fixed a problem with treatment of \code{ANYSXP} in specifying
      types of registered C or Fortran routines, which in particular had
      prevented the types of \code{str_signif}, used in \code{formatC},
      from being registered.  (This bug exists in R Core versions of R
      at least through R-3.1.1.) 
}}
}


\section{CHANGES IN VERSION RELEASED 2014-06-19}{

  \subsection{INTRODUCTION}{

  \itemize{ 

\item This is a maintenance release, with bug fixes, documentation
      improvements (including provision of previously missing
      documentation), and changes for compatibility with R Core releases.
      There are some new features in this release that help
      with testing pqR and packages. There are no significant changes 
      in performance.

\item See the sections below on earlier releases for general
      information on pqR.  

\item Note that there was a test release of 2014-06-10 that 
      is superceded by this release, with no separate listing 
      of the changes it contained.
  }}

  \subsection{NEW FEATURES FOR TESTING}{
    \itemize{
\item The setting of the \code{R_SEED} environment variable now specifies what
      random number seed to use when \code{set.seed} is not called.  When
      \code{R_SEED} is not set, the seed will be set from the time and process
      ID as before.  It is recommended that \code{R_SEED} be set before running
      tests on pqR or packages, so that the results will be reproducible.
      For example, some packages report an error if a hypothesis test on
      simulated data results in a p-value less than some threshold.  If 
      \code{R_SEED} is not set, these packages will fail their tests now 
      and then at random, whereas setting \code{R_SEED} will result either
      in consistent success or (less likely) consistent failure.
\item The comparison of test output with saved output using \code{Rdiff} now
      ignores any output from \code{valgrind}, so spurious errors will not be
      triggered by using it.  When using \code{valgrind}, the
      output files should be checked manually for \code{valgrind} messages 
      that are of possible interest.
\item The test script in \file{tests/internet.R} no longer looks at CRAN's html
      code, which is subject to change.  It instead looks at a special test file
      at \url{pqR-project.org}.
\item Fixed problems wit the \file{reg-tests-1b} test script.  Also, now sets
      the random seed, so it's consistent (even without R_SEED set), and has
      its output compared to a saved version.  Non-fatal errors (with
      code 5) should be expected on systems without enough memory for xz
      compression.
  }}

  \subsection{CHANGE FOR COMPATIBILITY}{
    \itemize{
\item The result of \code{diag(list(1,3,5))} is now a matrix of type
      double.  In R-2.15.0, this expression did not produce a sensible
      result.  A previous fix in pqR made this expression produce a matrix of 
      type list.  A later change by R Core also fixed this, but so it
      produced a double matrix, coercing the list to a numeric vector
      (to the extent possible); pqR now does the same.
  }}

  \subsection{DOCUMENTATION UPDATES}{
    \itemize{
\item The documentation for \code{c} now says how the names for the 
      result are determined, including previously missing information
      on the \code{use.names} argument, and on the role of the names of
      arguments in the call of \code{c}.  This documentation is missing
      in R-2.15.0 and R-3.1.0.
\item The documentaton for \code{diag} now documents that a diagonal matrix 
      is always created with type double or complex, and that the
      names of an extracted diagonal vector are taken from a \code{names}
      attribute (if present), if not from the row and column names.  This
      information is absent in the documentation in R-2.15.1 and R-3.1.0.
\item Incorrect information regarding the pointer protection stack
      was removed from \code{help(Memory)}.  This incorrect information
      is present in R-2.15.0 and R-3.1.0 as well.
\item There is now information in \code{help(Arithmetic)} regarding what
      happens when the operands of an arithmetic operation are \code{NA}
      or \code{NaN}, including the arbitrary nature of the result when
      one operand is \code{NA} and the other is \code{NaN}.  There is
      no discussion of this issue in the documentation for R-2.15.0 and R-3.1.0.
\item The \code{R_HELPERS} and \code{R_HELPERS_TRACE} environment variables
      are now documented in \code{help("environment variables")}.  The
      documentation in \code{help(helpers)} has also been clarified.
\item The \code{R_DEBUGGER} and \code{R_DEBUGGER_ARGS} environment variables
      are now documented in \code{help("environment variables")} as 
      alternatives to the \code{--debugger} and \code{--debugger-args}
      arguments.
  }}

  \subsection{BUG FIXES}{
    \itemize{
\item Fixed lack of protection bugs in the \code{equal} and \code{greater}
      functions in \file{sort.c}.  These bugs are also present in R-2.15.0
      and R-3.1.0.
\item Fixed lack of protection bugs in the \code{D} function in \file{deriv.c}.
      These bugs are also present in R-2.15.0 and R-3.1.0.
\item Fixed argument error-checking bugs in \code{getGraphicsEventEnv}
      and \code{setGraphicsEventEnv} (also present in R-2.15.0 and R-3.1.0).
\item Fixed a stack imbalance bug that shows up in the expression
      \code{anyDuplicated(c(1,2,1),incomp=2)}.  This bug is also present
      in R-2.15.0 and R-3.1.0.  The bug is reported only when the \code{base}
      package is not byte compiled (but still exists silently when it is 
      compiled).
\item Fixed a bug in the foreign package that showed up on systems where
      the C \code{char} type is unsigned, such as a Rasberry Pi running
      Rasbian.  I reported this to R Core, and it is also fixed in R-3.1.0.
\item Fixed a lack of protection bug that arose when \code{log} produced a
      warning.
\item Fixed a lack of protection bug in the \code{lang[23456]}
      C functions.
\item Fixed a stack imbalance bug that showed up when an assignment was
      made to an array of three or more dimensions using a zero-length
      subscript.
\item Fixed a problem with \code{news()} that was due to pqR's version
      numbers being dates (pqR issue #1).
\item Fixed out-of-bound memory accesses in \code{R_chull} and \code{scanFrame}
      that valgrind reports (but which are likely to be innocuous).
  }}

  \subsection{BUG FIXES CORRESPONDING TO THOSE IN LATER R CORE RELEASES}{
    \itemize{
\item From R-2.15.1: The string "infinity" now converts correctly to \code{Inf}
      (PR#14933).
\item From R-2.15.1: The generic for backsolve is now correct (PR#14883).
\item From R-2.15.1: A bug in \code{get_all_vars} was fixed (PR#14847).
\item From R-2.15.1: Fixed an argument error checking bug in \code{dev.set}.
\item From R-3.1.0-patched: Fixed a problem with \code{mcmapply} not 
      parallelizing when the number of jobs was less than number of cores.
      (However, unlike R-3.1.0-patched, this fix doesn't try to 
      parallelize when there is only one core.)
  }}
}

\section{CHANGES IN VERSION RELEASED 2014-02-23}{

  \subsection{INTRODUCTION}{

  \itemize{ 

\item This is a maintenance release, with bug fixes, changes for
      compatibility with packages, additional correctness tests, and 
      documentation improvements.  There are no new features in this 
      release, and no significant changes in performance.

\item See the sections below on earlier releases for general
      information on pqR.
  }}

  \subsection{INSTALLATION AND TESTING}{
    \itemize{
\item The information in the file "INSTALL" in the main source directory 
      has been re-written.  It now contains all the information expected
      to be needed for most installations, without the user needing to
      refer to R-admin, including information on the configuration
      options that have been added for pqR.  It also has information on
      how to build pqR from a development version downloaded from github.

\item Additional tests regarding subsetting operations, maintenance of
      NAMEDCNT, and operation of helper threads have been written.
      They are run with \code{make check} or \code{make check-all}.

\item A "create-configure" shell script is now included, which allows
      for creation of the "configure" shell script when it is non-functional
      or not present (as when building from a development version of pqR).
      It is not needed for typical installs of pqR releases.

\item Some problems with installation on Microsoft Windows (identified
      by Yu Gong) have hopefully been fixed.  (But trying to install
      pqR on Windows is still recommended only for adventurous users.)

\item A problem with installing pqR as a shared library when multithreading
      is disabled has been fixed.

\item Note that any packages (except those written only in R, plus 
      C or Fortran routines called by \code{.C} or \code{.Fortran}) that
      were compiled and installed under R Core versions of R must be 
      re-installed for use with pqR, as is generally the case with new versions
      of R (although it so happens that it is not necessary to re-install
      packages installed with pqR-2013-07-22 or pqR-2013-12-29 with this 
      release, because the formats of the crucial internal data structures 
      happen not to have changed).
  }}

  \subsection{DOCUMENTATION UPDATES}{
    \itemize{
\item The instructions in "INSTALL" have been re-written, as noted above.
\item The manual on "Writing R Extensions" now has additional information 
      (in the section on "Named objects and copying") on paying proper attention
      to NAMED for objects found in lists.
\item More instructions on how to create a release branch of pqR from a 
      development branch have been added to mods/README (or MODS).
  }}

  \subsection{CHANGES REGARDING PACKAGE COMPATIBILITY AND CHECKING}{
    \itemize{
\item Changed the behaviour of \code{$} when dispatching so that the unevaluated
      element name arrives as a string, as in R-2.15.0.  This behaviour is
      needed for the "dyn" package.  The issue is illustrated by the
      following code:
\preformatted{    a <- list(p=3,q=4)
    class(a) <- "fred"
    `$.fred` <-
      function (x,n) { print(list(n,substitute(n))); x[[n]] }
    print(a$q)
}
      In R-2.15.0, both elements of the list printed are strings, but in
      pqR-2013-12-29, the element from "substitute" is a symbol.  Changed
      \code{help("$")} to document this behaviour, and the corresponding 
      behaviour of \code{"$<-"}.  Added a test with \code{make check} for it.
\item Redefined "fork" to "Rf_fork" so that helper threads can be disabled
      in the child when "fork" is used in packages like "multicore". 
      (Special mods for this had previously been made to the "parallel" 
      package, but this is a more universal scheme.)
\item Added an option (currently set) for pqR to ignore incorrect zero
      pointers encountered by the garbage collector (as R-2.15.0 does).
      This avoids crashes with some packages (eg, "birch") that incorrectly
      set up objects with zero pointers.
\item Changed a C procedure name in the "matprod" routines to reduce the
      chance of a name conflict with C code in packages.
\item Made \code{NA_LOGICAL} and \code{NA_INTEGER} appear as variables
      (rather than constants) in packages, as needed for package
      "RcppEigen".
\item Made \code{R_CStackStart} and \code{R_CStackLimit} visible to 
      packages, as needed for package "vimcom".
\item Fixed problem with using \code{NAMED} in a package that defines
      \code{USE_RINTERNALS}, such as "igraph".
\item Calls of external routines with .Call and .External are now
      followed by checks that the routine didn't incorrectly change 
      the constant objects sometimes used internally in pqR for TRUE, 
      FALSE, and NA.  (Previously, such checks were made only after calls 
      of .C and .Fortran.)
  }}

  \subsection{BUG FIXES}{
    \itemize{
\item Fixed the following bug (also present in R-2.15.0 and R-3.0.2):
\preformatted{    x <- t(5)
    print (x \%*\% c(3,4))
    print (crossprod(5,c(3,4)))
}
     The call of \code{crossprod} produced an error, whereas the corresponding
     use of \code{\%*\%} does not.

     In pqR-2013-12-29, this bug also affected the expression 
     \code{t(5) \%*\% c(3,4)}, since it is converted to the equivalent of 
     \code{crossprod(5,c(3,4))}.

\item Fixed a problem in R_AllocStringBuffer that could result in
      a crash due to an invalid memory access.  (This bug is also
      present in R-2.15.0 and R-3.0.2.)
\item Fixed a bug in a "matprod" routine sometimes affecting 
      \code{tcrossprod} (or an equivalent use of \code{\%*\%}) with 
      helper threads.
\item Fixed a bug illustrated by the following:
\preformatted{    f <- function (a)
    { x <- a
      function () { b <- a; b[2]<-1000; a+b  }
    }
    g <- f(c(7,8,9))
    save.image("tmpimage")
    load("tmpimage")
    print(g())
}
      where the result printed was 14 2000 18 rather than 14 1008 18.
\item Fixed a bug in \code{prod} with an integer vector containing \code{NA}, 
      such as, \code{prod(NA)}.
\item Fixed a lack-of-protection bug in mkCharLenCE that showed up
      in checks for packages "cmrutils".
\item Fixed a problem with xtfrm demonstrated by the following:
\preformatted{    f<-function(...) xtfrm(...); f(c(1,3,2))
}
      which produced an error saying '...' was used in an incorrect context.
      This affected package "lsr". 
\item Fixed a bug in maintaining NAMEDCNT when assigning to a variable in
      an environment using \code{$}, which showed up in package "plus".
\item Fixed a bug that causes the code below to create a circular data 
      structure:
\preformatted{    { a <- list(1); a[[1]] <- a; a }
}
\item Fixed bugs such as that illustrated below:
\preformatted{    a <- list(list(list(1)))
    b <- a
    a[[1]][[1]][[1]]<-2
    print(b)
}
      in which the assignment to \code{a} changes \code{b}, and added tests
      for such bugs.
\item Fixed a bug where unary minus might improperly reuse its operand for
      the result even when it was logical (eg, in \code{-c(F,T,T,F)}).
\item Fixed a bug in pairlist element deletion, and added tests in subset.R
      for such cases.
\item The ISNAN trick (if enabled) is now used only in the interpreter itself,
      not in packages, since the macro implementing it evaluates its argument
      twice, which doesn't work if it has side effects (as happens in the 
      "ff" package).
\item Fixed a bug that sometimes resulted in task merging being disabled
      when it shouldn't have been.
}}
}

\section{CHANGES IN VERSION RELEASED 2013-12-29}{

  \subsection{INTRODUCTION}{

  \itemize{ 

\item This is the first publicized release of pqR after pqR-2013-07-22.  
      A verson dated 2013-11-28 was released for testing; it differs
      from this release only in bug and documentation fixes, which
      are not separately detailed in this NEWS file.

\item pqR is based on R-2.15.0, distributed by the R Core Team, but
improves on it in many ways, mostly ways that speed it up, but also by
implementing some new features and fixing some bugs.  See the notes
below on earlier pqR releases for general discussion of pqR, and for
information that has not changed from previous releases of pqR.

\item The most notable change in this release is that ``task merging''
      is now implemented.  This can speed up sequences
      of vector operations by merging several operations into one, which 
      reduces time spent writing and later reading data in memory. 
      See \code{help(merging)} and the item below for more details.

\item This release also includes other performance improvements, bug fixes,
      and code cleanups, as detailed below.
  }}

  \subsection{INSTALLATION AND TESTING}{
    \itemize{

\item Additional configuration options are now present to allow
      enabling and disabling of task merging, and more generally, of the
      deferred evaluation framework needed for both task merging and
      use of helper threads.  By default, these facilities are enabled.
      The \code{--disable-task-merging} option to \code{./configure}
      disables task merging, \code{--disable-helper-threads} disables
      support for helper threads (as before), and 
      \code{--disable-deferred-evaluation} disables both of these
      features, along with the whole deferred evaluation framework.
      See the \code{R-admin} manual for more details.

\item See the pqR wiki at \code{https://github.com/radfordneal/pqR/wiki}
      for the latest news regarding systems and packages that do or do not
      work with pqR.

\item Note that any packages (except those written only in R, plus 
      C or Fortran routines called by \code{.C} or \code{.Fortran}) that
      were compiled and installed under R Core versions of R must be 
      re-installed for use with pqR, as is generally the case with new versions
      of R (although it so happens that it is not necessary to re-install
      packages installed with pqR-2013-07-22 with this release, because the 
      formats of the crucial internal data structures happen not to have
      changed).

\item Additional tests of matrix multiplication (\code{\%*\%}, \code{crossprod},
      and \code{tcrossprod}) have been written.  They are run with
      \code{make check} or \code{make check-all}.

  }}

  \subsection{INTERNAL STRUCTURES AND APPLICATION PROGRAM INTERFACE}{
    \itemize{

\item The table of built-in function names, C functions implementing them, and
      operation flags, which was previously found in \code{src/main/names.c},
      has been split into multiple tables, located in the source files that 
      define such built-in functions (with only a few entries still in 
      \code{names.c}).  This puts the descriptions of these built-in
      functions next to their definitions, improving maintainability, and
      also reduces the number of global functions.  This change should have 
      no effects visible to users.

\item The initialization for fast dispatch to some primitive functions
      is now done in \code{names.c}, using tables in other source files
      analogous to those described in the point just above.  This is 
      cleaner, and eliminates an anomaly in the previous versions of
      pqR that a primitive function could be slower the first time it was
      used than when used later.
  }}

  \subsection{PERFORMANCE IMPROVEMENTS}{
    \itemize{
\item Some sequences of vector operations can now be merged into a single
      operation, which can speed them up by eliminating memory operations
      to store and fetch intermediate results.  For example, when \code{v} is 
      a long vector, the expression 
      \code{exp(v+1)} can be merged into one task, which will compute 
      \code{exp(v[i]+1)} for each element, \code{i}, of \code{v} in a 
      single loop.  

      Currently, such ``task merging'' is done only for (some)
      operations in which only one operand is a vector. When there are
      helper threads (which might be able to do some operations even
      faster, in parallel) merging is done only when one of the
      operations merged is a simple addition, subtraction, or
      multiplication (with one vector operand and one scalar operand).

      See \code{help(merging)} for more details.

\item During all garbage collections, any tasks whose outputs are not
      referenced are now waited for, to allow memory used by their outputs to be
      recovered.  (Such unreferenced outputs should be rare in real 
      programs.)  In a full garbage collection, tasks with large inputs
      or outputs that are referenced only as task inputs
      are also waited for, so that the memory they occupy can be recovered.

\item The built-in C matrix multiplication routines and those in the supplied 
      BLAS have both been sped up, especially those used by \code{crossprod}
      and \code{tcrossprod}.  This will of course have no effect if a different
      BLAS is used and the \code{mat_mult_with_BLAS} option is set to
      \code{TRUE}.

\item Matrix multiplications in which one operand can be recognized as the
      result of a transpose operation are now done without actually creating
      the transpose as an intermediate result, thereby reducing both 
      computation time and memory usage.  Effectively, these uses of the
      \code{\%*\%} operator are converted to uses of \code{crossprod} or
      \code{tcrossprod}.  See \code{help("\%*\%")} for details.

\item Speed of \code{ifelse} has been improved (though it's now slower when the
      condition is scalar due to the bug fix mentioned below).

\item Inputs to the mod operator can now be piped. (Previously, this was 
      inadvertently prevented in some cases.)

\item The speed of the quick check for NA/NaN that can be enabled with 
      \code{-DENABLE_ISNAN_TRICK} in CFLAGS has been improved.
  }}

  \subsection{BUG FIXES}{
    \itemize{
\item Fixed a bug in \code{ifelse} with scalar condition but other
      operands with length greater than one.  (Pointed out by Luke Tierney.)

\item Fixed a bug stemming from re-use of operand storage for a result
      (pointed out by Luke Tierney) illustrated by the following:
\preformatted{   A <- array(c(1), dim = c(1,1), dimnames = list("a", 1))
   x <- c(a=1)
   A/(pi*x)
}

\item The \code{--disable-mat-mult-with-BLAS-in-helpers} configuration
      setting is now respected for complex matrix multiplication
      (previously it had only disabled use of the BLAS in helper
      threads for real matrix multiplication).

\item The documentation for \code{aperm} now says that the default
      method does not copy attributes (other than dimensions and
      dimnames).  Previously, it incorrecty said it did (as is the
      case also in R-2.15.0 and R-3.0.2).

\item Changed \code{apply} from previous versions of pqR to replicate
      the behaviour seen in R-2.15.0 (and later R Core version) when the matrix 
      or array has a class attribute.  Documented this behaviour (which is
      somewhat dubious and convoluted) in the help entry for \code{apply}.
      This change fixes a problem seen in package TSA (and probably others).

\item Changed \code{rank} from prevous versions of pqR to replicate
      the behaviour when it is applied to data frames that is seen in R-2.15.0 
      (and later R Core versions).  Documented this (somewhat dubious) 
      behaviour in the help entry for \code{rank}.  This change fixes a
      problem in the \code{coin} package.

\item Fixed a bug in keeping track of references when assigning 
      repeated elements into a list array.

\item Fixed the following bug (also present in R-2.15.0 and R-3.0.2):
\preformatted{   v <- c(1,2)
   m <- matrix(c(3,4),1,2)
   print(t(m)\%*\%v)
   print(crossprod(m,v))
}
in which \code{crossprod} gave an error rather than produce the answer
for the corresponding use of \code{\%*\%}.

\item Bypassed a problem with the Xcode gcc compiler for the Mac that 
      led to it falsely saying that using -DENABLE_ISNAN_TRICK in CFLAGS
      doesn't work.
  }}
}


\section{CHANGES IN VERSION RELEASED 2013-07-22}{

  \subsection{INTRODUCTION}{

  \itemize{ 

\item pqR is based on R-2.15.0, distributed by the R Core Team, but
improves on it in many ways, mostly ways that speed it up, but also by
implementing some new features and fixing some bugs.  See the notes
below, on the release of 2013-06-28, for general discussion of pqR,
and for information on pqR that has not changed since that release.

\item This updated release of pqR provides some performance
enhancements and bug fixes, including some from R Core releases after
R-2.15.0.  More work is still needed to incorporate improvements in
R-2.15.1 and later R Core releases into pqR.

\item This release is the same as the briefly-released version of
2013-17-19, except that it fixes one bug and one reversion of an
optimization that were introduced in that release, and tweaks the
Windows Makefiles (which are not yet fully tested).

  }}

  \subsection{FEATURE AND DOCUMENTATION CHANGES}{
    \itemize{
      \item Detailed information on what operations can be done in helper
            threads is now provided by help(helpers).
      \item Assignment to parts of a vector via code such as 
            \code{v[[i]]<-value} and \code{v[ix]<-values} now automatically 
            converts raw values to the appropriate type
            for assignment into numeric or string vectors, and assignment
            of numeric or string values into a raw vector now results in the
            raw vector being first converted to the corresponding type.  This
            is consistent with the existing behaviour with other types.
      \item The allowed values for assignment to an element of an "expression" 
            list has been expanded to match the allowed values for ordinary
            lists.  These values (such as function closures) could previously 
            occur in expression lists as a result of other operations (such
            as creation with the \code{expression} primitive).
      \item Operations such as
            \code{v <- pairlist(1,2,3); v[[-2]] <- NULL} now raise an error.
            These operations were previously documented as being illegal, and
            they are illegal for ordinary lists.  The proper way to do
            this deletion is \code{v <- pairlist(1,2,3); v[-2] <- NULL}.
      \item Raising \code{-Inf} to a large value (eg, \code{(-Inf)^(1e16)})
            no longer produces an incomprehensible warning.  As before, the 
            value returned is \code{Inf}, because (due to their 
            limited-precision floating-point representation) all such large 
            numbers are even integers.
  }}

  \subsection{FEATURE CHANGES CORRESPONDING TO THOSE IN LATER R CORE RELEASES}{
    \itemize{
\item From R-2.15.1: On Windows, there are two new environment variables which
      control the defaults for command-line options.

      If \env{R_WIN_INTERNET2} is set to a non-empty value, it is as if
      \option{--internet2} was used.

      If \env{R_MAX_MEM_SIZE} is set, it gives the default memory limit
      if \option{--max-mem-size} is not specified: invalid values being
      ignored.

\item From R-2.15.1: The NA warning messages from e.g. \code{pchisq()} now 
      report the call to the closure and not that of the \code{.Internal}.

\item The following included software has been updated to new versions:
      zlib to 1.2.8, LZMA to 5.0.4, and PCRE to 8.33.
  }}

  \subsection{INSTALLATION AND TESTING}{
    \itemize{

\item See the pqR wiki at \code{https://github.com/radfordneal/pqR/wiki}
      for the latest news regarding systems and packages that do or do not
      work with pqR.

\item Note that any previosly-installed packages must be re-installed for 
      use with pqR (as is generally the case with new versions of R), except
      for those written purely in R.

\item It is now known that pqR can be successfully installed under Mac
      OS X for use via the command line (at least with some versions
      of OS X).  The gcc 4.2
      compiler supplied by Apple with Xcode works when helper threads
      are disabled, but does not have the full OpenMP support required for
      helper threads.   For helper threads to work, a C compiler that fully
      supports OpenMP is needed, such as gcc 4.7.3 (available via 
      macports.org).

      The Apple BLAS and LAPACK routines can be used by giving the
      \code{--with-blas='-framework vecLib'} and \code{--withlapack}
      options to \code{configure}.  This speeds up some operations
      but slows down others.

      The R Mac GUI would need to be recompiled for use with pqR.
      There are problems doing this unless helper threads
      are disabled (see pqR issue #17 for discussion).

      Compiled binary versions of pqR for Mac OS X are not yet being supplied.
      Installation on a Mac is recommended only for users experienced
      in installation of R from source code.

\item Success has also been reported in installing pqR on a Windows
      system, including with helper threads, but various tweaks were
      required.  Some of these tweaks are incorporated in this release,
      but they are probably not sufficient for installation "out of the box".
      Attempting to install pqR on Windows is recommended only for
      users who are both experienced and adventurous.

\item Compilation using the \code{-O3} option for gcc is not recommended.
      It speeds up some operations, but slows down others.  With gcc 4.7.3
      on a 32-bit Intel system running Ubuntu 13.04, compiling with 
      \code{-O3} causes compiled functions to crash. (This is not a
      pqR issue, since the same thing happens when R-2.15.0 is compiled 
      with \code{-O3}).
  }}

  \subsection{INTERNAL STRUCTURES AND APPLICATION PROGRAM INTERFACE}{
    \itemize{

\item The R internals manual now documents (in Section 1.8) a
      preliminary set of conventions that pqR follows (not yet
      perfectly) regarding when objects may be modified, and how
      NAMEDCNT should be maintained.  R-2.15.0 did not follow any
      clear conventions.

\item The documentation in the R internals manual on how helper
      threads are implemented in pqR now has the correct title.  (It
      would previously have been rather hard to notice.)

  }}

  \subsection{PERFORMANCE IMPROVEMENTS}{
    \itemize{
\item Some unnecessary duplication of objects has been eliminated.  Here
      are three examples:  
      Creation of lists no longer duplicates all the elements put in the
      list, but instead increments \code{NAMEDCNT} for these elements, so
      that
\preformatted{   a <- numeric(10000)
   k <- list(1,a)
}
no longer duplicates \code{a} when \code{k} is created (though a duplication
will be needed later if either \code{a} or \code{k[[2]]} is modified).
      Furthermore, the assignment below to \code{b$x}, no longer
      causes duplication of the 10000 elements of \code{y}:
\preformatted{   a <- list (x=1, y=seq(0,1,length=10000))
   b <- a
   b$x <- 2
}
Instead, a single vector of 10000 elements is shared between \code{a$y} and
\code{b$y}, and will be duplicated later only if necessary.  Unnecessary
duplication of a 10000-element vector is also avoided when \code{b[1]} is 
assigned to in the code below:
\preformatted{   a <- list (x=1, y=seq(0,1,length=10000))
   b <- a$y
   a$y <- 0
   b[1] <- 1
}
The assignment to \code{a$y} now reduces \code{NAMEDCNT} for the vector
bound to \code{b}, allowing it to be changed without duplication.

\item Assignment to part of a vector using code such as \code{v[101:200]<-0}
      will now not actually create a vector of 100 indexes, but will instead
      simply change the elements with indexes 101 to 200 without creating
      an index vector.  This optimization has not yet been implemented for
      matrix or array indexing.

\item Assignments to parts of vectors, matrices, and arrays using "[" has been
      sped up by detailed code improvements, quite substantially in some
      cases.

\item Subsetting of arrays of three or more dimensions using "[" has
      been sped up by detailed code improvements.

\item Pending summations of one-argument mathematical functions are now
      passed on by \code{sum}.  So, for example, in 
      \code{sum(exp(a)) + sum(exp(b))}, the two
      summations of exponentials can now potentially be done in parallel.

\item A full garbage collection now does not wait for all tasks being
      done by helpers to complete.  Instead, only tasks that are using
      or computing variables that are not otherwise referenced are 
      waited for (so that this storage can be reclaimed).
  }}

  \subsection{BUG FIXES}{
    \itemize{
\item A bug that could have affected the result of \code{sum(abs(v))} when
      it is done by a helper thread has been fixed.
\item A bug that could have allowed \code{as.vector}, \code{as.integer}, etc.
      to pass on an object still being computed to a caller not expecting
      such a pending object has been fixed.
\item Some bugs in which production of warnings at inopportune times could 
      have caused serious problems have been fixed.
\item The bug illustrated below (pqR issue #13) has been fixed:
\preformatted{   > l = list(list(list(1)))
   > l1 = l[[1]]
   > l[[c(1,1,1)]] <- 2
   > l1
   [[1]]
   [[1]][[1]]
   [1] 2
}
\item Fixed a bug (also present in R-2.15.0 and R-3.0.1) illustrated by the
following code:
\preformatted{   > a <- list(x=c(1,2),y=c(3,4))
   > b <- as.pairlist(a)
   > b$x[1] <- 9
   > print(a)
   $x
   [1] 9 2
   
   $y
   [1] 3 4
}
The value printed for a has a$x[1] changed to 9, when it should still be 1.
See pqR issue #14.
\item Fixed a bug (also present in R-2.15.0 and R-3.0.1) in which extending
      an "expression" by assigning to a new element changes it to an ordinary
      list.  See pqR issue #15.
\item Fixed several bugs (also present in R-2.15.0 and R-3.0.1) illustrated
by the code below (see pqR issue #16):
\preformatted{   v <- c(10,20,30)
   v[[2]] <- NULL        # wrong error message
   
   x <- pairlist(list(1,2))
   x[[c(1,2)]] <- NULL   # wrongly gives an error, referring to misuse
                         # of the internal SET_VECTOR_ELT procedure
   
   v<-list(1)
   v[[quote(abc)]] <- 2  # internal error, this time for SET_STRING_ELT
   
   a <- pairlist(10,20,30,40,50,60)
   dim(a) <- c(2,3)
   dimnames(a) <- list(c("a","b"),c("x","y","z"))
   print(a)              # doesn't print names
   
   a[["a","x"]] <- 0     # crashes with a segmentation fault
}
  }}

  \subsection{BUG FIXES CORRESPONDING TO THOSE IN LATER R CORE RELEASES}{
    \itemize{
\item From R-2.15.1: \code{formatC()} uses the C entry point \code{str_signif}
      which could write beyond the length allocated for the output string.

\item From R-2.15.1: \code{plogis(x, lower = FALSE, log.p = TRUE)} no longer
      underflows early for large x (e.g. 800).

\item From R-2.15.1: \code{?Arithmetic}'s \dQuote{\code{1 ^ y} and \code{y ^ 0}
	are \code{1}, \emph{always}} now also applies for \code{integer}
      vectors \code{y}.

\item From R-2.15.1: X11-based pixmap devices like \code{png(type = "Xlib")} 
      were trying to set the cursor style, which triggered some warnings and
      hangs.

\item From R-3.0.1 patched: Fixed comment-out bug in BLAS, as per PR 14964.
  }}
}


\section{CHANGES IN VERSION RELEASED 2013-06-28}{

\subsection{INTRODUCTION}{

\itemize{ 
\item This release of pqR is based on R-2.15.0, distributed by the R
Core Team, but improves on it in many ways, mostly ways that speed it
up, but also by implementing some new features and fixing some bugs.
One notable speed improvement in pqR is that for systems with multiple
processors or processor cores, pqR is able to do some numeric
computations in parallel with other operations of the interpreter, and
with other numeric computations.

\item This is the second publicised release of pqR (the first was on
2013-06-20, and there were earlier unpublicised releases). It fixes one
significant pqR bug (that could cause two empty strings to not compare
as equal, reported by Jon Clayden), fixes a bug reported to R Core (PR
15363) that also existed in pqR (see below), fixes a bug in deciding
when matrix multiplies are best done in a helper thread, and fixes some
issues preventing pqR from being built in some situations (including
some partial fixes for Windows suggested by "armgong").  Since the
rest of the news is almost unchanged from the previous release, I have
not made a separate news section for this release. (New sections will
be created once new releases have significant differences.)

\item This section documents changes in pqR from R-2.15.0 that are of
direct interest to users.  For changes from earlier version of R to
R-2.15.0, see the ONEWS, OONEWS, and OOONEWS files.  Changes of little
interest to users, such as code cleanups and internal details on
performance improvements, are documented in the file MODS, which
relates these changes to branches in the code repository at
github.com/radfordneal/pqR.

\item Note that for compatibility with R's version system, pqR presently
uses the same version number, 2.15.0, as the version of R on which it
is based. This allows checks for feature availability to continue to
work.  This scheme will likely change in the future.  Releases of pqR
with the same version number are distinguished by release date.

\item See radfordneal.github.io/pqR for current information on pqR, including
announcements of new releases, a link to the page for making and viewing
reports of bugs and other issues, and a link to the wiki page containing
information such as systems on which pqR has been tested.

}}

  \subsection{FEATURE CHANGES}{
    \itemize{
      \item A new primitive function \code{get_rm} has been added,
            which removes a variable while returning the value it
            had when removed.  See \code{help(get_rm)} for details,
            and how this can sometimes improve efficiency of R functions.

      \item An enhanced version of the \code{Rprofmem} function for profiling
            allocation of vectors has been implemented, that can
            display more information, and can output to the terminal,
            allowing the source of allocations to more easily be
            determined.  Also, \code{Rprofmem} is now always accessible
            (not requiring the \code{--enable-memory-profiling} configuration
            option).  Its overhead when not in use is negligible.
 
            The new version allows records of memory allocation to be
            output to the terminal, where their position relative to
            other output can be informative (this is the default for the
            new \code{Rprofmemt} variant).  More identifying
            information, including type, number of elements, and
            hexadecimal address, can also be output.  For more details on
            these and other changes, see \code{help(Rprofmem)}.

      \item A new primitive function, pnamedcnt, has been added, that
            prints the NAMEDCNT/NAMED count for an R object, which is helpful
            in tracking when objects will have to be duplicated.  For
            details, see help(pnamedcnt).

      \item The \code{tracemem} function is defunct.  What exactly it was
            supposed to do in R-2.15.0 was unclear, and optimizations 
            in pqR make it even less clear what it should do.  The bit
            in object headers that was used to implement it has been
            put to a better use in pqR.  The \code{--enable-memory-profiling}
            configuration option used to enable it no longer exists.

            The \code{retracemem} function remains for compatibility
            (doing nothing).  The \code{Rprofmemt} and \code{pnamedcnt}
            functions described above provide alternative ways of gaining
            insight into memory allocation behaviour.

      \item Some options that can be set by arguments to the R command can
            now also be set with environment variables, specifically, the
            values of R_DEBUGGER, R_DEBUGGER_ARGS, and R_HELPERS give the
            default when \code{--debugger}, \code{--debugger-args}, and 
            \code{--helpers} are not specified on the command line.  This 
            feature is useful when using a shell file or Makefile that contains 
            R commands that one would rather not have to modify.
    }
  }

  \subsection{INSTALLATION AND TESTING}{
    \itemize{

      \item The procedure for compiling and installing from source is largely 
            unchanged from R-2.15.0.  In particular, the final result is a 
            program called "R", not "pqR", though of course you can provide a 
            link to it called "pqR".  Note that (as for R-2.15.0) it is not 
            necessary to do an "install" after "make" --- one can just
            run bin/R in the directory where you did "make".  This may be 
            convenient if you wish to try out pqR along with your current 
            version of R.

      \item Testing of pqR has so far been done only on Linux/Unix
            systems, not on Windows or Mac systems.  There is no specific
            reason to believe that it will not work on Windows or Mac
            systems, but until tests have been done, trying to use it 
            on these systems is not recommended.  (However, some users
            have reported that pqR can be built on Mac systems, as long
            as a C compiler fully supporting OpenMP is used, or the
            \code{--disable-helper-threads} configuration option is used.)

      \item This release contains the versions of the standard and recommended
            packages that were released with R-2.15.0.  Newer versions may
            or may not be compatible (same as for R-2.15.0).

      \item It is intended that this release will be fully compatible with
            R-2.15.0, but you will need to recompile any packages (other
            that those with only R code) that you had installed for R-2.15.0, 
            and any other C code you use with R, since the format of internal 
            data structures has changed (see below).

      \item New configuration options relating to helper threads and
            to matrix multiplication now exist.  For details, see 
            doc/R-admin.html (or R-admin.pdf), or run \code{./configure --help}.

            In particular, the \code{--disable-helper-threads} option
            to configure will remove support for helper threads.  Use of
            this option is advised if you know that multiple processors
            or processor cores will not be available, or if you know that
            the C compiler used does not support OpenMP 3.0 or 3.1 (which 
            is used in the implementation of the helpers package).

      \item Including \code{-DENABLE_ISNAN_TRICK} in CFLAGS will speed up 
            checks for NA and NaN on machines on which it works.  It works
            on Intel processors (verified both empirically and by consulting
            Intel documentation).  It does not work on SPARC machines.

      \item The \code{--enable-memory-profiling} option to configure
            no longer exists.  In pqR, the \code{Rprofmem} function is always
            enabled, and the \code{tracemem} function is defunct.  (See
            discussion above.)

      \item When installing from source, the output of configure 
            now displays whether standard and recommended packages will
            be byte compiled.

      \item The tests of random number generation run with \code{make check-all}
            now set the random number seed explicitly.  Previously, the random
            number seed was set from the time and process ID, with the result
            that these tests would occasionally fail non-deterministically,
            when by chance one of the p-values obtained was below the threshold
            used.  (Any such failure should now occur consistently, rather
            than appearing to be due to a non-deterministic bug.)

      \item Note that (as in R-2.15.0) the output of \code{make check-all} for 
            the boot package includes many warning messages regarding a 
            non-integer argument, and when byte compilation is enabled, these 
            messages identify the wrong function call as the source.  This 
            appears to have no wider implications, and can be ignored.

      \item Testing of the "xz" compression method is now done with \code{try},
            so that failure will be tolerated on machines that don't have enough
            memory for these tests.

      \item The details of how valgrind is used have changed. See the source
            file \file{memory.c}.
    }
  }

  \subsection{INTERNAL STRUCTURES AND APPLICATION PROGRAM INTERFACE}{
    \itemize{
      \item The internal structure of an object has changed, in ways that 
            should be compatible with R-2.15.0, but which do require 
            re-compilation.  The flags in the object header for \code{DEBUG},
            \code{RSTEP}, and \code{TRACE} now exist only for non-vector 
            objects, which is sufficient for their present use (now that 
            \code{tracemem} is defunct).

      \item The sizes of objects have changed in some cases (though not most).
            For a 32-bit configuration, the size of a cons cell increases
            from 28 bytes to 32 bytes; for a 64-bit configuration, the
            size of a cons cell remains at 56 bytes.  For a 32-bit 
            configuration, the size of a vector of one double remains
            at 32 bytes; for a 64-bit configuration (with 8-byte alignment), 
            the size of a vector of one double remains at 48 bytes.

      \item Note that the actual amount of memory occupied by an object
            depends on the set of node classes defined (which may be tuned).
            There is no longer a separate node class for cons cells and
            zero-length vectors (as in R-2.15.0) --- instead, cons cells
            share a node class with whatever vectors also fit in that
            node class.

      \item The old two-bit NAMED field of an object is now a three-bit
            NAMEDCNT field, to allow for a better attempt at reference
            counting.  Versions of the the NAMED and SET_NAMED macros
            are still defined for compatibility.  See the R-ints manual
            for details.

      \item Setting the length of a vector to something less than its
            allocated length using SETLENGTH is deprecated.  The LENGTH
            field is used for memory allocation tracking by the garbage
            collector (as is also the case in R-2.15.0), so setting it 
            to the wrong value may cause problems.  (Setting the length
            to more than the allocated length is of course even worse.)
    }
  }

  \subsection{PERFORMANCE IMPROVEMENTS}{
    \itemize{
      \item Many detailed improvements have been made that reduce
            general interpretive overhead and speed up particular 
            functions.  Only some of these improvements are noted
            below.

      \item Numerical computations can now be performed in parallel with
            each other and with interpretation of R code, by using 
            ``helper threads'', on machines
            with multiple processors or multiple processor cores.  When
            the output of one such computation is used as the input to
            another computation, these computations can often be done
            in parallel, with the output of one task being ``pipelined''
            to the other task.  Note that these 
            parallel execution facilities do not require any changes to user 
            code --- only that helper threads be enabled with the 
            \code{--helpers} option to the command starting pqR. See 
            \code{help(helpers)} for details.

            However, helper threads are not used for operations that are 
            done within the interpreter for byte-compiled code or that are 
            done in primitive functions invoked by the byte-code interpreter.

            This facility is still undergoing rapid development.  Additional 
            documentation on which operations may be done in parallel will be 
            forthcoming.

      \item A better attempt at counting how many "names" an object has
            is now made, which reduces how often objects are duplicated
            unnecessarily.  This change is ongoing, with further improvements
            and documentation forthcoming.

      \item Several primitive functions that can generate integer sequences
            --- ":", seq.int, seq_len, and seq_along --- will now sometimes
            not generate an actual sequence, but rather just a description
            of its start and end points.  This is not visible to users,
            but is used to speed up several operations.

            In particular, "for" loops such as \code{for (i in 1:1000000) ...}
            are now done without actually allocating a vector to hold
            the sequence.  This saves both space and time.  Also,
            a subscript such as \code{101:200} for a vector or as the first 
            subscript for a matrix is now (often) handled without actually 
            creating a vector of indexes, saving both time and space.  

            However, the above performance improvements 
            are not effective in compiled code.

      \item Matrix multiplications with the \code{\%*\%} operator are now
            much faster when the operation is a vector dot product, a
            vector-matrix product, a matrix-vector product, or more generally
            when the sum of the numbers of rows and columns in the result
            is not much less than their product.  This improvement results
            from the elimination of a costly check for NA/NaN elements in the 
            operands before doing the multiply.  There is no need for this check
            if the supplied BLAS is used.  If a BLAS that does not properly
            handle NaN is supplied, the \code{\%*\%} operator will still
            handle NaN properly if the new library of matrix multiply
            routines is used for \code{\%*\%} instead of the BLAS.  See the
            next two items for more relevant details.

      \item A new library of matrix multiply routines is provided, which
            is guaranteed to handle NA/NaN correctly, and which supports
            pipelined computation with helper threads.  Whether this
            library or the BLAS routines are used for \code{\%*\%} is
            controlled by the \code{mat_mult_with_BLAS} option. The default
            is to not use the BLAS, but the 
            \code{--enable-mat-mult-with-BLAS-by-default} configuration option
            will change this.  See \code{help("\%*\%")} for details.

      \item The BLAS routines supplied with R were modified to improve the 
            performance of the routines DGEMM (matrix-matrix multiply) and 
            DGEMV (matrix-vector multiply).  Also, proper propagation of NaN, 
            Inf, etc. is now always done in these routines.  This speeds
            up the \code{\%*\%} operator in R, when the supplied BLAS is used
            for matrix multiplications, and speeds up other matrix operations
            that call these BLAS routines, if the BLAS used is the one supplied.

      \item The low-level routines for generation of uniform random
            numbers have been improved.  (These routines are also used for
            higher-level functions such as \code{rnorm}.)

            The previous code copied the seed back and forth to
            .Random.seed for every call of a random number generation
            function, which is rather time consuming given that for
            the default generator \code{.Random.seed} is 625 integers long.
            It also allocated new space for \code{.Random.seed} every time.
            Now, \code{.Random.seed} is used without copying, except when the 
            generator is user-supplied.  

            The previous code had imposed an unnecessary limit on the
            length of a seed for a user-supplied random number
            generator, which has now been removed.

      \item The \code{any} and \code{all} primitives have been substantially
            sped up for large vectors.  

            Also, expressions such as
            \code{all(v>0)} and \code{any(is.na(v))}, where \code{v} is a
            real vector, avoid computing and storing a logical vector,
            instead computing the result of \code{any} or \code{all}
            without this intermediate, looking at only as much of \code{v}
            as is needed to determine the result.
            However, this improvement is not effective in compiled code.

      \item When \code{sum} is applied to many mathematical functions
            of one vector argument, for example \code{sum(log(v))}, the
            sum is performed as the function is computed, without a
            vector being allocated to hold the function values.  
            However, this improvement is not effective in compiled code.

      \item The handling of power operations has been improved (primarily 
            for powers of reals, but slightly affecting powers of integers too).
            In particular, scalar powers of 2, 1, 0, and -1, are handled 
            specially to avoid general power operations in these cases.

      \item Extending lists and character vectors by assigning to an
            index past the end, and deleting list items by assigning NULL
            have been sped up substantially.

      \item The speed of the transpose (\code{t}) function has been
            improved, when applied to real, integer, and logical
            matrices.

      \item The \code{cbind} and \code{rbind} functions have been greatly
            sped up for large objects.

      \item The \code{c} and \code{unlist} functions have been sped up 
            by a bit in simple cases, and by a lot in some situations 
            involving names.

      \item The \code{matrix} function has been greatly sped up, in
            many cases.

      \item Extraction of subsets of vectors or matrices (eg, \code{v[100:200]}
            or \code{M[1:100,101:110]}) has been sped up substantially.

      \item Logical operations and relational operators have been sped up
            in simple cases. Relational
            operators have also been substantially sped up for long vectors.

      \item Access via the $ operator to lists, pairlists, and environments 
            has been sped up. 

      \item Existing code for handling special cases of "[" in which there is
            only one scalar index was replaced by cleaner code that handles 
            more cases.   The old code handled only integer and real vectors, 
            and only positive indexes.  The new code handles all atomic 
            vectors (logical, integer, real, complex, raw, and string), and 
            positive or negative indexes that are not out of bounds.

      \item Many unary and binary primitive functions are now usually
            called using a faster internal interface that does not allocate
            nodes for a pairlist of evaluated arguments. This change
            substantially speeds up some programs.

      \item Lookup of some builtin/special function symbols (eg, "+" and "if")
            has been sped up by allowing fast bypass of non-global environments
            that do not contain (and have never contained) one of these 
            symbols.

      \item Some binary and unary arithmetic operations have been sped
            up by, when possible, using the space holding one of the
            operands to hold the result, rather than allocating new
            space.  Though primarily a speed improvement, for very
            long vectors avoiding this allocation could avoid running
            out of space.

      \item Some speedup has been obtained by using new internal C functions 
            for performing exact or partial string matches in the interpreter.
    }
  }

  \subsection{BUG FIXES}{
    \itemize{
      \item The "debug" facility has been fixed.  Its behaviour for if,
            while, repeat, and for statements when the inner statement
            was or was not one with curly brackets had made no sense.
            The fixed behaviour is now documented in help(debug). 
            (I reported this bug and how
            to fix it to the R Core Team in July 2012, but the bug is 
            still present in R-3.0.1, released May 2013.)

      \item Fixed a bug in \code{sum}, where overflow is allowed (and not 
            detected) where overflow can actually be avoided.  For example:
\preformatted{   > v<-c(3L,1000000000L:1010000000L,-(1000000000L:1010000000L))
   > sum(v)
   [1] 4629
}
            Also fixed a related bug in \code{mean}, applied to an integer
            vector, which would arise only on a system where a long double 
            is no bigger than a double.

      \item Fixed \code{diag} so that it returns a matrix when passed
            a list of elements to put on the diagonal.

      \item Fixed a bug that could lead to mis-identification of the 
            direction of stack growth on a non-Windows system, causing
            stack overflow to not be detected, and a segmentation fault 
            to occur.  (I also reported this bug and how to fix it to the 
            R Core Team, who included a fix in R-2.15.2.)

      \item Fixed a bug where, for example, \code{log(base=4)} returned 
            the natural log of 4, rather than signalling an error. 

      \item The documentation on what \code{MARGIN} arguments are allowed for
            \code{apply} has been clarified, and checks for validity added.
            The call 
\preformatted{   > apply(array(1:24,c(2,3,4)),-3,sum)
}
            now produces correct results (the same as when \code{MARGIN}
            is \code{1:2}).

      \item Fixed a bug in which \code{Im(matrix(complex(0),3,4))} returned
            a matrix of zero elements rather than a matrix of NA elements.

      \item Fixed a bug where more than six warning messages at startup
            would overwrite random memory, causing garbage output 
            and perhaps arbitrarily bizarre behaviour.

      \item Fixed a bug where LC_PAPER was not correctly set at startup.

      \item Fixed gc.time, which was producing grossly incorrect values
            for user and system time.

      \item Now check for bad arguments for .rowSums, .colSums, .rowMeans,
            and .rowMeans (would previously segfault if n*p too big).

      \item Fixed a bug where excess warning messages may be produced
            on conversion to RAW.  For instance:
\preformatted{   > as.raw(1e40)
   [1] 00
   Warning messages:
   1: NAs introduced by coercion 
   2: out-of-range values treated as 0 in coercion to raw 
}
            Now, only the second warning message is produced.

      \item A bug has been fixed in which rbind would not handle 
            non-vector objects such as function closures, whereas
            cbind did handle them, and both were documented to do so.

      \item Fixed a bug in numeric_deriv in stats/src/nls.c, where it
            was not duplicating when it should, as illustrated below:
\preformatted{   > x <- 5; y <- 2; f <- function (y) x
   > numericDeriv(f(y),"y")
    [1] 5
    attr(,"gradient")
         [,1]
    [1,]    0
    > x
    [1] 5
    attr(,"gradient")
         [,1]
    [1,]    0
}

      \item Fixed a bug in vapply illustrated by the following:
\preformatted{   X<-list(456)
   f<-function(a)X
   A<-list(1,2)  
   B<-vapply(A,f,list(0))
   print(B)
   X[[1]][1]<-444
   print(B)
}
            After the fix, the values in \code{B} are no long changed by the 
            assignment to \code{X}. Similar bugs in mapply, eapply, and rapply 
            have also been fixed.  I reported these bugs to r-devel, and
            (different) fixes are in R-3.0.0 and later versions.

      \item Fixed a but in rep.int illustrated by the following:
\preformatted{   a<-list(1,2)
   b<-rep.int(a,c(2,2))
   b[[1]][1]<-9
   print(a[[1]])
}

      \item Fixed a bug in mget, illustrated by the following code:
\preformatted{   a <- numeric(1)
   x <- mget("a",as.environment(1))
   print(x)
   a[1] <- 9
   print(x)
}

      \item Fixed bugs that the R Core Team fixed (differently) for R-2.15.3,
            illustrated by the following:
\preformatted{   a <- list(c(1,2),c(3,4))
   b <- list(1,2,3)
   b[2:3] <- a
   b[[2]][2] <- 99
   print(a[[1]][2])

   a <- list(1+1,1+1)
   b <- list(1,1,1,1)
   b[1:4] <- a
   b[[1]][1] <- 1
   print(b[2:4])
}

      \item Fixed a bug illustrated by the following:
\preformatted{   > library(compiler)
   > foo <- function(x,y) UseMethod("foo")
   > foo.numeric <- function(x,y) "numeric"
   > foo.default <- function(x,y) "default"
   > testi <- function () foo(x=NULL,2)
   > testc <- cmpfun (function () foo(x=NULL,2))
   > testi() 
   [1] "default"
   > testc()
   [1] "numeric"
}

      \item Fixed several bugs that produced wrong results 
            such as the following:
\preformatted{   a<-list(c(1,2),c(3,4),c(5,6))
   b<-a[2:3]
   a[[2]][2]<-9
   print(b[[1]][2])
}
      I reported this to r-devel, and a (different) fix is in R-3.0.0 and 
      later versions.

      \item Fixed bugs reported on r-devel by Justin Talbot, Jan 2013 (also
            fixed, differently, in R-2.15.3), illustrated by the following:
\preformatted{   a <- list(1)
   b <- (a[[1]] <- a)
   print(b)
   a <- list(x=1)
   b <- (a$x <- a)
   print(b)
}

      \item Fixed \code{svd} so that it will not return a list with
            \code{NULL} elements.  This matches the behaviour of \code{La.svd}.

      \item Fixed (by a kludge, not a proper fix) a bug in the "tre"
            package for regular expression matching (eg, in \code{sub}),
            which shows up when \code{WCHAR_MAX} doesn't fit in an
            "int".  The kludge reduces \code{WCHAR_MAX} to fit, but really
            the "int" variables ought to be bigger.  (This problem
            showed up on a Raspberry Pi running Raspbian.)

      \item Fixed a minor error-reporting bug with
            \code{(1:2):integer(0)} and similar expressions.

      \item Fixed a small error-reporting bug with "$",
            illustrated by the following output:
\preformatted{    > options(warnPartialMatchDollar=TRUE)
    > pl <- pairlist(abc=1,def=2)
    > pl$ab
    [1] 1
    Warning message:
    In pl$ab : partial match of 'ab' to ''
}

      \item Fixed documentation error in R-admin regarding the
            \code{--disable-byte-compiled-packages} configuration option, 
            and changed the DESCRIPTION file for the recommended mgcv 
            package to respect this option.

      \item Fixed a bug reported to R Core (PR 15363, 2013-006-26) that
            also existed in pqR-2013-06-20.  This bug sometimes caused memory
            expansion when many complex assignments or removals were done
            in the global environment.
    }
  }
}<|MERGE_RESOLUTION|>--- conflicted
+++ resolved
@@ -118,11 +118,8 @@
       found.  This is important for several primitive functions, such as 
       \code{$}, that look for a method when applied to an object with a class
       attribute, but perform the operation themselves if no method is found.
-<<<<<<< HEAD
-=======
 \item Integer plus, minus, and times are now somewhat faster (as side effect
       of switching to a more robust overflow check, as described below).
->>>>>>> 6c3e2fcf
 \item Several speed improvements relating to garbage collection have been made.
 \item Variable lookup has been sped up a bit (by unrolling the search loop).
 \item Functions in the \code{apply} family have been sped up when they are
@@ -156,12 +153,9 @@
 
   \subsection{BUG FIXES}{
     \itemize{
-<<<<<<< HEAD
-=======
 \item Fixed the non-robust checks for integer overflow, which reportedly
       sometimes fail when using clang on a Mac.  This is PR 15774 at
       r-project.org, fixed in R-3.1.1, but fixed differently in pqR.
->>>>>>> 6c3e2fcf
 \item Fixed a bug (PR #15399 at r-project.og) in \code{na.omit} and 
       \code{na.exclude} that led to a
       data frame that should have had zero rows having one row instead.
