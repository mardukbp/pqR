\newcommand{\PR}{\Sexpr[results=rd]{tools:::Rd_expr_PR(#1)}}
\newcommand{\CRANpkg}{\href{http://CRAN.R-project.org/package=#1}{\pkg{#1}}}

\name{NEWS}
\title{ pqR News}
\encoding{UTF-8}


\section{CHANGES IN VERSION RELEASED 2018-08-17}{

  \subsection{INTRODUCTION}{
  \itemize{ 
  \item This release has quite a few significant performance improvements.
        It also has some feature changes and bug fixes, including some
        features from later R Core versions.

  \item With the performance improvements in this release, it is
        generally no longer desirable to use the bytecode compiler.
        Defaults during configuration and use have therefore been
        changed so that the bytecode compiler, and byte-compiled code,
        will not be used unless very deliberately enabled.

  \item Platforms on which pqR is used must now correctly implement
        64-bit IEEE floating-point arithmetic.  This is a preliminary to future
        changes aimed at improving reproducibility of numerical results.
  }}

  \subsection{INSTALLATION}{
  \itemize{
  \item Byte compilation is now discouraged, because on the whole it 
        makes performance worse rather than better, since it does not
        support some pqR performance improvements, and also because it does not
        implement some pqR language extensions.

        When pqR is configured, \code{--disable-byte-compiled-packages}
        is now the default.

        It is still possible to enable byte compilation, but this is
        meant only for research purposes, to compare performance of
        interpreted and byte-compiled code.  No byte compilation
        of packages will be done unless the \code{R_PKG_BYTECOMPILE}
        environment variable is set to \code{TRUE}, regardless of any
        other settings.  Byte code will not be used when evaluating
        expressions unless the \code{R_USE_BYTECODE} environment
        variable is set to \code{TRUE}, even if its evaluation is
        explicitly requested.

        The JIT feature is now never enabled, regardless of any attempt
        to do so.
  \item A platform on which pqR is installed must now
        implement correct 64-bit IEEE floating-point arithmetic for the C 
        "double" type.  In particular, this means that pqR is not supported
        on Intel x86 platforms without SSE2 instructions (Pentium III
        and earlier), since given current software environments, it is 
        effectively impossible to use the FPU in these system to
        perform correctly-rounded 64-bit floating-point operations.

        On processors with fused multiply-add instructions, achieving
        reproducible IEEE arithmetic will require compiling with the 
        gcc/clang option \code{-ffp-contract=off}.
  }}

  \subsection{PERFORMANCE IMPROVEMENTS}{
  \itemize{
  \item New versions of the C matrix multiply functions are now used, which
        take advantage of SIMD instructions on Intel/AMD processors, and
        which may perform operations in parallel using helper threads (when
        these are enabled).  

        These routines will (if built properly) produce exactly the
        same results as naive matrix multiplication routines in which
        each element of the result is computed as a dot product of two
        vectors, with the dot products computed by sequentially summing
        products of elements.  NA and NaN values are therefore propagated
        properly, and roundoff errors are the same as for the naive
        method (which is the same as the variant of the reference BLAS 
        routines that are supplied with pqR).

        Partly because of this desire to maintain reproducibility,
        these routines are not always as fast as the multiplication
        routines in optimized BLAS packages such as openBLAS.
        Performance is generally less than a factor of two worse than
        these optimized BLAS routines, however, and in some contexts
        performance is actually better.
  \item The radix sorting procedure introduced in R-3.3.1 is now available
        in pqR.  The R-3.3.1 NEWS entry regarding this was as follows:
      
        The radix sort algorithm and implementation from
        \CRANpkg{data.table} (\code{forder}) replaces the previous
        radix (counting) sort and adds a new method for
        \code{order()}.  Contributed by Matt Dowle and Arun
        Srinivasan, the new algorithm supports logical, integer (even
        with large values), real, and character vectors.  It
        outperforms all other methods, but there are some caveats (see
        \code{?sort}).

        Some other changes in \code{sort} and \code{order} from later R Core
        releases (to R-3.4.1) have also been incorporated.

        A new merge sort procedure has been implemented, and is used by 
        default in those cases where radix sort is not suitable.  The
        previous shellshort procedure is still available, and is used by
        default for short numerical vectors.  Shellsort is generally
        slower than merge sort for longer vectors, though it does have 
        the advantage of not allocating any auxiliary storage.  Whether to use
        merge sort or shellsort can now be specified for \code{rank},
        and \code{"merge"} is now an option for the method arguments of
        \code{order}, \code{sort.int}, and \code{sort.list}.
  \item Operations that increase or decrease the length of a vector
        (including lists) now often make changes in place, rather than
        allocating a new vector.  A small amount of additional
        memory is sometimes allocated at the end of a vector to allow
        expansion without reallocation.  This improvement mirrors a
        recent improvement in R-3.4.0, but applies in more situations.
  \item The \code{c} function will sometimes use the space allocated to its
        first argument for the result, after extending it in place.  
        In assigments like \code{v<-c(v,x)}, the space for \code{v}
        may be extended and \code{x} copied into it in place.
        The copying needed by \code{c} may now sometimes be done in
        parallel in a helper thread.
  \item Subsetting an unclassed object now does not cause a copy of
        the object to be made.  For example, the following do not
        require copying \code{obj}:
\preformatted{    x <- unclass(obj)[-1]; y <- unclass(obj)[[1]]
}
        \code{help(unclass)} now documents what operations on 
        \code{unclass(obj)} do not require copying.  Note that with
        this improvement, there is now no reason to use \code{.subset}
        or \code{.subset2}.
  \item The \code{sample} (and \code{sample.int}) functions have been
        sped up.  The improvement can be enormous when sampling a small 
        number of items from a much larger set, without replacement,
        due to use of a hashing scheme.  Hashing is done
        automatically whenever it appears to be advantageous, and
        does not change the result. (A somewhat similar hashing scheme 
        was introduced in R Core versions from R-3.0.0, but it gives 
        different results, and hence is enabled by default only for very 
        large sets.)
  \item The \code{paste} and \code{paste0} functions have been sped up.
        They are now about two to six times
        faster than in R-3.4.0, and are usually faster than the 
        \code{stri_paste} function from the \code{stringi} package.
        Pasting with an integer vector is now done without converting
        it to an intermediate string vector.
  \item Substring extraction and replacement with \code{substr} or
        \code{substring} has also been sped up for long strings.
  \item Conversion of integer, double, and logical values to strings,
        and vice versa, has been sped up, in some cases enormously.
  \item From R-3.0.0 (with further pqR improvements): 
        The \code{@<-} operator is now implemented as a primitive, which should
        reduce some copying of objects when used.  Note that the operator
        object must now be in package base: do not try to import it
        explicitly from package methods.
  \item Relational operators are now faster, and may sometimes be done in 
        helper threads (though currently without pipelining of data).
        Computations such as \code{sum(vec>0)} are now done with a
        merged procedure that avoids creating \code{vec>0} as an intermediate
        value.
  \item The speed of the logical operators (\code{!}, \code{&}, and \code{|})
        has been improved for long vectors, and they may now be done
        in a helper thread (though currently without pipelining of data).
  \item Many 1-argument math functions (such as \code{exp} and \code{sin})
        are now sometimes computed in parallel using two threads 
        (possibly running in parallel with the master thread).
  \item Creation of matrices with \code{matrix} is now faster.
  \item Division of a vector by a scalar real or integer value of 2 is now
        automatically converted to a faster multiplication by 0.5 (which
        produces exactly the same result).
  \item Creation of arrays with \code{array} is now usually done with
        a faster internal routine, mimicking (with improvements) changes
        in R-2.15.2 and later R Core versions.
  \item The \code{which.min}, and \code{which.max} functions have been
        sped up, especially for logical and integer arguments (partially
        using code from R-3.2.3, with improvements).
  \item The \code{rep} function is now often faster for string vectors,
        and for vectors of any type that have names.
  \item Improved methods for symbol lookup are now used, which increase
        speed in many contexts, and especially in functions that are
        defined in packages (rather than in the global workspace).
  \item The speed of \code{nchar} has been greatly improved.
  \item The speed of \code{substr} has been improved.
  \item The speed of \code{which} has been improved.
  \item The speed of \code{.Call} has been improved.
  \item The speed of \code{any} and \code{all} has been improved,
        for cases when many elements need to be checked to determine
        the result.
  \item The speed of \code{pmin} and \code{pmax} has been improved,
        especially when they have only two arguments.
  \item Input and output have been sped up, sometimes considerably,
        both with regard to low-level character io, and with respect to 
        output formatting.
  \item Subscripting with a logical vector is now faster for long vectors.
  \item Setting names on a vector has now been sped up in many cases.
  \item The \code{grep}, \code{grepl}, \code{sub}, and \code{gsub} functions
        have been speeded up, substantially in some situations.
  \item Merging of arithmetic operations on vectors has been streamlined,
        with consequent reduction in code size.  Now only the \code{abs}
        function may be merged (not other one-argument math functions),
        and \code{^} is merged only when the second operand is 2.  
        The first operation in a merged sequence can now sometimes be
        on two vectors (merged operations are otherwise restricted to
        operating on a vector and a scalar).  Division can now
        only be the last operation in a merged sequence.
  \item Tasks that may be mergable with later tasks are now by default
        scheduled with a "hold" option, which prevents them from being
        started immediately in a helper thread (which would make a merge
        impossible).  They are instead eligible to be done in a helper
        thread only when a merge is no longer possible, or the result
        becomes needed, or the master thread starts what is recognized 
        as being a long computation (currently only garbage collection).  
        This behaviour can be disabled with the \code{helpers_no_holding}
        option (see \code{help(options)}).
  \item General interpretive overhead has been reduced in some contexts,
        particularly when extracting or replacing subsets with 
        \code{[.]} or \code{[[.]]}.
  }}

  \subsection{FEATURE CHANGES}{
  \itemize{
  \item The version of the \code{digest} package included as a recommended
        package is now 0.6.15.
  \item The \code{along}, \code{across}, and \code{down} forms of 
        the \code{for} statement (introduced in pqR-2016-06-24 and
        pqR-2016-10-05) now set the loop variable(s) to the
        corresponding length or dimension size when the loop is done
        zero times, rather than to \code{NULL}.
  \item Previously, when a scalar was extracted from a matrix or array 
        with \code{[]}, a name derived from a dimension name was attached
        to it only if a single dimension had names (though this was not 
        correctly documented by \code{help("[")}, and is not correctly
        documented in R Core versions to at least R-3.5.0).  This behaviour has
        been changed in pqR so that a name is attached when two dimensions
        have names provided one of these dimensions had dropping suppressed.
        This gives reliable results when matrices happen to have only one
        row or column, as illustrated by the last example in \code{help("[")}.
  \item When \code{unlist} is applied to an atomic vector, names are now removed
        if \code{use.names} is \code{FALSE} (not the default).
  \item The \code{memory.profile} function now has an argument that can
        restrict the counts for vector objects to only those of some minimum
        length.
  \item The \code{Rprofmemt} function now has a \code{bytes} argument, which
        can be set to \code{FALSE} to suppress output of the number of bytes
        allocated (useful for producing platform-independent output).
  \item When the \code{unlist} and \code{c} functions create names for their
        result, the situations in which a sequence number is appended to a 
        name are now the same for atomic vectors and lists.  For example, 
        \code{unlist(list(x=list(2,a=3)))} and \code{unlist(list(x=c(2,a=3)))}
        now return the same result (in which the name for the first element 
        is \code{x}, not \code{x1}).
  \item It is now no longer possible to create an S4 object with a vector
        data part and a slot called "names" that is not a 
        character vector.  This was previously allowed
        (and is in R-3.5.1), but didn't really work, as illustrated below:
<<<<<<< HEAD
=======
  \item A \codes{slots} argument that is a named character vector is now
        allowed for \code{setClass}, to provide some compatibility with
        extensions to the \code{methods} package in R-3.0.0, prior to fully
        porting those extensions.
>>>>>>> d47b4fbc
\preformatted{
  > setClass("cl",representation(names="logical"),prototype(1,names=c(T,F)))
  > a <- new("cl")
  > a@names
  [1]  TRUE FALSE
  > b <- a+1
  > b@names
  Error: no slot of name "names" for this object of class "cl"
}
        However, completely consistent behaviour in this regard is still 
        not enforced.
  \item The warning message "restarting interrupted promise evaluation" is
        no longer produced.
  \item The \code{\%\%} operator can no longer produce a warning of
        "probable complete loss of accuracy in modulus", the possiblity
        of which had prevented it being done in parallel in a helper thread.
  \item The \code{sin}, \code{cos}, and \code{tan} functions no longer produce
        a warning message when they return \code{NA} when given \code{Inf}
        as their argument, the possiblity of which had prevented them being
        done in parallel in a helper thread.
  \item The \code{inhibit_release} argument to the \code{gctorture2} function,
        and the \code{R_GCTORTURE_INHIBIT_RELEASE} environment variable,
        can now (as earlier, and in R Core versions of R) be used to prevent 
        freed objects from being reused.
  \item The \code{cumsum} and \code{cumprod} functions now correctly propagate 
        \code{NaN} and \code{NA} values that are encountered to all later
        values, with \code{NA} taking precedence over \code{NaN}.  Previously,
        \code{NaN} had been converted to \code{NA} in \code{cumsum}.  (In
        R-3.5.0, the behaviour in this respect appears to be platform 
        dependent.)
  \item Indexes used with \code{[[} can be symbols, with effect equivalent 
        to indexing with the symbol's print name.  This has actually been
        true since pqR-2013-07-22, but wasn't documented.
  \item When applied to complex vectors, the \code{prod} and \code{cumprod}
        functions now produce results matching those obtained with the
        \code{*} operator.
  \item The old serialization format, used prior to December 2001, is 
        no longer supported in pqR.  Code to support it would need to
        be changed to accomodate recent changes in pqR, and meaningful
        testing of such changes seems like it would require excessive
        efforts.
  \item It is now allowed to set the length of an ``expression''
        object with \code{length(e)<-len}, as for other vector
        types.  Any extra elements are set to \code{NULL}.
  \item Attempts to set attributes on a symbol are now silently ignored,
        both at the R level, with \code{attr} and \code{attributes}, and
        at the C API level, with \code{SET_ATTRIB}.  Getting the attributes
        of a symbol returns NULL.  Previously (and also in R-3.4.0),
        attributes could be attached to symbols, but they were lost
        when a workspace was saved and restored.  Attaching attributes
        to symbols is now also disallowed in R-3.5.0.
  \item There is no longer a \code{SET_PRINTNAME} function available in
        the C API (even if internal header files are used).  Setting the 
        print name of a symbol has never been
        a safe or reasonable thing to do.
  \item The default \code{size} for \code{new.env} is now \code{NA}, which
        gives an internal default, which now varies depending on the
        platform and configuration options.
  \item Assigning to \code{...} or \code{..1}, \code{..2}, etc. with
        \code{<-} and other assignment operators is no longer allowed.
  \item A warning is no longer generated when the first argument of
        \code{.C}, \code{.Fortran}, \code{.Call}, or \code{.External} is
        given its proper name of \code{.NAME}.  For the moment, the first
        argument is also allowed to be called "name", though this is deprecated.
        Passing more than one \code{PACKAGE}, \code{NAOK}, \code{DUP}, 
        \code{HELPERS}, or \code{ENCODING} argument now results in an error 
        rather than a warning. 
  \item There is now a \code{helpers_no_holding} option; see note above
        under performance improvements.
  \item [ Following changes from R Core releases described below: ]
        ICU is not used by default for collation if the initial locale 
        is \code{"C"} or \code{"POSIX"}; the C \code{strcmp} function
        is used instead, as when \code{icuSetCollate(locale="ASCII")} 
        has been called.  This default may of course be changed using
        \code{icuSetCollate}.
  }}

  \subsection{NEW FEATURES FROM R CORE RELEASES}{
  \itemize{
  \item From R-3.0.2: New \code{assertCondition()}, etc. utilities in tools,
        useful for testing.

  \item From R-3.0.0: New simple \code{provideDimnames()}
        utility function.  From R-3.2.4: \code{provideDimnames()}
        gets an optional \code{unique} argument.

  \item An \code{anyNA} function is now provided, defined simply as
        \code{function (x) any(is.na(x))} (which is fast in pqR).
        This is useful only for compatibility with the \code{anyNA}
        function introduced in R-3.1.0.  The \code{recursive} argument
        to \code{anyNA} introduced in R-3.2.0 is not implemented.

  \item From R-3.1.0: The way the unary operators (\code{+ - !}) handle
        attributes is now more consistent.  If there is no coercion,
        all attributes (including class) are copied from the input to
        the result: otherwise only names, dims and dimnames are.

  \item From R-3.0.0: There is a new function \code{rep_len()} analogous to 
        \code{rep.int()} for when speed is required (and names are not).

        Note, however, that in pqR \code{rep} is as fast as
        \code{rep_len} (and also \code{rep.int}) when there are no names.

  \item From R-3.1.2: \code{capabilities()} now reports if ICU is
        compiled in for use for collation (it is only actually used if
        a suitable locale is set for collation, and never for a
        \code{C} locale).

  \item From R-3.1.2: \code{icuSetCollate()} allows \code{locale = "default"},
        and \code{locale = "none"} to use OS services rather than ICU for
        collation.

        Environment variable \env{R_ICU_LOCALE} can be used to set the
        default ICU locale, in case the one derived from the OS locale is
        inappropriate (this is currently necessary on Windows).

  \item From R-3.1.2: New function \code{icuGetCollate()} to report on the ICU
        collation locale in use (if any).

  \item From R-3.1.3: \code{icuSetCollate()} now accepts \code{locale = "ASCII"}
        which uses the basic C function \code{strcmp} and so collates
        strings byte-by-byte in numerical order.

  \item From R-3.2.0: New function \code{trimws()} for removing leading/trailing
        whitespace.  The pqR version is modified to slightly improve speed.

  \item From R-3.3.0: New function \code{strrep()} for repeating the elements
        of a character vector.  The pqR version has a significantly faster
        implementation.

  \item From R-3.3.0: New programmeR's utility function \code{chkDots()}.

  \item From R-3.3.0: New string utilities \code{startsWith(x, prefix)} and
        \code{endsWith(x, suffix)}.  (However, in pqR, \code{NULL} arguments
        are allowed, and are treated the same as zero-length character vectors.)

  \item The \code{lengths} function has been ported from R Core releases
        which had NEWS items as below:

        R-3.2.0: New \code{lengths()} function for getting the lengths
        of all elements in a list.

        R-3.2.1: \code{lengths(x)} now also works (trivially) for
        atomic \code{x} and hence can be used more generally as an
        efficient replacement of \code{sapply(x, length)} and similar.

        R-3.3.0: \code{lengths()} considers methods for \code{length}
        and \code{[[} on \code{x}, so it should work automatically on
        any objects for which appropriate methods on those generics
        are defined.
  \item The C macros \code{MAYBE_SHARED}, \code{NO_REFERENCES}, 
        \code{MAYBE_REFERENCED}, \code{NOT_SHARED}, and \code{MARK_MUTABLE}
        have been added to \file{Rinternals.h}, for compatibility with
        recent R Core versions.
}}

  \subsection{BUG FIXES}{
  \itemize{
  \item Fixed a bug in which \code{pmin(NA,0/0)} produced \code{NaN} as
        its result, rather than \code{NA}, which \code{help(pmin)} implies
        should be the result.  This bug also exists in R Core versions 
        to at least R-3.5.0.
  \item Fixed a bug in which setting names could cause a quoted expression
        to be evaluated, illustrated by the following:
\preformatted{    > abc <- 1:2; b <- quote(cat("Hi!\n")); names(abc) <- b
    Hi!
    > abc
    <NA> <NA> 
       1    2 
}
        The \code{cat} function is now no longer called, and the names
        attached to \code{abc} are now \code{"cat"} and \code{"Hi!\n"},
        the correct conversion of the quoted expression to a character
        vector.  This bug also exists in R Core versions to at least R-3.5.0.
  \item Fixed a pqR bug illustrated by the following code:
\preformatted{    p<-matrix(c(2L,3L,2L,2L),1,4); p[,p]<-1L; p
}
        This previously produced a matrix with values 1, 1, 2, 2 rather than the
        correct answer of 2, 1, 1, 2.
  \item Fixed bugs illustrated by \code{format(3.1,width=9999)}, in which
        large field widths are reduced to 999, but are filled with only spaces.
        The field widths are now automatically reduced to 999 (2000 for
        complex values), but contain correct data.  This bug was also
        fixed (differently) in R-3.1.3, except for complex values.
  \item Fixed a bug that caused the following to fail with an error,
        rather than print the square root of two:
\preformatted{    f <- function (...) ..1(2); f(sqrt)
}
        This bug also exists in R Core versions to at least R-3.5.0.
  \item Fixed bugs in which \code{as.numeric("0x1.1.1p0")} didn't give an error,
        and \code{as.numeric("0x1fffffffffffff.7ffp0")} gave an 
        incorrectly-rounded result.  Both bugs (and related ones previously
        fixed in pqR) exist in R-3.5.0.
  \item Fixed a bug that caused
        \code{print(c(F,NA,NA,F),na.print="abcdef")} to
        produce incorrectly-formatted output.  This bug also exists in
        R Core versions to at least R-3.5.0.
  \item The documentation on \code{debug} and \code{debugonce} has been
        fixed to remove mention of the \code{text} and \code{condition} 
        arguments. These arguments were documented in R-2.10.0, and in 
        subsequent R Core versions to at least R-3.4.1, but they have never 
        been implemented as documented, but rather have always been 
        completely ignored.
  \item Fixed two pqR bugs illustrated by the following:
\preformatted{    a <- c(2,3); e <- new.env(); e[["x"]] <- a; a[2] <- 9; e$x[2]
    L <- list(1,2); y <- list(2+1); L[2] <- y; y[[1]][1] <- 9; L[[2]]
}
        For both lines above, the value printed was 9 rather than 3.
  \item Previously, \code{length(plist)<-n} did not work when \code{plist}
        was a pairlist, but it does now.  This bug was also fixed independently
        in R-3.4.3.
  \item Fixed a bug illustrated by the following:
\preformatted{    L <- list(c(3,4))
    M <- matrix(L,2,2)
    M[[1,1]][1] <- 9
    L
}
        In the value printed for \code{L}, \code{L[[1]][1]} had changed to 9.
        This bug also exists in R Core versions to at least R-3.5.0.
  \item Fixed a bug illustrated by the following:
\preformatted{    a <- as.integer(NA); e <- new.env(size=a); print(a)
}
        The value printed was previously 0 rather than NA.
        This bug also exists in R Core versions to at least R-3.5.0.
  \item Fixed a bug that caused a crash (rather than an error message)
        for code like the following:
\preformatted{    a <- quote(r<-1); a[[2]] <- character(0); eval(a)
}
  \item Similarly to R-3.1.2, \code{as.environment(list())} and 
        \code{list2env(list())} now work, and as.list() of such an
        environment (or any empty environment) now gives an
        empty list with no names, the same as \code{list()}. (PR#15926)

  }}
}


\section{CHANGES IN VERSION RELEASED 2017-06-09}{

  \subsection{INTRODUCTION}{
  \itemize{ 
  \item pqR now uses a new garbage collector and new schemes for memory
        layout.  Objects are represented more compactly, much more compactly
        if ``compressed pointers'' are used. Garbage collection is faster,
        and will have a more localized memory access/write pattern, which
        may be of significance for cache performance and for performance with
        functions like \code{mclapply} from the \code{parallel} package.

        The new garbage collection scheme uses a general-purpose Segmented
        Generational Garbage Collector, the source code for which is at
        https://gitlab.com/radfordneal/sggc
  }}

  \subsection{INSTALLATION}{
  \itemize{
  \item There is now an \code{--enable-compressed-pointers} option to
        \code{configure}.  When included, pqR will be built with 
        32-bit compressed pointers, which considerably reduces
        memory usage (especially if many small objects are used) 
        on a system with 64-bit pointers (slightly on
        a system with 32-bit pointers).  Use of compressed pointers
        results in a speed penalty on some tasks of up to about 30\%,
        while on other tasks the lower memory usage may improve speed.
  \item There is now an \code{--enable-aux-for-attrib} option to
        \code{configure}.  This is ignored if 
        \code{--enable-compressed-pointers} is used, or if the platform
        does not use 64-bit pointers.  Otherwise, it results in 
        attributes for objects being stored as ``auxiliary information'',
        which allows for some objects to be stored more compactly,
        with some possible speed and memory advantages, though some operations
        become slightly slower.
  \item Packages containing C code must be installed with a build of
        pqR configured with the same setting of
        \code{--enable-compressed-pointers} or
        \code{--enable-aux-for-attrib} as the build of pqR in which
        they are used.
  \item The \code{--enable-strict-barrier} option to \code{configure}
        has been removed.  In pqR, usages in C code such as \code{CAR(x)=y}
        cause compile errors regardless of this option, so it is not
        needed for that purpose.  The use of this option to enable the 
        \code{PROTECTCHECK} feature will be replaced by a similar feature
        in a future pqR release.
  }}

  \subsection{DOCUMENTATION AND FEATURE CHANGES}{
  \itemize{
  \item Documentation in the ``R Installation and Administration'',
        ``Writing R Extensions'', and ``R Internals'' manuals has
        been updated to reflect the new garbage collection and memory
        layout schemes.  There are also updates to \code{help(Memory)},
        \code{help("Memory-limits")}, and \code{help(gc)}.
  \item The format of the output of \code{gc} has changed, to reflect
        the characteristics of the new garbage collector.  See
        \code{help(gc)} for details.
  \item Memory allocated by a C function using \code{R_alloc} will no
        longer appear in output of \code{Rprofmem}.
  \item The \code{pages} argument for Rprofmem is now ignored.
  \item The output of \code{.Internal(inspect(x))} now includes both the
        uncompressed and the compressed pointers to \code{x}, and other
        information relevant to the new scheme, while omitting
        some information that was specific to the previous garbage collector.
  }}

  \subsection{CHANGES TO THE C API}{
  \itemize{
  \item The \code{SETLENGTH} function now performs some checks to avoid
        possible disaster.  Its use is still discouraged.
  \item The probably never-used \code{call_R} and \code{call_S} functions
        have been disabled.
  \item It is now illegal to set the ``internal'' value associated with a symbol
        to anything other than a primitive function (\code{BUILTINSXP}
        or \code{SPECIALSXP} type).  The \code{INTERNAL} values are no longer
        stored in symbol objects, but in a separate table, with the
        consequence that it may not be possible to use \code{SET_INTERNAL}
        for a symbol that was not given an internal value during initialization.
  \item Passing a non-vector object to a C function using \code{.C} is now
        even less advisable than before.  If compressed pointers are used,
        this will work only if the argument is recevied as a \code{void*}
        pointer, then cast to \code{uintptr_t}, then to \code{SEXP} (this
        should work when SEXP is either a compressed an uncompressed 
        pointer).
  }}

  \subsection{BUG FIXES}{
  \itemize{
  \item Cross-references between manuals in doc/manual, such as R-admin.html
        and R-exts.html,
        now go to the other manuals in the same place.  Previously (and
        in current R core versions), they went to the manuals of that
        name at cran.r-project.org, even when those manuals are not for
        the same version of R.
  }}

}


\section{CHANGES IN VERSION RELEASED 2016-10-24}{

  \subsection{INTRODUCTION}{
  \itemize{ 
  \item This is a small maintenance release, fixing a few bugs and installation
        problems.
  }}

  \subsection{INSTALLATION}{
  \itemize{
  \item When building pqR on a Mac, some Mac-specific source files
        are now compiled with the default 'gcc' (really clang on
        recent Macs), regardless of what C compiler has been specified
        for other uses.  This is necessary to bypass problems with
        Apple-supplied header files on El Capitan and Sierra. There are
        also a few other tweaks to building on a Mac.
  }}

  \subsection{BUG FIXES}{
  \itemize{
  \item Some bugs have been fixed involving the interaction of finalizers
        and active bindings with some pqR optimizations, one of which
        showed up when building with clang on a Mac.
  }}
}


\section{CHANGES IN VERSION RELEASED 2016-10-05}{

  \subsection{INTRODUCTION}{
  \itemize{ 
  \item With this release, pqR, which was based on R-2.15.0, now incorporates
        the new features, bug fixes, and some relevant performance improvements
        from R-2.15.1.  The pqR version number 
        has been advanced to 2.15.1 to reflect this.  (This version number is
        checked when trying to install packages.)

        Note that there could still be incompatibilities with packages
        that work with R-2.15.1, either because of bugs in pqR, or because
        a package may rely on a bug that is fixed in pqR, or because
        pqR implements some changes from R Core versions after R-2.15.1 that
        are not compatibile with R-2.15.1, or because some new
        pqR features are not totally compatible with R-2.15.1.

        Since many features from later R Core versions are also implemented
        in pqR, some packages that state a dependence on a later version
        of R might nevertheless work with pqR, if the dependence declaration in
        the DESCRIPTION file is changed.
  \item The 'digest' package (by Dirk Eddelbuettel and others) is now
        included in the release as a recommended package (which will
        therefore be available without having to install it).  The version 
        used is based on digest_0.6.10, with a slight modification to
        correctly handle pqR's constant objects (hence called digest_0.6.10.1).
  \item The pqR package repository (see information at pqR-project.org) has
        now been updated to include some packages (or new versions of packages)
        that depend on R-2.15.1, which were previously not included.
  \item There are also some new pqR features and performance improvements
        in this release, including
        \code{across} and \code{down} options for \code{for} statements, a
        less error-prone scheme for protecting objects from garbage 
        collection in C code, and faster implementations of subset 
        replacement with \code{[ ]}, \code{[[ ]]}, and \code{$}.
  }}

  \subsection{INSTALLATION}{
  \itemize{
  \item The direction of growth of the C stack is no longer determined
        at runtime.  Instead, it is assumed by default to grow downwards,
        as is the case for virtually all current platforms.  This can
        be overridden when building pqR by including \code{-DR_CStackDir=-1}
        in \code{CFLAGS}.  See the R-admin manual for more details.
  }}

  \subsection{NEW FEATURES}{
  \itemize{
  \item The \code{for} statement now has \code{down} and \code{across}
        forms, which conveniently iterate over the rows 
        (\code{down}) or columns (\code{across}) of a matrix.  See
        \code{help("for")} for details.
  \item C functions called from R (by \code{.Call} or \code{.External}) 
        can now protect objects from garbage collection using a new, 
        less error-prone, method, rather than the old (and still present)
        \code{PROTECT} and \code{UNPROTECT} calls.  See the section titled
        ``Handling the effects of garbage collection'' (5.9.1) in the ``Writing 
        R Exensions'' manual for details on the new facility, as well as
        improved documentation on the old facilities.
  \item The \code{serialize} and \code{saveRDS} functions now take a 
        \code{nosharing} argument, which defaults to \code{FALSE}.  When
        \code{nosharing} is \code{TRUE}, constant objects (and perhaps in 
        future other shared objects) are serialized as if they were not
        shared.  This is used in the modified 'digest' package included
        with the release to ensure that objects that are the same according
        to \code{identical} will have identical serializations.
  \item The default for the \code{last} argument of \code{substring} is
        now \code{.Machine$integer.max}.  The previous default was 1000000
        (and still is in R-3.3.1), which made absolutely no sense, and
        is likely responsible for bugs in user code that assumes that,
        for example, \code{substring(s,2)} will always return a string like
        \code{s} but without the first character, regardless of how many
        characters are in \code{s}.  This assumption will now actually be true.
  \item Since assignments like \code{"1A"<-c(3,4)} are allowed, for consistency,
        pqR now also allows assignments like \code{"1A"[2]<-10}.  However,
        it is recommended that if a symbol that is not syntactically valid
        must be used, it should be written with backquotes, as in
        \code{`1A`[2]<-10}.  This will work on the right-hand side too,
        and is also a bit faster.
  \item \code{.Call} and \code{.External} now take a defensive measure
        against C code that incorrectly assumes that the value stored
        in a variable will not be shared with other variables.  If
        \code{.Call} or \code{.External} is passed a simple variable as
        an argument, and the value of that variable is a scalar without
        attributes that is shared with another variable
        (ie, \code{NAMED} is greater than 1), this value is duplicated and
        reassigned before the C function is called.  This is a defense against
        incorrect usage, and should not be relied on --- instead, the
        incorrect usage should be fixed.
  }}

  \subsection{PERFORMANCE IMPROVEMENTS}{
  \itemize{
  \item Replacing part of a vector or list with \code{[ ]}, \code{[[ ]]},
        and \code{$} is now often faster.  The improvement can be by up to 
        a factor two or more when the index and replacement value are scalars.
  \item In some contexts, the \code{unclass} function now takes 
        negligible time, with no copying of the object that is unclassed.
        In particular this is the case when \code{unclass(x)} is the object
        of a \code{for} statement, the operand of an arithmetic operator,
        the argument of a univariate mathematical function, or the 
        argument of \code{length}.  For example, in
\preformatted{    `+.myclass` <- function (e1, e2)
        (unclass(e1) + unclass(e2)) \%\% 100
}  
        the two calls of \code{unclass} do not require duplicating
        \code{e1} or \code{e2}.
  \item Arithmetic with a mixture of complex and real/integer operands
        is now faster.
  }}

  \subsection{BUG FIXES}{
    \itemize{
    \item Fixed some problems with reporting of missing arguments to functions,
          which were introduced in pqR-2016-06-24.  For example, 
\preformatted{    f <- function(x) x; g <- function(y) f(y); g()
}
          would not display an error message, when it should.
    \item Fixed a problem affecting mixed complex and real/integer arithmetic
          when the result is directly assigned to one of the operands,
          illustrated by
\preformatted{    a <- 101:110; b <- (1:10)+0i; a <- a-b; a
}
    \item Fixed a bug involving invalid UTF-8 byte sequences,
          which was introduced in R-2.15.1, and is present in later
          R Core releases to at least R-3.3.1.  The bug is illustrated by
          the following code, which results in an infinite loop in the
          interpreter, when run on a Linux system in a UTF-8 locale:
\preformatted{    plot(0); text(1,0,"ab\xc3")
}
          The code from R-2.15.1 causing the bug was incorporated into
          this release of pqR, but the problem was fixed after the
          fBasics package was seen to fail with a test release of pqR,
          so the bug does not appear in any stable release of pqR.
    \item Fixed misinformation in help(length) about the length of
          expressions (which is also present in R Core versions to 
          at least R-3.3.1).
    \item The usage in \code{help("[[")} now shows that the replacement
          form can take more than one index (for arrays). 
          (This is also missing in R Core versions to at least R-3.3.1.)
  }}

  \subsection{NEW FEATURES FROM R CORE VERSIONS}{
  \itemize{
  \item From R-2.15.1: source() now uses withVisible() rather than
        .Internal(eval.with.vis).  This sometimes alters tracebacks
        slightly.
  \item From R-2.15.1: splineDesign() and spline.des() in package
        splines have a new option sparse which can be used for efficient
        construction of a sparse B-spline design matrix (_via_ Matrix).
  \item From R-2.15.1: norm() now allows type = "2" (the spectral or 2-norm)
        as well, mainly for didactical completeness.
  \item From R-2.15.1 (actually implemented in pqR-2014-09-30, but not
        noted in NEWS then): 
        colorRamp() (and hence colorRampPalette()) now also works for the
        boundary case of just one color when the ramp is flat.
  \item From R-2.15.1 (actually implemented in pqR-2014-09-30, but not
        noted in NEWS then): 
        For tiff(type = "windows"), the numbering of per-page files
        except the last was off by one.
  \item From R-2.15.1 (actually implemented in pqR-2014-09-30, but not
        noted in NEWS then):
        For R CMD check, a few people have reported problems with
        junctions on Windows (although they were tested on Windows 7, XP
        and Server 2008 machines and it is unknown under what
        circumstances the problems occur).  Setting the environment
        variable R_WIN_NO_JUNCTIONS to a non-empty value (e.g. in
        ~/.R/check.Renviron) will force copies to be used instead.
  \item From R-2.15.1 and later R Core versions:
        More cases in which merge() could create a data frame with
        duplicate column names now give warnings.  Cases where names
        specified in by match multiple columns are errors.  [ Plus
        other tweaks from later versions. ]
  \item From R-2.15.1: Added Polish translations by Łukasz Daniel.
  }}

  \subsection{PERFORMANCE IMPROVEMENTS FROM R CORE VERSIONS}{
  \itemize{
  \item From R-2.15.1:
        In package parallel, makeForkCluster() and the multicore-based
        functions use native byte-order for serialization.
  \item From R-2.15.1:
        lm.fit(), lm.wfit(), glm.fit() and lsfit() do less copying of
        objects, mainly by using .Call() rather than .Fortran().
  \item From R-2.15.1:
        tabulate() makes use of .C(DUP = FALSE) and hence does not copy
        bin.  (Suggested by Tim Hesterberg.)  It also avoids making a
        copy of a factor argument bin.
  \item From R-2.15.1:
        Other functions (often or always) doing less copying include
        cut(), dist(), the complex case of eigen(), hclust(), image(),
        kmeans(), loess(), stl() and svd(LINPACK = TRUE).
  }}

  \subsection{BUG FIXES CORRESPONDING TO THOSE IN R CORE VERSIONS}{
    \itemize{
    \item From R-2.15.1:
          Nonsense uses such as seq(1:50, by = 5) (from package plotrix)
          and seq.int(1:50, by = 5) are now errors.
    \item From R-2.15.1:
          The residuals in the 5-number summary printed by summary() on an
          "lm" object are now explicitly labelled as weighted residuals
          when non-constant weights are present.  (Wish of PR#14840.)
    \item From R-2.15.1:
          The plot() method for class "stepfun" only used the optional xval
          argument to compute xlim and not the points at which to plot (as
          documented).  (PR#14864)
    \item From R-2.15.1:
          hclust() is now fast again (as up to end of 2003), with a
          different fix for the "median"/"centroid" problem.  (PR#4195).
    \item From R-2.15.1:
          In package parallel, clusterApply() and similar failed to handle
          a (pretty pointless) length-1 argument. (PR#14898)
    \item From R-2.15.1:
          For tiff(type = "windows"), the numbering of per-page files
          except the last was off by one.
    \item From R-2.15.1:
          In package parallel, clusterApply() and similar failed to handle
          a (pretty pointless) length-1 argument. (PR#14898)
    \item From R-2.15.1:
          The plot() and Axis() methods for class "table" now respect
          graphical parameters such as cex.axis.  (Reported by Martin
          Becker.)
    \item From R-2.15.1 (actually fixed in pqR-2014-09-30 but omitted
          from NEWS):  
          Under some circumstances package.skeleton() would give out
          progress reports that could not be translated and so were
          displayed by question marks.  Now they are always in English.
          (This was seen for CJK locales on Windows, but may have occurred
          elsewhere.)
    \item From R-2.15.1:
          The replacement method for window() now works correctly for
          multiple time series of class "mts".  (PR#14925)
    \item From R-2.15.1: is.unsorted() gave incorrect results on non-atomic 
          objects such as data frames.  (Reported by Matthew Dowle.)
    \item From R-2.15.1 (actually fixed in pqR-2014-09-30 but omitted
          from NEWS):
          Using a string as a ?call? in an error condition with
          options(showErrorCalls=TRUE) could cause a segfault.  (PR#14931)
    \item From R-2.15.1:
          In legend(), setting some entries of lwd to NA was inconsistent
          (depending on the graphics device) in whether it would suppress
          those lines; now it consistently does so.  (PR#14926)
    \item From R-2.15.1:
          C entry points mkChar and mkCharCE now check that the length of
          the string they are passed does not exceed 2^31-1 bytes: they
          used to overflow with unpredictable consequences.
    \item From R-2.15.1:
          by() failed for a zero-row data frame.  (Reported by Weiqiang
          Qian).

          [ Note: When \code{simplify=TRUE} (the default), the results 
            with zero-row data frames, and more generally when there are
            empty subsets, are not particularly sensible, but this has
            not been changed in pqR due to compatibility concerns. ]
    \item From R-2.15.1:
          Yates correction in chisq.test() could be bigger than the terms
          it corrected, previously leading to an infinite test statistic in
          some corner cases which are now reported as NaN.
    \item From R-2.15.1 (actually fixed in pqR-2014-09-30 but omitted
          from NEWS):
          xgettext() and related functions sometimes returned items that
          were not strings for translation. (PR#14935)
    \item From R-2.15.1:
          plot(<lm>, which=5) now correctly labels the factor level
          combinations for the special case where all h[i,i] are the same.
          (PR#14837)
  }}
}


\section{CHANGES IN VERSION RELEASED 2016-06-24}{

  \subsection{INTRODUCTION}{
  \itemize{ 
  \item This release extends the R language in ways that address a
        set of related flaws in the design of R, and before it S.

        These extensions make it easier to write reliable programs,
        by making the easy way to do things also be the correct
        way, unlike the previous situation with sequence generation using
        the colon operator, and dimension dropping when subsetting arrays.
  \item Several other changes in features are also implemented in this
        version, some of which are related to the major language extensions.
  \item There are also a few bug fixes, and some improvements in testing,
        but no major performance improvements (though some tweaks).
}}

  \subsection{PACKAGE INSTALLATION}{
  \itemize{
  \item New packages (or other R code) that use the new ``along''
        form of the ``for'' statement, or which rely on the new
        facilities for not dropping dimensions (see below), should not be 
        byte compiled, since these features are not supported in
        byte-compiled code.  In pqR, using byte compilation is not always
        advantageous in any case.
  \item Installation and checking of existing packages may require
        setting the environment variable \code{R_PARSE_DOTDOT} to
        \code{FALSE}, so that names with interior sequences of dots
        will be accepted (see below).
  \item The base package is no longer byte-compiled, even if pqR is
        configured with \code{--enable-byte-compiled-packages}, since
        it now uses new features not supported by the bytecode compiler.
}}

  \subsection{MAJOR LANGUAGE EXTENSIONS AND OTHER CHANGES}{
  \itemize{
  \item There is a new \code{..} operator for generating increasing integer
        sequences, which is a less error-prone replacement for the \code{:}
        operator (which remains for backwards compatibility).  Since \code{..}
        generates only increasing sequences, it can generate an empty
        sequence when the end value is less than the start value, thereby
        avoiding some very common bugs that arise when \code{:} is used.

        The \code{..} operator also has lower precedence than arithmetic
        operators (unlike \code{:}), which avoids another common set of bugs.

        For example, the following code sets all interior elements of the 
        matrix \code{M} to zero, that is, all elements except those in the 
        first or last row or column:
\preformatted{    for (i in 2..nrow(M)-1)
        for (j in 2..ncol(M)-1)
            M[i,j] <- 0
}
        Without the new \code{..} operator, it is awkward to write code
        for this task that works correctly when \code{M} has two or fewer 
        rows, or two or fewer columns.
  \item In order that the \code{..} operator can be conveniently used
        in contexts such as \code{i..j}, consecutive dots are no longer
        allowed in names (without using backticks), except at the
        beginning or end.  So \code{i..j} is not a valid name, but
        \code{..i..} is valid (though not recommended).  With this restriction
        on names, most uses of the \code{..} operator are unambiguous even
        if it is not surrounded by spaces.  The only exceptions are some uses in
        which \code{..} is written with a space after it but not before it,
        expressions such as \code{i..(a+b)}, which is a
        call of a function named \code{i..}, and expressions such as 
        \code{i..-j}, which returns the difference between \code{i..} and 
        \code{j}.  Most such uses will be stylistically bad, redundant
        (note that the parentheses around \code{a+b} above are unnecessary),
        or probably unlikely (as is the case for \code{i..-j}).

        To accomodate old R code that has consecutive dots within names,
        parsing of the \code{..} operator can be disabled by setting the
        \code{parse_dotdot} option to \code{FALSE} (with the \code{options}
        function). The \code{parse_dotdot} option defaults to \code{TRUE} 
        unless the environment variable
        \code{R_PARSE_DOTDOT} is set to \code{FALSE}.  When \code{parse_dotdot}
        is \code{FALSE}, consecutive dots are allowed in names, and \code{..}
        is not a reserved word.
  \item Another source of bugs is the automatic dropping
        of dimensions of size one when subsetting matrices (or 
        higher-dimensional arrays) using \code{[]},
        unless the \code{drop=FALSE} argument is specified.  This frequently
        results in code that mostly works, but not when, for example, a data set
        has only one observation, or a model uses only one explanatory 
        variable.

        To make handling this problem easier, if no \code{drop} argument is
        specified, pqR now does not drop a dimension of size one if the
        subscript for that dimension is a one-dimensional non-logical array.  
        For example,
        if \code{A} is a matrix, \code{A[1..100,array(1)]} will produce a
        matrix, whereas \code{A[1..100,1]} will produce a vector.

        To make this feature more useful, the new \code{..} operator 
        produces a one-dimensional array, not a bare vector.  So
        \code{A[1..n,1..m]} will always produce a matrix result, even
        when \code{n} or \code{m} are one.  (It will also correctly
        produce an array with zero rows or zero columns when \code{n}
        or \code{m} are zero.)

        This change also applies to subsetting of data frames.  For 
        example, \code{df[1..10,1..n]} will return a data frame (not a
        vector) even when \code{n} is one.
  \item Problems with dimensions of size one being dropped also arise
        when an entire row, or an entire column, is selected with an empty
        (missing) subscript, and there happens to be only one row, or only one 
        column.  For example, if \code{A} is a matrix with one column, 
        \code{A[1:10,]} will be a vector, not a matrix.

        To address this problem, pqR now allows a missing argument to
        be specified by \code{_}, rather than by nothing at all, and
        the \code{[]} operator (for matrices, arrays, and data frames)
        will not drop a dimension if its subscript is \code{_}.  So
        \code{A[1:10,_]} will be a matrix even when \code{A} has only
        one column.

        R functions that check for a missing argument with the \code{missing}
        function will see both an empty argument and \code{_} as missing,
        but can distinguish them using the \code{missing_from_underline}
        function.
  \item A common use of \code{for} statements is to iterate over indexes
        of a vector, or row and column indexes of a matrix.  A new type 
        of \code{for} statement with ``along'' rather than ``in'' now makes
        this more convenient.
  
        For vectors, the form 
\preformatted{    for (i along vec) ...
}
        is equivalent to
\preformatted{    for (i in seq_along(vec)) ...
}
        For matrices, the form
\preformatted{    for (i, j along M) ...
}
is equivalent to
\preformatted{    for (j in 1..ncol(M))
        for (i in 1..nrow(M))
            ...
}
        However, if \code{M} is of a class with its own \code{dim} method,
        this method is not used (effectively, \code{ncol(unclass(M))} and
        \code{nrow(unclass(m))} are used).  This may well change in future, 
        and similarly a \code{length} method may in future be used when 
        ``along'' is used with a vector.
  \item Because of the new restriction on names, the \code{make.names}
        function will now (by default) convert a sequence of consecutive dots 
        in the name it would otherwise have made to a single dot.  (See
        \code{help(make.names)} for further details).  
  \item For the same reason, \code{make.unique} has been changed so that
        the separator string (which defaults to a dot) 
        will not be appended to a name if the name already ends in that string.
}}

  \subsection{BUG FIXES}{
  \itemize{
  \item Fixed a bug (or mis-feature) in subsetting with a single empty
        subscript, as in \code{A[]}.  This now works the same as if
        the empty subscript had been the sequence of all indexes (ie,
        like \code{A[1..length(A)]}), which removes all attributes except
        names.

        R Core versions to at least R-3.3.1 instead return \code{A}
        unchanged, preserving all attributes, though attributes are
        not retained with other uses of the \code{[]} operator.  This
        is contrary to the description in \code{help("[")}, and also
        does not coincde with the (different) description in the R
        language definition.  

        Returning \code{A} unchanged is not only inconsistent, but also
        useless, since there is then no reason to ever write \code{A[]}.
        However, internally, R Core implementions duplicate \code{A},
        which may be of significance when \code{A[]} is passed as
        an argument of \code{.C}, \code{.Fortran}, \code{.Call}, or
        \code{.External}, but only if the programmer is not 
        abiding by the rules.  However, in pqR, the data part of a vector or
        matrix is still copied when \code{A[]} is evaluated, so such
        rule-breaking should still largely be accommodated.  A further
        temporary kludge is implemented to make \code{x[,drop=FALSE]}
        simply return a duplicate of \code{x}, since this (pointless)
        operation is done by some packages.
  \item Fixed bugs in the conversion of strings to numbers, so that the
        behaviour now matches \code{help(NumericConstants)}, which
        states that numeric constants are parsed very similarly to C99.
        This was not true before (or in R-2.15.0) -- some erroneous
        syntax was accepted without error, and some correct syntax was
        rejected, or gave the wrong value.  

        In particular, fractional
        parts are now accepted for hexadecimal constants.  Later R Core
        versions made some fixes, but up to at least R-3.3.1 there are
        still problems.  For example, in R-3.3.1, 
        \code{parse(text="0x1.8")[[1]]} gives an error, and 
        \code{as.numeric("0x1.8")} produces 24 (as does \code{\link{scan}}
        when given this input).  In this version of pqR, these return the
        correct value of 1.5.
  \item Fixed a problem with identifying the version of the
        makeinfo program that is installed that arises with recent versions
        of makeinfo.
  \item Put in a check for non-existent primitives when unserializing
        R objects, as was done in R-3.0.1.
  \item Fixed a bug (also in R-2.15.0, but fixed in later R Core versions)
        illustrated by the following code:
\preformatted{    a <- array(c(3,4),dimnames=list(xyz=c("fred","bert")))
    print(a[1:2])
    print(a[])  # should print same thing, but didn't
}
  \item Fixed a bug illustrated by the following code:
\preformatted{    f <- function (x) { try(x); missing(x) }
    g <- function (y) f(y)
    h <- function (z) g(z)

    f(pi[1,1])  # FALSE
    g(pi[1,1])  # FALSE
    h(pi[1,1])  # Should also be FALSE, but isn't!
}
        This bug is in R Core versions to at least R-3.3.1.
  \item Fixed a bug in which an internal error message is displayed
        as shown below:
\preformatted{    > f <- function (...) ..1; f()
    Error in f() : 'nthcdr' needs a list to CDR down
}
        A sensible error message is now produced.  This bug is also
        in R Core versions to at least R-3.3.1.
  \item Fixed a bug in S4 method dispatch that caused failure
        of the no-segfault test done by make check-all on Windows 10 
        (pqR issue #29 + related fix).  (Also in R-2.15.0, and partially fixed
        in R-3.3.0.)
  \item Fixed a bug illustrated by
\preformatted{   atan; show <- function (x) cat("HI\n"); atan
}
        Now, pqR no longer prints HI! for the second display of \code{atan}.
  \item Fixed a pqR bug in which the result of \code{getParseData} omitted
        the letter at the end of \code{1i} or \code{1L}.
  \item Fixed a pqR bug in which enabling trace output from the 
        helpers module and then typing control/C while trace output is
        being printed could lead to pqR hanging. 
}}
}


\section{CHANGES IN VERSION RELEASED 2015-09-14}{

  \subsection{INTRODUCTION}{
  \itemize{ 
  \item With this release, pqR now works on Microsoft Windows systems.
        See below for details.
  \item The facilities for embedding R in other applications have also
        been tested in this release, and some problems with how this is
        done in R Core versions have been fixed.
  \item The parser and deparser, and the method for
        performing the basic Read-Eval-Print Loop, have 
        been substantially rewritten.  This has few user-visible effects
        at present (apart from bug fixes and performance improvements),
        but sets the stage for future improvements in pqR.
  \item The facility for recording detailed parsing data introduced n
        R-3.0.0 has now been implemented in pqR as part of the parser
        rewrite.
  \item There are also a few other improvements and bug fixes.
}}

  \subsection{INSTALLATION ON MICROSOFT WINDOWS}{
  \itemize{
  \item Building pqR on Microsoft Windows systems, using the Rtools
        facilities, has now been tested, and some problems found in 
        this environment have been fixed.  Binary distributions are
        not yet provided, however.
  \item Detailed and explicit instructions for building pqR from
        source on Windows systems are now provided, in the 
        \file{src/gnuwin32/INSTALL} file of the pqR source directory.
        These instructions mostly correspond to information in
        The R Installation and Administration manual, but in more
        accessible form.
  \item See \url{pqR-project.org} for more information on Windows systems 
        on which pqR has been tested, and on any problems and workarounds
        that may have been discovered.
  \item The Writing R Extensions manual now warns that on Windows,
        with the Rtools toolchain, a thread started by OpenMP may have 
        its floating point unit set so that long double arithmetic is 
        the same as double arithmetic  Use \code{__asm__("fninit")} in 
        C to reset the FPU so that long double arithmetic will work.
  \item The default is now to install packages from source, since there
        is no binary repository for pqR.
}}

  \subsection{EMBEDDED R FACILITIES AND EXAMPLES}{
  \itemize{
  \item The \code{R_ReplDLLinit} and \code{R_ReplDLLdo1} functions in
        \file{src/main/main.c} have been fixed to handle errors 
        correctly, and to avoid code duplication with \code{R_ReplIteration}.
  \item Another test of embedded R has been added to \file{tests/Embedding},
        which is the same as an example in the R Extensions manual, which
        has been improved.
  \item Another example in the R Extensions manual has been changed to
        mimic \file{src/gnuwin32/embeddedR.c}.  
  \item The example in \file{src/gnuwin32/front-ends/rtest.c} has also been 
        updated.
}}

  \subsection{DOCUMENTATION UPDATES}{
  \itemize{
  \item The R Language Definition and the help files on
        assignment operators (eg, \code{help("=")}) contained
        incorrect and incomplete information on the precedence
        of operators, especially the assignment operators.  
        This and other incorrect information has been corrected.
  \item The examples in \code{help(parse)} and \code{help(getParseData}
        have been improved.
}}

  \subsection{INTERNAL CODE REWRITES}{
  \itemize{
  \item The parser has been rewritten to use top-down recursive
        descent, rather than a bottom-up parser produced by Bison
        as was used previously.  This substantially simplifies
        the parser, and allows several kludges in the previous
        scheme to be eliminated.  Also, the rewritten parser can now
        record detailed parse information (see below).

        The new parser for pqR is usually about a factor of 1.5 faster
        than the parser in R-3.2.2, but it is sometimes enormously faster,
        since the parser in R-3.2.2 will in some contexts take time growing
        as the square of the length of the source file.
  \item Much of the deparser has been rewritten.  It no longer
        looks at the definitions of operators, which are irrelevant,
        since the parser does not look at them.
  \item The methods by which the Read-Eval-Print Loop (REPL) is
        done (in various contexts) have been rationalized, in
        coordination with the new parsing scheme.
}}

  \subsection{NEW FEATURES}{
  \itemize{
  \item In pqR-2015-07-11, the parser was changed to not include
        parentheses in R language objects if they were necessary
        in order for the expression to be parsed correctly.  Omitting
        such parentheses improves performance.  In  this version, 
        such parentheses are removed only if the \code{keep.parens}
        option is \code{FALSE} (the default).  Also, parentheses
        are never removed from expressions that are on the right
        side of a formula, since some packages asssign significance
        to such parentheses beyond their grouping function.
  \item The right assignment operators, \code{->} and \code{->>},
        are now real operators.  Previously (and in current R Core
        versions), expressions involving these operators were converted
        to the corresponding left assignment expressions.  This
        has the potential to cause pointless confusion.
  \item The \code{**} operator, which has always been accepted as
        a synonym for the \code{^} operator, is now recorded as
        itself, rather than being converted to \code{^} by the
        parser.  This avoids unnecessary anomalies such as the following
        confusing error report:
\preformatted{  > a - **b
  Error: unexpected '^' in "a - **"
}
        The \code{**} operator is defined to be the same primitive
        as \code{^}, which is associated with the name \code{^}, and
        hence dispatches on methods for \code{^} even if called via
        \code{**}.
}}

  \subsection{NEW FEATURES FROM LATER R CORE VERSIONS}{
  \itemize{
  \item From R-3.0.0: For compatibility with packages written to
        be able to handle the long vectors introduced in R-3.0.0, 
        definitions for \code{R_xlen_t},
        \code{R_XLEN_T_MAX}, \code{XLENGTH}, \code{XTRUELENGTH}, 
        \code{SHORT_VEC_LENGTH}, \code{SET_SHORT_VEC_TRUELENGTH} are now 
        provided, all the same as the corresponding regular versions (as
        is also the case for R-3.0.0+ on 32-bit platforms).  The 
        \code{IS_LONG_VEC} macro is also defined (as always false).
        Note, however, that packages that declare a dependency on
        R >= 3.0.0 will not install even if they would in fact work
        with pqR because of these compatibility definitions.
  \item From R-3.0.0: The \code{srcfile} argument to \code{parse()} may now 
        be a character string, to be used in error messages.
  \item The facilities for recording detailed parsing information
        from R-3.0.0 are now implemented in pqR, as part of the
        rewrite of the parser, along with the
        extension to provide partial parse information when a syntax error
        occurs that was introduced in R-3.0.2.  See help on \code{parse}
        and \code{getParseData} for details.
  \item From R-2.15.2: On Windows, the C stack size has been increased 
        to 64MB (it has been 10MB since the days of 32MB RAM systems).
}}

  \subsection{PERFORMANCE IMPROVEMENTS}{
  \itemize{
  \item Character-at-a time input has been sped up by reducing procedure
        call overhead.  This significantly speeds up \code{readLines}
        and \code{scan}.
  \item The new parser is faster than the old parser, both because of the
        parser rewrite (see above) and because of the faster character
        input.
}}

  \subsection{BUG FIXES MATCHING THOSE IN LATER R CORE VERSIONS}{
  \itemize{
  \item From R-2.15.1: Names containing characters which need to be escaped 
        were not deparsed properly (PR#14846).  Fixed in pqR partly based
        on R Core fix.
  \item From R-2.15.2: When given a 0-byte file and asked to keep source
        references, parse() read input from stdin() instead.
  \item From R-2.15.3: Expressions involving user defined operators were not 
        always deparsed faithfully (PR#15179).  Fixed in pqR as part of
        the rewrite of the parser and deparser.
  \item From R-3.0.2: source() did not display filenames when reporting 
        syntax errors.
  \item From R-3.1.3: The parser now gives an error if a null character 
        is included in a string using Unicode escapes. (PR#16046)
  \item From R-3.0.2: Deparsing of infix operators with named arguments is 
        improved (PR#15350). [ In fact, the change, both in pqR and in 
        R Core versions, is only with respect to operators in percent 
        signs, such as \code{\%fred\%}, with these now being deparsed as
        function calls if either argument is named. ]
  \item From R-3.2.2: Rscript and command line R silently ignored incomplete
        statements at the end of a script; now they are reported as parse errors
        (PR#16350).  Fixed in pqR as part of the rewrite of the parser
        and deparser.
  \item From R-3.2.1: The parser could overflow internally when given 
        numbers in scientific format with extremely large exponents.  
        (PR#16358).  Fixed in pqR partly as in R Core fix.  Was actually a 
        problem with any numerical input, not just with the parser.
  \item From R-3.1.3: Extremely large exponents on zero expressed in scientific
        notation (e.g. \code{0.0e50000}) could give \code{NaN} (\PR{15976}).
        Fixed as in R Core fix.
  \item From R-2.15.3:  On Windows, work around an event-timing problem when
        the RGui console was closed from the \sQuote{X} control and the closure
        cancelled. (This would on some 64-bit systems crash \R, typically
        those with a slow GPU relative to the CPU.)
}}

  \subsection{BUG FIXES}{
  \itemize{
  \item Fixed a bug in which a "cons memory exhausted" error could
        be raised even though a full garbage collection that might
        recover more memory had not been attempted.  (This bug appears
        to be present in R Core versions as well.)
  \item The new parser fixes bugs arising from the old parser's kludge
        to handle semicolons, illustrated by the incorrect output seen below:
\preformatted{  > p<-parse()
  ?"abc;xyz"
  Error in parse() : <stdin>:1:1: unexpected INCOMPLETE_STRING
  1: "abc;
      ^
  > p<-parse()
  ?8 #abc;xyz
  Error in parse() : <stdin>:1:7: unexpected end of input
  1: 8 #abc;
          ^
}
  \item Fixed deparsing of complex numbers, which were always deparsed
        as the sum of a real and an imaginary part, even though the
        parser can only produce complex numbers that are pure imaginary.
        For example, the following output was produced before:
\preformatted{  > deparse(quote(3*5i))
  [1] "3 * (0+5i)"
}
        This is now deparsed to \code{"3 * 5i"}.  This bug exists
        in all R Core versions through at least R-3.2.2.
  \item Fixed a number of bugs in the deparser that are illustrated
        by the following, which produce incorrect output as noted, in
        R Core versions through at least R-3.2.2:
\preformatted{  deparse(parse(text="`+`(a,b)[1]")[[1]])# Omits necessary parens
  deparse(quote(`[<-`(x,1)),control="S_compatible")  # unmatched " and '
  deparse(parse(text="a = b <- c")[[1]]) # Puts in unnecessary parens
  deparse(parse(text="a+!b")[[1]])       # Puts in unnecessary parens
  deparse(parse(text="?lm")[[1]])        # Doesn't know about ? operator
  deparse(parse(text="a:=b")[[1]])       # Doesn't know about := operator
  deparse(parse(text="a$'x'")[[1]])      # Conflates name and character
  deparse(parse(text="`*`(2)")[[1]])     # Result is syntactically invalid
  deparse(parse(text="`$`(a,b+2)")[[1]]) # Result is syntactically invalid
  e<-quote(if(x) X else Y); e[[3]]<-quote(if(T)3); deparse(e)# all here 
  e <- quote(f(x)); e[[2]] <- quote((a=1))[[2]]; deparse(e)  # and below 
  e <- quote(f(Q=x)); e[[2]] <- quote((a=1))[[2]]; deparse(e)# need parens
  e <- quote(while(x) 1); e[[2]] <- quote((a=1))[[2]]; deparse(e)
  e <- quote(if(x) 1 else 2); e[[2]] <- quote((a=1))[[2]]; deparse(e)
  e <- quote(for(x in y) 1); e[[3]] <- quote((a=1))[[2]]; deparse(e)
}
In addition, the bug illustrated below was fixed, which was fixed
(differently) in R-3.0.0:
\preformatted{  a<-quote(f(1,2)); a[[1]]<-function(x,y)x+y; deparse(a)  # Omits parens
}
  \item Fixed the following bug (also in R Core versions to at least 
        R-3.2.2):
\preformatted{ > parse()
 ?'\12a\x.'
 Error: '\x' used without hex digits in character string starting "'\1a\x"
}
        Note that the "2" has disappeared from the error message.  This
        bug also affected the results of \code{getParseData}.
  \item Fixed a memory leak that can be seen by running the code below:
\preformatted{  > long <- paste0 (c('"', rep("1234567890",820), '\\x."'), collapse="")
  > for (i in 1:1000000) try (e <- parse(text=long), silent=TRUE)
}
        The leak will not occur if 820 is changed to 810 in the above.
        This bug also exists in R Core versions to at least R-3.2.2.
  \item Entering a string constant containing Unicode escapes that was
        9999 or 10000 characters long would produce an error message saying
        "String is too long (max 10000 chars)".  This has been fixed
        so that the maximum now really is 10000 characters.  (Also present
        in R Core versions, to at least R-3.2.2.)
  \item Fixed a bug that caused the error caret in syntax error reports
        to be misplaced when more than one line of context was shown.
        This was supposedly fixed in R-3.0.2, but incorrectly, resulting
        in the error caret being misplaced when only one line of 
        context is shown (in R Core versions to at least R-3.2.2).
  \item On Windows, running R.exe from a command prompt window would result in
        Ctrl-C misbehaving.  This was \PR{14948} at R Core, which was 
        supposedly fixed in R-2.15.2, but the fix only works if a 32 or
        64 bit version of R.exe is selected manually, not if the version of
        R.exe that automatically runs the R.exe for a selected architecture 
        is used (which is the intended normal usage).
}}
}


\section{CHANGES IN VERSION RELEASED 2015-07-11}{

  \subsection{INTRODUCTION}{
  \itemize{ 
  \item This version is a minor modification of the version of pqR released
        on 2015-06-24, which does not have a separate NEWS section, 
        incorporating also the changes in the version released 2015-07-08.
        These modifications fix some installation and testing 
        issues that caused problems on some platforms. There are also a few
        documentation and bug fixes, a few more tests, and some expansion
        in the use of static boxes (see below).
        Version 2015-06-24 of pqR improved reliability and portability, and
        also contained some performance improvements, including some that
        substantially speed up interpretive execution of programs that 
        do many scalar operations.  Details are below.
}}

  \subsection{INSTALLATION}{
  \itemize{
  \item The method used to quickly test for NaN/NA has changed to one that
        should work universally for all current processors
        (any using IEEE floating point, as already assumed in R,
        with consistent endianness, as is apparently the case for 
        all current general-purpose processors, and was partially
        assumed before).  There is therefore no longer any reason to define
        the symbol \code{ENABLE_ISNAN_TRICK} when compiling pqR (it
        will be ignored if defined).
  \item The module used to support parallel computation in 
        helper threads has been updated to avoid a syntactic 
        construction that technically violates the OpenMP 3.1 
        specification.  This construction had been accepted without error
        by gcc 4.8 and earlier, but is not accepted by some recent
        compilers.
  \item The tests in the version supplied of the recommended Matrix package
        have been changed to not assume things that may not be true
        regarding the speed and long double precision of the machine being
        used.  (These tests produced spurious errors on some platforms.)
}}

  \subsection{DOCUMENTATION UPDATE}{
  \itemize{
  \item The R Internals manual has been updated to better explain some
        aspects of pqR implementation.
}}

  \subsection{FEATURE CHANGE}{
  \itemize{
  \item Parsed expressions no longer contain explict parenthesis
        operators when the parentheses are necessary to override
        the precedence of operators.  These necessary parentheses
        will be inserted when the expression is deparsed.  See
        the help on \code{parse} and \code{deparse}.

        This change does impact a few packages (such as coxme)
        that consider the presence of parentheses in formulas
        to be significant.  Formulas may be exempted from parenthesis
        suppression in a future release, but for now, such packages
        won't work.
}}

  \subsection{PERFORMANCE IMPROVEMENTS}{
  \itemize{
  \item The overhead of interpreting R code has been reduced by various
        detailed code improvements, and by sometimes returning scalar
        integer and real values in special ``static boxes''.  As a result,
        the benefit of using the byte-code compiler is reduced.  Note that
        in pqR using the byte-code compiler can often slow down functions,
        since byte-compiled code does not support some pqR optimizations
        such as task merging.
  \item Speed of evaluation for expressions with necessary parentheses will
        be faster because of the feature change mentioned above that eliminates
        them.  Note that including unnecessary parentheses will still 
        (slightly) slow down evaluation.  (These unnecessary parentheses are 
        preserved so that the expression will appear as written when deparsed.)
  \item Assignment to list elements, and other uses of the \code{$<-}
        operator, are now substantially faster.
  \item Coercion of logical and integer vectors to character vectors is
        now much faster, as is creation of names with sequence numbers.
  \item Operations that create strings are now sometimes faster, due to
        improvements in string hashing and memory allocation.
}}

  \subsection{PERFORMANCE IMPROVEMENTS FROM A LATER R CORE RELEASE}{
    \itemize{
    \item A number of performance improvements relating to S3 and S4
          class implementation, due to Tomas Kalibera, were incorporated from
          R 3.2.0.
}}

  \subsection{BUG FIXES}{
  \itemize{
  \item A large number of fixes were made to correct reliability problems
        (mostly regarding protection of pointers).  Many of these were provided
        by Tomas Kalibera as fixes to R Core versions (sometimes with 
        adaptation required for use in pqR).  Some were fixed in pqR
        and reported to R Core.  Others were for problems only existing in pqR.
  \item Fixed a bug in which pqR's optimization of updates such as 
        \code{a<-a+1} could sometimes permit modification of a locked binding.
  \item Fixed related problems with \code{apply}, \code{lapply}, \code{vapply},
        and \code{eapply}, that can show up when the value returned by the 
        function being applied is itself a function.  This problem also
        resulted in incorrect display of saved warning messages.  The problems
        are also fixed in R-3.2.0, in a different way.
  \item The \code{gctorture} function now works as documented, forcing
        a FULL garbage collection on every allocation.  This does make
        running with gctorture enabled even slower than before, when
        most garbage collections were partial, but is more likely to
        find problems.
  \item Fixed a bug in \code{nls} when the \code{algorithm="port"}
        option is used, which could result in a call of \code{nls}
        being terminated with a spurious error message.  This bug
        is most likely to arise on a 64-bit big-endian platform,
        such as a 64-bit SPARC build, but will occur with small
        probability on most platforms.  It is also present in R Core 
        versions of R.
  \item Fixed a bug in \code{readBin} in which a crash could occur due to
        misaligned data accesses.  This bug is also present in R Core
        versions of R.
}}

  \subsection{BUG FIX CORRESPONDING TO ONE IN A LATER R CORE RELEASE}{
  \itemize{
  \item Removed incorrect information from \code{help(call)}, as also
        done in R-3.0.2.
}}
}


\section{CHANGES IN VERSION RELEASED 2014-11-16}{

  \subsection{INTRODUCTION}{

  \itemize{ 
  \item This and the previous release of 2014-10-23 (which does not have
        a separate NEWS section) are minor updates to the 
        release of 2014-09-30, with fixes for a few problems, and a few 
        performance improvements.  Packages installed for pqR-2014-09-30 
        or pqR-2014-10-23 do not need to be reinstalled for this release.
}}
  \subsection{INSTALLATION, BUILDING, AND TESTING}{
  \itemize{
  \item For Mac OS X, a change has been made to allow use of the Accelerate 
        framework for the BLAS in OS X 10.10 (Yosemite), adapted from a patch 
        by R Core.
  \item A new test (var-lookup.R) for correctness of local vs. global symbol 
        bindings has been added, which is run with other tests done by 
        "make check".
}}
  \subsection{DOCUMENTATION UPDATES}{
    \itemize{
    \item The documentation on "contexts" in the R Internals manual has
          been updated to reflect a change made in pqR-2014-09-30.  (The
          internals manual has also been updated to reflect changes below.)
}}
  \subsection{PERFORMANCE IMPROVEMENTS}{
    \itemize{
    \item The speed of \code{for} loops has been improved by not bothering
          to set the index variable again if it is still set to the old
          value in its binding cell.
    \item Evaluation of symbols is now a bit faster when the symbol has a 
          binding in the local environment whose location is cached.
    \item Lookup of functions now often skips local environments that
          were previously found not to contain the symbol being looked up.
          In particular, this speeds up calls of base functions that are
          not already fast due to their being recognized as "special" symbols.
    \item The set of "special" symbols for which lookups in local environments
          is usually particularly fast now includes \code{.C}, \code{.Fortran},
          \code{.Call}, \code{.External}, and \code{.Internal}.
    \item Adjusted a tuning parameter for \code{rowSums} and \code{rowMeans}
          to be more appropriate for the cache size in modern processors.
}}
  \subsection{PERFORMANCE IMPROVEMENT FROM A LATER R CORE RELEASE}{
    \itemize{
    \item The faster C implementation of diagonal matrix creation with
          \code{diag} from R-3.0.0 has been adapted for pqR.
}}
  \subsection{BUG FIXES}{
    \itemize{
    \item Fixed a number of places in the interpreter and base packages
          where objects were not properly protected agains garbage collection
          (many involving use of the \code{install} function).  Most of
          these problems are in R-2.15.0 or R-2.15.1, and probably also in 
          later R Core releases.
    \item Fixed a bug in which subsetting a vector with a range created
          with the colon operator that consisted entirely of invalid indexes 
          could cause a crash (eg, \code{c(1,2)[10:20]}.
    \item Fixed a bug (pqR issue #27) in which a user-defined replacement
          function might get an argument that is not marked as shared, which 
          could cause anomalous behaviour in some circumstances.
    \item Fixed an issue with passing on variant return requests to function
          bodies (though it's hard to construct an example where this issue
          produces incorrect results).
    \item Fixed a bug in initialization of user-supplied random number
          generators, which occassionally showed up in package rngwell19937.
    \item (Actually fixed in pqR-2014-09-30 but omitted from NEWS.)	
          Fixed problems with calls of \code{strncpy} that were described in
          PR #15990 at r-project.org.
}}
}


\section{CHANGES IN VERSION RELEASED 2014-09-30}{

  \subsection{INTRODUCTION}{

  \itemize{ 

\item This release contains several major performance improvements.  Notably,
      lookup of variables will sometimes be much faster, variable updates
      like \code{v <- v + 1} will often not allocate any new space,
      assignments to parts of variables (eg, \code{a[i] <- 0)} is much faster
      in the interpreter (no change for byte-compiled code), external
      functions called with \code{.Call} or \code{.External} now get faster
      macro or inline versions of functions such as \code{CAR}, \code{LENGTH},
      and \code{REAL}, and calling of external functions with \code{.C} and 
      \code{.Fortran} is substantially  faster, and can sometimes be done in 
      a helper thread.

\item Changes have been made to configuration options regarding use of BLAS
      routines for matrix multiplication, as described below.  In part, these
      changes are intended to made the default be close to what R Core 
      releases do (but without the unnecessary inefficiency).

\item A number of updates from R Core releases after R-2.15.0 have 
      been incorporated or adapted for use in pqR.  These provide some 
      performance improvements, some new features or feature changes, and 
      some bug fixes and documentation updates.

\item Many other feature changes and performance improvements have also
      been made, as described below, and a number of bugs have been fixed,
      some of which are also present in the latest R Core release, R-3.1.1.

\item Packages using \code{.Call} or \code{.External} should be re-installed
      for use with this version of pqR.
}}

  \subsection{FEATURE CHANGES}{
  \itemize{
\item The \code{mat_mult_with_BLAS} option, which controls whether the
      BLAS routines or pqR's C routines are used for matrix multiplication,
      may now be set to \code{NA}, which is equivalent to \code{FALSE},
      except that for multiplication of sufficiently large matrices (not
      vector-vector, vector-matrix, or matrix-vector multiplication) pqR 
      will use a BLAS routine unless there is an element in one of the 
      operands that is \code{NA} or \code{NaN}.  This mimics the behaviour 
      of R Core implementations (at least through 3.1.1), which is motivated
      by a desire to ensure that \code{NA} is propagated correctly even
      if the BLAS does not do so, but avoids the substantial but needless 
      inefficiency present in the R Core implementation.  
\item A \code{BLAS_in_helpers} option now allows run-time control of
      whether BLAS routines may be done in a helper thread. (But this
      will be fixed at \code{FALSE} if that is set as the default when
      pqR is built.)
\item A \code{codePromises} option has been added to \code{deparse},
      and documented in \code{help(.deparseOpts)}.  With this option,
      the deparsed expression uses the code part of a promise, not
      the value, similarly to the existing \code{delayPromises}
      option, but without the extra text that that option produces.
\item This new \code{codePromises} deparse option is now used when producing
      error messages and traceback output.  This improves error messages
      in the new scheme for subset assignments (see the section on
      performance improvements below), and also avoids the voluminous
      output previously produced in circumstances such as the following:
\preformatted{   `f<-` <- function (x,value) x[1,1] <- value
   a <- 1
   f(a) <- rep(123,1000)  # gives an error
   traceback()
}
      This previously produced output with 1000 repetitions of 123
      in the traceback produced following the error message.  The traceback
      now instead shows the expression \code{rep(123,1000)}.
\item The \code{evaluate} option for \code{dump} has been extended to
      allow access to the new \code{codePromises} deparse option.
      See \code{help(dump)}.
\item The formal arguments of primitive functions will now be returned
      by \code{formals}, as they are shown when printed or with \code{args}.
      In R Core releases (at least to R-3.1.1), the result of \code{formals}
      for a primitive is \code{NULL}.
\item Setting the \code{deparse.max.lines} option will now limit the
      number of lines printed when exiting debug of a function, as
      well as when entering.
\item In \code{.C} and \code{.Fortran}, arguments may be character strings
      even when \code{DUP=FALSE} is specified - they are duplicated regardless.
      This differs from R Core versions, which (at least through R-3.1.1)
      give an error if an argument is a character string and \code{DUP=FALSE}.
\item In \code{.C} and \code{.Fortran}, scalars (vectors of length one)
      are duplicated (in effect, though not necessarily physically) even 
      when \code{DUP=FALSE} is specified.  However, they are not duplicated 
      in R Core versions (at least through R-3.1.1), 
      so it may be unwise to rely on this.
\item A \code{HELPER} argument can now be used in \code{.C} and 
      \code{.Fortran} to specify that the C or Fortran routine may
      (sometimes) be done in a helper thread.  (See the section on
      performance improvements below.)
}}

  \subsection{FEATURE CHANGES CORRESPONDING TO THOSE IN LATER R CORE RELEASES}{
    \itemize{
\item From R-3.0.2: The unary \code{+} operator now converts a logical vector
      to an integer vector.
\item From R-3.0.0: Support for "converters" for use with \code{.C} has been 
      dropped.
\item From R-2.15.1:
      \code{pmin()} and \code{pmax())} now also work when one of the inputs 
      is of length zero and others are not, returning a zero-length vector,
      analogously to, say, \code{+}.
\item From R-2.15.1:
      .C() gains some protection against the misuse of character vector
      arguments.  (An all too common error is to pass character(N),
      which initializes the elements to "", and then attempt to edit
      the strings in-place, sometimes forgetting to terminate them.)
\item From R-2.15.1:
      Calls to the new function globalVariables() in package utils
      declare that functions and other objects in a package should be
      treated as globally defined, so that CMD check will not note
      them.
\item From R-2.15.1:
      print(packageDescription(*)) trims the Collate field by default.
\item From R-2.15.1: A new option "show.error.locations" has been added.  
      When set to
      TRUE, error messages will contain the location of the most recent
      call containing source reference information. (Other values are
      supported as well; see ?options.)
\item From R-2.15.1:
      C entry points R_GetCurrentSrcref and R_GetSrcFilename have been
      added to the API to allow debuggers access to the source
      references on the stack.
}}

  \subsection{INSTALLATION, BUILDING, TESTING, AND DEBUGGING}{
    \itemize{
\item The \code{--enable-mat-mult-with-BLAS} configuration
      option has been replaced by the ability to use a configure 
      argument of \code{mat_mult_in_BLAS=FALSE}, \code{mat_mult_in_BLAS=FALSE},
      or \code{mat_mult_in_BLAS=NA}, to set the default value of this
      option.
\item The \code{--disable-mat-mult-with-BLAS-in-helpers} configuration
      option has been replaced by the ability to use a configure 
      argument of \code{BLAS_in_helpers=FALSE} or \code{BLAS_in_helpers=TRUE}
      to set the default value of this option.
\item The LAPACK routines used are now the same as those in R-3.1.1 (version
      3.5.0).
      However, the \code{.Call} interface to these remains as in 
      R-2.15.0 to R-2.15.3 (it was changed to use \code{.Internal} in R-3.0.0).
      Since LAPACK 3.5.0 uses some more recent Fortran features, a 
      Fortran 77 compiler such as \code{g77} will no longer suffice.
\item Setting the environment variable \code{R_ABORT} to any non-null
      string will prevent any attempt to produce a stack trace on a
      segmentation fault, in favour of instead producing (maybe) an
      immediate core dump.
\item The variable \code{R_BIT_BUCKET} in \file{share/make/vars.mk}
      now specifies a file to receive output that is normally ignored
      when building pqR.  It is set to \file{dev/null} in the distribution,
      but this can be changed to help diagnose build problems.
\item The C functions \code{R_inspect} and \code{R_inspect3} functions are now
      visible to package code, so they can be used there for debugging.
      To see what they do, look in \file{src/main/inspect.c}.  They are subject
      to change, and should not appear in any code released to users.
\item The \code{Rf_error} and related procedures declared in 
      \file{R_ext/Error.h} are now if possible declared to never return,
      allowing for slightly better code generation by the compiler, 
      and avoiding spurious compiler warnings.  This parallels a change 
      in R-3.0.1, but is more general, using the C11 noreturn facility if 
      present, and otherwise resorting to the gcc facility (if gcc is used).
}}

  \subsection{INSTALLATION FEATURES LIKE THOSE IN LATER R CORE RELEASES}{
    \itemize{
\item From R-2.15.1:
      install.packages("pkg_version.tgz") on Mac OS X now has sanity
      checks that this is actually a binary package (as people have
      tried it with incorrectly named source packages).
\item From R-2.15.2: \code{--with-blas='-framework vecLib'} now also works
      on OS X 10.8 and 10.9.
\item From R-2.15.3:
      Configuration and R CMD javareconf now come up with a smaller set
      of library paths for Java on Oracle-format JDK (including
      OpenJDK).  This helps avoid conflicts between libraries (such as
      libjpeg) supplied in the JDK and system libraries.  This can
      always be overridden if needed: see the 'R Installation and
      Administration' manual.
\item From R-2.15.3:
      The configure tests for Objective C and Objective C++ now work on
      Mac OS 10.8 with Xcode 4.5.2 (PR#15107).
\item The cairo-based versions of \code{X11()} now work with
      current versions of cairographics (e.g. 1.12.10).  (\PR{15168})

}}

  \subsection{DOCUMENTATION UPDATES}{
  These are in addition to changes in documentation relating to other
  changes reported here.
    \itemize{
\item Some incorrect code has been corrected in the "Writing
      R Extensions" manual, in the "Zero finding"
      and "Calculating numerical derivatives" sections.  The
      discussion in "Finding and Setting Variables" has also been
      clarified to reflect current behaviour.
\item Documentation in the "R Internals" manual has been updated
      to reflect recent changes in pqR regarding symbols and variable
      lookup, and to remove incorrect information about the global cache
      present in the version from R-2.15.0 (and R-3.1.1).
\item Fixed an out-of-date comment in the section on helper threads in
      the "R Internals" manual.
}}

  \subsection{PERFORMANCE IMPROVEMENTS}{
    Numerous improvements in speed and memory usage have been made in this
    release of pqR.  Some of these are noted here.
    \itemize{
\item Lookup of local variables is now usually much faster (especially when
      the number of local variables is large), since for each symbol,
      the last local binding found is now recorded, usually avoiding a 
      linear search through local symbol bindings.  Those lookups that are
      still needed are also now a bit faster, due to unrolling of the 
      search loop.
\item Assignments to selected parts of variables (eg, \code{a[i,j] <- 0} or
      \code{names(L$a[[f()]]) <- v}) are now much faster in the interpreter.
      (Such assignments within functions that are byte-compiled use a 
      different mechanism that has not been changed in this release.)  
      
      This change also alters the error 
      messages produced from such assignments.  They are probably not as 
      informative (at least to unsophisticated users) as those that
      the interpreter produced previously, though they are better than 
      those produced from byte-compiled code.  On the plus side, the error 
      messages are now consistent for primitive and user-written replacement 
      functions, and some messages now contain short, intelligible expressions
      that could previously contain huge amounts of data (see the section on 
      new features above).  

      This change also fixes the anomaly that arguments
      of subset expressions would sometimes be evaluated more than once
      (eg, \code{f()} in the example above).
\item The speed of \code{.C} and \code{.Fortran} has been substantially
      improved, partly by incorporating changes in R-2.15.1 and R-2.15.2,
      but with substantial additional improvements as well.  
\item The speed of \code{.Call} and \code{.External} has been improved somewhat.
      More importantly, the C routines called will get macro versions of 
      \code{CAR}, \code{CDR}, \code{CADR}, etc., macro versions of \code{TYPEOF}
      and \code{LENGTH}, and inline function versions of \code{INTEGER},
      \code{LOGICAL}, \code{REAL}, \code{COMPLEX}, and \code{RAW}.  This
      avoidance of procedure call overhead for these operations may speed
      up some C procedures substantially.
\item In some circumstances, a routine called with \code{.C} or \code{.Fortran}
      can now be done in a helper thread, in parallel with other computations.
      This is done only if requested with the \code{HELPER} option, and
      at present only in certain limited circumstances, in which only a single
      output variable is used.  See \code{help(.C)} or \code{help(.Fortran)}
      for details.
\item As an initial use of the previous feature, the \code{findInterval} 
      function now will sometimes execute its C routine in a helper thread.
      (More significant uses of the \code{HELPER} option to \code{.C} and
      \code{.Fortran} will follow in later releases.)
\item Assignments that update a local variable by applying a single unary or 
      binary mathematical operation will now often re-use space for
      the variable that is updated, rather than allocating new space.
      For example, this will be done with all the assignments in the
      second line below:
\preformatted{   u <- rep(1,1000); v <- rep(2,1000); w <- exp(2)
   u <- exp(u); u <- 2*u; v <- v/2; u <- u+v; w <- w+1
}
      This modification also has the effect of increasing the possibilities
      for task merging.  For example, in the above code, the first two
      updates for \code{u} will be merged into one computation that sets
      \code{u} to \code{2*exp(u)} using a single loop over the vector.
\item The performance of \code{rep} and \code{rep.int} is much improved.
      These improvements (and improvements previously made in pqR) go beyond 
      those in R Core releases from R-2.15.2 on, so these functions are often 
      substantially faster in pqR than in R-2.15.2 or later R Core versions
      to at least R-3.1.1, for both long and short vectors.  (However, note
      that the changes in functionality made in R-2.15.2 have not been made 
      in pqR; in particular, pairlists are still allowed, as in R-2.15.0.)
\item For numeric vectors, the repetition done by \code{rep} and \code{rep.int}
      may now be done in a helper thread, in parallel with other computations.
      For example, attaching names to the result of \code{rep} (if necessary)
      may be done in parallel with replication of the data part.
\item The amount of space used on the C stack has been reduced, with the
      result that deeper recursion is possible within a given C stack
      limit.  For example, the following is now possible with the default
      stack limit (at least on one Intel Linux system with gcc 4.6.3, results
      will vary with platform):
\preformatted{   f <- function (n) { if (n>0) 1+f(n-1) else 0 }
   options(expressions=500000)
   f(7000)
}
      For comparison, with pqR-2014-06-1, and R-3.1.1, trying to evaluate 
      f(3100) gives a C stack overflow error (but f(3000) works).
\item Expressions now sometimes return constant values, that are shared,
      and likely stored in read-only memory.  These constants include 
      \code{NULL}, the scalars (vectors of length one) \code{FALSE}, 
      \code{TRUE}, \code{NA}, \code{NA_real_}, 0.0, 1.0, 0L, 1L, ..., 10L, 
      and some one-element pairlists with such constant elements.  Apart 
      from \code{NULL}, these constants are not
      \emph{always} used for the corresponding value, but they often are, which
      saves on memory and associated garbage collection time.  External routines
      that incorrectly modify objects without checking that \code{NAMED} is
      zero may now crash when passed a read-only constant, which is a generally
      desirable debugging aid, though it might sometimes cause a package that
      had previously at least sort-of worked to no longer run.
\item The \code{substr} function has been sped up, and uses less memory,
      especially when a small substring is extracted from a long string.
      Assignment to \code{substr} has also been sped up a bit.
\item The function for unserializing data (eg, reading file \file{.RData}) is
      now done with elimination of tail-recursion (on the CDR field) when 
      reading pairlists.  This is both faster and less likely to produce a stack
      overflow.  Some other improvements to serializing/unserializing have
      also been made, including support for restoring constant values (mentioned
      above) as constant values.
\item Lookup of S3 methods has been sped up, especially when no method is
      found.  This is important for several primitive functions, such as 
      \code{$}, that look for a method when applied to an object with a class
      attribute, but perform the operation themselves if no method is found.
\item Integer plus, minus, and times are now somewhat faster (a side effect
      of switching to a more robust overflow check, as described below).
\item Several improvements relating to garbage collection have been made.
      One change is that the amount of memory used for each additional
      symbol has been reduced from 112 bytes (two CONS cells) to 80 bytes
      (on 64-bit platforms), not counting the space for the symbol's name
      (a minumum of 48 bytes on 64-bit platforms).  Another change is in 
      tuning of heap sizes, in order to reduce occasions in which garbage 
      collection is very frequent.
\item Many uses of the \code{return} statement have been sped up.
\item Functions in the \code{apply} family have been sped up when they are
      called with no additional arguments for the function being applied.
\item The performance problem reported in PR #15798 at r-project.org has
      been fixed (differently from the R Core fix).
\item A performance bug has been fixed in which any assignment to a vector 
      subscripted with a string index caused the entire vector to be copied.
      For example, the final assignment in the code below would copy all
      of \code{a}:
\preformatted{   a<-rep(1.1,10000); names(a)[1] <- "x"
   a["x"] <- 9
}
      This bug exists in R Core implementations though at least R-3.1.1.
\item A performance bug has been fixed that involved subscripting with many 
      invalid string indexes, reported on r-devel on 2010-07-15 and 
      2013-05-8.  It is illustrated by the following code, 
      which was more than ten thousand times slower than expected:
\preformatted{   x <- c(A=10L, B=20L, C=30L)
   subscript <- c(LETTERS[1:3], sprintf("ID\%05d", 1:150000))
   system.time(y1 <- x[subscript])
}
      The fix in this version of pqR does not solve the related problem 
      when assigning to \code{x[subscript]}, which is still slow.  Fixing
      that would require implementation of a new method, possibly requiring
      more memory.

      This performance bug exists in R Core releases through R-3.1.1, but
      may now be fixed (differently) in the current R Core development version.
}}

  \subsection{BUG FIXES}{
    \itemize{
\item Fixed a bug in \code{numericDeriv} (see also the documentation
      update above), which is illustrated by the following
      code, which gave the wrong derivative:
\preformatted{    x <- y <- 10
    numericDeriv(quote(x+y),c("x","y"))
}
      I reported this to R Core, and it is also fixed (differently) in
      R-3.1.1.
\item Fixed a problem in \code{.C} and \code{.Fortran} where, contrary
      to the documentation (except when \code{DUP=TRUE} and no duplication 
      was actually needed), logical values after the call other than 
      \code{TRUE}, \code{FALSE}, and \code{NA} are not mapped to \code{TRUE},
      but instead exist as invalid values that may show up later.
      This bug exists in R Core versions 2.15.1 through at least 3.1.1.
      I reported it as \PR{15878} at r-project.org, so it may be fixed in
      a later R Core release.
\item Fixed a problem with treatment of \code{ANYSXP} in specifying
      types of registered C or Fortran routines, which in particular had
      prevented the types of \code{str_signif}, used in \code{formatC},
      from being registered.  (This bug exists in R Core versions of R
      at least through R-3.1.1.) 
\item Fixed a bug in \code{substr} applied to a string with UTF-8
      encoding, which could cause a crash for code such as
\preformatted{   a <- "\xc3\xa9"
   Encoding(a) <- "UTF-8"
   b <- paste0(rep(a,8000),collapse="")
   c <- substr(b,1,16000)
}
      I reported this as PR{15910} at r-project.org, so it may be
      fixed in an R Core release after R-3.1.1.  A related bug in
      assignment to \code{substr} has also been fixed.
\item Fixed a bug in how debugging is handled that is illustrated by the
      following output:
\preformatted{   > g <- function () { A <<- A+1; function (x) x+1 }
   > f <- function () (g())(10)
   > A <- 0; f(); print(A)
   [1] 11
   [1] 1
   > debug(f);
   > A <- 0; f(); print(A)
   debugging in: f()
   debug: (g())(10)
   Browse[2]> c
   exiting from: f()
   [1] 11
   [1] 2
}
   Note that the final value of \code{A} is different (and wrong) when
   \code{f} is stepped through in the debugger.  This bug exists in
   R Core releases through at least R-3.1.1.
\item Fixed a bug illustrated by the following code, which gave
      an error saying that \code{p[1,1]} has the wrong number of subscripts:
\preformatted{   p <- pairlist(1,2,3,4); dim(p) <- c(2,2); p[1,1] <- 9
}
   This bug exists in R Core releases through at least R-3.1.1.
\item Fixed the following pqR bug (and related bugs), in which
      \code{b} was modified by the assignment to \code{a}:
\preformatted{   a <- list(list(1+1))
   b <- a
   attr(a[[1]][[1]],"fred")<-9
   print(b)
}
\item Fixed the following bug in which \code{b} was modified
      by an assignment to \code{a} with a vector subscript:
\preformatted{   a <- list(list(mk2(1)))
   b <- a[[1]]
   a[[c(1,1)]][1] <- 3
   print(b)
}
      This bug also exists in R-2.15.0, but was fixed in R-3.1.1 
      (quite differently than in pqR).
\item Fixed a lack of error checking bug that could cause expressions
      such as \code{match.call(,expression())} to crash from an
      invalid memory reference.  This bug also exists in R-2.15.0 and
      R-3.1.1.
\item Fixed the non-robust checks for integer overflow, which reportedly
      sometimes fail when using clang on a Mac.  This is #PR 15774 at
      r-project.org, fixed in R-3.1.1, but fixed differently in pqR.
\item Fixed a pqR bug with expressions of the form \code{t(x)\%*\%y}
      when \code{y} is an S4 object.
\item Fixed a bug (PR #15399 at r-project.og) in \code{na.omit} and 
      \code{na.exclude} that led to a
      data frame that should have had zero rows having one row instead.
      (Also fixed in R-3.1.1, though differently.)
\item Fixed the problem that RStudio crashed whenever a function was
      debugged (with \code{debug}).  This was due to pqR having changed
      the order of fields in the \code{RCNTXT} structure, which is an
      internal data structure of the interpreter, but is nevertheless
      accessed in RStudio.  The order of fields is now back to what it was.
\item Fixed the bug in \code{nlm} reported as PR #15958
      at r-project.org, along with related bugs in \code{uniroot} and
      \code{optimize}.  These all involve situations where the function
      being optimized saves its argument in some manner, and then sees
      the saved value change when the optimizer re-uses the space for the 
      argument on the next call.  The fix made is to no longer reuse the 
      space, which will unfortunately cause a (fairly small) decline in 
      performance.

      The \code{optim} function also has this problem, but only
      when numerical derivatives are used.  It has not yet been fixed.
      The \code{integrate} function does not seem to have a problem.
\item Fixed a bug in the code to check for C stack overflow, that may
      show up when the fallback method for determining the start of the
      stack is needed, and a stack check is then done when very little stack
      is in use, resulting in an erroneous report of stack overflow.  The
      problem is platform dependent, but arises on a SPARC Solaris system 
      when using gcc 3.4.3, once stack usage is reduced by the improvement
      described above, leading to failure of one of the tests for package 
      Matrix.  This bug exists in R Core version back to 2.11.1 (or earlier)
      and up to at least 3.1.1.
}}

  \subsection{BUG FIXES CORRESPONDING TO THOSE IN LATER R CORE RELEASES}{
    \itemize{
\item From R-2.15.1: 
      Trying to update (recommended) packages in R_HOME/library without
      write access is now dealt with more gracefully.  Further, such
      package updates may be skipped (with a warning), when a newer
      installed version is already going to be used from .libPaths().
      (PR#14866)
\item From R-2.15.1:
      \command{R CMD check} with \env{_R_CHECK_NO_RECOMMENDED_}
      set to a true value (as done by the \command{--as-cran} option)
      could issue false errors if there was an indirect dependency
      on a recommended package.
\item From R-2.15.1:
      getMethod(f, sig) produced an incorrect error message in some
      cases when f was not a string).
\item From R-2.15.2:
      In Windows, the GUI preferences for foreground color were 
      not always respected.  (Reported by Benjamin Wells.)
\item From R-2.15.1:
      The evaluator now keeps track of source references outside of
      functions, e.g. when source() executes a script.
\item From R-2.15.1:
      The value returned by tools::psnice() for invalid pid values was
      not always NA as documented.
\item From R-2.15.2:
      \code{sort.list(method = "radix")} could give incorrect
      results on certain compilers (seen with \command{clang} on Mac OS
      10.7 and \command{Xcode 4.4.1}).
\item From R-3.0.1:
      Calling \code{file.copy()} or \code{dirname()} with the
      invalid input \code{""} (which was being used in packages, despite
      not being a file path) could have caused a segfault.
\item From R-3.0.1:
      \code{dirname("")} is now \code{""} rather than \code{"."} (unless
      it segfaulted).
\item Similarly to R-3.1.1-patched:
      In package \code{parallel}, child processes now call \code{_Exit}
      rather than \code{exit}, so that the main process is not affected
      by flushing of input/output buffers in the child.
}}
}


\section{CHANGES IN VERSION RELEASED 2014-06-19}{

  \subsection{INTRODUCTION}{

  \itemize{ 

\item This is a maintenance release, with bug fixes, documentation
      improvements (including provision of previously missing
      documentation), and changes for compatibility with R Core releases.
      There are some new features in this release that help
      with testing pqR and packages. There are no significant changes 
      in performance.

\item See the sections below on earlier releases for general
      information on pqR.  

\item Note that there was a test release of 2014-06-10 that 
      is superceded by this release, with no separate listing 
      of the changes it contained.
  }}

  \subsection{NEW FEATURES FOR TESTING}{
    \itemize{
\item The setting of the \code{R_SEED} environment variable now specifies what
      random number seed to use when \code{set.seed} is not called.  When
      \code{R_SEED} is not set, the seed will be set from the time and process
      ID as before.  It is recommended that \code{R_SEED} be set before running
      tests on pqR or packages, so that the results will be reproducible.
      For example, some packages report an error if a hypothesis test on
      simulated data results in a p-value less than some threshold.  If 
      \code{R_SEED} is not set, these packages will fail their tests now 
      and then at random, whereas setting \code{R_SEED} will result either
      in consistent success or (less likely) consistent failure.
\item The comparison of test output with saved output using \code{Rdiff} now
      ignores any output from \code{valgrind}, so spurious errors will not be
      triggered by using it.  When using \code{valgrind}, the
      output files should be checked manually for \code{valgrind} messages 
      that are of possible interest.
\item The test script in \file{tests/internet.R} no longer looks at CRAN's html
      code, which is subject to change.  It instead looks at a special test file
      at \url{pqR-project.org}.
\item Fixed problems wit the \file{reg-tests-1b} test script.  Also, now sets
      the random seed, so it's consistent (even without R_SEED set), and has
      its output compared to a saved version.  Non-fatal errors (with
      code 5) should be expected on systems without enough memory for xz
      compression.
  }}

  \subsection{CHANGE FOR COMPATIBILITY}{
    \itemize{
\item The result of \code{diag(list(1,3,5))} is now a matrix of type
      double.  In R-2.15.0, this expression did not produce a sensible
      result.  A previous fix in pqR made this expression produce a matrix of 
      type list.  A later change by R Core also fixed this, but so it
      produced a double matrix, coercing the list to a numeric vector
      (to the extent possible); pqR now does the same.
  }}

  \subsection{DOCUMENTATION UPDATES}{
    \itemize{
\item The documentation for \code{c} now says how the names for the 
      result are determined, including previously missing information
      on the \code{use.names} argument, and on the role of the names of
      arguments in the call of \code{c}.  This documentation is missing
      in R-2.15.0 and R-3.1.0.
\item The documentaton for \code{diag} now documents that a diagonal matrix 
      is always created with type double or complex, and that the
      names of an extracted diagonal vector are taken from a \code{names}
      attribute (if present), if not from the row and column names.  This
      information is absent in the documentation in R-2.15.1 and R-3.1.0.
\item Incorrect information regarding the pointer protection stack
      was removed from \code{help(Memory)}.  This incorrect information
      is present in R-2.15.0 and R-3.1.0 as well.
\item There is now information in \code{help(Arithmetic)} regarding what
      happens when the operands of an arithmetic operation are \code{NA}
      or \code{NaN}, including the arbitrary nature of the result when
      one operand is \code{NA} and the other is \code{NaN}.  There is
      no discussion of this issue in the documentation for R-2.15.0 and R-3.1.0.
\item The \code{R_HELPERS} and \code{R_HELPERS_TRACE} environment variables
      are now documented in \code{help("environment variables")}.  The
      documentation in \code{help(helpers)} has also been clarified.
\item The \code{R_DEBUGGER} and \code{R_DEBUGGER_ARGS} environment variables
      are now documented in \code{help("environment variables")} as 
      alternatives to the \code{--debugger} and \code{--debugger-args}
      arguments.
  }}

  \subsection{BUG FIXES}{
    \itemize{
\item Fixed lack of protection bugs in the \code{equal} and \code{greater}
      functions in \file{sort.c}.  These bugs are also present in R-2.15.0
      and R-3.1.0.
\item Fixed lack of protection bugs in the \code{D} function in \file{deriv.c}.
      These bugs are also present in R-2.15.0 and R-3.1.0.
\item Fixed argument error-checking bugs in \code{getGraphicsEventEnv}
      and \code{setGraphicsEventEnv} (also present in R-2.15.0 and R-3.1.0).
\item Fixed a stack imbalance bug that shows up in the expression
      \code{anyDuplicated(c(1,2,1),incomp=2)}.  This bug is also present
      in R-2.15.0 and R-3.1.0.  The bug is reported only when the \code{base}
      package is not byte compiled (but still exists silently when it is 
      compiled).
\item Fixed a bug in the foreign package that showed up on systems where
      the C \code{char} type is unsigned, such as a Rasberry Pi running
      Rasbian.  I reported this to R Core, and it is also fixed in R-3.1.0.
\item Fixed a lack of protection bug that arose when \code{log} produced a
      warning.
\item Fixed a lack of protection bug in the \code{lang[23456]}
      C functions.
\item Fixed a stack imbalance bug that showed up when an assignment was
      made to an array of three or more dimensions using a zero-length
      subscript.
\item Fixed a problem with \code{news()} that was due to pqR's version
      numbers being dates (pqR issue #1).
\item Fixed out-of-bound memory accesses in \code{R_chull} and \code{scanFrame}
      that valgrind reports (but which are likely to be innocuous).
  }}

  \subsection{BUG FIXES CORRESPONDING TO THOSE IN LATER R CORE RELEASES}{
    \itemize{
\item From R-2.15.1: The string "infinity" now converts correctly to \code{Inf}
      (PR#14933).
\item From R-2.15.1: The generic for backsolve is now correct (PR#14883).
\item From R-2.15.1: A bug in \code{get_all_vars} was fixed (PR#14847).
\item From R-2.15.1: Fixed an argument error checking bug in \code{dev.set}.
\item From R-3.1.0-patched: Fixed a problem with \code{mcmapply} not 
      parallelizing when the number of jobs was less than number of cores.
      (However, unlike R-3.1.0-patched, this fix doesn't try to 
      parallelize when there is only one core.)
  }}
}

\section{CHANGES IN VERSION RELEASED 2014-02-23}{

  \subsection{INTRODUCTION}{

  \itemize{ 

\item This is a maintenance release, with bug fixes, changes for
      compatibility with packages, additional correctness tests, and 
      documentation improvements.  There are no new features in this 
      release, and no significant changes in performance.

\item See the sections below on earlier releases for general
      information on pqR.
  }}

  \subsection{INSTALLATION AND TESTING}{
    \itemize{
\item The information in the file "INSTALL" in the main source directory 
      has been re-written.  It now contains all the information expected
      to be needed for most installations, without the user needing to
      refer to R-admin, including information on the configuration
      options that have been added for pqR.  It also has information on
      how to build pqR from a development version downloaded from github.

\item Additional tests regarding subsetting operations, maintenance of
      NAMEDCNT, and operation of helper threads have been written.
      They are run with \code{make check} or \code{make check-all}.

\item A "create-configure" shell script is now included, which allows
      for creation of the "configure" shell script when it is non-functional
      or not present (as when building from a development version of pqR).
      It is not needed for typical installs of pqR releases.

\item Some problems with installation on Microsoft Windows (identified
      by Yu Gong) have hopefully been fixed.  (But trying to install
      pqR on Windows is still recommended only for adventurous users.)

\item A problem with installing pqR as a shared library when multithreading
      is disabled has been fixed.

\item Note that any packages (except those written only in R, plus 
      C or Fortran routines called by \code{.C} or \code{.Fortran}) that
      were compiled and installed under R Core versions of R must be 
      re-installed for use with pqR, as is generally the case with new versions
      of R (although it so happens that it is not necessary to re-install
      packages installed with pqR-2013-07-22 or pqR-2013-12-29 with this 
      release, because the formats of the crucial internal data structures 
      happen not to have changed).
  }}

  \subsection{DOCUMENTATION UPDATES}{
    \itemize{
\item The instructions in "INSTALL" have been re-written, as noted above.
\item The manual on "Writing R Extensions" now has additional information 
      (in the section on "Named objects and copying") on paying proper attention
      to NAMED for objects found in lists.
\item More instructions on how to create a release branch of pqR from a 
      development branch have been added to mods/README (or MODS).
  }}

  \subsection{CHANGES REGARDING PACKAGE COMPATIBILITY AND CHECKING}{
    \itemize{
\item Changed the behaviour of \code{$} when dispatching so that the unevaluated
      element name arrives as a string, as in R-2.15.0.  This behaviour is
      needed for the "dyn" package.  The issue is illustrated by the
      following code:
\preformatted{    a <- list(p=3,q=4)
    class(a) <- "fred"
    `$.fred` <-
      function (x,n) { print(list(n,substitute(n))); x[[n]] }
    print(a$q)
}
      In R-2.15.0, both elements of the list printed are strings, but in
      pqR-2013-12-29, the element from "substitute" is a symbol.  Changed
      \code{help("$")} to document this behaviour, and the corresponding 
      behaviour of \code{"$<-"}.  Added a test with \code{make check} for it.
\item Redefined "fork" to "Rf_fork" so that helper threads can be disabled
      in the child when "fork" is used in packages like "multicore". 
      (Special mods for this had previously been made to the "parallel" 
      package, but this is a more universal scheme.)
\item Added an option (currently set) for pqR to ignore incorrect zero
      pointers encountered by the garbage collector (as R-2.15.0 does).
      This avoids crashes with some packages (eg, "birch") that incorrectly
      set up objects with zero pointers.
\item Changed a C procedure name in the "matprod" routines to reduce the
      chance of a name conflict with C code in packages.
\item Made \code{NA_LOGICAL} and \code{NA_INTEGER} appear as variables
      (rather than constants) in packages, as needed for package
      "RcppEigen".
\item Made \code{R_CStackStart} and \code{R_CStackLimit} visible to 
      packages, as needed for package "vimcom".
\item Fixed problem with using \code{NAMED} in a package that defines
      \code{USE_RINTERNALS}, such as "igraph".
\item Calls of external routines with .Call and .External are now
      followed by checks that the routine didn't incorrectly change 
      the constant objects sometimes used internally in pqR for TRUE, 
      FALSE, and NA.  (Previously, such checks were made only after calls 
      of .C and .Fortran.)
  }}

  \subsection{BUG FIXES}{
    \itemize{
\item Fixed the following bug (also present in R-2.15.0 and R-3.0.2):
\preformatted{    x <- t(5)
    print (x \%*\% c(3,4))
    print (crossprod(5,c(3,4)))
}
     The call of \code{crossprod} produced an error, whereas the corresponding
     use of \code{\%*\%} does not.

     In pqR-2013-12-29, this bug also affected the expression 
     \code{t(5) \%*\% c(3,4)}, since it is converted to the equivalent of 
     \code{crossprod(5,c(3,4))}.

\item Fixed a problem in R_AllocStringBuffer that could result in
      a crash due to an invalid memory access.  (This bug is also
      present in R-2.15.0 and R-3.0.2.)
\item Fixed a bug in a "matprod" routine sometimes affecting 
      \code{tcrossprod} (or an equivalent use of \code{\%*\%}) with 
      helper threads.
\item Fixed a bug illustrated by the following:
\preformatted{    f <- function (a)
    { x <- a
      function () { b <- a; b[2]<-1000; a+b  }
    }
    g <- f(c(7,8,9))
    save.image("tmpimage")
    load("tmpimage")
    print(g())
}
      where the result printed was 14 2000 18 rather than 14 1008 18.
\item Fixed a bug in \code{prod} with an integer vector containing \code{NA}, 
      such as, \code{prod(NA)}.
\item Fixed a lack-of-protection bug in mkCharLenCE that showed up
      in checks for packages "cmrutils".
\item Fixed a problem with xtfrm demonstrated by the following:
\preformatted{    f<-function(...) xtfrm(...); f(c(1,3,2))
}
      which produced an error saying '...' was used in an incorrect context.
      This affected package "lsr". 
\item Fixed a bug in maintaining NAMEDCNT when assigning to a variable in
      an environment using \code{$}, which showed up in package "plus".
\item Fixed a bug that causes the code below to create a circular data 
      structure:
\preformatted{    { a <- list(1); a[[1]] <- a; a }
}
\item Fixed bugs such as that illustrated below:
\preformatted{    a <- list(list(list(1)))
    b <- a
    a[[1]][[1]][[1]]<-2
    print(b)
}
      in which the assignment to \code{a} changes \code{b}, and added tests
      for such bugs.
\item Fixed a bug where unary minus might improperly reuse its operand for
      the result even when it was logical (eg, in \code{-c(F,T,T,F)}).
\item Fixed a bug in pairlist element deletion, and added tests in subset.R
      for such cases.
\item The ISNAN trick (if enabled) is now used only in the interpreter itself,
      not in packages, since the macro implementing it evaluates its argument
      twice, which doesn't work if it has side effects (as happens in the 
      "ff" package).
\item Fixed a bug that sometimes resulted in task merging being disabled
      when it shouldn't have been.
}}
}

\section{CHANGES IN VERSION RELEASED 2013-12-29}{

  \subsection{INTRODUCTION}{

  \itemize{ 

\item This is the first publicized release of pqR after pqR-2013-07-22.  
      A verson dated 2013-11-28 was released for testing; it differs
      from this release only in bug and documentation fixes, which
      are not separately detailed in this NEWS file.

\item pqR is based on R-2.15.0, distributed by the R Core Team, but
improves on it in many ways, mostly ways that speed it up, but also by
implementing some new features and fixing some bugs.  See the notes
below on earlier pqR releases for general discussion of pqR, and for
information that has not changed from previous releases of pqR.

\item The most notable change in this release is that ``task merging''
      is now implemented.  This can speed up sequences
      of vector operations by merging several operations into one, which 
      reduces time spent writing and later reading data in memory. 
      See \code{help(merging)} and the item below for more details.

\item This release also includes other performance improvements, bug fixes,
      and code cleanups, as detailed below.
  }}

  \subsection{INSTALLATION AND TESTING}{
    \itemize{

\item Additional configuration options are now present to allow
      enabling and disabling of task merging, and more generally, of the
      deferred evaluation framework needed for both task merging and
      use of helper threads.  By default, these facilities are enabled.
      The \code{--disable-task-merging} option to \code{./configure}
      disables task merging, \code{--disable-helper-threads} disables
      support for helper threads (as before), and 
      \code{--disable-deferred-evaluation} disables both of these
      features, along with the whole deferred evaluation framework.
      See the \code{R-admin} manual for more details.

\item See the pqR wiki at \code{https://github.com/radfordneal/pqR/wiki}
      for the latest news regarding systems and packages that do or do not
      work with pqR.

\item Note that any packages (except those written only in R, plus 
      C or Fortran routines called by \code{.C} or \code{.Fortran}) that
      were compiled and installed under R Core versions of R must be 
      re-installed for use with pqR, as is generally the case with new versions
      of R (although it so happens that it is not necessary to re-install
      packages installed with pqR-2013-07-22 with this release, because the 
      formats of the crucial internal data structures happen not to have
      changed).

\item Additional tests of matrix multiplication (\code{\%*\%}, \code{crossprod},
      and \code{tcrossprod}) have been written.  They are run with
      \code{make check} or \code{make check-all}.

  }}

  \subsection{INTERNAL STRUCTURES AND APPLICATION PROGRAM INTERFACE}{
    \itemize{

\item The table of built-in function names, C functions implementing them, and
      operation flags, which was previously found in \code{src/main/names.c},
      has been split into multiple tables, located in the source files that 
      define such built-in functions (with only a few entries still in 
      \code{names.c}).  This puts the descriptions of these built-in
      functions next to their definitions, improving maintainability, and
      also reduces the number of global functions.  This change should have 
      no effects visible to users.

\item The initialization for fast dispatch to some primitive functions
      is now done in \code{names.c}, using tables in other source files
      analogous to those described in the point just above.  This is 
      cleaner, and eliminates an anomaly in the previous versions of
      pqR that a primitive function could be slower the first time it was
      used than when used later.
  }}

  \subsection{PERFORMANCE IMPROVEMENTS}{
    \itemize{
\item Some sequences of vector operations can now be merged into a single
      operation, which can speed them up by eliminating memory operations
      to store and fetch intermediate results.  For example, when \code{v} is 
      a long vector, the expression 
      \code{exp(v+1)} can be merged into one task, which will compute 
      \code{exp(v[i]+1)} for each element, \code{i}, of \code{v} in a 
      single loop.  

      Currently, such ``task merging'' is done only for (some)
      operations in which only one operand is a vector. When there are
      helper threads (which might be able to do some operations even
      faster, in parallel) merging is done only when one of the
      operations merged is a simple addition, subtraction, or
      multiplication (with one vector operand and one scalar operand).

      See \code{help(merging)} for more details.

\item During all garbage collections, any tasks whose outputs are not
      referenced are now waited for, to allow memory used by their outputs to be
      recovered.  (Such unreferenced outputs should be rare in real 
      programs.)  In a full garbage collection, tasks with large inputs
      or outputs that are referenced only as task inputs
      are also waited for, so that the memory they occupy can be recovered.

\item The built-in C matrix multiplication routines and those in the supplied 
      BLAS have both been sped up, especially those used by \code{crossprod}
      and \code{tcrossprod}.  This will of course have no effect if a different
      BLAS is used and the \code{mat_mult_with_BLAS} option is set to
      \code{TRUE}.

\item Matrix multiplications in which one operand can be recognized as the
      result of a transpose operation are now done without actually creating
      the transpose as an intermediate result, thereby reducing both 
      computation time and memory usage.  Effectively, these uses of the
      \code{\%*\%} operator are converted to uses of \code{crossprod} or
      \code{tcrossprod}.  See \code{help("\%*\%")} for details.

\item Speed of \code{ifelse} has been improved (though it's now slower when the
      condition is scalar due to the bug fix mentioned below).

\item Inputs to the mod operator can now be piped. (Previously, this was 
      inadvertently prevented in some cases.)

\item The speed of the quick check for NA/NaN that can be enabled with 
      \code{-DENABLE_ISNAN_TRICK} in CFLAGS has been improved.
  }}

  \subsection{BUG FIXES}{
    \itemize{
\item Fixed a bug in \code{ifelse} with scalar condition but other
      operands with length greater than one.  (Pointed out by Luke Tierney.)

\item Fixed a bug stemming from re-use of operand storage for a result
      (pointed out by Luke Tierney) illustrated by the following:
\preformatted{   A <- array(c(1), dim = c(1,1), dimnames = list("a", 1))
   x <- c(a=1)
   A/(pi*x)
}

\item The \code{--disable-mat-mult-with-BLAS-in-helpers} configuration
      setting is now respected for complex matrix multiplication
      (previously it had only disabled use of the BLAS in helper
      threads for real matrix multiplication).

\item The documentation for \code{aperm} now says that the default
      method does not copy attributes (other than dimensions and
      dimnames).  Previously, it incorrecty said it did (as is the
      case also in R-2.15.0 and R-3.0.2).

\item Changed \code{apply} from previous versions of pqR to replicate
      the behaviour seen in R-2.15.0 (and later R Core version) when the matrix 
      or array has a class attribute.  Documented this behaviour (which is
      somewhat dubious and convoluted) in the help entry for \code{apply}.
      This change fixes a problem seen in package TSA (and probably others).

\item Changed \code{rank} from prevous versions of pqR to replicate
      the behaviour when it is applied to data frames that is seen in R-2.15.0 
      (and later R Core versions).  Documented this (somewhat dubious) 
      behaviour in the help entry for \code{rank}.  This change fixes a
      problem in the \code{coin} package.

\item Fixed a bug in keeping track of references when assigning 
      repeated elements into a list array.

\item Fixed the following bug (also present in R-2.15.0 and R-3.0.2):
\preformatted{   v <- c(1,2)
   m <- matrix(c(3,4),1,2)
   print(t(m)\%*\%v)
   print(crossprod(m,v))
}
in which \code{crossprod} gave an error rather than produce the answer
for the corresponding use of \code{\%*\%}.

\item Bypassed a problem with the Xcode gcc compiler for the Mac that 
      led to it falsely saying that using -DENABLE_ISNAN_TRICK in CFLAGS
      doesn't work.
  }}
}


\section{CHANGES IN VERSION RELEASED 2013-07-22}{

  \subsection{INTRODUCTION}{

  \itemize{ 

\item pqR is based on R-2.15.0, distributed by the R Core Team, but
improves on it in many ways, mostly ways that speed it up, but also by
implementing some new features and fixing some bugs.  See the notes
below, on the release of 2013-06-28, for general discussion of pqR,
and for information on pqR that has not changed since that release.

\item This updated release of pqR provides some performance
enhancements and bug fixes, including some from R Core releases after
R-2.15.0.  More work is still needed to incorporate improvements in
R-2.15.1 and later R Core releases into pqR.

\item This release is the same as the briefly-released version of
2013-17-19, except that it fixes one bug and one reversion of an
optimization that were introduced in that release, and tweaks the
Windows Makefiles (which are not yet fully tested).

  }}

  \subsection{FEATURE AND DOCUMENTATION CHANGES}{
    \itemize{
      \item Detailed information on what operations can be done in helper
            threads is now provided by help(helpers).
      \item Assignment to parts of a vector via code such as 
            \code{v[[i]]<-value} and \code{v[ix]<-values} now automatically 
            converts raw values to the appropriate type
            for assignment into numeric or string vectors, and assignment
            of numeric or string values into a raw vector now results in the
            raw vector being first converted to the corresponding type.  This
            is consistent with the existing behaviour with other types.
      \item The allowed values for assignment to an element of an "expression" 
            list has been expanded to match the allowed values for ordinary
            lists.  These values (such as function closures) could previously 
            occur in expression lists as a result of other operations (such
            as creation with the \code{expression} primitive).
      \item Operations such as
            \code{v <- pairlist(1,2,3); v[[-2]] <- NULL} now raise an error.
            These operations were previously documented as being illegal, and
            they are illegal for ordinary lists.  The proper way to do
            this deletion is \code{v <- pairlist(1,2,3); v[-2] <- NULL}.
      \item Raising \code{-Inf} to a large value (eg, \code{(-Inf)^(1e16)})
            no longer produces an incomprehensible warning.  As before, the 
            value returned is \code{Inf}, because (due to their 
            limited-precision floating-point representation) all such large 
            numbers are even integers.
  }}

  \subsection{FEATURE CHANGES CORRESPONDING TO THOSE IN LATER R CORE RELEASES}{
    \itemize{
\item From R-2.15.1: On Windows, there are two new environment variables which
      control the defaults for command-line options.

      If \env{R_WIN_INTERNET2} is set to a non-empty value, it is as if
      \option{--internet2} was used.

      If \env{R_MAX_MEM_SIZE} is set, it gives the default memory limit
      if \option{--max-mem-size} is not specified: invalid values being
      ignored.

\item From R-2.15.1: The NA warning messages from e.g. \code{pchisq()} now 
      report the call to the closure and not that of the \code{.Internal}.

\item The following included software has been updated to new versions:
      zlib to 1.2.8, LZMA to 5.0.4, and PCRE to 8.33.
  }}

  \subsection{INSTALLATION AND TESTING}{
    \itemize{

\item See the pqR wiki at \code{https://github.com/radfordneal/pqR/wiki}
      for the latest news regarding systems and packages that do or do not
      work with pqR.

\item Note that any previosly-installed packages must be re-installed for 
      use with pqR (as is generally the case with new versions of R), except
      for those written purely in R.

\item It is now known that pqR can be successfully installed under Mac
      OS X for use via the command line (at least with some versions
      of OS X).  The gcc 4.2
      compiler supplied by Apple with Xcode works when helper threads
      are disabled, but does not have the full OpenMP support required for
      helper threads.   For helper threads to work, a C compiler that fully
      supports OpenMP is needed, such as gcc 4.7.3 (available via 
      macports.org).

      The Apple BLAS and LAPACK routines can be used by giving the
      \code{--with-blas='-framework vecLib'} and \code{--withlapack}
      options to \code{configure}.  This speeds up some operations
      but slows down others.

      The R Mac GUI would need to be recompiled for use with pqR.
      There are problems doing this unless helper threads
      are disabled (see pqR issue #17 for discussion).

      Compiled binary versions of pqR for Mac OS X are not yet being supplied.
      Installation on a Mac is recommended only for users experienced
      in installation of R from source code.

\item Success has also been reported in installing pqR on a Windows
      system, including with helper threads, but various tweaks were
      required.  Some of these tweaks are incorporated in this release,
      but they are probably not sufficient for installation "out of the box".
      Attempting to install pqR on Windows is recommended only for
      users who are both experienced and adventurous.

\item Compilation using the \code{-O3} option for gcc is not recommended.
      It speeds up some operations, but slows down others.  With gcc 4.7.3
      on a 32-bit Intel system running Ubuntu 13.04, compiling with 
      \code{-O3} causes compiled functions to crash. (This is not a
      pqR issue, since the same thing happens when R-2.15.0 is compiled 
      with \code{-O3}).
  }}

  \subsection{INTERNAL STRUCTURES AND APPLICATION PROGRAM INTERFACE}{
    \itemize{

\item The R internals manual now documents (in Section 1.8) a
      preliminary set of conventions that pqR follows (not yet
      perfectly) regarding when objects may be modified, and how
      NAMEDCNT should be maintained.  R-2.15.0 did not follow any
      clear conventions.

\item The documentation in the R internals manual on how helper
      threads are implemented in pqR now has the correct title.  (It
      would previously have been rather hard to notice.)

  }}

  \subsection{PERFORMANCE IMPROVEMENTS}{
    \itemize{
\item Some unnecessary duplication of objects has been eliminated.  Here
      are three examples:  
      Creation of lists no longer duplicates all the elements put in the
      list, but instead increments \code{NAMEDCNT} for these elements, so
      that
\preformatted{   a <- numeric(10000)
   k <- list(1,a)
}
no longer duplicates \code{a} when \code{k} is created (though a duplication
will be needed later if either \code{a} or \code{k[[2]]} is modified).
      Furthermore, the assignment below to \code{b$x}, no longer
      causes duplication of the 10000 elements of \code{y}:
\preformatted{   a <- list (x=1, y=seq(0,1,length=10000))
   b <- a
   b$x <- 2
}
Instead, a single vector of 10000 elements is shared between \code{a$y} and
\code{b$y}, and will be duplicated later only if necessary.  Unnecessary
duplication of a 10000-element vector is also avoided when \code{b[1]} is 
assigned to in the code below:
\preformatted{   a <- list (x=1, y=seq(0,1,length=10000))
   b <- a$y
   a$y <- 0
   b[1] <- 1
}
The assignment to \code{a$y} now reduces \code{NAMEDCNT} for the vector
bound to \code{b}, allowing it to be changed without duplication.

\item Assignment to part of a vector using code such as \code{v[101:200]<-0}
      will now not actually create a vector of 100 indexes, but will instead
      simply change the elements with indexes 101 to 200 without creating
      an index vector.  This optimization has not yet been implemented for
      matrix or array indexing.

\item Assignments to parts of vectors, matrices, and arrays using "[" has been
      sped up by detailed code improvements, quite substantially in some
      cases.

\item Subsetting of arrays of three or more dimensions using "[" has
      been sped up by detailed code improvements.

\item Pending summations of one-argument mathematical functions are now
      passed on by \code{sum}.  So, for example, in 
      \code{sum(exp(a)) + sum(exp(b))}, the two
      summations of exponentials can now potentially be done in parallel.

\item A full garbage collection now does not wait for all tasks being
      done by helpers to complete.  Instead, only tasks that are using
      or computing variables that are not otherwise referenced are 
      waited for (so that this storage can be reclaimed).
  }}

  \subsection{BUG FIXES}{
    \itemize{
\item A bug that could have affected the result of \code{sum(abs(v))} when
      it is done by a helper thread has been fixed.
\item A bug that could have allowed \code{as.vector}, \code{as.integer}, etc.
      to pass on an object still being computed to a caller not expecting
      such a pending object has been fixed.
\item Some bugs in which production of warnings at inopportune times could 
      have caused serious problems have been fixed.
\item The bug illustrated below (pqR issue #13) has been fixed:
\preformatted{   > l = list(list(list(1)))
   > l1 = l[[1]]
   > l[[c(1,1,1)]] <- 2
   > l1
   [[1]]
   [[1]][[1]]
   [1] 2
}
\item Fixed a bug (also present in R-2.15.0 and R-3.0.1) illustrated by the
following code:
\preformatted{   > a <- list(x=c(1,2),y=c(3,4))
   > b <- as.pairlist(a)
   > b$x[1] <- 9
   > print(a)
   $x
   [1] 9 2
   
   $y
   [1] 3 4
}
The value printed for a has a$x[1] changed to 9, when it should still be 1.
See pqR issue #14.
\item Fixed a bug (also present in R-2.15.0 and R-3.0.1) in which extending
      an "expression" by assigning to a new element changes it to an ordinary
      list.  See pqR issue #15.
\item Fixed several bugs (also present in R-2.15.0 and R-3.0.1) illustrated
by the code below (see pqR issue #16):
\preformatted{   v <- c(10,20,30)
   v[[2]] <- NULL        # wrong error message
   
   x <- pairlist(list(1,2))
   x[[c(1,2)]] <- NULL   # wrongly gives an error, referring to misuse
                         # of the internal SET_VECTOR_ELT procedure
   
   v<-list(1)
   v[[quote(abc)]] <- 2  # internal error, this time for SET_STRING_ELT
   
   a <- pairlist(10,20,30,40,50,60)
   dim(a) <- c(2,3)
   dimnames(a) <- list(c("a","b"),c("x","y","z"))
   print(a)              # doesn't print names
   
   a[["a","x"]] <- 0     # crashes with a segmentation fault
}
  }}

  \subsection{BUG FIXES CORRESPONDING TO THOSE IN LATER R CORE RELEASES}{
    \itemize{
\item From R-2.15.1: \code{formatC()} uses the C entry point \code{str_signif}
      which could write beyond the length allocated for the output string.

\item From R-2.15.1: \code{plogis(x, lower = FALSE, log.p = TRUE)} no longer
      underflows early for large x (e.g. 800).

\item From R-2.15.1: \code{?Arithmetic}'s \dQuote{\code{1 ^ y} and \code{y ^ 0}
	are \code{1}, \emph{always}} now also applies for \code{integer}
      vectors \code{y}.

\item From R-2.15.1: X11-based pixmap devices like \code{png(type = "Xlib")} 
      were trying to set the cursor style, which triggered some warnings and
      hangs.

\item From R-3.0.1 patched: Fixed comment-out bug in BLAS, as per PR 14964.
  }}
}


\section{CHANGES IN VERSION RELEASED 2013-06-28}{

\subsection{INTRODUCTION}{

\itemize{ 
\item This release of pqR is based on R-2.15.0, distributed by the R
Core Team, but improves on it in many ways, mostly ways that speed it
up, but also by implementing some new features and fixing some bugs.
One notable speed improvement in pqR is that for systems with multiple
processors or processor cores, pqR is able to do some numeric
computations in parallel with other operations of the interpreter, and
with other numeric computations.

\item This is the second publicised release of pqR (the first was on
2013-06-20, and there were earlier unpublicised releases). It fixes one
significant pqR bug (that could cause two empty strings to not compare
as equal, reported by Jon Clayden), fixes a bug reported to R Core (PR
15363) that also existed in pqR (see below), fixes a bug in deciding
when matrix multiplies are best done in a helper thread, and fixes some
issues preventing pqR from being built in some situations (including
some partial fixes for Windows suggested by "armgong").  Since the
rest of the news is almost unchanged from the previous release, I have
not made a separate news section for this release. (New sections will
be created once new releases have significant differences.)

\item This section documents changes in pqR from R-2.15.0 that are of
direct interest to users.  For changes from earlier version of R to
R-2.15.0, see the ONEWS, OONEWS, and OOONEWS files.  Changes of little
interest to users, such as code cleanups and internal details on
performance improvements, are documented in the file MODS, which
relates these changes to branches in the code repository at
github.com/radfordneal/pqR.

\item Note that for compatibility with R's version system, pqR presently
uses the same version number, 2.15.0, as the version of R on which it
is based. This allows checks for feature availability to continue to
work.  This scheme will likely change in the future.  Releases of pqR
with the same version number are distinguished by release date.

\item See radfordneal.github.io/pqR for current information on pqR, including
announcements of new releases, a link to the page for making and viewing
reports of bugs and other issues, and a link to the wiki page containing
information such as systems on which pqR has been tested.

}}

  \subsection{FEATURE CHANGES}{
    \itemize{
      \item A new primitive function \code{get_rm} has been added,
            which removes a variable while returning the value it
            had when removed.  See \code{help(get_rm)} for details,
            and how this can sometimes improve efficiency of R functions.

      \item An enhanced version of the \code{Rprofmem} function for profiling
            allocation of vectors has been implemented, that can
            display more information, and can output to the terminal,
            allowing the source of allocations to more easily be
            determined.  Also, \code{Rprofmem} is now always accessible
            (not requiring the \code{--enable-memory-profiling} configuration
            option).  Its overhead when not in use is negligible.
 
            The new version allows records of memory allocation to be
            output to the terminal, where their position relative to
            other output can be informative (this is the default for the
            new \code{Rprofmemt} variant).  More identifying
            information, including type, number of elements, and
            hexadecimal address, can also be output.  For more details on
            these and other changes, see \code{help(Rprofmem)}.

      \item A new primitive function, pnamedcnt, has been added, that
            prints the NAMEDCNT/NAMED count for an R object, which is helpful
            in tracking when objects will have to be duplicated.  For
            details, see help(pnamedcnt).

      \item The \code{tracemem} function is defunct.  What exactly it was
            supposed to do in R-2.15.0 was unclear, and optimizations 
            in pqR make it even less clear what it should do.  The bit
            in object headers that was used to implement it has been
            put to a better use in pqR.  The \code{--enable-memory-profiling}
            configuration option used to enable it no longer exists.

            The \code{retracemem} function remains for compatibility
            (doing nothing).  The \code{Rprofmemt} and \code{pnamedcnt}
            functions described above provide alternative ways of gaining
            insight into memory allocation behaviour.

      \item Some options that can be set by arguments to the R command can
            now also be set with environment variables, specifically, the
            values of R_DEBUGGER, R_DEBUGGER_ARGS, and R_HELPERS give the
            default when \code{--debugger}, \code{--debugger-args}, and 
            \code{--helpers} are not specified on the command line.  This 
            feature is useful when using a shell file or Makefile that contains 
            R commands that one would rather not have to modify.
    }
  }

  \subsection{INSTALLATION AND TESTING}{
    \itemize{

      \item The procedure for compiling and installing from source is largely 
            unchanged from R-2.15.0.  In particular, the final result is a 
            program called "R", not "pqR", though of course you can provide a 
            link to it called "pqR".  Note that (as for R-2.15.0) it is not 
            necessary to do an "install" after "make" --- one can just
            run bin/R in the directory where you did "make".  This may be 
            convenient if you wish to try out pqR along with your current 
            version of R.

      \item Testing of pqR has so far been done only on Linux/Unix
            systems, not on Windows or Mac systems.  There is no specific
            reason to believe that it will not work on Windows or Mac
            systems, but until tests have been done, trying to use it 
            on these systems is not recommended.  (However, some users
            have reported that pqR can be built on Mac systems, as long
            as a C compiler fully supporting OpenMP is used, or the
            \code{--disable-helper-threads} configuration option is used.)

      \item This release contains the versions of the standard and recommended
            packages that were released with R-2.15.0.  Newer versions may
            or may not be compatible (same as for R-2.15.0).

      \item It is intended that this release will be fully compatible with
            R-2.15.0, but you will need to recompile any packages (other
            that those with only R code) that you had installed for R-2.15.0, 
            and any other C code you use with R, since the format of internal 
            data structures has changed (see below).

      \item New configuration options relating to helper threads and
            to matrix multiplication now exist.  For details, see 
            doc/R-admin.html (or R-admin.pdf), or run \code{./configure --help}.

            In particular, the \code{--disable-helper-threads} option
            to configure will remove support for helper threads.  Use of
            this option is advised if you know that multiple processors
            or processor cores will not be available, or if you know that
            the C compiler used does not support OpenMP 3.0 or 3.1 (which 
            is used in the implementation of the helpers package).

      \item Including \code{-DENABLE_ISNAN_TRICK} in CFLAGS will speed up 
            checks for NA and NaN on machines on which it works.  It works
            on Intel processors (verified both empirically and by consulting
            Intel documentation).  It does not work on SPARC machines.

      \item The \code{--enable-memory-profiling} option to configure
            no longer exists.  In pqR, the \code{Rprofmem} function is always
            enabled, and the \code{tracemem} function is defunct.  (See
            discussion above.)

      \item When installing from source, the output of configure 
            now displays whether standard and recommended packages will
            be byte compiled.

      \item The tests of random number generation run with \code{make check-all}
            now set the random number seed explicitly.  Previously, the random
            number seed was set from the time and process ID, with the result
            that these tests would occasionally fail non-deterministically,
            when by chance one of the p-values obtained was below the threshold
            used.  (Any such failure should now occur consistently, rather
            than appearing to be due to a non-deterministic bug.)

      \item Note that (as in R-2.15.0) the output of \code{make check-all} for 
            the boot package includes many warning messages regarding a 
            non-integer argument, and when byte compilation is enabled, these 
            messages identify the wrong function call as the source.  This 
            appears to have no wider implications, and can be ignored.

      \item Testing of the "xz" compression method is now done with \code{try},
            so that failure will be tolerated on machines that don't have enough
            memory for these tests.

      \item The details of how valgrind is used have changed. See the source
            file \file{memory.c}.
    }
  }

  \subsection{INTERNAL STRUCTURES AND APPLICATION PROGRAM INTERFACE}{
    \itemize{
      \item The internal structure of an object has changed, in ways that 
            should be compatible with R-2.15.0, but which do require 
            re-compilation.  The flags in the object header for \code{DEBUG},
            \code{RSTEP}, and \code{TRACE} now exist only for non-vector 
            objects, which is sufficient for their present use (now that 
            \code{tracemem} is defunct).

      \item The sizes of objects have changed in some cases (though not most).
            For a 32-bit configuration, the size of a cons cell increases
            from 28 bytes to 32 bytes; for a 64-bit configuration, the
            size of a cons cell remains at 56 bytes.  For a 32-bit 
            configuration, the size of a vector of one double remains
            at 32 bytes; for a 64-bit configuration (with 8-byte alignment), 
            the size of a vector of one double remains at 48 bytes.

      \item Note that the actual amount of memory occupied by an object
            depends on the set of node classes defined (which may be tuned).
            There is no longer a separate node class for cons cells and
            zero-length vectors (as in R-2.15.0) --- instead, cons cells
            share a node class with whatever vectors also fit in that
            node class.

      \item The old two-bit NAMED field of an object is now a three-bit
            NAMEDCNT field, to allow for a better attempt at reference
            counting.  Versions of the the NAMED and SET_NAMED macros
            are still defined for compatibility.  See the R-ints manual
            for details.

      \item Setting the length of a vector to something less than its
            allocated length using SETLENGTH is deprecated.  The LENGTH
            field is used for memory allocation tracking by the garbage
            collector (as is also the case in R-2.15.0), so setting it 
            to the wrong value may cause problems.  (Setting the length
            to more than the allocated length is of course even worse.)
    }
  }

  \subsection{PERFORMANCE IMPROVEMENTS}{
    \itemize{
      \item Many detailed improvements have been made that reduce
            general interpretive overhead and speed up particular 
            functions.  Only some of these improvements are noted
            below.

      \item Numerical computations can now be performed in parallel with
            each other and with interpretation of R code, by using 
            ``helper threads'', on machines
            with multiple processors or multiple processor cores.  When
            the output of one such computation is used as the input to
            another computation, these computations can often be done
            in parallel, with the output of one task being ``pipelined''
            to the other task.  Note that these 
            parallel execution facilities do not require any changes to user 
            code --- only that helper threads be enabled with the 
            \code{--helpers} option to the command starting pqR. See 
            \code{help(helpers)} for details.

            However, helper threads are not used for operations that are 
            done within the interpreter for byte-compiled code or that are 
            done in primitive functions invoked by the byte-code interpreter.

            This facility is still undergoing rapid development.  Additional 
            documentation on which operations may be done in parallel will be 
            forthcoming.

      \item A better attempt at counting how many "names" an object has
            is now made, which reduces how often objects are duplicated
            unnecessarily.  This change is ongoing, with further improvements
            and documentation forthcoming.

      \item Several primitive functions that can generate integer sequences
            --- ":", seq.int, seq_len, and seq_along --- will now sometimes
            not generate an actual sequence, but rather just a description
            of its start and end points.  This is not visible to users,
            but is used to speed up several operations.

            In particular, "for" loops such as \code{for (i in 1:1000000) ...}
            are now done without actually allocating a vector to hold
            the sequence.  This saves both space and time.  Also,
            a subscript such as \code{101:200} for a vector or as the first 
            subscript for a matrix is now (often) handled without actually 
            creating a vector of indexes, saving both time and space.  

            However, the above performance improvements 
            are not effective in compiled code.

      \item Matrix multiplications with the \code{\%*\%} operator are now
            much faster when the operation is a vector dot product, a
            vector-matrix product, a matrix-vector product, or more generally
            when the sum of the numbers of rows and columns in the result
            is not much less than their product.  This improvement results
            from the elimination of a costly check for NA/NaN elements in the 
            operands before doing the multiply.  There is no need for this check
            if the supplied BLAS is used.  If a BLAS that does not properly
            handle NaN is supplied, the \code{\%*\%} operator will still
            handle NaN properly if the new library of matrix multiply
            routines is used for \code{\%*\%} instead of the BLAS.  See the
            next two items for more relevant details.

      \item A new library of matrix multiply routines is provided, which
            is guaranteed to handle NA/NaN correctly, and which supports
            pipelined computation with helper threads.  Whether this
            library or the BLAS routines are used for \code{\%*\%} is
            controlled by the \code{mat_mult_with_BLAS} option. The default
            is to not use the BLAS, but the 
            \code{--enable-mat-mult-with-BLAS-by-default} configuration option
            will change this.  See \code{help("\%*\%")} for details.

      \item The BLAS routines supplied with R were modified to improve the 
            performance of the routines DGEMM (matrix-matrix multiply) and 
            DGEMV (matrix-vector multiply).  Also, proper propagation of NaN, 
            Inf, etc. is now always done in these routines.  This speeds
            up the \code{\%*\%} operator in R, when the supplied BLAS is used
            for matrix multiplications, and speeds up other matrix operations
            that call these BLAS routines, if the BLAS used is the one supplied.

      \item The low-level routines for generation of uniform random
            numbers have been improved.  (These routines are also used for
            higher-level functions such as \code{rnorm}.)

            The previous code copied the seed back and forth to
            .Random.seed for every call of a random number generation
            function, which is rather time consuming given that for
            the default generator \code{.Random.seed} is 625 integers long.
            It also allocated new space for \code{.Random.seed} every time.
            Now, \code{.Random.seed} is used without copying, except when the 
            generator is user-supplied.  

            The previous code had imposed an unnecessary limit on the
            length of a seed for a user-supplied random number
            generator, which has now been removed.

      \item The \code{any} and \code{all} primitives have been substantially
            sped up for large vectors.  

            Also, expressions such as
            \code{all(v>0)} and \code{any(is.na(v))}, where \code{v} is a
            real vector, avoid computing and storing a logical vector,
            instead computing the result of \code{any} or \code{all}
            without this intermediate, looking at only as much of \code{v}
            as is needed to determine the result.
            However, this improvement is not effective in compiled code.

      \item When \code{sum} is applied to many mathematical functions
            of one vector argument, for example \code{sum(log(v))}, the
            sum is performed as the function is computed, without a
            vector being allocated to hold the function values.  
            However, this improvement is not effective in compiled code.

      \item The handling of power operations has been improved (primarily 
            for powers of reals, but slightly affecting powers of integers too).
            In particular, scalar powers of 2, 1, 0, and -1, are handled 
            specially to avoid general power operations in these cases.

      \item Extending lists and character vectors by assigning to an
            index past the end, and deleting list items by assigning NULL
            have been sped up substantially.

      \item The speed of the transpose (\code{t}) function has been
            improved, when applied to real, integer, and logical
            matrices.

      \item The \code{cbind} and \code{rbind} functions have been greatly
            sped up for large objects.

      \item The \code{c} and \code{unlist} functions have been sped up 
            by a bit in simple cases, and by a lot in some situations 
            involving names.

      \item The \code{matrix} function has been greatly sped up, in
            many cases.

      \item Extraction of subsets of vectors or matrices (eg, \code{v[100:200]}
            or \code{M[1:100,101:110]}) has been sped up substantially.

      \item Logical operations and relational operators have been sped up
            in simple cases. Relational
            operators have also been substantially sped up for long vectors.

      \item Access via the $ operator to lists, pairlists, and environments 
            has been sped up. 

      \item Existing code for handling special cases of "[" in which there is
            only one scalar index was replaced by cleaner code that handles 
            more cases.   The old code handled only integer and real vectors, 
            and only positive indexes.  The new code handles all atomic 
            vectors (logical, integer, real, complex, raw, and string), and 
            positive or negative indexes that are not out of bounds.

      \item Many unary and binary primitive functions are now usually
            called using a faster internal interface that does not allocate
            nodes for a pairlist of evaluated arguments. This change
            substantially speeds up some programs.

      \item Lookup of some builtin/special function symbols (eg, "+" and "if")
            has been sped up by allowing fast bypass of non-global environments
            that do not contain (and have never contained) one of these 
            symbols.

      \item Some binary and unary arithmetic operations have been sped
            up by, when possible, using the space holding one of the
            operands to hold the result, rather than allocating new
            space.  Though primarily a speed improvement, for very
            long vectors avoiding this allocation could avoid running
            out of space.

      \item Some speedup has been obtained by using new internal C functions 
            for performing exact or partial string matches in the interpreter.
    }
  }

  \subsection{BUG FIXES}{
    \itemize{
      \item The "debug" facility has been fixed.  Its behaviour for if,
            while, repeat, and for statements when the inner statement
            was or was not one with curly brackets had made no sense.
            The fixed behaviour is now documented in help(debug). 
            (I reported this bug and how
            to fix it to the R Core Team in July 2012, but the bug is 
            still present in R-3.0.1, released May 2013.)

      \item Fixed a bug in \code{sum}, where overflow is allowed (and not 
            detected) where overflow can actually be avoided.  For example:
\preformatted{   > v<-c(3L,1000000000L:1010000000L,-(1000000000L:1010000000L))
   > sum(v)
   [1] 4629
}
            Also fixed a related bug in \code{mean}, applied to an integer
            vector, which would arise only on a system where a long double 
            is no bigger than a double.

      \item Fixed \code{diag} so that it returns a matrix when passed
            a list of elements to put on the diagonal.

      \item Fixed a bug that could lead to mis-identification of the 
            direction of stack growth on a non-Windows system, causing
            stack overflow to not be detected, and a segmentation fault 
            to occur.  (I also reported this bug and how to fix it to the 
            R Core Team, who included a fix in R-2.15.2.)

      \item Fixed a bug where, for example, \code{log(base=4)} returned 
            the natural log of 4, rather than signalling an error. 

      \item The documentation on what \code{MARGIN} arguments are allowed for
            \code{apply} has been clarified, and checks for validity added.
            The call 
\preformatted{   > apply(array(1:24,c(2,3,4)),-3,sum)
}
            now produces correct results (the same as when \code{MARGIN}
            is \code{1:2}).

      \item Fixed a bug in which \code{Im(matrix(complex(0),3,4))} returned
            a matrix of zero elements rather than a matrix of NA elements.

      \item Fixed a bug where more than six warning messages at startup
            would overwrite random memory, causing garbage output 
            and perhaps arbitrarily bizarre behaviour.

      \item Fixed a bug where LC_PAPER was not correctly set at startup.

      \item Fixed gc.time, which was producing grossly incorrect values
            for user and system time.

      \item Now check for bad arguments for .rowSums, .colSums, .rowMeans,
            and .rowMeans (would previously segfault if n*p too big).

      \item Fixed a bug where excess warning messages may be produced
            on conversion to RAW.  For instance:
\preformatted{   > as.raw(1e40)
   [1] 00
   Warning messages:
   1: NAs introduced by coercion 
   2: out-of-range values treated as 0 in coercion to raw 
}
            Now, only the second warning message is produced.

      \item A bug has been fixed in which rbind would not handle 
            non-vector objects such as function closures, whereas
            cbind did handle them, and both were documented to do so.

      \item Fixed a bug in numeric_deriv in stats/src/nls.c, where it
            was not duplicating when it should, as illustrated below:
\preformatted{   > x <- 5; y <- 2; f <- function (y) x
   > numericDeriv(f(y),"y")
    [1] 5
    attr(,"gradient")
         [,1]
    [1,]    0
    > x
    [1] 5
    attr(,"gradient")
         [,1]
    [1,]    0
}

      \item Fixed a bug in vapply illustrated by the following:
\preformatted{   X<-list(456)
   f<-function(a)X
   A<-list(1,2)  
   B<-vapply(A,f,list(0))
   print(B)
   X[[1]][1]<-444
   print(B)
}
            After the fix, the values in \code{B} are no long changed by the 
            assignment to \code{X}. Similar bugs in mapply, eapply, and rapply 
            have also been fixed.  I reported these bugs to r-devel, and
            (different) fixes are in R-3.0.0 and later versions.

      \item Fixed a but in rep.int illustrated by the following:
\preformatted{   a<-list(1,2)
   b<-rep.int(a,c(2,2))
   b[[1]][1]<-9
   print(a[[1]])
}

      \item Fixed a bug in mget, illustrated by the following code:
\preformatted{   a <- numeric(1)
   x <- mget("a",as.environment(1))
   print(x)
   a[1] <- 9
   print(x)
}

      \item Fixed bugs that the R Core Team fixed (differently) for R-2.15.3,
            illustrated by the following:
\preformatted{   a <- list(c(1,2),c(3,4))
   b <- list(1,2,3)
   b[2:3] <- a
   b[[2]][2] <- 99
   print(a[[1]][2])

   a <- list(1+1,1+1)
   b <- list(1,1,1,1)
   b[1:4] <- a
   b[[1]][1] <- 1
   print(b[2:4])
}

      \item Fixed a bug illustrated by the following:
\preformatted{   > library(compiler)
   > foo <- function(x,y) UseMethod("foo")
   > foo.numeric <- function(x,y) "numeric"
   > foo.default <- function(x,y) "default"
   > testi <- function () foo(x=NULL,2)
   > testc <- cmpfun (function () foo(x=NULL,2))
   > testi() 
   [1] "default"
   > testc()
   [1] "numeric"
}

      \item Fixed several bugs that produced wrong results 
            such as the following:
\preformatted{   a<-list(c(1,2),c(3,4),c(5,6))
   b<-a[2:3]
   a[[2]][2]<-9
   print(b[[1]][2])
}
      I reported this to r-devel, and a (different) fix is in R-3.0.0 and 
      later versions.

      \item Fixed bugs reported on r-devel by Justin Talbot, Jan 2013 (also
            fixed, differently, in R-2.15.3), illustrated by the following:
\preformatted{   a <- list(1)
   b <- (a[[1]] <- a)
   print(b)
   a <- list(x=1)
   b <- (a$x <- a)
   print(b)
}

      \item Fixed \code{svd} so that it will not return a list with
            \code{NULL} elements.  This matches the behaviour of \code{La.svd}.

      \item Fixed (by a kludge, not a proper fix) a bug in the "tre"
            package for regular expression matching (eg, in \code{sub}),
            which shows up when \code{WCHAR_MAX} doesn't fit in an
            "int".  The kludge reduces \code{WCHAR_MAX} to fit, but really
            the "int" variables ought to be bigger.  (This problem
            showed up on a Raspberry Pi running Raspbian.)

      \item Fixed a minor error-reporting bug with
            \code{(1:2):integer(0)} and similar expressions.

      \item Fixed a small error-reporting bug with "$",
            illustrated by the following output:
\preformatted{    > options(warnPartialMatchDollar=TRUE)
    > pl <- pairlist(abc=1,def=2)
    > pl$ab
    [1] 1
    Warning message:
    In pl$ab : partial match of 'ab' to ''
}

      \item Fixed documentation error in R-admin regarding the
            \code{--disable-byte-compiled-packages} configuration option, 
            and changed the DESCRIPTION file for the recommended mgcv 
            package to respect this option.

      \item Fixed a bug reported to R Core (PR 15363, 2013-006-26) that
            also existed in pqR-2013-06-20.  This bug sometimes caused memory
            expansion when many complex assignments or removals were done
            in the global environment.
    }
  }
}<|MERGE_RESOLUTION|>--- conflicted
+++ resolved
@@ -251,13 +251,10 @@
         data part and a slot called "names" that is not a 
         character vector.  This was previously allowed
         (and is in R-3.5.1), but didn't really work, as illustrated below:
-<<<<<<< HEAD
-=======
   \item A \codes{slots} argument that is a named character vector is now
         allowed for \code{setClass}, to provide some compatibility with
         extensions to the \code{methods} package in R-3.0.0, prior to fully
         porting those extensions.
->>>>>>> d47b4fbc
 \preformatted{
   > setClass("cl",representation(names="logical"),prototype(1,names=c(T,F)))
   > a <- new("cl")
