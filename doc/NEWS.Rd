--- conflicted
+++ resolved
@@ -54,11 +54,7 @@
   \item New versions of the C matrix multiply functions are now used,
         which may be faster due to use of the C "restrict" keyword to
         allow better optimization.
-<<<<<<< HEAD
-  \item The \code{%%} and \code{%/%} operators are now faster when 
-=======
   \item The \code{\%\%} and \code{\%/\%} operators are now faster when 
->>>>>>> 3c0fcfbb
         their operands are real vectors that contain integer values.
   }}
 
