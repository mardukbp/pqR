--- conflicted
+++ resolved
@@ -5,11 +5,7 @@
 \title{ pqR News}
 \encoding{UTF-8}
 
-<<<<<<< HEAD
-\section{CHANGES IN VERSION RELEASED 2013-07-07}{
-=======
 \section{CHANGES IN VERSION RELEASED 2013-07-15}{
->>>>>>> 83921b19
 
   \subsection{INTRODUCTION}{
 
@@ -18,27 +14,16 @@
 \item pqR is based on R-2.15.0, distributed by the R Core Team, but
 improves on it in many ways, mostly ways that speed it up, but also by
 implementing some new features and fixing some bugs.  See the notes
-<<<<<<< HEAD
-below on the release of 2013-06-28 for general discussion of pqR.
-
-\item This updated release of pqR is largely to provide some
-=======
 below on the release of 2013-06-28 for general discussion of pqR,
 and for specific aspects that have not changed in this release.
 
 \item This updated release of pqR is provides some
->>>>>>> 83921b19
 performance enhancements and bug fixes, including some from R Core
 releases after R-2.15.0.  More work is still needed to incorporate
 improvements in R-2.15.1 and later R Core releases into pqR.
 
   }}
 
-<<<<<<< HEAD
-  \subsection{INSTALLATION AND TESTING}{
-    \itemize{
-
-=======
   \subsection{FEATURE CHANGES}{
     \itemize{
       \item Assignment to parts of a vector via code such as 
@@ -72,18 +57,10 @@
       for the latest news regarding systems and packages that do or do not
       work with pqR.
 
->>>>>>> 83921b19
 \item Note that any previosly-installed packages must be re-installed for 
       use with pqR (as is generally the case with new versions of R), except
       for those written purely in R.
 
-<<<<<<< HEAD
-\item Several users have reported that pqR can be successfully installed
-      under Mac OS X.  For helper threads to work, a C compiler that
-      fully supports OpenMP is needed (the one supplied by Apple is not
-      suitable). Additional testing is desirable, however.  Compiled binary 
-      versions of pqR for Max OS X are not yet being supplied.
-=======
 \item Several users have reported that pqR can be successfully
       installed under Mac OS X for use via the command line.  For
       helper threads to work, a C compiler that fully supports OpenMP
@@ -102,17 +79,12 @@
       Compiled binary versions of pqR for Mac OS X are not yet being supplied.
       Installation on a Mac is recommended only for users experienced
       in installation of R from source code.
->>>>>>> 83921b19
 
 \item Success has also been reported in installing pqR on a Windows
       system, including with helper threads, but various tweaks were
       required.  Some of these tweaks are incorporated in this release,
       but they are probably not sufficient for installation "out of the box".
       Attempting to install pqR on Windows is recommended only for
-<<<<<<< HEAD
-      adventurous users.
-
-=======
       users who are both experienced and adventurous.
 
 \item Compilation using the \code{-O3} option for gcc is not recommended.
@@ -121,7 +93,6 @@
       \code{-O3} causes compiled functions to crash. (This is not a
       pqR issue, since the same thing happens when R-2.15.0 is compiled 
       with \code{-O3}).
->>>>>>> 83921b19
   }}
 
   \subsection{INTERNAL STRUCTURES AND APPLICATION PROGRAM INTERFACE}{
@@ -142,9 +113,6 @@
   \subsection{PERFORMANCE IMPROVEMENTS}{
     \itemize{
 \item Some unnecessary duplication of objects has been eliminated.  Here
-<<<<<<< HEAD
-      are two examples:  Below, the assignment to \code{b$x}, no longer
-=======
       are three examples:  
       Creation of lists no longer duplicates all the elements put in the
       list, but instead increments \code{NAMEDCNT} for these elements, so
@@ -155,7 +123,6 @@
 no longer duplicates \code{a} when \code{k} is created (though a duplication
 will be needed later if either \code{a} or \code{k[[2]]} is modified).
       Furthermore, the assignment below to \code{b$x}, no longer
->>>>>>> 83921b19
       causes duplication of the 10000 elements of \code{y}:
 \preformatted{   a <- list (x=1, y=seq(0,1,length=10000))
    b <- a
@@ -173,8 +140,6 @@
 The assignment to \code{a$y} now reduces \code{NAMEDCNT} for the vector
 bound to \code{b}, allowing it to be changed without duplication.
 
-<<<<<<< HEAD
-=======
 \item Assignments to parts of vectors using code such as \code{v[1001:2000]<-0}
       will now not actually create a vector of 1000 indexes, but will instead
       simply change the elements with indexes 1001 to 200 without creating
@@ -184,18 +149,13 @@
       Assignments to vectors and matrices using "[" has been
       speeded up in other respects as well.
 
->>>>>>> 83921b19
 \item Pending summations of one-argument mathematical functions are now
       passed on by \code{sum}.  So, for example, in 
       \code{sum(exp(a)) + sum(exp(b))}, the two
       summations of exponentials can now potentially be done in parallel.
   }}
 
-<<<<<<< HEAD
-  \subsection{FEATURES CORRESPONDING TO THOSE IN LATER R CORE RELEASES}{
-=======
   \subsection{FEATURE CHANGES CORRESPONDING TO THOSE IN LATER R CORE RELEASES}{
->>>>>>> 83921b19
     \itemize{
 \item From R-2.15.1: On Windows, there are two new environment variables which
       control the defaults for command-line options.
@@ -240,13 +200,8 @@
 The value printed for a has a$x[1] changed to 9, when it should still be 1.
 See pqR issue \#14.
 \item Fixed a bug (also present in R-2.15.0 and R-3.0.1) in which extending
-<<<<<<< HEAD
-      an "expression" by assigning to a new element changes it to a list.
-      See pqR issue \#15.
-=======
       an "expression" by assigning to a new element changes it to an ordinary
       list.  See pqR issue \#15.
->>>>>>> 83921b19
 \item Fixed several bugs (also present in R-2.15.0 and R-3.0.1) illustrated
 by the code below (see pqR issue \#16):
 \preformatted{   v <- c(10,20,30)
@@ -264,11 +219,7 @@
    dimnames(a) <- list(c("a","b"),c("x","y","z"))
    print(a)              # doesn't print names
    
-<<<<<<< HEAD
-   a[["a","x"]] <- 0     # seg faults
-=======
    a[["a","x"]] <- 0     # crashes with a segmentation fault
->>>>>>> 83921b19
 }
   }}
 
