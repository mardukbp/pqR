\newcommand{\PR}{\Sexpr[results=rd]{tools:::Rd_expr_PR(#1)}}
\newcommand{\CRANpkg}{\href{http://CRAN.R-project.org/package=#1}{\pkg{#1}}}

\name{NEWS}
\title{ pqR News}
\encoding{UTF-8}


\section{CHANGES IN VERSION RELEASED 2014-00-00}{

  \subsection{INTRODUCTION}{

  \itemize{ 

\item This release contains several performance improvements, including some
      adapted from those in R Core releases after R-2.15.0, as well as
      some bug fixes and documentation updates, a few feature changes, some
      tracking later changes in R Core releases, and some new features that are 
      mostly of interest to developers.
}}

  \subsection{FEATURE CHANGES}{
  \itemize{
\item The formal arguments of primitive functions will now be returned
      by \code{formals}, as they are shown when printed or with \code{args}.
      In R Core releases (at least to R-3.1.1), the result of \code{formals}
      for a primitive is \code{NULL}.  This change allows some
      existing functions (eg, \code{rep.int}) to be made primitive without
      breaking code that relies on getting their formal arguments with
      \code{formals}.
\item The unary \code{+} operator now converts a logical vector to an
      integer vector. This follows a corresponding change in R-3.0.2.
\item Support for "converters" for use with \code{.C} has been dropped,
      as it was in R-3.0.0.
\item In \code{.C} and \code{.Fortran}, arguments may be character strings
      even when \code{DUP=FALSE} is specified - they are duplicated regardless.
      This differs from R Core versions, which (at least through R-3.1.1)
      give an error if an argument is a character string and \code{DUP=FALSE}.
\item In \code{.C} and \code{.Fortran}, scalars (vectors of length one)
      are duplicated even when \code{DUP=FALSE} is specified.  They are
      not duplicated in R Core versions, however (at least through R-3.1.1),
      so it may be unwise to rely on this.
\item A \code{HELPERS} argument can now be used in \code{.C} and 
      \code{.Fortran} to specify that the C or Fortran routine may
      (sometimes) be done in a helper thread.  (See the section on
      performance improvements below.)
}}

  \subsection{FEATURE CHANGES CORRESPONDING TO THOSE IN LATER R CORE RELEASES}{
    \itemize{
<<<<<<< HEAD
\item From R-2.15.1:
      .C() gains some protection against the misuse of character vector
      arguments.  (An all too common error is to pass character(N),
      which initializes the elements to "", and then attempt to edit
      the strings in-place, sometimes forgetting to terminate them.)
\item From R-2.15.1:
      Calls to the new function globalVariables() in package utils
      declare that functions and other objects in a package should be
      treated as globally defined, so that CMD check will not note
      them.
\item From R-2.15.1:
      print(packageDescription(*)) trims the Collate field by default.
\item From R-2.15.1: A new option "show.error.locations" has been added.  
      When set to
      TRUE, error messages will contain the location of the most recent
      call containing source reference information. (Other values are
      supported as well; see ?options.)
\item From R-2.15.1:
      C entry points R_GetCurrentSrcref and R_GetSrcFilename have been
      added to the API to allow debuggers access to the source
      references on the stack.
=======
\item .
>>>>>>> e03ee478
}}

  \subsection{NEW FEATURES FOR BUILDING, TESTING, AND DEBUGGING}{
    These are mostly of interest to developers, not to most users.
    \itemize{
\item Setting the environment variable \code{R_ABORT} to any non-null
      string will prevent any attempt to produce a stack trace on a
      segmentation fault, in favour of instead producing (maybe) an
      immediate core dump.
\item The environment variable \code{R_BIT_BUCKET} can be set to
      a file to receive output that would otherwise go to \file{dev/null}
      when "make" is run.
<<<<<<< HEAD
      
=======
\item The C functions \code{R_inspect} and \code{R_inspect3} functions are now
      visible to package code, so they can be used there for debugging.
      To see what they do, look in src/main/inspect.c.  They are subject
      to change, and should not appear in any code released to users.
>>>>>>> e03ee478
}}

  \subsection{
    FEATURES FOR INSTALLATION CORRESPONDING TO THOSE IN LATER R CORE RELEASES}{
    \itemize{
<<<<<<< HEAD
\item From R-2.15.1:
      install.packages("pkg_version.tgz") on Mac OS X now has sanity
      checks that this is actually a binary package (as people have
      tried it with incorrectly named source packages).
\item From R-2.15.3:
      Configuration and R CMD javareconf now come up with a smaller set
      of library paths for Java on Oracle-format JDK (including
      OpenJDK).  This helps avoid conflicts between libraries (such as
      libjpeg) supplied in the JDK and system libraries.  This can
      always be overridden if needed: see the 'R Installation and
      Administration' manual.
\item From R-2.15.3:
      The configure tests for Objective C and Objective C++ now work on
      Mac OS 10.8 with Xcode 4.5.2 (PR#15107).
=======
\item .
>>>>>>> e03ee478
}}

  \subsection{DOCUMENTATION UPDATES}{
  These are in addition to changes in documentation relating to other
  changes reported here.
    \itemize{
\item Some incorrect code has been corrected in the "Writing
      R Extensions" manual, in the "Zero finding"
      and "Calculating numerical derivatives" sections.  The
      discussion in "Finding and Setting Variables" has also been
      clarified to reflect current behaviour.
\item Fixed an out-of-date comment in the section on helper threads in
      the "R Internals" manual.
}}

  \subsection{PERFORMANCE IMPROVEMENTS}{
    \itemize{
\item The speed of \code{.C} and \code{.Fortran} has been substantially
      improved, partly by incorporating changes in R-2.15.1 and R-2.15.2,
      but with substantial additional improvements as well.  The speed of 
      \code{.Call} and \code{.External} has been sped up to a lesser degree.
\item In some circumstances, a routine called with \code{.C} or \code{.Fortran}
      can now be done in a helper thread, in parallel with other computations.
      This is done only if requested with the \code{HELPERS} option, and
      at present only in certain limited circumstances, in which only a single
      output variable is used.  See \code{help(.C)} or \code{help(.Fortran)}
      for details.
\item The performance of \code{rep} and \code{rep.int} (which is now primitive)
      is much improved.
      These improvements (and improvements previously made in pqR) go beyond 
      those in R Core releases from R-2.15.2 on, so these functions are often 
      substantially faster in pqR than in R-2.15.2 or later R Core versions
      to at least R-3.1.1, for both long and short vectors.  (However, note
      that the changes in functionality made in R-2.15.2 have not been made 
      in pqR; in particular, pairlists are still allowed, as in R-2.15.0.)
\item For numeric vectors, the repetition done by \code{rep} and \code{rep.int}
      may now be done in a helper thread, in parallel with other computations.
      For example, attaching names to the result of \code{rep} (if necessary)
      may be done in parallel with replication of the data part.
\item Expressions now sometimes return constant values, that are shared,
      and likely stored in read-only memory.  These constants include 
      \code{NULL}, the scalars (vectors of length one) \code{FALSE}, 
      \code{TRUE}, \code{NA}, \code{NA_real_}, 0.0, 1.0, 0L, 1L, ..., 10L, 
      and some one-element pairlists with such constant elements.  Apart 
      from \code{NULL}, these constants are not
      \emph{always} used for the corresponding value, but they often are, which
      saves on memory and associated garbage collection time.  External routines
      that incorrectly modify objects without checking that \code{NAMED} is
      zero may now crash when passed a read-only constant, which is a generally
      desirable debugging aid, though it might sometimes cause a package that
      had previously at least sort-of worked to no longer run.
\item The \code{substr} function has been sped up, and uses less memory,
      especially when a small substring is extracted from a long string.
      Assignment to \code{substr} has also been sped up a bit.
\item The function for unserializing data (eg, reading file \file{.RData}) is
      now done with elimination of tail-recursion (on the CDR field) when 
      reading pairlists.  This is both faster and less likely to produce a stack
      overflow.  Some other improvements to serializing/unserializing have
      also been made, including support for restoring constant values (mentioned
      above) as constant values.
\item Lookup of S3 methods has been sped up, especially when no method is
      found.  This is important for several primitive functions, such as 
      \code{$}, that look for a method when applied to an object with a class
      attribute, but perform the operation themselves if no method is found.
\item Integer plus, minus, and times are now somewhat faster (a side effect
      of switching to a more robust overflow check, as described below).
\item Several speed improvements relating to garbage collection have been made.
\item Variable lookup has been sped up a bit (by unrolling the search loop).
\item Functions in the \code{apply} family have been sped up when they are
      called with no additional arguments for the function being applied.
\item The performance problem reported in PR #15798 at r-project.org has
      been fixed (differently from the R Core fix).
\item A performance bug has been fixed in which any assignment to a vector 
      subscripted with a string index caused the entire vector to be copied.
      For example, the final assignment in the code below would copy all
      of \code{a}:
\preformatted{   a<-rep(1.1,10000); names(a)[1] <- "x"
   a["x"] <- 9
}
      This bug exists in R Core implementations though at least R-3.1.1.
\item A performance bug has been fixed that involved subscripting with many 
      invalid string indexes, reported on r-devel on 2010-07-15 and 
      2013-05-8.  It is illustrated by the following code, 
      which is more than ten thousand times slower than expected:
\preformatted{   x <- c(A=10L, B=20L, C=30L)
   subscript <- c(LETTERS[1:3], sprintf("ID%05d", 1:150000))
   system.time(y1 <- x[subscript])
}
      The fix in this version of pqR does not solve the related problem 
      when assigning to \code{x[subscript]}, which is still slow.  Fixing
      that would require implementation of a new method, possibly requiring
      more memory.

      This performance bug has not been fixed in R Core releases, at 
      least through R-3.1.1.
}}

  \subsection{BUG FIXES}{
    \itemize{
\item Fixed the non-robust checks for integer overflow, which reportedly
      sometimes fail when using clang on a Mac.  This is PR 15774 at
      r-project.org, fixed in R-3.1.1, but fixed differently in pqR.
\item Fixed a bug (PR #15399 at r-project.og) in \code{na.omit} and 
      \code{na.exclude} that led to a
      data frame that should have had zero rows having one row instead.
      (Also fixed in R-3.1.1, though differently.)
\item Fixed a bug in \code{numericDeriv} (see also the documentation
      update above), which is illustrated by the following
<<<<<<< HEAD
      code:
=======
      code, which gave the wrong derivative:
>>>>>>> e03ee478
\preformatted{    x <- y <- 10
    numericDeriv(quote(x+y),c("x","y"))
}
      I reported this to R Core, and it is also fixed (differently) in
      R-3.1.1.
\item Fixed a problem with treatment of \code{ANYSXP} in specifying
      types of registered C or Fortran routines, which in particular had
      prevented the types of \code{str_signif}, used in \code{formatC},
      from being registered.  (This bug exists in R Core versions of R
      at least through R-3.1.1.) 
\item Fixed a bug in \code{substr} applied to a string with UTF-8
      encoding, which could cause a crash for code such as
\preformatted{   a <- "\xc3\xa9"
   Encoding(a) <- "UTF-8"
   b <- paste0(rep(a,8000),collapse="")
   c <- substr(b,1,16000)
}
      I reported this as PR #15910 at r-project.org, so it may be
      fixed in an R Core release after R-3.1.1.  A related bug in
      assignment to \code{substr} has also been fixed.
<<<<<<< HEAD
=======
\item Fixed the following pqR bug (and related bugs), in which
\code{b} was modified by the assignment to \code{a}:
\preformatted{   a <- list(list(1+1))
   b <- a
   attr(a[[1]][[1]],"fred")<-9
   print(b)
}
>>>>>>> e03ee478
}}

  \subsection{BUG FIXES CORRESPONDING TO THOSE IN LATER R CORE RELEASES}{
    \itemize{
<<<<<<< HEAD
\item From R-2.15.1: 
      Trying to update (recommended) packages in R_HOME/library without
      write access is now dealt with more gracefully.  Further, such
      package updates may be skipped (with a warning), when a newer
      installed version is already going to be used from .libPaths().
      (PR#14866)
\item From R-2.15.1:
      getMethod(f, sig) produced an incorrect error message in some
      cases when f was not a string).
\item From R-2.15.2:
      In Windows, the GUI preferences for foreground color were 
      not always respected.  (Reported by Benjamin Wells.)
=======
\item .
>>>>>>> e03ee478
}}
}


\section{CHANGES IN VERSION RELEASED 2014-06-19}{

  \subsection{INTRODUCTION}{

  \itemize{ 

\item This is a maintenance release, with bug fixes, documentation
      improvements (including provision of previously missing
      documentation), and changes for compatibility with R Core releases.
      There are some new features in this release that help
      with testing pqR and packages. There are no significant changes 
      in performance.

\item See the sections below on earlier releases for general
      information on pqR.  

\item Note that there was a test release of 2014-06-10 that 
      is superceded by this release, with no separate listing 
      of the changes it contained.
  }}

  \subsection{NEW FEATURES FOR TESTING}{
    \itemize{
\item The setting of the \code{R_SEED} environment variable now specifies what
      random number seed to use when \code{set.seed} is not called.  When
      \code{R_SEED} is not set, the seed will be set from the time and process
      ID as before.  It is recommended that \code{R_SEED} be set before running
      tests on pqR or packages, so that the results will be reproducible.
      For example, some packages report an error if a hypothesis test on
      simulated data results in a p-value less than some threshold.  If 
      \code{R_SEED} is not set, these packages will fail their tests now 
      and then at random, whereas setting \code{R_SEED} will result either
      in consistent success or (less likely) consistent failure.
\item The comparison of test output with saved output using \code{Rdiff} now
      ignores any output from \code{valgrind}, so spurious errors will not be
      triggered by using it.  When using \code{valgrind}, the
      output files should be checked manually for \code{valgrind} messages 
      that are of possible interest.
\item The test script in \file{tests/internet.R} no longer looks at CRAN's html
      code, which is subject to change.  It instead looks at a special test file
      at \url{pqR-project.org}.
\item Fixed problems wit the \file{reg-tests-1b} test script.  Also, now sets
      the random seed, so it's consistent (even without R_SEED set), and has
      its output compared to a saved version.  Non-fatal errors (with
      code 5) should be expected on systems without enough memory for xz
      compression.
  }}

  \subsection{CHANGE FOR COMPATIBILITY}{
    \itemize{
\item The result of \code{diag(list(1,3,5))} is now a matrix of type
      double.  In R-2.15.0, this expression did not produce a sensible
      result.  A previous fix in pqR made this expression produce a matrix of 
      type list.  A later change by R Core also fixed this, but so it
      produced a double matrix, coercing the list to a numeric vector
      (to the extent possible); pqR now does the same.
  }}

  \subsection{DOCUMENTATION UPDATES}{
    \itemize{
\item The documentation for \code{c} now says how the names for the 
      result are determined, including previously missing information
      on the \code{use.names} argument, and on the role of the names of
      arguments in the call of \code{c}.  This documentation is missing
      in R-2.15.0 and R-3.1.0.
\item The documentaton for \code{diag} now documents that a diagonal matrix 
      is always created with type double or complex, and that the
      names of an extracted diagonal vector are taken from a \code{names}
      attribute (if present), if not from the row and column names.  This
      information is absent in the documentation in R-2.15.1 and R-3.1.0.
\item Incorrect information regarding the pointer protection stack
      was removed from \code{help(Memory)}.  This incorrect information
      is present in R-2.15.0 and R-3.1.0 as well.
\item There is now information in \code{help(Arithmetic)} regarding what
      happens when the operands of an arithmetic operation are \code{NA}
      or \code{NaN}, including the arbitrary nature of the result when
      one operand is \code{NA} and the other is \code{NaN}.  There is
      no discussion of this issue in the documentation for R-2.15.0 and R-3.1.0.
\item The \code{R_HELPERS} and \code{R_HELPERS_TRACE} environment variables
      are now documented in \code{help("environment variables")}.  The
      documentation in \code{help(helpers)} has also been clarified.
\item The \code{R_DEBUGGER} and \code{R_DEBUGGER_ARGS} environment variables
      are now documented in \code{help("environment variables")} as 
      alternatives to the \code{--debugger} and \code{--debugger-args}
      arguments.
  }}

  \subsection{BUG FIXES}{
    \itemize{
\item Fixed lack of protection bugs in the \code{equal} and \code{greater}
      functions in \file{sort.c}.  These bugs are also present in R-2.15.0
      and R-3.1.0.
\item Fixed lack of protection bugs in the \code{D} function in \file{deriv.c}.
      These bugs are also present in R-2.15.0 and R-3.1.0.
\item Fixed argument error-checking bugs in \code{getGraphicsEventEnv}
      and \code{setGraphicsEventEnv} (also present in R-2.15.0 and R-3.1.0).
\item Fixed a stack imbalance bug that shows up in the expression
      \code{anyDuplicated(c(1,2,1),incomp=2)}.  This bug is also present
      in R-2.15.0 and R-3.1.0.  The bug is reported only when the \code{base}
      package is not byte compiled (but still exists silently when it is 
      compiled).
\item Fixed a bug in the foreign package that showed up on systems where
      the C \code{char} type is unsigned, such as a Rasberry Pi running
      Rasbian.  I reported this to R Core, and it is also fixed in R-3.1.0.
\item Fixed a lack of protection bug that arose when \code{log} produced a
      warning.
\item Fixed a lack of protection bug in the \code{lang[23456]}
      C functions.
\item Fixed a stack imbalance bug that showed up when an assignment was
      made to an array of three or more dimensions using a zero-length
      subscript.
\item Fixed a problem with \code{news()} that was due to pqR's version
      numbers being dates (pqR issue #1).
\item Fixed out-of-bound memory accesses in \code{R_chull} and \code{scanFrame}
      that valgrind reports (but which are likely to be innocuous).
  }}

  \subsection{BUG FIXES CORRESPONDING TO THOSE IN LATER R CORE RELEASES}{
    \itemize{
\item From R-2.15.1: The string "infinity" now converts correctly to \code{Inf}
      (PR#14933).
\item From R-2.15.1: The generic for backsolve is now correct (PR#14883).
\item From R-2.15.1: A bug in \code{get_all_vars} was fixed (PR#14847).
\item From R-2.15.1: Fixed an argument error checking bug in \code{dev.set}.
\item From R-3.1.0-patched: Fixed a problem with \code{mcmapply} not 
      parallelizing when the number of jobs was less than number of cores.
      (However, unlike R-3.1.0-patched, this fix doesn't try to 
      parallelize when there is only one core.)
  }}
}

\section{CHANGES IN VERSION RELEASED 2014-02-23}{

  \subsection{INTRODUCTION}{

  \itemize{ 

\item This is a maintenance release, with bug fixes, changes for
      compatibility with packages, additional correctness tests, and 
      documentation improvements.  There are no new features in this 
      release, and no significant changes in performance.

\item See the sections below on earlier releases for general
      information on pqR.
  }}

  \subsection{INSTALLATION AND TESTING}{
    \itemize{
\item The information in the file "INSTALL" in the main source directory 
      has been re-written.  It now contains all the information expected
      to be needed for most installations, without the user needing to
      refer to R-admin, including information on the configuration
      options that have been added for pqR.  It also has information on
      how to build pqR from a development version downloaded from github.

\item Additional tests regarding subsetting operations, maintenance of
      NAMEDCNT, and operation of helper threads have been written.
      They are run with \code{make check} or \code{make check-all}.

\item A "create-configure" shell script is now included, which allows
      for creation of the "configure" shell script when it is non-functional
      or not present (as when building from a development version of pqR).
      It is not needed for typical installs of pqR releases.

\item Some problems with installation on Microsoft Windows (identified
      by Yu Gong) have hopefully been fixed.  (But trying to install
      pqR on Windows is still recommended only for adventurous users.)

\item A problem with installing pqR as a shared library when multithreading
      is disabled has been fixed.

\item Note that any packages (except those written only in R, plus 
      C or Fortran routines called by \code{.C} or \code{.Fortran}) that
      were compiled and installed under R Core versions of R must be 
      re-installed for use with pqR, as is generally the case with new versions
      of R (although it so happens that it is not necessary to re-install
      packages installed with pqR-2013-07-22 or pqR-2013-12-29 with this 
      release, because the formats of the crucial internal data structures 
      happen not to have changed).
  }}

  \subsection{DOCUMENTATION UPDATES}{
    \itemize{
\item The instructions in "INSTALL" have been re-written, as noted above.
\item The manual on "Writing R Extensions" now has additional information 
      (in the section on "Named objects and copying") on paying proper attention
      to NAMED for objects found in lists.
\item More instructions on how to create a release branch of pqR from a 
      development branch have been added to mods/README (or MODS).
  }}

  \subsection{CHANGES REGARDING PACKAGE COMPATIBILITY AND CHECKING}{
    \itemize{
\item Changed the behaviour of \code{$} when dispatching so that the unevaluated
      element name arrives as a string, as in R-2.15.0.  This behaviour is
      needed for the "dyn" package.  The issue is illustrated by the
      following code:
\preformatted{    a <- list(p=3,q=4)
    class(a) <- "fred"
    `$.fred` <-
      function (x,n) { print(list(n,substitute(n))); x[[n]] }
    print(a$q)
}
      In R-2.15.0, both elements of the list printed are strings, but in
      pqR-2013-12-29, the element from "substitute" is a symbol.  Changed
      \code{help("$")} to document this behaviour, and the corresponding 
      behaviour of \code{"$<-"}.  Added a test with \code{make check} for it.
\item Redefined "fork" to "Rf_fork" so that helper threads can be disabled
      in the child when "fork" is used in packages like "multicore". 
      (Special mods for this had previously been made to the "parallel" 
      package, but this is a more universal scheme.)
\item Added an option (currently set) for pqR to ignore incorrect zero
      pointers encountered by the garbage collector (as R-2.15.0 does).
      This avoids crashes with some packages (eg, "birch") that incorrectly
      set up objects with zero pointers.
\item Changed a C procedure name in the "matprod" routines to reduce the
      chance of a name conflict with C code in packages.
\item Made \code{NA_LOGICAL} and \code{NA_INTEGER} appear as variables
      (rather than constants) in packages, as needed for package
      "RcppEigen".
\item Made \code{R_CStackStart} and \code{R_CStackLimit} visible to 
      packages, as needed for package "vimcom".
\item Fixed problem with using \code{NAMED} in a package that defines
      \code{USE_RINTERNALS}, such as "igraph".
\item Calls of external routines with .Call and .External are now
      followed by checks that the routine didn't incorrectly change 
      the constant objects sometimes used internally in pqR for TRUE, 
      FALSE, and NA.  (Previously, such checks were made only after calls 
      of .C and .Fortran.)
  }}

  \subsection{BUG FIXES}{
    \itemize{
\item Fixed the following bug (also present in R-2.15.0 and R-3.0.2):
\preformatted{    x <- t(5)
    print (x \%*\% c(3,4))
    print (crossprod(5,c(3,4)))
}
     The call of \code{crossprod} produced an error, whereas the corresponding
     use of \code{\%*\%} does not.

     In pqR-2013-12-29, this bug also affected the expression 
     \code{t(5) \%*\% c(3,4)}, since it is converted to the equivalent of 
     \code{crossprod(5,c(3,4))}.

\item Fixed a problem in R_AllocStringBuffer that could result in
      a crash due to an invalid memory access.  (This bug is also
      present in R-2.15.0 and R-3.0.2.)
\item Fixed a bug in a "matprod" routine sometimes affecting 
      \code{tcrossprod} (or an equivalent use of \code{\%*\%}) with 
      helper threads.
\item Fixed a bug illustrated by the following:
\preformatted{    f <- function (a)
    { x <- a
      function () { b <- a; b[2]<-1000; a+b  }
    }
    g <- f(c(7,8,9))
    save.image("tmpimage")
    load("tmpimage")
    print(g())
}
      where the result printed was 14 2000 18 rather than 14 1008 18.
\item Fixed a bug in \code{prod} with an integer vector containing \code{NA}, 
      such as, \code{prod(NA)}.
\item Fixed a lack-of-protection bug in mkCharLenCE that showed up
      in checks for packages "cmrutils".
\item Fixed a problem with xtfrm demonstrated by the following:
\preformatted{    f<-function(...) xtfrm(...); f(c(1,3,2))
}
      which produced an error saying '...' was used in an incorrect context.
      This affected package "lsr". 
\item Fixed a bug in maintaining NAMEDCNT when assigning to a variable in
      an environment using \code{$}, which showed up in package "plus".
\item Fixed a bug that causes the code below to create a circular data 
      structure:
\preformatted{    { a <- list(1); a[[1]] <- a; a }
}
\item Fixed bugs such as that illustrated below:
\preformatted{    a <- list(list(list(1)))
    b <- a
    a[[1]][[1]][[1]]<-2
    print(b)
}
      in which the assignment to \code{a} changes \code{b}, and added tests
      for such bugs.
\item Fixed a bug where unary minus might improperly reuse its operand for
      the result even when it was logical (eg, in \code{-c(F,T,T,F)}).
\item Fixed a bug in pairlist element deletion, and added tests in subset.R
      for such cases.
\item The ISNAN trick (if enabled) is now used only in the interpreter itself,
      not in packages, since the macro implementing it evaluates its argument
      twice, which doesn't work if it has side effects (as happens in the 
      "ff" package).
\item Fixed a bug that sometimes resulted in task merging being disabled
      when it shouldn't have been.
}}
}

\section{CHANGES IN VERSION RELEASED 2013-12-29}{

  \subsection{INTRODUCTION}{

  \itemize{ 

\item This is the first publicized release of pqR after pqR-2013-07-22.  
      A verson dated 2013-11-28 was released for testing; it differs
      from this release only in bug and documentation fixes, which
      are not separately detailed in this NEWS file.

\item pqR is based on R-2.15.0, distributed by the R Core Team, but
improves on it in many ways, mostly ways that speed it up, but also by
implementing some new features and fixing some bugs.  See the notes
below on earlier pqR releases for general discussion of pqR, and for
information that has not changed from previous releases of pqR.

\item The most notable change in this release is that ``task merging''
      is now implemented.  This can speed up sequences
      of vector operations by merging several operations into one, which 
      reduces time spent writing and later reading data in memory. 
      See \code{help(merging)} and the item below for more details.

\item This release also includes other performance improvements, bug fixes,
      and code cleanups, as detailed below.
  }}

  \subsection{INSTALLATION AND TESTING}{
    \itemize{

\item Additional configuration options are now present to allow
      enabling and disabling of task merging, and more generally, of the
      deferred evaluation framework needed for both task merging and
      use of helper threads.  By default, these facilities are enabled.
      The \code{--disable-task-merging} option to \code{./configure}
      disables task merging, \code{--disable-helper-threads} disables
      support for helper threads (as before), and 
      \code{--disable-deferred-evaluation} disables both of these
      features, along with the whole deferred evaluation framework.
      See the \code{R-admin} manual for more details.

\item See the pqR wiki at \code{https://github.com/radfordneal/pqR/wiki}
      for the latest news regarding systems and packages that do or do not
      work with pqR.

\item Note that any packages (except those written only in R, plus 
      C or Fortran routines called by \code{.C} or \code{.Fortran}) that
      were compiled and installed under R Core versions of R must be 
      re-installed for use with pqR, as is generally the case with new versions
      of R (although it so happens that it is not necessary to re-install
      packages installed with pqR-2013-07-22 with this release, because the 
      formats of the crucial internal data structures happen not to have
      changed).

\item Additional tests of matrix multiplication (\code{\%*\%}, \code{crossprod},
      and \code{tcrossprod}) have been written.  They are run with
      \code{make check} or \code{make check-all}.

  }}

  \subsection{INTERNAL STRUCTURES AND APPLICATION PROGRAM INTERFACE}{
    \itemize{

\item The table of built-in function names, C functions implementing them, and
      operation flags, which was previously found in \code{src/main/names.c},
      has been split into multiple tables, located in the source files that 
      define such built-in functions (with only a few entries still in 
      \code{names.c}).  This puts the descriptions of these built-in
      functions next to their definitions, improving maintainability, and
      also reduces the number of global functions.  This change should have 
      no effects visible to users.

\item The initialization for fast dispatch to some primitive functions
      is now done in \code{names.c}, using tables in other source files
      analogous to those described in the point just above.  This is 
      cleaner, and eliminates an anomaly in the previous versions of
      pqR that a primitive function could be slower the first time it was
      used than when used later.
  }}

  \subsection{PERFORMANCE IMPROVEMENTS}{
    \itemize{
\item Some sequences of vector operations can now be merged into a single
      operation, which can speed them up by eliminating memory operations
      to store and fetch intermediate results.  For example, when \code{v} is 
      a long vector, the expression 
      \code{exp(v+1)} can be merged into one task, which will compute 
      \code{exp(v[i]+1)} for each element, \code{i}, of \code{v} in a 
      single loop.  

      Currently, such ``task merging'' is done only for (some)
      operations in which only one operand is a vector. When there are
      helper threads (which might be able to do some operations even
      faster, in parallel) merging is done only when one of the
      operations merged is a simple addition, subtraction, or
      multiplication (with one vector operand and one scalar operand).

      See \code{help(merging)} for more details.

\item During all garbage collections, any tasks whose outputs are not
      referenced are now waited for, to allow memory used by their outputs to be
      recovered.  (Such unreferenced outputs should be rare in real 
      programs.)  In a full garbage collection, tasks with large inputs
      or outputs that are referenced only as task inputs
      are also waited for, so that the memory they occupy can be recovered.

\item The built-in C matrix multiplication routines and those in the supplied 
      BLAS have both been sped up, especially those used by \code{crossprod}
      and \code{tcrossprod}.  This will of course have no effect if a different
      BLAS is used and the \code{mat_mult_with_BLAS} option is set to
      \code{TRUE}.

\item Matrix multiplications in which one operand can be recognized as the
      result of a transpose operation are now done without actually creating
      the transpose as an intermediate result, thereby reducing both 
      computation time and memory usage.  Effectively, these uses of the
      \code{\%*\%} operator are converted to uses of \code{crossprod} or
      \code{tcrossprod}.  See \code{help("\%*\%")} for details.

\item Speed of \code{ifelse} has been improved (though it's now slower when the
      condition is scalar due to the bug fix mentioned below).

\item Inputs to the mod operator can now be piped. (Previously, this was 
      inadvertently prevented in some cases.)

\item The speed of the quick check for NA/NaN that can be enabled with 
      \code{-DENABLE_ISNAN_TRICK} in CFLAGS has been improved.
  }}

  \subsection{BUG FIXES}{
    \itemize{
\item Fixed a bug in \code{ifelse} with scalar condition but other
      operands with length greater than one.  (Pointed out by Luke Tierney.)

\item Fixed a bug stemming from re-use of operand storage for a result
      (pointed out by Luke Tierney) illustrated by the following:
\preformatted{   A <- array(c(1), dim = c(1,1), dimnames = list("a", 1))
   x <- c(a=1)
   A/(pi*x)
}

\item The \code{--disable-mat-mult-with-BLAS-in-helpers} configuration
      setting is now respected for complex matrix multiplication
      (previously it had only disabled use of the BLAS in helper
      threads for real matrix multiplication).

\item The documentation for \code{aperm} now says that the default
      method does not copy attributes (other than dimensions and
      dimnames).  Previously, it incorrecty said it did (as is the
      case also in R-2.15.0 and R-3.0.2).

\item Changed \code{apply} from previous versions of pqR to replicate
      the behaviour seen in R-2.15.0 (and later R Core version) when the matrix 
      or array has a class attribute.  Documented this behaviour (which is
      somewhat dubious and convoluted) in the help entry for \code{apply}.
      This change fixes a problem seen in package TSA (and probably others).

\item Changed \code{rank} from prevous versions of pqR to replicate
      the behaviour when it is applied to data frames that is seen in R-2.15.0 
      (and later R Core versions).  Documented this (somewhat dubious) 
      behaviour in the help entry for \code{rank}.  This change fixes a
      problem in the \code{coin} package.

\item Fixed a bug in keeping track of references when assigning 
      repeated elements into a list array.

\item Fixed the following bug (also present in R-2.15.0 and R-3.0.2):
\preformatted{   v <- c(1,2)
   m <- matrix(c(3,4),1,2)
   print(t(m)\%*\%v)
   print(crossprod(m,v))
}
in which \code{crossprod} gave an error rather than produce the answer
for the corresponding use of \code{\%*\%}.

\item Bypassed a problem with the Xcode gcc compiler for the Mac that 
      led to it falsely saying that using -DENABLE_ISNAN_TRICK in CFLAGS
      doesn't work.
  }}
}


\section{CHANGES IN VERSION RELEASED 2013-07-22}{

  \subsection{INTRODUCTION}{

  \itemize{ 

\item pqR is based on R-2.15.0, distributed by the R Core Team, but
improves on it in many ways, mostly ways that speed it up, but also by
implementing some new features and fixing some bugs.  See the notes
below, on the release of 2013-06-28, for general discussion of pqR,
and for information on pqR that has not changed since that release.

\item This updated release of pqR provides some performance
enhancements and bug fixes, including some from R Core releases after
R-2.15.0.  More work is still needed to incorporate improvements in
R-2.15.1 and later R Core releases into pqR.

\item This release is the same as the briefly-released version of
2013-17-19, except that it fixes one bug and one reversion of an
optimization that were introduced in that release, and tweaks the
Windows Makefiles (which are not yet fully tested).

  }}

  \subsection{FEATURE AND DOCUMENTATION CHANGES}{
    \itemize{
      \item Detailed information on what operations can be done in helper
            threads is now provided by help(helpers).
      \item Assignment to parts of a vector via code such as 
            \code{v[[i]]<-value} and \code{v[ix]<-values} now automatically 
            converts raw values to the appropriate type
            for assignment into numeric or string vectors, and assignment
            of numeric or string values into a raw vector now results in the
            raw vector being first converted to the corresponding type.  This
            is consistent with the existing behaviour with other types.
      \item The allowed values for assignment to an element of an "expression" 
            list has been expanded to match the allowed values for ordinary
            lists.  These values (such as function closures) could previously 
            occur in expression lists as a result of other operations (such
            as creation with the \code{expression} primitive).
      \item Operations such as
            \code{v <- pairlist(1,2,3); v[[-2]] <- NULL} now raise an error.
            These operations were previously documented as being illegal, and
            they are illegal for ordinary lists.  The proper way to do
            this deletion is \code{v <- pairlist(1,2,3); v[-2] <- NULL}.
      \item Raising \code{-Inf} to a large value (eg, \code{(-Inf)^(1e16)})
            no longer produces an incomprehensible warning.  As before, the 
            value returned is \code{Inf}, because (due to their 
            limited-precision floating-point representation) all such large 
            numbers are even integers.
  }}

  \subsection{FEATURE CHANGES CORRESPONDING TO THOSE IN LATER R CORE RELEASES}{
    \itemize{
\item From R-2.15.1: On Windows, there are two new environment variables which
      control the defaults for command-line options.

      If \env{R_WIN_INTERNET2} is set to a non-empty value, it is as if
      \option{--internet2} was used.

      If \env{R_MAX_MEM_SIZE} is set, it gives the default memory limit
      if \option{--max-mem-size} is not specified: invalid values being
      ignored.

\item From R-2.15.1: The NA warning messages from e.g. \code{pchisq()} now 
      report the call to the closure and not that of the \code{.Internal}.

\item The following included software has been updated to new versions:
      zlib to 1.2.8, LZMA to 5.0.4, and PCRE to 8.33.
  }}

  \subsection{INSTALLATION AND TESTING}{
    \itemize{

\item See the pqR wiki at \code{https://github.com/radfordneal/pqR/wiki}
      for the latest news regarding systems and packages that do or do not
      work with pqR.

\item Note that any previosly-installed packages must be re-installed for 
      use with pqR (as is generally the case with new versions of R), except
      for those written purely in R.

\item It is now known that pqR can be successfully installed under Mac
      OS X for use via the command line (at least with some versions
      of OS X).  The gcc 4.2
      compiler supplied by Apple with Xcode works when helper threads
      are disabled, but does not have the full OpenMP support required for
      helper threads.   For helper threads to work, a C compiler that fully
      supports OpenMP is needed, such as gcc 4.7.3 (available via 
      macports.org).

      The Apple BLAS and LAPACK routines can be used by giving the
      \code{--with-blas='-framework vecLib'} and \code{--withlapack}
      options to \code{configure}.  This speeds up some operations
      but slows down others.

      The R Mac GUI would need to be recompiled for use with pqR.
      There are problems doing this unless helper threads
      are disabled (see pqR issue #17 for discussion).

      Compiled binary versions of pqR for Mac OS X are not yet being supplied.
      Installation on a Mac is recommended only for users experienced
      in installation of R from source code.

\item Success has also been reported in installing pqR on a Windows
      system, including with helper threads, but various tweaks were
      required.  Some of these tweaks are incorporated in this release,
      but they are probably not sufficient for installation "out of the box".
      Attempting to install pqR on Windows is recommended only for
      users who are both experienced and adventurous.

\item Compilation using the \code{-O3} option for gcc is not recommended.
      It speeds up some operations, but slows down others.  With gcc 4.7.3
      on a 32-bit Intel system running Ubuntu 13.04, compiling with 
      \code{-O3} causes compiled functions to crash. (This is not a
      pqR issue, since the same thing happens when R-2.15.0 is compiled 
      with \code{-O3}).
  }}

  \subsection{INTERNAL STRUCTURES AND APPLICATION PROGRAM INTERFACE}{
    \itemize{

\item The R internals manual now documents (in Section 1.8) a
      preliminary set of conventions that pqR follows (not yet
      perfectly) regarding when objects may be modified, and how
      NAMEDCNT should be maintained.  R-2.15.0 did not follow any
      clear conventions.

\item The documentation in the R internals manual on how helper
      threads are implemented in pqR now has the correct title.  (It
      would previously have been rather hard to notice.)

  }}

  \subsection{PERFORMANCE IMPROVEMENTS}{
    \itemize{
\item Some unnecessary duplication of objects has been eliminated.  Here
      are three examples:  
      Creation of lists no longer duplicates all the elements put in the
      list, but instead increments \code{NAMEDCNT} for these elements, so
      that
\preformatted{   a <- numeric(10000)
   k <- list(1,a)
}
no longer duplicates \code{a} when \code{k} is created (though a duplication
will be needed later if either \code{a} or \code{k[[2]]} is modified).
      Furthermore, the assignment below to \code{b$x}, no longer
      causes duplication of the 10000 elements of \code{y}:
\preformatted{   a <- list (x=1, y=seq(0,1,length=10000))
   b <- a
   b$x <- 2
}
Instead, a single vector of 10000 elements is shared between \code{a$y} and
\code{b$y}, and will be duplicated later only if necessary.  Unnecessary
duplication of a 10000-element vector is also avoided when \code{b[1]} is 
assigned to in the code below:
\preformatted{   a <- list (x=1, y=seq(0,1,length=10000))
   b <- a$y
   a$y <- 0
   b[1] <- 1
}
The assignment to \code{a$y} now reduces \code{NAMEDCNT} for the vector
bound to \code{b}, allowing it to be changed without duplication.

\item Assignment to part of a vector using code such as \code{v[101:200]<-0}
      will now not actually create a vector of 100 indexes, but will instead
      simply change the elements with indexes 101 to 200 without creating
      an index vector.  This optimization has not yet been implemented for
      matrix or array indexing.

\item Assignments to parts of vectors, matrices, and arrays using "[" has been
      sped up by detailed code improvements, quite substantially in some
      cases.

\item Subsetting of arrays of three or more dimensions using "[" has
      been sped up by detailed code improvements.

\item Pending summations of one-argument mathematical functions are now
      passed on by \code{sum}.  So, for example, in 
      \code{sum(exp(a)) + sum(exp(b))}, the two
      summations of exponentials can now potentially be done in parallel.

\item A full garbage collection now does not wait for all tasks being
      done by helpers to complete.  Instead, only tasks that are using
      or computing variables that are not otherwise referenced are 
      waited for (so that this storage can be reclaimed).
  }}

  \subsection{BUG FIXES}{
    \itemize{
\item A bug that could have affected the result of \code{sum(abs(v))} when
      it is done by a helper thread has been fixed.
\item A bug that could have allowed \code{as.vector}, \code{as.integer}, etc.
      to pass on an object still being computed to a caller not expecting
      such a pending object has been fixed.
\item Some bugs in which production of warnings at inopportune times could 
      have caused serious problems have been fixed.
\item The bug illustrated below (pqR issue #13) has been fixed:
\preformatted{   > l = list(list(list(1)))
   > l1 = l[[1]]
   > l[[c(1,1,1)]] <- 2
   > l1
   [[1]]
   [[1]][[1]]
   [1] 2
}
\item Fixed a bug (also present in R-2.15.0 and R-3.0.1) illustrated by the
following code:
\preformatted{   > a <- list(x=c(1,2),y=c(3,4))
   > b <- as.pairlist(a)
   > b$x[1] <- 9
   > print(a)
   $x
   [1] 9 2
   
   $y
   [1] 3 4
}
The value printed for a has a$x[1] changed to 9, when it should still be 1.
See pqR issue #14.
\item Fixed a bug (also present in R-2.15.0 and R-3.0.1) in which extending
      an "expression" by assigning to a new element changes it to an ordinary
      list.  See pqR issue #15.
\item Fixed several bugs (also present in R-2.15.0 and R-3.0.1) illustrated
by the code below (see pqR issue #16):
\preformatted{   v <- c(10,20,30)
   v[[2]] <- NULL        # wrong error message
   
   x <- pairlist(list(1,2))
   x[[c(1,2)]] <- NULL   # wrongly gives an error, referring to misuse
                         # of the internal SET_VECTOR_ELT procedure
   
   v<-list(1)
   v[[quote(abc)]] <- 2  # internal error, this time for SET_STRING_ELT
   
   a <- pairlist(10,20,30,40,50,60)
   dim(a) <- c(2,3)
   dimnames(a) <- list(c("a","b"),c("x","y","z"))
   print(a)              # doesn't print names
   
   a[["a","x"]] <- 0     # crashes with a segmentation fault
}
  }}

  \subsection{BUG FIXES CORRESPONDING TO THOSE IN LATER R CORE RELEASES}{
    \itemize{
\item From R-2.15.1: \code{formatC()} uses the C entry point \code{str_signif}
      which could write beyond the length allocated for the output string.

\item From R-2.15.1: \code{plogis(x, lower = FALSE, log.p = TRUE)} no longer
      underflows early for large x (e.g. 800).

\item From R-2.15.1: \code{?Arithmetic}'s \dQuote{\code{1 ^ y} and \code{y ^ 0}
	are \code{1}, \emph{always}} now also applies for \code{integer}
      vectors \code{y}.

\item From R-2.15.1: X11-based pixmap devices like \code{png(type = "Xlib")} 
      were trying to set the cursor style, which triggered some warnings and
      hangs.

\item From R-3.0.1 patched: Fixed comment-out bug in BLAS, as per PR 14964.
  }}
}


\section{CHANGES IN VERSION RELEASED 2013-06-28}{

\subsection{INTRODUCTION}{

\itemize{ 
\item This release of pqR is based on R-2.15.0, distributed by the R
Core Team, but improves on it in many ways, mostly ways that speed it
up, but also by implementing some new features and fixing some bugs.
One notable speed improvement in pqR is that for systems with multiple
processors or processor cores, pqR is able to do some numeric
computations in parallel with other operations of the interpreter, and
with other numeric computations.

\item This is the second publicised release of pqR (the first was on
2013-06-20, and there were earlier unpublicised releases). It fixes one
significant pqR bug (that could cause two empty strings to not compare
as equal, reported by Jon Clayden), fixes a bug reported to R Core (PR
15363) that also existed in pqR (see below), fixes a bug in deciding
when matrix multiplies are best done in a helper thread, and fixes some
issues preventing pqR from being built in some situations (including
some partial fixes for Windows suggested by "armgong").  Since the
rest of the news is almost unchanged from the previous release, I have
not made a separate news section for this release. (New sections will
be created once new releases have significant differences.)

\item This section documents changes in pqR from R-2.15.0 that are of
direct interest to users.  For changes from earlier version of R to
R-2.15.0, see the ONEWS, OONEWS, and OOONEWS files.  Changes of little
interest to users, such as code cleanups and internal details on
performance improvements, are documented in the file MODS, which
relates these changes to branches in the code repository at
github.com/radfordneal/pqR.

\item Note that for compatibility with R's version system, pqR presently
uses the same version number, 2.15.0, as the version of R on which it
is based. This allows checks for feature availability to continue to
work.  This scheme will likely change in the future.  Releases of pqR
with the same version number are distinguished by release date.

\item See radfordneal.github.io/pqR for current information on pqR, including
announcements of new releases, a link to the page for making and viewing
reports of bugs and other issues, and a link to the wiki page containing
information such as systems on which pqR has been tested.

}}

  \subsection{FEATURE CHANGES}{
    \itemize{
      \item A new primitive function \code{get_rm} has been added,
            which removes a variable while returning the value it
            had when removed.  See \code{help(get_rm)} for details,
            and how this can sometimes improve efficiency of R functions.

      \item An enhanced version of the \code{Rprofmem} function for profiling
            allocation of vectors has been implemented, that can
            display more information, and can output to the terminal,
            allowing the source of allocations to more easily be
            determined.  Also, \code{Rprofmem} is now always accessible
            (not requiring the \code{--enable-memory-profiling} configuration
            option).  Its overhead when not in use is negligible.
 
            The new version allows records of memory allocation to be
            output to the terminal, where their position relative to
            other output can be informative (this is the default for the
            new \code{Rprofmemt} variant).  More identifying
            information, including type, number of elements, and
            hexadecimal address, can also be output.  For more details on
            these and other changes, see \code{help(Rprofmem)}.

      \item A new primitive function, pnamedcnt, has been added, that
            prints the NAMEDCNT/NAMED count for an R object, which is helpful
            in tracking when objects will have to be duplicated.  For
            details, see help(pnamedcnt).

      \item The \code{tracemem} function is defunct.  What exactly it was
            supposed to do in R-2.15.0 was unclear, and optimizations 
            in pqR make it even less clear what it should do.  The bit
            in object headers that was used to implement it has been
            put to a better use in pqR.  The \code{--enable-memory-profiling}
            configuration option used to enable it no longer exists.

            The \code{retracemem} function remains for compatibility
            (doing nothing).  The \code{Rprofmemt} and \code{pnamedcnt}
            functions described above provide alternative ways of gaining
            insight into memory allocation behaviour.

      \item Some options that can be set by arguments to the R command can
            now also be set with environment variables, specifically, the
            values of R_DEBUGGER, R_DEBUGGER_ARGS, and R_HELPERS give the
            default when \code{--debugger}, \code{--debugger-args}, and 
            \code{--helpers} are not specified on the command line.  This 
            feature is useful when using a shell file or Makefile that contains 
            R commands that one would rather not have to modify.
    }
  }

  \subsection{INSTALLATION AND TESTING}{
    \itemize{

      \item The procedure for compiling and installing from source is largely 
            unchanged from R-2.15.0.  In particular, the final result is a 
            program called "R", not "pqR", though of course you can provide a 
            link to it called "pqR".  Note that (as for R-2.15.0) it is not 
            necessary to do an "install" after "make" --- one can just
            run bin/R in the directory where you did "make".  This may be 
            convenient if you wish to try out pqR along with your current 
            version of R.

      \item Testing of pqR has so far been done only on Linux/Unix
            systems, not on Windows or Mac systems.  There is no specific
            reason to believe that it will not work on Windows or Mac
            systems, but until tests have been done, trying to use it 
            on these systems is not recommended.  (However, some users
            have reported that pqR can be built on Mac systems, as long
            as a C compiler fully supporting OpenMP is used, or the
            \code{--disable-helper-threads} configuration option is used.)

      \item This release contains the versions of the standard and recommended
            packages that were released with R-2.15.0.  Newer versions may
            or may not be compatible (same as for R-2.15.0).

      \item It is intended that this release will be fully compatible with
            R-2.15.0, but you will need to recompile any packages (other
            that those with only R code) that you had installed for R-2.15.0, 
            and any other C code you use with R, since the format of internal 
            data structures has changed (see below).

      \item New configuration options relating to helper threads and
            to matrix multiplication now exist.  For details, see 
            doc/R-admin.html (or R-admin.pdf), or run \code{./configure --help}.

            In particular, the \code{--disable-helper-threads} option
            to configure will remove support for helper threads.  Use of
            this option is advised if you know that multiple processors
            or processor cores will not be available, or if you know that
            the C compiler used does not support OpenMP 3.0 or 3.1 (which 
            is used in the implementation of the helpers package).

      \item Including \code{-DENABLE_ISNAN_TRICK} in CFLAGS will speed up 
            checks for NA and NaN on machines on which it works.  It works
            on Intel processors (verified both empirically and by consulting
            Intel documentation).  It does not work on SPARC machines.

      \item The \code{--enable-memory-profiling} option to configure
            no longer exists.  In pqR, the \code{Rprofmem} function is always
            enabled, and the \code{tracemem} function is defunct.  (See
            discussion above.)

      \item When installing from source, the output of configure 
            now displays whether standard and recommended packages will
            be byte compiled.

      \item The tests of random number generation run with \code{make check-all}
            now set the random number seed explicitly.  Previously, the random
            number seed was set from the time and process ID, with the result
            that these tests would occasionally fail non-deterministically,
            when by chance one of the p-values obtained was below the threshold
            used.  (Any such failure should now occur consistently, rather
            than appearing to be due to a non-deterministic bug.)

      \item Note that (as in R-2.15.0) the output of \code{make check-all} for 
            the boot package includes many warning messages regarding a 
            non-integer argument, and when byte compilation is enabled, these 
            messages identify the wrong function call as the source.  This 
            appears to have no wider implications, and can be ignored.

      \item Testing of the "xz" compression method is now done with \code{try},
            so that failure will be tolerated on machines that don't have enough
            memory for these tests.

      \item The details of how valgrind is used have changed. See the source
            file \file{memory.c}.
    }
  }

  \subsection{INTERNAL STRUCTURES AND APPLICATION PROGRAM INTERFACE}{
    \itemize{
      \item The internal structure of an object has changed, in ways that 
            should be compatible with R-2.15.0, but which do require 
            re-compilation.  The flags in the object header for \code{DEBUG},
            \code{RSTEP}, and \code{TRACE} now exist only for non-vector 
            objects, which is sufficient for their present use (now that 
            \code{tracemem} is defunct).

      \item The sizes of objects have changed in some cases (though not most).
            For a 32-bit configuration, the size of a cons cell increases
            from 28 bytes to 32 bytes; for a 64-bit configuration, the
            size of a cons cell remains at 56 bytes.  For a 32-bit 
            configuration, the size of a vector of one double remains
            at 32 bytes; for a 64-bit configuration (with 8-byte alignment), 
            the size of a vector of one double remains at 48 bytes.

      \item Note that the actual amount of memory occupied by an object
            depends on the set of node classes defined (which may be tuned).
            There is no longer a separate node class for cons cells and
            zero-length vectors (as in R-2.15.0) --- instead, cons cells
            share a node class with whatever vectors also fit in that
            node class.

      \item The old two-bit NAMED field of an object is now a three-bit
            NAMEDCNT field, to allow for a better attempt at reference
            counting.  Versions of the the NAMED and SET_NAMED macros
            are still defined for compatibility.  See the R-ints manual
            for details.

      \item Setting the length of a vector to something less than its
            allocated length using SETLENGTH is deprecated.  The LENGTH
            field is used for memory allocation tracking by the garbage
            collector (as is also the case in R-2.15.0), so setting it 
            to the wrong value may cause problems.  (Setting the length
            to more than the allocated length is of course even worse.)
    }
  }

  \subsection{PERFORMANCE IMPROVEMENTS}{
    \itemize{
      \item Many detailed improvements have been made that reduce
            general interpretive overhead and speed up particular 
            functions.  Only some of these improvements are noted
            below.

      \item Numerical computations can now be performed in parallel with
            each other and with interpretation of R code, by using 
            ``helper threads'', on machines
            with multiple processors or multiple processor cores.  When
            the output of one such computation is used as the input to
            another computation, these computations can often be done
            in parallel, with the output of one task being ``pipelined''
            to the other task.  Note that these 
            parallel execution facilities do not require any changes to user 
            code --- only that helper threads be enabled with the 
            \code{--helpers} option to the command starting pqR. See 
            \code{help(helpers)} for details.

            However, helper threads are not used for operations that are 
            done within the interpreter for byte-compiled code or that are 
            done in primitive functions invoked by the byte-code interpreter.

            This facility is still undergoing rapid development.  Additional 
            documentation on which operations may be done in parallel will be 
            forthcoming.

      \item A better attempt at counting how many "names" an object has
            is now made, which reduces how often objects are duplicated
            unnecessarily.  This change is ongoing, with further improvements
            and documentation forthcoming.

      \item Several primitive functions that can generate integer sequences
            --- ":", seq.int, seq_len, and seq_along --- will now sometimes
            not generate an actual sequence, but rather just a description
            of its start and end points.  This is not visible to users,
            but is used to speed up several operations.

            In particular, "for" loops such as \code{for (i in 1:1000000) ...}
            are now done without actually allocating a vector to hold
            the sequence.  This saves both space and time.  Also,
            a subscript such as \code{101:200} for a vector or as the first 
            subscript for a matrix is now (often) handled without actually 
            creating a vector of indexes, saving both time and space.  

            However, the above performance improvements 
            are not effective in compiled code.

      \item Matrix multiplications with the \code{\%*\%} operator are now
            much faster when the operation is a vector dot product, a
            vector-matrix product, a matrix-vector product, or more generally
            when the sum of the numbers of rows and columns in the result
            is not much less than their product.  This improvement results
            from the elimination of a costly check for NA/NaN elements in the 
            operands before doing the multiply.  There is no need for this check
            if the supplied BLAS is used.  If a BLAS that does not properly
            handle NaN is supplied, the \code{\%*\%} operator will still
            handle NaN properly if the new library of matrix multiply
            routines is used for \code{\%*\%} instead of the BLAS.  See the
            next two items for more relevant details.

      \item A new library of matrix multiply routines is provided, which
            is guaranteed to handle NA/NaN correctly, and which supports
            pipelined computation with helper threads.  Whether this
            library or the BLAS routines are used for \code{\%*\%} is
            controlled by the \code{mat_mult_with_BLAS} option. The default
            is to not use the BLAS, but the 
            \code{--enable-mat-mult-with-BLAS-by-default} configuration option
            will change this.  See \code{help("\%*\%")} for details.

      \item The BLAS routines supplied with R were modified to improve the 
            performance of the routines DGEMM (matrix-matrix multiply) and 
            DGEMV (matrix-vector multiply).  Also, proper propagation of NaN, 
            Inf, etc. is now always done in these routines.  This speeds
            up the \code{\%*\%} operator in R, when the supplied BLAS is used
            for matrix multiplications, and speeds up other matrix operations
            that call these BLAS routines, if the BLAS used is the one supplied.

      \item The low-level routines for generation of uniform random
            numbers have been improved.  (These routines are also used for
            higher-level functions such as \code{rnorm}.)

            The previous code copied the seed back and forth to
            .Random.seed for every call of a random number generation
            function, which is rather time consuming given that for
            the default generator \code{.Random.seed} is 625 integers long.
            It also allocated new space for \code{.Random.seed} every time.
            Now, \code{.Random.seed} is used without copying, except when the 
            generator is user-supplied.  

            The previous code had imposed an unnecessary limit on the
            length of a seed for a user-supplied random number
            generator, which has now been removed.

      \item The \code{any} and \code{all} primitives have been substantially
            sped up for large vectors.  

            Also, expressions such as
            \code{all(v>0)} and \code{any(is.na(v))}, where \code{v} is a
            real vector, avoid computing and storing a logical vector,
            instead computing the result of \code{any} or \code{all}
            without this intermediate, looking at only as much of \code{v}
            as is needed to determine the result.
            However, this improvement is not effective in compiled code.

      \item When \code{sum} is applied to many mathematical functions
            of one vector argument, for example \code{sum(log(v))}, the
            sum is performed as the function is computed, without a
            vector being allocated to hold the function values.  
            However, this improvement is not effective in compiled code.

      \item The handling of power operations has been improved (primarily 
            for powers of reals, but slightly affecting powers of integers too).
            In particular, scalar powers of 2, 1, 0, and -1, are handled 
            specially to avoid general power operations in these cases.

      \item Extending lists and character vectors by assigning to an
            index past the end, and deleting list items by assigning NULL
            have been sped up substantially.

      \item The speed of the transpose (\code{t}) function has been
            improved, when applied to real, integer, and logical
            matrices.

      \item The \code{cbind} and \code{rbind} functions have been greatly
            sped up for large objects.

      \item The \code{c} and \code{unlist} functions have been sped up 
            by a bit in simple cases, and by a lot in some situations 
            involving names.

      \item The \code{matrix} function has been greatly sped up, in
            many cases.

      \item Extraction of subsets of vectors or matrices (eg, \code{v[100:200]}
            or \code{M[1:100,101:110]}) has been sped up substantially.

      \item Logical operations and relational operators have been sped up
            in simple cases. Relational
            operators have also been substantially sped up for long vectors.

      \item Access via the $ operator to lists, pairlists, and environments 
            has been sped up. 

      \item Existing code for handling special cases of "[" in which there is
            only one scalar index was replaced by cleaner code that handles 
            more cases.   The old code handled only integer and real vectors, 
            and only positive indexes.  The new code handles all atomic 
            vectors (logical, integer, real, complex, raw, and string), and 
            positive or negative indexes that are not out of bounds.

      \item Many unary and binary primitive functions are now usually
            called using a faster internal interface that does not allocate
            nodes for a pairlist of evaluated arguments. This change
            substantially speeds up some programs.

      \item Lookup of some builtin/special function symbols (eg, "+" and "if")
            has been sped up by allowing fast bypass of non-global environments
            that do not contain (and have never contained) one of these 
            symbols.

      \item Some binary and unary arithmetic operations have been sped
            up by, when possible, using the space holding one of the
            operands to hold the result, rather than allocating new
            space.  Though primarily a speed improvement, for very
            long vectors avoiding this allocation could avoid running
            out of space.

      \item Some speedup has been obtained by using new internal C functions 
            for performing exact or partial string matches in the interpreter.
    }
  }

  \subsection{BUG FIXES}{
    \itemize{
      \item The "debug" facility has been fixed.  Its behaviour for if,
            while, repeat, and for statements when the inner statement
            was or was not one with curly brackets had made no sense.
            The fixed behaviour is now documented in help(debug). 
            (I reported this bug and how
            to fix it to the R Core Team in July 2012, but the bug is 
            still present in R-3.0.1, released May 2013.)

      \item Fixed a bug in \code{sum}, where overflow is allowed (and not 
            detected) where overflow can actually be avoided.  For example:
\preformatted{   > v<-c(3L,1000000000L:1010000000L,-(1000000000L:1010000000L))
   > sum(v)
   [1] 4629
}
            Also fixed a related bug in \code{mean}, applied to an integer
            vector, which would arise only on a system where a long double 
            is no bigger than a double.

      \item Fixed \code{diag} so that it returns a matrix when passed
            a list of elements to put on the diagonal.

      \item Fixed a bug that could lead to mis-identification of the 
            direction of stack growth on a non-Windows system, causing
            stack overflow to not be detected, and a segmentation fault 
            to occur.  (I also reported this bug and how to fix it to the 
            R Core Team, who included a fix in R-2.15.2.)

      \item Fixed a bug where, for example, \code{log(base=4)} returned 
            the natural log of 4, rather than signalling an error. 

      \item The documentation on what \code{MARGIN} arguments are allowed for
            \code{apply} has been clarified, and checks for validity added.
            The call 
\preformatted{   > apply(array(1:24,c(2,3,4)),-3,sum)
}
            now produces correct results (the same as when \code{MARGIN}
            is \code{1:2}).

      \item Fixed a bug in which \code{Im(matrix(complex(0),3,4))} returned
            a matrix of zero elements rather than a matrix of NA elements.

      \item Fixed a bug where more than six warning messages at startup
            would overwrite random memory, causing garbage output 
            and perhaps arbitrarily bizarre behaviour.

      \item Fixed a bug where LC_PAPER was not correctly set at startup.

      \item Fixed gc.time, which was producing grossly incorrect values
            for user and system time.

      \item Now check for bad arguments for .rowSums, .colSums, .rowMeans,
            and .rowMeans (would previously segfault if n*p too big).

      \item Fixed a bug where excess warning messages may be produced
            on conversion to RAW.  For instance:
\preformatted{   > as.raw(1e40)
   [1] 00
   Warning messages:
   1: NAs introduced by coercion 
   2: out-of-range values treated as 0 in coercion to raw 
}
            Now, only the second warning message is produced.

      \item A bug has been fixed in which rbind would not handle 
            non-vector objects such as function closures, whereas
            cbind did handle them, and both were documented to do so.

      \item Fixed a bug in numeric_deriv in stats/src/nls.c, where it
            was not duplicating when it should, as illustrated below:
\preformatted{   > x <- 5; y <- 2; f <- function (y) x
   > numericDeriv(f(y),"y")
    [1] 5
    attr(,"gradient")
         [,1]
    [1,]    0
    > x
    [1] 5
    attr(,"gradient")
         [,1]
    [1,]    0
}

      \item Fixed a bug in vapply illustrated by the following:
\preformatted{   X<-list(456)
   f<-function(a)X
   A<-list(1,2)  
   B<-vapply(A,f,list(0))
   print(B)
   X[[1]][1]<-444
   print(B)
}
            After the fix, the values in \code{B} are no long changed by the 
            assignment to \code{X}. Similar bugs in mapply, eapply, and rapply 
            have also been fixed.  I reported these bugs to r-devel, and
            (different) fixes are in R-3.0.0 and later versions.

      \item Fixed a but in rep.int illustrated by the following:
\preformatted{   a<-list(1,2)
   b<-rep.int(a,c(2,2))
   b[[1]][1]<-9
   print(a[[1]])
}

      \item Fixed a bug in mget, illustrated by the following code:
\preformatted{   a <- numeric(1)
   x <- mget("a",as.environment(1))
   print(x)
   a[1] <- 9
   print(x)
}

      \item Fixed bugs that the R Core Team fixed (differently) for R-2.15.3,
            illustrated by the following:
\preformatted{   a <- list(c(1,2),c(3,4))
   b <- list(1,2,3)
   b[2:3] <- a
   b[[2]][2] <- 99
   print(a[[1]][2])

   a <- list(1+1,1+1)
   b <- list(1,1,1,1)
   b[1:4] <- a
   b[[1]][1] <- 1
   print(b[2:4])
}

      \item Fixed a bug illustrated by the following:
\preformatted{   > library(compiler)
   > foo <- function(x,y) UseMethod("foo")
   > foo.numeric <- function(x,y) "numeric"
   > foo.default <- function(x,y) "default"
   > testi <- function () foo(x=NULL,2)
   > testc <- cmpfun (function () foo(x=NULL,2))
   > testi() 
   [1] "default"
   > testc()
   [1] "numeric"
}

      \item Fixed several bugs that produced wrong results 
            such as the following:
\preformatted{   a<-list(c(1,2),c(3,4),c(5,6))
   b<-a[2:3]
   a[[2]][2]<-9
   print(b[[1]][2])
}
      I reported this to r-devel, and a (different) fix is in R-3.0.0 and 
      later versions.

      \item Fixed bugs reported on r-devel by Justin Talbot, Jan 2013 (also
            fixed, differently, in R-2.15.3), illustrated by the following:
\preformatted{   a <- list(1)
   b <- (a[[1]] <- a)
   print(b)
   a <- list(x=1)
   b <- (a$x <- a)
   print(b)
}

      \item Fixed \code{svd} so that it will not return a list with
            \code{NULL} elements.  This matches the behaviour of \code{La.svd}.

      \item Fixed (by a kludge, not a proper fix) a bug in the "tre"
            package for regular expression matching (eg, in \code{sub}),
            which shows up when \code{WCHAR_MAX} doesn't fit in an
            "int".  The kludge reduces \code{WCHAR_MAX} to fit, but really
            the "int" variables ought to be bigger.  (This problem
            showed up on a Raspberry Pi running Raspbian.)

      \item Fixed a minor error-reporting bug with
            \code{(1:2):integer(0)} and similar expressions.

      \item Fixed a small error-reporting bug with "$",
            illustrated by the following output:
\preformatted{    > options(warnPartialMatchDollar=TRUE)
    > pl <- pairlist(abc=1,def=2)
    > pl$ab
    [1] 1
    Warning message:
    In pl$ab : partial match of 'ab' to ''
}

      \item Fixed documentation error in R-admin regarding the
            \code{--disable-byte-compiled-packages} configuration option, 
            and changed the DESCRIPTION file for the recommended mgcv 
            package to respect this option.

      \item Fixed a bug reported to R Core (PR 15363, 2013-006-26) that
            also existed in pqR-2013-06-20.  This bug sometimes caused memory
            expansion when many complex assignments or removals were done
            in the global environment.
    }
  }
}<|MERGE_RESOLUTION|>--- conflicted
+++ resolved
@@ -48,7 +48,6 @@
 
   \subsection{FEATURE CHANGES CORRESPONDING TO THOSE IN LATER R CORE RELEASES}{
     \itemize{
-<<<<<<< HEAD
 \item From R-2.15.1:
       .C() gains some protection against the misuse of character vector
       arguments.  (An all too common error is to pass character(N),
@@ -70,9 +69,6 @@
       C entry points R_GetCurrentSrcref and R_GetSrcFilename have been
       added to the API to allow debuggers access to the source
       references on the stack.
-=======
-\item .
->>>>>>> e03ee478
 }}
 
   \subsection{NEW FEATURES FOR BUILDING, TESTING, AND DEBUGGING}{
@@ -85,20 +81,15 @@
 \item The environment variable \code{R_BIT_BUCKET} can be set to
       a file to receive output that would otherwise go to \file{dev/null}
       when "make" is run.
-<<<<<<< HEAD
-      
-=======
 \item The C functions \code{R_inspect} and \code{R_inspect3} functions are now
       visible to package code, so they can be used there for debugging.
       To see what they do, look in src/main/inspect.c.  They are subject
       to change, and should not appear in any code released to users.
->>>>>>> e03ee478
 }}
 
   \subsection{
     FEATURES FOR INSTALLATION CORRESPONDING TO THOSE IN LATER R CORE RELEASES}{
     \itemize{
-<<<<<<< HEAD
 \item From R-2.15.1:
       install.packages("pkg_version.tgz") on Mac OS X now has sanity
       checks that this is actually a binary package (as people have
@@ -113,9 +104,6 @@
 \item From R-2.15.3:
       The configure tests for Objective C and Objective C++ now work on
       Mac OS 10.8 with Xcode 4.5.2 (PR#15107).
-=======
-\item .
->>>>>>> e03ee478
 }}
 
   \subsection{DOCUMENTATION UPDATES}{
@@ -224,11 +212,7 @@
       (Also fixed in R-3.1.1, though differently.)
 \item Fixed a bug in \code{numericDeriv} (see also the documentation
       update above), which is illustrated by the following
-<<<<<<< HEAD
-      code:
-=======
       code, which gave the wrong derivative:
->>>>>>> e03ee478
 \preformatted{    x <- y <- 10
     numericDeriv(quote(x+y),c("x","y"))
 }
@@ -249,8 +233,6 @@
       I reported this as PR #15910 at r-project.org, so it may be
       fixed in an R Core release after R-3.1.1.  A related bug in
       assignment to \code{substr} has also been fixed.
-<<<<<<< HEAD
-=======
 \item Fixed the following pqR bug (and related bugs), in which
 \code{b} was modified by the assignment to \code{a}:
 \preformatted{   a <- list(list(1+1))
@@ -258,12 +240,10 @@
    attr(a[[1]][[1]],"fred")<-9
    print(b)
 }
->>>>>>> e03ee478
 }}
 
   \subsection{BUG FIXES CORRESPONDING TO THOSE IN LATER R CORE RELEASES}{
     \itemize{
-<<<<<<< HEAD
 \item From R-2.15.1: 
       Trying to update (recommended) packages in R_HOME/library without
       write access is now dealt with more gracefully.  Further, such
@@ -276,9 +256,6 @@
 \item From R-2.15.2:
       In Windows, the GUI preferences for foreground color were 
       not always respected.  (Reported by Benjamin Wells.)
-=======
-\item .
->>>>>>> e03ee478
 }}
 }
 
