--- conflicted
+++ resolved
@@ -11,12 +11,8 @@
   \subsection{INTRODUCTION}{
   \itemize{ 
   \item With this release, pqR, which was based on R-2.15.0, now incorporates
-<<<<<<< HEAD
-        the new features and bug fixes from R-2.15.1.  The pqR version number 
-=======
         the new features, bug fixes, and some relevant performance improvements
         from R-2.15.1.  The pqR version number 
->>>>>>> 9e8b0887
         has been advanced to 2.15.1 to reflect this.  (This version number is
         checked when trying to install packages.)
 
@@ -31,14 +27,11 @@
         in pqR, some packages that state a dependence on a later version
         of R might nevertheless work with pqR, if the dependence declaration in
         the DESCRIPTION file is changed.
-<<<<<<< HEAD
-=======
   \item The 'digest' package (by Dirk Eddelbuettel and others) is now
         included in the release as a recommended package (which will
         therefore be available without having to install it).  The version 
         used is based on digest_0.6.10, with a slight modification to
         correctly handle pqR's constant objects (hence called digest_0.6.10.1).
->>>>>>> 9e8b0887
   \item The pqR package repository (see information at pqR-project.org) has
         now been updated to include some packages (or new versions of packages)
         that depend on R-2.15.1, which were previously not included.
@@ -61,8 +54,6 @@
         ``Handling the effects of garbage collection'' (5.9.1) in the ``Writing 
         R Exensions'' manual for details on the new facility, as well as
         improved documentation on the old facilities.
-<<<<<<< HEAD
-=======
   \item The \code{serialize} and \code{saveRDS} functions now take a 
         \code{nosharing} argument, which defaults to \code{FALSE}.  When
         \code{nosharing} is \code{TRUE}, constant objects (and perhaps in 
@@ -70,7 +61,6 @@
         shared.  This is used in the modified 'digest' package included
         with the release to ensure that objects that are the same according
         to \code{identical} will have identical serializations.
->>>>>>> 9e8b0887
   \item The default for the \code{last} argument of \code{substring} is
         now \code{.Machine$integer.max}.  The previous default was 1000000
         (and still is in R-3.3.1), which made absolutely no sense, and
