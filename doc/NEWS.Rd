--- conflicted
+++ resolved
@@ -204,13 +204,9 @@
 \item Several improvements relating to garbage collection have been made.
       One change is that the amount of memory used for each additional
       symbol has been reduced from 112 bytes (two CONS cells) to 80 bytes
-<<<<<<< HEAD
-      (on 64-bit platforms).
-=======
       (on 64-bit platforms).  Another change is in tuning of heap sizes,
       in order to reduce occassions in which garbage collection is very
       frequent.
->>>>>>> 0f4c85bc
 \item Many uses of the \code{return} statement have been sped up.
 \item Functions in the \code{apply} family have been sped up when they are
       called with no additional arguments for the function being applied.
@@ -243,16 +239,6 @@
 
   \subsection{BUG FIXES}{
     \itemize{
-<<<<<<< HEAD
-\item Fixed the non-robust checks for integer overflow, which reportedly
-      sometimes fail when using clang on a Mac.  This is #PR 15774 at
-      r-project.org, fixed in R-3.1.1, but fixed differently in pqR.
-\item Fixed a bug (PR #15399 at r-project.og) in \code{na.omit} and 
-      \code{na.exclude} that led to a
-      data frame that should have had zero rows having one row instead.
-      (Also fixed in R-3.1.1, though differently.)
-=======
->>>>>>> 0f4c85bc
 \item Fixed a bug in \code{numericDeriv} (see also the documentation
       update above), which is illustrated by the following
       code, which gave the wrong derivative:
@@ -292,11 +278,6 @@
    [1] 11
    [1] 2
 }
-<<<<<<< HEAD
-Note that the final value of \code{A} is different (and wrong) when
-\code{f} is stepped through in the debugger.  This bug exists in
-R Core releases through at least R-3.1.1.
-=======
    Note that the final value of \code{A} is different (and wrong) when
    \code{f} is stepped through in the debugger.  This bug exists in
    R Core releases through at least R-3.1.1.
@@ -305,7 +286,6 @@
 \preformatted{   p <- pairlist(1,2,3,4); dim(p) <- c(2,2); p[1,1] <- 9
 }
    This bug exists in R Core releases through at least R-3.1.1.
->>>>>>> 0f4c85bc
 \item Fixed the following pqR bug (and related bugs), in which
       \code{b} was modified by the assignment to \code{a}:
 \preformatted{   a <- list(list(1+1))
