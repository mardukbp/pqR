\newcommand{\PR}{\Sexpr[results=rd]{tools:::Rd_expr_PR(#1)}}
\newcommand{\CRANpkg}{\href{http://CRAN.R-project.org/package=#1}{\pkg{#1}}}

\name{NEWS}
\title{ pqR News}
\encoding{UTF-8}


\section{CHANGES IN VERSION RELEASED 2018-08-23}{

  \subsection{INTRODUCTION}{
  \itemize{ 
  \item This release has many significant performance improvements.
        It also has some feature changes, including some from later R
        Core versions, and some bug fixes.  One notable new feature is
        that in code read from a file, an error is no longer produced
        when an \code{else} at the top level appears at the beginning
        of a line.

  \item With the performance improvements in this release, it is
        generally no longer desirable to use the bytecode compiler.
        Defaults during configuration and use have therefore been
        changed so that the bytecode compiler, and byte-compiled code,
        will not be used unless very deliberately enabled.

  \item Platforms on which pqR is used must now correctly implement
        64-bit IEEE floating-point arithmetic.  This is a preliminary to future
        changes aimed at improving reproducibility of numerical results.
  }}

  \subsection{INSTALLATION}{
  \itemize{
  \item Byte compilation is now discouraged, because on the whole it 
        makes performance worse rather than better, since it does not
        support some pqR performance improvements, and also because it does not
        implement some pqR language extensions.

        When pqR is configured, \code{--disable-byte-compiled-packages}
        is now the default.

        It is still possible to enable byte compilation, but this is
        meant only for research purposes, to compare performance of
        interpreted and byte-compiled code.  No byte compilation
        of packages will be done unless the \code{R_PKG_BYTECOMPILE}
        environment variable is set to \code{TRUE}, regardless of any
        other settings.  Byte code will not be used when evaluating
        expressions unless the \code{R_USE_BYTECODE} environment
        variable is set to \code{TRUE}, even if its evaluation is
        explicitly requested.

        The JIT feature is now never enabled, regardless of any attempt
        to do so.
  \item A platform on which pqR is installed must now
        implement correct 64-bit IEEE floating-point arithmetic for the C 
        "double" type.  In particular, this means that pqR is not supported
        on Intel x86 platforms without SSE2 instructions (Pentium III
        and earlier), since given current software environments, it is 
        effectively impossible to use the FPU in these system to
        perform correctly-rounded 64-bit floating-point operations.

        On processors with fused multiply-add instructions, achieving
        reproducible IEEE arithmetic will require compiling with the 
        gcc/clang option \code{-ffp-contract=off}.
  \item The malloc/free routines written by Doug Lea (in
        src/extra/dlmalloc), which by default are used for Windows platforms,
        can now also be used for non-Windows platforms, by including
        \code{-DLEA_MALLOC} in \code{CFLAGS}.  This is meant for 
        experimentation, and is not recommended for general use.
<<<<<<< HEAD
  \item More testing of the correctness of matrix multiplication
        operations is now done by \code{make check}.  Setting the
        \code{R_MATPROD_TEST_COUNT} environment variable to a value
        greater than the default of 200 will increase the number of
        random cases of matrix multiplication that are generated and
        checked.  Setting \code{R_MATPROD_TEST_BLAS} to TRUE will
        case the BLAS matrix multiplication routines to be tested
        as well as the C matprod functions.
=======
>>>>>>> 5784b3b8
  }}

  \subsection{PERFORMANCE IMPROVEMENTS}{
  \itemize{
  \item New versions of the C matrix multiply functions are now used, which
        take advantage of SIMD instructions on Intel/AMD processors, and
        which may perform operations in parallel using helper threads (when
        these are enabled).  

        These routines will (if built properly) produce exactly the
        same results as naive matrix multiplication routines in which
        each element of the result is computed as a dot product of two
        vectors, with the dot products computed by sequentially summing
        products of elements.  NA and NaN values are therefore propagated
        properly, and roundoff errors are the same as for the naive
        method (which is the same as the variant of the reference BLAS 
        routines that are supplied with pqR).

        Partly because of this desire to maintain reproducibility,
        these routines are not always as fast as the multiplication
        routines in optimized BLAS packages such as openBLAS.
        Performance is generally less than a factor of two worse than
        these optimized BLAS routines, however, and in some contexts
        performance is actually better.
  \item The radix sorting procedure introduced in R-3.3.1 is now available
        in pqR.  The R-3.3.1 NEWS entry regarding this was as follows:
      
        The radix sort algorithm and implementation from
        \CRANpkg{data.table} (\code{forder}) replaces the previous
        radix (counting) sort and adds a new method for
        \code{order()}.  Contributed by Matt Dowle and Arun
        Srinivasan, the new algorithm supports logical, integer (even
        with large values), real, and character vectors.  It
        outperforms all other methods, but there are some caveats (see
        \code{?sort}).

        Some other changes in \code{sort} and \code{order} from later R Core
        releases (to R-3.4.1) have also been incorporated.

        A new merge sort procedure has been implemented, and is used by 
        default in those cases where radix sort is not suitable.  The
        previous shellshort procedure is still available, and is used by
        default for short numerical vectors.  Shellsort is generally
        slower than merge sort for longer vectors, though it does have 
        the advantage of not allocating any auxiliary storage.  Whether to use
        merge sort or shellsort can now be specified for \code{rank},
        and \code{"merge"} is now an option for the method arguments of
        \code{order}, \code{sort.int}, and \code{sort.list}.
  \item Operations that increase or decrease the length of a vector
        (including lists) now often make changes in place, rather than
        allocating a new vector.  A small amount of additional
        memory is sometimes allocated at the end of a vector to allow
        expansion without reallocation.  This improvement mirrors a
        recent improvement in R-3.4.0, but applies in more situations.
  \item The \code{c} function will sometimes use the space allocated to its
        first argument for the result, after extending it in place.  
        In assigments like \code{v<-c(v,x)}, the space for \code{v}
        may be extended and \code{x} copied into it in place.
        The copying needed by \code{c} may now sometimes be done in
        parallel in a helper thread.
  \item Subsetting an unclassed object now does not cause a copy of
        the object to be made.  For example, the following do not
        require copying \code{obj}:
\preformatted{    x <- unclass(obj)[-1]; y <- unclass(obj)[[1]]
}
        \code{help(unclass)} now documents what operations on 
        \code{unclass(obj)} do not require copying.  Note that with
        this improvement, there is now no reason to use \code{.subset}
        or \code{.subset2}.
  \item The \code{sample} (and \code{sample.int}) functions have been
        sped up.  The improvement can be enormous when sampling a small 
        number of items from a much larger set, without replacement,
        due to use of a hashing scheme.  Hashing is done
        automatically whenever it appears to be advantageous, and
        does not change the result. (A somewhat similar hashing scheme 
        was introduced in R Core versions from R-3.0.0, but it gives 
        different results, and hence is enabled by default only for very 
        large sets.)
  \item The \code{paste} and \code{paste0} functions have been sped up.
        They are now about two to six times
        faster than in R-3.4.0, and are usually faster than the 
        \code{stri_paste} function from the \code{stringi} package.
        Pasting with an integer vector is now done without converting
        it to an intermediate string vector.
  \item Substring extraction and replacement with \code{substr} or
        \code{substring} has also been sped up for long strings.
  \item Conversion of integer, double, and logical values to strings,
        and vice versa, has been sped up, in some cases enormously.
  \item The \code{serialize} and \code{unserialize} functions have been
        sped up, particularly when the default "XDR" format is used.
        The old, slow, and cumbersome XDR routines written by Sun are
        no longer used. The advantage of using the \code{xdr=FALSE}
        option to \code{serialize} is now quite small.
  \item From R-3.0.0 (with further pqR improvements): 
        The \code{@<-} operator is now implemented as a primitive, which should
        reduce some copying of objects when used.  Note that the operator
        object must now be in package base: do not try to import it
        explicitly from package methods.
  \item Relational operators are now faster, and may sometimes be done in 
        helper threads (though currently without pipelining of data).
        Computations such as \code{sum(vec>0)} are now done with a
        merged procedure that avoids creating \code{vec>0} as an intermediate
        value.
  \item The speed of the logical operators (\code{!}, \code{&}, and \code{|})
        has been improved for long vectors, and they may now be done
        in a helper thread (though currently without pipelining of data).
  \item Many 1-argument math functions (such as \code{exp} and \code{sin})
        are now sometimes computed in parallel using two threads 
        (possibly running in parallel with the master thread).
  \item Creation of matrices with \code{matrix} is now faster.
  \item Division of a vector by a scalar real or integer value of 2 is now
        automatically converted to a faster multiplication by 0.5 (which
        produces exactly the same result).
  \item Creation of arrays with \code{array} is now usually done with
        a faster internal routine, mimicking (with improvements) changes
        in R-2.15.2 and later R Core versions.
  \item The \code{which.min}, and \code{which.max} functions have been
        sped up, especially for logical and integer arguments (partially
        using code from R-3.2.3, with improvements).
  \item The \code{rep} function is now often faster for string vectors,
        and for vectors of any type that have names.
  \item Improved methods for symbol lookup are now used, which increase
        speed in many contexts, and especially in functions that are
        defined in packages (rather than in the global workspace).
<<<<<<< HEAD
  \item The \code{get} and \code{mget} functions have been sped up.
=======
>>>>>>> 5784b3b8
  \item The speed of \code{package::symbol} and \code{package:::symbol}
        has been improved, especially when the package is \code{base}.
  \item The speed of \code{nchar} has been greatly improved.
  \item The speed of \code{substr} has been improved.
  \item The speed of \code{which} has been improved.
  \item The speed of \code{.Call} has been improved.
  \item The speed of \code{any} and \code{all} has been improved,
        for cases when many elements need to be checked to determine
        the result.
  \item The speed of \code{substitute} has been improved for many
        cases.
  \item The speed of \code{pmin} and \code{pmax} has been improved,
        especially when they have only two arguments.
  \item Input and output have been sped up, sometimes considerably,
        both with regard to low-level character io, and with respect to 
        output formatting.
  \item Subscripting with a logical vector is now faster for long vectors.
  \item Setting names on a vector has now been sped up in many cases.
  \item The \code{grep}, \code{grepl}, \code{sub}, and \code{gsub} functions
        have been speeded up, substantially in some situations.
  \item Merging of arithmetic operations on vectors has been streamlined,
        with consequent reduction in code size.  Now only the \code{abs}
        function may be merged (not other one-argument math functions),
        and \code{^} is merged only when the second operand is 2.  
        The first operation in a merged sequence can now sometimes be
        on two vectors (merged operations are otherwise restricted to
        operating on a vector and a scalar).  Division can now
        only be the last operation in a merged sequence.
  \item Tasks that may be mergable with later tasks are now by default
        scheduled with a "hold" option, which prevents them from being
        started immediately in a helper thread (which would make a merge
        impossible).  They are instead eligible to be done in a helper
        thread only when a merge is no longer possible, or the result
        becomes needed, or the master thread starts what is recognized 
        as being a long computation (currently only garbage collection).  
        This behaviour can be disabled with the \code{helpers_no_holding}
        option (see \code{help(options)}).
  \item General interpretive overhead has been reduced in some contexts,
        particularly when extracting or replacing subsets with 
        \code{[.]} or \code{[[.]]}.
  }}

  \subsection{FEATURE CHANGES}{
  \itemize{
<<<<<<< HEAD
  \item When code is read from a file with \code{source} or
        \code{parse}, or is parsed from a vector of characer strings, it
        is no longer necessary to avoid putting the \code{else} clause
        of an \code{if} statement at the start of a line.  When code
        is entered interactively, an \code{else} clause must still not
        start on a new line, since in that context checking whether an
        \code{else} is on the next line would require waiting for the
        user to input a line which they may not intend to enter.
=======
  \item It is no longer necessary to avoid putting the \code{else}
        clause of a top-level \code{if} statement at the start of a line 
        when code is read from a file with \code{source} or
        \code{parse}, or is parsed from a vector of character strings,
        or is run with \code{Rscript}, or is read from standard input
        in a non-interactive R session.  When code is entered interactively,
        an \code{else} clause must still not start on a new line,
        since in that context checking whether an \code{else} is on
        the next line would require waiting for the user to input a
        line which they may not intend to enter.
>>>>>>> 5784b3b8
  \item The \code{along}, \code{across}, and \code{down} forms of 
        the \code{for} statement (introduced in pqR-2016-06-24 and
        pqR-2016-10-05) now set the loop variable(s) to the
        corresponding length or dimension size when the loop is done
        zero times, rather than to \code{NULL}.
  \item An attempt is now made to get \code{seek} to work on text files
        when re-encoding is done, but it's possible that some anomalies
        could arise.
  \item Previously, when a scalar was extracted from a matrix or array 
        with \code{[]}, a name derived from a dimension name was attached
        to it only if a single dimension had names (though this was not 
        correctly documented by \code{help("[")}, and is not correctly
        documented in R Core versions to at least R-3.5.0).  This behaviour has
        been changed in pqR so that a name is attached when two dimensions
        have names provided one of these dimensions had dropping suppressed.
        This gives reliable results when matrices happen to have only one
        row or column, as illustrated by the last example in \code{help("[")}.
  \item When \code{unlist} is applied to an atomic vector, names are now removed
        if \code{use.names} is \code{FALSE} (not the default).
  \item The \code{text} argument of \code{parse} is now coerced to a 
        character vector using \code{as.character}, with possible method
        dispatch.
  \item The \code{memory.profile} function now has an argument that can
        restrict the counts for vector objects to only those of some minimum
        length.
  \item The \code{Rprofmemt} function now has a \code{bytes} argument, which
        can be set to \code{FALSE} to suppress output of the number of bytes
        allocated (useful for producing platform-independent output).
  \item When the \code{unlist} and \code{c} functions create names for their
        result, the situations in which a sequence number is appended to a 
        name are now the same for atomic vectors and lists.  For example, 
        \code{unlist(list(x=list(2,a=3)))} and \code{unlist(list(x=c(2,a=3)))}
        now return the same result (in which the name for the first element 
        is \code{x}, not \code{x1}).
  \item It is now no longer possible to create an S4 object with a vector
        data part and a slot called "names" that is not a 
        character vector.  This was previously allowed
        (and is in R-3.5.1), but didn't really work, as illustrated 
        below: 
\preformatted{  > setClass("X",representation(names="logical"),prototype(1,names=c(T,F)))
  > a <- new("X")
  > a@names
  [1]  TRUE FALSE
  > b <- a+1
  > b@names
  Error: no slot of name "names" for this object of class "cl"
}
        However, completely consistent behaviour in this regard is still 
        not enforced.
<<<<<<< HEAD
  \item A \code{slots} argument that is a named character vector is now
=======
  \item A \codes{slots} argument that is a named character vector is now
>>>>>>> 5784b3b8
        allowed for \code{setClass}, to provide some compatibility with
        extensions to the \code{methods} package in R-3.0.0, prior to fully
        porting those extensions.
  \item The warning message "restarting interrupted promise evaluation" is
        no longer produced.
  \item The \code{\%\%} operator can no longer produce a warning of
        "probable complete loss of accuracy in modulus", the possiblity
        of which had prevented it being done in parallel in a helper thread.
  \item The \code{sin}, \code{cos}, and \code{tan} functions no longer produce
        a warning message when they return \code{NA} when given \code{Inf}
        as their argument, the possiblity of which had prevented them being
        done in parallel in a helper thread.
  \item The \code{inhibit_release} argument to the \code{gctorture2} function,
        and the \code{R_GCTORTURE_INHIBIT_RELEASE} environment variable,
        can now (as earlier, and in R Core versions of R) be used to prevent 
        freed objects from being reused.
  \item The \code{cumsum} and \code{cumprod} functions now correctly propagate 
        \code{NaN} and \code{NA} values that are encountered to all later
        values, with \code{NA} taking precedence over \code{NaN}.  Previously,
        \code{NaN} had been converted to \code{NA} in \code{cumsum}.  (In
        R-3.5.0, the behaviour in this respect appears to be platform 
        dependent.)
  \item Indexes used with \code{[[} can be symbols, with effect equivalent 
        to indexing with the symbol's print name.  This has actually been
        true since pqR-2013-07-22, but wasn't documented.
  \item When applied to complex vectors, the \code{prod} and \code{cumprod}
        functions now produce results matching those obtained with the
        \code{*} operator.
  \item The old serialization format, used prior to December 2001, is 
        no longer supported in pqR.  Code to support it would need to
        be changed to accomodate recent changes in pqR, and meaningful
        testing of such changes seems like it would require excessive
        efforts.
  \item It is now allowed to set the length of an ``expression''
        object with \code{length(e)<-len}, as for other vector
        types.  Any extra elements are set to \code{NULL}.
  \item Attempts to set attributes on a symbol are now silently ignored,
        both at the R level, with \code{attr} and \code{attributes}, and
        at the C API level, with \code{SET_ATTRIB}.  Getting the attributes
        of a symbol returns NULL.  Previously (and also in R-3.4.0),
        attributes could be attached to symbols, but they were lost
        when a workspace was saved and restored.  Attaching attributes
        to symbols is now also disallowed in R-3.5.0.
  \item There is no longer a \code{SET_PRINTNAME} function available in
        the C API (even if internal header files are used).  Setting the 
        print name of a symbol has never been
        a safe or reasonable thing to do.
  \item The default \code{size} for \code{new.env} is now \code{NA}, which
        gives an internal default, which now varies depending on the
        platform and configuration options.
  \item Assigning to \code{...} or \code{..1}, \code{..2}, etc. with
        \code{<-} and other assignment operators is no longer allowed.
  \item A warning is no longer generated when the first argument of
        \code{.C}, \code{.Fortran}, \code{.Call}, or \code{.External} is
        given its proper name of \code{.NAME}.  For the moment, the first
        argument is also allowed to be called "name", though this is deprecated.
        Passing more than one \code{PACKAGE}, \code{NAOK}, \code{DUP}, 
        \code{HELPERS}, or \code{ENCODING} argument now results in an error 
        rather than a warning. 
  \item There is now a \code{helpers_no_holding} option; see note above
        under performance improvements.
  \item The defensive measures against code that incorrectly modifies arguments
        to \code{.Call}, which were introduced in pqR-2016-10-05, have been
        extended, so that scalar function arguments that appear to reference
        shared data may now also be duplicated.  Note that this defensive
        measure should not be relied upon - code called with \code{.Call}
        should modify objects only after confirming that they are not shared.
  \item [ Following changes from R Core releases described below: ]
        ICU is not used by default for collation if the initial locale 
        is \code{"C"} or \code{"POSIX"}; the C \code{strcmp} function
        is used instead, as when \code{icuSetCollate(locale="ASCII")} 
        has been called.  This default may of course be changed using
        \code{icuSetCollate}.
  \item The version of the \code{boot} package included as a recommended
        package is now 1.3-9, with slight tweaks for pqR, so version changed
        to 1.3-9-1.
  \item The version of the \code{digest} package included as a recommended
        package is now 0.6.16, modified to fix a mis-aligned access issue
        and with "Depends" changed to allow use by pqR, with the modified 
        version called 0.6.16-1.
  }}

  \subsection{NEW FEATURES FROM R CORE RELEASES}{
  \itemize{
  \item From R-3.0.0: New simple \code{provideDimnames()}
        utility function.  From R-3.2.4: \code{provideDimnames()}
        gets an optional \code{unique} argument.

  \item \code{mget()} now has a default for \code{envir} (the frame
        from which it is called), for consistency with \code{get()} and
        \code{assign()}.

  \item From R-3.0.2: New \code{assertCondition()}, etc. utilities in tools,
        useful for testing.

  \item An \code{anyNA} function is now provided, defined simply as
        \code{function (x) any(is.na(x))} (which is fast in pqR).
        This is useful only for compatibility with the \code{anyNA}
        function introduced in R-3.1.0.  The \code{recursive} argument
        to \code{anyNA} introduced in R-3.2.0 is not implemented.

  \item From R-3.1.0: The way the unary operators (\code{+ - !}) handle
        attributes is now more consistent.  If there is no coercion,
        all attributes (including class) are copied from the input to
        the result: otherwise only names, dims and dimnames are.

  \item From R-3.0.0: There is a new function \code{rep_len()} analogous to 
        \code{rep.int()} for when speed is required (and names are not).

        Note, however, that in pqR \code{rep} is as fast as
        \code{rep_len} (and also \code{rep.int}) when there are no names.

  \item From R-3.1.2: \code{capabilities()} now reports if ICU is
        compiled in for use for collation (it is only actually used if
        a suitable locale is set for collation, and never for a
        \code{C} locale).

  \item From R-3.1.2: \code{icuSetCollate()} allows \code{locale = "default"},
        and \code{locale = "none"} to use OS services rather than ICU for
        collation.

        Environment variable \env{R_ICU_LOCALE} can be used to set the
        default ICU locale, in case the one derived from the OS locale is
        inappropriate (this is currently necessary on Windows).

  \item From R-3.1.2: New function \code{icuGetCollate()} to report on the ICU
        collation locale in use (if any).

  \item From R-3.1.3: \code{icuSetCollate()} now accepts \code{locale = "ASCII"}
        which uses the basic C function \code{strcmp} and so collates
        strings byte-by-byte in numerical order.

  \item From R-3.2.0: New function \code{trimws()} for removing leading/trailing
        whitespace.  The pqR version is modified to slightly improve speed.

  \item From R-3.2.0: New \code{get0()} function, combining \code{exists()} and
        \code{get()} in one call, for efficiency.

  \item From R-3.3.0: New function \code{strrep()} for repeating the elements
        of a character vector.  The pqR version has a significantly faster
        implementation.

  \item From R-3.3.0: New programmeR's utility function \code{chkDots()}.

  \item From R-3.3.0: New string utilities \code{startsWith(x, prefix)} and
        \code{endsWith(x, suffix)}.  (However, in pqR, \code{NULL} arguments
        are allowed, and are treated the same as zero-length character vectors.)

  \item The \code{lengths} function has been ported from R Core releases
        which had NEWS items as below:

        R-3.2.0: New \code{lengths()} function for getting the lengths
        of all elements in a list.

        R-3.2.1: \code{lengths(x)} now also works (trivially) for
        atomic \code{x} and hence can be used more generally as an
        efficient replacement of \code{sapply(x, length)} and similar.

        R-3.3.0: \code{lengths()} considers methods for \code{length}
        and \code{[[} on \code{x}, so it should work automatically on
        any objects for which appropriate methods on those generics
        are defined.
  \item The C macros \code{MAYBE_SHARED}, \code{NO_REFERENCES}, 
        \code{MAYBE_REFERENCED}, \code{NOT_SHARED}, and \code{MARK_MUTABLE}
        have been added to \file{Rinternals.h}, for compatibility with
        recent R Core versions.
}}

  \subsection{BUG FIXES}{
  \itemize{
  \item A long-known "bug" that was tolerated for performance reasons
        is no longer tolerated.  Previously, values for arguments of functions
        or operators could be changed by evaluation of later operators, as
        illustrated below:
\preformatted{    > a<-c(10,20); a+(a[2]<-7)
    [1] 17 14}
        The result is now (correctly) a vector with elements 17 and 27.  This
        is also fixed in R-3.5, but without this being documented (as far as I
        can see).
  \item Fixed bugs in the deparser related to the following, reported on r-devel
        by Martin Binder in July 2017:
\preformatted{    > (expr = substitute(-a * 10, list(a = quote(if (TRUE) 1 else 0))))
    -if (TRUE) 1 else 0 * 10
}
The deparsed expression printed does not parse to the actual expression.
After the fix, the output is now
\preformatted{    (-if (TRUE) 1 else 0) * 10}
This bug remains in R Core versions to at least R-3.5.1.
  \item Fixed a bug in which \code{pmin(NA,0/0)} produced \code{NaN} as
        its result, rather than \code{NA}, which \code{help(pmin)} implies
        should be the result.  This bug also exists in R Core versions 
        to at least R-3.5.1.
  \item Fixed a bug in which setting names could cause a quoted expression
        to be evaluated, illustrated by the following:
\preformatted{    > abc <- 1:2; b <- quote(cat("Hi!\n")); names(abc) <- b
    Hi!
    > abc
    <NA> <NA> 
       1    2 
}
        The \code{cat} function is now no longer called, and the names
        attached to \code{abc} are now \code{"cat"} and \code{"Hi!\n"},
        the correct conversion of the quoted expression to a character
        vector.  This bug also exists in R Core versions to at least R-3.5.1.
  \item Fixed a pqR bug illustrated by the following code:
\preformatted{    p<-matrix(c(2L,3L,2L,2L),1,4); p[,p]<-1L; p
}
        This previously produced a matrix with values 1, 1, 2, 2 rather than the
        correct answer of 2, 1, 1, 2.
  \item Fixed a bug illustrated by
        \code{deparse(as.integer(c(2^31-1,NA,-(2^31-1))))}
        producing incorrect output.
  \item Fixed bugs illustrated by \code{format(3.1,width=9999)}, in which
        large field widths are reduced to 999, but are filled with only spaces.
        The field widths are now automatically reduced to 999 (2000 for
        complex values), but contain correct data.  This bug was also
        fixed (differently) in R-3.1.3, except for complex values.
  \item Fixed a bug that caused the following to fail with an error,
        rather than print the square root of two:
\preformatted{    f <- function (...) ..1(2); f(sqrt)
}
        This bug also exists in R Core versions to at least R-3.5.1.
  \item Fixed bugs in which \code{as.numeric("0x1.1.1p0")} didn't give an error,
        and \code{as.numeric("0x1fffffffffffff.7ffp0")} gave an 
        incorrectly-rounded result.  Both bugs (and related ones previously
        fixed in pqR) exist in R-3.5.1.
  \item Fixed a bug that caused
        \code{print(c(F,NA,NA,F),na.print="abcdef")} to
        produce incorrectly-formatted output.  This bug also exists in
        R Core versions to at least R-3.5.1.
  \item The documentation on \code{debug} and \code{debugonce} has been
        fixed to remove mention of the \code{text} and \code{condition} 
        arguments. These arguments were documented in R-2.10.0, and in 
        subsequent R Core versions, but at least to R-3.4.1, they have never 
        been implemented as documented, but rather have always been 
        completely ignored.
  \item Fixed two pqR bugs illustrated by the following:
\preformatted{    a <- c(2,3); e <- new.env(); e[["x"]] <- a; a[2] <- 9; e$x[2]
    L <- list(1,2); y <- list(2+1); L[2] <- y; y[[1]][1] <- 9; L[[2]]
}
        For both lines above, the value printed was 9 rather than 3.
  \item Fixed a pqR bug in which the \code{evaluate} argument to \code{dump}
        was interpreted backwards.
  \item Fixed a pqR bug in which the "parent" column returned by 
        \code{getParseData} could be of double rather than integer type.
  \item Previously, \code{length(plist)<-n} did not work when \code{plist}
        was a pairlist, but it does now.  This bug was also fixed independently
        in R-3.4.3.
  \item Fixed a bug illustrated by the following:
\preformatted{    L <- list(c(3,4))
    M <- matrix(L,2,2)
    M[[1,1]][1] <- 9
    L
}
        In the value printed for \code{L}, \code{L[[1]][1]} had changed to 9.
        This bug also exists in R Core versions to at least R-3.5.1.
  \item Fixed a bug illustrated by the following:
\preformatted{    a <- as.integer(NA); e <- new.env(size=a); print(a)
}
        The value printed was previously 0 rather than NA.
        This bug also exists in R Core versions to at least R-3.5.1.
  \item Fixed a bug that caused a crash (rather than an error message)
        for code like the following:
\preformatted{    a <- quote(r<-1); a[[2]] <- character(0); eval(a)
}
  }}

  \subsection{BUG FIXES FROM R CORE RELEASES}{
  \itemize{
  \item From R-2.15.2: \code{R CMD build --resave-data} could fail if there 
        was no \file{data} directory but there was an \file{R/sysdata.rda}
        file. (\PR{14947})
  \item Similarly to R-3.1.2, \code{as.environment(list())} and 
        \code{list2env(list())} now work, and as.list() of such an
        environment (or any empty environment) now gives an
        empty list with no names, the same as \code{list()}. (PR#15926)

  \item From R-3.5.0: \code{dist(x, method = "canberra")} now uses the correct
        definition; the result may only differ when \code{x} contains
        values of differing signs, e.g. not for 0-1 data.

  \item From R-3.0.2: \code{deparse()} now deparses raw vectors in a form that
        is syntactically correct. (\PR{15369})
  }}
}


\section{CHANGES IN VERSION RELEASED 2017-06-09}{

  \subsection{INTRODUCTION}{
  \itemize{ 
  \item pqR now uses a new garbage collector and new schemes for memory
        layout.  Objects are represented more compactly, much more compactly
        if ``compressed pointers'' are used. Garbage collection is faster,
        and will have a more localized memory access/write pattern, which
        may be of significance for cache performance and for performance with
        functions like \code{mclapply} from the \code{parallel} package.

        The new garbage collection scheme uses a general-purpose Segmented
        Generational Garbage Collector, the source code for which is at
        https://gitlab.com/radfordneal/sggc
  }}

  \subsection{INSTALLATION}{
  \itemize{
  \item There is now an \code{--enable-compressed-pointers} option to
        \code{configure}.  When included, pqR will be built with 
        32-bit compressed pointers, which considerably reduces
        memory usage (especially if many small objects are used) 
        on a system with 64-bit pointers (slightly on
        a system with 32-bit pointers).  Use of compressed pointers
        results in a speed penalty on some tasks of up to about 30\%,
        while on other tasks the lower memory usage may improve speed.
  \item There is now an \code{--enable-aux-for-attrib} option to
        \code{configure}.  This is ignored if 
        \code{--enable-compressed-pointers} is used, or if the platform
        does not use 64-bit pointers.  Otherwise, it results in 
        attributes for objects being stored as ``auxiliary information'',
        which allows for some objects to be stored more compactly,
        with some possible speed and memory advantages, though some operations
        become slightly slower.
  \item Packages containing C code must be installed with a build of
        pqR configured with the same setting of
        \code{--enable-compressed-pointers} or
        \code{--enable-aux-for-attrib} as the build of pqR in which
        they are used.
  \item The \code{--enable-strict-barrier} option to \code{configure}
        has been removed.  In pqR, usages in C code such as \code{CAR(x)=y}
        cause compile errors regardless of this option, so it is not
        needed for that purpose.  The use of this option to enable the 
        \code{PROTECTCHECK} feature will be replaced by a similar feature
        in a future pqR release.
  }}

  \subsection{DOCUMENTATION AND FEATURE CHANGES}{
  \itemize{
  \item Documentation in the ``R Installation and Administration'',
        ``Writing R Extensions'', and ``R Internals'' manuals has
        been updated to reflect the new garbage collection and memory
        layout schemes.  There are also updates to \code{help(Memory)},
        \code{help("Memory-limits")}, and \code{help(gc)}.
  \item The format of the output of \code{gc} has changed, to reflect
        the characteristics of the new garbage collector.  See
        \code{help(gc)} for details.
  \item Memory allocated by a C function using \code{R_alloc} will no
        longer appear in output of \code{Rprofmem}.
  \item The \code{pages} argument for Rprofmem is now ignored.
  \item The output of \code{.Internal(inspect(x))} now includes both the
        uncompressed and the compressed pointers to \code{x}, and other
        information relevant to the new scheme, while omitting
        some information that was specific to the previous garbage collector.
  }}

  \subsection{CHANGES TO THE C API}{
  \itemize{
  \item The \code{SETLENGTH} function now performs some checks to avoid
        possible disaster.  Its use is still discouraged.
  \item The probably never-used \code{call_R} and \code{call_S} functions
        have been disabled.
  \item It is now illegal to set the ``internal'' value associated with a symbol
        to anything other than a primitive function (\code{BUILTINSXP}
        or \code{SPECIALSXP} type).  The \code{INTERNAL} values are no longer
        stored in symbol objects, but in a separate table, with the
        consequence that it may not be possible to use \code{SET_INTERNAL}
        for a symbol that was not given an internal value during initialization.
  \item Passing a non-vector object to a C function using \code{.C} is now
        even less advisable than before.  If compressed pointers are used,
        this will work only if the argument is recevied as a \code{void*}
        pointer, then cast to \code{uintptr_t}, then to \code{SEXP} (this
        should work when SEXP is either a compressed an uncompressed 
        pointer).
  }}

  \subsection{BUG FIXES}{
  \itemize{
  \item Cross-references between manuals in doc/manual, such as R-admin.html
        and R-exts.html,
        now go to the other manuals in the same place.  Previously (and
        in current R core versions), they went to the manuals of that
        name at cran.r-project.org, even when those manuals are not for
        the same version of R.
  }}

}


\section{CHANGES IN VERSION RELEASED 2016-10-24}{

  \subsection{INTRODUCTION}{
  \itemize{ 
  \item This is a small maintenance release, fixing a few bugs and installation
        problems.
  }}

  \subsection{INSTALLATION}{
  \itemize{
  \item When building pqR on a Mac, some Mac-specific source files
        are now compiled with the default 'gcc' (really clang on
        recent Macs), regardless of what C compiler has been specified
        for other uses.  This is necessary to bypass problems with
        Apple-supplied header files on El Capitan and Sierra. There are
        also a few other tweaks to building on a Mac.
  }}

  \subsection{BUG FIXES}{
  \itemize{
  \item Some bugs have been fixed involving the interaction of finalizers
        and active bindings with some pqR optimizations, one of which
        showed up when building with clang on a Mac.
  }}
}


\section{CHANGES IN VERSION RELEASED 2016-10-05}{

  \subsection{INTRODUCTION}{
  \itemize{ 
  \item With this release, pqR, which was based on R-2.15.0, now incorporates
        the new features, bug fixes, and some relevant performance improvements
        from R-2.15.1.  The pqR version number 
        has been advanced to 2.15.1 to reflect this.  (This version number is
        checked when trying to install packages.)

        Note that there could still be incompatibilities with packages
        that work with R-2.15.1, either because of bugs in pqR, or because
        a package may rely on a bug that is fixed in pqR, or because
        pqR implements some changes from R Core versions after R-2.15.1 that
        are not compatibile with R-2.15.1, or because some new
        pqR features are not totally compatible with R-2.15.1.

        Since many features from later R Core versions are also implemented
        in pqR, some packages that state a dependence on a later version
        of R might nevertheless work with pqR, if the dependence declaration in
        the DESCRIPTION file is changed.
  \item The 'digest' package (by Dirk Eddelbuettel and others) is now
        included in the release as a recommended package (which will
        therefore be available without having to install it).  The version 
        used is based on digest_0.6.10, with a slight modification to
        correctly handle pqR's constant objects (hence called digest_0.6.10.1).
  \item The pqR package repository (see information at pqR-project.org) has
        now been updated to include some packages (or new versions of packages)
        that depend on R-2.15.1, which were previously not included.
  \item There are also some new pqR features and performance improvements
        in this release, including
        \code{across} and \code{down} options for \code{for} statements, a
        less error-prone scheme for protecting objects from garbage 
        collection in C code, and faster implementations of subset 
        replacement with \code{[ ]}, \code{[[ ]]}, and \code{$}.
  }}

  \subsection{INSTALLATION}{
  \itemize{
  \item The direction of growth of the C stack is no longer determined
        at runtime.  Instead, it is assumed by default to grow downwards,
        as is the case for virtually all current platforms.  This can
        be overridden when building pqR by including \code{-DR_CStackDir=-1}
        in \code{CFLAGS}.  See the R-admin manual for more details.
  }}

  \subsection{NEW FEATURES}{
  \itemize{
  \item The \code{for} statement now has \code{down} and \code{across}
        forms, which conveniently iterate over the rows 
        (\code{down}) or columns (\code{across}) of a matrix.  See
        \code{help("for")} for details.
  \item C functions called from R (by \code{.Call} or \code{.External}) 
        can now protect objects from garbage collection using a new, 
        less error-prone, method, rather than the old (and still present)
        \code{PROTECT} and \code{UNPROTECT} calls.  See the section titled
        ``Handling the effects of garbage collection'' (5.9.1) in the ``Writing 
        R Exensions'' manual for details on the new facility, as well as
        improved documentation on the old facilities.
  \item The \code{serialize} and \code{saveRDS} functions now take a 
        \code{nosharing} argument, which defaults to \code{FALSE}.  When
        \code{nosharing} is \code{TRUE}, constant objects (and perhaps in 
        future other shared objects) are serialized as if they were not
        shared.  This is used in the modified 'digest' package included
        with the release to ensure that objects that are the same according
        to \code{identical} will have identical serializations.
  \item The default for the \code{last} argument of \code{substring} is
        now \code{.Machine$integer.max}.  The previous default was 1000000
        (and still is in R-3.3.1), which made absolutely no sense, and
        is likely responsible for bugs in user code that assumes that,
        for example, \code{substring(s,2)} will always return a string like
        \code{s} but without the first character, regardless of how many
        characters are in \code{s}.  This assumption will now actually be true.
  \item Since assignments like \code{"1A"<-c(3,4)} are allowed, for consistency,
        pqR now also allows assignments like \code{"1A"[2]<-10}.  However,
        it is recommended that if a symbol that is not syntactically valid
        must be used, it should be written with backquotes, as in
        \code{`1A`[2]<-10}.  This will work on the right-hand side too,
        and is also a bit faster.
  \item \code{.Call} and \code{.External} now take a defensive measure
        against C code that incorrectly assumes that the value stored
        in a variable will not be shared with other variables.  If
        \code{.Call} or \code{.External} is passed a simple variable as
        an argument, and the value of that variable is a scalar without
        attributes that is shared with another variable
        (ie, \code{NAMED} is greater than 1), this value is duplicated and
        reassigned before the C function is called.  This is a defense against
        incorrect usage, and should not be relied on --- instead, the
        incorrect usage should be fixed.
  }}

  \subsection{PERFORMANCE IMPROVEMENTS}{
  \itemize{
  \item Replacing part of a vector or list with \code{[ ]}, \code{[[ ]]},
        and \code{$} is now often faster.  The improvement can be by up to 
        a factor two or more when the index and replacement value are scalars.
  \item In some contexts, the \code{unclass} function now takes 
        negligible time, with no copying of the object that is unclassed.
        In particular this is the case when \code{unclass(x)} is the object
        of a \code{for} statement, the operand of an arithmetic operator,
        the argument of a univariate mathematical function, or the 
        argument of \code{length}.  For example, in
\preformatted{    `+.myclass` <- function (e1, e2)
        (unclass(e1) + unclass(e2)) \%\% 100
}  
        the two calls of \code{unclass} do not require duplicating
        \code{e1} or \code{e2}.
  \item Arithmetic with a mixture of complex and real/integer operands
        is now faster.
  }}

  \subsection{BUG FIXES}{
    \itemize{
    \item Fixed some problems with reporting of missing arguments to functions,
          which were introduced in pqR-2016-06-24.  For example, 
\preformatted{    f <- function(x) x; g <- function(y) f(y); g()
}
          would not display an error message, when it should.
    \item Fixed a problem affecting mixed complex and real/integer arithmetic
          when the result is directly assigned to one of the operands,
          illustrated by
\preformatted{    a <- 101:110; b <- (1:10)+0i; a <- a-b; a
}
    \item Fixed a bug involving invalid UTF-8 byte sequences,
          which was introduced in R-2.15.1, and is present in later
          R Core releases to at least R-3.3.1.  The bug is illustrated by
          the following code, which results in an infinite loop in the
          interpreter, when run on a Linux system in a UTF-8 locale:
\preformatted{    plot(0); text(1,0,"ab\xc3")
}
          The code from R-2.15.1 causing the bug was incorporated into
          this release of pqR, but the problem was fixed after the
          fBasics package was seen to fail with a test release of pqR,
          so the bug does not appear in any stable release of pqR.
    \item Fixed misinformation in help(length) about the length of
          expressions (which is also present in R Core versions to 
          at least R-3.3.1).
    \item The usage in \code{help("[[")} now shows that the replacement
          form can take more than one index (for arrays). 
          (This is also missing in R Core versions to at least R-3.3.1.)
  }}

  \subsection{NEW FEATURES FROM R CORE VERSIONS}{
  \itemize{
  \item From R-2.15.1: source() now uses withVisible() rather than
        .Internal(eval.with.vis).  This sometimes alters tracebacks
        slightly.
  \item From R-2.15.1: splineDesign() and spline.des() in package
        splines have a new option sparse which can be used for efficient
        construction of a sparse B-spline design matrix (_via_ Matrix).
  \item From R-2.15.1: norm() now allows type = "2" (the spectral or 2-norm)
        as well, mainly for didactical completeness.
  \item From R-2.15.1 (actually implemented in pqR-2014-09-30, but not
        noted in NEWS then): 
        colorRamp() (and hence colorRampPalette()) now also works for the
        boundary case of just one color when the ramp is flat.
  \item From R-2.15.1 (actually implemented in pqR-2014-09-30, but not
        noted in NEWS then): 
        For tiff(type = "windows"), the numbering of per-page files
        except the last was off by one.
  \item From R-2.15.1 (actually implemented in pqR-2014-09-30, but not
        noted in NEWS then):
        For R CMD check, a few people have reported problems with
        junctions on Windows (although they were tested on Windows 7, XP
        and Server 2008 machines and it is unknown under what
        circumstances the problems occur).  Setting the environment
        variable R_WIN_NO_JUNCTIONS to a non-empty value (e.g. in
        ~/.R/check.Renviron) will force copies to be used instead.
  \item From R-2.15.1 and later R Core versions:
        More cases in which merge() could create a data frame with
        duplicate column names now give warnings.  Cases where names
        specified in by match multiple columns are errors.  [ Plus
        other tweaks from later versions. ]
  \item From R-2.15.1: Added Polish translations by Łukasz Daniel.
  }}

  \subsection{PERFORMANCE IMPROVEMENTS FROM R CORE VERSIONS}{
  \itemize{
  \item From R-2.15.1:
        In package parallel, makeForkCluster() and the multicore-based
        functions use native byte-order for serialization.
  \item From R-2.15.1:
        lm.fit(), lm.wfit(), glm.fit() and lsfit() do less copying of
        objects, mainly by using .Call() rather than .Fortran().
  \item From R-2.15.1:
        tabulate() makes use of .C(DUP = FALSE) and hence does not copy
        bin.  (Suggested by Tim Hesterberg.)  It also avoids making a
        copy of a factor argument bin.
  \item From R-2.15.1:
        Other functions (often or always) doing less copying include
        cut(), dist(), the complex case of eigen(), hclust(), image(),
        kmeans(), loess(), stl() and svd(LINPACK = TRUE).
  }}

  \subsection{BUG FIXES CORRESPONDING TO THOSE IN R CORE VERSIONS}{
    \itemize{
    \item From R-2.15.1:
          Nonsense uses such as seq(1:50, by = 5) (from package plotrix)
          and seq.int(1:50, by = 5) are now errors.
    \item From R-2.15.1:
          The residuals in the 5-number summary printed by summary() on an
          "lm" object are now explicitly labelled as weighted residuals
          when non-constant weights are present.  (Wish of PR#14840.)
    \item From R-2.15.1:
          The plot() method for class "stepfun" only used the optional xval
          argument to compute xlim and not the points at which to plot (as
          documented).  (PR#14864)
    \item From R-2.15.1:
          hclust() is now fast again (as up to end of 2003), with a
          different fix for the "median"/"centroid" problem.  (PR#4195).
    \item From R-2.15.1:
          In package parallel, clusterApply() and similar failed to handle
          a (pretty pointless) length-1 argument. (PR#14898)
    \item From R-2.15.1:
          For tiff(type = "windows"), the numbering of per-page files
          except the last was off by one.
    \item From R-2.15.1:
          In package parallel, clusterApply() and similar failed to handle
          a (pretty pointless) length-1 argument. (PR#14898)
    \item From R-2.15.1:
          The plot() and Axis() methods for class "table" now respect
          graphical parameters such as cex.axis.  (Reported by Martin
          Becker.)
    \item From R-2.15.1 (actually fixed in pqR-2014-09-30 but omitted
          from NEWS):  
          Under some circumstances package.skeleton() would give out
          progress reports that could not be translated and so were
          displayed by question marks.  Now they are always in English.
          (This was seen for CJK locales on Windows, but may have occurred
          elsewhere.)
    \item From R-2.15.1:
          The replacement method for window() now works correctly for
          multiple time series of class "mts".  (PR#14925)
    \item From R-2.15.1: is.unsorted() gave incorrect results on non-atomic 
          objects such as data frames.  (Reported by Matthew Dowle.)
    \item From R-2.15.1 (actually fixed in pqR-2014-09-30 but omitted
          from NEWS):
          Using a string as a ?call? in an error condition with
          options(showErrorCalls=TRUE) could cause a segfault.  (PR#14931)
    \item From R-2.15.1:
          In legend(), setting some entries of lwd to NA was inconsistent
          (depending on the graphics device) in whether it would suppress
          those lines; now it consistently does so.  (PR#14926)
    \item From R-2.15.1:
          C entry points mkChar and mkCharCE now check that the length of
          the string they are passed does not exceed 2^31-1 bytes: they
          used to overflow with unpredictable consequences.
    \item From R-2.15.1:
          by() failed for a zero-row data frame.  (Reported by Weiqiang
          Qian).

          [ Note: When \code{simplify=TRUE} (the default), the results 
            with zero-row data frames, and more generally when there are
            empty subsets, are not particularly sensible, but this has
            not been changed in pqR due to compatibility concerns. ]
    \item From R-2.15.1:
          Yates correction in chisq.test() could be bigger than the terms
          it corrected, previously leading to an infinite test statistic in
          some corner cases which are now reported as NaN.
    \item From R-2.15.1 (actually fixed in pqR-2014-09-30 but omitted
          from NEWS):
          xgettext() and related functions sometimes returned items that
          were not strings for translation. (PR#14935)
    \item From R-2.15.1:
          plot(<lm>, which=5) now correctly labels the factor level
          combinations for the special case where all h[i,i] are the same.
          (PR#14837)
  }}
}


\section{CHANGES IN VERSION RELEASED 2016-06-24}{

  \subsection{INTRODUCTION}{
  \itemize{ 
  \item This release extends the R language in ways that address a
        set of related flaws in the design of R, and before it S.

        These extensions make it easier to write reliable programs,
        by making the easy way to do things also be the correct
        way, unlike the previous situation with sequence generation using
        the colon operator, and dimension dropping when subsetting arrays.
  \item Several other changes in features are also implemented in this
        version, some of which are related to the major language extensions.
  \item There are also a few bug fixes, and some improvements in testing,
        but no major performance improvements (though some tweaks).
}}

  \subsection{PACKAGE INSTALLATION}{
  \itemize{
  \item New packages (or other R code) that use the new ``along''
        form of the ``for'' statement, or which rely on the new
        facilities for not dropping dimensions (see below), should not be 
        byte compiled, since these features are not supported in
        byte-compiled code.  In pqR, using byte compilation is not always
        advantageous in any case.
  \item Installation and checking of existing packages may require
        setting the environment variable \code{R_PARSE_DOTDOT} to
        \code{FALSE}, so that names with interior sequences of dots
        will be accepted (see below).
  \item The base package is no longer byte-compiled, even if pqR is
        configured with \code{--enable-byte-compiled-packages}, since
        it now uses new features not supported by the bytecode compiler.
}}

  \subsection{MAJOR LANGUAGE EXTENSIONS AND OTHER CHANGES}{
  \itemize{
  \item There is a new \code{..} operator for generating increasing integer
        sequences, which is a less error-prone replacement for the \code{:}
        operator (which remains for backwards compatibility).  Since \code{..}
        generates only increasing sequences, it can generate an empty
        sequence when the end value is less than the start value, thereby
        avoiding some very common bugs that arise when \code{:} is used.

        The \code{..} operator also has lower precedence than arithmetic
        operators (unlike \code{:}), which avoids another common set of bugs.

        For example, the following code sets all interior elements of the 
        matrix \code{M} to zero, that is, all elements except those in the 
        first or last row or column:
\preformatted{    for (i in 2..nrow(M)-1)
        for (j in 2..ncol(M)-1)
            M[i,j] <- 0
}
        Without the new \code{..} operator, it is awkward to write code
        for this task that works correctly when \code{M} has two or fewer 
        rows, or two or fewer columns.
  \item In order that the \code{..} operator can be conveniently used
        in contexts such as \code{i..j}, consecutive dots are no longer
        allowed in names (without using backticks), except at the
        beginning or end.  So \code{i..j} is not a valid name, but
        \code{..i..} is valid (though not recommended).  With this restriction
        on names, most uses of the \code{..} operator are unambiguous even
        if it is not surrounded by spaces.  The only exceptions are some uses in
        which \code{..} is written with a space after it but not before it,
        expressions such as \code{i..(a+b)}, which is a
        call of a function named \code{i..}, and expressions such as 
        \code{i..-j}, which returns the difference between \code{i..} and 
        \code{j}.  Most such uses will be stylistically bad, redundant
        (note that the parentheses around \code{a+b} above are unnecessary),
        or probably unlikely (as is the case for \code{i..-j}).

        To accomodate old R code that has consecutive dots within names,
        parsing of the \code{..} operator can be disabled by setting the
        \code{parse_dotdot} option to \code{FALSE} (with the \code{options}
        function). The \code{parse_dotdot} option defaults to \code{TRUE} 
        unless the environment variable
        \code{R_PARSE_DOTDOT} is set to \code{FALSE}.  When \code{parse_dotdot}
        is \code{FALSE}, consecutive dots are allowed in names, and \code{..}
        is not a reserved word.
  \item Another source of bugs is the automatic dropping
        of dimensions of size one when subsetting matrices (or 
        higher-dimensional arrays) using \code{[]},
        unless the \code{drop=FALSE} argument is specified.  This frequently
        results in code that mostly works, but not when, for example, a data set
        has only one observation, or a model uses only one explanatory 
        variable.

        To make handling this problem easier, if no \code{drop} argument is
        specified, pqR now does not drop a dimension of size one if the
        subscript for that dimension is a one-dimensional non-logical array.  
        For example,
        if \code{A} is a matrix, \code{A[1..100,array(1)]} will produce a
        matrix, whereas \code{A[1..100,1]} will produce a vector.

        To make this feature more useful, the new \code{..} operator 
        produces a one-dimensional array, not a bare vector.  So
        \code{A[1..n,1..m]} will always produce a matrix result, even
        when \code{n} or \code{m} are one.  (It will also correctly
        produce an array with zero rows or zero columns when \code{n}
        or \code{m} are zero.)

        This change also applies to subsetting of data frames.  For 
        example, \code{df[1..10,1..n]} will return a data frame (not a
        vector) even when \code{n} is one.
  \item Problems with dimensions of size one being dropped also arise
        when an entire row, or an entire column, is selected with an empty
        (missing) subscript, and there happens to be only one row, or only one 
        column.  For example, if \code{A} is a matrix with one column, 
        \code{A[1:10,]} will be a vector, not a matrix.

        To address this problem, pqR now allows a missing argument to
        be specified by \code{_}, rather than by nothing at all, and
        the \code{[]} operator (for matrices, arrays, and data frames)
        will not drop a dimension if its subscript is \code{_}.  So
        \code{A[1:10,_]} will be a matrix even when \code{A} has only
        one column.

        R functions that check for a missing argument with the \code{missing}
        function will see both an empty argument and \code{_} as missing,
        but can distinguish them using the \code{missing_from_underline}
        function.
  \item A common use of \code{for} statements is to iterate over indexes
        of a vector, or row and column indexes of a matrix.  A new type 
        of \code{for} statement with ``along'' rather than ``in'' now makes
        this more convenient.
  
        For vectors, the form 
\preformatted{    for (i along vec) ...
}
        is equivalent to
\preformatted{    for (i in seq_along(vec)) ...
}
        For matrices, the form
\preformatted{    for (i, j along M) ...
}
is equivalent to
\preformatted{    for (j in 1..ncol(M))
        for (i in 1..nrow(M))
            ...
}
        However, if \code{M} is of a class with its own \code{dim} method,
        this method is not used (effectively, \code{ncol(unclass(M))} and
        \code{nrow(unclass(m))} are used).  This may well change in future, 
        and similarly a \code{length} method may in future be used when 
        ``along'' is used with a vector.
  \item Because of the new restriction on names, the \code{make.names}
        function will now (by default) convert a sequence of consecutive dots 
        in the name it would otherwise have made to a single dot.  (See
        \code{help(make.names)} for further details).  
  \item For the same reason, \code{make.unique} has been changed so that
        the separator string (which defaults to a dot) 
        will not be appended to a name if the name already ends in that string.
}}

  \subsection{BUG FIXES}{
  \itemize{
  \item Fixed a bug (or mis-feature) in subsetting with a single empty
        subscript, as in \code{A[]}.  This now works the same as if
        the empty subscript had been the sequence of all indexes (ie,
        like \code{A[1..length(A)]}), which removes all attributes except
        names.

        R Core versions to at least R-3.3.1 instead return \code{A}
        unchanged, preserving all attributes, though attributes are
        not retained with other uses of the \code{[]} operator.  This
        is contrary to the description in \code{help("[")}, and also
        does not coincde with the (different) description in the R
        language definition.  

        Returning \code{A} unchanged is not only inconsistent, but also
        useless, since there is then no reason to ever write \code{A[]}.
        However, internally, R Core implementions duplicate \code{A},
        which may be of significance when \code{A[]} is passed as
        an argument of \code{.C}, \code{.Fortran}, \code{.Call}, or
        \code{.External}, but only if the programmer is not 
        abiding by the rules.  However, in pqR, the data part of a vector or
        matrix is still copied when \code{A[]} is evaluated, so such
        rule-breaking should still largely be accommodated.  A further
        temporary kludge is implemented to make \code{x[,drop=FALSE]}
        simply return a duplicate of \code{x}, since this (pointless)
        operation is done by some packages.
  \item Fixed bugs in the conversion of strings to numbers, so that the
        behaviour now matches \code{help(NumericConstants)}, which
        states that numeric constants are parsed very similarly to C99.
        This was not true before (or in R-2.15.0) -- some erroneous
        syntax was accepted without error, and some correct syntax was
        rejected, or gave the wrong value.  

        In particular, fractional
        parts are now accepted for hexadecimal constants.  Later R Core
        versions made some fixes, but up to at least R-3.3.1 there are
        still problems.  For example, in R-3.3.1, 
        \code{parse(text="0x1.8")[[1]]} gives an error, and 
        \code{as.numeric("0x1.8")} produces 24 (as does \code{\link{scan}}
        when given this input).  In this version of pqR, these return the
        correct value of 1.5.
  \item Fixed a problem with identifying the version of the
        makeinfo program that is installed that arises with recent versions
        of makeinfo.
  \item Put in a check for non-existent primitives when unserializing
        R objects, as was done in R-3.0.1.
  \item Fixed a bug (also in R-2.15.0, but fixed in later R Core versions)
        illustrated by the following code:
\preformatted{    a <- array(c(3,4),dimnames=list(xyz=c("fred","bert")))
    print(a[1:2])
    print(a[])  # should print same thing, but didn't
}
  \item Fixed a bug illustrated by the following code:
\preformatted{    f <- function (x) { try(x); missing(x) }
    g <- function (y) f(y)
    h <- function (z) g(z)

    f(pi[1,1])  # FALSE
    g(pi[1,1])  # FALSE
    h(pi[1,1])  # Should also be FALSE, but isn't!
}
        This bug is in R Core versions to at least R-3.3.1.
  \item Fixed a bug in which an internal error message is displayed
        as shown below:
\preformatted{    > f <- function (...) ..1; f()
    Error in f() : 'nthcdr' needs a list to CDR down
}
        A sensible error message is now produced.  This bug is also
        in R Core versions to at least R-3.3.1.
  \item Fixed a bug in S4 method dispatch that caused failure
        of the no-segfault test done by make check-all on Windows 10 
        (pqR issue #29 + related fix).  (Also in R-2.15.0, and partially fixed
        in R-3.3.0.)
  \item Fixed a bug illustrated by
\preformatted{   atan; show <- function (x) cat("HI\n"); atan
}
        Now, pqR no longer prints HI! for the second display of \code{atan}.
  \item Fixed a pqR bug in which the result of \code{getParseData} omitted
        the letter at the end of \code{1i} or \code{1L}.
  \item Fixed a pqR bug in which enabling trace output from the 
        helpers module and then typing control/C while trace output is
        being printed could lead to pqR hanging. 
}}
}


\section{CHANGES IN VERSION RELEASED 2015-09-14}{

  \subsection{INTRODUCTION}{
  \itemize{ 
  \item With this release, pqR now works on Microsoft Windows systems.
        See below for details.
  \item The facilities for embedding R in other applications have also
        been tested in this release, and some problems with how this is
        done in R Core versions have been fixed.
  \item The parser and deparser, and the method for
        performing the basic Read-Eval-Print Loop, have 
        been substantially rewritten.  This has few user-visible effects
        at present (apart from bug fixes and performance improvements),
        but sets the stage for future improvements in pqR.
  \item The facility for recording detailed parsing data introduced n
        R-3.0.0 has now been implemented in pqR as part of the parser
        rewrite.
  \item There are also a few other improvements and bug fixes.
}}

  \subsection{INSTALLATION ON MICROSOFT WINDOWS}{
  \itemize{
  \item Building pqR on Microsoft Windows systems, using the Rtools
        facilities, has now been tested, and some problems found in 
        this environment have been fixed.  Binary distributions are
        not yet provided, however.
  \item Detailed and explicit instructions for building pqR from
        source on Windows systems are now provided, in the 
        \file{src/gnuwin32/INSTALL} file of the pqR source directory.
        These instructions mostly correspond to information in
        The R Installation and Administration manual, but in more
        accessible form.
  \item See \url{pqR-project.org} for more information on Windows systems 
        on which pqR has been tested, and on any problems and workarounds
        that may have been discovered.
  \item The Writing R Extensions manual now warns that on Windows,
        with the Rtools toolchain, a thread started by OpenMP may have 
        its floating point unit set so that long double arithmetic is 
        the same as double arithmetic  Use \code{__asm__("fninit")} in 
        C to reset the FPU so that long double arithmetic will work.
  \item The default is now to install packages from source, since there
        is no binary repository for pqR.
}}

  \subsection{EMBEDDED R FACILITIES AND EXAMPLES}{
  \itemize{
  \item The \code{R_ReplDLLinit} and \code{R_ReplDLLdo1} functions in
        \file{src/main/main.c} have been fixed to handle errors 
        correctly, and to avoid code duplication with \code{R_ReplIteration}.
  \item Another test of embedded R has been added to \file{tests/Embedding},
        which is the same as an example in the R Extensions manual, which
        has been improved.
  \item Another example in the R Extensions manual has been changed to
        mimic \file{src/gnuwin32/embeddedR.c}.  
  \item The example in \file{src/gnuwin32/front-ends/rtest.c} has also been 
        updated.
}}

  \subsection{DOCUMENTATION UPDATES}{
  \itemize{
  \item The R Language Definition and the help files on
        assignment operators (eg, \code{help("=")}) contained
        incorrect and incomplete information on the precedence
        of operators, especially the assignment operators.  
        This and other incorrect information has been corrected.
  \item The examples in \code{help(parse)} and \code{help(getParseData}
        have been improved.
}}

  \subsection{INTERNAL CODE REWRITES}{
  \itemize{
  \item The parser has been rewritten to use top-down recursive
        descent, rather than a bottom-up parser produced by Bison
        as was used previously.  This substantially simplifies
        the parser, and allows several kludges in the previous
        scheme to be eliminated.  Also, the rewritten parser can now
        record detailed parse information (see below).

        The new parser for pqR is usually about a factor of 1.5 faster
        than the parser in R-3.2.2, but it is sometimes enormously faster,
        since the parser in R-3.2.2 will in some contexts take time growing
        as the square of the length of the source file.
  \item Much of the deparser has been rewritten.  It no longer
        looks at the definitions of operators, which are irrelevant,
        since the parser does not look at them.
  \item The methods by which the Read-Eval-Print Loop (REPL) is
        done (in various contexts) have been rationalized, in
        coordination with the new parsing scheme.
}}

  \subsection{NEW FEATURES}{
  \itemize{
  \item In pqR-2015-07-11, the parser was changed to not include
        parentheses in R language objects if they were necessary
        in order for the expression to be parsed correctly.  Omitting
        such parentheses improves performance.  In  this version, 
        such parentheses are removed only if the \code{keep.parens}
        option is \code{FALSE} (the default).  Also, parentheses
        are never removed from expressions that are on the right
        side of a formula, since some packages asssign significance
        to such parentheses beyond their grouping function.
  \item The right assignment operators, \code{->} and \code{->>},
        are now real operators.  Previously (and in current R Core
        versions), expressions involving these operators were converted
        to the corresponding left assignment expressions.  This
        has the potential to cause pointless confusion.
  \item The \code{**} operator, which has always been accepted as
        a synonym for the \code{^} operator, is now recorded as
        itself, rather than being converted to \code{^} by the
        parser.  This avoids unnecessary anomalies such as the following
        confusing error report:
\preformatted{  > a - **b
  Error: unexpected '^' in "a - **"
}
        The \code{**} operator is defined to be the same primitive
        as \code{^}, which is associated with the name \code{^}, and
        hence dispatches on methods for \code{^} even if called via
        \code{**}.
}}

  \subsection{NEW FEATURES FROM LATER R CORE VERSIONS}{
  \itemize{
  \item From R-3.0.0: For compatibility with packages written to
        be able to handle the long vectors introduced in R-3.0.0, 
        definitions for \code{R_xlen_t},
        \code{R_XLEN_T_MAX}, \code{XLENGTH}, \code{XTRUELENGTH}, 
        \code{SHORT_VEC_LENGTH}, \code{SET_SHORT_VEC_TRUELENGTH} are now 
        provided, all the same as the corresponding regular versions (as
        is also the case for R-3.0.0+ on 32-bit platforms).  The 
        \code{IS_LONG_VEC} macro is also defined (as always false).
        Note, however, that packages that declare a dependency on
        R >= 3.0.0 will not install even if they would in fact work
        with pqR because of these compatibility definitions.
  \item From R-3.0.0: The \code{srcfile} argument to \code{parse()} may now 
        be a character string, to be used in error messages.
  \item The facilities for recording detailed parsing information
        from R-3.0.0 are now implemented in pqR, as part of the
        rewrite of the parser, along with the
        extension to provide partial parse information when a syntax error
        occurs that was introduced in R-3.0.2.  See help on \code{parse}
        and \code{getParseData} for details.
  \item From R-2.15.2: On Windows, the C stack size has been increased 
        to 64MB (it has been 10MB since the days of 32MB RAM systems).
}}

  \subsection{PERFORMANCE IMPROVEMENTS}{
  \itemize{
  \item Character-at-a time input has been sped up by reducing procedure
        call overhead.  This significantly speeds up \code{readLines}
        and \code{scan}.
  \item The new parser is faster than the old parser, both because of the
        parser rewrite (see above) and because of the faster character
        input.
}}

  \subsection{BUG FIXES MATCHING THOSE IN LATER R CORE VERSIONS}{
  \itemize{
  \item From R-2.15.1: Names containing characters which need to be escaped 
        were not deparsed properly (PR#14846).  Fixed in pqR partly based
        on R Core fix.
  \item From R-2.15.2: When given a 0-byte file and asked to keep source
        references, parse() read input from stdin() instead.
  \item From R-2.15.3: Expressions involving user defined operators were not 
        always deparsed faithfully (PR#15179).  Fixed in pqR as part of
        the rewrite of the parser and deparser.
  \item From R-3.0.2: source() did not display filenames when reporting 
        syntax errors.
  \item From R-3.1.3: The parser now gives an error if a null character 
        is included in a string using Unicode escapes. (PR#16046)
  \item From R-3.0.2: Deparsing of infix operators with named arguments is 
        improved (PR#15350). [ In fact, the change, both in pqR and in 
        R Core versions, is only with respect to operators in percent 
        signs, such as \code{\%fred\%}, with these now being deparsed as
        function calls if either argument is named. ]
  \item From R-3.2.2: Rscript and command line R silently ignored incomplete
        statements at the end of a script; now they are reported as parse errors
        (PR#16350).  Fixed in pqR as part of the rewrite of the parser
        and deparser.
  \item From R-3.2.1: The parser could overflow internally when given 
        numbers in scientific format with extremely large exponents.  
        (PR#16358).  Fixed in pqR partly as in R Core fix.  Was actually a 
        problem with any numerical input, not just with the parser.
  \item From R-3.1.3: Extremely large exponents on zero expressed in scientific
        notation (e.g. \code{0.0e50000}) could give \code{NaN} (\PR{15976}).
        Fixed as in R Core fix.
  \item From R-2.15.3:  On Windows, work around an event-timing problem when
        the RGui console was closed from the \sQuote{X} control and the closure
        cancelled. (This would on some 64-bit systems crash \R, typically
        those with a slow GPU relative to the CPU.)
}}

  \subsection{BUG FIXES}{
  \itemize{
  \item Fixed a bug in which a "cons memory exhausted" error could
        be raised even though a full garbage collection that might
        recover more memory had not been attempted.  (This bug appears
        to be present in R Core versions as well.)
  \item The new parser fixes bugs arising from the old parser's kludge
        to handle semicolons, illustrated by the incorrect output seen below:
\preformatted{  > p<-parse()
  ?"abc;xyz"
  Error in parse() : <stdin>:1:1: unexpected INCOMPLETE_STRING
  1: "abc;
      ^
  > p<-parse()
  ?8 #abc;xyz
  Error in parse() : <stdin>:1:7: unexpected end of input
  1: 8 #abc;
          ^
}
  \item Fixed deparsing of complex numbers, which were always deparsed
        as the sum of a real and an imaginary part, even though the
        parser can only produce complex numbers that are pure imaginary.
        For example, the following output was produced before:
\preformatted{  > deparse(quote(3*5i))
  [1] "3 * (0+5i)"
}
        This is now deparsed to \code{"3 * 5i"}.  This bug exists
        in all R Core versions through at least R-3.2.2.
  \item Fixed a number of bugs in the deparser that are illustrated
        by the following, which produce incorrect output as noted, in
        R Core versions through at least R-3.2.2:
\preformatted{  deparse(parse(text="`+`(a,b)[1]")[[1]])# Omits necessary parens
  deparse(quote(`[<-`(x,1)),control="S_compatible")  # unmatched " and '
  deparse(parse(text="a = b <- c")[[1]]) # Puts in unnecessary parens
  deparse(parse(text="a+!b")[[1]])       # Puts in unnecessary parens
  deparse(parse(text="?lm")[[1]])        # Doesn't know about ? operator
  deparse(parse(text="a:=b")[[1]])       # Doesn't know about := operator
  deparse(parse(text="a$'x'")[[1]])      # Conflates name and character
  deparse(parse(text="`*`(2)")[[1]])     # Result is syntactically invalid
  deparse(parse(text="`$`(a,b+2)")[[1]]) # Result is syntactically invalid
  e<-quote(if(x) X else Y); e[[3]]<-quote(if(T)3); deparse(e)# all here 
  e <- quote(f(x)); e[[2]] <- quote((a=1))[[2]]; deparse(e)  # and below 
  e <- quote(f(Q=x)); e[[2]] <- quote((a=1))[[2]]; deparse(e)# need parens
  e <- quote(while(x) 1); e[[2]] <- quote((a=1))[[2]]; deparse(e)
  e <- quote(if(x) 1 else 2); e[[2]] <- quote((a=1))[[2]]; deparse(e)
  e <- quote(for(x in y) 1); e[[3]] <- quote((a=1))[[2]]; deparse(e)
}
In addition, the bug illustrated below was fixed, which was fixed
(differently) in R-3.0.0:
\preformatted{  a<-quote(f(1,2)); a[[1]]<-function(x,y)x+y; deparse(a)  # Omits parens
}
  \item Fixed the following bug (also in R Core versions to at least 
        R-3.2.2):
\preformatted{ > parse()
 ?'\12a\x.'
 Error: '\x' used without hex digits in character string starting "'\1a\x"
}
        Note that the "2" has disappeared from the error message.  This
        bug also affected the results of \code{getParseData}.
  \item Fixed a memory leak that can be seen by running the code below:
\preformatted{  > long <- paste0 (c('"', rep("1234567890",820), '\\x."'), collapse="")
  > for (i in 1:1000000) try (e <- parse(text=long), silent=TRUE)
}
        The leak will not occur if 820 is changed to 810 in the above.
        This bug also exists in R Core versions to at least R-3.2.2.
  \item Entering a string constant containing Unicode escapes that was
        9999 or 10000 characters long would produce an error message saying
        "String is too long (max 10000 chars)".  This has been fixed
        so that the maximum now really is 10000 characters.  (Also present
        in R Core versions, to at least R-3.2.2.)
  \item Fixed a bug that caused the error caret in syntax error reports
        to be misplaced when more than one line of context was shown.
        This was supposedly fixed in R-3.0.2, but incorrectly, resulting
        in the error caret being misplaced when only one line of 
        context is shown (in R Core versions to at least R-3.2.2).
  \item On Windows, running R.exe from a command prompt window would result in
        Ctrl-C misbehaving.  This was \PR{14948} at R Core, which was 
        supposedly fixed in R-2.15.2, but the fix only works if a 32 or
        64 bit version of R.exe is selected manually, not if the version of
        R.exe that automatically runs the R.exe for a selected architecture 
        is used (which is the intended normal usage).
}}
}


\section{CHANGES IN VERSION RELEASED 2015-07-11}{

  \subsection{INTRODUCTION}{
  \itemize{ 
  \item This version is a minor modification of the version of pqR released
        on 2015-06-24, which does not have a separate NEWS section, 
        incorporating also the changes in the version released 2015-07-08.
        These modifications fix some installation and testing 
        issues that caused problems on some platforms. There are also a few
        documentation and bug fixes, a few more tests, and some expansion
        in the use of static boxes (see below).
        Version 2015-06-24 of pqR improved reliability and portability, and
        also contained some performance improvements, including some that
        substantially speed up interpretive execution of programs that 
        do many scalar operations.  Details are below.
}}

  \subsection{INSTALLATION}{
  \itemize{
  \item The method used to quickly test for NaN/NA has changed to one that
        should work universally for all current processors
        (any using IEEE floating point, as already assumed in R,
        with consistent endianness, as is apparently the case for 
        all current general-purpose processors, and was partially
        assumed before).  There is therefore no longer any reason to define
        the symbol \code{ENABLE_ISNAN_TRICK} when compiling pqR (it
        will be ignored if defined).
  \item The module used to support parallel computation in 
        helper threads has been updated to avoid a syntactic 
        construction that technically violates the OpenMP 3.1 
        specification.  This construction had been accepted without error
        by gcc 4.8 and earlier, but is not accepted by some recent
        compilers.
  \item The tests in the version supplied of the recommended Matrix package
        have been changed to not assume things that may not be true
        regarding the speed and long double precision of the machine being
        used.  (These tests produced spurious errors on some platforms.)
}}

  \subsection{DOCUMENTATION UPDATE}{
  \itemize{
  \item The R Internals manual has been updated to better explain some
        aspects of pqR implementation.
}}

  \subsection{FEATURE CHANGE}{
  \itemize{
  \item Parsed expressions no longer contain explict parenthesis
        operators when the parentheses are necessary to override
        the precedence of operators.  These necessary parentheses
        will be inserted when the expression is deparsed.  See
        the help on \code{parse} and \code{deparse}.

        This change does impact a few packages (such as coxme)
        that consider the presence of parentheses in formulas
        to be significant.  Formulas may be exempted from parenthesis
        suppression in a future release, but for now, such packages
        won't work.
}}

  \subsection{PERFORMANCE IMPROVEMENTS}{
  \itemize{
  \item The overhead of interpreting R code has been reduced by various
        detailed code improvements, and by sometimes returning scalar
        integer and real values in special ``static boxes''.  As a result,
        the benefit of using the byte-code compiler is reduced.  Note that
        in pqR using the byte-code compiler can often slow down functions,
        since byte-compiled code does not support some pqR optimizations
        such as task merging.
  \item Speed of evaluation for expressions with necessary parentheses will
        be faster because of the feature change mentioned above that eliminates
        them.  Note that including unnecessary parentheses will still 
        (slightly) slow down evaluation.  (These unnecessary parentheses are 
        preserved so that the expression will appear as written when deparsed.)
  \item Assignment to list elements, and other uses of the \code{$<-}
        operator, are now substantially faster.
  \item Coercion of logical and integer vectors to character vectors is
        now much faster, as is creation of names with sequence numbers.
  \item Operations that create strings are now sometimes faster, due to
        improvements in string hashing and memory allocation.
}}

  \subsection{PERFORMANCE IMPROVEMENTS FROM A LATER R CORE RELEASE}{
    \itemize{
    \item A number of performance improvements relating to S3 and S4
          class implementation, due to Tomas Kalibera, were incorporated from
          R 3.2.0.
}}

  \subsection{BUG FIXES}{
  \itemize{
  \item A large number of fixes were made to correct reliability problems
        (mostly regarding protection of pointers).  Many of these were provided
        by Tomas Kalibera as fixes to R Core versions (sometimes with 
        adaptation required for use in pqR).  Some were fixed in pqR
        and reported to R Core.  Others were for problems only existing in pqR.
  \item Fixed a bug in which pqR's optimization of updates such as 
        \code{a<-a+1} could sometimes permit modification of a locked binding.
  \item Fixed related problems with \code{apply}, \code{lapply}, \code{vapply},
        and \code{eapply}, that can show up when the value returned by the 
        function being applied is itself a function.  This problem also
        resulted in incorrect display of saved warning messages.  The problems
        are also fixed in R-3.2.0, in a different way.
  \item The \code{gctorture} function now works as documented, forcing
        a FULL garbage collection on every allocation.  This does make
        running with gctorture enabled even slower than before, when
        most garbage collections were partial, but is more likely to
        find problems.
  \item Fixed a bug in \code{nls} when the \code{algorithm="port"}
        option is used, which could result in a call of \code{nls}
        being terminated with a spurious error message.  This bug
        is most likely to arise on a 64-bit big-endian platform,
        such as a 64-bit SPARC build, but will occur with small
        probability on most platforms.  It is also present in R Core 
        versions of R.
  \item Fixed a bug in \code{readBin} in which a crash could occur due to
        misaligned data accesses.  This bug is also present in R Core
        versions of R.
}}

  \subsection{BUG FIX CORRESPONDING TO ONE IN A LATER R CORE RELEASE}{
  \itemize{
  \item Removed incorrect information from \code{help(call)}, as also
        done in R-3.0.2.
}}
}


\section{CHANGES IN VERSION RELEASED 2014-11-16}{

  \subsection{INTRODUCTION}{

  \itemize{ 
  \item This and the previous release of 2014-10-23 (which does not have
        a separate NEWS section) are minor updates to the 
        release of 2014-09-30, with fixes for a few problems, and a few 
        performance improvements.  Packages installed for pqR-2014-09-30 
        or pqR-2014-10-23 do not need to be reinstalled for this release.
}}
  \subsection{INSTALLATION, BUILDING, AND TESTING}{
  \itemize{
  \item For Mac OS X, a change has been made to allow use of the Accelerate 
        framework for the BLAS in OS X 10.10 (Yosemite), adapted from a patch 
        by R Core.
  \item A new test (var-lookup.R) for correctness of local vs. global symbol 
        bindings has been added, which is run with other tests done by 
        "make check".
}}
  \subsection{DOCUMENTATION UPDATES}{
    \itemize{
    \item The documentation on "contexts" in the R Internals manual has
          been updated to reflect a change made in pqR-2014-09-30.  (The
          internals manual has also been updated to reflect changes below.)
}}
  \subsection{PERFORMANCE IMPROVEMENTS}{
    \itemize{
    \item The speed of \code{for} loops has been improved by not bothering
          to set the index variable again if it is still set to the old
          value in its binding cell.
    \item Evaluation of symbols is now a bit faster when the symbol has a 
          binding in the local environment whose location is cached.
    \item Lookup of functions now often skips local environments that
          were previously found not to contain the symbol being looked up.
          In particular, this speeds up calls of base functions that are
          not already fast due to their being recognized as "special" symbols.
    \item The set of "special" symbols for which lookups in local environments
          is usually particularly fast now includes \code{.C}, \code{.Fortran},
          \code{.Call}, \code{.External}, and \code{.Internal}.
    \item Adjusted a tuning parameter for \code{rowSums} and \code{rowMeans}
          to be more appropriate for the cache size in modern processors.
}}
  \subsection{PERFORMANCE IMPROVEMENT FROM A LATER R CORE RELEASE}{
    \itemize{
    \item The faster C implementation of diagonal matrix creation with
          \code{diag} from R-3.0.0 has been adapted for pqR.
}}
  \subsection{BUG FIXES}{
    \itemize{
    \item Fixed a number of places in the interpreter and base packages
          where objects were not properly protected agains garbage collection
          (many involving use of the \code{install} function).  Most of
          these problems are in R-2.15.0 or R-2.15.1, and probably also in 
          later R Core releases.
    \item Fixed a bug in which subsetting a vector with a range created
          with the colon operator that consisted entirely of invalid indexes 
          could cause a crash (eg, \code{c(1,2)[10:20]}.
    \item Fixed a bug (pqR issue #27) in which a user-defined replacement
          function might get an argument that is not marked as shared, which 
          could cause anomalous behaviour in some circumstances.
    \item Fixed an issue with passing on variant return requests to function
          bodies (though it's hard to construct an example where this issue
          produces incorrect results).
    \item Fixed a bug in initialization of user-supplied random number
          generators, which occassionally showed up in package rngwell19937.
    \item (Actually fixed in pqR-2014-09-30 but omitted from NEWS.)	
          Fixed problems with calls of \code{strncpy} that were described in
          PR #15990 at r-project.org.
}}
}


\section{CHANGES IN VERSION RELEASED 2014-09-30}{

  \subsection{INTRODUCTION}{

  \itemize{ 

\item This release contains several major performance improvements.  Notably,
      lookup of variables will sometimes be much faster, variable updates
      like \code{v <- v + 1} will often not allocate any new space,
      assignments to parts of variables (eg, \code{a[i] <- 0)} is much faster
      in the interpreter (no change for byte-compiled code), external
      functions called with \code{.Call} or \code{.External} now get faster
      macro or inline versions of functions such as \code{CAR}, \code{LENGTH},
      and \code{REAL}, and calling of external functions with \code{.C} and 
      \code{.Fortran} is substantially  faster, and can sometimes be done in 
      a helper thread.

\item Changes have been made to configuration options regarding use of BLAS
      routines for matrix multiplication, as described below.  In part, these
      changes are intended to made the default be close to what R Core 
      releases do (but without the unnecessary inefficiency).

\item A number of updates from R Core releases after R-2.15.0 have 
      been incorporated or adapted for use in pqR.  These provide some 
      performance improvements, some new features or feature changes, and 
      some bug fixes and documentation updates.

\item Many other feature changes and performance improvements have also
      been made, as described below, and a number of bugs have been fixed,
      some of which are also present in the latest R Core release, R-3.1.1.

\item Packages using \code{.Call} or \code{.External} should be re-installed
      for use with this version of pqR.
}}

  \subsection{FEATURE CHANGES}{
  \itemize{
\item The \code{mat_mult_with_BLAS} option, which controls whether the
      BLAS routines or pqR's C routines are used for matrix multiplication,
      may now be set to \code{NA}, which is equivalent to \code{FALSE},
      except that for multiplication of sufficiently large matrices (not
      vector-vector, vector-matrix, or matrix-vector multiplication) pqR 
      will use a BLAS routine unless there is an element in one of the 
      operands that is \code{NA} or \code{NaN}.  This mimics the behaviour 
      of R Core implementations (at least through 3.1.1), which is motivated
      by a desire to ensure that \code{NA} is propagated correctly even
      if the BLAS does not do so, but avoids the substantial but needless 
      inefficiency present in the R Core implementation.  
\item A \code{BLAS_in_helpers} option now allows run-time control of
      whether BLAS routines may be done in a helper thread. (But this
      will be fixed at \code{FALSE} if that is set as the default when
      pqR is built.)
\item A \code{codePromises} option has been added to \code{deparse},
      and documented in \code{help(.deparseOpts)}.  With this option,
      the deparsed expression uses the code part of a promise, not
      the value, similarly to the existing \code{delayPromises}
      option, but without the extra text that that option produces.
\item This new \code{codePromises} deparse option is now used when producing
      error messages and traceback output.  This improves error messages
      in the new scheme for subset assignments (see the section on
      performance improvements below), and also avoids the voluminous
      output previously produced in circumstances such as the following:
\preformatted{   `f<-` <- function (x,value) x[1,1] <- value
   a <- 1
   f(a) <- rep(123,1000)  # gives an error
   traceback()
}
      This previously produced output with 1000 repetitions of 123
      in the traceback produced following the error message.  The traceback
      now instead shows the expression \code{rep(123,1000)}.
\item The \code{evaluate} option for \code{dump} has been extended to
      allow access to the new \code{codePromises} deparse option.
      See \code{help(dump)}.
\item The formal arguments of primitive functions will now be returned
      by \code{formals}, as they are shown when printed or with \code{args}.
      In R Core releases (at least to R-3.1.1), the result of \code{formals}
      for a primitive is \code{NULL}.
\item Setting the \code{deparse.max.lines} option will now limit the
      number of lines printed when exiting debug of a function, as
      well as when entering.
\item In \code{.C} and \code{.Fortran}, arguments may be character strings
      even when \code{DUP=FALSE} is specified - they are duplicated regardless.
      This differs from R Core versions, which (at least through R-3.1.1)
      give an error if an argument is a character string and \code{DUP=FALSE}.
\item In \code{.C} and \code{.Fortran}, scalars (vectors of length one)
      are duplicated (in effect, though not necessarily physically) even 
      when \code{DUP=FALSE} is specified.  However, they are not duplicated 
      in R Core versions (at least through R-3.1.1), 
      so it may be unwise to rely on this.
\item A \code{HELPER} argument can now be used in \code{.C} and 
      \code{.Fortran} to specify that the C or Fortran routine may
      (sometimes) be done in a helper thread.  (See the section on
      performance improvements below.)
}}

  \subsection{FEATURE CHANGES CORRESPONDING TO THOSE IN LATER R CORE RELEASES}{
    \itemize{
\item From R-3.0.2: The unary \code{+} operator now converts a logical vector
      to an integer vector.
\item From R-3.0.0: Support for "converters" for use with \code{.C} has been 
      dropped.
\item From R-2.15.1:
      \code{pmin()} and \code{pmax())} now also work when one of the inputs 
      is of length zero and others are not, returning a zero-length vector,
      analogously to, say, \code{+}.
\item From R-2.15.1:
      .C() gains some protection against the misuse of character vector
      arguments.  (An all too common error is to pass character(N),
      which initializes the elements to "", and then attempt to edit
      the strings in-place, sometimes forgetting to terminate them.)
\item From R-2.15.1:
      Calls to the new function globalVariables() in package utils
      declare that functions and other objects in a package should be
      treated as globally defined, so that CMD check will not note
      them.
\item From R-2.15.1:
      print(packageDescription(*)) trims the Collate field by default.
\item From R-2.15.1: A new option "show.error.locations" has been added.  
      When set to
      TRUE, error messages will contain the location of the most recent
      call containing source reference information. (Other values are
      supported as well; see ?options.)
\item From R-2.15.1:
      C entry points R_GetCurrentSrcref and R_GetSrcFilename have been
      added to the API to allow debuggers access to the source
      references on the stack.
}}

  \subsection{INSTALLATION, BUILDING, TESTING, AND DEBUGGING}{
    \itemize{
\item The \code{--enable-mat-mult-with-BLAS} configuration
      option has been replaced by the ability to use a configure 
      argument of \code{mat_mult_in_BLAS=FALSE}, \code{mat_mult_in_BLAS=FALSE},
      or \code{mat_mult_in_BLAS=NA}, to set the default value of this
      option.
\item The \code{--disable-mat-mult-with-BLAS-in-helpers} configuration
      option has been replaced by the ability to use a configure 
      argument of \code{BLAS_in_helpers=FALSE} or \code{BLAS_in_helpers=TRUE}
      to set the default value of this option.
\item The LAPACK routines used are now the same as those in R-3.1.1 (version
      3.5.0).
      However, the \code{.Call} interface to these remains as in 
      R-2.15.0 to R-2.15.3 (it was changed to use \code{.Internal} in R-3.0.0).
      Since LAPACK 3.5.0 uses some more recent Fortran features, a 
      Fortran 77 compiler such as \code{g77} will no longer suffice.
\item Setting the environment variable \code{R_ABORT} to any non-null
      string will prevent any attempt to produce a stack trace on a
      segmentation fault, in favour of instead producing (maybe) an
      immediate core dump.
\item The variable \code{R_BIT_BUCKET} in \file{share/make/vars.mk}
      now specifies a file to receive output that is normally ignored
      when building pqR.  It is set to \file{dev/null} in the distribution,
      but this can be changed to help diagnose build problems.
\item The C functions \code{R_inspect} and \code{R_inspect3} functions are now
      visible to package code, so they can be used there for debugging.
      To see what they do, look in \file{src/main/inspect.c}.  They are subject
      to change, and should not appear in any code released to users.
\item The \code{Rf_error} and related procedures declared in 
      \file{R_ext/Error.h} are now if possible declared to never return,
      allowing for slightly better code generation by the compiler, 
      and avoiding spurious compiler warnings.  This parallels a change 
      in R-3.0.1, but is more general, using the C11 noreturn facility if 
      present, and otherwise resorting to the gcc facility (if gcc is used).
}}

  \subsection{INSTALLATION FEATURES LIKE THOSE IN LATER R CORE RELEASES}{
    \itemize{
\item From R-2.15.1:
      install.packages("pkg_version.tgz") on Mac OS X now has sanity
      checks that this is actually a binary package (as people have
      tried it with incorrectly named source packages).
\item From R-2.15.2: \code{--with-blas='-framework vecLib'} now also works
      on OS X 10.8 and 10.9.
\item From R-2.15.3:
      Configuration and R CMD javareconf now come up with a smaller set
      of library paths for Java on Oracle-format JDK (including
      OpenJDK).  This helps avoid conflicts between libraries (such as
      libjpeg) supplied in the JDK and system libraries.  This can
      always be overridden if needed: see the 'R Installation and
      Administration' manual.
\item From R-2.15.3:
      The configure tests for Objective C and Objective C++ now work on
      Mac OS 10.8 with Xcode 4.5.2 (PR#15107).
\item The cairo-based versions of \code{X11()} now work with
      current versions of cairographics (e.g. 1.12.10).  (\PR{15168})

}}

  \subsection{DOCUMENTATION UPDATES}{
  These are in addition to changes in documentation relating to other
  changes reported here.
    \itemize{
\item Some incorrect code has been corrected in the "Writing
      R Extensions" manual, in the "Zero finding"
      and "Calculating numerical derivatives" sections.  The
      discussion in "Finding and Setting Variables" has also been
      clarified to reflect current behaviour.
\item Documentation in the "R Internals" manual has been updated
      to reflect recent changes in pqR regarding symbols and variable
      lookup, and to remove incorrect information about the global cache
      present in the version from R-2.15.0 (and R-3.1.1).
\item Fixed an out-of-date comment in the section on helper threads in
      the "R Internals" manual.
}}

  \subsection{PERFORMANCE IMPROVEMENTS}{
    Numerous improvements in speed and memory usage have been made in this
    release of pqR.  Some of these are noted here.
    \itemize{
\item Lookup of local variables is now usually much faster (especially when
      the number of local variables is large), since for each symbol,
      the last local binding found is now recorded, usually avoiding a 
      linear search through local symbol bindings.  Those lookups that are
      still needed are also now a bit faster, due to unrolling of the 
      search loop.
\item Assignments to selected parts of variables (eg, \code{a[i,j] <- 0} or
      \code{names(L$a[[f()]]) <- v}) are now much faster in the interpreter.
      (Such assignments within functions that are byte-compiled use a 
      different mechanism that has not been changed in this release.)  
      
      This change also alters the error 
      messages produced from such assignments.  They are probably not as 
      informative (at least to unsophisticated users) as those that
      the interpreter produced previously, though they are better than 
      those produced from byte-compiled code.  On the plus side, the error 
      messages are now consistent for primitive and user-written replacement 
      functions, and some messages now contain short, intelligible expressions
      that could previously contain huge amounts of data (see the section on 
      new features above).  

      This change also fixes the anomaly that arguments
      of subset expressions would sometimes be evaluated more than once
      (eg, \code{f()} in the example above).
\item The speed of \code{.C} and \code{.Fortran} has been substantially
      improved, partly by incorporating changes in R-2.15.1 and R-2.15.2,
      but with substantial additional improvements as well.  
\item The speed of \code{.Call} and \code{.External} has been improved somewhat.
      More importantly, the C routines called will get macro versions of 
      \code{CAR}, \code{CDR}, \code{CADR}, etc., macro versions of \code{TYPEOF}
      and \code{LENGTH}, and inline function versions of \code{INTEGER},
      \code{LOGICAL}, \code{REAL}, \code{COMPLEX}, and \code{RAW}.  This
      avoidance of procedure call overhead for these operations may speed
      up some C procedures substantially.
\item In some circumstances, a routine called with \code{.C} or \code{.Fortran}
      can now be done in a helper thread, in parallel with other computations.
      This is done only if requested with the \code{HELPER} option, and
      at present only in certain limited circumstances, in which only a single
      output variable is used.  See \code{help(.C)} or \code{help(.Fortran)}
      for details.
\item As an initial use of the previous feature, the \code{findInterval} 
      function now will sometimes execute its C routine in a helper thread.
      (More significant uses of the \code{HELPER} option to \code{.C} and
      \code{.Fortran} will follow in later releases.)
\item Assignments that update a local variable by applying a single unary or 
      binary mathematical operation will now often re-use space for
      the variable that is updated, rather than allocating new space.
      For example, this will be done with all the assignments in the
      second line below:
\preformatted{   u <- rep(1,1000); v <- rep(2,1000); w <- exp(2)
   u <- exp(u); u <- 2*u; v <- v/2; u <- u+v; w <- w+1
}
      This modification also has the effect of increasing the possibilities
      for task merging.  For example, in the above code, the first two
      updates for \code{u} will be merged into one computation that sets
      \code{u} to \code{2*exp(u)} using a single loop over the vector.
\item The performance of \code{rep} and \code{rep.int} is much improved.
      These improvements (and improvements previously made in pqR) go beyond 
      those in R Core releases from R-2.15.2 on, so these functions are often 
      substantially faster in pqR than in R-2.15.2 or later R Core versions
      to at least R-3.1.1, for both long and short vectors.  (However, note
      that the changes in functionality made in R-2.15.2 have not been made 
      in pqR; in particular, pairlists are still allowed, as in R-2.15.0.)
\item For numeric vectors, the repetition done by \code{rep} and \code{rep.int}
      may now be done in a helper thread, in parallel with other computations.
      For example, attaching names to the result of \code{rep} (if necessary)
      may be done in parallel with replication of the data part.
\item The amount of space used on the C stack has been reduced, with the
      result that deeper recursion is possible within a given C stack
      limit.  For example, the following is now possible with the default
      stack limit (at least on one Intel Linux system with gcc 4.6.3, results
      will vary with platform):
\preformatted{   f <- function (n) { if (n>0) 1+f(n-1) else 0 }
   options(expressions=500000)
   f(7000)
}
      For comparison, with pqR-2014-06-1, and R-3.1.1, trying to evaluate 
      f(3100) gives a C stack overflow error (but f(3000) works).
\item Expressions now sometimes return constant values, that are shared,
      and likely stored in read-only memory.  These constants include 
      \code{NULL}, the scalars (vectors of length one) \code{FALSE}, 
      \code{TRUE}, \code{NA}, \code{NA_real_}, 0.0, 1.0, 0L, 1L, ..., 10L, 
      and some one-element pairlists with such constant elements.  Apart 
      from \code{NULL}, these constants are not
      \emph{always} used for the corresponding value, but they often are, which
      saves on memory and associated garbage collection time.  External routines
      that incorrectly modify objects without checking that \code{NAMED} is
      zero may now crash when passed a read-only constant, which is a generally
      desirable debugging aid, though it might sometimes cause a package that
      had previously at least sort-of worked to no longer run.
\item The \code{substr} function has been sped up, and uses less memory,
      especially when a small substring is extracted from a long string.
      Assignment to \code{substr} has also been sped up a bit.
\item The function for unserializing data (eg, reading file \file{.RData}) is
      now done with elimination of tail-recursion (on the CDR field) when 
      reading pairlists.  This is both faster and less likely to produce a stack
      overflow.  Some other improvements to serializing/unserializing have
      also been made, including support for restoring constant values (mentioned
      above) as constant values.
\item Lookup of S3 methods has been sped up, especially when no method is
      found.  This is important for several primitive functions, such as 
      \code{$}, that look for a method when applied to an object with a class
      attribute, but perform the operation themselves if no method is found.
\item Integer plus, minus, and times are now somewhat faster (a side effect
      of switching to a more robust overflow check, as described below).
\item Several improvements relating to garbage collection have been made.
      One change is that the amount of memory used for each additional
      symbol has been reduced from 112 bytes (two CONS cells) to 80 bytes
      (on 64-bit platforms), not counting the space for the symbol's name
      (a minumum of 48 bytes on 64-bit platforms).  Another change is in 
      tuning of heap sizes, in order to reduce occasions in which garbage 
      collection is very frequent.
\item Many uses of the \code{return} statement have been sped up.
\item Functions in the \code{apply} family have been sped up when they are
      called with no additional arguments for the function being applied.
\item The performance problem reported in PR #15798 at r-project.org has
      been fixed (differently from the R Core fix).
\item A performance bug has been fixed in which any assignment to a vector 
      subscripted with a string index caused the entire vector to be copied.
      For example, the final assignment in the code below would copy all
      of \code{a}:
\preformatted{   a<-rep(1.1,10000); names(a)[1] <- "x"
   a["x"] <- 9
}
      This bug exists in R Core implementations though at least R-3.1.1.
\item A performance bug has been fixed that involved subscripting with many 
      invalid string indexes, reported on r-devel on 2010-07-15 and 
      2013-05-8.  It is illustrated by the following code, 
      which was more than ten thousand times slower than expected:
\preformatted{   x <- c(A=10L, B=20L, C=30L)
   subscript <- c(LETTERS[1:3], sprintf("ID\%05d", 1:150000))
   system.time(y1 <- x[subscript])
}
      The fix in this version of pqR does not solve the related problem 
      when assigning to \code{x[subscript]}, which is still slow.  Fixing
      that would require implementation of a new method, possibly requiring
      more memory.

      This performance bug exists in R Core releases through R-3.1.1, but
      may now be fixed (differently) in the current R Core development version.
}}

  \subsection{BUG FIXES}{
    \itemize{
\item Fixed a bug in \code{numericDeriv} (see also the documentation
      update above), which is illustrated by the following
      code, which gave the wrong derivative:
\preformatted{    x <- y <- 10
    numericDeriv(quote(x+y),c("x","y"))
}
      I reported this to R Core, and it is also fixed (differently) in
      R-3.1.1.
\item Fixed a problem in \code{.C} and \code{.Fortran} where, contrary
      to the documentation (except when \code{DUP=TRUE} and no duplication 
      was actually needed), logical values after the call other than 
      \code{TRUE}, \code{FALSE}, and \code{NA} are not mapped to \code{TRUE},
      but instead exist as invalid values that may show up later.
      This bug exists in R Core versions 2.15.1 through at least 3.1.1.
      I reported it as \PR{15878} at r-project.org, so it may be fixed in
      a later R Core release.
\item Fixed a problem with treatment of \code{ANYSXP} in specifying
      types of registered C or Fortran routines, which in particular had
      prevented the types of \code{str_signif}, used in \code{formatC},
      from being registered.  (This bug exists in R Core versions of R
      at least through R-3.1.1.) 
\item Fixed a bug in \code{substr} applied to a string with UTF-8
      encoding, which could cause a crash for code such as
\preformatted{   a <- "\xc3\xa9"
   Encoding(a) <- "UTF-8"
   b <- paste0(rep(a,8000),collapse="")
   c <- substr(b,1,16000)
}
      I reported this as PR{15910} at r-project.org, so it may be
      fixed in an R Core release after R-3.1.1.  A related bug in
      assignment to \code{substr} has also been fixed.
\item Fixed a bug in how debugging is handled that is illustrated by the
      following output:
\preformatted{   > g <- function () { A <<- A+1; function (x) x+1 }
   > f <- function () (g())(10)
   > A <- 0; f(); print(A)
   [1] 11
   [1] 1
   > debug(f);
   > A <- 0; f(); print(A)
   debugging in: f()
   debug: (g())(10)
   Browse[2]> c
   exiting from: f()
   [1] 11
   [1] 2
}
   Note that the final value of \code{A} is different (and wrong) when
   \code{f} is stepped through in the debugger.  This bug exists in
   R Core releases through at least R-3.1.1.
\item Fixed a bug illustrated by the following code, which gave
      an error saying that \code{p[1,1]} has the wrong number of subscripts:
\preformatted{   p <- pairlist(1,2,3,4); dim(p) <- c(2,2); p[1,1] <- 9
}
   This bug exists in R Core releases through at least R-3.1.1.
\item Fixed the following pqR bug (and related bugs), in which
      \code{b} was modified by the assignment to \code{a}:
\preformatted{   a <- list(list(1+1))
   b <- a
   attr(a[[1]][[1]],"fred")<-9
   print(b)
}
\item Fixed the following bug in which \code{b} was modified
      by an assignment to \code{a} with a vector subscript:
\preformatted{   a <- list(list(mk2(1)))
   b <- a[[1]]
   a[[c(1,1)]][1] <- 3
   print(b)
}
      This bug also exists in R-2.15.0, but was fixed in R-3.1.1 
      (quite differently than in pqR).
\item Fixed a lack of error checking bug that could cause expressions
      such as \code{match.call(,expression())} to crash from an
      invalid memory reference.  This bug also exists in R-2.15.0 and
      R-3.1.1.
\item Fixed the non-robust checks for integer overflow, which reportedly
      sometimes fail when using clang on a Mac.  This is #PR 15774 at
      r-project.org, fixed in R-3.1.1, but fixed differently in pqR.
\item Fixed a pqR bug with expressions of the form \code{t(x)\%*\%y}
      when \code{y} is an S4 object.
\item Fixed a bug (PR #15399 at r-project.og) in \code{na.omit} and 
      \code{na.exclude} that led to a
      data frame that should have had zero rows having one row instead.
      (Also fixed in R-3.1.1, though differently.)
\item Fixed the problem that RStudio crashed whenever a function was
      debugged (with \code{debug}).  This was due to pqR having changed
      the order of fields in the \code{RCNTXT} structure, which is an
      internal data structure of the interpreter, but is nevertheless
      accessed in RStudio.  The order of fields is now back to what it was.
\item Fixed the bug in \code{nlm} reported as PR #15958
      at r-project.org, along with related bugs in \code{uniroot} and
      \code{optimize}.  These all involve situations where the function
      being optimized saves its argument in some manner, and then sees
      the saved value change when the optimizer re-uses the space for the 
      argument on the next call.  The fix made is to no longer reuse the 
      space, which will unfortunately cause a (fairly small) decline in 
      performance.

      The \code{optim} function also has this problem, but only
      when numerical derivatives are used.  It has not yet been fixed.
      The \code{integrate} function does not seem to have a problem.
\item Fixed a bug in the code to check for C stack overflow, that may
      show up when the fallback method for determining the start of the
      stack is needed, and a stack check is then done when very little stack
      is in use, resulting in an erroneous report of stack overflow.  The
      problem is platform dependent, but arises on a SPARC Solaris system 
      when using gcc 3.4.3, once stack usage is reduced by the improvement
      described above, leading to failure of one of the tests for package 
      Matrix.  This bug exists in R Core version back to 2.11.1 (or earlier)
      and up to at least 3.1.1.
}}

  \subsection{BUG FIXES CORRESPONDING TO THOSE IN LATER R CORE RELEASES}{
    \itemize{
\item From R-2.15.1: 
      Trying to update (recommended) packages in R_HOME/library without
      write access is now dealt with more gracefully.  Further, such
      package updates may be skipped (with a warning), when a newer
      installed version is already going to be used from .libPaths().
      (PR#14866)
\item From R-2.15.1:
      \command{R CMD check} with \env{_R_CHECK_NO_RECOMMENDED_}
      set to a true value (as done by the \command{--as-cran} option)
      could issue false errors if there was an indirect dependency
      on a recommended package.
\item From R-2.15.1:
      getMethod(f, sig) produced an incorrect error message in some
      cases when f was not a string).
\item From R-2.15.2:
      In Windows, the GUI preferences for foreground color were 
      not always respected.  (Reported by Benjamin Wells.)
\item From R-2.15.1:
      The evaluator now keeps track of source references outside of
      functions, e.g. when source() executes a script.
\item From R-2.15.1:
      The value returned by tools::psnice() for invalid pid values was
      not always NA as documented.
\item From R-2.15.2:
      \code{sort.list(method = "radix")} could give incorrect
      results on certain compilers (seen with \command{clang} on Mac OS
      10.7 and \command{Xcode 4.4.1}).
\item From R-3.0.1:
      Calling \code{file.copy()} or \code{dirname()} with the
      invalid input \code{""} (which was being used in packages, despite
      not being a file path) could have caused a segfault.
\item From R-3.0.1:
      \code{dirname("")} is now \code{""} rather than \code{"."} (unless
      it segfaulted).
\item Similarly to R-3.1.1-patched:
      In package \code{parallel}, child processes now call \code{_Exit}
      rather than \code{exit}, so that the main process is not affected
      by flushing of input/output buffers in the child.
}}
}


\section{CHANGES IN VERSION RELEASED 2014-06-19}{

  \subsection{INTRODUCTION}{

  \itemize{ 

\item This is a maintenance release, with bug fixes, documentation
      improvements (including provision of previously missing
      documentation), and changes for compatibility with R Core releases.
      There are some new features in this release that help
      with testing pqR and packages. There are no significant changes 
      in performance.

\item See the sections below on earlier releases for general
      information on pqR.  

\item Note that there was a test release of 2014-06-10 that 
      is superceded by this release, with no separate listing 
      of the changes it contained.
  }}

  \subsection{NEW FEATURES FOR TESTING}{
    \itemize{
\item The setting of the \code{R_SEED} environment variable now specifies what
      random number seed to use when \code{set.seed} is not called.  When
      \code{R_SEED} is not set, the seed will be set from the time and process
      ID as before.  It is recommended that \code{R_SEED} be set before running
      tests on pqR or packages, so that the results will be reproducible.
      For example, some packages report an error if a hypothesis test on
      simulated data results in a p-value less than some threshold.  If 
      \code{R_SEED} is not set, these packages will fail their tests now 
      and then at random, whereas setting \code{R_SEED} will result either
      in consistent success or (less likely) consistent failure.
\item The comparison of test output with saved output using \code{Rdiff} now
      ignores any output from \code{valgrind}, so spurious errors will not be
      triggered by using it.  When using \code{valgrind}, the
      output files should be checked manually for \code{valgrind} messages 
      that are of possible interest.
\item The test script in \file{tests/internet.R} no longer looks at CRAN's html
      code, which is subject to change.  It instead looks at a special test file
      at \url{pqR-project.org}.
\item Fixed problems wit the \file{reg-tests-1b} test script.  Also, now sets
      the random seed, so it's consistent (even without R_SEED set), and has
      its output compared to a saved version.  Non-fatal errors (with
      code 5) should be expected on systems without enough memory for xz
      compression.
  }}

  \subsection{CHANGE FOR COMPATIBILITY}{
    \itemize{
\item The result of \code{diag(list(1,3,5))} is now a matrix of type
      double.  In R-2.15.0, this expression did not produce a sensible
      result.  A previous fix in pqR made this expression produce a matrix of 
      type list.  A later change by R Core also fixed this, but so it
      produced a double matrix, coercing the list to a numeric vector
      (to the extent possible); pqR now does the same.
  }}

  \subsection{DOCUMENTATION UPDATES}{
    \itemize{
\item The documentation for \code{c} now says how the names for the 
      result are determined, including previously missing information
      on the \code{use.names} argument, and on the role of the names of
      arguments in the call of \code{c}.  This documentation is missing
      in R-2.15.0 and R-3.1.0.
\item The documentaton for \code{diag} now documents that a diagonal matrix 
      is always created with type double or complex, and that the
      names of an extracted diagonal vector are taken from a \code{names}
      attribute (if present), if not from the row and column names.  This
      information is absent in the documentation in R-2.15.1 and R-3.1.0.
\item Incorrect information regarding the pointer protection stack
      was removed from \code{help(Memory)}.  This incorrect information
      is present in R-2.15.0 and R-3.1.0 as well.
\item There is now information in \code{help(Arithmetic)} regarding what
      happens when the operands of an arithmetic operation are \code{NA}
      or \code{NaN}, including the arbitrary nature of the result when
      one operand is \code{NA} and the other is \code{NaN}.  There is
      no discussion of this issue in the documentation for R-2.15.0 and R-3.1.0.
\item The \code{R_HELPERS} and \code{R_HELPERS_TRACE} environment variables
      are now documented in \code{help("environment variables")}.  The
      documentation in \code{help(helpers)} has also been clarified.
\item The \code{R_DEBUGGER} and \code{R_DEBUGGER_ARGS} environment variables
      are now documented in \code{help("environment variables")} as 
      alternatives to the \code{--debugger} and \code{--debugger-args}
      arguments.
  }}

  \subsection{BUG FIXES}{
    \itemize{
\item Fixed lack of protection bugs in the \code{equal} and \code{greater}
      functions in \file{sort.c}.  These bugs are also present in R-2.15.0
      and R-3.1.0.
\item Fixed lack of protection bugs in the \code{D} function in \file{deriv.c}.
      These bugs are also present in R-2.15.0 and R-3.1.0.
\item Fixed argument error-checking bugs in \code{getGraphicsEventEnv}
      and \code{setGraphicsEventEnv} (also present in R-2.15.0 and R-3.1.0).
\item Fixed a stack imbalance bug that shows up in the expression
      \code{anyDuplicated(c(1,2,1),incomp=2)}.  This bug is also present
      in R-2.15.0 and R-3.1.0.  The bug is reported only when the \code{base}
      package is not byte compiled (but still exists silently when it is 
      compiled).
\item Fixed a bug in the foreign package that showed up on systems where
      the C \code{char} type is unsigned, such as a Rasberry Pi running
      Rasbian.  I reported this to R Core, and it is also fixed in R-3.1.0.
\item Fixed a lack of protection bug that arose when \code{log} produced a
      warning.
\item Fixed a lack of protection bug in the \code{lang[23456]}
      C functions.
\item Fixed a stack imbalance bug that showed up when an assignment was
      made to an array of three or more dimensions using a zero-length
      subscript.
\item Fixed a problem with \code{news()} that was due to pqR's version
      numbers being dates (pqR issue #1).
\item Fixed out-of-bound memory accesses in \code{R_chull} and \code{scanFrame}
      that valgrind reports (but which are likely to be innocuous).
  }}

  \subsection{BUG FIXES CORRESPONDING TO THOSE IN LATER R CORE RELEASES}{
    \itemize{
\item From R-2.15.1: The string "infinity" now converts correctly to \code{Inf}
      (PR#14933).
\item From R-2.15.1: The generic for backsolve is now correct (PR#14883).
\item From R-2.15.1: A bug in \code{get_all_vars} was fixed (PR#14847).
\item From R-2.15.1: Fixed an argument error checking bug in \code{dev.set}.
\item From R-3.1.0-patched: Fixed a problem with \code{mcmapply} not 
      parallelizing when the number of jobs was less than number of cores.
      (However, unlike R-3.1.0-patched, this fix doesn't try to 
      parallelize when there is only one core.)
  }}
}

\section{CHANGES IN VERSION RELEASED 2014-02-23}{

  \subsection{INTRODUCTION}{

  \itemize{ 

\item This is a maintenance release, with bug fixes, changes for
      compatibility with packages, additional correctness tests, and 
      documentation improvements.  There are no new features in this 
      release, and no significant changes in performance.

\item See the sections below on earlier releases for general
      information on pqR.
  }}

  \subsection{INSTALLATION AND TESTING}{
    \itemize{
\item The information in the file "INSTALL" in the main source directory 
      has been re-written.  It now contains all the information expected
      to be needed for most installations, without the user needing to
      refer to R-admin, including information on the configuration
      options that have been added for pqR.  It also has information on
      how to build pqR from a development version downloaded from github.

\item Additional tests regarding subsetting operations, maintenance of
      NAMEDCNT, and operation of helper threads have been written.
      They are run with \code{make check} or \code{make check-all}.

\item A "create-configure" shell script is now included, which allows
      for creation of the "configure" shell script when it is non-functional
      or not present (as when building from a development version of pqR).
      It is not needed for typical installs of pqR releases.

\item Some problems with installation on Microsoft Windows (identified
      by Yu Gong) have hopefully been fixed.  (But trying to install
      pqR on Windows is still recommended only for adventurous users.)

\item A problem with installing pqR as a shared library when multithreading
      is disabled has been fixed.

\item Note that any packages (except those written only in R, plus 
      C or Fortran routines called by \code{.C} or \code{.Fortran}) that
      were compiled and installed under R Core versions of R must be 
      re-installed for use with pqR, as is generally the case with new versions
      of R (although it so happens that it is not necessary to re-install
      packages installed with pqR-2013-07-22 or pqR-2013-12-29 with this 
      release, because the formats of the crucial internal data structures 
      happen not to have changed).
  }}

  \subsection{DOCUMENTATION UPDATES}{
    \itemize{
\item The instructions in "INSTALL" have been re-written, as noted above.
\item The manual on "Writing R Extensions" now has additional information 
      (in the section on "Named objects and copying") on paying proper attention
      to NAMED for objects found in lists.
\item More instructions on how to create a release branch of pqR from a 
      development branch have been added to mods/README (or MODS).
  }}

  \subsection{CHANGES REGARDING PACKAGE COMPATIBILITY AND CHECKING}{
    \itemize{
\item Changed the behaviour of \code{$} when dispatching so that the unevaluated
      element name arrives as a string, as in R-2.15.0.  This behaviour is
      needed for the "dyn" package.  The issue is illustrated by the
      following code:
\preformatted{    a <- list(p=3,q=4)
    class(a) <- "fred"
    `$.fred` <-
      function (x,n) { print(list(n,substitute(n))); x[[n]] }
    print(a$q)
}
      In R-2.15.0, both elements of the list printed are strings, but in
      pqR-2013-12-29, the element from "substitute" is a symbol.  Changed
      \code{help("$")} to document this behaviour, and the corresponding 
      behaviour of \code{"$<-"}.  Added a test with \code{make check} for it.
\item Redefined "fork" to "Rf_fork" so that helper threads can be disabled
      in the child when "fork" is used in packages like "multicore". 
      (Special mods for this had previously been made to the "parallel" 
      package, but this is a more universal scheme.)
\item Added an option (currently set) for pqR to ignore incorrect zero
      pointers encountered by the garbage collector (as R-2.15.0 does).
      This avoids crashes with some packages (eg, "birch") that incorrectly
      set up objects with zero pointers.
\item Changed a C procedure name in the "matprod" routines to reduce the
      chance of a name conflict with C code in packages.
\item Made \code{NA_LOGICAL} and \code{NA_INTEGER} appear as variables
      (rather than constants) in packages, as needed for package
      "RcppEigen".
\item Made \code{R_CStackStart} and \code{R_CStackLimit} visible to 
      packages, as needed for package "vimcom".
\item Fixed problem with using \code{NAMED} in a package that defines
      \code{USE_RINTERNALS}, such as "igraph".
\item Calls of external routines with .Call and .External are now
      followed by checks that the routine didn't incorrectly change 
      the constant objects sometimes used internally in pqR for TRUE, 
      FALSE, and NA.  (Previously, such checks were made only after calls 
      of .C and .Fortran.)
  }}

  \subsection{BUG FIXES}{
    \itemize{
\item Fixed the following bug (also present in R-2.15.0 and R-3.0.2):
\preformatted{    x <- t(5)
    print (x \%*\% c(3,4))
    print (crossprod(5,c(3,4)))
}
     The call of \code{crossprod} produced an error, whereas the corresponding
     use of \code{\%*\%} does not.

     In pqR-2013-12-29, this bug also affected the expression 
     \code{t(5) \%*\% c(3,4)}, since it is converted to the equivalent of 
     \code{crossprod(5,c(3,4))}.

\item Fixed a problem in R_AllocStringBuffer that could result in
      a crash due to an invalid memory access.  (This bug is also
      present in R-2.15.0 and R-3.0.2.)
\item Fixed a bug in a "matprod" routine sometimes affecting 
      \code{tcrossprod} (or an equivalent use of \code{\%*\%}) with 
      helper threads.
\item Fixed a bug illustrated by the following:
\preformatted{    f <- function (a)
    { x <- a
      function () { b <- a; b[2]<-1000; a+b  }
    }
    g <- f(c(7,8,9))
    save.image("tmpimage")
    load("tmpimage")
    print(g())
}
      where the result printed was 14 2000 18 rather than 14 1008 18.
\item Fixed a bug in \code{prod} with an integer vector containing \code{NA}, 
      such as, \code{prod(NA)}.
\item Fixed a lack-of-protection bug in mkCharLenCE that showed up
      in checks for packages "cmrutils".
\item Fixed a problem with xtfrm demonstrated by the following:
\preformatted{    f<-function(...) xtfrm(...); f(c(1,3,2))
}
      which produced an error saying '...' was used in an incorrect context.
      This affected package "lsr". 
\item Fixed a bug in maintaining NAMEDCNT when assigning to a variable in
      an environment using \code{$}, which showed up in package "plus".
\item Fixed a bug that causes the code below to create a circular data 
      structure:
\preformatted{    { a <- list(1); a[[1]] <- a; a }
}
\item Fixed bugs such as that illustrated below:
\preformatted{    a <- list(list(list(1)))
    b <- a
    a[[1]][[1]][[1]]<-2
    print(b)
}
      in which the assignment to \code{a} changes \code{b}, and added tests
      for such bugs.
\item Fixed a bug where unary minus might improperly reuse its operand for
      the result even when it was logical (eg, in \code{-c(F,T,T,F)}).
\item Fixed a bug in pairlist element deletion, and added tests in subset.R
      for such cases.
\item The ISNAN trick (if enabled) is now used only in the interpreter itself,
      not in packages, since the macro implementing it evaluates its argument
      twice, which doesn't work if it has side effects (as happens in the 
      "ff" package).
\item Fixed a bug that sometimes resulted in task merging being disabled
      when it shouldn't have been.
}}
}

\section{CHANGES IN VERSION RELEASED 2013-12-29}{

  \subsection{INTRODUCTION}{

  \itemize{ 

\item This is the first publicized release of pqR after pqR-2013-07-22.  
      A verson dated 2013-11-28 was released for testing; it differs
      from this release only in bug and documentation fixes, which
      are not separately detailed in this NEWS file.

\item pqR is based on R-2.15.0, distributed by the R Core Team, but
improves on it in many ways, mostly ways that speed it up, but also by
implementing some new features and fixing some bugs.  See the notes
below on earlier pqR releases for general discussion of pqR, and for
information that has not changed from previous releases of pqR.

\item The most notable change in this release is that ``task merging''
      is now implemented.  This can speed up sequences
      of vector operations by merging several operations into one, which 
      reduces time spent writing and later reading data in memory. 
      See \code{help(merging)} and the item below for more details.

\item This release also includes other performance improvements, bug fixes,
      and code cleanups, as detailed below.
  }}

  \subsection{INSTALLATION AND TESTING}{
    \itemize{

\item Additional configuration options are now present to allow
      enabling and disabling of task merging, and more generally, of the
      deferred evaluation framework needed for both task merging and
      use of helper threads.  By default, these facilities are enabled.
      The \code{--disable-task-merging} option to \code{./configure}
      disables task merging, \code{--disable-helper-threads} disables
      support for helper threads (as before), and 
      \code{--disable-deferred-evaluation} disables both of these
      features, along with the whole deferred evaluation framework.
      See the \code{R-admin} manual for more details.

\item See the pqR wiki at \code{https://github.com/radfordneal/pqR/wiki}
      for the latest news regarding systems and packages that do or do not
      work with pqR.

\item Note that any packages (except those written only in R, plus 
      C or Fortran routines called by \code{.C} or \code{.Fortran}) that
      were compiled and installed under R Core versions of R must be 
      re-installed for use with pqR, as is generally the case with new versions
      of R (although it so happens that it is not necessary to re-install
      packages installed with pqR-2013-07-22 with this release, because the 
      formats of the crucial internal data structures happen not to have
      changed).

\item Additional tests of matrix multiplication (\code{\%*\%}, \code{crossprod},
      and \code{tcrossprod}) have been written.  They are run with
      \code{make check} or \code{make check-all}.

  }}

  \subsection{INTERNAL STRUCTURES AND APPLICATION PROGRAM INTERFACE}{
    \itemize{

\item The table of built-in function names, C functions implementing them, and
      operation flags, which was previously found in \code{src/main/names.c},
      has been split into multiple tables, located in the source files that 
      define such built-in functions (with only a few entries still in 
      \code{names.c}).  This puts the descriptions of these built-in
      functions next to their definitions, improving maintainability, and
      also reduces the number of global functions.  This change should have 
      no effects visible to users.

\item The initialization for fast dispatch to some primitive functions
      is now done in \code{names.c}, using tables in other source files
      analogous to those described in the point just above.  This is 
      cleaner, and eliminates an anomaly in the previous versions of
      pqR that a primitive function could be slower the first time it was
      used than when used later.
  }}

  \subsection{PERFORMANCE IMPROVEMENTS}{
    \itemize{
\item Some sequences of vector operations can now be merged into a single
      operation, which can speed them up by eliminating memory operations
      to store and fetch intermediate results.  For example, when \code{v} is 
      a long vector, the expression 
      \code{exp(v+1)} can be merged into one task, which will compute 
      \code{exp(v[i]+1)} for each element, \code{i}, of \code{v} in a 
      single loop.  

      Currently, such ``task merging'' is done only for (some)
      operations in which only one operand is a vector. When there are
      helper threads (which might be able to do some operations even
      faster, in parallel) merging is done only when one of the
      operations merged is a simple addition, subtraction, or
      multiplication (with one vector operand and one scalar operand).

      See \code{help(merging)} for more details.

\item During all garbage collections, any tasks whose outputs are not
      referenced are now waited for, to allow memory used by their outputs to be
      recovered.  (Such unreferenced outputs should be rare in real 
      programs.)  In a full garbage collection, tasks with large inputs
      or outputs that are referenced only as task inputs
      are also waited for, so that the memory they occupy can be recovered.

\item The built-in C matrix multiplication routines and those in the supplied 
      BLAS have both been sped up, especially those used by \code{crossprod}
      and \code{tcrossprod}.  This will of course have no effect if a different
      BLAS is used and the \code{mat_mult_with_BLAS} option is set to
      \code{TRUE}.

\item Matrix multiplications in which one operand can be recognized as the
      result of a transpose operation are now done without actually creating
      the transpose as an intermediate result, thereby reducing both 
      computation time and memory usage.  Effectively, these uses of the
      \code{\%*\%} operator are converted to uses of \code{crossprod} or
      \code{tcrossprod}.  See \code{help("\%*\%")} for details.

\item Speed of \code{ifelse} has been improved (though it's now slower when the
      condition is scalar due to the bug fix mentioned below).

\item Inputs to the mod operator can now be piped. (Previously, this was 
      inadvertently prevented in some cases.)

\item The speed of the quick check for NA/NaN that can be enabled with 
      \code{-DENABLE_ISNAN_TRICK} in CFLAGS has been improved.
  }}

  \subsection{BUG FIXES}{
    \itemize{
\item Fixed a bug in \code{ifelse} with scalar condition but other
      operands with length greater than one.  (Pointed out by Luke Tierney.)

\item Fixed a bug stemming from re-use of operand storage for a result
      (pointed out by Luke Tierney) illustrated by the following:
\preformatted{   A <- array(c(1), dim = c(1,1), dimnames = list("a", 1))
   x <- c(a=1)
   A/(pi*x)
}

\item The \code{--disable-mat-mult-with-BLAS-in-helpers} configuration
      setting is now respected for complex matrix multiplication
      (previously it had only disabled use of the BLAS in helper
      threads for real matrix multiplication).

\item The documentation for \code{aperm} now says that the default
      method does not copy attributes (other than dimensions and
      dimnames).  Previously, it incorrecty said it did (as is the
      case also in R-2.15.0 and R-3.0.2).

\item Changed \code{apply} from previous versions of pqR to replicate
      the behaviour seen in R-2.15.0 (and later R Core version) when the matrix 
      or array has a class attribute.  Documented this behaviour (which is
      somewhat dubious and convoluted) in the help entry for \code{apply}.
      This change fixes a problem seen in package TSA (and probably others).

\item Changed \code{rank} from prevous versions of pqR to replicate
      the behaviour when it is applied to data frames that is seen in R-2.15.0 
      (and later R Core versions).  Documented this (somewhat dubious) 
      behaviour in the help entry for \code{rank}.  This change fixes a
      problem in the \code{coin} package.

\item Fixed a bug in keeping track of references when assigning 
      repeated elements into a list array.

\item Fixed the following bug (also present in R-2.15.0 and R-3.0.2):
\preformatted{   v <- c(1,2)
   m <- matrix(c(3,4),1,2)
   print(t(m)\%*\%v)
   print(crossprod(m,v))
}
in which \code{crossprod} gave an error rather than produce the answer
for the corresponding use of \code{\%*\%}.

\item Bypassed a problem with the Xcode gcc compiler for the Mac that 
      led to it falsely saying that using -DENABLE_ISNAN_TRICK in CFLAGS
      doesn't work.
  }}
}


\section{CHANGES IN VERSION RELEASED 2013-07-22}{

  \subsection{INTRODUCTION}{

  \itemize{ 

\item pqR is based on R-2.15.0, distributed by the R Core Team, but
improves on it in many ways, mostly ways that speed it up, but also by
implementing some new features and fixing some bugs.  See the notes
below, on the release of 2013-06-28, for general discussion of pqR,
and for information on pqR that has not changed since that release.

\item This updated release of pqR provides some performance
enhancements and bug fixes, including some from R Core releases after
R-2.15.0.  More work is still needed to incorporate improvements in
R-2.15.1 and later R Core releases into pqR.

\item This release is the same as the briefly-released version of
2013-17-19, except that it fixes one bug and one reversion of an
optimization that were introduced in that release, and tweaks the
Windows Makefiles (which are not yet fully tested).

  }}

  \subsection{FEATURE AND DOCUMENTATION CHANGES}{
    \itemize{
      \item Detailed information on what operations can be done in helper
            threads is now provided by help(helpers).
      \item Assignment to parts of a vector via code such as 
            \code{v[[i]]<-value} and \code{v[ix]<-values} now automatically 
            converts raw values to the appropriate type
            for assignment into numeric or string vectors, and assignment
            of numeric or string values into a raw vector now results in the
            raw vector being first converted to the corresponding type.  This
            is consistent with the existing behaviour with other types.
      \item The allowed values for assignment to an element of an "expression" 
            list has been expanded to match the allowed values for ordinary
            lists.  These values (such as function closures) could previously 
            occur in expression lists as a result of other operations (such
            as creation with the \code{expression} primitive).
      \item Operations such as
            \code{v <- pairlist(1,2,3); v[[-2]] <- NULL} now raise an error.
            These operations were previously documented as being illegal, and
            they are illegal for ordinary lists.  The proper way to do
            this deletion is \code{v <- pairlist(1,2,3); v[-2] <- NULL}.
      \item Raising \code{-Inf} to a large value (eg, \code{(-Inf)^(1e16)})
            no longer produces an incomprehensible warning.  As before, the 
            value returned is \code{Inf}, because (due to their 
            limited-precision floating-point representation) all such large 
            numbers are even integers.
  }}

  \subsection{FEATURE CHANGES CORRESPONDING TO THOSE IN LATER R CORE RELEASES}{
    \itemize{
\item From R-2.15.1: On Windows, there are two new environment variables which
      control the defaults for command-line options.

      If \env{R_WIN_INTERNET2} is set to a non-empty value, it is as if
      \option{--internet2} was used.

      If \env{R_MAX_MEM_SIZE} is set, it gives the default memory limit
      if \option{--max-mem-size} is not specified: invalid values being
      ignored.

\item From R-2.15.1: The NA warning messages from e.g. \code{pchisq()} now 
      report the call to the closure and not that of the \code{.Internal}.

\item The following included software has been updated to new versions:
      zlib to 1.2.8, LZMA to 5.0.4, and PCRE to 8.33.
  }}

  \subsection{INSTALLATION AND TESTING}{
    \itemize{

\item See the pqR wiki at \code{https://github.com/radfordneal/pqR/wiki}
      for the latest news regarding systems and packages that do or do not
      work with pqR.

\item Note that any previosly-installed packages must be re-installed for 
      use with pqR (as is generally the case with new versions of R), except
      for those written purely in R.

\item It is now known that pqR can be successfully installed under Mac
      OS X for use via the command line (at least with some versions
      of OS X).  The gcc 4.2
      compiler supplied by Apple with Xcode works when helper threads
      are disabled, but does not have the full OpenMP support required for
      helper threads.   For helper threads to work, a C compiler that fully
      supports OpenMP is needed, such as gcc 4.7.3 (available via 
      macports.org).

      The Apple BLAS and LAPACK routines can be used by giving the
      \code{--with-blas='-framework vecLib'} and \code{--withlapack}
      options to \code{configure}.  This speeds up some operations
      but slows down others.

      The R Mac GUI would need to be recompiled for use with pqR.
      There are problems doing this unless helper threads
      are disabled (see pqR issue #17 for discussion).

      Compiled binary versions of pqR for Mac OS X are not yet being supplied.
      Installation on a Mac is recommended only for users experienced
      in installation of R from source code.

\item Success has also been reported in installing pqR on a Windows
      system, including with helper threads, but various tweaks were
      required.  Some of these tweaks are incorporated in this release,
      but they are probably not sufficient for installation "out of the box".
      Attempting to install pqR on Windows is recommended only for
      users who are both experienced and adventurous.

\item Compilation using the \code{-O3} option for gcc is not recommended.
      It speeds up some operations, but slows down others.  With gcc 4.7.3
      on a 32-bit Intel system running Ubuntu 13.04, compiling with 
      \code{-O3} causes compiled functions to crash. (This is not a
      pqR issue, since the same thing happens when R-2.15.0 is compiled 
      with \code{-O3}).
  }}

  \subsection{INTERNAL STRUCTURES AND APPLICATION PROGRAM INTERFACE}{
    \itemize{

\item The R internals manual now documents (in Section 1.8) a
      preliminary set of conventions that pqR follows (not yet
      perfectly) regarding when objects may be modified, and how
      NAMEDCNT should be maintained.  R-2.15.0 did not follow any
      clear conventions.

\item The documentation in the R internals manual on how helper
      threads are implemented in pqR now has the correct title.  (It
      would previously have been rather hard to notice.)

  }}

  \subsection{PERFORMANCE IMPROVEMENTS}{
    \itemize{
\item Some unnecessary duplication of objects has been eliminated.  Here
      are three examples:  
      Creation of lists no longer duplicates all the elements put in the
      list, but instead increments \code{NAMEDCNT} for these elements, so
      that
\preformatted{   a <- numeric(10000)
   k <- list(1,a)
}
no longer duplicates \code{a} when \code{k} is created (though a duplication
will be needed later if either \code{a} or \code{k[[2]]} is modified).
      Furthermore, the assignment below to \code{b$x}, no longer
      causes duplication of the 10000 elements of \code{y}:
\preformatted{   a <- list (x=1, y=seq(0,1,length=10000))
   b <- a
   b$x <- 2
}
Instead, a single vector of 10000 elements is shared between \code{a$y} and
\code{b$y}, and will be duplicated later only if necessary.  Unnecessary
duplication of a 10000-element vector is also avoided when \code{b[1]} is 
assigned to in the code below:
\preformatted{   a <- list (x=1, y=seq(0,1,length=10000))
   b <- a$y
   a$y <- 0
   b[1] <- 1
}
The assignment to \code{a$y} now reduces \code{NAMEDCNT} for the vector
bound to \code{b}, allowing it to be changed without duplication.

\item Assignment to part of a vector using code such as \code{v[101:200]<-0}
      will now not actually create a vector of 100 indexes, but will instead
      simply change the elements with indexes 101 to 200 without creating
      an index vector.  This optimization has not yet been implemented for
      matrix or array indexing.

\item Assignments to parts of vectors, matrices, and arrays using "[" has been
      sped up by detailed code improvements, quite substantially in some
      cases.

\item Subsetting of arrays of three or more dimensions using "[" has
      been sped up by detailed code improvements.

\item Pending summations of one-argument mathematical functions are now
      passed on by \code{sum}.  So, for example, in 
      \code{sum(exp(a)) + sum(exp(b))}, the two
      summations of exponentials can now potentially be done in parallel.

\item A full garbage collection now does not wait for all tasks being
      done by helpers to complete.  Instead, only tasks that are using
      or computing variables that are not otherwise referenced are 
      waited for (so that this storage can be reclaimed).
  }}

  \subsection{BUG FIXES}{
    \itemize{
\item A bug that could have affected the result of \code{sum(abs(v))} when
      it is done by a helper thread has been fixed.
\item A bug that could have allowed \code{as.vector}, \code{as.integer}, etc.
      to pass on an object still being computed to a caller not expecting
      such a pending object has been fixed.
\item Some bugs in which production of warnings at inopportune times could 
      have caused serious problems have been fixed.
\item The bug illustrated below (pqR issue #13) has been fixed:
\preformatted{   > l = list(list(list(1)))
   > l1 = l[[1]]
   > l[[c(1,1,1)]] <- 2
   > l1
   [[1]]
   [[1]][[1]]
   [1] 2
}
\item Fixed a bug (also present in R-2.15.0 and R-3.0.1) illustrated by the
following code:
\preformatted{   > a <- list(x=c(1,2),y=c(3,4))
   > b <- as.pairlist(a)
   > b$x[1] <- 9
   > print(a)
   $x
   [1] 9 2
   
   $y
   [1] 3 4
}
The value printed for a has a$x[1] changed to 9, when it should still be 1.
See pqR issue #14.
\item Fixed a bug (also present in R-2.15.0 and R-3.0.1) in which extending
      an "expression" by assigning to a new element changes it to an ordinary
      list.  See pqR issue #15.
\item Fixed several bugs (also present in R-2.15.0 and R-3.0.1) illustrated
by the code below (see pqR issue #16):
\preformatted{   v <- c(10,20,30)
   v[[2]] <- NULL        # wrong error message
   
   x <- pairlist(list(1,2))
   x[[c(1,2)]] <- NULL   # wrongly gives an error, referring to misuse
                         # of the internal SET_VECTOR_ELT procedure
   
   v<-list(1)
   v[[quote(abc)]] <- 2  # internal error, this time for SET_STRING_ELT
   
   a <- pairlist(10,20,30,40,50,60)
   dim(a) <- c(2,3)
   dimnames(a) <- list(c("a","b"),c("x","y","z"))
   print(a)              # doesn't print names
   
   a[["a","x"]] <- 0     # crashes with a segmentation fault
}
  }}

  \subsection{BUG FIXES CORRESPONDING TO THOSE IN LATER R CORE RELEASES}{
    \itemize{
\item From R-2.15.1: \code{formatC()} uses the C entry point \code{str_signif}
      which could write beyond the length allocated for the output string.

\item From R-2.15.1: \code{plogis(x, lower = FALSE, log.p = TRUE)} no longer
      underflows early for large x (e.g. 800).

\item From R-2.15.1: \code{?Arithmetic}'s \dQuote{\code{1 ^ y} and \code{y ^ 0}
	are \code{1}, \emph{always}} now also applies for \code{integer}
      vectors \code{y}.

\item From R-2.15.1: X11-based pixmap devices like \code{png(type = "Xlib")} 
      were trying to set the cursor style, which triggered some warnings and
      hangs.

\item From R-3.0.1 patched: Fixed comment-out bug in BLAS, as per PR 14964.
  }}
}


\section{CHANGES IN VERSION RELEASED 2013-06-28}{

\subsection{INTRODUCTION}{

\itemize{ 
\item This release of pqR is based on R-2.15.0, distributed by the R
Core Team, but improves on it in many ways, mostly ways that speed it
up, but also by implementing some new features and fixing some bugs.
One notable speed improvement in pqR is that for systems with multiple
processors or processor cores, pqR is able to do some numeric
computations in parallel with other operations of the interpreter, and
with other numeric computations.

\item This is the second publicised release of pqR (the first was on
2013-06-20, and there were earlier unpublicised releases). It fixes one
significant pqR bug (that could cause two empty strings to not compare
as equal, reported by Jon Clayden), fixes a bug reported to R Core (PR
15363) that also existed in pqR (see below), fixes a bug in deciding
when matrix multiplies are best done in a helper thread, and fixes some
issues preventing pqR from being built in some situations (including
some partial fixes for Windows suggested by "armgong").  Since the
rest of the news is almost unchanged from the previous release, I have
not made a separate news section for this release. (New sections will
be created once new releases have significant differences.)

\item This section documents changes in pqR from R-2.15.0 that are of
direct interest to users.  For changes from earlier version of R to
R-2.15.0, see the ONEWS, OONEWS, and OOONEWS files.  Changes of little
interest to users, such as code cleanups and internal details on
performance improvements, are documented in the file MODS, which
relates these changes to branches in the code repository at
github.com/radfordneal/pqR.

\item Note that for compatibility with R's version system, pqR presently
uses the same version number, 2.15.0, as the version of R on which it
is based. This allows checks for feature availability to continue to
work.  This scheme will likely change in the future.  Releases of pqR
with the same version number are distinguished by release date.

\item See radfordneal.github.io/pqR for current information on pqR, including
announcements of new releases, a link to the page for making and viewing
reports of bugs and other issues, and a link to the wiki page containing
information such as systems on which pqR has been tested.

}}

  \subsection{FEATURE CHANGES}{
    \itemize{
      \item A new primitive function \code{get_rm} has been added,
            which removes a variable while returning the value it
            had when removed.  See \code{help(get_rm)} for details,
            and how this can sometimes improve efficiency of R functions.

      \item An enhanced version of the \code{Rprofmem} function for profiling
            allocation of vectors has been implemented, that can
            display more information, and can output to the terminal,
            allowing the source of allocations to more easily be
            determined.  Also, \code{Rprofmem} is now always accessible
            (not requiring the \code{--enable-memory-profiling} configuration
            option).  Its overhead when not in use is negligible.
 
            The new version allows records of memory allocation to be
            output to the terminal, where their position relative to
            other output can be informative (this is the default for the
            new \code{Rprofmemt} variant).  More identifying
            information, including type, number of elements, and
            hexadecimal address, can also be output.  For more details on
            these and other changes, see \code{help(Rprofmem)}.

      \item A new primitive function, pnamedcnt, has been added, that
            prints the NAMEDCNT/NAMED count for an R object, which is helpful
            in tracking when objects will have to be duplicated.  For
            details, see help(pnamedcnt).

      \item The \code{tracemem} function is defunct.  What exactly it was
            supposed to do in R-2.15.0 was unclear, and optimizations 
            in pqR make it even less clear what it should do.  The bit
            in object headers that was used to implement it has been
            put to a better use in pqR.  The \code{--enable-memory-profiling}
            configuration option used to enable it no longer exists.

            The \code{retracemem} function remains for compatibility
            (doing nothing).  The \code{Rprofmemt} and \code{pnamedcnt}
            functions described above provide alternative ways of gaining
            insight into memory allocation behaviour.

      \item Some options that can be set by arguments to the R command can
            now also be set with environment variables, specifically, the
            values of R_DEBUGGER, R_DEBUGGER_ARGS, and R_HELPERS give the
            default when \code{--debugger}, \code{--debugger-args}, and 
            \code{--helpers} are not specified on the command line.  This 
            feature is useful when using a shell file or Makefile that contains 
            R commands that one would rather not have to modify.
    }
  }

  \subsection{INSTALLATION AND TESTING}{
    \itemize{

      \item The procedure for compiling and installing from source is largely 
            unchanged from R-2.15.0.  In particular, the final result is a 
            program called "R", not "pqR", though of course you can provide a 
            link to it called "pqR".  Note that (as for R-2.15.0) it is not 
            necessary to do an "install" after "make" --- one can just
            run bin/R in the directory where you did "make".  This may be 
            convenient if you wish to try out pqR along with your current 
            version of R.

      \item Testing of pqR has so far been done only on Linux/Unix
            systems, not on Windows or Mac systems.  There is no specific
            reason to believe that it will not work on Windows or Mac
            systems, but until tests have been done, trying to use it 
            on these systems is not recommended.  (However, some users
            have reported that pqR can be built on Mac systems, as long
            as a C compiler fully supporting OpenMP is used, or the
            \code{--disable-helper-threads} configuration option is used.)

      \item This release contains the versions of the standard and recommended
            packages that were released with R-2.15.0.  Newer versions may
            or may not be compatible (same as for R-2.15.0).

      \item It is intended that this release will be fully compatible with
            R-2.15.0, but you will need to recompile any packages (other
            that those with only R code) that you had installed for R-2.15.0, 
            and any other C code you use with R, since the format of internal 
            data structures has changed (see below).

      \item New configuration options relating to helper threads and
            to matrix multiplication now exist.  For details, see 
            doc/R-admin.html (or R-admin.pdf), or run \code{./configure --help}.

            In particular, the \code{--disable-helper-threads} option
            to configure will remove support for helper threads.  Use of
            this option is advised if you know that multiple processors
            or processor cores will not be available, or if you know that
            the C compiler used does not support OpenMP 3.0 or 3.1 (which 
            is used in the implementation of the helpers package).

      \item Including \code{-DENABLE_ISNAN_TRICK} in CFLAGS will speed up 
            checks for NA and NaN on machines on which it works.  It works
            on Intel processors (verified both empirically and by consulting
            Intel documentation).  It does not work on SPARC machines.

      \item The \code{--enable-memory-profiling} option to configure
            no longer exists.  In pqR, the \code{Rprofmem} function is always
            enabled, and the \code{tracemem} function is defunct.  (See
            discussion above.)

      \item When installing from source, the output of configure 
            now displays whether standard and recommended packages will
            be byte compiled.

      \item The tests of random number generation run with \code{make check-all}
            now set the random number seed explicitly.  Previously, the random
            number seed was set from the time and process ID, with the result
            that these tests would occasionally fail non-deterministically,
            when by chance one of the p-values obtained was below the threshold
            used.  (Any such failure should now occur consistently, rather
            than appearing to be due to a non-deterministic bug.)

      \item Note that (as in R-2.15.0) the output of \code{make check-all} for 
            the boot package includes many warning messages regarding a 
            non-integer argument, and when byte compilation is enabled, these 
            messages identify the wrong function call as the source.  This 
            appears to have no wider implications, and can be ignored.

      \item Testing of the "xz" compression method is now done with \code{try},
            so that failure will be tolerated on machines that don't have enough
            memory for these tests.

      \item The details of how valgrind is used have changed. See the source
            file \file{memory.c}.
    }
  }

  \subsection{INTERNAL STRUCTURES AND APPLICATION PROGRAM INTERFACE}{
    \itemize{
      \item The internal structure of an object has changed, in ways that 
            should be compatible with R-2.15.0, but which do require 
            re-compilation.  The flags in the object header for \code{DEBUG},
            \code{RSTEP}, and \code{TRACE} now exist only for non-vector 
            objects, which is sufficient for their present use (now that 
            \code{tracemem} is defunct).

      \item The sizes of objects have changed in some cases (though not most).
            For a 32-bit configuration, the size of a cons cell increases
            from 28 bytes to 32 bytes; for a 64-bit configuration, the
            size of a cons cell remains at 56 bytes.  For a 32-bit 
            configuration, the size of a vector of one double remains
            at 32 bytes; for a 64-bit configuration (with 8-byte alignment), 
            the size of a vector of one double remains at 48 bytes.

      \item Note that the actual amount of memory occupied by an object
            depends on the set of node classes defined (which may be tuned).
            There is no longer a separate node class for cons cells and
            zero-length vectors (as in R-2.15.0) --- instead, cons cells
            share a node class with whatever vectors also fit in that
            node class.

      \item The old two-bit NAMED field of an object is now a three-bit
            NAMEDCNT field, to allow for a better attempt at reference
            counting.  Versions of the the NAMED and SET_NAMED macros
            are still defined for compatibility.  See the R-ints manual
            for details.

      \item Setting the length of a vector to something less than its
            allocated length using SETLENGTH is deprecated.  The LENGTH
            field is used for memory allocation tracking by the garbage
            collector (as is also the case in R-2.15.0), so setting it 
            to the wrong value may cause problems.  (Setting the length
            to more than the allocated length is of course even worse.)
    }
  }

  \subsection{PERFORMANCE IMPROVEMENTS}{
    \itemize{
      \item Many detailed improvements have been made that reduce
            general interpretive overhead and speed up particular 
            functions.  Only some of these improvements are noted
            below.

      \item Numerical computations can now be performed in parallel with
            each other and with interpretation of R code, by using 
            ``helper threads'', on machines
            with multiple processors or multiple processor cores.  When
            the output of one such computation is used as the input to
            another computation, these computations can often be done
            in parallel, with the output of one task being ``pipelined''
            to the other task.  Note that these 
            parallel execution facilities do not require any changes to user 
            code --- only that helper threads be enabled with the 
            \code{--helpers} option to the command starting pqR. See 
            \code{help(helpers)} for details.

            However, helper threads are not used for operations that are 
            done within the interpreter for byte-compiled code or that are 
            done in primitive functions invoked by the byte-code interpreter.

            This facility is still undergoing rapid development.  Additional 
            documentation on which operations may be done in parallel will be 
            forthcoming.

      \item A better attempt at counting how many "names" an object has
            is now made, which reduces how often objects are duplicated
            unnecessarily.  This change is ongoing, with further improvements
            and documentation forthcoming.

      \item Several primitive functions that can generate integer sequences
            --- ":", seq.int, seq_len, and seq_along --- will now sometimes
            not generate an actual sequence, but rather just a description
            of its start and end points.  This is not visible to users,
            but is used to speed up several operations.

            In particular, "for" loops such as \code{for (i in 1:1000000) ...}
            are now done without actually allocating a vector to hold
            the sequence.  This saves both space and time.  Also,
            a subscript such as \code{101:200} for a vector or as the first 
            subscript for a matrix is now (often) handled without actually 
            creating a vector of indexes, saving both time and space.  

            However, the above performance improvements 
            are not effective in compiled code.

      \item Matrix multiplications with the \code{\%*\%} operator are now
            much faster when the operation is a vector dot product, a
            vector-matrix product, a matrix-vector product, or more generally
            when the sum of the numbers of rows and columns in the result
            is not much less than their product.  This improvement results
            from the elimination of a costly check for NA/NaN elements in the 
            operands before doing the multiply.  There is no need for this check
            if the supplied BLAS is used.  If a BLAS that does not properly
            handle NaN is supplied, the \code{\%*\%} operator will still
            handle NaN properly if the new library of matrix multiply
            routines is used for \code{\%*\%} instead of the BLAS.  See the
            next two items for more relevant details.

      \item A new library of matrix multiply routines is provided, which
            is guaranteed to handle NA/NaN correctly, and which supports
            pipelined computation with helper threads.  Whether this
            library or the BLAS routines are used for \code{\%*\%} is
            controlled by the \code{mat_mult_with_BLAS} option. The default
            is to not use the BLAS, but the 
            \code{--enable-mat-mult-with-BLAS-by-default} configuration option
            will change this.  See \code{help("\%*\%")} for details.

      \item The BLAS routines supplied with R were modified to improve the 
            performance of the routines DGEMM (matrix-matrix multiply) and 
            DGEMV (matrix-vector multiply).  Also, proper propagation of NaN, 
            Inf, etc. is now always done in these routines.  This speeds
            up the \code{\%*\%} operator in R, when the supplied BLAS is used
            for matrix multiplications, and speeds up other matrix operations
            that call these BLAS routines, if the BLAS used is the one supplied.

      \item The low-level routines for generation of uniform random
            numbers have been improved.  (These routines are also used for
            higher-level functions such as \code{rnorm}.)

            The previous code copied the seed back and forth to
            .Random.seed for every call of a random number generation
            function, which is rather time consuming given that for
            the default generator \code{.Random.seed} is 625 integers long.
            It also allocated new space for \code{.Random.seed} every time.
            Now, \code{.Random.seed} is used without copying, except when the 
            generator is user-supplied.  

            The previous code had imposed an unnecessary limit on the
            length of a seed for a user-supplied random number
            generator, which has now been removed.

      \item The \code{any} and \code{all} primitives have been substantially
            sped up for large vectors.  

            Also, expressions such as
            \code{all(v>0)} and \code{any(is.na(v))}, where \code{v} is a
            real vector, avoid computing and storing a logical vector,
            instead computing the result of \code{any} or \code{all}
            without this intermediate, looking at only as much of \code{v}
            as is needed to determine the result.
            However, this improvement is not effective in compiled code.

      \item When \code{sum} is applied to many mathematical functions
            of one vector argument, for example \code{sum(log(v))}, the
            sum is performed as the function is computed, without a
            vector being allocated to hold the function values.  
            However, this improvement is not effective in compiled code.

      \item The handling of power operations has been improved (primarily 
            for powers of reals, but slightly affecting powers of integers too).
            In particular, scalar powers of 2, 1, 0, and -1, are handled 
            specially to avoid general power operations in these cases.

      \item Extending lists and character vectors by assigning to an
            index past the end, and deleting list items by assigning NULL
            have been sped up substantially.

      \item The speed of the transpose (\code{t}) function has been
            improved, when applied to real, integer, and logical
            matrices.

      \item The \code{cbind} and \code{rbind} functions have been greatly
            sped up for large objects.

      \item The \code{c} and \code{unlist} functions have been sped up 
            by a bit in simple cases, and by a lot in some situations 
            involving names.

      \item The \code{matrix} function has been greatly sped up, in
            many cases.

      \item Extraction of subsets of vectors or matrices (eg, \code{v[100:200]}
            or \code{M[1:100,101:110]}) has been sped up substantially.

      \item Logical operations and relational operators have been sped up
            in simple cases. Relational
            operators have also been substantially sped up for long vectors.

      \item Access via the $ operator to lists, pairlists, and environments 
            has been sped up. 

      \item Existing code for handling special cases of "[" in which there is
            only one scalar index was replaced by cleaner code that handles 
            more cases.   The old code handled only integer and real vectors, 
            and only positive indexes.  The new code handles all atomic 
            vectors (logical, integer, real, complex, raw, and string), and 
            positive or negative indexes that are not out of bounds.

      \item Many unary and binary primitive functions are now usually
            called using a faster internal interface that does not allocate
            nodes for a pairlist of evaluated arguments. This change
            substantially speeds up some programs.

      \item Lookup of some builtin/special function symbols (eg, "+" and "if")
            has been sped up by allowing fast bypass of non-global environments
            that do not contain (and have never contained) one of these 
            symbols.

      \item Some binary and unary arithmetic operations have been sped
            up by, when possible, using the space holding one of the
            operands to hold the result, rather than allocating new
            space.  Though primarily a speed improvement, for very
            long vectors avoiding this allocation could avoid running
            out of space.

      \item Some speedup has been obtained by using new internal C functions 
            for performing exact or partial string matches in the interpreter.
    }
  }

  \subsection{BUG FIXES}{
    \itemize{
      \item The "debug" facility has been fixed.  Its behaviour for if,
            while, repeat, and for statements when the inner statement
            was or was not one with curly brackets had made no sense.
            The fixed behaviour is now documented in help(debug). 
            (I reported this bug and how
            to fix it to the R Core Team in July 2012, but the bug is 
            still present in R-3.0.1, released May 2013.)

      \item Fixed a bug in \code{sum}, where overflow is allowed (and not 
            detected) where overflow can actually be avoided.  For example:
\preformatted{   > v<-c(3L,1000000000L:1010000000L,-(1000000000L:1010000000L))
   > sum(v)
   [1] 4629
}
            Also fixed a related bug in \code{mean}, applied to an integer
            vector, which would arise only on a system where a long double 
            is no bigger than a double.

      \item Fixed \code{diag} so that it returns a matrix when passed
            a list of elements to put on the diagonal.

      \item Fixed a bug that could lead to mis-identification of the 
            direction of stack growth on a non-Windows system, causing
            stack overflow to not be detected, and a segmentation fault 
            to occur.  (I also reported this bug and how to fix it to the 
            R Core Team, who included a fix in R-2.15.2.)

      \item Fixed a bug where, for example, \code{log(base=4)} returned 
            the natural log of 4, rather than signalling an error. 

      \item The documentation on what \code{MARGIN} arguments are allowed for
            \code{apply} has been clarified, and checks for validity added.
            The call 
\preformatted{   > apply(array(1:24,c(2,3,4)),-3,sum)
}
            now produces correct results (the same as when \code{MARGIN}
            is \code{1:2}).

      \item Fixed a bug in which \code{Im(matrix(complex(0),3,4))} returned
            a matrix of zero elements rather than a matrix of NA elements.

      \item Fixed a bug where more than six warning messages at startup
            would overwrite random memory, causing garbage output 
            and perhaps arbitrarily bizarre behaviour.

      \item Fixed a bug where LC_PAPER was not correctly set at startup.

      \item Fixed gc.time, which was producing grossly incorrect values
            for user and system time.

      \item Now check for bad arguments for .rowSums, .colSums, .rowMeans,
            and .rowMeans (would previously segfault if n*p too big).

      \item Fixed a bug where excess warning messages may be produced
            on conversion to RAW.  For instance:
\preformatted{   > as.raw(1e40)
   [1] 00
   Warning messages:
   1: NAs introduced by coercion 
   2: out-of-range values treated as 0 in coercion to raw 
}
            Now, only the second warning message is produced.

      \item A bug has been fixed in which rbind would not handle 
            non-vector objects such as function closures, whereas
            cbind did handle them, and both were documented to do so.

      \item Fixed a bug in numeric_deriv in stats/src/nls.c, where it
            was not duplicating when it should, as illustrated below:
\preformatted{   > x <- 5; y <- 2; f <- function (y) x
   > numericDeriv(f(y),"y")
    [1] 5
    attr(,"gradient")
         [,1]
    [1,]    0
    > x
    [1] 5
    attr(,"gradient")
         [,1]
    [1,]    0
}

      \item Fixed a bug in vapply illustrated by the following:
\preformatted{   X<-list(456)
   f<-function(a)X
   A<-list(1,2)  
   B<-vapply(A,f,list(0))
   print(B)
   X[[1]][1]<-444
   print(B)
}
            After the fix, the values in \code{B} are no long changed by the 
            assignment to \code{X}. Similar bugs in mapply, eapply, and rapply 
            have also been fixed.  I reported these bugs to r-devel, and
            (different) fixes are in R-3.0.0 and later versions.

      \item Fixed a but in rep.int illustrated by the following:
\preformatted{   a<-list(1,2)
   b<-rep.int(a,c(2,2))
   b[[1]][1]<-9
   print(a[[1]])
}

      \item Fixed a bug in mget, illustrated by the following code:
\preformatted{   a <- numeric(1)
   x <- mget("a",as.environment(1))
   print(x)
   a[1] <- 9
   print(x)
}

      \item Fixed bugs that the R Core Team fixed (differently) for R-2.15.3,
            illustrated by the following:
\preformatted{   a <- list(c(1,2),c(3,4))
   b <- list(1,2,3)
   b[2:3] <- a
   b[[2]][2] <- 99
   print(a[[1]][2])

   a <- list(1+1,1+1)
   b <- list(1,1,1,1)
   b[1:4] <- a
   b[[1]][1] <- 1
   print(b[2:4])
}

      \item Fixed a bug illustrated by the following:
\preformatted{   > library(compiler)
   > foo <- function(x,y) UseMethod("foo")
   > foo.numeric <- function(x,y) "numeric"
   > foo.default <- function(x,y) "default"
   > testi <- function () foo(x=NULL,2)
   > testc <- cmpfun (function () foo(x=NULL,2))
   > testi() 
   [1] "default"
   > testc()
   [1] "numeric"
}

      \item Fixed several bugs that produced wrong results 
            such as the following:
\preformatted{   a<-list(c(1,2),c(3,4),c(5,6))
   b<-a[2:3]
   a[[2]][2]<-9
   print(b[[1]][2])
}
      I reported this to r-devel, and a (different) fix is in R-3.0.0 and 
      later versions.

      \item Fixed bugs reported on r-devel by Justin Talbot, Jan 2013 (also
            fixed, differently, in R-2.15.3), illustrated by the following:
\preformatted{   a <- list(1)
   b <- (a[[1]] <- a)
   print(b)
   a <- list(x=1)
   b <- (a$x <- a)
   print(b)
}

      \item Fixed \code{svd} so that it will not return a list with
            \code{NULL} elements.  This matches the behaviour of \code{La.svd}.

      \item Fixed (by a kludge, not a proper fix) a bug in the "tre"
            package for regular expression matching (eg, in \code{sub}),
            which shows up when \code{WCHAR_MAX} doesn't fit in an
            "int".  The kludge reduces \code{WCHAR_MAX} to fit, but really
            the "int" variables ought to be bigger.  (This problem
            showed up on a Raspberry Pi running Raspbian.)

      \item Fixed a minor error-reporting bug with
            \code{(1:2):integer(0)} and similar expressions.

      \item Fixed a small error-reporting bug with "$",
            illustrated by the following output:
\preformatted{    > options(warnPartialMatchDollar=TRUE)
    > pl <- pairlist(abc=1,def=2)
    > pl$ab
    [1] 1
    Warning message:
    In pl$ab : partial match of 'ab' to ''
}

      \item Fixed documentation error in R-admin regarding the
            \code{--disable-byte-compiled-packages} configuration option, 
            and changed the DESCRIPTION file for the recommended mgcv 
            package to respect this option.

      \item Fixed a bug reported to R Core (PR 15363, 2013-006-26) that
            also existed in pqR-2013-06-20.  This bug sometimes caused memory
            expansion when many complex assignments or removals were done
            in the global environment.
    }
  }
}<|MERGE_RESOLUTION|>--- conflicted
+++ resolved
@@ -66,7 +66,6 @@
         can now also be used for non-Windows platforms, by including
         \code{-DLEA_MALLOC} in \code{CFLAGS}.  This is meant for 
         experimentation, and is not recommended for general use.
-<<<<<<< HEAD
   \item More testing of the correctness of matrix multiplication
         operations is now done by \code{make check}.  Setting the
         \code{R_MATPROD_TEST_COUNT} environment variable to a value
@@ -75,8 +74,6 @@
         checked.  Setting \code{R_MATPROD_TEST_BLAS} to TRUE will
         case the BLAS matrix multiplication routines to be tested
         as well as the C matprod functions.
-=======
->>>>>>> 5784b3b8
   }}
 
   \subsection{PERFORMANCE IMPROVEMENTS}{
@@ -201,10 +198,7 @@
   \item Improved methods for symbol lookup are now used, which increase
         speed in many contexts, and especially in functions that are
         defined in packages (rather than in the global workspace).
-<<<<<<< HEAD
   \item The \code{get} and \code{mget} functions have been sped up.
-=======
->>>>>>> 5784b3b8
   \item The speed of \code{package::symbol} and \code{package:::symbol}
         has been improved, especially when the package is \code{base}.
   \item The speed of \code{nchar} has been greatly improved.
@@ -249,16 +243,6 @@
 
   \subsection{FEATURE CHANGES}{
   \itemize{
-<<<<<<< HEAD
-  \item When code is read from a file with \code{source} or
-        \code{parse}, or is parsed from a vector of characer strings, it
-        is no longer necessary to avoid putting the \code{else} clause
-        of an \code{if} statement at the start of a line.  When code
-        is entered interactively, an \code{else} clause must still not
-        start on a new line, since in that context checking whether an
-        \code{else} is on the next line would require waiting for the
-        user to input a line which they may not intend to enter.
-=======
   \item It is no longer necessary to avoid putting the \code{else}
         clause of a top-level \code{if} statement at the start of a line 
         when code is read from a file with \code{source} or
@@ -269,7 +253,6 @@
         since in that context checking whether an \code{else} is on
         the next line would require waiting for the user to input a
         line which they may not intend to enter.
->>>>>>> 5784b3b8
   \item The \code{along}, \code{across}, and \code{down} forms of 
         the \code{for} statement (introduced in pqR-2016-06-24 and
         pqR-2016-10-05) now set the loop variable(s) to the
@@ -319,11 +302,7 @@
 }
         However, completely consistent behaviour in this regard is still 
         not enforced.
-<<<<<<< HEAD
   \item A \code{slots} argument that is a named character vector is now
-=======
-  \item A \codes{slots} argument that is a named character vector is now
->>>>>>> 5784b3b8
         allowed for \code{setClass}, to provide some compatibility with
         extensions to the \code{methods} package in R-3.0.0, prior to fully
         porting those extensions.
