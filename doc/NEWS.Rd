\newcommand{\PR}{\Sexpr[results=rd]{tools:::Rd_expr_PR(#1)}}
\newcommand{\CRANpkg}{\href{http://CRAN.R-project.org/package=#1}{\pkg{#1}}}

\name{NEWS}
\title{ pqR News}
\encoding{UTF-8}


\section{CHANGES IN VERSION RELEASED 2017-00-00}{

  \subsection{INTRODUCTION}{
  \itemize{ 
  \item This release has several signficicant performance improvements.
        It also has some feature changes and bug fixes, including some
        features from later R Core versions.

        With the performance improvements in this release, it is
        generally no longer desirable to use the byte code compiler.
        Defaults during configuration and use have therefore been
        changed so that the bytecode compiler, and byte-compiled code,
        will not be used unless very deliberately enabled.

        Platforms on which pqR is used must now correctly implement
        64-bit IEEE floating-point arithmetic.  This is a preliminary to future
        changes aimed at improving reproducibility of numerical results.
  }}

  \subsection{INSTALLATION}{
  \itemize{
  \item Byte compilation is now discouraged, because on the whole it 
        makes performance worse rather than better, since it does not
        support some pqR performance improvements, and also because it does not
        implement some pqR language extensions.

        When pqR is configured, \code{--disable-byte-compiled-packages}
        is now the default.

        It is still possible to enable byte compilation, but this is
        meant only for research purposes, to compare performance of
        interpreted and byte-compiled code.  No byte compilation
        of packages will be done unless the \code{R_PKG_BYTECOMPILE}
        environment variable is set to \code{TRUE}, regardless of any
        other settings.  Byte code will not be used when evaluating
        expressions unless the \code{R_USE_BYTECODE} environment
        variable is set to \code{TRUE}, even if its evaluation is
        explicitly requested.

        The JIT feature is now never enabled, regardless of any attempt
        to do so.
  \item A platform on which pqR is installed must now
        implement correct 64-bit IEEE floating-point arithmetic for the C 
        "double" type.  In particular, this means that pqR is not supported
        on Intel x86 platforms without SSE2 instructions (Pentium III
        and earlier), since given current software environments, it is 
        effectively impossible to use the FPU in these system to
        perform correctly-rounded 64-bit floating-point operations.
  }}

  \subsection{PERFORMANCE IMPROVEMENTS}{
  \itemize{
  \item Operations that increase or decrease the length of a vector
        (including lists) now often make changes in place, rather than
        allocating a new vector.  A small amount of additional
        memory is sometimes allocated at the end of a vector to allow
        expansion without reallocation.  This improvement mirrors a
        recent improvement in R-3.4.0, but applies in more situations.
<<<<<<< HEAD
  \item The \code{c} function will sometimes use the space allocated to its
        first argument for the result, after extending it in place.  
        In assigments like \code{v<-c(v,x)}, the space for \code{v}
        may be extended and \code{x} copied into it in place.
        The copying needed by \code{c} may now sometimes be done in
        parallel in a helper thread.
=======
>>>>>>> 12a1af7c
  \item Subsetting an unclassed object now does not cause a copy of
        the object to be made.  For example, the following do not
        require copying \code{obj}:
\preformatted{    x <- unclass(obj)[-1]; y <- unclass(obj)[[1]]
}
        \code{help(unclass)} now documents what operations on 
        \code{unclass(obj)} do not require copying.  Note that with
        this improvement, there is now no reason to use \code{.subset}
        or \code{.subset2}.
  \item The \code{paste} and \code{paste0} functions have been sped up.
        They are now about two to six times
        faster than in R-3.4.0, and are usually faster than the 
        \code{stri_paste} function from the \code{stringi} package.
        Substring extraction and replacement with \code{substr} or
        \code{substring} has also been sped up for long strings.
<<<<<<< HEAD
=======
  \item From R-3.0.0: 
        The \code{@<-} operator is now implemented as a primitive, which should
        reduce some copying of objects when used.  Note that the operator
        object must now be in package base: do not try to import it
        explicitly from package methods.
>>>>>>> 12a1af7c
  \item Relational operators are now faster, and may sometimes be done in 
        helper threads (though currently without pipelining of data).
        Computations such as \code{sum(vec>0)} are now done with a
        merged procedure that avoids creating \code{vec>0} as an intermediate
        value.
  \item The \code{rep} function is now often faster for string vectors,
        and for vectors of any type that have names.
  \item Improved methods for symbol lookup are now used, which increase
        speed in many contexts, and especially in functions that are
        defined in packages (rather than in the global workspace).
  \item The speed of \code{.Call} has been improved.
  \item New versions of the C matrix multiply functions are now used,
        which may be faster due to use of the C "restrict" keyword to
        allow better optimization.
  \item The \code{\%\%} and \code{\%/\%} operators are now faster when 
        their operands are real vectors that contain integer values.
  \item General interpretive overhead has been reduced in some contexts,
        particularly when extracting or replacing subsets with 
        \code{[.]} or \code{[[.]]}.
  }}

  \subsection{FEATURE CHANGES}{
  \itemize{
<<<<<<< HEAD
  \item The \code{along}, \code{across}, and \code{down} forms of 
        the \code{for} statement (introduced in pqR-2016-06-24 and
        pqR-2016-10-05) now set the loop variable(s) to the
        corresponding length or dimension size when the loop is done
        zero times, rather than to \code{NULL}.
=======
>>>>>>> 12a1af7c
  \item The old serialization format, used prior to December 2001, is 
        no longer supported in pqR.  Code to support it would need to
        be changed to accomodate recent changes in pqR, and meaningful
        testing of such changes seems like it would require excessive
        efforts.
  \item It is now allowed to set the length of an ``expression''
        object with \code{length(e)<-len}, as for other vector
        types.  Any extra elements are set to \code{NULL}.
  \item Attempts to set attributes on a symbol are now silently ignored,
        both at the R level, with \code{attr} and \code{attributes}, and
        at the C API level, with \code{SET_ATTRIB}.  Getting the attributes
        of a symbol returns NULL.  Previously (and also in R-3.4.0),
        attributes could be attached to symbols, but they were lost
        when a workspace was saved and restored.
  \item There is no longer a \code{SET_PRINTNAME} function available in
        the C API (even if internal header files are used).  Setting the 
        print name of a symbol has never been
        a safe or reasonable thing to do.
  \item The default \code{size} for \code{new.env} is now \code{NA}, which
        gives an internal default, which now varies depending on the
        platform and configuration options.
  \item A warning is no longer generated when the first argument of
        \code{.C}, \code{.Fortran}, \code{.Call}, or \code{.External} is
        given its proper name of \code{.NAME}.  Passing more than one
        \code{PACKAGE}, \code{NAOK}, \code{DUP}, \code{HELPERS}, or
        \code{ENCODING} argument now results in an error rather than a
        warning. 
  }}

  \subsection{NEW FEATURES FROM R CORE RELEASES}{
  \itemize{
  \item From R-3.0.0: There is a new function \code{rep_len()} analogous to 
        \code{rep.int()} for when speed is required (and names are not).

        Note, however, that in pqR \code{rep} is as fast as
        \code{rep_len} (and also \code{rep.int}) when there are no names.

  \item From R-3.1.2: \code{capabilities()} now reports if ICU is
        compiled in for use for collation (it is only actually used if
        a suitable locale is set for collation, and never for a
        \code{C} locale).

  \item From R-3.1.2: \code{icuSetCollate()} allows \code{locale = "default"},
        and \code{locale = "none"} to use OS services rather than ICU for
        collation.

        Environment variable \env{R_ICU_LOCALE} can be used to set the
        default ICU locale, in case the one derived from the OS locale is
        inappropriate (this is currently necessary on Windows).

  \item From R-3.1.2: New function \code{icuGetCollate()} to report on the ICU
        collation locale in use (if any).

  \item From R-3.1.3: \code{icuSetCollate()} now accepts \code{locale = "ASCII"}
        which uses the basic C function \code{strcmp} and so collates
        strings byte-by-byte in numerical order.
  }}  

  \subsection{BUG FIXES}{
  \itemize{
  \item The documentation on \code{debug} and \code{debugonce} has been
        fixed to remove mention of the \code{text} and \code{condition} 
        arguments. These arguments were documented in R-2.10.0, and in 
        subsequent R Core versions to at least R-3.4.1, but they have never 
        been implemented as documented, but rather have always been 
        completely ignored.
  \item Fixed two pqR bugs illustrated by the following:
\preformatted{    a <- c(2,3); e <- new.env(); e[["x"]] <- a; a[2] <- 9; e$x[2]
    L <- list(1,2); y <- list(2+1); L[2] <- y; y[[1]][1] <- 9; L[[2]]
}
        For both lines above, the value printed was 9 rather than 3.
  \item Previously, \code{length(plist)<-n} did not work when \code{plist}
        was a pairlist, but it does now.  This bug also exists in R Core
        versions to at least R-3.4.0.
  \item Fixed a bug illustrated by the following:
\preformatted{    a <- as.integer(NA); e <- new.env(size=a); print(a)
}
        The value printed was previously 0 rather than NA.
        This bug also exists in R Core versions to at least R-3.4.0.
  }}
}


\section{CHANGES IN VERSION RELEASED 2017-06-09}{

  \subsection{INTRODUCTION}{
  \itemize{ 
  \item pqR now uses a new garbage collector and new schemes for memory
        layout.  Objects are represented more compactly, much more compactly
        if ``compressed pointers'' are used. Garbage collection is faster,
        and will have a more localized memory access/write pattern, which
        may be of significance for cache performance and for performance with
        functions like \code{mclapply} from the \code{parallel} package.

        The new garbage collection scheme uses a general-purpose Segmented
        Generational Garbage Collector, the source code for which is at
        https://gitlab.com/radfordneal/sggc
  }}

  \subsection{INSTALLATION}{
  \itemize{
  \item There is now an \code{--enable-compressed-pointers} option to
        \code{configure}.  When included, pqR will be built with 
        32-bit compressed pointers, which considerably reduces
        memory usage (especially if many small objects are used) 
        on a system with 64-bit pointers (slightly on
        a system with 32-bit pointers).  Use of compressed pointers
        results in a speed penalty on some tasks of up to about 30\%,
        while on other tasks the lower memory usage may improve speed.
  \item There is now an \code{--enable-aux-for-attrib} option to
        \code{configure}.  This is ignored if 
        \code{--enable-compressed-pointers} is used, or if the platform
        does not use 64-bit pointers.  Otherwise, it results in 
        attributes for objects being stored as ``auxiliary information'',
        which allows for some objects to be stored more compactly,
        with some possible speed and memory advantages, though some operations
        become slightly slower.
  \item Packages containing C code must be installed with a build of
        pqR configured with the same setting of
        \code{--enable-compressed-pointers} or
        \code{--enable-aux-for-attrib} as the build of pqR in which
        they are used.
  \item The \code{--enable-strict-barrier} option to \code{configure}
        has been removed.  In pqR, usages in C code such as \code{CAR(x)=y}
        cause compile errors regardless of this option, so it is not
        needed for that purpose.  The use of this option to enable the 
        \code{PROTECTCHECK} feature will be replaced by a similar feature
        in a future pqR release.
  }}

  \subsection{DOCUMENTATION AND FEATURE CHANGES}{
  \itemize{
  \item Documentation in the ``R Installation and Administration'',
        ``Writing R Extensions'', and ``R Internals'' manuals has
        been updated to reflect the new garbage collection and memory
        layout schemes.  There are also updates to \code{help(Memory)},
        \code{help("Memory-limits")}, and \code{help(gc)}.
  \item The format of the output of \code{gc} has changed, to reflect
        the characteristics of the new garbage collector.  See
        \code{help(gc)} for details.
  \item Memory allocated by a C function using \code{R_alloc} will no
        longer appear in output of \code{Rprofmem}.
  \item The \code{pages} argument for Rprofmem is now ignored.
  \item The output of \code{.Internal(inspect(x))} now includes both the
        uncompressed and the compressed pointers to \code{x}, and other
        information relevant to the new scheme, while omitting
        some information that was specific to the previous garbage collector.
  }}

  \subsection{CHANGES TO THE C API}{
  \itemize{
  \item The \code{SETLENGTH} function now performs some checks to avoid
        possible disaster.  Its use is still discouraged.
  \item The probably never-used \code{call_R} and \code{call_S} functions
        have been disabled.
  \item It is now illegal to set the ``internal'' value associated with a symbol
        to anything other than a primitive function (\code{BUILTINSXP}
        or \code{SPECIALSXP} type).  The \code{INTERNAL} values are no longer
        stored in symbol objects, but in a separate table, with the
        consequence that it may not be possible to use \code{SET_INTERNAL}
        for a symbol that was not given an internal value during initialization.
  \item Passing a non-vector object to a C function using \code{.C} is now
        even less advisable than before.  If compressed pointers are used,
        this will work only if the argument is recevied as a \code{void*}
        pointer, then cast to \code{uintptr_t}, then to \code{SEXP} (this
        should work when SEXP is either a compressed an uncompressed 
        pointer).
  }}

  \subsection{BUG FIXES}{
  \itemize{
  \item Cross-references between manuals in doc/manual, such as R-admin.html
        and R-exts.html,
        now go to the other manuals in the same place.  Previously (and
        in current R core versions), they went to the manuals of that
        name at cran.r-project.org, even when those manuals are not for
        the same version of R.
  }}

}


\section{CHANGES IN VERSION RELEASED 2016-10-24}{

  \subsection{INTRODUCTION}{
  \itemize{ 
  \item This is a small maintenance release, fixing a few bugs and installation
        problems.
  }}

  \subsection{INSTALLATION}{
  \itemize{
  \item When building pqR on a Mac, some Mac-specific source files
        are now compiled with the default 'gcc' (really clang on
        recent Macs), regardless of what C compiler has been specified
        for other uses.  This is necessary to bypass problems with
        Apple-supplied header files on El Capitan and Sierra. There are
        also a few other tweaks to building on a Mac.
  }}

  \subsection{BUG FIXES}{
  \itemize{
  \item Some bugs have been fixed involving the interaction of finalizers
        and active bindings with some pqR optimizations, one of which
        showed up when building with clang on a Mac.
  }}
}


\section{CHANGES IN VERSION RELEASED 2016-10-05}{

  \subsection{INTRODUCTION}{
  \itemize{ 
  \item With this release, pqR, which was based on R-2.15.0, now incorporates
        the new features, bug fixes, and some relevant performance improvements
        from R-2.15.1.  The pqR version number 
        has been advanced to 2.15.1 to reflect this.  (This version number is
        checked when trying to install packages.)

        Note that there could still be incompatibilities with packages
        that work with R-2.15.1, either because of bugs in pqR, or because
        a package may rely on a bug that is fixed in pqR, or because
        pqR implements some changes from R Core versions after R-2.15.1 that
        are not compatibile with R-2.15.1, or because some new
        pqR features are not totally compatible with R-2.15.1.

        Since many features from later R Core versions are also implemented
        in pqR, some packages that state a dependence on a later version
        of R might nevertheless work with pqR, if the dependence declaration in
        the DESCRIPTION file is changed.
  \item The 'digest' package (by Dirk Eddelbuettel and others) is now
        included in the release as a recommended package (which will
        therefore be available without having to install it).  The version 
        used is based on digest_0.6.10, with a slight modification to
        correctly handle pqR's constant objects (hence called digest_0.6.10.1).
  \item The pqR package repository (see information at pqR-project.org) has
        now been updated to include some packages (or new versions of packages)
        that depend on R-2.15.1, which were previously not included.
  \item There are also some new pqR features and performance improvements
        in this release, including
        \code{across} and \code{down} options for \code{for} statements, a
        less error-prone scheme for protecting objects from garbage 
        collection in C code, and faster implementations of subset 
        replacement with \code{[ ]}, \code{[[ ]]}, and \code{$}.
  }}

  \subsection{INSTALLATION}{
  \itemize{
  \item The direction of growth of the C stack is no longer determined
        at runtime.  Instead, it is assumed by default to grow downwards,
        as is the case for virtually all current platforms.  This can
        be overridden when building pqR by including \code{-DR_CStackDir=-1}
        in \code{CFLAGS}.  See the R-admin manual for more details.
  }}

  \subsection{NEW FEATURES}{
  \itemize{
  \item The \code{for} statement now has \code{down} and \code{across}
        forms, which conveniently iterate over the rows 
        (\code{down}) or columns (\code{across}) of a matrix.  See
        \code{help("for")} for details.
  \item C functions called from R (by \code{.Call} or \code{.External}) 
        can now protect objects from garbage collection using a new, 
        less error-prone, method, rather than the old (and still present)
        \code{PROTECT} and \code{UNPROTECT} calls.  See the section titled
        ``Handling the effects of garbage collection'' (5.9.1) in the ``Writing 
        R Exensions'' manual for details on the new facility, as well as
        improved documentation on the old facilities.
  \item The \code{serialize} and \code{saveRDS} functions now take a 
        \code{nosharing} argument, which defaults to \code{FALSE}.  When
        \code{nosharing} is \code{TRUE}, constant objects (and perhaps in 
        future other shared objects) are serialized as if they were not
        shared.  This is used in the modified 'digest' package included
        with the release to ensure that objects that are the same according
        to \code{identical} will have identical serializations.
  \item The default for the \code{last} argument of \code{substring} is
        now \code{.Machine$integer.max}.  The previous default was 1000000
        (and still is in R-3.3.1), which made absolutely no sense, and
        is likely responsible for bugs in user code that assumes that,
        for example, \code{substring(s,2)} will always return a string like
        \code{s} but without the first character, regardless of how many
        characters are in \code{s}.  This assumption will now actually be true.
  \item Since assignments like \code{"1A"<-c(3,4)} are allowed, for consistency,
        pqR now also allows assignments like \code{"1A"[2]<-10}.  However,
        it is recommended that if a symbol that is not syntactically valid
        must be used, it should be written with backquotes, as in
        \code{`1A`[2]<-10}.  This will work on the right-hand side too,
        and is also a bit faster.
  \item \code{.Call} and \code{.External} now take a defensive measure
        against C code that incorrectly assumes that the value stored
        in a variable will not be shared with other variables.  If
        \code{.Call} or \code{.External} is passed a simple variable as
        an argument, and the value of that variable is a scalar without
        attributes that is shared with another variable
        (ie, \code{NAMED} is greater than 1), this value is duplicated and
        reassigned before the C function is called.  This is a defense against
        incorrect usage, and should not be relied on --- instead, the
        incorrect usage should be fixed.
  }}

  \subsection{PERFORMANCE IMPROVEMENTS}{
  \itemize{
  \item Replacing part of a vector or list with \code{[ ]}, \code{[[ ]]},
        and \code{$} is now often faster.  The improvement can be by up to 
        a factor two or more when the index and replacement value are scalars.
  \item In some contexts, the \code{unclass} function now takes 
        negligible time, with no copying of the object that is unclassed.
        In particular this is the case when \code{unclass(x)} is the object
        of a \code{for} statement, the operand of an arithmetic operator,
        the argument of a univariate mathematical function, or the 
        argument of \code{length}.  For example, in
\preformatted{    `+.myclass` <- function (e1, e2)
        (unclass(e1) + unclass(e2)) \%\% 100
}  
        the two calls of \code{unclass} do not require duplicating
        \code{e1} or \code{e2}.
  \item Arithmetic with a mixture of complex and real/integer operands
        is now faster.
  }}

  \subsection{BUG FIXES}{
    \itemize{
    \item Fixed some problems with reporting of missing arguments to functions,
          which were introduced in pqR-2016-06-24.  For example, 
\preformatted{    f <- function(x) x; g <- function(y) f(y); g()
}
          would not display an error message, when it should.
    \item Fixed a problem affecting mixed complex and real/integer arithmetic
          when the result is directly assigned to one of the operands,
          illustrated by
\preformatted{    a <- 101:110; b <- (1:10)+0i; a <- a-b; a
}
    \item Fixed a bug involving invalid UTF-8 byte sequences,
          which was introduced in R-2.15.1, and is present in later
          R Core releases to at least R-3.3.1.  The bug is illustrated by
          the following code, which results in an infinite loop in the
          interpreter, when run on a Linux system in a UTF-8 locale:
\preformatted{    plot(0); text(1,0,"ab\xc3")
}
          The code from R-2.15.1 causing the bug was incorporated into
          this release of pqR, but the problem was fixed after the
          fBasics package was seen to fail with a test release of pqR,
          so the bug does not appear in any stable release of pqR.
    \item Fixed misinformation in help(length) about the length of
          expressions (which is also present in R Core versions to 
          at least R-3.3.1).
    \item The usage in \code{help("[[")} now shows that the replacement
          form can take more than one index (for arrays). 
          (This is also missing in R Core versions to at least R-3.3.1.)
  }}

  \subsection{NEW FEATURES FROM R CORE VERSIONS}{
  \itemize{
  \item From R-2.15.1: source() now uses withVisible() rather than
        .Internal(eval.with.vis).  This sometimes alters tracebacks
        slightly.
  \item From R-2.15.1: splineDesign() and spline.des() in package
        splines have a new option sparse which can be used for efficient
        construction of a sparse B-spline design matrix (_via_ Matrix).
  \item From R-2.15.1: norm() now allows type = "2" (the spectral or 2-norm)
        as well, mainly for didactical completeness.
  \item From R-2.15.1 (actually implemented in pqR-2014-09-30, but not
        noted in NEWS then): 
        colorRamp() (and hence colorRampPalette()) now also works for the
        boundary case of just one color when the ramp is flat.
  \item From R-2.15.1 (actually implemented in pqR-2014-09-30, but not
        noted in NEWS then): 
        For tiff(type = "windows"), the numbering of per-page files
        except the last was off by one.
  \item From R-2.15.1 (actually implemented in pqR-2014-09-30, but not
        noted in NEWS then):
        For R CMD check, a few people have reported problems with
        junctions on Windows (although they were tested on Windows 7, XP
        and Server 2008 machines and it is unknown under what
        circumstances the problems occur).  Setting the environment
        variable R_WIN_NO_JUNCTIONS to a non-empty value (e.g. in
        ~/.R/check.Renviron) will force copies to be used instead.
  \item From R-2.15.1 and later R Core versions:
        More cases in which merge() could create a data frame with
        duplicate column names now give warnings.  Cases where names
        specified in by match multiple columns are errors.  [ Plus
        other tweaks from later versions. ]
  \item From R-2.15.1: Added Polish translations by Łukasz Daniel.
  }}

  \subsection{PERFORMANCE IMPROVEMENTS FROM R CORE VERSIONS}{
  \itemize{
  \item From R-2.15.1:
        In package parallel, makeForkCluster() and the multicore-based
        functions use native byte-order for serialization.
  \item From R-2.15.1:
        lm.fit(), lm.wfit(), glm.fit() and lsfit() do less copying of
        objects, mainly by using .Call() rather than .Fortran().
  \item From R-2.15.1:
        tabulate() makes use of .C(DUP = FALSE) and hence does not copy
        bin.  (Suggested by Tim Hesterberg.)  It also avoids making a
        copy of a factor argument bin.
  \item From R-2.15.1:
        Other functions (often or always) doing less copying include
        cut(), dist(), the complex case of eigen(), hclust(), image(),
        kmeans(), loess(), stl() and svd(LINPACK = TRUE).
  }}

  \subsection{BUG FIXES CORRESPONDING TO THOSE IN R CORE VERSIONS}{
    \itemize{
    \item From R-2.15.1:
          Nonsense uses such as seq(1:50, by = 5) (from package plotrix)
          and seq.int(1:50, by = 5) are now errors.
    \item From R-2.15.1:
          The residuals in the 5-number summary printed by summary() on an
          "lm" object are now explicitly labelled as weighted residuals
          when non-constant weights are present.  (Wish of PR#14840.)
    \item From R-2.15.1:
          The plot() method for class "stepfun" only used the optional xval
          argument to compute xlim and not the points at which to plot (as
          documented).  (PR#14864)
    \item From R-2.15.1:
          hclust() is now fast again (as up to end of 2003), with a
          different fix for the "median"/"centroid" problem.  (PR#4195).
    \item From R-2.15.1:
          In package parallel, clusterApply() and similar failed to handle
          a (pretty pointless) length-1 argument. (PR#14898)
    \item From R-2.15.1:
          For tiff(type = "windows"), the numbering of per-page files
          except the last was off by one.
    \item From R-2.15.1:
          In package parallel, clusterApply() and similar failed to handle
          a (pretty pointless) length-1 argument. (PR#14898)
    \item From R-2.15.1:
          The plot() and Axis() methods for class "table" now respect
          graphical parameters such as cex.axis.  (Reported by Martin
          Becker.)
    \item From R-2.15.1 (actually fixed in pqR-2014-09-30 but omitted
          from NEWS):  
          Under some circumstances package.skeleton() would give out
          progress reports that could not be translated and so were
          displayed by question marks.  Now they are always in English.
          (This was seen for CJK locales on Windows, but may have occurred
          elsewhere.)
    \item From R-2.15.1:
          The replacement method for window() now works correctly for
          multiple time series of class "mts".  (PR#14925)
    \item From R-2.15.1: is.unsorted() gave incorrect results on non-atomic 
          objects such as data frames.  (Reported by Matthew Dowle.)
    \item From R-2.15.1 (actually fixed in pqR-2014-09-30 but omitted
          from NEWS):
          Using a string as a ?call? in an error condition with
          options(showErrorCalls=TRUE) could cause a segfault.  (PR#14931)
    \item From R-2.15.1:
          In legend(), setting some entries of lwd to NA was inconsistent
          (depending on the graphics device) in whether it would suppress
          those lines; now it consistently does so.  (PR#14926)
    \item From R-2.15.1:
          C entry points mkChar and mkCharCE now check that the length of
          the string they are passed does not exceed 2^31-1 bytes: they
          used to overflow with unpredictable consequences.
    \item From R-2.15.1:
          by() failed for a zero-row data frame.  (Reported by Weiqiang
          Qian).

          [ Note: When \code{simplify=TRUE} (the default), the results 
            with zero-row data frames, and more generally when there are
            empty subsets, are not particularly sensible, but this has
            not been changed in pqR due to compatibility concerns. ]
    \item From R-2.15.1:
          Yates correction in chisq.test() could be bigger than the terms
          it corrected, previously leading to an infinite test statistic in
          some corner cases which are now reported as NaN.
    \item From R-2.15.1 (actually fixed in pqR-2014-09-30 but omitted
          from NEWS):
          xgettext() and related functions sometimes returned items that
          were not strings for translation. (PR#14935)
    \item From R-2.15.1:
          plot(<lm>, which=5) now correctly labels the factor level
          combinations for the special case where all h[i,i] are the same.
          (PR#14837)
  }}
}


\section{CHANGES IN VERSION RELEASED 2016-06-24}{

  \subsection{INTRODUCTION}{
  \itemize{ 
  \item This release extends the R language in ways that address a
        set of related flaws in the design of R, and before it S.

        These extensions make it easier to write reliable programs,
        by making the easy way to do things also be the correct
        way, unlike the previous situation with sequence generation using
        the colon operator, and dimension dropping when subsetting arrays.
  \item Several other changes in features are also implemented in this
        version, some of which are related to the major language extensions.
  \item There are also a few bug fixes, and some improvements in testing,
        but no major performance improvements (though some tweaks).
}}

  \subsection{PACKAGE INSTALLATION}{
  \itemize{
  \item New packages (or other R code) that use the new ``along''
        form of the ``for'' statement, or which rely on the new
        facilities for not dropping dimensions (see below), should not be 
        byte compiled, since these features are not supported in
        byte-compiled code.  In pqR, using byte compilation is not always
        advantageous in any case.
  \item Installation and checking of existing packages may require
        setting the environment variable \code{R_PARSE_DOTDOT} to
        \code{FALSE}, so that names with interior sequences of dots
        will be accepted (see below).
  \item The base package is no longer byte-compiled, even if pqR is
        configured with \code{--enable-byte-compiled-packages}, since
        it now uses new features not supported by the bytecode compiler.
}}

  \subsection{MAJOR LANGUAGE EXTENSIONS AND OTHER CHANGES}{
  \itemize{
  \item There is a new \code{..} operator for generating increasing integer
        sequences, which is a less error-prone replacement for the \code{:}
        operator (which remains for backwards compatibility).  Since \code{..}
        generates only increasing sequences, it can generate an empty
        sequence when the end value is less than the start value, thereby
        avoiding some very common bugs that arise when \code{:} is used.

        The \code{..} operator also has lower precedence than arithmetic
        operators (unlike \code{:}), which avoids another common set of bugs.

        For example, the following code sets all interior elements of the 
        matrix \code{M} to zero, that is, all elements except those in the 
        first or last row or column:
\preformatted{    for (i in 2..nrow(M)-1)
        for (j in 2..ncol(M)-1)
            M[i,j] <- 0
}
        Without the new \code{..} operator, it is awkward to write code
        for this task that works correctly when \code{M} has two or fewer 
        rows, or two or fewer columns.
  \item In order that the \code{..} operator can be conveniently used
        in contexts such as \code{i..j}, consecutive dots are no longer
        allowed in names (without using backticks), except at the
        beginning or end.  So \code{i..j} is not a valid name, but
        \code{..i..} is valid (though not recommended).  With this restriction
        on names, most uses of the \code{..} operator are unambiguous even
        if it is not surrounded by spaces.  The only exceptions are some uses in
        which \code{..} is written with a space after it but not before it,
        expressions such as \code{i..(a+b)}, which is a
        call of a function named \code{i..}, and expressions such as 
        \code{i..-j}, which returns the difference between \code{i..} and 
        \code{j}.  Most such uses will be stylistically bad, redundant
        (note that the parentheses around \code{a+b} above are unnecessary),
        or probably unlikely (as is the case for \code{i..-j}).

        To accomodate old R code that has consecutive dots within names,
        parsing of the \code{..} operator can be disabled by setting the
        \code{parse_dotdot} option to \code{FALSE} (with the \code{options}
        function). The \code{parse_dotdot} option defaults to \code{TRUE} 
        unless the environment variable
        \code{R_PARSE_DOTDOT} is set to \code{FALSE}.  When \code{parse_dotdot}
        is \code{FALSE}, consecutive dots are allowed in names, and \code{..}
        is not a reserved word.
  \item Another source of bugs is the automatic dropping
        of dimensions of size one when subsetting matrices (or 
        higher-dimensional arrays) using \code{[]},
        unless the \code{drop=FALSE} argument is specified.  This frequently
        results in code that mostly works, but not when, for example, a data set
        has only one observation, or a model uses only one explanatory 
        variable.

        To make handling this problem easier, if no \code{drop} argument is
        specified, pqR now does not drop a dimension of size one if the
        subscript for that dimension is a one-dimensional non-logical array.  
        For example,
        if \code{A} is a matrix, \code{A[1..100,array(1)]} will produce a
        matrix, whereas \code{A[1..100,1]} will produce a vector.

        To make this feature more useful, the new \code{..} operator 
        produces a one-dimensional array, not a bare vector.  So
        \code{A[1..n,1..m]} will always produce a matrix result, even
        when \code{n} or \code{m} are one.  (It will also correctly
        produce an array with zero rows or zero columns when \code{n}
        or \code{m} are zero.)

        This change also applies to subsetting of data frames.  For 
        example, \code{df[1..10,1..n]} will return a data frame (not a
        vector) even when \code{n} is one.
  \item Problems with dimensions of size one being dropped also arise
        when an entire row, or an entire column, is selected with an empty
        (missing) subscript, and there happens to be only one row, or only one 
        column.  For example, if \code{A} is a matrix with one column, 
        \code{A[1:10,]} will be a vector, not a matrix.

        To address this problem, pqR now allows a missing argument to
        be specified by \code{_}, rather than by nothing at all, and
        the \code{[]} operator (for matrices, arrays, and data frames)
        will not drop a dimension if its subscript is \code{_}.  So
        \code{A[1:10,_]} will be a matrix even when \code{A} has only
        one column.

        R functions that check for a missing argument with the \code{missing}
        function will see both an empty argument and \code{_} as missing,
        but can distinguish them using the \code{missing_from_underline}
        function.
  \item A common use of \code{for} statements is to iterate over indexes
        of a vector, or row and column indexes of a matrix.  A new type 
        of \code{for} statement with ``along'' rather than ``in'' now makes
        this more convenient.
  
        For vectors, the form 
\preformatted{    for (i along vec) ...
}
        is equivalent to
\preformatted{    for (i in seq_along(vec)) ...
}
        For matrices, the form
\preformatted{    for (i, j along M) ...
}
is equivalent to
\preformatted{    for (j in 1..ncol(M))
        for (i in 1..nrow(M))
            ...
}
        However, if \code{M} is of a class with its own \code{dim} method,
        this method is not used (effectively, \code{ncol(unclass(M))} and
        \code{nrow(unclass(m))} are used).  This may well change in future, 
        and similarly a \code{length} method may in future be used when 
        ``along'' is used with a vector.
  \item Because of the new restriction on names, the \code{make.names}
        function will now (by default) convert a sequence of consecutive dots 
        in the name it would otherwise have made to a single dot.  (See
        \code{help(make.names)} for further details).  
  \item For the same reason, \code{make.unique} has been changed so that
        the separator string (which defaults to a dot) 
        will not be appended to a name if the name already ends in that string.
}}

  \subsection{BUG FIXES}{
  \itemize{
  \item Fixed a bug (or mis-feature) in subsetting with a single empty
        subscript, as in \code{A[]}.  This now works the same as if
        the empty subscript had been the sequence of all indexes (ie,
        like \code{A[1..length(A)]}), which removes all attributes except
        names.

        R Core versions to at least R-3.3.1 instead return \code{A}
        unchanged, preserving all attributes, though attributes are
        not retained with other uses of the \code{[]} operator.  This
        is contrary to the description in \code{help("[")}, and also
        does not coincde with the (different) description in the R
        language definition.  

        Returning \code{A} unchanged is not only inconsistent, but also
        useless, since there is then no reason to ever write \code{A[]}.
        However, internally, R Core implementions duplicate \code{A},
        which may be of significance when \code{A[]} is passed as
        an argument of \code{.C}, \code{.Fortran}, \code{.Call}, or
        \code{.External}, but only if the programmer is not 
        abiding by the rules.  However, in pqR, the data part of a vector or
        matrix is still copied when \code{A[]} is evaluated, so such
        rule-breaking should still largely be accommodated.  A further
        temporary kludge is implemented to make \code{x[,drop=FALSE]}
        simply return a duplicate of \code{x}, since this (pointless)
        operation is done by some packages.
  \item Fixed bugs in the conversion of strings to numbers, so that the
        behaviour now matches \code{help(NumericConstants)}, which
        states that numeric constants are parsed very similarly to C99.
        This was not true before (or in R-2.15.0) -- some erroneous
        syntax was accepted without error, and some correct syntax was
        rejected, or gave the wrong value.  

        In particular, fractional
        parts are now accepted for hexadecimal constants.  Later R Core
        versions made some fixes, but up to at least R-3.3.1 there are
        still problems.  For example, in R-3.3.1, 
        \code{parse(text="0x1.8")[[1]]} gives an error, and 
        \code{as.numeric("0x1.8")} produces 24 (as does \code{\link{scan}}
        when given this input).  In this version of pqR, these return the
        correct value of 1.5.
  \item Fixed a problem with identifying the version of the
        makeinfo program that is installed that arises with recent versions
        of makeinfo.
  \item Put in a check for non-existent primitives when unserializing
        R objects, as was done in R-3.0.1.
  \item Fixed a bug (also in R-2.15.0, but fixed in later R Core versions)
        illustrated by the following code:
\preformatted{    a <- array(c(3,4),dimnames=list(xyz=c("fred","bert")))
    print(a[1:2])
    print(a[])  # should print same thing, but didn't
}
  \item Fixed a bug illustrated by the following code:
\preformatted{    f <- function (x) { try(x); missing(x) }
    g <- function (y) f(y)
    h <- function (z) g(z)

    f(pi[1,1])  # FALSE
    g(pi[1,1])  # FALSE
    h(pi[1,1])  # Should also be FALSE, but isn't!
}
        This bug is in R Core versions to at least R-3.3.1.
  \item Fixed a bug in which an internal error message is displayed
        as shown below:
\preformatted{    > f <- function (...) ..1; f()
    Error in f() : 'nthcdr' needs a list to CDR down
}
        A sensible error message is now produced.  This bug is also
        in R Core versions to at least R-3.3.1.
  \item Fixed a bug in S4 method dispatch that caused failure
        of the no-segfault test done by make check-all on Windows 10 
        (pqR issue #29 + related fix).  (Also in R-2.15.0, and partially fixed
        in R-3.3.0.)
  \item Fixed a bug illustrated by
\preformatted{   atan; show <- function (x) cat("HI\n"); atan
}
        Now, pqR no longer prints HI! for the second display of \code{atan}.
  \item Fixed a pqR bug in which the result of \code{getParseData} omitted
        the letter at the end of \code{1i} or \code{1L}.
  \item Fixed a pqR bug in which enabling trace output from the 
        helpers module and then typing control/C while trace output is
        being printed could lead to pqR hanging. 
}}
}


\section{CHANGES IN VERSION RELEASED 2015-09-14}{

  \subsection{INTRODUCTION}{
  \itemize{ 
  \item With this release, pqR now works on Microsoft Windows systems.
        See below for details.
  \item The facilities for embedding R in other applications have also
        been tested in this release, and some problems with how this is
        done in R Core versions have been fixed.
  \item The parser and deparser, and the method for
        performing the basic Read-Eval-Print Loop, have 
        been substantially rewritten.  This has few user-visible effects
        at present (apart from bug fixes and performance improvements),
        but sets the stage for future improvements in pqR.
  \item The facility for recording detailed parsing data introduced n
        R-3.0.0 has now been implemented in pqR as part of the parser
        rewrite.
  \item There are also a few other improvements and bug fixes.
}}

  \subsection{INSTALLATION ON MICROSOFT WINDOWS}{
  \itemize{
  \item Building pqR on Microsoft Windows systems, using the Rtools
        facilities, has now been tested, and some problems found in 
        this environment have been fixed.  Binary distributions are
        not yet provided, however.
  \item Detailed and explicit instructions for building pqR from
        source on Windows systems are now provided, in the 
        \file{src/gnuwin32/INSTALL} file of the pqR source directory.
        These instructions mostly correspond to information in
        The R Installation and Administration manual, but in more
        accessible form.
  \item See \url{pqR-project.org} for more information on Windows systems 
        on which pqR has been tested, and on any problems and workarounds
        that may have been discovered.
  \item The Writing R Extensions manual now warns that on Windows,
        with the Rtools toolchain, a thread started by OpenMP may have 
        its floating point unit set so that long double arithmetic is 
        the same as double arithmetic  Use \code{__asm__("fninit")} in 
        C to reset the FPU so that long double arithmetic will work.
  \item The default is now to install packages from source, since there
        is no binary repository for pqR.
}}

  \subsection{EMBEDDED R FACILITIES AND EXAMPLES}{
  \itemize{
  \item The \code{R_ReplDLLinit} and \code{R_ReplDLLdo1} functions in
        \file{src/main/main.c} have been fixed to handle errors 
        correctly, and to avoid code duplication with \code{R_ReplIteration}.
  \item Another test of embedded R has been added to \file{tests/Embedding},
        which is the same as an example in the R Extensions manual, which
        has been improved.
  \item Another example in the R Extensions manual has been changed to
        mimic \file{src/gnuwin32/embeddedR.c}.  
  \item The example in \file{src/gnuwin32/front-ends/rtest.c} has also been 
        updated.
}}

  \subsection{DOCUMENTATION UPDATES}{
  \itemize{
  \item The R Language Definition and the help files on
        assignment operators (eg, \code{help("=")}) contained
        incorrect and incomplete information on the precedence
        of operators, especially the assignment operators.  
        This and other incorrect information has been corrected.
  \item The examples in \code{help(parse)} and \code{help(getParseData}
        have been improved.
}}

  \subsection{INTERNAL CODE REWRITES}{
  \itemize{
  \item The parser has been rewritten to use top-down recursive
        descent, rather than a bottom-up parser produced by Bison
        as was used previously.  This substantially simplifies
        the parser, and allows several kludges in the previous
        scheme to be eliminated.  Also, the rewritten parser can now
        record detailed parse information (see below).

        The new parser for pqR is usually about a factor of 1.5 faster
        than the parser in R-3.2.2, but it is sometimes enormously faster,
        since the parser in R-3.2.2 will in some contexts take time growing
        as the square of the length of the source file.
  \item Much of the deparser has been rewritten.  It no longer
        looks at the definitions of operators, which are irrelevant,
        since the parser does not look at them.
  \item The methods by which the Read-Eval-Print Loop (REPL) is
        done (in various contexts) have been rationalized, in
        coordination with the new parsing scheme.
}}

  \subsection{NEW FEATURES}{
  \itemize{
  \item In pqR-2015-07-11, the parser was changed to not include
        parentheses in R language objects if they were necessary
        in order for the expression to be parsed correctly.  Omitting
        such parentheses improves performance.  In  this version, 
        such parentheses are removed only if the \code{keep.parens}
        option is \code{FALSE} (the default).  Also, parentheses
        are never removed from expressions that are on the right
        side of a formula, since some packages asssign significance
        to such parentheses beyond their grouping function.
  \item The right assignment operators, \code{->} and \code{->>},
        are now real operators.  Previously (and in current R Core
        versions), expressions involving these operators were converted
        to the corresponding left assignment expressions.  This
        has the potential to cause pointless confusion.
  \item The \code{**} operator, which has always been accepted as
        a synonym for the \code{^} operator, is now recorded as
        itself, rather than being converted to \code{^} by the
        parser.  This avoids unnecessary anomalies such as the following
        confusing error report:
\preformatted{  > a - **b
  Error: unexpected '^' in "a - **"
}
        The \code{**} operator is defined to be the same primitive
        as \code{^}, which is associated with the name \code{^}, and
        hence dispatches on methods for \code{^} even if called via
        \code{**}.
}}

  \subsection{NEW FEATURES FROM LATER R CORE VERSIONS}{
  \itemize{
  \item From R-3.0.0: For compatibility with packages written to
        be able to handle the long vectors introduced in R-3.0.0, 
        definitions for \code{R_xlen_t},
        \code{R_XLEN_T_MAX}, \code{XLENGTH}, \code{XTRUELENGTH}, 
        \code{SHORT_VEC_LENGTH}, \code{SET_SHORT_VEC_TRUELENGTH} are now 
        provided, all the same as the corresponding regular versions (as
        is also the case for R-3.0.0+ on 32-bit platforms).  The 
        \code{IS_LONG_VEC} macro is also defined (as always false).
        Note, however, that packages that declare a dependency on
        R >= 3.0.0 will not install even if they would in fact work
        with pqR because of these compatibility definitions.
  \item From R-3.0.0: The \code{srcfile} argument to \code{parse()} may now 
        be a character string, to be used in error messages.
  \item The facilities for recording detailed parsing information
        from R-3.0.0 are now implemented in pqR, as part of the
        rewrite of the parser, along with the
        extension to provide partial parse information when a syntax error
        occurs that was introduced in R-3.0.2.  See help on \code{parse}
        and \code{getParseData} for details.
  \item From R-2.15.2: On Windows, the C stack size has been increased 
        to 64MB (it has been 10MB since the days of 32MB RAM systems).
}}

  \subsection{PERFORMANCE IMPROVEMENTS}{
  \itemize{
  \item Character-at-a time input has been sped up by reducing procedure
        call overhead.  This significantly speeds up \code{readLines}
        and \code{scan}.
  \item The new parser is faster than the old parser, both because of the
        parser rewrite (see above) and because of the faster character
        input.
}}

  \subsection{BUG FIXES MATCHING THOSE IN LATER R CORE VERSIONS}{
  \itemize{
  \item From R-2.15.1: Names containing characters which need to be escaped 
        were not deparsed properly (PR#14846).  Fixed in pqR partly based
        on R Core fix.
  \item From R-2.15.2: When given a 0-byte file and asked to keep source
        references, parse() read input from stdin() instead.
  \item From R-2.15.3: Expressions involving user defined operators were not 
        always deparsed faithfully (PR#15179).  Fixed in pqR as part of
        the rewrite of the parser and deparser.
  \item From R-3.0.2: source() did not display filenames when reporting 
        syntax errors.
  \item From R-3.1.3: The parser now gives an error if a null character 
        is included in a string using Unicode escapes. (PR#16046)
  \item From R-3.0.2: Deparsing of infix operators with named arguments is 
        improved (PR#15350). [ In fact, the change, both in pqR and in 
        R Core versions, is only with respect to operators in percent 
        signs, such as \code{\%fred\%}, with these now being deparsed as
        function calls if either argument is named. ]
  \item From R-3.2.2: Rscript and command line R silently ignored incomplete
        statements at the end of a script; now they are reported as parse errors
        (PR#16350).  Fixed in pqR as part of the rewrite of the parser
        and deparser.
  \item From R-3.2.1: The parser could overflow internally when given 
        numbers in scientific format with extremely large exponents.  
        (PR#16358).  Fixed in pqR partly as in R Core fix.  Was actually a 
        problem with any numerical input, not just with the parser.
  \item From R-3.1.3: Extremely large exponents on zero expressed in scientific
        notation (e.g. \code{0.0e50000}) could give \code{NaN} (\PR{15976}).
        Fixed as in R Core fix.
  \item From R-2.15.3:  On Windows, work around an event-timing problem when
        the RGui console was closed from the \sQuote{X} control and the closure
        cancelled. (This would on some 64-bit systems crash \R, typically
        those with a slow GPU relative to the CPU.)
}}

  \subsection{BUG FIXES}{
  \itemize{
  \item Fixed a bug in which a "cons memory exhausted" error could
        be raised even though a full garbage collection that might
        recover more memory had not been attempted.  (This bug appears
        to be present in R Core versions as well.)
  \item The new parser fixes bugs arising from the old parser's kludge
        to handle semicolons, illustrated by the incorrect output seen below:
\preformatted{  > p<-parse()
  ?"abc;xyz"
  Error in parse() : <stdin>:1:1: unexpected INCOMPLETE_STRING
  1: "abc;
      ^
  > p<-parse()
  ?8 #abc;xyz
  Error in parse() : <stdin>:1:7: unexpected end of input
  1: 8 #abc;
          ^
}
  \item Fixed deparsing of complex numbers, which were always deparsed
        as the sum of a real and an imaginary part, even though the
        parser can only produce complex numbers that are pure imaginary.
        For example, the following output was produced before:
\preformatted{  > deparse(quote(3*5i))
  [1] "3 * (0+5i)"
}
        This is now deparsed to \code{"3 * 5i"}.  This bug exists
        in all R Core versions through at least R-3.2.2.
  \item Fixed a number of bugs in the deparser that are illustrated
        by the following, which produce incorrect output as noted, in
        R Core versions through at least R-3.2.2:
\preformatted{  deparse(parse(text="`+`(a,b)[1]")[[1]])# Omits necessary parens
  deparse(quote(`[<-`(x,1)),control="S_compatible")  # unmatched " and '
  deparse(parse(text="a = b <- c")[[1]]) # Puts in unnecessary parens
  deparse(parse(text="a+!b")[[1]])       # Puts in unnecessary parens
  deparse(parse(text="?lm")[[1]])        # Doesn't know about ? operator
  deparse(parse(text="a:=b")[[1]])       # Doesn't know about := operator
  deparse(parse(text="a$'x'")[[1]])      # Conflates name and character
  deparse(parse(text="`*`(2)")[[1]])     # Result is syntactically invalid
  deparse(parse(text="`$`(a,b+2)")[[1]]) # Result is syntactically invalid
  e<-quote(if(x) X else Y); e[[3]]<-quote(if(T)3); deparse(e)# all here 
  e <- quote(f(x)); e[[2]] <- quote((a=1))[[2]]; deparse(e)  # and below 
  e <- quote(f(Q=x)); e[[2]] <- quote((a=1))[[2]]; deparse(e)# need parens
  e <- quote(while(x) 1); e[[2]] <- quote((a=1))[[2]]; deparse(e)
  e <- quote(if(x) 1 else 2); e[[2]] <- quote((a=1))[[2]]; deparse(e)
  e <- quote(for(x in y) 1); e[[3]] <- quote((a=1))[[2]]; deparse(e)
}
In addition, the bug illustrated below was fixed, which was fixed
(differently) in R-3.0.0:
\preformatted{  a<-quote(f(1,2)); a[[1]]<-function(x,y)x+y; deparse(a)  # Omits parens
}
  \item Fixed the following bug (also in R Core versions to at least 
        R-3.2.2):
\preformatted{ > parse()
 ?'\12a\x.'
 Error: '\x' used without hex digits in character string starting "'\1a\x"
}
        Note that the "2" has disappeared from the error message.  This
        bug also affected the results of \code{getParseData}.
  \item Fixed a memory leak that can be seen by running the code below:
\preformatted{  > long <- paste0 (c('"', rep("1234567890",820), '\\x."'), collapse="")
  > for (i in 1:1000000) try (e <- parse(text=long), silent=TRUE)
}
        The leak will not occur if 820 is changed to 810 in the above.
        This bug also exists in R Core versions to at least R-3.2.2.
  \item Entering a string constant containing Unicode escapes that was
        9999 or 10000 characters long would produce an error message saying
        "String is too long (max 10000 chars)".  This has been fixed
        so that the maximum now really is 10000 characters.  (Also present
        in R Core versions, to at least R-3.2.2.)
  \item Fixed a bug that caused the error caret in syntax error reports
        to be misplaced when more than one line of context was shown.
        This was supposedly fixed in R-3.0.2, but incorrectly, resulting
        in the error caret being misplaced when only one line of 
        context is shown (in R Core versions to at least R-3.2.2).
  \item On Windows, running R.exe from a command prompt window would result in
        Ctrl-C misbehaving.  This was \PR{14948} at R Core, which was 
        supposedly fixed in R-2.15.2, but the fix only works if a 32 or
        64 bit version of R.exe is selected manually, not if the version of
        R.exe that automatically runs the R.exe for a selected architecture 
        is used (which is the intended normal usage).
}}
}


\section{CHANGES IN VERSION RELEASED 2015-07-11}{

  \subsection{INTRODUCTION}{
  \itemize{ 
  \item This version is a minor modification of the version of pqR released
        on 2015-06-24, which does not have a separate NEWS section, 
        incorporating also the changes in the version released 2015-07-08.
        These modifications fix some installation and testing 
        issues that caused problems on some platforms. There are also a few
        documentation and bug fixes, a few more tests, and some expansion
        in the use of static boxes (see below).
        Version 2015-06-24 of pqR improved reliability and portability, and
        also contained some performance improvements, including some that
        substantially speed up interpretive execution of programs that 
        do many scalar operations.  Details are below.
}}

  \subsection{INSTALLATION}{
  \itemize{
  \item The method used to quickly test for NaN/NA has changed to one that
        should work universally for all current processors
        (any using IEEE floating point, as already assumed in R,
        with consistent endianness, as is apparently the case for 
        all current general-purpose processors, and was partially
        assumed before).  There is therefore no longer any reason to define
        the symbol \code{ENABLE_ISNAN_TRICK} when compiling pqR (it
        will be ignored if defined).
  \item The module used to support parallel computation in 
        helper threads has been updated to avoid a syntactic 
        construction that technically violates the OpenMP 3.1 
        specification.  This construction had been accepted without error
        by gcc 4.8 and earlier, but is not accepted by some recent
        compilers.
  \item The tests in the version supplied of the recommended Matrix package
        have been changed to not assume things that may not be true
        regarding the speed and long double precision of the machine being
        used.  (These tests produced spurious errors on some platforms.)
}}

  \subsection{DOCUMENTATION UPDATE}{
  \itemize{
  \item The R Internals manual has been updated to better explain some
        aspects of pqR implementation.
}}

  \subsection{FEATURE CHANGE}{
  \itemize{
  \item Parsed expressions no longer contain explict parenthesis
        operators when the parentheses are necessary to override
        the precedence of operators.  These necessary parentheses
        will be inserted when the expression is deparsed.  See
        the help on \code{parse} and \code{deparse}.

        This change does impact a few packages (such as coxme)
        that consider the presence of parentheses in formulas
        to be significant.  Formulas may be exempted from parenthesis
        suppression in a future release, but for now, such packages
        won't work.
}}

  \subsection{PERFORMANCE IMPROVEMENTS}{
  \itemize{
  \item The overhead of interpreting R code has been reduced by various
        detailed code improvements, and by sometimes returning scalar
        integer and real values in special ``static boxes''.  As a result,
        the benefit of using the byte-code compiler is reduced.  Note that
        in pqR using the byte-code compiler can often slow down functions,
        since byte-compiled code does not support some pqR optimizations
        such as task merging.
  \item Speed of evaluation for expressions with necessary parentheses will
        be faster because of the feature change mentioned above that eliminates
        them.  Note that including unnecessary parentheses will still 
        (slightly) slow down evaluation.  (These unnecessary parentheses are 
        preserved so that the expression will appear as written when deparsed.)
  \item Assignment to list elements, and other uses of the \code{$<-}
        operator, are now substantially faster.
  \item Coercion of logical and integer vectors to character vectors is
        now much faster, as is creation of names with sequence numbers.
  \item Operations that create strings are now sometimes faster, due to
        improvements in string hashing and memory allocation.
}}

  \subsection{PERFORMANCE IMPROVEMENTS FROM A LATER R CORE RELEASE}{
    \itemize{
    \item A number of performance improvements relating to S3 and S4
          class implementation, due to Tomas Kalibera, were incorporated from
          R 3.2.0.
}}

  \subsection{BUG FIXES}{
  \itemize{
  \item A large number of fixes were made to correct reliability problems
        (mostly regarding protection of pointers).  Many of these were provided
        by Tomas Kalibera as fixes to R Core versions (sometimes with 
        adaptation required for use in pqR).  Some were fixed in pqR
        and reported to R Core.  Others were for problems only existing in pqR.
  \item Fixed a bug in which pqR's optimization of updates such as 
        \code{a<-a+1} could sometimes permit modification of a locked binding.
  \item Fixed related problems with \code{apply}, \code{lapply}, \code{vapply},
        and \code{eapply}, that can show up when the value returned by the 
        function being applied is itself a function.  This problem also
        resulted in incorrect display of saved warning messages.  The problems
        are also fixed in R-3.2.0, in a different way.
  \item The \code{gctorture} function now works as documented, forcing
        a FULL garbage collection on every allocation.  This does make
        running with gctorture enabled even slower than before, when
        most garbage collections were partial, but is more likely to
        find problems.
  \item Fixed a bug in \code{nls} when the \code{algorithm="port"}
        option is used, which could result in a call of \code{nls}
        being terminated with a spurious error message.  This bug
        is most likely to arise on a 64-bit big-endian platform,
        such as a 64-bit SPARC build, but will occur with small
        probability on most platforms.  It is also present in R Core 
        versions of R.
  \item Fixed a bug in \code{readBin} in which a crash could occur due to
        misaligned data accesses.  This bug is also present in R Core
        versions of R.
}}

  \subsection{BUG FIX CORRESPONDING TO ONE IN A LATER R CORE RELEASE}{
  \itemize{
  \item Removed incorrect information from \code{help(call)}, as also
        done in R-3.0.2.
}}
}


\section{CHANGES IN VERSION RELEASED 2014-11-16}{

  \subsection{INTRODUCTION}{

  \itemize{ 
  \item This and the previous release of 2014-10-23 (which does not have
        a separate NEWS section) are minor updates to the 
        release of 2014-09-30, with fixes for a few problems, and a few 
        performance improvements.  Packages installed for pqR-2014-09-30 
        or pqR-2014-10-23 do not need to be reinstalled for this release.
}}
  \subsection{INSTALLATION, BUILDING, AND TESTING}{
  \itemize{
  \item For Mac OS X, a change has been made to allow use of the Accelerate 
        framework for the BLAS in OS X 10.10 (Yosemite), adapted from a patch 
        by R Core.
  \item A new test (var-lookup.R) for correctness of local vs. global symbol 
        bindings has been added, which is run with other tests done by 
        "make check".
}}
  \subsection{DOCUMENTATION UPDATES}{
    \itemize{
    \item The documentation on "contexts" in the R Internals manual has
          been updated to reflect a change made in pqR-2014-09-30.  (The
          internals manual has also been updated to reflect changes below.)
}}
  \subsection{PERFORMANCE IMPROVEMENTS}{
    \itemize{
    \item The speed of \code{for} loops has been improved by not bothering
          to set the index variable again if it is still set to the old
          value in its binding cell.
    \item Evaluation of symbols is now a bit faster when the symbol has a 
          binding in the local environment whose location is cached.
    \item Lookup of functions now often skips local environments that
          were previously found not to contain the symbol being looked up.
          In particular, this speeds up calls of base functions that are
          not already fast due to their being recognized as "special" symbols.
    \item The set of "special" symbols for which lookups in local environments
          is usually particularly fast now includes \code{.C}, \code{.Fortran},
          \code{.Call}, \code{.External}, and \code{.Internal}.
    \item Adjusted a tuning parameter for \code{rowSums} and \code{rowMeans}
          to be more appropriate for the cache size in modern processors.
}}
  \subsection{PERFORMANCE IMPROVEMENT FROM A LATER R CORE RELEASE}{
    \itemize{
    \item The faster C implementation of diagonal matrix creation with
          \code{diag} from R-3.0.0 has been adapted for pqR.
}}
  \subsection{BUG FIXES}{
    \itemize{
    \item Fixed a number of places in the interpreter and base packages
          where objects were not properly protected agains garbage collection
          (many involving use of the \code{install} function).  Most of
          these problems are in R-2.15.0 or R-2.15.1, and probably also in 
          later R Core releases.
    \item Fixed a bug in which subsetting a vector with a range created
          with the colon operator that consisted entirely of invalid indexes 
          could cause a crash (eg, \code{c(1,2)[10:20]}.
    \item Fixed a bug (pqR issue #27) in which a user-defined replacement
          function might get an argument that is not marked as shared, which 
          could cause anomalous behaviour in some circumstances.
    \item Fixed an issue with passing on variant return requests to function
          bodies (though it's hard to construct an example where this issue
          produces incorrect results).
    \item Fixed a bug in initialization of user-supplied random number
          generators, which occassionally showed up in package rngwell19937.
    \item (Actually fixed in pqR-2014-09-30 but omitted from NEWS.)	
          Fixed problems with calls of \code{strncpy} that were described in
          PR #15990 at r-project.org.
}}
}


\section{CHANGES IN VERSION RELEASED 2014-09-30}{

  \subsection{INTRODUCTION}{

  \itemize{ 

\item This release contains several major performance improvements.  Notably,
      lookup of variables will sometimes be much faster, variable updates
      like \code{v <- v + 1} will often not allocate any new space,
      assignments to parts of variables (eg, \code{a[i] <- 0)} is much faster
      in the interpreter (no change for byte-compiled code), external
      functions called with \code{.Call} or \code{.External} now get faster
      macro or inline versions of functions such as \code{CAR}, \code{LENGTH},
      and \code{REAL}, and calling of external functions with \code{.C} and 
      \code{.Fortran} is substantially  faster, and can sometimes be done in 
      a helper thread.

\item Changes have been made to configuration options regarding use of BLAS
      routines for matrix multiplication, as described below.  In part, these
      changes are intended to made the default be close to what R Core 
      releases do (but without the unnecessary inefficiency).

\item A number of updates from R Core releases after R-2.15.0 have 
      been incorporated or adapted for use in pqR.  These provide some 
      performance improvements, some new features or feature changes, and 
      some bug fixes and documentation updates.

\item Many other feature changes and performance improvements have also
      been made, as described below, and a number of bugs have been fixed,
      some of which are also present in the latest R Core release, R-3.1.1.

\item Packages using \code{.Call} or \code{.External} should be re-installed
      for use with this version of pqR.
}}

  \subsection{FEATURE CHANGES}{
  \itemize{
\item The \code{mat_mult_with_BLAS} option, which controls whether the
      BLAS routines or pqR's C routines are used for matrix multiplication,
      may now be set to \code{NA}, which is equivalent to \code{FALSE},
      except that for multiplication of sufficiently large matrices (not
      vector-vector, vector-matrix, or matrix-vector multiplication) pqR 
      will use a BLAS routine unless there is an element in one of the 
      operands that is \code{NA} or \code{NaN}.  This mimics the behaviour 
      of R Core implementations (at least through 3.1.1), which is motivated
      by a desire to ensure that \code{NA} is propagated correctly even
      if the BLAS does not do so, but avoids the substantial but needless 
      inefficiency present in the R Core implementation.  
\item A \code{BLAS_in_helpers} option now allows run-time control of
      whether BLAS routines may be done in a helper thread. (But this
      will be fixed at \code{FALSE} if that is set as the default when
      pqR is built.)
\item A \code{codePromises} option has been added to \code{deparse},
      and documented in \code{help(.deparseOpts)}.  With this option,
      the deparsed expression uses the code part of a promise, not
      the value, similarly to the existing \code{delayPromises}
      option, but without the extra text that that option produces.
\item This new \code{codePromises} deparse option is now used when producing
      error messages and traceback output.  This improves error messages
      in the new scheme for subset assignments (see the section on
      performance improvements below), and also avoids the voluminous
      output previously produced in circumstances such as the following:
\preformatted{   `f<-` <- function (x,value) x[1,1] <- value
   a <- 1
   f(a) <- rep(123,1000)  # gives an error
   traceback()
}
      This previously produced output with 1000 repetitions of 123
      in the traceback produced following the error message.  The traceback
      now instead shows the expression \code{rep(123,1000)}.
\item The \code{evaluate} option for \code{dump} has been extended to
      allow access to the new \code{codePromises} deparse option.
      See \code{help(dump)}.
\item The formal arguments of primitive functions will now be returned
      by \code{formals}, as they are shown when printed or with \code{args}.
      In R Core releases (at least to R-3.1.1), the result of \code{formals}
      for a primitive is \code{NULL}.
\item Setting the \code{deparse.max.lines} option will now limit the
      number of lines printed when exiting debug of a function, as
      well as when entering.
\item In \code{.C} and \code{.Fortran}, arguments may be character strings
      even when \code{DUP=FALSE} is specified - they are duplicated regardless.
      This differs from R Core versions, which (at least through R-3.1.1)
      give an error if an argument is a character string and \code{DUP=FALSE}.
\item In \code{.C} and \code{.Fortran}, scalars (vectors of length one)
      are duplicated (in effect, though not necessarily physically) even 
      when \code{DUP=FALSE} is specified.  However, they are not duplicated 
      in R Core versions (at least through R-3.1.1), 
      so it may be unwise to rely on this.
\item A \code{HELPER} argument can now be used in \code{.C} and 
      \code{.Fortran} to specify that the C or Fortran routine may
      (sometimes) be done in a helper thread.  (See the section on
      performance improvements below.)
}}

  \subsection{FEATURE CHANGES CORRESPONDING TO THOSE IN LATER R CORE RELEASES}{
    \itemize{
\item From R-3.0.2: The unary \code{+} operator now converts a logical vector
      to an integer vector.
\item From R-3.0.0: Support for "converters" for use with \code{.C} has been 
      dropped.
\item From R-2.15.1:
      \code{pmin()} and \code{pmax())} now also work when one of the inputs 
      is of length zero and others are not, returning a zero-length vector,
      analogously to, say, \code{+}.
\item From R-2.15.1:
      .C() gains some protection against the misuse of character vector
      arguments.  (An all too common error is to pass character(N),
      which initializes the elements to "", and then attempt to edit
      the strings in-place, sometimes forgetting to terminate them.)
\item From R-2.15.1:
      Calls to the new function globalVariables() in package utils
      declare that functions and other objects in a package should be
      treated as globally defined, so that CMD check will not note
      them.
\item From R-2.15.1:
      print(packageDescription(*)) trims the Collate field by default.
\item From R-2.15.1: A new option "show.error.locations" has been added.  
      When set to
      TRUE, error messages will contain the location of the most recent
      call containing source reference information. (Other values are
      supported as well; see ?options.)
\item From R-2.15.1:
      C entry points R_GetCurrentSrcref and R_GetSrcFilename have been
      added to the API to allow debuggers access to the source
      references on the stack.
}}

  \subsection{INSTALLATION, BUILDING, TESTING, AND DEBUGGING}{
    \itemize{
\item The \code{--enable-mat-mult-with-BLAS} configuration
      option has been replaced by the ability to use a configure 
      argument of \code{mat_mult_in_BLAS=FALSE}, \code{mat_mult_in_BLAS=FALSE},
      or \code{mat_mult_in_BLAS=NA}, to set the default value of this
      option.
\item The \code{--disable-mat-mult-with-BLAS-in-helpers} configuration
      option has been replaced by the ability to use a configure 
      argument of \code{BLAS_in_helpers=FALSE} or \code{BLAS_in_helpers=TRUE}
      to set the default value of this option.
\item The LAPACK routines used are now the same as those in R-3.1.1 (version
      3.5.0).
      However, the \code{.Call} interface to these remains as in 
      R-2.15.0 to R-2.15.3 (it was changed to use \code{.Internal} in R-3.0.0).
      Since LAPACK 3.5.0 uses some more recent Fortran features, a 
      Fortran 77 compiler such as \code{g77} will no longer suffice.
\item Setting the environment variable \code{R_ABORT} to any non-null
      string will prevent any attempt to produce a stack trace on a
      segmentation fault, in favour of instead producing (maybe) an
      immediate core dump.
\item The variable \code{R_BIT_BUCKET} in \file{share/make/vars.mk}
      now specifies a file to receive output that is normally ignored
      when building pqR.  It is set to \file{dev/null} in the distribution,
      but this can be changed to help diagnose build problems.
\item The C functions \code{R_inspect} and \code{R_inspect3} functions are now
      visible to package code, so they can be used there for debugging.
      To see what they do, look in \file{src/main/inspect.c}.  They are subject
      to change, and should not appear in any code released to users.
\item The \code{Rf_error} and related procedures declared in 
      \file{R_ext/Error.h} are now if possible declared to never return,
      allowing for slightly better code generation by the compiler, 
      and avoiding spurious compiler warnings.  This parallels a change 
      in R-3.0.1, but is more general, using the C11 noreturn facility if 
      present, and otherwise resorting to the gcc facility (if gcc is used).
}}

  \subsection{INSTALLATION FEATURES LIKE THOSE IN LATER R CORE RELEASES}{
    \itemize{
\item From R-2.15.1:
      install.packages("pkg_version.tgz") on Mac OS X now has sanity
      checks that this is actually a binary package (as people have
      tried it with incorrectly named source packages).
\item From R-2.15.2: \code{--with-blas='-framework vecLib'} now also works
      on OS X 10.8 and 10.9.
\item From R-2.15.3:
      Configuration and R CMD javareconf now come up with a smaller set
      of library paths for Java on Oracle-format JDK (including
      OpenJDK).  This helps avoid conflicts between libraries (such as
      libjpeg) supplied in the JDK and system libraries.  This can
      always be overridden if needed: see the 'R Installation and
      Administration' manual.
\item From R-2.15.3:
      The configure tests for Objective C and Objective C++ now work on
      Mac OS 10.8 with Xcode 4.5.2 (PR#15107).
\item The cairo-based versions of \code{X11()} now work with
      current versions of cairographics (e.g. 1.12.10).  (\PR{15168})

}}

  \subsection{DOCUMENTATION UPDATES}{
  These are in addition to changes in documentation relating to other
  changes reported here.
    \itemize{
\item Some incorrect code has been corrected in the "Writing
      R Extensions" manual, in the "Zero finding"
      and "Calculating numerical derivatives" sections.  The
      discussion in "Finding and Setting Variables" has also been
      clarified to reflect current behaviour.
\item Documentation in the "R Internals" manual has been updated
      to reflect recent changes in pqR regarding symbols and variable
      lookup, and to remove incorrect information about the global cache
      present in the version from R-2.15.0 (and R-3.1.1).
\item Fixed an out-of-date comment in the section on helper threads in
      the "R Internals" manual.
}}

  \subsection{PERFORMANCE IMPROVEMENTS}{
    Numerous improvements in speed and memory usage have been made in this
    release of pqR.  Some of these are noted here.
    \itemize{
\item Lookup of local variables is now usually much faster (especially when
      the number of local variables is large), since for each symbol,
      the last local binding found is now recorded, usually avoiding a 
      linear search through local symbol bindings.  Those lookups that are
      still needed are also now a bit faster, due to unrolling of the 
      search loop.
\item Assignments to selected parts of variables (eg, \code{a[i,j] <- 0} or
      \code{names(L$a[[f()]]) <- v}) are now much faster in the interpreter.
      (Such assignments within functions that are byte-compiled use a 
      different mechanism that has not been changed in this release.)  
      
      This change also alters the error 
      messages produced from such assignments.  They are probably not as 
      informative (at least to unsophisticated users) as those that
      the interpreter produced previously, though they are better than 
      those produced from byte-compiled code.  On the plus side, the error 
      messages are now consistent for primitive and user-written replacement 
      functions, and some messages now contain short, intelligible expressions
      that could previously contain huge amounts of data (see the section on 
      new features above).  

      This change also fixes the anomaly that arguments
      of subset expressions would sometimes be evaluated more than once
      (eg, \code{f()} in the example above).
\item The speed of \code{.C} and \code{.Fortran} has been substantially
      improved, partly by incorporating changes in R-2.15.1 and R-2.15.2,
      but with substantial additional improvements as well.  
\item The speed of \code{.Call} and \code{.External} has been improved somewhat.
      More importantly, the C routines called will get macro versions of 
      \code{CAR}, \code{CDR}, \code{CADR}, etc., macro versions of \code{TYPEOF}
      and \code{LENGTH}, and inline function versions of \code{INTEGER},
      \code{LOGICAL}, \code{REAL}, \code{COMPLEX}, and \code{RAW}.  This
      avoidance of procedure call overhead for these operations may speed
      up some C procedures substantially.
\item In some circumstances, a routine called with \code{.C} or \code{.Fortran}
      can now be done in a helper thread, in parallel with other computations.
      This is done only if requested with the \code{HELPER} option, and
      at present only in certain limited circumstances, in which only a single
      output variable is used.  See \code{help(.C)} or \code{help(.Fortran)}
      for details.
\item As an initial use of the previous feature, the \code{findInterval} 
      function now will sometimes execute its C routine in a helper thread.
      (More significant uses of the \code{HELPER} option to \code{.C} and
      \code{.Fortran} will follow in later releases.)
\item Assignments that update a local variable by applying a single unary or 
      binary mathematical operation will now often re-use space for
      the variable that is updated, rather than allocating new space.
      For example, this will be done with all the assignments in the
      second line below:
\preformatted{   u <- rep(1,1000); v <- rep(2,1000); w <- exp(2)
   u <- exp(u); u <- 2*u; v <- v/2; u <- u+v; w <- w+1
}
      This modification also has the effect of increasing the possibilities
      for task merging.  For example, in the above code, the first two
      updates for \code{u} will be merged into one computation that sets
      \code{u} to \code{2*exp(u)} using a single loop over the vector.
\item The performance of \code{rep} and \code{rep.int} is much improved.
      These improvements (and improvements previously made in pqR) go beyond 
      those in R Core releases from R-2.15.2 on, so these functions are often 
      substantially faster in pqR than in R-2.15.2 or later R Core versions
      to at least R-3.1.1, for both long and short vectors.  (However, note
      that the changes in functionality made in R-2.15.2 have not been made 
      in pqR; in particular, pairlists are still allowed, as in R-2.15.0.)
\item For numeric vectors, the repetition done by \code{rep} and \code{rep.int}
      may now be done in a helper thread, in parallel with other computations.
      For example, attaching names to the result of \code{rep} (if necessary)
      may be done in parallel with replication of the data part.
\item The amount of space used on the C stack has been reduced, with the
      result that deeper recursion is possible within a given C stack
      limit.  For example, the following is now possible with the default
      stack limit (at least on one Intel Linux system with gcc 4.6.3, results
      will vary with platform):
\preformatted{   f <- function (n) { if (n>0) 1+f(n-1) else 0 }
   options(expressions=500000)
   f(7000)
}
      For comparison, with pqR-2014-06-1, and R-3.1.1, trying to evaluate 
      f(3100) gives a C stack overflow error (but f(3000) works).
\item Expressions now sometimes return constant values, that are shared,
      and likely stored in read-only memory.  These constants include 
      \code{NULL}, the scalars (vectors of length one) \code{FALSE}, 
      \code{TRUE}, \code{NA}, \code{NA_real_}, 0.0, 1.0, 0L, 1L, ..., 10L, 
      and some one-element pairlists with such constant elements.  Apart 
      from \code{NULL}, these constants are not
      \emph{always} used for the corresponding value, but they often are, which
      saves on memory and associated garbage collection time.  External routines
      that incorrectly modify objects without checking that \code{NAMED} is
      zero may now crash when passed a read-only constant, which is a generally
      desirable debugging aid, though it might sometimes cause a package that
      had previously at least sort-of worked to no longer run.
\item The \code{substr} function has been sped up, and uses less memory,
      especially when a small substring is extracted from a long string.
      Assignment to \code{substr} has also been sped up a bit.
\item The function for unserializing data (eg, reading file \file{.RData}) is
      now done with elimination of tail-recursion (on the CDR field) when 
      reading pairlists.  This is both faster and less likely to produce a stack
      overflow.  Some other improvements to serializing/unserializing have
      also been made, including support for restoring constant values (mentioned
      above) as constant values.
\item Lookup of S3 methods has been sped up, especially when no method is
      found.  This is important for several primitive functions, such as 
      \code{$}, that look for a method when applied to an object with a class
      attribute, but perform the operation themselves if no method is found.
\item Integer plus, minus, and times are now somewhat faster (a side effect
      of switching to a more robust overflow check, as described below).
\item Several improvements relating to garbage collection have been made.
      One change is that the amount of memory used for each additional
      symbol has been reduced from 112 bytes (two CONS cells) to 80 bytes
      (on 64-bit platforms), not counting the space for the symbol's name
      (a minumum of 48 bytes on 64-bit platforms).  Another change is in 
      tuning of heap sizes, in order to reduce occasions in which garbage 
      collection is very frequent.
\item Many uses of the \code{return} statement have been sped up.
\item Functions in the \code{apply} family have been sped up when they are
      called with no additional arguments for the function being applied.
\item The performance problem reported in PR #15798 at r-project.org has
      been fixed (differently from the R Core fix).
\item A performance bug has been fixed in which any assignment to a vector 
      subscripted with a string index caused the entire vector to be copied.
      For example, the final assignment in the code below would copy all
      of \code{a}:
\preformatted{   a<-rep(1.1,10000); names(a)[1] <- "x"
   a["x"] <- 9
}
      This bug exists in R Core implementations though at least R-3.1.1.
\item A performance bug has been fixed that involved subscripting with many 
      invalid string indexes, reported on r-devel on 2010-07-15 and 
      2013-05-8.  It is illustrated by the following code, 
      which was more than ten thousand times slower than expected:
\preformatted{   x <- c(A=10L, B=20L, C=30L)
   subscript <- c(LETTERS[1:3], sprintf("ID\%05d", 1:150000))
   system.time(y1 <- x[subscript])
}
      The fix in this version of pqR does not solve the related problem 
      when assigning to \code{x[subscript]}, which is still slow.  Fixing
      that would require implementation of a new method, possibly requiring
      more memory.

      This performance bug exists in R Core releases through R-3.1.1, but
      may now be fixed (differently) in the current R Core development version.
}}

  \subsection{BUG FIXES}{
    \itemize{
\item Fixed a bug in \code{numericDeriv} (see also the documentation
      update above), which is illustrated by the following
      code, which gave the wrong derivative:
\preformatted{    x <- y <- 10
    numericDeriv(quote(x+y),c("x","y"))
}
      I reported this to R Core, and it is also fixed (differently) in
      R-3.1.1.
\item Fixed a problem in \code{.C} and \code{.Fortran} where, contrary
      to the documentation (except when \code{DUP=TRUE} and no duplication 
      was actually needed), logical values after the call other than 
      \code{TRUE}, \code{FALSE}, and \code{NA} are not mapped to \code{TRUE},
      but instead exist as invalid values that may show up later.
      This bug exists in R Core versions 2.15.1 through at least 3.1.1.
      I reported it as \PR{15878} at r-project.org, so it may be fixed in
      a later R Core release.
\item Fixed a problem with treatment of \code{ANYSXP} in specifying
      types of registered C or Fortran routines, which in particular had
      prevented the types of \code{str_signif}, used in \code{formatC},
      from being registered.  (This bug exists in R Core versions of R
      at least through R-3.1.1.) 
\item Fixed a bug in \code{substr} applied to a string with UTF-8
      encoding, which could cause a crash for code such as
\preformatted{   a <- "\xc3\xa9"
   Encoding(a) <- "UTF-8"
   b <- paste0(rep(a,8000),collapse="")
   c <- substr(b,1,16000)
}
      I reported this as PR{15910} at r-project.org, so it may be
      fixed in an R Core release after R-3.1.1.  A related bug in
      assignment to \code{substr} has also been fixed.
\item Fixed a bug in how debugging is handled that is illustrated by the
      following output:
\preformatted{   > g <- function () { A <<- A+1; function (x) x+1 }
   > f <- function () (g())(10)
   > A <- 0; f(); print(A)
   [1] 11
   [1] 1
   > debug(f);
   > A <- 0; f(); print(A)
   debugging in: f()
   debug: (g())(10)
   Browse[2]> c
   exiting from: f()
   [1] 11
   [1] 2
}
   Note that the final value of \code{A} is different (and wrong) when
   \code{f} is stepped through in the debugger.  This bug exists in
   R Core releases through at least R-3.1.1.
\item Fixed a bug illustrated by the following code, which gave
      an error saying that \code{p[1,1]} has the wrong number of subscripts:
\preformatted{   p <- pairlist(1,2,3,4); dim(p) <- c(2,2); p[1,1] <- 9
}
   This bug exists in R Core releases through at least R-3.1.1.
\item Fixed the following pqR bug (and related bugs), in which
      \code{b} was modified by the assignment to \code{a}:
\preformatted{   a <- list(list(1+1))
   b <- a
   attr(a[[1]][[1]],"fred")<-9
   print(b)
}
\item Fixed the following bug in which \code{b} was modified
      by an assignment to \code{a} with a vector subscript:
\preformatted{   a <- list(list(mk2(1)))
   b <- a[[1]]
   a[[c(1,1)]][1] <- 3
   print(b)
}
      This bug also exists in R-2.15.0, but was fixed in R-3.1.1 
      (quite differently than in pqR).
\item Fixed a lack of error checking bug that could cause expressions
      such as \code{match.call(,expression())} to crash from an
      invalid memory reference.  This bug also exists in R-2.15.0 and
      R-3.1.1.
\item Fixed the non-robust checks for integer overflow, which reportedly
      sometimes fail when using clang on a Mac.  This is #PR 15774 at
      r-project.org, fixed in R-3.1.1, but fixed differently in pqR.
\item Fixed a pqR bug with expressions of the form \code{t(x)\%*\%y}
      when \code{y} is an S4 object.
\item Fixed a bug (PR #15399 at r-project.og) in \code{na.omit} and 
      \code{na.exclude} that led to a
      data frame that should have had zero rows having one row instead.
      (Also fixed in R-3.1.1, though differently.)
\item Fixed the problem that RStudio crashed whenever a function was
      debugged (with \code{debug}).  This was due to pqR having changed
      the order of fields in the \code{RCNTXT} structure, which is an
      internal data structure of the interpreter, but is nevertheless
      accessed in RStudio.  The order of fields is now back to what it was.
\item Fixed the bug in \code{nlm} reported as PR #15958
      at r-project.org, along with related bugs in \code{uniroot} and
      \code{optimize}.  These all involve situations where the function
      being optimized saves its argument in some manner, and then sees
      the saved value change when the optimizer re-uses the space for the 
      argument on the next call.  The fix made is to no longer reuse the 
      space, which will unfortunately cause a (fairly small) decline in 
      performance.

      The \code{optim} function also has this problem, but only
      when numerical derivatives are used.  It has not yet been fixed.
      The \code{integrate} function does not seem to have a problem.
\item Fixed a bug in the code to check for C stack overflow, that may
      show up when the fallback method for determining the start of the
      stack is needed, and a stack check is then done when very little stack
      is in use, resulting in an erroneous report of stack overflow.  The
      problem is platform dependent, but arises on a SPARC Solaris system 
      when using gcc 3.4.3, once stack usage is reduced by the improvement
      described above, leading to failure of one of the tests for package 
      Matrix.  This bug exists in R Core version back to 2.11.1 (or earlier)
      and up to at least 3.1.1.
}}

  \subsection{BUG FIXES CORRESPONDING TO THOSE IN LATER R CORE RELEASES}{
    \itemize{
\item From R-2.15.1: 
      Trying to update (recommended) packages in R_HOME/library without
      write access is now dealt with more gracefully.  Further, such
      package updates may be skipped (with a warning), when a newer
      installed version is already going to be used from .libPaths().
      (PR#14866)
\item From R-2.15.1:
      \command{R CMD check} with \env{_R_CHECK_NO_RECOMMENDED_}
      set to a true value (as done by the \command{--as-cran} option)
      could issue false errors if there was an indirect dependency
      on a recommended package.
\item From R-2.15.1:
      getMethod(f, sig) produced an incorrect error message in some
      cases when f was not a string).
\item From R-2.15.2:
      In Windows, the GUI preferences for foreground color were 
      not always respected.  (Reported by Benjamin Wells.)
\item From R-2.15.1:
      The evaluator now keeps track of source references outside of
      functions, e.g. when source() executes a script.
\item From R-2.15.1:
      The value returned by tools::psnice() for invalid pid values was
      not always NA as documented.
\item From R-2.15.2:
      \code{sort.list(method = "radix")} could give incorrect
      results on certain compilers (seen with \command{clang} on Mac OS
      10.7 and \command{Xcode 4.4.1}).
\item From R-3.0.1:
      Calling \code{file.copy()} or \code{dirname()} with the
      invalid input \code{""} (which was being used in packages, despite
      not being a file path) could have caused a segfault.
\item From R-3.0.1:
      \code{dirname("")} is now \code{""} rather than \code{"."} (unless
      it segfaulted).
\item Similarly to R-3.1.1-patched:
      In package \code{parallel}, child processes now call \code{_Exit}
      rather than \code{exit}, so that the main process is not affected
      by flushing of input/output buffers in the child.
}}
}


\section{CHANGES IN VERSION RELEASED 2014-06-19}{

  \subsection{INTRODUCTION}{

  \itemize{ 

\item This is a maintenance release, with bug fixes, documentation
      improvements (including provision of previously missing
      documentation), and changes for compatibility with R Core releases.
      There are some new features in this release that help
      with testing pqR and packages. There are no significant changes 
      in performance.

\item See the sections below on earlier releases for general
      information on pqR.  

\item Note that there was a test release of 2014-06-10 that 
      is superceded by this release, with no separate listing 
      of the changes it contained.
  }}

  \subsection{NEW FEATURES FOR TESTING}{
    \itemize{
\item The setting of the \code{R_SEED} environment variable now specifies what
      random number seed to use when \code{set.seed} is not called.  When
      \code{R_SEED} is not set, the seed will be set from the time and process
      ID as before.  It is recommended that \code{R_SEED} be set before running
      tests on pqR or packages, so that the results will be reproducible.
      For example, some packages report an error if a hypothesis test on
      simulated data results in a p-value less than some threshold.  If 
      \code{R_SEED} is not set, these packages will fail their tests now 
      and then at random, whereas setting \code{R_SEED} will result either
      in consistent success or (less likely) consistent failure.
\item The comparison of test output with saved output using \code{Rdiff} now
      ignores any output from \code{valgrind}, so spurious errors will not be
      triggered by using it.  When using \code{valgrind}, the
      output files should be checked manually for \code{valgrind} messages 
      that are of possible interest.
\item The test script in \file{tests/internet.R} no longer looks at CRAN's html
      code, which is subject to change.  It instead looks at a special test file
      at \url{pqR-project.org}.
\item Fixed problems wit the \file{reg-tests-1b} test script.  Also, now sets
      the random seed, so it's consistent (even without R_SEED set), and has
      its output compared to a saved version.  Non-fatal errors (with
      code 5) should be expected on systems without enough memory for xz
      compression.
  }}

  \subsection{CHANGE FOR COMPATIBILITY}{
    \itemize{
\item The result of \code{diag(list(1,3,5))} is now a matrix of type
      double.  In R-2.15.0, this expression did not produce a sensible
      result.  A previous fix in pqR made this expression produce a matrix of 
      type list.  A later change by R Core also fixed this, but so it
      produced a double matrix, coercing the list to a numeric vector
      (to the extent possible); pqR now does the same.
  }}

  \subsection{DOCUMENTATION UPDATES}{
    \itemize{
\item The documentation for \code{c} now says how the names for the 
      result are determined, including previously missing information
      on the \code{use.names} argument, and on the role of the names of
      arguments in the call of \code{c}.  This documentation is missing
      in R-2.15.0 and R-3.1.0.
\item The documentaton for \code{diag} now documents that a diagonal matrix 
      is always created with type double or complex, and that the
      names of an extracted diagonal vector are taken from a \code{names}
      attribute (if present), if not from the row and column names.  This
      information is absent in the documentation in R-2.15.1 and R-3.1.0.
\item Incorrect information regarding the pointer protection stack
      was removed from \code{help(Memory)}.  This incorrect information
      is present in R-2.15.0 and R-3.1.0 as well.
\item There is now information in \code{help(Arithmetic)} regarding what
      happens when the operands of an arithmetic operation are \code{NA}
      or \code{NaN}, including the arbitrary nature of the result when
      one operand is \code{NA} and the other is \code{NaN}.  There is
      no discussion of this issue in the documentation for R-2.15.0 and R-3.1.0.
\item The \code{R_HELPERS} and \code{R_HELPERS_TRACE} environment variables
      are now documented in \code{help("environment variables")}.  The
      documentation in \code{help(helpers)} has also been clarified.
\item The \code{R_DEBUGGER} and \code{R_DEBUGGER_ARGS} environment variables
      are now documented in \code{help("environment variables")} as 
      alternatives to the \code{--debugger} and \code{--debugger-args}
      arguments.
  }}

  \subsection{BUG FIXES}{
    \itemize{
\item Fixed lack of protection bugs in the \code{equal} and \code{greater}
      functions in \file{sort.c}.  These bugs are also present in R-2.15.0
      and R-3.1.0.
\item Fixed lack of protection bugs in the \code{D} function in \file{deriv.c}.
      These bugs are also present in R-2.15.0 and R-3.1.0.
\item Fixed argument error-checking bugs in \code{getGraphicsEventEnv}
      and \code{setGraphicsEventEnv} (also present in R-2.15.0 and R-3.1.0).
\item Fixed a stack imbalance bug that shows up in the expression
      \code{anyDuplicated(c(1,2,1),incomp=2)}.  This bug is also present
      in R-2.15.0 and R-3.1.0.  The bug is reported only when the \code{base}
      package is not byte compiled (but still exists silently when it is 
      compiled).
\item Fixed a bug in the foreign package that showed up on systems where
      the C \code{char} type is unsigned, such as a Rasberry Pi running
      Rasbian.  I reported this to R Core, and it is also fixed in R-3.1.0.
\item Fixed a lack of protection bug that arose when \code{log} produced a
      warning.
\item Fixed a lack of protection bug in the \code{lang[23456]}
      C functions.
\item Fixed a stack imbalance bug that showed up when an assignment was
      made to an array of three or more dimensions using a zero-length
      subscript.
\item Fixed a problem with \code{news()} that was due to pqR's version
      numbers being dates (pqR issue #1).
\item Fixed out-of-bound memory accesses in \code{R_chull} and \code{scanFrame}
      that valgrind reports (but which are likely to be innocuous).
  }}

  \subsection{BUG FIXES CORRESPONDING TO THOSE IN LATER R CORE RELEASES}{
    \itemize{
\item From R-2.15.1: The string "infinity" now converts correctly to \code{Inf}
      (PR#14933).
\item From R-2.15.1: The generic for backsolve is now correct (PR#14883).
\item From R-2.15.1: A bug in \code{get_all_vars} was fixed (PR#14847).
\item From R-2.15.1: Fixed an argument error checking bug in \code{dev.set}.
\item From R-3.1.0-patched: Fixed a problem with \code{mcmapply} not 
      parallelizing when the number of jobs was less than number of cores.
      (However, unlike R-3.1.0-patched, this fix doesn't try to 
      parallelize when there is only one core.)
  }}
}

\section{CHANGES IN VERSION RELEASED 2014-02-23}{

  \subsection{INTRODUCTION}{

  \itemize{ 

\item This is a maintenance release, with bug fixes, changes for
      compatibility with packages, additional correctness tests, and 
      documentation improvements.  There are no new features in this 
      release, and no significant changes in performance.

\item See the sections below on earlier releases for general
      information on pqR.
  }}

  \subsection{INSTALLATION AND TESTING}{
    \itemize{
\item The information in the file "INSTALL" in the main source directory 
      has been re-written.  It now contains all the information expected
      to be needed for most installations, without the user needing to
      refer to R-admin, including information on the configuration
      options that have been added for pqR.  It also has information on
      how to build pqR from a development version downloaded from github.

\item Additional tests regarding subsetting operations, maintenance of
      NAMEDCNT, and operation of helper threads have been written.
      They are run with \code{make check} or \code{make check-all}.

\item A "create-configure" shell script is now included, which allows
      for creation of the "configure" shell script when it is non-functional
      or not present (as when building from a development version of pqR).
      It is not needed for typical installs of pqR releases.

\item Some problems with installation on Microsoft Windows (identified
      by Yu Gong) have hopefully been fixed.  (But trying to install
      pqR on Windows is still recommended only for adventurous users.)

\item A problem with installing pqR as a shared library when multithreading
      is disabled has been fixed.

\item Note that any packages (except those written only in R, plus 
      C or Fortran routines called by \code{.C} or \code{.Fortran}) that
      were compiled and installed under R Core versions of R must be 
      re-installed for use with pqR, as is generally the case with new versions
      of R (although it so happens that it is not necessary to re-install
      packages installed with pqR-2013-07-22 or pqR-2013-12-29 with this 
      release, because the formats of the crucial internal data structures 
      happen not to have changed).
  }}

  \subsection{DOCUMENTATION UPDATES}{
    \itemize{
\item The instructions in "INSTALL" have been re-written, as noted above.
\item The manual on "Writing R Extensions" now has additional information 
      (in the section on "Named objects and copying") on paying proper attention
      to NAMED for objects found in lists.
\item More instructions on how to create a release branch of pqR from a 
      development branch have been added to mods/README (or MODS).
  }}

  \subsection{CHANGES REGARDING PACKAGE COMPATIBILITY AND CHECKING}{
    \itemize{
\item Changed the behaviour of \code{$} when dispatching so that the unevaluated
      element name arrives as a string, as in R-2.15.0.  This behaviour is
      needed for the "dyn" package.  The issue is illustrated by the
      following code:
\preformatted{    a <- list(p=3,q=4)
    class(a) <- "fred"
    `$.fred` <-
      function (x,n) { print(list(n,substitute(n))); x[[n]] }
    print(a$q)
}
      In R-2.15.0, both elements of the list printed are strings, but in
      pqR-2013-12-29, the element from "substitute" is a symbol.  Changed
      \code{help("$")} to document this behaviour, and the corresponding 
      behaviour of \code{"$<-"}.  Added a test with \code{make check} for it.
\item Redefined "fork" to "Rf_fork" so that helper threads can be disabled
      in the child when "fork" is used in packages like "multicore". 
      (Special mods for this had previously been made to the "parallel" 
      package, but this is a more universal scheme.)
\item Added an option (currently set) for pqR to ignore incorrect zero
      pointers encountered by the garbage collector (as R-2.15.0 does).
      This avoids crashes with some packages (eg, "birch") that incorrectly
      set up objects with zero pointers.
\item Changed a C procedure name in the "matprod" routines to reduce the
      chance of a name conflict with C code in packages.
\item Made \code{NA_LOGICAL} and \code{NA_INTEGER} appear as variables
      (rather than constants) in packages, as needed for package
      "RcppEigen".
\item Made \code{R_CStackStart} and \code{R_CStackLimit} visible to 
      packages, as needed for package "vimcom".
\item Fixed problem with using \code{NAMED} in a package that defines
      \code{USE_RINTERNALS}, such as "igraph".
\item Calls of external routines with .Call and .External are now
      followed by checks that the routine didn't incorrectly change 
      the constant objects sometimes used internally in pqR for TRUE, 
      FALSE, and NA.  (Previously, such checks were made only after calls 
      of .C and .Fortran.)
  }}

  \subsection{BUG FIXES}{
    \itemize{
\item Fixed the following bug (also present in R-2.15.0 and R-3.0.2):
\preformatted{    x <- t(5)
    print (x \%*\% c(3,4))
    print (crossprod(5,c(3,4)))
}
     The call of \code{crossprod} produced an error, whereas the corresponding
     use of \code{\%*\%} does not.

     In pqR-2013-12-29, this bug also affected the expression 
     \code{t(5) \%*\% c(3,4)}, since it is converted to the equivalent of 
     \code{crossprod(5,c(3,4))}.

\item Fixed a problem in R_AllocStringBuffer that could result in
      a crash due to an invalid memory access.  (This bug is also
      present in R-2.15.0 and R-3.0.2.)
\item Fixed a bug in a "matprod" routine sometimes affecting 
      \code{tcrossprod} (or an equivalent use of \code{\%*\%}) with 
      helper threads.
\item Fixed a bug illustrated by the following:
\preformatted{    f <- function (a)
    { x <- a
      function () { b <- a; b[2]<-1000; a+b  }
    }
    g <- f(c(7,8,9))
    save.image("tmpimage")
    load("tmpimage")
    print(g())
}
      where the result printed was 14 2000 18 rather than 14 1008 18.
\item Fixed a bug in \code{prod} with an integer vector containing \code{NA}, 
      such as, \code{prod(NA)}.
\item Fixed a lack-of-protection bug in mkCharLenCE that showed up
      in checks for packages "cmrutils".
\item Fixed a problem with xtfrm demonstrated by the following:
\preformatted{    f<-function(...) xtfrm(...); f(c(1,3,2))
}
      which produced an error saying '...' was used in an incorrect context.
      This affected package "lsr". 
\item Fixed a bug in maintaining NAMEDCNT when assigning to a variable in
      an environment using \code{$}, which showed up in package "plus".
\item Fixed a bug that causes the code below to create a circular data 
      structure:
\preformatted{    { a <- list(1); a[[1]] <- a; a }
}
\item Fixed bugs such as that illustrated below:
\preformatted{    a <- list(list(list(1)))
    b <- a
    a[[1]][[1]][[1]]<-2
    print(b)
}
      in which the assignment to \code{a} changes \code{b}, and added tests
      for such bugs.
\item Fixed a bug where unary minus might improperly reuse its operand for
      the result even when it was logical (eg, in \code{-c(F,T,T,F)}).
\item Fixed a bug in pairlist element deletion, and added tests in subset.R
      for such cases.
\item The ISNAN trick (if enabled) is now used only in the interpreter itself,
      not in packages, since the macro implementing it evaluates its argument
      twice, which doesn't work if it has side effects (as happens in the 
      "ff" package).
\item Fixed a bug that sometimes resulted in task merging being disabled
      when it shouldn't have been.
}}
}

\section{CHANGES IN VERSION RELEASED 2013-12-29}{

  \subsection{INTRODUCTION}{

  \itemize{ 

\item This is the first publicized release of pqR after pqR-2013-07-22.  
      A verson dated 2013-11-28 was released for testing; it differs
      from this release only in bug and documentation fixes, which
      are not separately detailed in this NEWS file.

\item pqR is based on R-2.15.0, distributed by the R Core Team, but
improves on it in many ways, mostly ways that speed it up, but also by
implementing some new features and fixing some bugs.  See the notes
below on earlier pqR releases for general discussion of pqR, and for
information that has not changed from previous releases of pqR.

\item The most notable change in this release is that ``task merging''
      is now implemented.  This can speed up sequences
      of vector operations by merging several operations into one, which 
      reduces time spent writing and later reading data in memory. 
      See \code{help(merging)} and the item below for more details.

\item This release also includes other performance improvements, bug fixes,
      and code cleanups, as detailed below.
  }}

  \subsection{INSTALLATION AND TESTING}{
    \itemize{

\item Additional configuration options are now present to allow
      enabling and disabling of task merging, and more generally, of the
      deferred evaluation framework needed for both task merging and
      use of helper threads.  By default, these facilities are enabled.
      The \code{--disable-task-merging} option to \code{./configure}
      disables task merging, \code{--disable-helper-threads} disables
      support for helper threads (as before), and 
      \code{--disable-deferred-evaluation} disables both of these
      features, along with the whole deferred evaluation framework.
      See the \code{R-admin} manual for more details.

\item See the pqR wiki at \code{https://github.com/radfordneal/pqR/wiki}
      for the latest news regarding systems and packages that do or do not
      work with pqR.

\item Note that any packages (except those written only in R, plus 
      C or Fortran routines called by \code{.C} or \code{.Fortran}) that
      were compiled and installed under R Core versions of R must be 
      re-installed for use with pqR, as is generally the case with new versions
      of R (although it so happens that it is not necessary to re-install
      packages installed with pqR-2013-07-22 with this release, because the 
      formats of the crucial internal data structures happen not to have
      changed).

\item Additional tests of matrix multiplication (\code{\%*\%}, \code{crossprod},
      and \code{tcrossprod}) have been written.  They are run with
      \code{make check} or \code{make check-all}.

  }}

  \subsection{INTERNAL STRUCTURES AND APPLICATION PROGRAM INTERFACE}{
    \itemize{

\item The table of built-in function names, C functions implementing them, and
      operation flags, which was previously found in \code{src/main/names.c},
      has been split into multiple tables, located in the source files that 
      define such built-in functions (with only a few entries still in 
      \code{names.c}).  This puts the descriptions of these built-in
      functions next to their definitions, improving maintainability, and
      also reduces the number of global functions.  This change should have 
      no effects visible to users.

\item The initialization for fast dispatch to some primitive functions
      is now done in \code{names.c}, using tables in other source files
      analogous to those described in the point just above.  This is 
      cleaner, and eliminates an anomaly in the previous versions of
      pqR that a primitive function could be slower the first time it was
      used than when used later.
  }}

  \subsection{PERFORMANCE IMPROVEMENTS}{
    \itemize{
\item Some sequences of vector operations can now be merged into a single
      operation, which can speed them up by eliminating memory operations
      to store and fetch intermediate results.  For example, when \code{v} is 
      a long vector, the expression 
      \code{exp(v+1)} can be merged into one task, which will compute 
      \code{exp(v[i]+1)} for each element, \code{i}, of \code{v} in a 
      single loop.  

      Currently, such ``task merging'' is done only for (some)
      operations in which only one operand is a vector. When there are
      helper threads (which might be able to do some operations even
      faster, in parallel) merging is done only when one of the
      operations merged is a simple addition, subtraction, or
      multiplication (with one vector operand and one scalar operand).

      See \code{help(merging)} for more details.

\item During all garbage collections, any tasks whose outputs are not
      referenced are now waited for, to allow memory used by their outputs to be
      recovered.  (Such unreferenced outputs should be rare in real 
      programs.)  In a full garbage collection, tasks with large inputs
      or outputs that are referenced only as task inputs
      are also waited for, so that the memory they occupy can be recovered.

\item The built-in C matrix multiplication routines and those in the supplied 
      BLAS have both been sped up, especially those used by \code{crossprod}
      and \code{tcrossprod}.  This will of course have no effect if a different
      BLAS is used and the \code{mat_mult_with_BLAS} option is set to
      \code{TRUE}.

\item Matrix multiplications in which one operand can be recognized as the
      result of a transpose operation are now done without actually creating
      the transpose as an intermediate result, thereby reducing both 
      computation time and memory usage.  Effectively, these uses of the
      \code{\%*\%} operator are converted to uses of \code{crossprod} or
      \code{tcrossprod}.  See \code{help("\%*\%")} for details.

\item Speed of \code{ifelse} has been improved (though it's now slower when the
      condition is scalar due to the bug fix mentioned below).

\item Inputs to the mod operator can now be piped. (Previously, this was 
      inadvertently prevented in some cases.)

\item The speed of the quick check for NA/NaN that can be enabled with 
      \code{-DENABLE_ISNAN_TRICK} in CFLAGS has been improved.
  }}

  \subsection{BUG FIXES}{
    \itemize{
\item Fixed a bug in \code{ifelse} with scalar condition but other
      operands with length greater than one.  (Pointed out by Luke Tierney.)

\item Fixed a bug stemming from re-use of operand storage for a result
      (pointed out by Luke Tierney) illustrated by the following:
\preformatted{   A <- array(c(1), dim = c(1,1), dimnames = list("a", 1))
   x <- c(a=1)
   A/(pi*x)
}

\item The \code{--disable-mat-mult-with-BLAS-in-helpers} configuration
      setting is now respected for complex matrix multiplication
      (previously it had only disabled use of the BLAS in helper
      threads for real matrix multiplication).

\item The documentation for \code{aperm} now says that the default
      method does not copy attributes (other than dimensions and
      dimnames).  Previously, it incorrecty said it did (as is the
      case also in R-2.15.0 and R-3.0.2).

\item Changed \code{apply} from previous versions of pqR to replicate
      the behaviour seen in R-2.15.0 (and later R Core version) when the matrix 
      or array has a class attribute.  Documented this behaviour (which is
      somewhat dubious and convoluted) in the help entry for \code{apply}.
      This change fixes a problem seen in package TSA (and probably others).

\item Changed \code{rank} from prevous versions of pqR to replicate
      the behaviour when it is applied to data frames that is seen in R-2.15.0 
      (and later R Core versions).  Documented this (somewhat dubious) 
      behaviour in the help entry for \code{rank}.  This change fixes a
      problem in the \code{coin} package.

\item Fixed a bug in keeping track of references when assigning 
      repeated elements into a list array.

\item Fixed the following bug (also present in R-2.15.0 and R-3.0.2):
\preformatted{   v <- c(1,2)
   m <- matrix(c(3,4),1,2)
   print(t(m)\%*\%v)
   print(crossprod(m,v))
}
in which \code{crossprod} gave an error rather than produce the answer
for the corresponding use of \code{\%*\%}.

\item Bypassed a problem with the Xcode gcc compiler for the Mac that 
      led to it falsely saying that using -DENABLE_ISNAN_TRICK in CFLAGS
      doesn't work.
  }}
}


\section{CHANGES IN VERSION RELEASED 2013-07-22}{

  \subsection{INTRODUCTION}{

  \itemize{ 

\item pqR is based on R-2.15.0, distributed by the R Core Team, but
improves on it in many ways, mostly ways that speed it up, but also by
implementing some new features and fixing some bugs.  See the notes
below, on the release of 2013-06-28, for general discussion of pqR,
and for information on pqR that has not changed since that release.

\item This updated release of pqR provides some performance
enhancements and bug fixes, including some from R Core releases after
R-2.15.0.  More work is still needed to incorporate improvements in
R-2.15.1 and later R Core releases into pqR.

\item This release is the same as the briefly-released version of
2013-17-19, except that it fixes one bug and one reversion of an
optimization that were introduced in that release, and tweaks the
Windows Makefiles (which are not yet fully tested).

  }}

  \subsection{FEATURE AND DOCUMENTATION CHANGES}{
    \itemize{
      \item Detailed information on what operations can be done in helper
            threads is now provided by help(helpers).
      \item Assignment to parts of a vector via code such as 
            \code{v[[i]]<-value} and \code{v[ix]<-values} now automatically 
            converts raw values to the appropriate type
            for assignment into numeric or string vectors, and assignment
            of numeric or string values into a raw vector now results in the
            raw vector being first converted to the corresponding type.  This
            is consistent with the existing behaviour with other types.
      \item The allowed values for assignment to an element of an "expression" 
            list has been expanded to match the allowed values for ordinary
            lists.  These values (such as function closures) could previously 
            occur in expression lists as a result of other operations (such
            as creation with the \code{expression} primitive).
      \item Operations such as
            \code{v <- pairlist(1,2,3); v[[-2]] <- NULL} now raise an error.
            These operations were previously documented as being illegal, and
            they are illegal for ordinary lists.  The proper way to do
            this deletion is \code{v <- pairlist(1,2,3); v[-2] <- NULL}.
      \item Raising \code{-Inf} to a large value (eg, \code{(-Inf)^(1e16)})
            no longer produces an incomprehensible warning.  As before, the 
            value returned is \code{Inf}, because (due to their 
            limited-precision floating-point representation) all such large 
            numbers are even integers.
  }}

  \subsection{FEATURE CHANGES CORRESPONDING TO THOSE IN LATER R CORE RELEASES}{
    \itemize{
\item From R-2.15.1: On Windows, there are two new environment variables which
      control the defaults for command-line options.

      If \env{R_WIN_INTERNET2} is set to a non-empty value, it is as if
      \option{--internet2} was used.

      If \env{R_MAX_MEM_SIZE} is set, it gives the default memory limit
      if \option{--max-mem-size} is not specified: invalid values being
      ignored.

\item From R-2.15.1: The NA warning messages from e.g. \code{pchisq()} now 
      report the call to the closure and not that of the \code{.Internal}.

\item The following included software has been updated to new versions:
      zlib to 1.2.8, LZMA to 5.0.4, and PCRE to 8.33.
  }}

  \subsection{INSTALLATION AND TESTING}{
    \itemize{

\item See the pqR wiki at \code{https://github.com/radfordneal/pqR/wiki}
      for the latest news regarding systems and packages that do or do not
      work with pqR.

\item Note that any previosly-installed packages must be re-installed for 
      use with pqR (as is generally the case with new versions of R), except
      for those written purely in R.

\item It is now known that pqR can be successfully installed under Mac
      OS X for use via the command line (at least with some versions
      of OS X).  The gcc 4.2
      compiler supplied by Apple with Xcode works when helper threads
      are disabled, but does not have the full OpenMP support required for
      helper threads.   For helper threads to work, a C compiler that fully
      supports OpenMP is needed, such as gcc 4.7.3 (available via 
      macports.org).

      The Apple BLAS and LAPACK routines can be used by giving the
      \code{--with-blas='-framework vecLib'} and \code{--withlapack}
      options to \code{configure}.  This speeds up some operations
      but slows down others.

      The R Mac GUI would need to be recompiled for use with pqR.
      There are problems doing this unless helper threads
      are disabled (see pqR issue #17 for discussion).

      Compiled binary versions of pqR for Mac OS X are not yet being supplied.
      Installation on a Mac is recommended only for users experienced
      in installation of R from source code.

\item Success has also been reported in installing pqR on a Windows
      system, including with helper threads, but various tweaks were
      required.  Some of these tweaks are incorporated in this release,
      but they are probably not sufficient for installation "out of the box".
      Attempting to install pqR on Windows is recommended only for
      users who are both experienced and adventurous.

\item Compilation using the \code{-O3} option for gcc is not recommended.
      It speeds up some operations, but slows down others.  With gcc 4.7.3
      on a 32-bit Intel system running Ubuntu 13.04, compiling with 
      \code{-O3} causes compiled functions to crash. (This is not a
      pqR issue, since the same thing happens when R-2.15.0 is compiled 
      with \code{-O3}).
  }}

  \subsection{INTERNAL STRUCTURES AND APPLICATION PROGRAM INTERFACE}{
    \itemize{

\item The R internals manual now documents (in Section 1.8) a
      preliminary set of conventions that pqR follows (not yet
      perfectly) regarding when objects may be modified, and how
      NAMEDCNT should be maintained.  R-2.15.0 did not follow any
      clear conventions.

\item The documentation in the R internals manual on how helper
      threads are implemented in pqR now has the correct title.  (It
      would previously have been rather hard to notice.)

  }}

  \subsection{PERFORMANCE IMPROVEMENTS}{
    \itemize{
\item Some unnecessary duplication of objects has been eliminated.  Here
      are three examples:  
      Creation of lists no longer duplicates all the elements put in the
      list, but instead increments \code{NAMEDCNT} for these elements, so
      that
\preformatted{   a <- numeric(10000)
   k <- list(1,a)
}
no longer duplicates \code{a} when \code{k} is created (though a duplication
will be needed later if either \code{a} or \code{k[[2]]} is modified).
      Furthermore, the assignment below to \code{b$x}, no longer
      causes duplication of the 10000 elements of \code{y}:
\preformatted{   a <- list (x=1, y=seq(0,1,length=10000))
   b <- a
   b$x <- 2
}
Instead, a single vector of 10000 elements is shared between \code{a$y} and
\code{b$y}, and will be duplicated later only if necessary.  Unnecessary
duplication of a 10000-element vector is also avoided when \code{b[1]} is 
assigned to in the code below:
\preformatted{   a <- list (x=1, y=seq(0,1,length=10000))
   b <- a$y
   a$y <- 0
   b[1] <- 1
}
The assignment to \code{a$y} now reduces \code{NAMEDCNT} for the vector
bound to \code{b}, allowing it to be changed without duplication.

\item Assignment to part of a vector using code such as \code{v[101:200]<-0}
      will now not actually create a vector of 100 indexes, but will instead
      simply change the elements with indexes 101 to 200 without creating
      an index vector.  This optimization has not yet been implemented for
      matrix or array indexing.

\item Assignments to parts of vectors, matrices, and arrays using "[" has been
      sped up by detailed code improvements, quite substantially in some
      cases.

\item Subsetting of arrays of three or more dimensions using "[" has
      been sped up by detailed code improvements.

\item Pending summations of one-argument mathematical functions are now
      passed on by \code{sum}.  So, for example, in 
      \code{sum(exp(a)) + sum(exp(b))}, the two
      summations of exponentials can now potentially be done in parallel.

\item A full garbage collection now does not wait for all tasks being
      done by helpers to complete.  Instead, only tasks that are using
      or computing variables that are not otherwise referenced are 
      waited for (so that this storage can be reclaimed).
  }}

  \subsection{BUG FIXES}{
    \itemize{
\item A bug that could have affected the result of \code{sum(abs(v))} when
      it is done by a helper thread has been fixed.
\item A bug that could have allowed \code{as.vector}, \code{as.integer}, etc.
      to pass on an object still being computed to a caller not expecting
      such a pending object has been fixed.
\item Some bugs in which production of warnings at inopportune times could 
      have caused serious problems have been fixed.
\item The bug illustrated below (pqR issue #13) has been fixed:
\preformatted{   > l = list(list(list(1)))
   > l1 = l[[1]]
   > l[[c(1,1,1)]] <- 2
   > l1
   [[1]]
   [[1]][[1]]
   [1] 2
}
\item Fixed a bug (also present in R-2.15.0 and R-3.0.1) illustrated by the
following code:
\preformatted{   > a <- list(x=c(1,2),y=c(3,4))
   > b <- as.pairlist(a)
   > b$x[1] <- 9
   > print(a)
   $x
   [1] 9 2
   
   $y
   [1] 3 4
}
The value printed for a has a$x[1] changed to 9, when it should still be 1.
See pqR issue #14.
\item Fixed a bug (also present in R-2.15.0 and R-3.0.1) in which extending
      an "expression" by assigning to a new element changes it to an ordinary
      list.  See pqR issue #15.
\item Fixed several bugs (also present in R-2.15.0 and R-3.0.1) illustrated
by the code below (see pqR issue #16):
\preformatted{   v <- c(10,20,30)
   v[[2]] <- NULL        # wrong error message
   
   x <- pairlist(list(1,2))
   x[[c(1,2)]] <- NULL   # wrongly gives an error, referring to misuse
                         # of the internal SET_VECTOR_ELT procedure
   
   v<-list(1)
   v[[quote(abc)]] <- 2  # internal error, this time for SET_STRING_ELT
   
   a <- pairlist(10,20,30,40,50,60)
   dim(a) <- c(2,3)
   dimnames(a) <- list(c("a","b"),c("x","y","z"))
   print(a)              # doesn't print names
   
   a[["a","x"]] <- 0     # crashes with a segmentation fault
}
  }}

  \subsection{BUG FIXES CORRESPONDING TO THOSE IN LATER R CORE RELEASES}{
    \itemize{
\item From R-2.15.1: \code{formatC()} uses the C entry point \code{str_signif}
      which could write beyond the length allocated for the output string.

\item From R-2.15.1: \code{plogis(x, lower = FALSE, log.p = TRUE)} no longer
      underflows early for large x (e.g. 800).

\item From R-2.15.1: \code{?Arithmetic}'s \dQuote{\code{1 ^ y} and \code{y ^ 0}
	are \code{1}, \emph{always}} now also applies for \code{integer}
      vectors \code{y}.

\item From R-2.15.1: X11-based pixmap devices like \code{png(type = "Xlib")} 
      were trying to set the cursor style, which triggered some warnings and
      hangs.

\item From R-3.0.1 patched: Fixed comment-out bug in BLAS, as per PR 14964.
  }}
}


\section{CHANGES IN VERSION RELEASED 2013-06-28}{

\subsection{INTRODUCTION}{

\itemize{ 
\item This release of pqR is based on R-2.15.0, distributed by the R
Core Team, but improves on it in many ways, mostly ways that speed it
up, but also by implementing some new features and fixing some bugs.
One notable speed improvement in pqR is that for systems with multiple
processors or processor cores, pqR is able to do some numeric
computations in parallel with other operations of the interpreter, and
with other numeric computations.

\item This is the second publicised release of pqR (the first was on
2013-06-20, and there were earlier unpublicised releases). It fixes one
significant pqR bug (that could cause two empty strings to not compare
as equal, reported by Jon Clayden), fixes a bug reported to R Core (PR
15363) that also existed in pqR (see below), fixes a bug in deciding
when matrix multiplies are best done in a helper thread, and fixes some
issues preventing pqR from being built in some situations (including
some partial fixes for Windows suggested by "armgong").  Since the
rest of the news is almost unchanged from the previous release, I have
not made a separate news section for this release. (New sections will
be created once new releases have significant differences.)

\item This section documents changes in pqR from R-2.15.0 that are of
direct interest to users.  For changes from earlier version of R to
R-2.15.0, see the ONEWS, OONEWS, and OOONEWS files.  Changes of little
interest to users, such as code cleanups and internal details on
performance improvements, are documented in the file MODS, which
relates these changes to branches in the code repository at
github.com/radfordneal/pqR.

\item Note that for compatibility with R's version system, pqR presently
uses the same version number, 2.15.0, as the version of R on which it
is based. This allows checks for feature availability to continue to
work.  This scheme will likely change in the future.  Releases of pqR
with the same version number are distinguished by release date.

\item See radfordneal.github.io/pqR for current information on pqR, including
announcements of new releases, a link to the page for making and viewing
reports of bugs and other issues, and a link to the wiki page containing
information such as systems on which pqR has been tested.

}}

  \subsection{FEATURE CHANGES}{
    \itemize{
      \item A new primitive function \code{get_rm} has been added,
            which removes a variable while returning the value it
            had when removed.  See \code{help(get_rm)} for details,
            and how this can sometimes improve efficiency of R functions.

      \item An enhanced version of the \code{Rprofmem} function for profiling
            allocation of vectors has been implemented, that can
            display more information, and can output to the terminal,
            allowing the source of allocations to more easily be
            determined.  Also, \code{Rprofmem} is now always accessible
            (not requiring the \code{--enable-memory-profiling} configuration
            option).  Its overhead when not in use is negligible.
 
            The new version allows records of memory allocation to be
            output to the terminal, where their position relative to
            other output can be informative (this is the default for the
            new \code{Rprofmemt} variant).  More identifying
            information, including type, number of elements, and
            hexadecimal address, can also be output.  For more details on
            these and other changes, see \code{help(Rprofmem)}.

      \item A new primitive function, pnamedcnt, has been added, that
            prints the NAMEDCNT/NAMED count for an R object, which is helpful
            in tracking when objects will have to be duplicated.  For
            details, see help(pnamedcnt).

      \item The \code{tracemem} function is defunct.  What exactly it was
            supposed to do in R-2.15.0 was unclear, and optimizations 
            in pqR make it even less clear what it should do.  The bit
            in object headers that was used to implement it has been
            put to a better use in pqR.  The \code{--enable-memory-profiling}
            configuration option used to enable it no longer exists.

            The \code{retracemem} function remains for compatibility
            (doing nothing).  The \code{Rprofmemt} and \code{pnamedcnt}
            functions described above provide alternative ways of gaining
            insight into memory allocation behaviour.

      \item Some options that can be set by arguments to the R command can
            now also be set with environment variables, specifically, the
            values of R_DEBUGGER, R_DEBUGGER_ARGS, and R_HELPERS give the
            default when \code{--debugger}, \code{--debugger-args}, and 
            \code{--helpers} are not specified on the command line.  This 
            feature is useful when using a shell file or Makefile that contains 
            R commands that one would rather not have to modify.
    }
  }

  \subsection{INSTALLATION AND TESTING}{
    \itemize{

      \item The procedure for compiling and installing from source is largely 
            unchanged from R-2.15.0.  In particular, the final result is a 
            program called "R", not "pqR", though of course you can provide a 
            link to it called "pqR".  Note that (as for R-2.15.0) it is not 
            necessary to do an "install" after "make" --- one can just
            run bin/R in the directory where you did "make".  This may be 
            convenient if you wish to try out pqR along with your current 
            version of R.

      \item Testing of pqR has so far been done only on Linux/Unix
            systems, not on Windows or Mac systems.  There is no specific
            reason to believe that it will not work on Windows or Mac
            systems, but until tests have been done, trying to use it 
            on these systems is not recommended.  (However, some users
            have reported that pqR can be built on Mac systems, as long
            as a C compiler fully supporting OpenMP is used, or the
            \code{--disable-helper-threads} configuration option is used.)

      \item This release contains the versions of the standard and recommended
            packages that were released with R-2.15.0.  Newer versions may
            or may not be compatible (same as for R-2.15.0).

      \item It is intended that this release will be fully compatible with
            R-2.15.0, but you will need to recompile any packages (other
            that those with only R code) that you had installed for R-2.15.0, 
            and any other C code you use with R, since the format of internal 
            data structures has changed (see below).

      \item New configuration options relating to helper threads and
            to matrix multiplication now exist.  For details, see 
            doc/R-admin.html (or R-admin.pdf), or run \code{./configure --help}.

            In particular, the \code{--disable-helper-threads} option
            to configure will remove support for helper threads.  Use of
            this option is advised if you know that multiple processors
            or processor cores will not be available, or if you know that
            the C compiler used does not support OpenMP 3.0 or 3.1 (which 
            is used in the implementation of the helpers package).

      \item Including \code{-DENABLE_ISNAN_TRICK} in CFLAGS will speed up 
            checks for NA and NaN on machines on which it works.  It works
            on Intel processors (verified both empirically and by consulting
            Intel documentation).  It does not work on SPARC machines.

      \item The \code{--enable-memory-profiling} option to configure
            no longer exists.  In pqR, the \code{Rprofmem} function is always
            enabled, and the \code{tracemem} function is defunct.  (See
            discussion above.)

      \item When installing from source, the output of configure 
            now displays whether standard and recommended packages will
            be byte compiled.

      \item The tests of random number generation run with \code{make check-all}
            now set the random number seed explicitly.  Previously, the random
            number seed was set from the time and process ID, with the result
            that these tests would occasionally fail non-deterministically,
            when by chance one of the p-values obtained was below the threshold
            used.  (Any such failure should now occur consistently, rather
            than appearing to be due to a non-deterministic bug.)

      \item Note that (as in R-2.15.0) the output of \code{make check-all} for 
            the boot package includes many warning messages regarding a 
            non-integer argument, and when byte compilation is enabled, these 
            messages identify the wrong function call as the source.  This 
            appears to have no wider implications, and can be ignored.

      \item Testing of the "xz" compression method is now done with \code{try},
            so that failure will be tolerated on machines that don't have enough
            memory for these tests.

      \item The details of how valgrind is used have changed. See the source
            file \file{memory.c}.
    }
  }

  \subsection{INTERNAL STRUCTURES AND APPLICATION PROGRAM INTERFACE}{
    \itemize{
      \item The internal structure of an object has changed, in ways that 
            should be compatible with R-2.15.0, but which do require 
            re-compilation.  The flags in the object header for \code{DEBUG},
            \code{RSTEP}, and \code{TRACE} now exist only for non-vector 
            objects, which is sufficient for their present use (now that 
            \code{tracemem} is defunct).

      \item The sizes of objects have changed in some cases (though not most).
            For a 32-bit configuration, the size of a cons cell increases
            from 28 bytes to 32 bytes; for a 64-bit configuration, the
            size of a cons cell remains at 56 bytes.  For a 32-bit 
            configuration, the size of a vector of one double remains
            at 32 bytes; for a 64-bit configuration (with 8-byte alignment), 
            the size of a vector of one double remains at 48 bytes.

      \item Note that the actual amount of memory occupied by an object
            depends on the set of node classes defined (which may be tuned).
            There is no longer a separate node class for cons cells and
            zero-length vectors (as in R-2.15.0) --- instead, cons cells
            share a node class with whatever vectors also fit in that
            node class.

      \item The old two-bit NAMED field of an object is now a three-bit
            NAMEDCNT field, to allow for a better attempt at reference
            counting.  Versions of the the NAMED and SET_NAMED macros
            are still defined for compatibility.  See the R-ints manual
            for details.

      \item Setting the length of a vector to something less than its
            allocated length using SETLENGTH is deprecated.  The LENGTH
            field is used for memory allocation tracking by the garbage
            collector (as is also the case in R-2.15.0), so setting it 
            to the wrong value may cause problems.  (Setting the length
            to more than the allocated length is of course even worse.)
    }
  }

  \subsection{PERFORMANCE IMPROVEMENTS}{
    \itemize{
      \item Many detailed improvements have been made that reduce
            general interpretive overhead and speed up particular 
            functions.  Only some of these improvements are noted
            below.

      \item Numerical computations can now be performed in parallel with
            each other and with interpretation of R code, by using 
            ``helper threads'', on machines
            with multiple processors or multiple processor cores.  When
            the output of one such computation is used as the input to
            another computation, these computations can often be done
            in parallel, with the output of one task being ``pipelined''
            to the other task.  Note that these 
            parallel execution facilities do not require any changes to user 
            code --- only that helper threads be enabled with the 
            \code{--helpers} option to the command starting pqR. See 
            \code{help(helpers)} for details.

            However, helper threads are not used for operations that are 
            done within the interpreter for byte-compiled code or that are 
            done in primitive functions invoked by the byte-code interpreter.

            This facility is still undergoing rapid development.  Additional 
            documentation on which operations may be done in parallel will be 
            forthcoming.

      \item A better attempt at counting how many "names" an object has
            is now made, which reduces how often objects are duplicated
            unnecessarily.  This change is ongoing, with further improvements
            and documentation forthcoming.

      \item Several primitive functions that can generate integer sequences
            --- ":", seq.int, seq_len, and seq_along --- will now sometimes
            not generate an actual sequence, but rather just a description
            of its start and end points.  This is not visible to users,
            but is used to speed up several operations.

            In particular, "for" loops such as \code{for (i in 1:1000000) ...}
            are now done without actually allocating a vector to hold
            the sequence.  This saves both space and time.  Also,
            a subscript such as \code{101:200} for a vector or as the first 
            subscript for a matrix is now (often) handled without actually 
            creating a vector of indexes, saving both time and space.  

            However, the above performance improvements 
            are not effective in compiled code.

      \item Matrix multiplications with the \code{\%*\%} operator are now
            much faster when the operation is a vector dot product, a
            vector-matrix product, a matrix-vector product, or more generally
            when the sum of the numbers of rows and columns in the result
            is not much less than their product.  This improvement results
            from the elimination of a costly check for NA/NaN elements in the 
            operands before doing the multiply.  There is no need for this check
            if the supplied BLAS is used.  If a BLAS that does not properly
            handle NaN is supplied, the \code{\%*\%} operator will still
            handle NaN properly if the new library of matrix multiply
            routines is used for \code{\%*\%} instead of the BLAS.  See the
            next two items for more relevant details.

      \item A new library of matrix multiply routines is provided, which
            is guaranteed to handle NA/NaN correctly, and which supports
            pipelined computation with helper threads.  Whether this
            library or the BLAS routines are used for \code{\%*\%} is
            controlled by the \code{mat_mult_with_BLAS} option. The default
            is to not use the BLAS, but the 
            \code{--enable-mat-mult-with-BLAS-by-default} configuration option
            will change this.  See \code{help("\%*\%")} for details.

      \item The BLAS routines supplied with R were modified to improve the 
            performance of the routines DGEMM (matrix-matrix multiply) and 
            DGEMV (matrix-vector multiply).  Also, proper propagation of NaN, 
            Inf, etc. is now always done in these routines.  This speeds
            up the \code{\%*\%} operator in R, when the supplied BLAS is used
            for matrix multiplications, and speeds up other matrix operations
            that call these BLAS routines, if the BLAS used is the one supplied.

      \item The low-level routines for generation of uniform random
            numbers have been improved.  (These routines are also used for
            higher-level functions such as \code{rnorm}.)

            The previous code copied the seed back and forth to
            .Random.seed for every call of a random number generation
            function, which is rather time consuming given that for
            the default generator \code{.Random.seed} is 625 integers long.
            It also allocated new space for \code{.Random.seed} every time.
            Now, \code{.Random.seed} is used without copying, except when the 
            generator is user-supplied.  

            The previous code had imposed an unnecessary limit on the
            length of a seed for a user-supplied random number
            generator, which has now been removed.

      \item The \code{any} and \code{all} primitives have been substantially
            sped up for large vectors.  

            Also, expressions such as
            \code{all(v>0)} and \code{any(is.na(v))}, where \code{v} is a
            real vector, avoid computing and storing a logical vector,
            instead computing the result of \code{any} or \code{all}
            without this intermediate, looking at only as much of \code{v}
            as is needed to determine the result.
            However, this improvement is not effective in compiled code.

      \item When \code{sum} is applied to many mathematical functions
            of one vector argument, for example \code{sum(log(v))}, the
            sum is performed as the function is computed, without a
            vector being allocated to hold the function values.  
            However, this improvement is not effective in compiled code.

      \item The handling of power operations has been improved (primarily 
            for powers of reals, but slightly affecting powers of integers too).
            In particular, scalar powers of 2, 1, 0, and -1, are handled 
            specially to avoid general power operations in these cases.

      \item Extending lists and character vectors by assigning to an
            index past the end, and deleting list items by assigning NULL
            have been sped up substantially.

      \item The speed of the transpose (\code{t}) function has been
            improved, when applied to real, integer, and logical
            matrices.

      \item The \code{cbind} and \code{rbind} functions have been greatly
            sped up for large objects.

      \item The \code{c} and \code{unlist} functions have been sped up 
            by a bit in simple cases, and by a lot in some situations 
            involving names.

      \item The \code{matrix} function has been greatly sped up, in
            many cases.

      \item Extraction of subsets of vectors or matrices (eg, \code{v[100:200]}
            or \code{M[1:100,101:110]}) has been sped up substantially.

      \item Logical operations and relational operators have been sped up
            in simple cases. Relational
            operators have also been substantially sped up for long vectors.

      \item Access via the $ operator to lists, pairlists, and environments 
            has been sped up. 

      \item Existing code for handling special cases of "[" in which there is
            only one scalar index was replaced by cleaner code that handles 
            more cases.   The old code handled only integer and real vectors, 
            and only positive indexes.  The new code handles all atomic 
            vectors (logical, integer, real, complex, raw, and string), and 
            positive or negative indexes that are not out of bounds.

      \item Many unary and binary primitive functions are now usually
            called using a faster internal interface that does not allocate
            nodes for a pairlist of evaluated arguments. This change
            substantially speeds up some programs.

      \item Lookup of some builtin/special function symbols (eg, "+" and "if")
            has been sped up by allowing fast bypass of non-global environments
            that do not contain (and have never contained) one of these 
            symbols.

      \item Some binary and unary arithmetic operations have been sped
            up by, when possible, using the space holding one of the
            operands to hold the result, rather than allocating new
            space.  Though primarily a speed improvement, for very
            long vectors avoiding this allocation could avoid running
            out of space.

      \item Some speedup has been obtained by using new internal C functions 
            for performing exact or partial string matches in the interpreter.
    }
  }

  \subsection{BUG FIXES}{
    \itemize{
      \item The "debug" facility has been fixed.  Its behaviour for if,
            while, repeat, and for statements when the inner statement
            was or was not one with curly brackets had made no sense.
            The fixed behaviour is now documented in help(debug). 
            (I reported this bug and how
            to fix it to the R Core Team in July 2012, but the bug is 
            still present in R-3.0.1, released May 2013.)

      \item Fixed a bug in \code{sum}, where overflow is allowed (and not 
            detected) where overflow can actually be avoided.  For example:
\preformatted{   > v<-c(3L,1000000000L:1010000000L,-(1000000000L:1010000000L))
   > sum(v)
   [1] 4629
}
            Also fixed a related bug in \code{mean}, applied to an integer
            vector, which would arise only on a system where a long double 
            is no bigger than a double.

      \item Fixed \code{diag} so that it returns a matrix when passed
            a list of elements to put on the diagonal.

      \item Fixed a bug that could lead to mis-identification of the 
            direction of stack growth on a non-Windows system, causing
            stack overflow to not be detected, and a segmentation fault 
            to occur.  (I also reported this bug and how to fix it to the 
            R Core Team, who included a fix in R-2.15.2.)

      \item Fixed a bug where, for example, \code{log(base=4)} returned 
            the natural log of 4, rather than signalling an error. 

      \item The documentation on what \code{MARGIN} arguments are allowed for
            \code{apply} has been clarified, and checks for validity added.
            The call 
\preformatted{   > apply(array(1:24,c(2,3,4)),-3,sum)
}
            now produces correct results (the same as when \code{MARGIN}
            is \code{1:2}).

      \item Fixed a bug in which \code{Im(matrix(complex(0),3,4))} returned
            a matrix of zero elements rather than a matrix of NA elements.

      \item Fixed a bug where more than six warning messages at startup
            would overwrite random memory, causing garbage output 
            and perhaps arbitrarily bizarre behaviour.

      \item Fixed a bug where LC_PAPER was not correctly set at startup.

      \item Fixed gc.time, which was producing grossly incorrect values
            for user and system time.

      \item Now check for bad arguments for .rowSums, .colSums, .rowMeans,
            and .rowMeans (would previously segfault if n*p too big).

      \item Fixed a bug where excess warning messages may be produced
            on conversion to RAW.  For instance:
\preformatted{   > as.raw(1e40)
   [1] 00
   Warning messages:
   1: NAs introduced by coercion 
   2: out-of-range values treated as 0 in coercion to raw 
}
            Now, only the second warning message is produced.

      \item A bug has been fixed in which rbind would not handle 
            non-vector objects such as function closures, whereas
            cbind did handle them, and both were documented to do so.

      \item Fixed a bug in numeric_deriv in stats/src/nls.c, where it
            was not duplicating when it should, as illustrated below:
\preformatted{   > x <- 5; y <- 2; f <- function (y) x
   > numericDeriv(f(y),"y")
    [1] 5
    attr(,"gradient")
         [,1]
    [1,]    0
    > x
    [1] 5
    attr(,"gradient")
         [,1]
    [1,]    0
}

      \item Fixed a bug in vapply illustrated by the following:
\preformatted{   X<-list(456)
   f<-function(a)X
   A<-list(1,2)  
   B<-vapply(A,f,list(0))
   print(B)
   X[[1]][1]<-444
   print(B)
}
            After the fix, the values in \code{B} are no long changed by the 
            assignment to \code{X}. Similar bugs in mapply, eapply, and rapply 
            have also been fixed.  I reported these bugs to r-devel, and
            (different) fixes are in R-3.0.0 and later versions.

      \item Fixed a but in rep.int illustrated by the following:
\preformatted{   a<-list(1,2)
   b<-rep.int(a,c(2,2))
   b[[1]][1]<-9
   print(a[[1]])
}

      \item Fixed a bug in mget, illustrated by the following code:
\preformatted{   a <- numeric(1)
   x <- mget("a",as.environment(1))
   print(x)
   a[1] <- 9
   print(x)
}

      \item Fixed bugs that the R Core Team fixed (differently) for R-2.15.3,
            illustrated by the following:
\preformatted{   a <- list(c(1,2),c(3,4))
   b <- list(1,2,3)
   b[2:3] <- a
   b[[2]][2] <- 99
   print(a[[1]][2])

   a <- list(1+1,1+1)
   b <- list(1,1,1,1)
   b[1:4] <- a
   b[[1]][1] <- 1
   print(b[2:4])
}

      \item Fixed a bug illustrated by the following:
\preformatted{   > library(compiler)
   > foo <- function(x,y) UseMethod("foo")
   > foo.numeric <- function(x,y) "numeric"
   > foo.default <- function(x,y) "default"
   > testi <- function () foo(x=NULL,2)
   > testc <- cmpfun (function () foo(x=NULL,2))
   > testi() 
   [1] "default"
   > testc()
   [1] "numeric"
}

      \item Fixed several bugs that produced wrong results 
            such as the following:
\preformatted{   a<-list(c(1,2),c(3,4),c(5,6))
   b<-a[2:3]
   a[[2]][2]<-9
   print(b[[1]][2])
}
      I reported this to r-devel, and a (different) fix is in R-3.0.0 and 
      later versions.

      \item Fixed bugs reported on r-devel by Justin Talbot, Jan 2013 (also
            fixed, differently, in R-2.15.3), illustrated by the following:
\preformatted{   a <- list(1)
   b <- (a[[1]] <- a)
   print(b)
   a <- list(x=1)
   b <- (a$x <- a)
   print(b)
}

      \item Fixed \code{svd} so that it will not return a list with
            \code{NULL} elements.  This matches the behaviour of \code{La.svd}.

      \item Fixed (by a kludge, not a proper fix) a bug in the "tre"
            package for regular expression matching (eg, in \code{sub}),
            which shows up when \code{WCHAR_MAX} doesn't fit in an
            "int".  The kludge reduces \code{WCHAR_MAX} to fit, but really
            the "int" variables ought to be bigger.  (This problem
            showed up on a Raspberry Pi running Raspbian.)

      \item Fixed a minor error-reporting bug with
            \code{(1:2):integer(0)} and similar expressions.

      \item Fixed a small error-reporting bug with "$",
            illustrated by the following output:
\preformatted{    > options(warnPartialMatchDollar=TRUE)
    > pl <- pairlist(abc=1,def=2)
    > pl$ab
    [1] 1
    Warning message:
    In pl$ab : partial match of 'ab' to ''
}

      \item Fixed documentation error in R-admin regarding the
            \code{--disable-byte-compiled-packages} configuration option, 
            and changed the DESCRIPTION file for the recommended mgcv 
            package to respect this option.

      \item Fixed a bug reported to R Core (PR 15363, 2013-006-26) that
            also existed in pqR-2013-06-20.  This bug sometimes caused memory
            expansion when many complex assignments or removals were done
            in the global environment.
    }
  }
}<|MERGE_RESOLUTION|>--- conflicted
+++ resolved
@@ -64,15 +64,12 @@
         memory is sometimes allocated at the end of a vector to allow
         expansion without reallocation.  This improvement mirrors a
         recent improvement in R-3.4.0, but applies in more situations.
-<<<<<<< HEAD
   \item The \code{c} function will sometimes use the space allocated to its
         first argument for the result, after extending it in place.  
         In assigments like \code{v<-c(v,x)}, the space for \code{v}
         may be extended and \code{x} copied into it in place.
         The copying needed by \code{c} may now sometimes be done in
         parallel in a helper thread.
-=======
->>>>>>> 12a1af7c
   \item Subsetting an unclassed object now does not cause a copy of
         the object to be made.  For example, the following do not
         require copying \code{obj}:
@@ -88,14 +85,11 @@
         \code{stri_paste} function from the \code{stringi} package.
         Substring extraction and replacement with \code{substr} or
         \code{substring} has also been sped up for long strings.
-<<<<<<< HEAD
-=======
   \item From R-3.0.0: 
         The \code{@<-} operator is now implemented as a primitive, which should
         reduce some copying of objects when used.  Note that the operator
         object must now be in package base: do not try to import it
         explicitly from package methods.
->>>>>>> 12a1af7c
   \item Relational operators are now faster, and may sometimes be done in 
         helper threads (though currently without pipelining of data).
         Computations such as \code{sum(vec>0)} are now done with a
@@ -119,14 +113,11 @@
 
   \subsection{FEATURE CHANGES}{
   \itemize{
-<<<<<<< HEAD
   \item The \code{along}, \code{across}, and \code{down} forms of 
         the \code{for} statement (introduced in pqR-2016-06-24 and
         pqR-2016-10-05) now set the loop variable(s) to the
         corresponding length or dimension size when the loop is done
         zero times, rather than to \code{NULL}.
-=======
->>>>>>> 12a1af7c
   \item The old serialization format, used prior to December 2001, is 
         no longer supported in pqR.  Code to support it would need to
         be changed to accomodate recent changes in pqR, and meaningful
