--- conflicted
+++ resolved
@@ -45,13 +45,10 @@
       to have changed).  Note, however, that there should be no problem 
       for those written purely in R (no C, C++, or Fortran).
 
-<<<<<<< HEAD
 \item Additional tests of matrix multiplication (\code{\%*\%}, \code{crossprod},
       and \code{tcrossprod}) have been written.  They are run with
       \code{make check} or \code{make check-all}.
 
-=======
->>>>>>> 4808cc7a
   }}
 
   \subsection{INTERNAL STRUCTURES AND APPLICATION PROGRAM INTERFACE}{
@@ -95,14 +92,11 @@
       (previously it had only disabled use of the BLAS in helper
       threads for real matrix multiplication).
 
-<<<<<<< HEAD
-=======
 \item The documentation for \code{aperm} now says that the default
       method does not copy attributes (other than dimensions and
       dimnames).  Previously, it incorrecty said it did (as is the
       case also in R-2.15.0 and R-3.0.2).
 
->>>>>>> 4808cc7a
 \item Fixed a bug in keeping track of references when assigning 
       repeated elements into a list array.
   }}
