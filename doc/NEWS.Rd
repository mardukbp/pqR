--- conflicted
+++ resolved
@@ -100,10 +100,7 @@
       and \code{setGraphicsEventEnv} (also present in R-2.15.0 and R-3.1.0).
 \item Fixed out-of-bound memory accesses in \code{R_chull} and \code{scanFrame}
       that valgrind reports (but which are likely to be innocuous).
-<<<<<<< HEAD
-=======
 \item Fixed a bug in the \file{reg-tests-1b} test script.
->>>>>>> 3b4d5f77
   }}
 
   \subsection{BUG FIXES CORRESPONDING TO THOSE IN LATER R CORE RELEASES}{
