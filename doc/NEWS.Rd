--- conflicted
+++ resolved
@@ -18,7 +18,6 @@
 below on earlier pqR releases for general discussion of pqR, and for
 information that has not changed from previous releases of pqR.
 
-<<<<<<< HEAD
 \item The most notable change in this release is that ``task merging''
       is now implemented.  This can speed up sequences
       of vector operations by merging several operations into one, which 
@@ -27,14 +26,11 @@
 
 \item This release also includes other performance improvements, bug fixes,
       and code cleanups, as detailed below.
-=======
->>>>>>> 7c46c014
   }}
 
   \subsection{INSTALLATION AND TESTING}{
     \itemize{
 
-<<<<<<< HEAD
 \item Additional configuration options are now present to allow
       enabling and disabling of task merging, and more generally, of the
       deferred evaluation framework needed for both task merging and
@@ -46,8 +42,6 @@
       features, along with the whole deferred evaluation framework.
       See the \code{R-admin} manual for more details.
 
-=======
->>>>>>> 7c46c014
 \item See the pqR wiki at \code{https://github.com/radfordneal/pqR/wiki}
       for the latest news regarding systems and packages that do or do not
       work with pqR.
@@ -60,13 +54,10 @@
       to have changed).  Note, however, that there should be no problem 
       for those written purely in R (no C, C++, or Fortran).
 
-<<<<<<< HEAD
 \item Additional tests of matrix multiplication (\code{\%*\%}, \code{crossprod},
       and \code{tcrossprod}) have been written.  They are run with
       \code{make check} or \code{make check-all}.
 
-=======
->>>>>>> 7c46c014
   }}
 
   \subsection{INTERNAL STRUCTURES AND APPLICATION PROGRAM INTERFACE}{
@@ -91,7 +82,6 @@
 
   \subsection{PERFORMANCE IMPROVEMENTS}{
     \itemize{
-<<<<<<< HEAD
 \item Some sequences of vector operations can now be merged into a single
       operation, which can speed them up by eliminating memory operations
       to store and fetch intermediate results.  For example, when \code{v} is 
@@ -109,9 +99,6 @@
 
       See \code{help(merging)} for more details.
 
-=======
-\item 
->>>>>>> 7c46c014
 \item During all garbage collections, any tasks whose outputs are not
       referenced are now waited for, to allow memory used by their outputs to be
       recovered.  (Such unreferenced outputs should be rare in real 
@@ -119,7 +106,6 @@
       or outputs that are referenced only as task inputs
       are also waited for, so that the memory they occupy can be recovered.
 
-<<<<<<< HEAD
 \item The built-in C matrix multiplication routines and those in the supplied 
       BLAS have both been sped up, especially those used by \code{crossprod}
       and \code{tcrossprod}.  This will of course have no effect if a different
@@ -133,8 +119,6 @@
       \code{\%*\%} operator are converted to uses of \code{crossprod} or
       \code{tcrossprod}.  See \code{help("\%*\%")} for details.
 
-=======
->>>>>>> 7c46c014
 \item Speed of \code{ifelse} has been improved (though it's now slower when the
       condition is scalar due to the bug fix mentioned below).
 
@@ -144,7 +128,6 @@
 \item The speed of the quick check for NA/NaN that can be enabled with 
       \code{-DENABLE_ISNAN_TRICK} in CFLAGS has been improved.
   }}
-<<<<<<< HEAD
 
   \subsection{BUG FIXES}{
     \itemize{
@@ -174,6 +157,10 @@
 }
 in which \code{crossprod} gave an error rather than produce the answer
 for the corresponding use of \code{\%*\%}.
+
+\item Bypassed a problem with the Xcode gcc compiler for the Mac that 
+      led to it falsely saying that using -DENABLE_ISNAN_TRICK in CFLAGS
+      doesn't work.
   }}
 }
 
@@ -299,157 +286,6 @@
 
   \subsection{INTERNAL STRUCTURES AND APPLICATION PROGRAM INTERFACE}{
     \itemize{
-=======
-
-  \subsection{BUG FIXES}{
-    \itemize{
-\item Fixed a bug in \code{ifelse} with scalar condition but other
-      operands with length greater than one.  (Pointed out by Luke Tierney.)
-
-\item Fixed a bug stemming from re-use of operand storage for a result
-      (pointed out by Luke Tierney) illustrated by the following:
-\preformatted{   A <- array(c(1), dim = c(1,1), dimnames = list("a", 1))
-   x <- c(a=1)
-   A/(pi*x)
-}
-
-\item The \code{--disable-mat-mult-with-BLAS-in-helpers} configuration
-      setting is now respected for complex matrix multiplication
-      (previously it had only disabled use of the BLAS in helper
-      threads for real matrix multiplication).
-
-\item Fixed a bug in keeping track of references when assigning 
-      repeated elements into a list array.
-
-\item Bypassed a problem with the Xcode gcc compiler for the Mac that 
-      led to it falsely saying that using -DENABLE_ISNAN_TRICK in CFLAGS
-      doesn't work.
-  }}
-}
-
-
-\section{CHANGES IN VERSION RELEASED 2013-07-22}{
-
-  \subsection{INTRODUCTION}{
-
-  \itemize{ 
-
-\item pqR is based on R-2.15.0, distributed by the R Core Team, but
-improves on it in many ways, mostly ways that speed it up, but also by
-implementing some new features and fixing some bugs.  See the notes
-below, on the release of 2013-06-28, for general discussion of pqR,
-and for information on pqR that has not changed since that release.
-
-\item This updated release of pqR provides some performance
-enhancements and bug fixes, including some from R Core releases after
-R-2.15.0.  More work is still needed to incorporate improvements in
-R-2.15.1 and later R Core releases into pqR.
-
-\item This release is the same as the briefly-released version of
-2013-17-19, except that it fixes one bug and one reversion of an
-optimization that were introduced in that release, and tweaks the
-Windows Makefiles (which are not yet fully tested).
-
-  }}
-
-  \subsection{FEATURE AND DOCUMENTATION CHANGES}{
-    \itemize{
-      \item Detailed information on what operations can be done in helper
-            threads is now provided by help(helpers).
-      \item Assignment to parts of a vector via code such as 
-            \code{v[[i]]<-value} and \code{v[ix]<-values} now automatically 
-            converts raw values to the appropriate type
-            for assignment into numeric or string vectors, and assignment
-            of numeric or string values into a raw vector now results in the
-            raw vector being first converted to the corresponding type.  This
-            is consistent with the existing behaviour with other types.
-      \item The allowed values for assignment to an element of an "expression" 
-            list has been expanded to match the allowed values for ordinary
-            lists.  These values (such as function closures) could previously 
-            occur in expression lists as a result of other operations (such
-            as creation with the \code{expression} primitive).
-      \item Operations such as
-            \code{v <- pairlist(1,2,3); v[[-2]] <- NULL} now raise an error.
-            These operations were previously documented as being illegal, and
-            they are illegal for ordinary lists.  The proper way to do
-            this deletion is \code{v <- pairlist(1,2,3); v[-2] <- NULL}.
-      \item Raising \code{-Inf} to a large value (eg, \code{(-Inf)^(1e16)})
-            no longer produces an incomprehensible warning.  As before, the 
-            value returned is \code{Inf}, because (due to their 
-            limited-precision floating-point representation) all such large 
-            numbers are even integers.
-  }}
-
-  \subsection{FEATURE CHANGES CORRESPONDING TO THOSE IN LATER R CORE RELEASES}{
-    \itemize{
-\item From R-2.15.1: On Windows, there are two new environment variables which
-      control the defaults for command-line options.
-
-      If \env{R_WIN_INTERNET2} is set to a non-empty value, it is as if
-      \option{--internet2} was used.
-
-      If \env{R_MAX_MEM_SIZE} is set, it gives the default memory limit
-      if \option{--max-mem-size} is not specified: invalid values being
-      ignored.
-
-\item From R-2.15.1: The NA warning messages from e.g. \code{pchisq()} now 
-      report the call to the closure and not that of the \code{.Internal}.
-
-\item The following included software has been updated to new versions:
-      zlib to 1.2.8, LZMA to 5.0.4, and PCRE to 8.33.
-  }}
-
-  \subsection{INSTALLATION AND TESTING}{
-    \itemize{
-
-\item See the pqR wiki at \code{https://github.com/radfordneal/pqR/wiki}
-      for the latest news regarding systems and packages that do or do not
-      work with pqR.
-
-\item Note that any previosly-installed packages must be re-installed for 
-      use with pqR (as is generally the case with new versions of R), except
-      for those written purely in R.
-
-\item It is now known that pqR can be successfully installed under Mac
-      OS X for use via the command line (at least with some versions
-      of OS X).  The gcc 4.2
-      compiler supplied by Apple with Xcode works when helper threads
-      are disabled, but does not have the full OpenMP support required for
-      helper threads.   For helper threads to work, a C compiler that fully
-      supports OpenMP is needed, such as gcc 4.7.3 (available via 
-      macports.org).
-
-      The Apple BLAS and LAPACK routines can be used by giving the
-      \code{--with-blas='-framework vecLib'} and \code{--withlapack}
-      options to \code{configure}.  This speeds up some operations
-      but slows down others.
-
-      The R Mac GUI would need to be recompiled for use with pqR.
-      There are problems doing this unless helper threads
-      are disabled (see pqR issue #17 for discussion).
-
-      Compiled binary versions of pqR for Mac OS X are not yet being supplied.
-      Installation on a Mac is recommended only for users experienced
-      in installation of R from source code.
-
-\item Success has also been reported in installing pqR on a Windows
-      system, including with helper threads, but various tweaks were
-      required.  Some of these tweaks are incorporated in this release,
-      but they are probably not sufficient for installation "out of the box".
-      Attempting to install pqR on Windows is recommended only for
-      users who are both experienced and adventurous.
-
-\item Compilation using the \code{-O3} option for gcc is not recommended.
-      It speeds up some operations, but slows down others.  With gcc 4.7.3
-      on a 32-bit Intel system running Ubuntu 13.04, compiling with 
-      \code{-O3} causes compiled functions to crash. (This is not a
-      pqR issue, since the same thing happens when R-2.15.0 is compiled 
-      with \code{-O3}).
-  }}
-
-  \subsection{INTERNAL STRUCTURES AND APPLICATION PROGRAM INTERFACE}{
-    \itemize{
->>>>>>> 7c46c014
 
 \item The R internals manual now documents (in Section 1.8) a
       preliminary set of conventions that pqR follows (not yet
