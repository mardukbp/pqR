--- conflicted
+++ resolved
@@ -64,15 +64,12 @@
       
 }}
 
-<<<<<<< HEAD
-=======
   \subsection{
     FEATURES FOR INSTALLATION CORRESPONDING TO THOSE IN LATER R CORE RELEASES}{
     \itemize{
 \item .
 }}
 
->>>>>>> 27b67cac
   \subsection{DOCUMENTATION UPDATES}{
   These are in addition to changes in documentation relating to other
   changes reported here.
