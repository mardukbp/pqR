\newcommand{\PR}{\Sexpr[results=rd]{tools:::Rd_expr_PR(#1)}}
\newcommand{\CRANpkg}{\href{http://CRAN.R-project.org/package=#1}{\pkg{#1}}}

\name{NEWS}
\title{ pqR News}
\encoding{UTF-8}


<<<<<<< HEAD
\section{CHANGES IN VERSION RELEASED 2013-11-23}{
=======
\section{CHANGES IN VERSION RELEASED 2013-11-25}{
>>>>>>> 7a22b82b

  \subsection{INTRODUCTION}{

  \itemize{ 

\item pqR is based on R-2.15.0, distributed by the R Core Team, but
improves on it in many ways, mostly ways that speed it up, but also by
implementing some new features and fixing some bugs.  See the notes
below on earlier pqR releases for general discussion of pqR, and for
information that has not changed from previous releases of pqR.

<<<<<<< HEAD
\item The most notable change in this release is that ``task merging''
      is now implemented.  This can speed up sequences
      of vector operations by merging several operations into one, which 
      reduces time spent writing and later reading data in memory. 
      See \code{help(merging)} and the item below for more details.

\item This release also includes other performance improvements, bug fixes,
      and code cleanups, as detailed below.
=======
>>>>>>> 7a22b82b
  }}

  \subsection{INSTALLATION AND TESTING}{
    \itemize{

<<<<<<< HEAD
\item Additional configuration options are now present to allow
      enabling and disabling of task merging, and more generally, of the
      deferred evaluation framework needed for both task merging and
      use of helper threads.  By default, these facilities are enabled.
      The \code{--disable-task-merging} option to \code{./configure}
      disables task merging, \code{--disable-helper-threads} disables
      support for helper threads (as before), and 
      \code{--disable-deferred-evaluation} disables both of these
      features, along with the whole deferred evaluation framework.
      See the \code{R-admin} manual for more details.

\item See the pqR wiki at \code{https://github.com/radfordneal/pqR/wiki}
      for the latest news regarding systems and packages that do or do not
      work with pqR.

\item Note that any packages compiled and installed under R Core versions of 
      R must be re-installed for use with pqR, as is generally the case with 
      new versions of R (although it so happens that it is not necessary to 
      re-install packages installed with pqR-2013-07-22 with this release,
      because the formats of the crucial internal data structures happen not
      to have changed).  Note, however, that there should be no problem 
      for those written purely in R (no C, C++, or Fortran).

\item Additional tests of matrix multiplication (\code{\%*\%}, \code{crossprod},
      and \code{tcrossprod}) have been written.  They are run with
      \code{make check} or \code{make check-all}.

  }}

  \subsection{INTERNAL STRUCTURES AND APPLICATION PROGRAM INTERFACE}{
    \itemize{

\item The table of built-in function names, C functions implementing them, and
      operation flags, which was previously found in \code{src/main/names.c},
      has been split into multiple tables, located in the source files that 
      define such built-in functions (with only a few entries still in 
      \code{names.c}).  This puts the descriptions of these built-in
      functions next to their definitions, improving maintainability, and
      also reduces the number of global functions.  This change should have 
      no effects visible to users.

\item The initialization for fast dispatch to some primitive functions
      is now done in \code{names.c}, using tables in other source files
      analogous to those described in the point just above.  This is 
      cleaner, and eliminates an anomaly in the previous versions of
      pqR that a primitive function could be slower the first time it was
      used than when used later.
  }}

  \subsection{PERFORMANCE IMPROVEMENTS}{
    \itemize{
\item Some sequences of vector operations can now be merged into a single
      operation, which can speed them up by eliminating memory operations
      to store and fetch intermediate results.  For example, when \code{v} is 
      a long vector, the expression 
      \code{exp(v+1)} can be merged into one task, which will compute 
      \code{exp(v[i]+1)} for each element, \code{i}, of \code{v} in a 
      single loop.  

      Currently, such ``task merging'' is done only for (some)
      operations in which only one operand is a vector. When there are
      helper threads (which might be able to do some operations even
      faster, in parallel) merging is done only when one of the
      operations merged is a simple addition, subtraction, or
      multiplication (with one vector operand and one scalar operand).

      See \code{help(merging)} for more details.

\item During all garbage collections, any tasks whose outputs are not
      referenced are now waited for, to allow memory used by their outputs to be
      recovered.  (Such unreferenced outputs should be rare in real 
      programs.)  In a full garbage collection, tasks with large inputs
      or outputs that are referenced only as task inputs
      are also waited for, so that the memory they occupy can be recovered.

\item The built-in C matrix multiplication routines and those in the supplied 
      BLAS have both been sped up, especially those used by \code{crossprod}
      and \code{tcrossprod}.  This will of course have no effect if a different
      BLAS is used and the \code{mat_mult_with_BLAS} option is set to
      \code{TRUE}.

\item Matrix multiplications in which one operand can be recognized as the
      result of a transpose operation are now done without actually creating
      the transpose as an intermediate result, thereby reducing both 
      computation time and memory usage.  Effectively, these uses of the
      \code{\%*\%} operator are converted to uses of \code{crossprod} or
      \code{tcrossprod}.  See \code{help("\%*\%")} for details.

\item Speed of \code{ifelse} has been improved (though it's now slower when the
      condition is scalar due to the bug fix mentioned below).

\item Inputs to the mod operator can now be piped. (Previously, this was 
      inadvertently prevented in some cases.)
  }}

  \subsection{BUG FIXES}{
    \itemize{
=======
\item See the pqR wiki at \code{https://github.com/radfordneal/pqR/wiki}
      for the latest news regarding systems and packages that do or do not
      work with pqR.

\item Note that any packages compiled and installed under R Core versions of 
      R must be re-installed for use with pqR, as is generally the case with 
      new versions of R (although it so happens that it is not necessary to 
      re-install packages installed with pqR-2013-07-22 with this release,
      because the formats of the crucial internal data structures happen not
      to have changed).  Note, however, that there should be no problem 
      for those written purely in R (no C, C++, or Fortran).

  }}

  \subsection{INTERNAL STRUCTURES AND APPLICATION PROGRAM INTERFACE}{
    \itemize{

\item The table of built-in function names, C functions implementing them, and
      operation flags, which was previously found in \code{src/main/names.c},
      has been split into multiple tables, located in the source files that 
      define such built-in functions (with only a few entries still in 
      \code{names.c}).  This puts the descriptions of these built-in
      functions next to their definitions, improving maintainability, and
      also reduces the number of global functions.  This change should have 
      no effects visible to users.

\item The initialization for fast dispatch to some primitive functions
      is now done in \code{names.c}, using tables in other source files
      analogous to those described in the point just above.  This is 
      cleaner, and eliminates an anomaly in the previous versions of
      pqR that a primitive function could be slower the first time it was
      used than when used later.
  }}

  \subsection{PERFORMANCE IMPROVEMENTS}{
    \itemize{
\item 
\item During all garbage collections, any tasks whose outputs are not
      referenced are now waited for, to allow memory used by their outputs to be
      recovered.  (Such unreferenced outputs should be rare in real 
      programs.)  In a full garbage collection, tasks with large inputs
      or outputs that are referenced only as task inputs
      are also waited for, so that the memory they occupy can be recovered.

\item Speed of \code{ifelse} has been improved (though it's now slower when the
      condition is scalar due to the bug fix mentioned below).

\item Inputs to the mod operator can now be piped. (Previously, this was 
      inadvertently prevented in some cases.)

\item The speed of the quick check for NA/NaN that can be enabled with 
      \code{-DENABLE_ISNAN_TRICK} in CFLAGS has been improved.
  }}

  \subsection{BUG FIXES}{
    \itemize{
>>>>>>> 7a22b82b
\item Fixed a bug in \code{ifelse} with scalar condition but other
      operands with length greater than one.  (Pointed out by Luke Tierney.)

\item Fixed a bug stemming from re-use of operand storage for a result
      (pointed out by Luke Tierney) illustrated by the following:
\preformatted{   A <- array(c(1), dim = c(1,1), dimnames = list("a", 1))
   x <- c(a=1)
   A/(pi*x)
}

\item The \code{--disable-mat-mult-with-BLAS-in-helpers} configuration
      setting is now respected for complex matrix multiplication
      (previously it had only disabled use of the BLAS in helper
      threads for real matrix multiplication).

\item Fixed a bug in keeping track of references when assigning 
      repeated elements into a list array.
<<<<<<< HEAD

\item Fixed the following bug (also present in R-2.15.0 and R-3.0.2):
\preformatted{   v <- c(1,2)
   m <- matrix(c(3,4),1,2)
   print(t(m)\%*\%v)
   print(crossprod(m,v))
}
in which \code{crossprod} gave an error rather than produce the answer
for the corresponding use of \code{\%*\%}.
=======
>>>>>>> 7a22b82b
  }}
}


\section{CHANGES IN VERSION RELEASED 2013-07-22}{

  \subsection{INTRODUCTION}{

  \itemize{ 

\item pqR is based on R-2.15.0, distributed by the R Core Team, but
improves on it in many ways, mostly ways that speed it up, but also by
implementing some new features and fixing some bugs.  See the notes
below, on the release of 2013-06-28, for general discussion of pqR,
and for information on pqR that has not changed since that release.

\item This updated release of pqR provides some performance
enhancements and bug fixes, including some from R Core releases after
R-2.15.0.  More work is still needed to incorporate improvements in
R-2.15.1 and later R Core releases into pqR.

\item This release is the same as the briefly-released version of
2013-17-19, except that it fixes one bug and one reversion of an
optimization that were introduced in that release, and tweaks the
Windows Makefiles (which are not yet fully tested).

  }}

  \subsection{FEATURE AND DOCUMENTATION CHANGES}{
    \itemize{
      \item Detailed information on what operations can be done in helper
            threads is now provided by help(helpers).
      \item Assignment to parts of a vector via code such as 
            \code{v[[i]]<-value} and \code{v[ix]<-values} now automatically 
            converts raw values to the appropriate type
            for assignment into numeric or string vectors, and assignment
            of numeric or string values into a raw vector now results in the
            raw vector being first converted to the corresponding type.  This
            is consistent with the existing behaviour with other types.
      \item The allowed values for assignment to an element of an "expression" 
            list has been expanded to match the allowed values for ordinary
            lists.  These values (such as function closures) could previously 
            occur in expression lists as a result of other operations (such
            as creation with the \code{expression} primitive).
      \item Operations such as
            \code{v <- pairlist(1,2,3); v[[-2]] <- NULL} now raise an error.
            These operations were previously documented as being illegal, and
            they are illegal for ordinary lists.  The proper way to do
            this deletion is \code{v <- pairlist(1,2,3); v[-2] <- NULL}.
      \item Raising \code{-Inf} to a large value (eg, \code{(-Inf)^(1e16)})
            no longer produces an incomprehensible warning.  As before, the 
            value returned is \code{Inf}, because (due to their 
            limited-precision floating-point representation) all such large 
            numbers are even integers.
  }}

  \subsection{FEATURE CHANGES CORRESPONDING TO THOSE IN LATER R CORE RELEASES}{
    \itemize{
\item From R-2.15.1: On Windows, there are two new environment variables which
      control the defaults for command-line options.

      If \env{R_WIN_INTERNET2} is set to a non-empty value, it is as if
      \option{--internet2} was used.

      If \env{R_MAX_MEM_SIZE} is set, it gives the default memory limit
      if \option{--max-mem-size} is not specified: invalid values being
      ignored.

\item From R-2.15.1: The NA warning messages from e.g. \code{pchisq()} now 
      report the call to the closure and not that of the \code{.Internal}.

\item The following included software has been updated to new versions:
      zlib to 1.2.8, LZMA to 5.0.4, and PCRE to 8.33.
  }}

  \subsection{INSTALLATION AND TESTING}{
    \itemize{

\item See the pqR wiki at \code{https://github.com/radfordneal/pqR/wiki}
      for the latest news regarding systems and packages that do or do not
      work with pqR.

\item Note that any previosly-installed packages must be re-installed for 
      use with pqR (as is generally the case with new versions of R), except
      for those written purely in R.

\item It is now known that pqR can be successfully installed under Mac
      OS X for use via the command line (at least with some versions
      of OS X).  The gcc 4.2
      compiler supplied by Apple with Xcode works when helper threads
      are disabled, but does not have the full OpenMP support required for
      helper threads.   For helper threads to work, a C compiler that fully
      supports OpenMP is needed, such as gcc 4.7.3 (available via 
      macports.org).

      The Apple BLAS and LAPACK routines can be used by giving the
      \code{--with-blas='-framework vecLib'} and \code{--withlapack}
      options to \code{configure}.  This speeds up some operations
      but slows down others.

      The R Mac GUI would need to be recompiled for use with pqR.
      There are problems doing this unless helper threads
      are disabled (see pqR issue #17 for discussion).

      Compiled binary versions of pqR for Mac OS X are not yet being supplied.
      Installation on a Mac is recommended only for users experienced
      in installation of R from source code.

\item Success has also been reported in installing pqR on a Windows
      system, including with helper threads, but various tweaks were
      required.  Some of these tweaks are incorporated in this release,
      but they are probably not sufficient for installation "out of the box".
      Attempting to install pqR on Windows is recommended only for
      users who are both experienced and adventurous.

\item Compilation using the \code{-O3} option for gcc is not recommended.
      It speeds up some operations, but slows down others.  With gcc 4.7.3
      on a 32-bit Intel system running Ubuntu 13.04, compiling with 
      \code{-O3} causes compiled functions to crash. (This is not a
      pqR issue, since the same thing happens when R-2.15.0 is compiled 
      with \code{-O3}).
  }}

  \subsection{INTERNAL STRUCTURES AND APPLICATION PROGRAM INTERFACE}{
    \itemize{

\item The R internals manual now documents (in Section 1.8) a
      preliminary set of conventions that pqR follows (not yet
      perfectly) regarding when objects may be modified, and how
      NAMEDCNT should be maintained.  R-2.15.0 did not follow any
      clear conventions.

\item The documentation in the R internals manual on how helper
      threads are implemented in pqR now has the correct title.  (It
      would previously have been rather hard to notice.)

  }}

  \subsection{PERFORMANCE IMPROVEMENTS}{
    \itemize{
\item Some unnecessary duplication of objects has been eliminated.  Here
      are three examples:  
      Creation of lists no longer duplicates all the elements put in the
      list, but instead increments \code{NAMEDCNT} for these elements, so
      that
\preformatted{   a <- numeric(10000)
   k <- list(1,a)
}
no longer duplicates \code{a} when \code{k} is created (though a duplication
will be needed later if either \code{a} or \code{k[[2]]} is modified).
      Furthermore, the assignment below to \code{b$x}, no longer
      causes duplication of the 10000 elements of \code{y}:
\preformatted{   a <- list (x=1, y=seq(0,1,length=10000))
   b <- a
   b$x <- 2
}
Instead, a single vector of 10000 elements is shared between \code{a$y} and
\code{b$y}, and will be duplicated later only if necessary.  Unnecessary
duplication of a 10000-element vector is also avoided when \code{b[1]} is 
assigned to in the code below:
\preformatted{   a <- list (x=1, y=seq(0,1,length=10000))
   b <- a$y
   a$y <- 0
   b[1] <- 1
}
The assignment to \code{a$y} now reduces \code{NAMEDCNT} for the vector
bound to \code{b}, allowing it to be changed without duplication.

\item Assignment to part of a vector using code such as \code{v[101:200]<-0}
      will now not actually create a vector of 100 indexes, but will instead
      simply change the elements with indexes 101 to 200 without creating
      an index vector.  This optimization has not yet been implemented for
      matrix or array indexing.

\item Assignments to parts of vectors, matrices, and arrays using "[" has been
      sped up by detailed code improvements, quite substantially in some
      cases.

\item Subsetting of arrays of three or more dimensions using "[" has
      been sped up by detailed code improvements.

\item Pending summations of one-argument mathematical functions are now
      passed on by \code{sum}.  So, for example, in 
      \code{sum(exp(a)) + sum(exp(b))}, the two
      summations of exponentials can now potentially be done in parallel.

\item A full garbage collection now does not wait for all tasks being
      done by helpers to complete.  Instead, only tasks that are using
      or computing variables that are not otherwise referenced are 
      waited for (so that this storage can be reclaimed).
  }}

  \subsection{BUG FIXES}{
    \itemize{
\item A bug that could have affected the result of \code{sum(abs(v))} when
      it is done by a helper thread has been fixed.
\item A bug that could have allowed \code{as.vector}, \code{as.integer}, etc.
      to pass on an object still being computed to a caller not expecting
      such a pending object has been fixed.
\item Some bugs in which production of warnings at inopportune times could 
      have caused serious problems have been fixed.
\item The bug illustrated below (pqR issue #13) has been fixed:
\preformatted{   > l = list(list(list(1)))
   > l1 = l[[1]]
   > l[[c(1,1,1)]] <- 2
   > l1
   [[1]]
   [[1]][[1]]
   [1] 2
}
\item Fixed a bug (also present in R-2.15.0 and R-3.0.1) illustrated by the
following code:
\preformatted{   > a <- list(x=c(1,2),y=c(3,4))
   > b <- as.pairlist(a)
   > b$x[1] <- 9
   > print(a)
   $x
   [1] 9 2
   
   $y
   [1] 3 4
}
The value printed for a has a$x[1] changed to 9, when it should still be 1.
See pqR issue #14.
\item Fixed a bug (also present in R-2.15.0 and R-3.0.1) in which extending
      an "expression" by assigning to a new element changes it to an ordinary
      list.  See pqR issue #15.
\item Fixed several bugs (also present in R-2.15.0 and R-3.0.1) illustrated
by the code below (see pqR issue #16):
\preformatted{   v <- c(10,20,30)
   v[[2]] <- NULL        # wrong error message
   
   x <- pairlist(list(1,2))
   x[[c(1,2)]] <- NULL   # wrongly gives an error, referring to misuse
                         # of the internal SET_VECTOR_ELT procedure
   
   v<-list(1)
   v[[quote(abc)]] <- 2  # internal error, this time for SET_STRING_ELT
   
   a <- pairlist(10,20,30,40,50,60)
   dim(a) <- c(2,3)
   dimnames(a) <- list(c("a","b"),c("x","y","z"))
   print(a)              # doesn't print names
   
   a[["a","x"]] <- 0     # crashes with a segmentation fault
}
  }}

  \subsection{BUG FIXES CORRESPONDING TO THOSE IN LATER R CORE RELEASES}{
    \itemize{
\item From R-2.15.1: \code{formatC()} uses the C entry point \code{str_signif}
      which could write beyond the length allocated for the output string.

\item From R-2.15.1: \code{plogis(x, lower = FALSE, log.p = TRUE)} no longer
      underflows early for large x (e.g. 800).

\item From R-2.15.1: \code{?Arithmetic}'s \dQuote{\code{1 ^ y} and \code{y ^ 0}
	are \code{1}, \emph{always}} now also applies for \code{integer}
      vectors \code{y}.

\item From R-2.15.1: X11-based pixmap devices like \code{png(type = "Xlib")} 
      were trying to set the cursor style, which triggered some warnings and
      hangs.

\item From R-3.0.1 patched: Fixed comment-out bug in BLAS, as per PR 14964.
  }}
}


\section{CHANGES IN VERSION RELEASED 2013-06-28}{

\subsection{INTRODUCTION}{

\itemize{ 
\item This release of pqR is based on R-2.15.0, distributed by the R
Core Team, but improves on it in many ways, mostly ways that speed it
up, but also by implementing some new features and fixing some bugs.
One notable speed improvement in pqR is that for systems with multiple
processors or processor cores, pqR is able to do some numeric
computations in parallel with other operations of the interpreter, and
with other numeric computations.

\item This is the second publicised release of pqR (the first was on
2013-06-20, and there were earlier unpublicised releases). It fixes one
significant pqR bug (that could cause two empty strings to not compare
as equal, reported by Jon Clayden), fixes a bug reported to R Core (PR
15363) that also existed in pqR (see below), fixes a bug in deciding
when matrix multiplies are best done in a helper thread, and fixes some
issues preventing pqR from being built in some situations (including
some partial fixes for Windows suggested by "armgong").  Since the
rest of the news is almost unchanged from the previous release, I have
not made a separate news section for this release. (New sections will
be created once new releases have significant differences.)

\item This section documents changes in pqR from R-2.15.0 that are of
direct interest to users.  For changes from earlier version of R to
R-2.15.0, see the ONEWS, OONEWS, and OOONEWS files.  Changes of little
interest to users, such as code cleanups and internal details on
performance improvements, are documented in the file MODS, which
relates these changes to branches in the code repository at
github.com/radfordneal/pqR.

\item Note that for compatibility with R's version system, pqR presently
uses the same version number, 2.15.0, as the version of R on which it
is based. This allows checks for feature availability to continue to
work.  This scheme will likely change in the future.  Releases of pqR
with the same version number are distinguished by release date.

\item See radfordneal.github.io/pqR for current information on pqR, including
announcements of new releases, a link to the page for making and viewing
reports of bugs and other issues, and a link to the wiki page containing
information such as systems on which pqR has been tested.

}}

  \subsection{FEATURE CHANGES}{
    \itemize{
      \item A new primitive function \code{get_rm} has been added,
            which removes a variable while returning the value it
            had when removed.  See \code{help(get_rm)} for details,
            and how this can sometimes improve efficiency of R functions.

      \item An enhanced version of the \code{Rprofmem} function for profiling
            allocation of vectors has been implemented, that can
            display more information, and can output to the terminal,
            allowing the source of allocations to more easily be
            determined.  Also, \code{Rprofmem} is now always accessible
            (not requiring the \code{--enable-memory-profiling} configuration
            option).  Its overhead when not in use is negligible.
 
            The new version allows records of memory allocation to be
            output to the terminal, where their position relative to
            other output can be informative (this is the default for the
            new \code{Rprofmemt} variant).  More identifying
            information, including type, number of elements, and
            hexadecimal address, can also be output.  For more details on
            these and other changes, see \code{help(Rprofmem)}.

      \item A new primitive function, pnamedcnt, has been added, that
            prints the NAMEDCNT/NAMED count for an R object, which is helpful
            in tracking when objects will have to be duplicated.  For
            details, see help(pnamedcnt).

      \item The \code{tracemem} function is defunct.  What exactly it was
            supposed to do in R-2.15.0 was unclear, and optimizations 
            in pqR make it even less clear what it should do.  The bit
            in object headers that was used to implement it has been
            put to a better use in pqR.  The \code{--enable-memory-profiling}
            configuration option used to enable it no longer exists.

            The \code{retracemem} function remains for compatibility
            (doing nothing).  The \code{Rprofmemt} and \code{pnamedcnt}
            functions described above provide alternative ways of gaining
            insight into memory allocation behaviour.

      \item Some options that can be set by arguments to the R command can
            now also be set with environment variables, specifically, the
            values of R_DEBUGGER, R_DEBUGGER_ARGS, and R_HELPERS give the
            default when \code{--debugger}, \code{--debugger-args}, and 
            \code{--helpers} are not specified on the command line.  This 
            feature is useful when using a shell file or Makefile that contains 
            R commands that one would rather not have to modify.
    }
  }

  \subsection{INSTALLATION AND TESTING}{
    \itemize{

      \item The procedure for compiling and installing from source is largely 
            unchanged from R-2.15.0.  In particular, the final result is a 
            program called "R", not "pqR", though of course you can provide a 
            link to it called "pqR".  Note that (as for R-2.15.0) it is not 
            necessary to do an "install" after "make" --- one can just
            run bin/R in the directory where you did "make".  This may be 
            convenient if you wish to try out pqR along with your current 
            version of R.

      \item Testing of pqR has so far been done only on Linux/Unix
            systems, not on Windows or Mac systems.  There is no specific
            reason to believe that it will not work on Windows or Mac
            systems, but until tests have been done, trying to use it 
            on these systems is not recommended.  (However, some users
            have reported that pqR can be built on Mac systems, as long
            as a C compiler fully supporting OpenMP is used, or the
            \code{--disable-helper-threads} configuration option is used.)

      \item This release contains the versions of the standard and recommended
            packages that were released with R-2.15.0.  Newer versions may
            or may not be compatible (same as for R-2.15.0).

      \item It is intended that this release will be fully compatible with
            R-2.15.0, but you will need to recompile any packages (other
            that those with only R code) that you had installed for R-2.15.0, 
            and any other C code you use with R, since the format of internal 
            data structures has changed (see below).

      \item New configuration options relating to helper threads and
            to matrix multiplication now exist.  For details, see 
            doc/R-admin.html (or R-admin.pdf), or run \code{./configure --help}.

            In particular, the \code{--disable-helper-threads} option
            to configure will remove support for helper threads.  Use of
            this option is advised if you know that multiple processors
            or processor cores will not be available, or if you know that
            the C compiler used does not support OpenMP 3.0 or 3.1 (which 
            is used in the implementation of the helpers package).

      \item Including \code{-DENABLE_ISNAN_TRICK} in CFLAGS will speed up 
            checks for NA and NaN on machines on which it works.  It works
            on Intel processors (verified both empirically and by consulting
            Intel documentation).  It does not work on SPARC machines.

      \item The \code{--enable-memory-profiling} option to configure
            no longer exists.  In pqR, the \code{Rprofmem} function is always
            enabled, and the \code{tracemem} function is defunct.  (See
            discussion above.)

      \item When installing from source, the output of configure 
            now displays whether standard and recommended packages will
            be byte compiled.

      \item The tests of random number generation run with \code{make check-all}
            now set the random number seed explicitly.  Previously, the random
            number seed was set from the time and process ID, with the result
            that these tests would occasionally fail non-deterministically,
            when by chance one of the p-values obtained was below the threshold
            used.  (Any such failure should now occur consistently, rather
            than appearing to be due to a non-deterministic bug.)

      \item Note that (as in R-2.15.0) the output of \code{make check-all} for 
            the boot package includes many warning messages regarding a 
            non-integer argument, and when byte compilation is enabled, these 
            messages identify the wrong function call as the source.  This 
            appears to have no wider implications, and can be ignored.

      \item Testing of the "xz" compression method is now done with \code{try},
            so that failure will be tolerated on machines that don't have enough
            memory for these tests.

      \item The details of how valgrind is used have changed. See the source
            file \file{memory.c}.
    }
  }

  \subsection{INTERNAL STRUCTURES AND APPLICATION PROGRAM INTERFACE}{
    \itemize{
      \item The internal structure of an object has changed, in ways that 
            should be compatible with R-2.15.0, but which do require 
            re-compilation.  The flags in the object header for \code{DEBUG},
            \code{RSTEP}, and \code{TRACE} now exist only for non-vector 
            objects, which is sufficient for their present use (now that 
            \code{tracemem} is defunct).

      \item The sizes of objects have changed in some cases (though not most).
            For a 32-bit configuration, the size of a cons cell increases
            from 28 bytes to 32 bytes; for a 64-bit configuration, the
            size of a cons cell remains at 56 bytes.  For a 32-bit 
            configuration, the size of a vector of one double remains
            at 32 bytes; for a 64-bit configuration (with 8-byte alignment), 
            the size of a vector of one double remains at 48 bytes.

      \item Note that the actual amount of memory occupied by an object
            depends on the set of node classes defined (which may be tuned).
            There is no longer a separate node class for cons cells and
            zero-length vectors (as in R-2.15.0) --- instead, cons cells
            share a node class with whatever vectors also fit in that
            node class.

      \item The old two-bit NAMED field of an object is now a three-bit
            NAMEDCNT field, to allow for a better attempt at reference
            counting.  Versions of the the NAMED and SET_NAMED macros
            are still defined for compatibility.  See the R-ints manual
            for details.

      \item Setting the length of a vector to something less than its
            allocated length using SETLENGTH is deprecated.  The LENGTH
            field is used for memory allocation tracking by the garbage
            collector (as is also the case in R-2.15.0), so setting it 
            to the wrong value may cause problems.  (Setting the length
            to more than the allocated length is of course even worse.)
    }
  }

  \subsection{PERFORMANCE IMPROVEMENTS}{
    \itemize{
      \item Many detailed improvements have been made that reduce
            general interpretive overhead and speed up particular 
            functions.  Only some of these improvements are noted
            below.

      \item Numerical computations can now be performed in parallel with
            each other and with interpretation of R code, by using 
            ``helper threads'', on machines
            with multiple processors or multiple processor cores.  When
            the output of one such computation is used as the input to
            another computation, these computations can often be done
            in parallel, with the output of one task being ``pipelined''
            to the other task.  Note that these 
            parallel execution facilities do not require any changes to user 
            code --- only that helper threads be enabled with the 
            \code{--helpers} option to the command starting pqR. See 
            \code{help(helpers)} for details.

            However, helper threads are not used for operations that are 
            done within the interpreter for byte-compiled code or that are 
            done in primitive functions invoked by the byte-code interpreter.

            This facility is still undergoing rapid development.  Additional 
            documentation on which operations may be done in parallel will be 
            forthcoming.

      \item A better attempt at counting how many "names" an object has
            is now made, which reduces how often objects are duplicated
            unnecessarily.  This change is ongoing, with further improvements
            and documentation forthcoming.

      \item Several primitive functions that can generate integer sequences
            --- ":", seq.int, seq_len, and seq_along --- will now sometimes
            not generate an actual sequence, but rather just a description
            of its start and end points.  This is not visible to users,
            but is used to speed up several operations.

            In particular, "for" loops such as \code{for (i in 1:1000000) ...}
            are now done without actually allocating a vector to hold
            the sequence.  This saves both space and time.  Also,
            a subscript such as \code{101:200} for a vector or as the first 
            subscript for a matrix is now (often) handled without actually 
            creating a vector of indexes, saving both time and space.  

            However, the above performance improvements 
            are not effective in compiled code.

      \item Matrix multiplications with the \code{\%*\%} operator are now
            much faster when the operation is a vector dot product, a
            vector-matrix product, a matrix-vector product, or more generally
            when the sum of the numbers of rows and columns in the result
            is not much less than their product.  This improvement results
            from the elimination of a costly check for NA/NaN elements in the 
            operands before doing the multiply.  There is no need for this check
            if the supplied BLAS is used.  If a BLAS that does not properly
            handle NaN is supplied, the \code{\%*\%} operator will still
            handle NaN properly if the new library of matrix multiply
            routines is used for \code{\%*\%} instead of the BLAS.  See the
            next two items for more relevant details.

      \item A new library of matrix multiply routines is provided, which
            is guaranteed to handle NA/NaN correctly, and which supports
            pipelined computation with helper threads.  Whether this
            library or the BLAS routines are used for \code{\%*\%} is
            controlled by the \code{mat_mult_with_BLAS} option. The default
            is to not use the BLAS, but the 
            \code{--enable-mat-mult-with-BLAS-by-default} configuration option
            will change this.  See \code{help("\%*\%")} for details.

      \item The BLAS routines supplied with R were modified to improve the 
            performance of the routines DGEMM (matrix-matrix multiply) and 
            DGEMV (matrix-vector multiply).  Also, proper propagation of NaN, 
            Inf, etc. is now always done in these routines.  This speeds
            up the \code{\%*\%} operator in R, when the supplied BLAS is used
            for matrix multiplications, and speeds up other matrix operations
            that call these BLAS routines, if the BLAS used is the one supplied.

      \item The low-level routines for generation of uniform random
            numbers have been improved.  (These routines are also used for
            higher-level functions such as \code{rnorm}.)

            The previous code copied the seed back and forth to
            .Random.seed for every call of a random number generation
            function, which is rather time consuming given that for
            the default generator \code{.Random.seed} is 625 integers long.
            It also allocated new space for \code{.Random.seed} every time.
            Now, \code{.Random.seed} is used without copying, except when the 
            generator is user-supplied.  

            The previous code had imposed an unnecessary limit on the
            length of a seed for a user-supplied random number
            generator, which has now been removed.

      \item The \code{any} and \code{all} primitives have been substantially
            sped up for large vectors.  

            Also, expressions such as
            \code{all(v>0)} and \code{any(is.na(v))}, where \code{v} is a
            real vector, avoid computing and storing a logical vector,
            instead computing the result of \code{any} or \code{all}
            without this intermediate, looking at only as much of \code{v}
            as is needed to determine the result.
            However, this improvement is not effective in compiled code.

      \item When \code{sum} is applied to many mathematical functions
            of one vector argument, for example \code{sum(log(v))}, the
            sum is performed as the function is computed, without a
            vector being allocated to hold the function values.  
            However, this improvement is not effective in compiled code.

      \item The handling of power operations has been improved (primarily 
            for powers of reals, but slightly affecting powers of integers too).
            In particular, scalar powers of 2, 1, 0, and -1, are handled 
            specially to avoid general power operations in these cases.

      \item Extending lists and character vectors by assigning to an
            index past the end, and deleting list items by assigning NULL
            have been sped up substantially.

      \item The speed of the transpose (\code{t}) function has been
            improved, when applied to real, integer, and logical
            matrices.

      \item The \code{cbind} and \code{rbind} functions have been greatly
            sped up for large objects.

      \item The \code{c} and \code{unlist} functions have been sped up 
            by a bit in simple cases, and by a lot in some situations 
            involving names.

      \item The \code{matrix} function has been greatly sped up, in
            many cases.

      \item Extraction of subsets of vectors or matrices (eg, \code{v[100:200]}
            or \code{M[1:100,101:110]}) has been sped up substantially.

      \item Logical operations and relational operators have been sped up
            in simple cases. Relational
            operators have also been substantially sped up for long vectors.

      \item Access via the $ operator to lists, pairlists, and environments 
            has been sped up. 

      \item Existing code for handling special cases of "[" in which there is
            only one scalar index was replaced by cleaner code that handles 
            more cases.   The old code handled only integer and real vectors, 
            and only positive indexes.  The new code handles all atomic 
            vectors (logical, integer, real, complex, raw, and string), and 
            positive or negative indexes that are not out of bounds.

      \item Many unary and binary primitive functions are now usually
            called using a faster internal interface that does not allocate
            nodes for a pairlist of evaluated arguments. This change
            substantially speeds up some programs.

      \item Lookup of some builtin/special function symbols (eg, "+" and "if")
            has been sped up by allowing fast bypass of non-global environments
            that do not contain (and have never contained) one of these 
            symbols.

      \item Some binary and unary arithmetic operations have been sped
            up by, when possible, using the space holding one of the
            operands to hold the result, rather than allocating new
            space.  Though primarily a speed improvement, for very
            long vectors avoiding this allocation could avoid running
            out of space.

      \item Some speedup has been obtained by using new internal C functions 
            for performing exact or partial string matches in the interpreter.
    }
  }

  \subsection{BUG FIXES}{
    \itemize{
      \item The "debug" facility has been fixed.  Its behaviour for if,
            while, repeat, and for statements when the inner statement
            was or was not one with curly brackets had made no sense.
            The fixed behaviour is now documented in help(debug). 
            (I reported this bug and how
            to fix it to the R Core Team in July 2012, but the bug is 
            still present in R-3.0.1, released May 2013.)

      \item Fixed a bug in \code{sum}, where overflow is allowed (and not 
            detected) where overflow can actually be avoided.  For example:
\preformatted{   > v<-c(3L,1000000000L:1010000000L,-(1000000000L:1010000000L))
   > sum(v)
   [1] 4629
}
            Also fixed a related bug in \code{mean}, applied to an integer
            vector, which would arise only on a system where a long double 
            is no bigger than a double.

      \item Fixed \code{diag} so that it returns a matrix when passed
            a list of elements to put on the diagonal.

      \item Fixed a bug that could lead to mis-identification of the 
            direction of stack growth on a non-Windows system, causing
            stack overflow to not be detected, and a segmentation fault 
            to occur.  (I also reported this bug and how to fix it to the 
            R Core Team, who included a fix in R-2.15.2.)

      \item Fixed a bug where, for example, \code{log(base=4)} returned 
            the natural log of 4, rather than signalling an error. 

      \item The documentation on what \code{MARGIN} arguments are allowed for
            \code{apply} has been clarified, and checks for validity added.
            The call 
\preformatted{   > apply(array(1:24,c(2,3,4)),-3,sum)
}
            now produces correct results (the same as when \code{MARGIN}
            is \code{1:2}).

      \item Fixed a bug in which \code{Im(matrix(complex(0),3,4))} returned
            a matrix of zero elements rather than a matrix of NA elements.

      \item Fixed a bug where more than six warning messages at startup
            would overwrite random memory, causing garbage output 
            and perhaps arbitrarily bizarre behaviour.

      \item Fixed a bug where LC_PAPER was not correctly set at startup.

      \item Fixed gc.time, which was producing grossly incorrect values
            for user and system time.

      \item Now check for bad arguments for .rowSums, .colSums, .rowMeans,
            and .rowMeans (would previously segfault if n*p too big).

      \item Fixed a bug where excess warning messages may be produced
            on conversion to RAW.  For instance:
\preformatted{   > as.raw(1e40)
   [1] 00
   Warning messages:
   1: NAs introduced by coercion 
   2: out-of-range values treated as 0 in coercion to raw 
}
            Now, only the second warning message is produced.

      \item A bug has been fixed in which rbind would not handle 
            non-vector objects such as function closures, whereas
            cbind did handle them, and both were documented to do so.

      \item Fixed a bug in numeric_deriv in stats/src/nls.c, where it
            was not duplicating when it should, as illustrated below:
\preformatted{   > x <- 5; y <- 2; f <- function (y) x
   > numericDeriv(f(y),"y")
    [1] 5
    attr(,"gradient")
         [,1]
    [1,]    0
    > x
    [1] 5
    attr(,"gradient")
         [,1]
    [1,]    0
}

      \item Fixed a bug in vapply illustrated by the following:
\preformatted{   X<-list(456)
   f<-function(a)X
   A<-list(1,2)  
   B<-vapply(A,f,list(0))
   print(B)
   X[[1]][1]<-444
   print(B)
}
            After the fix, the values in \code{B} are no long changed by the 
            assignment to \code{X}. Similar bugs in mapply, eapply, and rapply 
            have also been fixed.  I reported these bugs to r-devel, and
            (different) fixes are in R-3.0.0 and later versions.

      \item Fixed a but in rep.int illustrated by the following:
\preformatted{   a<-list(1,2)
   b<-rep.int(a,c(2,2))
   b[[1]][1]<-9
   print(a[[1]])
}

      \item Fixed a bug in mget, illustrated by the following code:
\preformatted{   a <- numeric(1)
   x <- mget("a",as.environment(1))
   print(x)
   a[1] <- 9
   print(x)
}

      \item Fixed bugs that the R Core Team fixed (differently) for R-2.15.3,
            illustrated by the following:
\preformatted{   a <- list(c(1,2),c(3,4))
   b <- list(1,2,3)
   b[2:3] <- a
   b[[2]][2] <- 99
   print(a[[1]][2])

   a <- list(1+1,1+1)
   b <- list(1,1,1,1)
   b[1:4] <- a
   b[[1]][1] <- 1
   print(b[2:4])
}

      \item Fixed a bug illustrated by the following:
\preformatted{   > library(compiler)
   > foo <- function(x,y) UseMethod("foo")
   > foo.numeric <- function(x,y) "numeric"
   > foo.default <- function(x,y) "default"
   > testi <- function () foo(x=NULL,2)
   > testc <- cmpfun (function () foo(x=NULL,2))
   > testi() 
   [1] "default"
   > testc()
   [1] "numeric"
}

      \item Fixed several bugs that produced wrong results 
            such as the following:
\preformatted{   a<-list(c(1,2),c(3,4),c(5,6))
   b<-a[2:3]
   a[[2]][2]<-9
   print(b[[1]][2])
}
      I reported this to r-devel, and a (different) fix is in R-3.0.0 and 
      later versions.

      \item Fixed bugs reported on r-devel by Justin Talbot, Jan 2013 (also
            fixed, differently, in R-2.15.3), illustrated by the following:
\preformatted{   a <- list(1)
   b <- (a[[1]] <- a)
   print(b)
   a <- list(x=1)
   b <- (a$x <- a)
   print(b)
}

      \item Fixed \code{svd} so that it will not return a list with
            \code{NULL} elements.  This matches the behaviour of \code{La.svd}.

      \item Fixed (by a kludge, not a proper fix) a bug in the "tre"
            package for regular expression matching (eg, in \code{sub}),
            which shows up when \code{WCHAR_MAX} doesn't fit in an
            "int".  The kludge reduces \code{WCHAR_MAX} to fit, but really
            the "int" variables ought to be bigger.  (This problem
            showed up on a Raspberry Pi running Raspbian.)

      \item Fixed a minor error-reporting bug with
            \code{(1:2):integer(0)} and similar expressions.

      \item Fixed a small error-reporting bug with "$",
            illustrated by the following output:
\preformatted{    > options(warnPartialMatchDollar=TRUE)
    > pl <- pairlist(abc=1,def=2)
    > pl$ab
    [1] 1
    Warning message:
    In pl$ab : partial match of 'ab' to ''
}

      \item Fixed documentation error in R-admin regarding the
            \code{--disable-byte-compiled-packages} configuration option, 
            and changed the DESCRIPTION file for the recommended mgcv 
            package to respect this option.

      \item Fixed a bug reported to R Core (PR 15363, 2013-006-26) that
            also existed in pqR-2013-06-20.  This bug sometimes caused memory
            expansion when many complex assignments or removals were done
            in the global environment.
    }
  }
}<|MERGE_RESOLUTION|>--- conflicted
+++ resolved
@@ -6,11 +6,7 @@
 \encoding{UTF-8}
 
 
-<<<<<<< HEAD
-\section{CHANGES IN VERSION RELEASED 2013-11-23}{
-=======
 \section{CHANGES IN VERSION RELEASED 2013-11-25}{
->>>>>>> 7a22b82b
 
   \subsection{INTRODUCTION}{
 
@@ -22,7 +18,6 @@
 below on earlier pqR releases for general discussion of pqR, and for
 information that has not changed from previous releases of pqR.
 
-<<<<<<< HEAD
 \item The most notable change in this release is that ``task merging''
       is now implemented.  This can speed up sequences
       of vector operations by merging several operations into one, which 
@@ -31,14 +26,11 @@
 
 \item This release also includes other performance improvements, bug fixes,
       and code cleanups, as detailed below.
-=======
->>>>>>> 7a22b82b
   }}
 
   \subsection{INSTALLATION AND TESTING}{
     \itemize{
 
-<<<<<<< HEAD
 \item Additional configuration options are now present to allow
       enabling and disabling of task merging, and more generally, of the
       deferred evaluation framework needed for both task merging and
@@ -132,60 +124,6 @@
 
 \item Inputs to the mod operator can now be piped. (Previously, this was 
       inadvertently prevented in some cases.)
-  }}
-
-  \subsection{BUG FIXES}{
-    \itemize{
-=======
-\item See the pqR wiki at \code{https://github.com/radfordneal/pqR/wiki}
-      for the latest news regarding systems and packages that do or do not
-      work with pqR.
-
-\item Note that any packages compiled and installed under R Core versions of 
-      R must be re-installed for use with pqR, as is generally the case with 
-      new versions of R (although it so happens that it is not necessary to 
-      re-install packages installed with pqR-2013-07-22 with this release,
-      because the formats of the crucial internal data structures happen not
-      to have changed).  Note, however, that there should be no problem 
-      for those written purely in R (no C, C++, or Fortran).
-
-  }}
-
-  \subsection{INTERNAL STRUCTURES AND APPLICATION PROGRAM INTERFACE}{
-    \itemize{
-
-\item The table of built-in function names, C functions implementing them, and
-      operation flags, which was previously found in \code{src/main/names.c},
-      has been split into multiple tables, located in the source files that 
-      define such built-in functions (with only a few entries still in 
-      \code{names.c}).  This puts the descriptions of these built-in
-      functions next to their definitions, improving maintainability, and
-      also reduces the number of global functions.  This change should have 
-      no effects visible to users.
-
-\item The initialization for fast dispatch to some primitive functions
-      is now done in \code{names.c}, using tables in other source files
-      analogous to those described in the point just above.  This is 
-      cleaner, and eliminates an anomaly in the previous versions of
-      pqR that a primitive function could be slower the first time it was
-      used than when used later.
-  }}
-
-  \subsection{PERFORMANCE IMPROVEMENTS}{
-    \itemize{
-\item 
-\item During all garbage collections, any tasks whose outputs are not
-      referenced are now waited for, to allow memory used by their outputs to be
-      recovered.  (Such unreferenced outputs should be rare in real 
-      programs.)  In a full garbage collection, tasks with large inputs
-      or outputs that are referenced only as task inputs
-      are also waited for, so that the memory they occupy can be recovered.
-
-\item Speed of \code{ifelse} has been improved (though it's now slower when the
-      condition is scalar due to the bug fix mentioned below).
-
-\item Inputs to the mod operator can now be piped. (Previously, this was 
-      inadvertently prevented in some cases.)
 
 \item The speed of the quick check for NA/NaN that can be enabled with 
       \code{-DENABLE_ISNAN_TRICK} in CFLAGS has been improved.
@@ -193,7 +131,6 @@
 
   \subsection{BUG FIXES}{
     \itemize{
->>>>>>> 7a22b82b
 \item Fixed a bug in \code{ifelse} with scalar condition but other
       operands with length greater than one.  (Pointed out by Luke Tierney.)
 
@@ -211,7 +148,6 @@
 
 \item Fixed a bug in keeping track of references when assigning 
       repeated elements into a list array.
-<<<<<<< HEAD
 
 \item Fixed the following bug (also present in R-2.15.0 and R-3.0.2):
 \preformatted{   v <- c(1,2)
@@ -221,8 +157,6 @@
 }
 in which \code{crossprod} gave an error rather than produce the answer
 for the corresponding use of \code{\%*\%}.
-=======
->>>>>>> 7a22b82b
   }}
 }
 
