\newcommand{\PR}{\Sexpr[results=rd]{tools:::Rd_expr_PR(#1)}}
\newcommand{\CRANpkg}{\href{http://CRAN.R-project.org/package=#1}{\pkg{#1}}}

\name{NEWS}
\title{ pqR News}
\encoding{UTF-8}


<<<<<<< HEAD
\section{TEST VERSION RELEASED 2019-02-02}{
=======
\section{TEST VERSION RELEASED 2019-00-00}{
>>>>>>> 5847953f

  \itemize{
  \item This is a test version with a preliminary, and limited,
  implementation of automatic differentiation.  This is not expected
  to become a stable release; that will wait until more complete
  facilities for automatic differentiation have been implemented.
  However, the version in this test release does demonstrate much 
  about what the final facility will be like.

  \item Type \code{help(Gradient)} to read documentation on the automatic 
  differentiation facilities, as they exist so far.
  }
}


<<<<<<< HEAD
\section{CHANGES IN VERSION RELEASED 2019-00-00}{
=======
\section{CHANGES IN VERSION RELEASED 2019-02-19}{

  \subsection{INTRODUCTION}{
  \itemize{
  \item This is a minor maintenance release, primarily for fixing the
        installation issue described below.
  }}
>>>>>>> 5847953f

  \subsection{INSTALLATION}{
  \itemize{
  \item Fixed an issue in which "make install" on a Linux or Mac system would
        not copy some header files needed when installing some packages.
  }}

  \subsection{BUG FIXES}{
  \itemize{
  \item Fixed a bug that is illustrated by the following example output,
        from a fresh session started with \code{--vanilla}:
\preformatted{    > setClass ("bert",prototype=integer(1),contains="numeric")
    > a <- new("bert",5)
    > print(c(a,quote(cat("Hi!\n"))))
    [[1]]
    [1] 5
    
    [[2]]
    cat("Hi!\n")
    
    > setClass ("george",prototype=integer(1),contains="numeric")
    > setMethod ("c","george",function(x,y)777)
    [1] "c"
    > print(c(a,quote(cat("Hi!\n"))))
    Hi!
    [1] 5
}
        The first evaluation of \code{c(a,quote(cat("Hi!\n")))} correctly
        created a list containing the value of \code{a} and the quoted language
        object.  After a method for \code{c} for class \code{"george"} was
        defined, evaluating the same expression results in the quoted
        argument being double-evaluated, so \code{"Hi\n"} is printed, and 
        the value of \code{a} is concatenated with \code{NULL}.

        This bug also exists in R Core versions to at least 3.5.2.  A
        comment in the source code implies that this may be a long-known
        bug, which is being tolerated, although the fix is not difficult.
  }}
}


\section{CHANGES IN VERSION RELEASED 2019-01-25}{

  \subsection{INTRODUCTION}{
  \itemize{
  \item This is a maintenance release, with some bug fixes, minor feature
        changes, and small performance improvements.
  }}

  \subsection{INSTALLATION}{
  \itemize{
  \item Installation on recent versions of macOS now works when using
        recent versions of gcc (not clang, or the "gcc" alias for clang)
        when use of Apple's BLAS routines is enabled with the configure option
\preformatted{    --with-blas='-framework Accelerate'
}
        This is done by using the "gcc" clang alias when compiling one
        small glue routine (so this must exist).
  }}

  \subsection{FEATURE CHANGES}{
  \itemize{
  \item It is now allowed to use \code{...} anywhere an expression is
        allowed when \code{...} refers to exactly one argument.
  \item \code{D} and \code{deriv} no longer add parenthesis in (some of)
        the places where they would be needed according to precedence, since
        this slows evaluation, and is unnecessary considering that
        \code{deparse} adds such parentheses.
  }}

  \subsection{FEATURE CHANGES RESEMBLING, OR NOT, THOSE IN R CORE RELEASES}{
  \itemize{
  \item From R-3.4.0: Arithmetic, logic (\code{&}, \code{|}) and comparison (aka
        \sQuote{relational}, e.g., \code{<}, \code{==}) operations with
        arrays now behave consistently, notably for arrays of length zero.
  \item Contrary to R-3.4.0:  R-3.4.0 declares that "Arithmetic between
        length-1 arrays and longer non-arrays had
        silently dropped the array attributes and recycled.  This now
        gives a warning and will signal an error in the future, as it has
        always for logic and comparison operations in these cases (e.g.,
        compare \code{matrix(1,1) + 2:3} and \code{matrix(1,1) < 2:3})."

        This change was inadvisable, breaking backwards compatibility
        while increasing the probability that bugs will go undetected
        (since programmers will respond by dropping dimensions with code
        such as \code{v+c(a\%*\%b)} when \code{a\%*\%b} is expected to be a
        vector dot product, suppressing an error when, because of a bug,
        \code{a\%*\%b} turns out not to be a 1-by-1 matrix.)

        In pqR, consistency is instead obtained by now allowing comparisons
        and logical operations on vectors and 1-by-1 matrices, as for 
        arithmetic operators.
  \item From R-3.4.0: The \code{deriv()} and similar functions now can compute
        derivatives of \code{log1p()}, \code{sinpi()} and similar
        one-argument functions, thanks to a contribution by Jerry Lewis.
        [ Except that \code{sinpi}, etc. are not yet in pqR. ]
  }}

  \subsection{PERFORMANCE IMPROVEMENTS}{
  \itemize{
  \item The \code{is.na}, \code{is.nan}, \code{is.finite}, and 
        \code{is.infinite} functions are now faster for unnamed 
        scalar arguments.
  \item The \code{sample} function has been sped up for some cases.
  \item Common cases of \code{UseMethod} have been sped up.
  \item Calls of functions in \code{base} from other functions in \code{base}
        have been sped up.
  }}

  \subsection{BUG FIXES}{
  \itemize{
  \item Fixed a bug involving the "scalar stack" that could affect evaluation 
        of arithmetic operations when deep recursion has occurred.
  \item Fixed a bug that could lead to the \code{BLAS_in_helpers} option
        being garbage.
  \item Fixed the misleading/ambiguous/incorrect/incomprehensible documentation
        on the \code{log}, \code{log.p}, and \code{lower.tail} arguments of
        all the density, distribution, and quantile functions for standard
        distributions (eg, \code{dgeom}, \code{pgeom}, \code{qgeom}).
        This incorrect documentation is also present in R Core versions to
        at least R-3.5.2.
  \item Incorrect documentation in \code{help(Arithmetic)} has been
        corrected.  This previously claimed that "If applied to arrays
        the result will be an array if this is sensible (for example
        it will not if the recycling rule has been invoked)."  The
        parenthesized phrase has been deleted, since it is not true.
        This documentation bug is also present in R Core versions to
        at least R-3.5.2.
  \item In \code{help(Comparison)}, inaccurate information (regarding 
        zero-length vectors and lists) and bad advice has been corrected.
        These problems are also in R Core documentation to a least 
        R-3.5.2.
  }}

  \subsection{BUG FIXES FROM R CORE RELEASES}{
  \itemize{
      \item From R-3.4.4: \code{is.na(NULL)} no longer warns.  (\PR{16107})
  }}
}


\section{CHANGES IN VERSION RELEASED 2018-11-18}{

  \subsection{INTRODUCTION}{
  \itemize{ 
  \item This release has many significant performance improvements.
        It also has some new or changed features, including some from
        later R Core versions, and some bug fixes.

  \item One notable change is
        that when code is read with \code{source}, or done with \code{Rscript},
        or parsed from text strings or a file, an error is no longer produced
        when an \code{else} at the top level appears at the beginning
        of a line.  See below for more details.

  \item New binary operators \code{!!} and \code{!} have been introduced
        as more concise ways of writing \code{paste} and \code{paste0}.

  \item With the performance improvements in this release, it is
        generally no longer desirable to use the bytecode compiler.
        Defaults during configuration and use have therefore been
        changed so that the bytecode compiler, and byte-compiled code,
        will not be used unless very deliberately enabled.

  \item Platforms on which pqR is used must now correctly implement
        64-bit IEEE floating-point arithmetic.  This is a preliminary to future
        changes aimed at improving reproducibility of numerical results.
  }}

  \subsection{INSTALLATION, TESTING, AND PACKAGES}{
  \itemize{
  \item Byte compilation is now discouraged, because on the whole it 
        makes performance worse rather than better, since it does not
        support some pqR performance improvements, and also because it does not
        implement some pqR language extensions.

        When pqR is configured, \code{--disable-byte-compiled-packages}
        is now the default.

        It is still possible to enable byte compilation, but this is
        meant only for research purposes, to compare performance of
        interpreted and byte-compiled code.  No byte compilation
        of packages will be done unless the \code{R_PKG_BYTECOMPILE}
        environment variable is set to \code{TRUE}, regardless of any
        other settings.  Byte code will not be used when evaluating
        expressions unless the \code{R_USE_BYTECODE} environment
        variable is set to \code{TRUE}, even if its evaluation is
        explicitly requested.

        The JIT feature is now never enabled, regardless of any attempt
        to do so.
  \item By default, \code{install.packages} now looks first in the
        pqR repository, at \url{ftp://price.utstat.utoronto.ca}, and
        if the package is not found there, at the CRAN mirror located
        at \url{http://cloud.r-project.org}.
  \item A platform on which pqR is installed must now
        implement correct 64-bit IEEE floating-point arithmetic for the C 
        "double" type.  In particular, this means that pqR is not supported
        on Intel x86 platforms without SSE2 instructions (Pentium III
        and earlier), since given current software environments, it is 
        effectively impossible to use the FPU in these system to
        perform correctly-rounded 64-bit floating-point operations.

        On processors with fused multiply-add instructions, achieving
        reproducible IEEE arithmetic will require compiling with the 
        gcc/clang option \code{-ffp-contract=off}.
  \item The malloc/free routines written by Doug Lea (in
        src/extra/dlmalloc), which by default are used for Windows platforms,
        can now also be used for non-Windows platforms, by including
        \code{-DLEA_MALLOC} in \code{CFLAGS}.  This is meant for 
        experimentation, and is not recommended for general use.
  \item More testing of the correctness of matrix multiplication
        operations is now done by \code{make check}.  Setting the
        \code{R_MATPROD_TEST_COUNT} environment variable to a value
        greater than the default of 200 will increase the number of
        random cases of matrix multiplication that are generated and
        checked.  Setting \code{R_MATPROD_TEST_BLAS} to TRUE will
        case the BLAS matrix multiplication routines to be tested
        as well as the C matprod functions.
  \item Recommended packages that have been tweaked to work with pqR
        (sometimes just to change the version of R depended on)
        are now marked by having a version number ending in -909.
        A source code repository recording the changes to these (and
        other) packages may be found at 
\preformatted{    https://github.com/radfordneal/R-package-mods
}
  \item The interpreter now aborts if it detects a protection stack
        imbalance.  This previously resulted only in a message being
        printed, which might be overlooked; this change ensures that
        the error will be noticed.  Also, continuing after an imbalance
        is detected is not safe, since bad maintenance of the protection
        stack can lead to garbage collection of objects that are still
        in use, and thence to arbitrary memory corruption.
  \item As in R-3.2.0: \command{configure} options \option{--with-system-zlib},
        \option{--with-system-bzlib} and \option{--with-system-pcre} are
        now the default.  For the time being there is fallback to the
        versions included in the \R sources if no system versions are
        found or (unlikely) if they are too old.

        Linux users should check that the \code{-devel} or \code{-dev}
        versions of packages \pkg{zlib}, \pkg{bzip2}/\pkg{libbz2} and
        \pkg{pcre} as well as \pkg{xz-devel}/\pkg{liblzma-dev} (or
        similar names) are installed.
  }}

  \subsection{PERFORMANCE IMPROVEMENTS}{
  \itemize{
  \item New versions of the C matrix multiply functions are now used, which
        take advantage of SIMD instructions on Intel/AMD processors, and
        which may perform operations in parallel using helper threads (when
        these are enabled).  

        These routines will (if built properly) produce exactly the
        same results as naive matrix multiplication routines in which
        each element of the result is computed as a dot product of two
        vectors, with the dot products computed by sequentially summing
        products of elements.  NA and NaN values are therefore propagated
        properly, and roundoff errors are the same as for the naive
        method (which is the same as the variant of the reference BLAS 
        routines that are supplied with pqR).

        Partly because of this desire to maintain reproducibility,
        these routines are not always as fast as the multiplication
        routines in optimized BLAS packages such as openBLAS.
        Performance is generally less than a factor of two worse than
        these optimized BLAS routines, however, and in some contexts
        performance is actually better.
  \item The radix sorting procedure introduced in R-3.3.1 is now available
        in pqR.  The R-3.3.1 NEWS entry regarding this was as follows:
      
        The radix sort algorithm and implementation from
        \CRANpkg{data.table} (\code{forder}) replaces the previous
        radix (counting) sort and adds a new method for
        \code{order()}.  Contributed by Matt Dowle and Arun
        Srinivasan, the new algorithm supports logical, integer (even
        with large values), real, and character vectors.  It
        outperforms all other methods, but there are some caveats (see
        \code{?sort}).

        Some other changes in \code{sort} and \code{order} from later R Core
        releases (to R-3.4.1) have also been incorporated.

        A new merge sort procedure has been implemented, and is used by 
        default in those cases where radix sort is not suitable.  The
        previous shellshort procedure is still available, and is used by
        default for short numerical vectors.  Shellsort is generally
        slower than merge sort for longer vectors, though it does have 
        the advantage of not allocating any auxiliary storage.  Whether to use
        merge sort or shellsort can now be specified for \code{rank},
        and \code{"merge"} is now an option for the method arguments of
        \code{order}, \code{sort.int}, and \code{sort.list}.
  \item Operations that increase or decrease the length of a vector
        (including lists) now often make changes in place, rather than
        allocating a new vector.  A small amount of additional
        memory is sometimes allocated at the end of a vector to allow
        expansion without reallocation.  This improvement mirrors a
        recent improvement in R-3.4.0, but applies in more situations.
  \item The \code{c} function will sometimes use the space allocated to its
        first argument for the result, after extending it in place.  
        In assigments like \code{v<-c(v,x)}, the space for \code{v}
        may be extended and \code{x} copied into it in place.
        The copying needed by \code{c} may now sometimes be done in
        parallel in a helper thread.
  \item Subsetting an unclassed object now does not cause a copy of
        the object to be made.  For example, the following do not
        require copying \code{obj}:
\preformatted{    x <- unclass(obj)[-1]; y <- unclass(obj)[[1]]
}
        \code{help(unclass)} now documents what operations on 
        \code{unclass(obj)} do not require copying.  Note that with
        this improvement, there is now no reason to use \code{.subset}
        or \code{.subset2}.
  \item The \code{sample} (and \code{sample.int}) functions have been
        sped up.  The improvement can be enormous when sampling a small 
        number of items from a much larger set, without replacement,
        due to use of a hashing scheme.  Hashing is done
        automatically whenever it appears to be advantageous, and
        does not change the result. (A somewhat similar hashing scheme 
        was introduced in R Core versions from R-3.0.0, but it gives 
        different results, and hence is enabled by default only for very 
        large sets.)
  \item The \code{paste} and \code{paste0} functions have been sped up.
        They are now about two to six times
        faster than in R-3.4.0, and are usually faster than the 
        \code{stri_paste} function from the \code{stringi} package.
        Pasting with an integer vector is now done without converting
        it to an intermediate string vector.
  \item Substring extraction and replacement with \code{substr} or
        \code{substring} has also been sped up for long strings.
  \item Conversion of integer, double, and logical values to strings,
        and vice versa, has been sped up, in some cases enormously.
  \item The \code{serialize} and \code{unserialize} functions have been
        sped up, particularly when the default "XDR" format is used.
        The old, slow, and cumbersome XDR routines written by Sun are
        no longer used. The advantage of using the \code{xdr=FALSE}
        option to \code{serialize} is now quite small.
  \item From R-3.0.0 (with further pqR improvements): 
        The \code{@<-} operator is now implemented as a primitive, which should
        reduce some copying of objects when used.  Note that the operator
        object must now be in package base: do not try to import it
        explicitly from package methods.
  \item Relational operators are now faster, and may sometimes be done in 
        helper threads (though currently without pipelining of data).
        Computations such as \code{sum(vec>0)} are now done with a
        merged procedure that avoids creating \code{vec>0} as an intermediate
        value.
  \item The speed of the logical operators (\code{!}, \code{&}, and \code{|})
        has been improved for long vectors, and they may now be done
        in a helper thread (though currently without pipelining of data).
  \item Many 1-argument math functions (such as \code{exp} and \code{sin})
        are now sometimes computed in parallel using two threads 
        (possibly running in parallel with the master thread).
  \item Creation of matrices with \code{matrix} is now faster.
  \item Division of a vector by a scalar real or integer value of 2 is now
        automatically converted to a faster multiplication by 0.5 (which
        produces exactly the same result).
  \item Creation of arrays with \code{array} is now usually done with
        a faster internal routine, mimicking (with improvements) changes
        in R-2.15.2 and later R Core versions.
  \item The \code{which.min}, and \code{which.max} functions have been
        sped up, especially for logical and integer arguments (partially
        using code from R-3.2.3, with improvements).
  \item The \code{rep} function is now often faster for string vectors,
        and for vectors of any type that have names.
  \item Improved methods for symbol lookup are now used, which increase
        speed in many contexts, and especially in functions that are
        defined in packages (rather than in the global workspace).
  \item The \code{get} and \code{mget} functions have been sped up.
  \item The speed of \code{package::symbol} and \code{package:::symbol}
        has been improved, especially when the package is \code{base}.
  \item The speed of \code{nchar} has been greatly improved.
  \item The speed of \code{substr} has been improved.
  \item The speed of \code{which} has been improved.
  \item The speed of \code{.Call} has been improved.
  \item The speed of \code{any} and \code{all} has been improved,
        for cases when many elements need to be checked to determine
        the result.
  \item The speed of \code{substitute} has been improved for many
        cases.
  \item The speed of \code{pmin} and \code{pmax} has been improved,
        especially when they have only two arguments.
  \item Input and output have been sped up, sometimes considerably,
        both with regard to low-level character io, and with respect to 
        output formatting.
  \item Subscripting with a logical vector is now faster for long vectors.
  \item Setting names on a vector has now been sped up in many cases.
  \item Calls to LAPACK routines in the base package are now done with
        \code{.Internal} rather than \code{.Call}, which provides a 
        noticeable speedup for operations on small matrices.  This is
        similar to a change made in R-3.0.0.
  \item The \code{grep}, \code{grepl}, \code{sub}, and \code{gsub} functions
        have been speeded up, substantially in some situations.
  \item The speed of \code{rbind} for data frames has been improved for
        simple cases where all arguments are simple data frames with
        columns that are atomic vectors.
  \item Merging of arithmetic operations on vectors has been streamlined,
        with consequent reduction in code size.  Now only the \code{abs}
        function may be merged (not other one-argument math functions),
        and \code{^} is merged only when the second operand is 2.  
        The first operation in a merged sequence can now sometimes be
        on two vectors (merged operations are otherwise restricted to
        operating on a vector and a scalar).  Division can now
        only be the last operation in a merged sequence.
  \item Tasks that may be mergable with later tasks are now by default
        scheduled with a "hold" option, which prevents them from being
        started immediately in a helper thread (which would make a merge
        impossible).  They are instead eligible to be done in a helper
        thread only when a merge is no longer possible, or the result
        becomes needed, or the master thread starts what is recognized 
        as being a long computation (currently only garbage collection).  
        This behaviour can be disabled with the \code{helpers_no_holding}
        option (see \code{help(options)}).
  \item General interpretive overhead has been reduced in some contexts,
        particularly when extracting or replacing subsets with 
        \code{[.]} or \code{[[.]]}.
  }}

  \subsection{FEATURE CHANGES}{
  \itemize{
  \item It is no longer necessary to avoid putting the \code{else}
        clause of an unenclosed \code{if} statement at the start of a line 
        when code is read from a file with \code{source} or
        \code{parse}, or is parsed from a vector of character strings,
        or is run with \code{Rscript}, or when the \code{--peek-for-else}
        option is used when starting an R session.  In interactive sessions,
        it is still by default necessary to not start an \code{else} clause 
        on a new line, since in that context checking whether an \code{else} 
        is on the next line would require waiting for the user to input a
        line which they may not intend to enter.
  \item Character pasting operations can now be written more concisely using
        new binary operators \code{!} and \code{!!}, with \code{a !! b}
        equivalent to \code{paste(a,b)} and \code{a ! b} equivalent
        to \code{paste0(a,b)}.
  \item The \code{along}, \code{across}, and \code{down} forms of 
        the \code{for} statement (introduced in pqR-2016-06-24 and
        pqR-2016-10-05) now set the loop variable(s) to the
        corresponding length or dimension size when the loop is done
        zero times, rather than to \code{NULL}.
  \item An attempt is now made to get \code{seek} to work on text files
        when re-encoding is done, but it's possible that some anomalies
        could arise.
  \item Previously, when a scalar was extracted from a matrix or array 
        with \code{[]}, a name derived from a dimension name was attached
        to it only if a single dimension had names (though this was not 
        correctly documented by \code{help("[")}, and is not correctly
        documented in R Core versions to at least R-3.5.0).  This behaviour has
        been changed in pqR so that a name is attached when two dimensions
        have names provided one of these dimensions had dropping suppressed.
        This gives reliable results when matrices happen to have only one
        row or column, as illustrated by the last example in \code{help("[")}.
  \item When \code{unlist} is applied to an atomic vector, names are now removed
        if \code{use.names} is \code{FALSE} (not the default).
  \item The \code{text} argument of \code{parse} is now coerced to a 
        character vector using \code{as.character}, with possible method
        dispatch.
  \item The \code{memory.profile} function now has an argument that can
        restrict the counts for vector objects to only those of some minimum
        length.
  \item The \code{Rprofmemt} function now has a \code{bytes} argument, which
        can be set to \code{FALSE} to suppress output of the number of bytes
        allocated (useful for producing platform-independent output).
  \item When the \code{unlist} and \code{c} functions create names for their
        result, the situations in which a sequence number is appended to a 
        name are now the same for atomic vectors and lists.  For example, 
        \code{unlist(list(x=list(2,a=3)))} and \code{unlist(list(x=c(2,a=3)))}
        now return the same result (in which the name for the first element 
        is \code{x}, not \code{x1}).
  \item It is now no longer possible to create an S4 object with a vector
        data part and a slot called "names" that is not a 
        character vector.  This was previously allowed
        (and is in R-3.5.1), but didn't really work, as illustrated 
        below: 
\preformatted{  > setClass("X",representation(names="logical"),prototype(1,names=c(T,F)))
  > a <- new("X")
  > a@names
  [1]  TRUE FALSE
  > b <- a+1
  > b@names
  Error: no slot of name "names" for this object of class "cl"
}
        However, completely consistent behaviour in this regard is still 
        not enforced.
  \item A \code{slots} argument that is a named character vector is now
        allowed for \code{setClass}, to provide some compatibility with
        extensions to the \code{methods} package in R-3.0.0, prior to fully
        porting those extensions.
  \item The warning message "restarting interrupted promise evaluation" is
        no longer produced.
  \item The \code{\%\%} operator can no longer produce a warning of
        "probable complete loss of accuracy in modulus", the possiblity
        of which had prevented it being done in parallel in a helper thread.
  \item The \code{sin}, \code{cos}, and \code{tan} functions no longer produce
        a warning message when they return \code{NA} when given \code{Inf}
        as their argument, the possiblity of which had prevented them being
        done in parallel in a helper thread.
  \item The \code{inhibit_release} argument to the \code{gctorture2} function,
        and the \code{R_GCTORTURE_INHIBIT_RELEASE} environment variable,
        can now (as earlier, and in R Core versions of R) be used to prevent 
        freed objects from being reused.
  \item The \code{cumsum} and \code{cumprod} functions now correctly propagate 
        \code{NaN} and \code{NA} values that are encountered to all later
        values, with \code{NA} taking precedence over \code{NaN}.  Previously,
        \code{NaN} had been converted to \code{NA} in \code{cumsum}.  (In
        R-3.5.0, the behaviour in this respect appears to be platform 
        dependent.)
  \item Indexes used with \code{[[} can be symbols, with effect equivalent 
        to indexing with the symbol's print name.  This has actually been
        true since pqR-2013-07-22, but wasn't documented.
  \item When applied to complex vectors, the \code{prod} and \code{cumprod}
        functions now produce results matching those obtained with the
        \code{*} operator.
  \item The old serialization format, used prior to December 2001, is 
        no longer supported in pqR.  Code to support it would need to
        be changed to accomodate recent changes in pqR, and meaningful
        testing of such changes seems like it would require excessive
        efforts.
  \item It is now allowed to set the length of an ``expression''
        object with \code{length(e)<-len}, as for other vector
        types.  Any extra elements are set to \code{NULL}.
  \item Attempts to set attributes on a symbol are now silently ignored,
        both at the R level, with \code{attr} and \code{attributes}, and
        at the C API level, with \code{SET_ATTRIB}.  Getting the attributes
        of a symbol returns NULL.  Previously (and also in R-3.4.0),
        attributes could be attached to symbols, but they were lost
        when a workspace was saved and restored.  Attaching attributes
        to symbols is now also disallowed in R-3.5.0.
  \item There is no longer a \code{SET_PRINTNAME} function available in
        the C API (even if internal header files are used).  Setting the 
        print name of a symbol has never been
        a safe or reasonable thing to do.
  \item The default \code{size} for \code{new.env} is now \code{NA}, which
        gives an internal default, which now varies depending on the
        platform and configuration options.
  \item Assigning to \code{...} or \code{..1}, \code{..2}, etc. with
        \code{<-} and other assignment operators is no longer allowed.
  \item A warning is no longer generated when the first argument of
        \code{.C}, \code{.Fortran}, \code{.Call}, or \code{.External} is
        given its proper name of \code{.NAME}.  For the moment, the first
        argument is also allowed to be called "name", though this is deprecated.
        Passing more than one \code{PACKAGE}, \code{NAOK}, \code{DUP}, 
        \code{HELPERS}, or \code{ENCODING} argument now results in an error 
        rather than a warning. 
  \item There is now a \code{helpers_no_holding} option; see note above
        under performance improvements.
  \item The defensive measures against code that incorrectly modifies arguments
        to \code{.Call}, which were introduced in pqR-2016-10-05, have been
        extended, so that scalar function arguments that appear to reference
        shared data may now also be duplicated.  Note that this defensive
        measure should not be relied upon - code called with \code{.Call}
        should modify objects only after confirming that they are not shared.
  \item [ Following changes from R Core releases described below: ]
        ICU is not used by default for collation if the initial locale 
        is \code{"C"} or \code{"POSIX"}; the C \code{strcmp} function
        is used instead, as when \code{icuSetCollate(locale="ASCII")} 
        has been called.  This default may of course be changed using
        \code{icuSetCollate}.
  \item There is now a \code{"first"} option for the filter used by
        \code{available.packages}, which takes the package found in the
        earliest repository, regardless of version.
  \item The version of the \code{boot} package included as a recommended
        package is now 1.3-9 (named 1.3-9-909 since it is slightly tweaked).
  \item The version of the \code{digest} package included as a recommended
        package is now 0.6.18 (named 0.6.18-909 since it is slightly tweaked).
  \item The version of the \code{KernSmooth} package included as a recommended
        package is now 2.23-15.
  \item The version of the \code{class} package included as a recommended
        package is now 7.3-5.
  \item The version of the \code{lattice} package included as a recommended
        package is now 0.20-29.
  \item The version of the \code{mgcv} package included as a recommended
        package is now 1.7-24.
  \item The version of the \code{nlme} package included as a recommended
        package is now 3.1-107.
  \item The version of the \code{nnet} package included as a recommended
        package is now 7.3-12.
  \item The version of the \code{rpart} package included as a recommended
        package is now 4.1-13.
  \item The version of the \code{spatial} package included as a recommended
        package is now 7.3-5.
  \item The version of the \code{survival} package included as a recommended
        package is now 2.37-7.
  }}

  \subsection{NEW FEATURES FROM R CORE RELEASES}{
  \itemize{
  \item From R-3.0.0: New simple \code{provideDimnames()}
        utility function.  From R-3.2.4: \code{provideDimnames()}
        gets an optional \code{unique} argument.

  \item From R-3.0.0: \code{mget()} now has a default for \code{envir} (the 
        frame from which it is called), for consistency with \code{get()} and
        \code{assign()}.

  \item From R-3.0.0: The \code{R_forceSymbols} function, which disallows
        calls of C functions via names given by character strings, is now 
        implemented, as described in \code{R-exts}.

  \item From R-3.0.2: New \code{assertCondition()}, etc. utilities in tools,
        useful for testing.

  \item An \code{anyNA} function is now provided, defined simply as
        \code{function (x) any(is.na(x))} (which is fast in pqR).
        This is useful only for compatibility with the \code{anyNA}
        function introduced in R-3.1.0.  The \code{recursive} argument
        to \code{anyNA} introduced in R-3.2.0 is not implemented.

  \item From R-3.1.0: The way the unary operators (\code{+ - !}) handle
        attributes is now more consistent.  If there is no coercion,
        all attributes (including class) are copied from the input to
        the result: otherwise only names, dims and dimnames are.

  \item From R-3.0.0: There is a new function \code{rep_len()} analogous to 
        \code{rep.int()} for when speed is required (and names are not).

        Note, however, that in pqR \code{rep} is as fast as
        \code{rep_len} (and also \code{rep.int}) when there are no names.

  \item From R-3.1.2: \code{capabilities()} now reports if ICU is
        compiled in for use for collation (it is only actually used if
        a suitable locale is set for collation, and never for a
        \code{C} locale).

  \item From R-3.1.2: \code{icuSetCollate()} allows \code{locale = "default"},
        and \code{locale = "none"} to use OS services rather than ICU for
        collation.

        Environment variable \env{R_ICU_LOCALE} can be used to set the
        default ICU locale, in case the one derived from the OS locale is
        inappropriate (this is currently necessary on Windows).

  \item From R-3.1.2: New function \code{icuGetCollate()} to report on the ICU
        collation locale in use (if any).

  \item From R-3.1.3: \code{icuSetCollate()} now accepts \code{locale = "ASCII"}
        which uses the basic C function \code{strcmp} and so collates
        strings byte-by-byte in numerical order.

  \item From R-3.2.0: New function \code{trimws()} for removing leading/trailing
        whitespace.  The pqR version is modified to slightly improve speed.

  \item From R-3.2.0: New \code{get0()} function, combining \code{exists()} and
        \code{get()} in one call, for efficiency.

  \item From R-3.2.0: New function \code{.getNamespaceInfo()}, a
        no-check version of \code{getNamespaceInfo()} mostly for
        internal speedups.

  \item From R-3.3.0: New function \code{strrep()} for repeating the elements
        of a character vector.  The pqR version has a significantly faster
        implementation.

  \item From R-3.3.0: New programmeR's utility function \code{chkDots()}.

  \item From R-3.3.0: New string utilities \code{startsWith(x, prefix)} and
        \code{endsWith(x, suffix)}.  (However, in pqR, \code{NULL} arguments
        are allowed, and are treated the same as zero-length character vectors.)

  \item The \code{lengths} function has been ported from R Core releases
        which had NEWS items as below:

        R-3.2.0: New \code{lengths()} function for getting the lengths
        of all elements in a list.

        R-3.2.1: \code{lengths(x)} now also works (trivially) for
        atomic \code{x} and hence can be used more generally as an
        efficient replacement of \code{sapply(x, length)} and similar.

        R-3.3.0: \code{lengths()} considers methods for \code{length}
        and \code{[[} on \code{x}, so it should work automatically on
        any objects for which appropriate methods on those generics
        are defined.
  \item From R-3.5.0: If \option{--default-packages} is not used, then
      \command{Rscript} now checks the environment variable
      \env{R_SCRIPT_DEFAULT_PACKAGES}. If this is set, then it takes
      precedence over \env{R_DEFAULT_PACKAGES}. If default packages are
      not specified on the command line or by one of these environment
      variables, then \command{Rscript} now uses the same default
      packages as \command{R}. For now, the previous behavior of not
      including \pkg{methods} can be restored by setting the environment
      variable \env{R_SCRIPT_LEGACY} to \samp{yes}.
  \item The C macros \code{MAYBE_SHARED}, \code{NO_REFERENCES}, 
        \code{MAYBE_REFERENCED}, \code{NOT_SHARED}, and \code{MARK_MUTABLE}
        have been added to \file{Rinternals.h}, for compatibility with
        recent R Core versions.
}}

  \subsection{BUG FIXES}{
  \itemize{
  \item A long-known "bug" that was tolerated for performance reasons
        is no longer tolerated.  Previously, values for arguments of functions
        or operators could be changed by evaluation of later operators, as
        illustrated below:
\preformatted{    > a<-c(10,20); a+(a[2]<-7)
    [1] 17 14}
        The result is now (correctly) a vector with elements 17 and 27.  This
        is also fixed in R-3.5, but without this being documented (as far as I
        can see).
  \item Fixed bugs in the deparser related to the following, reported on r-devel
        by Martin Binder in July 2017:
\preformatted{    > (expr = substitute(-a * 10, list(a = quote(if (TRUE) 1 else 0))))
    -if (TRUE) 1 else 0 * 10
}
The deparsed expression printed does not parse to the actual expression.
After the fix, the output is now
\preformatted{    (-if (TRUE) 1 else 0) * 10}
This bug remains in R Core versions to at least R-3.5.1.
  \item Fixed a bug in which \code{pmin(NA,0/0)} produced \code{NaN} as
        its result, rather than \code{NA}, which \code{help(pmin)} implies
        should be the result.  This bug also exists in R Core versions 
        to at least R-3.5.1.
  \item Fixed a bug in which setting names could cause a quoted expression
        to be evaluated, illustrated by the following:
\preformatted{    > abc <- 1:2; b <- quote(cat("Hi!\n")); names(abc) <- b
    Hi!
    > abc
    <NA> <NA> 
       1    2 
}
        The \code{cat} function is now no longer called, and the names
        attached to \code{abc} are now \code{"cat"} and \code{"Hi!\n"},
        the correct conversion of the quoted expression to a character
        vector.  This bug also exists in R Core versions to at least R-3.5.1.
  \item Fixed a pqR bug illustrated by the following code:
\preformatted{    p<-matrix(c(2L,3L,2L,2L),1,4); p[,p]<-1L; p
}
        This previously produced a matrix with values 1, 1, 2, 2 rather than the
        correct answer of 2, 1, 1, 2.
  \item Fixed a bug illustrated by
        \code{deparse(as.integer(c(2^31-1,NA,-(2^31-1))))}
        producing incorrect output.
  \item Fixed bugs illustrated by \code{format(3.1,width=9999)}, in which
        large field widths are reduced to 999, but are filled with only spaces.
        The field widths are now automatically reduced to 999 (2000 for
        complex values), but contain correct data.  This bug was also
        fixed (differently) in R-3.1.3, except for complex values.
  \item Fixed a bug that caused the following to fail with an error,
        rather than print the square root of two:
\preformatted{    f <- function (...) ..1(2); f(sqrt)
}
        This bug also exists in R Core versions to at least R-3.5.1.
  \item Fixed bugs in which \code{as.numeric("0x1.1.1p0")} didn't give an error,
        and \code{as.numeric("0x1fffffffffffff.7ffp0")} gave an 
        incorrectly-rounded result.  Both bugs (and related ones previously
        fixed in pqR) exist in R-3.5.1.
  \item Fixed a bug that caused
        \code{print(c(F,NA,NA,F),na.print="abcdef")} to
        produce incorrectly-formatted output.  This bug also exists in
        R Core versions to at least R-3.5.1.
  \item The documentation on \code{debug} and \code{debugonce} has been
        fixed to remove mention of the \code{text} and \code{condition} 
        arguments. These arguments were documented in R-2.10.0, and in 
        subsequent R Core versions, but at least to R-3.4.1, they have never 
        been implemented as documented, but rather have always been 
        completely ignored.
  \item Fixed two pqR bugs illustrated by the following:
\preformatted{    a <- c(2,3); e <- new.env(); e[["x"]] <- a; a[2] <- 9; e$x[2]
    L <- list(1,2); y <- list(2+1); L[2] <- y; y[[1]][1] <- 9; L[[2]]
}
        For both lines above, the value printed was 9 rather than 3.
  \item Fixed a pqR bug in which the \code{evaluate} argument to \code{dump}
        was interpreted backwards.
  \item Fixed a pqR bug in which \code{parse} sometimes produced parse data
        in which an \code{if} expression at the end of a line was said to 
        end at the start of the next line.
  \item Fixed a pqR bug in which the "parent" column returned by 
        \code{getParseData} could be of double rather than integer type.
  \item Previously, \code{length(plist)<-n} did not work when \code{plist}
        was a pairlist, but it does now.  This bug was also fixed independently
        in R-3.4.3.
  \item Fixed a bug illustrated by the following:
\preformatted{    L <- list(c(3,4))
    M <- matrix(L,2,2)
    M[[1,1]][1] <- 9
    L
}
        In the value printed for \code{L}, \code{L[[1]][1]} had changed to 9.
        This bug also exists in R Core versions to at least R-3.5.1.
  \item Fixed a bug illustrated by the following:
\preformatted{    a <- as.integer(NA); e <- new.env(size=a); print(a)
}
        The value printed was previously 0 rather than NA.
        This bug also exists in R Core versions to at least R-3.5.1.
  \item Fixed a bug that caused a crash (rather than an error message)
        for code like the following:
\preformatted{    a <- quote(r<-1); a[[2]] <- character(0); eval(a)
}
  }}

  \subsection{BUG FIXES FROM R CORE RELEASES}{
  \itemize{
  \item From R-2.15.2: \code{R CMD build --resave-data} could fail if there 
        was no \file{data} directory but there was an \file{R/sysdata.rda}
        file. (\PR{14947})
  \item Similarly to R-3.1.2, \code{as.environment(list())} and 
        \code{list2env(list())} now work, and as.list() of such an
        environment (or any empty environment) now gives an
        empty list with no names, the same as \code{list()}. (PR#15926)

  \item From R-3.5.0: \code{dist(x, method = "canberra")} now uses the correct
        definition; the result may only differ when \code{x} contains
        values of differing signs, e.g. not for 0-1 data.

  \item From R-3.0.2: \code{deparse()} now deparses raw vectors in a form that
        is syntactically correct. (\PR{15369})

  \item From R-3.5.0 \code{Rscript} can now accept more than one argument given 
      on the \samp{#!} line of a script. Previously, one could only pass a
      single argument on the \samp{#!} line in Linux.
  }}
}


\section{CHANGES IN VERSION RELEASED 2017-06-09}{

  \subsection{INTRODUCTION}{
  \itemize{ 
  \item pqR now uses a new garbage collector and new schemes for memory
        layout.  Objects are represented more compactly, much more compactly
        if ``compressed pointers'' are used. Garbage collection is faster,
        and will have a more localized memory access/write pattern, which
        may be of significance for cache performance and for performance with
        functions like \code{mclapply} from the \code{parallel} package.

        The new garbage collection scheme uses a general-purpose Segmented
        Generational Garbage Collector, the source code for which is at
        https://gitlab.com/radfordneal/sggc
  }}

  \subsection{INSTALLATION}{
  \itemize{
  \item There is now an \code{--enable-compressed-pointers} option to
        \code{configure}.  When included, pqR will be built with 
        32-bit compressed pointers, which considerably reduces
        memory usage (especially if many small objects are used) 
        on a system with 64-bit pointers (slightly on
        a system with 32-bit pointers).  Use of compressed pointers
        results in a speed penalty on some tasks of up to about 30\%,
        while on other tasks the lower memory usage may improve speed.
  \item There is now an \code{--enable-aux-for-attrib} option to
        \code{configure}.  This is ignored if 
        \code{--enable-compressed-pointers} is used, or if the platform
        does not use 64-bit pointers.  Otherwise, it results in 
        attributes for objects being stored as ``auxiliary information'',
        which allows for some objects to be stored more compactly,
        with some possible speed and memory advantages, though some operations
        become slightly slower.
  \item Packages containing C code must be installed with a build of
        pqR configured with the same setting of
        \code{--enable-compressed-pointers} or
        \code{--enable-aux-for-attrib} as the build of pqR in which
        they are used.
  \item The \code{--enable-strict-barrier} option to \code{configure}
        has been removed.  In pqR, usages in C code such as \code{CAR(x)=y}
        cause compile errors regardless of this option, so it is not
        needed for that purpose.  The use of this option to enable the 
        \code{PROTECTCHECK} feature will be replaced by a similar feature
        in a future pqR release.
  }}

  \subsection{DOCUMENTATION AND FEATURE CHANGES}{
  \itemize{
  \item Documentation in the ``R Installation and Administration'',
        ``Writing R Extensions'', and ``R Internals'' manuals has
        been updated to reflect the new garbage collection and memory
        layout schemes.  There are also updates to \code{help(Memory)},
        \code{help("Memory-limits")}, and \code{help(gc)}.
  \item The format of the output of \code{gc} has changed, to reflect
        the characteristics of the new garbage collector.  See
        \code{help(gc)} for details.
  \item Memory allocated by a C function using \code{R_alloc} will no
        longer appear in output of \code{Rprofmem}.
  \item The \code{pages} argument for Rprofmem is now ignored.
  \item The output of \code{.Internal(inspect(x))} now includes both the
        uncompressed and the compressed pointers to \code{x}, and other
        information relevant to the new scheme, while omitting
        some information that was specific to the previous garbage collector.
  }}

  \subsection{CHANGES TO THE C API}{
  \itemize{
  \item The \code{SETLENGTH} function now performs some checks to avoid
        possible disaster.  Its use is still discouraged.
  \item The probably never-used \code{call_R} and \code{call_S} functions
        have been disabled.
  \item It is now illegal to set the ``internal'' value associated with a symbol
        to anything other than a primitive function (\code{BUILTINSXP}
        or \code{SPECIALSXP} type).  The \code{INTERNAL} values are no longer
        stored in symbol objects, but in a separate table, with the
        consequence that it may not be possible to use \code{SET_INTERNAL}
        for a symbol that was not given an internal value during initialization.
  \item Passing a non-vector object to a C function using \code{.C} is now
        even less advisable than before.  If compressed pointers are used,
        this will work only if the argument is recevied as a \code{void*}
        pointer, then cast to \code{uintptr_t}, then to \code{SEXP} (this
        should work when SEXP is either a compressed an uncompressed 
        pointer).
  }}

  \subsection{BUG FIXES}{
  \itemize{
  \item Cross-references between manuals in doc/manual, such as R-admin.html
        and R-exts.html,
        now go to the other manuals in the same place.  Previously (and
        in current R core versions), they went to the manuals of that
        name at cran.r-project.org, even when those manuals are not for
        the same version of R.
  }}

}


\section{CHANGES IN VERSION RELEASED 2016-10-24}{

  \subsection{INTRODUCTION}{
  \itemize{ 
  \item This is a small maintenance release, fixing a few bugs and installation
        problems.
  }}

  \subsection{INSTALLATION}{
  \itemize{
  \item When building pqR on a Mac, some Mac-specific source files
        are now compiled with the default 'gcc' (really clang on
        recent Macs), regardless of what C compiler has been specified
        for other uses.  This is necessary to bypass problems with
        Apple-supplied header files on El Capitan and Sierra. There are
        also a few other tweaks to building on a Mac.
  }}

  \subsection{BUG FIXES}{
  \itemize{
  \item Some bugs have been fixed involving the interaction of finalizers
        and active bindings with some pqR optimizations, one of which
        showed up when building with clang on a Mac.
  }}
}


\section{CHANGES IN VERSION RELEASED 2016-10-05}{

  \subsection{INTRODUCTION}{
  \itemize{ 
  \item With this release, pqR, which was based on R-2.15.0, now incorporates
        the new features, bug fixes, and some relevant performance improvements
        from R-2.15.1.  The pqR version number 
        has been advanced to 2.15.1 to reflect this.  (This version number is
        checked when trying to install packages.)

        Note that there could still be incompatibilities with packages
        that work with R-2.15.1, either because of bugs in pqR, or because
        a package may rely on a bug that is fixed in pqR, or because
        pqR implements some changes from R Core versions after R-2.15.1 that
        are not compatibile with R-2.15.1, or because some new
        pqR features are not totally compatible with R-2.15.1.

        Since many features from later R Core versions are also implemented
        in pqR, some packages that state a dependence on a later version
        of R might nevertheless work with pqR, if the dependence declaration in
        the DESCRIPTION file is changed.
  \item The 'digest' package (by Dirk Eddelbuettel and others) is now
        included in the release as a recommended package (which will
        therefore be available without having to install it).  The version 
        used is based on digest_0.6.10, with a slight modification to
        correctly handle pqR's constant objects (hence called digest_0.6.10.1).
  \item The pqR package repository (see information at pqR-project.org) has
        now been updated to include some packages (or new versions of packages)
        that depend on R-2.15.1, which were previously not included.
  \item There are also some new pqR features and performance improvements
        in this release, including
        \code{across} and \code{down} options for \code{for} statements, a
        less error-prone scheme for protecting objects from garbage 
        collection in C code, and faster implementations of subset 
        replacement with \code{[ ]}, \code{[[ ]]}, and \code{$}.
  }}

  \subsection{INSTALLATION}{
  \itemize{
  \item The direction of growth of the C stack is no longer determined
        at runtime.  Instead, it is assumed by default to grow downwards,
        as is the case for virtually all current platforms.  This can
        be overridden when building pqR by including \code{-DR_CStackDir=-1}
        in \code{CFLAGS}.  See the R-admin manual for more details.
  }}

  \subsection{NEW FEATURES}{
  \itemize{
  \item The \code{for} statement now has \code{down} and \code{across}
        forms, which conveniently iterate over the rows 
        (\code{down}) or columns (\code{across}) of a matrix.  See
        \code{help("for")} for details.
  \item C functions called from R (by \code{.Call} or \code{.External}) 
        can now protect objects from garbage collection using a new, 
        less error-prone, method, rather than the old (and still present)
        \code{PROTECT} and \code{UNPROTECT} calls.  See the section titled
        ``Handling the effects of garbage collection'' (5.9.1) in the ``Writing 
        R Exensions'' manual for details on the new facility, as well as
        improved documentation on the old facilities.
  \item The \code{serialize} and \code{saveRDS} functions now take a 
        \code{nosharing} argument, which defaults to \code{FALSE}.  When
        \code{nosharing} is \code{TRUE}, constant objects (and perhaps in 
        future other shared objects) are serialized as if they were not
        shared.  This is used in the modified 'digest' package included
        with the release to ensure that objects that are the same according
        to \code{identical} will have identical serializations.
  \item The default for the \code{last} argument of \code{substring} is
        now \code{.Machine$integer.max}.  The previous default was 1000000
        (and still is in R-3.3.1), which made absolutely no sense, and
        is likely responsible for bugs in user code that assumes that,
        for example, \code{substring(s,2)} will always return a string like
        \code{s} but without the first character, regardless of how many
        characters are in \code{s}.  This assumption will now actually be true.
  \item Since assignments like \code{"1A"<-c(3,4)} are allowed, for consistency,
        pqR now also allows assignments like \code{"1A"[2]<-10}.  However,
        it is recommended that if a symbol that is not syntactically valid
        must be used, it should be written with backquotes, as in
        \code{`1A`[2]<-10}.  This will work on the right-hand side too,
        and is also a bit faster.
  \item \code{.Call} and \code{.External} now take a defensive measure
        against C code that incorrectly assumes that the value stored
        in a variable will not be shared with other variables.  If
        \code{.Call} or \code{.External} is passed a simple variable as
        an argument, and the value of that variable is a scalar without
        attributes that is shared with another variable
        (ie, \code{NAMED} is greater than 1), this value is duplicated and
        reassigned before the C function is called.  This is a defense against
        incorrect usage, and should not be relied on --- instead, the
        incorrect usage should be fixed.
  }}

  \subsection{PERFORMANCE IMPROVEMENTS}{
  \itemize{
  \item Replacing part of a vector or list with \code{[ ]}, \code{[[ ]]},
        and \code{$} is now often faster.  The improvement can be by up to 
        a factor two or more when the index and replacement value are scalars.
  \item In some contexts, the \code{unclass} function now takes 
        negligible time, with no copying of the object that is unclassed.
        In particular this is the case when \code{unclass(x)} is the object
        of a \code{for} statement, the operand of an arithmetic operator,
        the argument of a univariate mathematical function, or the 
        argument of \code{length}.  For example, in
\preformatted{    `+.myclass` <- function (e1, e2)
        (unclass(e1) + unclass(e2)) \%\% 100
}  
        the two calls of \code{unclass} do not require duplicating
        \code{e1} or \code{e2}.
  \item Arithmetic with a mixture of complex and real/integer operands
        is now faster.
  }}

  \subsection{BUG FIXES}{
    \itemize{
    \item Fixed some problems with reporting of missing arguments to functions,
          which were introduced in pqR-2016-06-24.  For example, 
\preformatted{    f <- function(x) x; g <- function(y) f(y); g()
}
          would not display an error message, when it should.
    \item Fixed a problem affecting mixed complex and real/integer arithmetic
          when the result is directly assigned to one of the operands,
          illustrated by
\preformatted{    a <- 101:110; b <- (1:10)+0i; a <- a-b; a
}
    \item Fixed a bug involving invalid UTF-8 byte sequences,
          which was introduced in R-2.15.1, and is present in later
          R Core releases to at least R-3.3.1.  The bug is illustrated by
          the following code, which results in an infinite loop in the
          interpreter, when run on a Linux system in a UTF-8 locale:
\preformatted{    plot(0); text(1,0,"ab\xc3")
}
          The code from R-2.15.1 causing the bug was incorporated into
          this release of pqR, but the problem was fixed after the
          fBasics package was seen to fail with a test release of pqR,
          so the bug does not appear in any stable release of pqR.
    \item Fixed misinformation in help(length) about the length of
          expressions (which is also present in R Core versions to 
          at least R-3.3.1).
    \item The usage in \code{help("[[")} now shows that the replacement
          form can take more than one index (for arrays). 
          (This is also missing in R Core versions to at least R-3.3.1.)
  }}

  \subsection{NEW FEATURES FROM R CORE VERSIONS}{
  \itemize{
  \item From R-2.15.1: source() now uses withVisible() rather than
        .Internal(eval.with.vis).  This sometimes alters tracebacks
        slightly.
  \item From R-2.15.1: splineDesign() and spline.des() in package
        splines have a new option sparse which can be used for efficient
        construction of a sparse B-spline design matrix (_via_ Matrix).
  \item From R-2.15.1: norm() now allows type = "2" (the spectral or 2-norm)
        as well, mainly for didactical completeness.
  \item From R-2.15.1 (actually implemented in pqR-2014-09-30, but not
        noted in NEWS then): 
        colorRamp() (and hence colorRampPalette()) now also works for the
        boundary case of just one color when the ramp is flat.
  \item From R-2.15.1 (actually implemented in pqR-2014-09-30, but not
        noted in NEWS then): 
        For tiff(type = "windows"), the numbering of per-page files
        except the last was off by one.
  \item From R-2.15.1 (actually implemented in pqR-2014-09-30, but not
        noted in NEWS then):
        For R CMD check, a few people have reported problems with
        junctions on Windows (although they were tested on Windows 7, XP
        and Server 2008 machines and it is unknown under what
        circumstances the problems occur).  Setting the environment
        variable R_WIN_NO_JUNCTIONS to a non-empty value (e.g. in
        ~/.R/check.Renviron) will force copies to be used instead.
  \item From R-2.15.1 and later R Core versions:
        More cases in which merge() could create a data frame with
        duplicate column names now give warnings.  Cases where names
        specified in by match multiple columns are errors.  [ Plus
        other tweaks from later versions. ]
  \item From R-2.15.1: Added Polish translations by Łukasz Daniel.
  }}

  \subsection{PERFORMANCE IMPROVEMENTS FROM R CORE VERSIONS}{
  \itemize{
  \item From R-2.15.1:
        In package parallel, makeForkCluster() and the multicore-based
        functions use native byte-order for serialization.
  \item From R-2.15.1:
        lm.fit(), lm.wfit(), glm.fit() and lsfit() do less copying of
        objects, mainly by using .Call() rather than .Fortran().
  \item From R-2.15.1:
        tabulate() makes use of .C(DUP = FALSE) and hence does not copy
        bin.  (Suggested by Tim Hesterberg.)  It also avoids making a
        copy of a factor argument bin.
  \item From R-2.15.1:
        Other functions (often or always) doing less copying include
        cut(), dist(), the complex case of eigen(), hclust(), image(),
        kmeans(), loess(), stl() and svd(LINPACK = TRUE).
  }}

  \subsection{BUG FIXES CORRESPONDING TO THOSE IN R CORE VERSIONS}{
    \itemize{
    \item From R-2.15.1:
          Nonsense uses such as seq(1:50, by = 5) (from package plotrix)
          and seq.int(1:50, by = 5) are now errors.
    \item From R-2.15.1:
          The residuals in the 5-number summary printed by summary() on an
          "lm" object are now explicitly labelled as weighted residuals
          when non-constant weights are present.  (Wish of PR#14840.)
    \item From R-2.15.1:
          The plot() method for class "stepfun" only used the optional xval
          argument to compute xlim and not the points at which to plot (as
          documented).  (PR#14864)
    \item From R-2.15.1:
          hclust() is now fast again (as up to end of 2003), with a
          different fix for the "median"/"centroid" problem.  (PR#4195).
    \item From R-2.15.1:
          In package parallel, clusterApply() and similar failed to handle
          a (pretty pointless) length-1 argument. (PR#14898)
    \item From R-2.15.1:
          For tiff(type = "windows"), the numbering of per-page files
          except the last was off by one.
    \item From R-2.15.1:
          In package parallel, clusterApply() and similar failed to handle
          a (pretty pointless) length-1 argument. (PR#14898)
    \item From R-2.15.1:
          The plot() and Axis() methods for class "table" now respect
          graphical parameters such as cex.axis.  (Reported by Martin
          Becker.)
    \item From R-2.15.1 (actually fixed in pqR-2014-09-30 but omitted
          from NEWS):  
          Under some circumstances package.skeleton() would give out
          progress reports that could not be translated and so were
          displayed by question marks.  Now they are always in English.
          (This was seen for CJK locales on Windows, but may have occurred
          elsewhere.)
    \item From R-2.15.1:
          The replacement method for window() now works correctly for
          multiple time series of class "mts".  (PR#14925)
    \item From R-2.15.1: is.unsorted() gave incorrect results on non-atomic 
          objects such as data frames.  (Reported by Matthew Dowle.)
    \item From R-2.15.1 (actually fixed in pqR-2014-09-30 but omitted
          from NEWS):
          Using a string as a ?call? in an error condition with
          options(showErrorCalls=TRUE) could cause a segfault.  (PR#14931)
    \item From R-2.15.1:
          In legend(), setting some entries of lwd to NA was inconsistent
          (depending on the graphics device) in whether it would suppress
          those lines; now it consistently does so.  (PR#14926)
    \item From R-2.15.1:
          C entry points mkChar and mkCharCE now check that the length of
          the string they are passed does not exceed 2^31-1 bytes: they
          used to overflow with unpredictable consequences.
    \item From R-2.15.1:
          by() failed for a zero-row data frame.  (Reported by Weiqiang
          Qian).

          [ Note: When \code{simplify=TRUE} (the default), the results 
            with zero-row data frames, and more generally when there are
            empty subsets, are not particularly sensible, but this has
            not been changed in pqR due to compatibility concerns. ]
    \item From R-2.15.1:
          Yates correction in chisq.test() could be bigger than the terms
          it corrected, previously leading to an infinite test statistic in
          some corner cases which are now reported as NaN.
    \item From R-2.15.1 (actually fixed in pqR-2014-09-30 but omitted
          from NEWS):
          xgettext() and related functions sometimes returned items that
          were not strings for translation. (PR#14935)
    \item From R-2.15.1:
          plot(<lm>, which=5) now correctly labels the factor level
          combinations for the special case where all h[i,i] are the same.
          (PR#14837)
  }}
}


\section{CHANGES IN VERSION RELEASED 2016-06-24}{

  \subsection{INTRODUCTION}{
  \itemize{ 
  \item This release extends the R language in ways that address a
        set of related flaws in the design of R, and before it S.

        These extensions make it easier to write reliable programs,
        by making the easy way to do things also be the correct
        way, unlike the previous situation with sequence generation using
        the colon operator, and dimension dropping when subsetting arrays.
  \item Several other changes in features are also implemented in this
        version, some of which are related to the major language extensions.
  \item There are also a few bug fixes, and some improvements in testing,
        but no major performance improvements (though some tweaks).
}}

  \subsection{PACKAGE INSTALLATION}{
  \itemize{
  \item New packages (or other R code) that use the new ``along''
        form of the ``for'' statement, or which rely on the new
        facilities for not dropping dimensions (see below), should not be 
        byte compiled, since these features are not supported in
        byte-compiled code.  In pqR, using byte compilation is not always
        advantageous in any case.
  \item Installation and checking of existing packages may require
        setting the environment variable \code{R_PARSE_DOTDOT} to
        \code{FALSE}, so that names with interior sequences of dots
        will be accepted (see below).
  \item The base package is no longer byte-compiled, even if pqR is
        configured with \code{--enable-byte-compiled-packages}, since
        it now uses new features not supported by the bytecode compiler.
}}

  \subsection{MAJOR LANGUAGE EXTENSIONS AND OTHER CHANGES}{
  \itemize{
  \item There is a new \code{..} operator for generating increasing integer
        sequences, which is a less error-prone replacement for the \code{:}
        operator (which remains for backwards compatibility).  Since \code{..}
        generates only increasing sequences, it can generate an empty
        sequence when the end value is less than the start value, thereby
        avoiding some very common bugs that arise when \code{:} is used.

        The \code{..} operator also has lower precedence than arithmetic
        operators (unlike \code{:}), which avoids another common set of bugs.

        For example, the following code sets all interior elements of the 
        matrix \code{M} to zero, that is, all elements except those in the 
        first or last row or column:
\preformatted{    for (i in 2..nrow(M)-1)
        for (j in 2..ncol(M)-1)
            M[i,j] <- 0
}
        Without the new \code{..} operator, it is awkward to write code
        for this task that works correctly when \code{M} has two or fewer 
        rows, or two or fewer columns.
  \item In order that the \code{..} operator can be conveniently used
        in contexts such as \code{i..j}, consecutive dots are no longer
        allowed in names (without using backticks), except at the
        beginning or end.  So \code{i..j} is not a valid name, but
        \code{..i..} is valid (though not recommended).  With this restriction
        on names, most uses of the \code{..} operator are unambiguous even
        if it is not surrounded by spaces.  The only exceptions are some uses in
        which \code{..} is written with a space after it but not before it,
        expressions such as \code{i..(a+b)}, which is a
        call of a function named \code{i..}, and expressions such as 
        \code{i..-j}, which returns the difference between \code{i..} and 
        \code{j}.  Most such uses will be stylistically bad, redundant
        (note that the parentheses around \code{a+b} above are unnecessary),
        or probably unlikely (as is the case for \code{i..-j}).

        To accomodate old R code that has consecutive dots within names,
        parsing of the \code{..} operator can be disabled by setting the
        \code{parse_dotdot} option to \code{FALSE} (with the \code{options}
        function). The \code{parse_dotdot} option defaults to \code{TRUE} 
        unless the environment variable
        \code{R_PARSE_DOTDOT} is set to \code{FALSE}.  When \code{parse_dotdot}
        is \code{FALSE}, consecutive dots are allowed in names, and \code{..}
        is not a reserved word.
  \item Another source of bugs is the automatic dropping
        of dimensions of size one when subsetting matrices (or 
        higher-dimensional arrays) using \code{[]},
        unless the \code{drop=FALSE} argument is specified.  This frequently
        results in code that mostly works, but not when, for example, a data set
        has only one observation, or a model uses only one explanatory 
        variable.

        To make handling this problem easier, if no \code{drop} argument is
        specified, pqR now does not drop a dimension of size one if the
        subscript for that dimension is a one-dimensional non-logical array.  
        For example,
        if \code{A} is a matrix, \code{A[1..100,array(1)]} will produce a
        matrix, whereas \code{A[1..100,1]} will produce a vector.

        To make this feature more useful, the new \code{..} operator 
        produces a one-dimensional array, not a bare vector.  So
        \code{A[1..n,1..m]} will always produce a matrix result, even
        when \code{n} or \code{m} are one.  (It will also correctly
        produce an array with zero rows or zero columns when \code{n}
        or \code{m} are zero.)

        This change also applies to subsetting of data frames.  For 
        example, \code{df[1..10,1..n]} will return a data frame (not a
        vector) even when \code{n} is one.
  \item Problems with dimensions of size one being dropped also arise
        when an entire row, or an entire column, is selected with an empty
        (missing) subscript, and there happens to be only one row, or only one 
        column.  For example, if \code{A} is a matrix with one column, 
        \code{A[1:10,]} will be a vector, not a matrix.

        To address this problem, pqR now allows a missing argument to
        be specified by \code{_}, rather than by nothing at all, and
        the \code{[]} operator (for matrices, arrays, and data frames)
        will not drop a dimension if its subscript is \code{_}.  So
        \code{A[1:10,_]} will be a matrix even when \code{A} has only
        one column.

        R functions that check for a missing argument with the \code{missing}
        function will see both an empty argument and \code{_} as missing,
        but can distinguish them using the \code{missing_from_underline}
        function.
  \item A common use of \code{for} statements is to iterate over indexes
        of a vector, or row and column indexes of a matrix.  A new type 
        of \code{for} statement with ``along'' rather than ``in'' now makes
        this more convenient.
  
        For vectors, the form 
\preformatted{    for (i along vec) ...
}
        is equivalent to
\preformatted{    for (i in seq_along(vec)) ...
}
        For matrices, the form
\preformatted{    for (i, j along M) ...
}
is equivalent to
\preformatted{    for (j in 1..ncol(M))
        for (i in 1..nrow(M))
            ...
}
        However, if \code{M} is of a class with its own \code{dim} method,
        this method is not used (effectively, \code{ncol(unclass(M))} and
        \code{nrow(unclass(m))} are used).  This may well change in future, 
        and similarly a \code{length} method may in future be used when 
        ``along'' is used with a vector.
  \item Because of the new restriction on names, the \code{make.names}
        function will now (by default) convert a sequence of consecutive dots 
        in the name it would otherwise have made to a single dot.  (See
        \code{help(make.names)} for further details).  
  \item For the same reason, \code{make.unique} has been changed so that
        the separator string (which defaults to a dot) 
        will not be appended to a name if the name already ends in that string.
}}

  \subsection{BUG FIXES}{
  \itemize{
  \item Fixed a bug (or mis-feature) in subsetting with a single empty
        subscript, as in \code{A[]}.  This now works the same as if
        the empty subscript had been the sequence of all indexes (ie,
        like \code{A[1..length(A)]}), which removes all attributes except
        names.

        R Core versions to at least R-3.3.1 instead return \code{A}
        unchanged, preserving all attributes, though attributes are
        not retained with other uses of the \code{[]} operator.  This
        is contrary to the description in \code{help("[")}, and also
        does not coincde with the (different) description in the R
        language definition.  

        Returning \code{A} unchanged is not only inconsistent, but also
        useless, since there is then no reason to ever write \code{A[]}.
        However, internally, R Core implementions duplicate \code{A},
        which may be of significance when \code{A[]} is passed as
        an argument of \code{.C}, \code{.Fortran}, \code{.Call}, or
        \code{.External}, but only if the programmer is not 
        abiding by the rules.  However, in pqR, the data part of a vector or
        matrix is still copied when \code{A[]} is evaluated, so such
        rule-breaking should still largely be accommodated.  A further
        temporary kludge is implemented to make \code{x[,drop=FALSE]}
        simply return a duplicate of \code{x}, since this (pointless)
        operation is done by some packages.
  \item Fixed bugs in the conversion of strings to numbers, so that the
        behaviour now matches \code{help(NumericConstants)}, which
        states that numeric constants are parsed very similarly to C99.
        This was not true before (or in R-2.15.0) -- some erroneous
        syntax was accepted without error, and some correct syntax was
        rejected, or gave the wrong value.  

        In particular, fractional
        parts are now accepted for hexadecimal constants.  Later R Core
        versions made some fixes, but up to at least R-3.3.1 there are
        still problems.  For example, in R-3.3.1, 
        \code{parse(text="0x1.8")[[1]]} gives an error, and 
        \code{as.numeric("0x1.8")} produces 24 (as does \code{\link{scan}}
        when given this input).  In this version of pqR, these return the
        correct value of 1.5.
  \item Fixed a problem with identifying the version of the
        makeinfo program that is installed that arises with recent versions
        of makeinfo.
  \item Put in a check for non-existent primitives when unserializing
        R objects, as was done in R-3.0.1.
  \item Fixed a bug (also in R-2.15.0, but fixed in later R Core versions)
        illustrated by the following code:
\preformatted{    a <- array(c(3,4),dimnames=list(xyz=c("fred","bert")))
    print(a[1:2])
    print(a[])  # should print same thing, but didn't
}
  \item Fixed a bug illustrated by the following code:
\preformatted{    f <- function (x) { try(x); missing(x) }
    g <- function (y) f(y)
    h <- function (z) g(z)

    f(pi[1,1])  # FALSE
    g(pi[1,1])  # FALSE
    h(pi[1,1])  # Should also be FALSE, but isn't!
}
        This bug is in R Core versions to at least R-3.3.1.
  \item Fixed a bug in which an internal error message is displayed
        as shown below:
\preformatted{    > f <- function (...) ..1; f()
    Error in f() : 'nthcdr' needs a list to CDR down
}
        A sensible error message is now produced.  This bug is also
        in R Core versions to at least R-3.3.1.
  \item Fixed a bug in S4 method dispatch that caused failure
        of the no-segfault test done by make check-all on Windows 10 
        (pqR issue #29 + related fix).  (Also in R-2.15.0, and partially fixed
        in R-3.3.0.)
  \item Fixed a bug illustrated by
\preformatted{   atan; show <- function (x) cat("HI\n"); atan
}
        Now, pqR no longer prints HI! for the second display of \code{atan}.
  \item Fixed a pqR bug in which the result of \code{getParseData} omitted
        the letter at the end of \code{1i} or \code{1L}.
  \item Fixed a pqR bug in which enabling trace output from the 
        helpers module and then typing control/C while trace output is
        being printed could lead to pqR hanging. 
}}
}


\section{CHANGES IN VERSION RELEASED 2015-09-14}{

  \subsection{INTRODUCTION}{
  \itemize{ 
  \item With this release, pqR now works on Microsoft Windows systems.
        See below for details.
  \item The facilities for embedding R in other applications have also
        been tested in this release, and some problems with how this is
        done in R Core versions have been fixed.
  \item The parser and deparser, and the method for
        performing the basic Read-Eval-Print Loop, have 
        been substantially rewritten.  This has few user-visible effects
        at present (apart from bug fixes and performance improvements),
        but sets the stage for future improvements in pqR.
  \item The facility for recording detailed parsing data introduced n
        R-3.0.0 has now been implemented in pqR as part of the parser
        rewrite.
  \item There are also a few other improvements and bug fixes.
}}

  \subsection{INSTALLATION ON MICROSOFT WINDOWS}{
  \itemize{
  \item Building pqR on Microsoft Windows systems, using the Rtools
        facilities, has now been tested, and some problems found in 
        this environment have been fixed.  Binary distributions are
        not yet provided, however.
  \item Detailed and explicit instructions for building pqR from
        source on Windows systems are now provided, in the 
        \file{src/gnuwin32/INSTALL} file of the pqR source directory.
        These instructions mostly correspond to information in
        The R Installation and Administration manual, but in more
        accessible form.
  \item See \url{pqR-project.org} for more information on Windows systems 
        on which pqR has been tested, and on any problems and workarounds
        that may have been discovered.
  \item The Writing R Extensions manual now warns that on Windows,
        with the Rtools toolchain, a thread started by OpenMP may have 
        its floating point unit set so that long double arithmetic is 
        the same as double arithmetic  Use \code{__asm__("fninit")} in 
        C to reset the FPU so that long double arithmetic will work.
  \item The default is now to install packages from source, since there
        is no binary repository for pqR.
}}

  \subsection{EMBEDDED R FACILITIES AND EXAMPLES}{
  \itemize{
  \item The \code{R_ReplDLLinit} and \code{R_ReplDLLdo1} functions in
        \file{src/main/main.c} have been fixed to handle errors 
        correctly, and to avoid code duplication with \code{R_ReplIteration}.
  \item Another test of embedded R has been added to \file{tests/Embedding},
        which is the same as an example in the R Extensions manual, which
        has been improved.
  \item Another example in the R Extensions manual has been changed to
        mimic \file{src/gnuwin32/embeddedR.c}.  
  \item The example in \file{src/gnuwin32/front-ends/rtest.c} has also been 
        updated.
}}

  \subsection{DOCUMENTATION UPDATES}{
  \itemize{
  \item The R Language Definition and the help files on
        assignment operators (eg, \code{help("=")}) contained
        incorrect and incomplete information on the precedence
        of operators, especially the assignment operators.  
        This and other incorrect information has been corrected.
  \item The examples in \code{help(parse)} and \code{help(getParseData}
        have been improved.
}}

  \subsection{INTERNAL CODE REWRITES}{
  \itemize{
  \item The parser has been rewritten to use top-down recursive
        descent, rather than a bottom-up parser produced by Bison
        as was used previously.  This substantially simplifies
        the parser, and allows several kludges in the previous
        scheme to be eliminated.  Also, the rewritten parser can now
        record detailed parse information (see below).

        The new parser for pqR is usually about a factor of 1.5 faster
        than the parser in R-3.2.2, but it is sometimes enormously faster,
        since the parser in R-3.2.2 will in some contexts take time growing
        as the square of the length of the source file.
  \item Much of the deparser has been rewritten.  It no longer
        looks at the definitions of operators, which are irrelevant,
        since the parser does not look at them.
  \item The methods by which the Read-Eval-Print Loop (REPL) is
        done (in various contexts) have been rationalized, in
        coordination with the new parsing scheme.
}}

  \subsection{NEW FEATURES}{
  \itemize{
  \item In pqR-2015-07-11, the parser was changed to not include
        parentheses in R language objects if they were necessary
        in order for the expression to be parsed correctly.  Omitting
        such parentheses improves performance.  In  this version, 
        such parentheses are removed only if the \code{keep.parens}
        option is \code{FALSE} (the default).  Also, parentheses
        are never removed from expressions that are on the right
        side of a formula, since some packages asssign significance
        to such parentheses beyond their grouping function.
  \item The right assignment operators, \code{->} and \code{->>},
        are now real operators.  Previously (and in current R Core
        versions), expressions involving these operators were converted
        to the corresponding left assignment expressions.  This
        has the potential to cause pointless confusion.
  \item The \code{**} operator, which has always been accepted as
        a synonym for the \code{^} operator, is now recorded as
        itself, rather than being converted to \code{^} by the
        parser.  This avoids unnecessary anomalies such as the following
        confusing error report:
\preformatted{  > a - **b
  Error: unexpected '^' in "a - **"
}
        The \code{**} operator is defined to be the same primitive
        as \code{^}, which is associated with the name \code{^}, and
        hence dispatches on methods for \code{^} even if called via
        \code{**}.
}}

  \subsection{NEW FEATURES FROM LATER R CORE VERSIONS}{
  \itemize{
  \item From R-3.0.0: For compatibility with packages written to
        be able to handle the long vectors introduced in R-3.0.0, 
        definitions for \code{R_xlen_t},
        \code{R_XLEN_T_MAX}, \code{XLENGTH}, \code{XTRUELENGTH}, 
        \code{SHORT_VEC_LENGTH}, \code{SET_SHORT_VEC_TRUELENGTH} are now 
        provided, all the same as the corresponding regular versions (as
        is also the case for R-3.0.0+ on 32-bit platforms).  The 
        \code{IS_LONG_VEC} macro is also defined (as always false).
        Note, however, that packages that declare a dependency on
        R >= 3.0.0 will not install even if they would in fact work
        with pqR because of these compatibility definitions.
  \item From R-3.0.0: The \code{srcfile} argument to \code{parse()} may now 
        be a character string, to be used in error messages.
  \item The facilities for recording detailed parsing information
        from R-3.0.0 are now implemented in pqR, as part of the
        rewrite of the parser, along with the
        extension to provide partial parse information when a syntax error
        occurs that was introduced in R-3.0.2.  See help on \code{parse}
        and \code{getParseData} for details.
  \item From R-2.15.2: On Windows, the C stack size has been increased 
        to 64MB (it has been 10MB since the days of 32MB RAM systems).
}}

  \subsection{PERFORMANCE IMPROVEMENTS}{
  \itemize{
  \item Character-at-a time input has been sped up by reducing procedure
        call overhead.  This significantly speeds up \code{readLines}
        and \code{scan}.
  \item The new parser is faster than the old parser, both because of the
        parser rewrite (see above) and because of the faster character
        input.
}}

  \subsection{BUG FIXES MATCHING THOSE IN LATER R CORE VERSIONS}{
  \itemize{
  \item From R-2.15.1: Names containing characters which need to be escaped 
        were not deparsed properly (PR#14846).  Fixed in pqR partly based
        on R Core fix.
  \item From R-2.15.2: When given a 0-byte file and asked to keep source
        references, parse() read input from stdin() instead.
  \item From R-2.15.3: Expressions involving user defined operators were not 
        always deparsed faithfully (PR#15179).  Fixed in pqR as part of
        the rewrite of the parser and deparser.
  \item From R-3.0.2: source() did not display filenames when reporting 
        syntax errors.
  \item From R-3.1.3: The parser now gives an error if a null character 
        is included in a string using Unicode escapes. (PR#16046)
  \item From R-3.0.2: Deparsing of infix operators with named arguments is 
        improved (PR#15350). [ In fact, the change, both in pqR and in 
        R Core versions, is only with respect to operators in percent 
        signs, such as \code{\%fred\%}, with these now being deparsed as
        function calls if either argument is named. ]
  \item From R-3.2.2: Rscript and command line R silently ignored incomplete
        statements at the end of a script; now they are reported as parse errors
        (PR#16350).  Fixed in pqR as part of the rewrite of the parser
        and deparser.
  \item From R-3.2.1: The parser could overflow internally when given 
        numbers in scientific format with extremely large exponents.  
        (PR#16358).  Fixed in pqR partly as in R Core fix.  Was actually a 
        problem with any numerical input, not just with the parser.
  \item From R-3.1.3: Extremely large exponents on zero expressed in scientific
        notation (e.g. \code{0.0e50000}) could give \code{NaN} (\PR{15976}).
        Fixed as in R Core fix.
  \item From R-2.15.3:  On Windows, work around an event-timing problem when
        the RGui console was closed from the \sQuote{X} control and the closure
        cancelled. (This would on some 64-bit systems crash \R, typically
        those with a slow GPU relative to the CPU.)
}}

  \subsection{BUG FIXES}{
  \itemize{
  \item Fixed a bug in which a "cons memory exhausted" error could
        be raised even though a full garbage collection that might
        recover more memory had not been attempted.  (This bug appears
        to be present in R Core versions as well.)
  \item The new parser fixes bugs arising from the old parser's kludge
        to handle semicolons, illustrated by the incorrect output seen below:
\preformatted{  > p<-parse()
  ?"abc;xyz"
  Error in parse() : <stdin>:1:1: unexpected INCOMPLETE_STRING
  1: "abc;
      ^
  > p<-parse()
  ?8 #abc;xyz
  Error in parse() : <stdin>:1:7: unexpected end of input
  1: 8 #abc;
          ^
}
  \item Fixed deparsing of complex numbers, which were always deparsed
        as the sum of a real and an imaginary part, even though the
        parser can only produce complex numbers that are pure imaginary.
        For example, the following output was produced before:
\preformatted{  > deparse(quote(3*5i))
  [1] "3 * (0+5i)"
}
        This is now deparsed to \code{"3 * 5i"}.  This bug exists
        in all R Core versions through at least R-3.2.2.
  \item Fixed a number of bugs in the deparser that are illustrated
        by the following, which produce incorrect output as noted, in
        R Core versions through at least R-3.2.2:
\preformatted{  deparse(parse(text="`+`(a,b)[1]")[[1]])# Omits necessary parens
  deparse(quote(`[<-`(x,1)),control="S_compatible")  # unmatched " and '
  deparse(parse(text="a = b <- c")[[1]]) # Puts in unnecessary parens
  deparse(parse(text="a+!b")[[1]])       # Puts in unnecessary parens
  deparse(parse(text="?lm")[[1]])        # Doesn't know about ? operator
  deparse(parse(text="a:=b")[[1]])       # Doesn't know about := operator
  deparse(parse(text="a$'x'")[[1]])      # Conflates name and character
  deparse(parse(text="`*`(2)")[[1]])     # Result is syntactically invalid
  deparse(parse(text="`$`(a,b+2)")[[1]]) # Result is syntactically invalid
  e<-quote(if(x) X else Y); e[[3]]<-quote(if(T)3); deparse(e)# all here 
  e <- quote(f(x)); e[[2]] <- quote((a=1))[[2]]; deparse(e)  # and below 
  e <- quote(f(Q=x)); e[[2]] <- quote((a=1))[[2]]; deparse(e)# need parens
  e <- quote(while(x) 1); e[[2]] <- quote((a=1))[[2]]; deparse(e)
  e <- quote(if(x) 1 else 2); e[[2]] <- quote((a=1))[[2]]; deparse(e)
  e <- quote(for(x in y) 1); e[[3]] <- quote((a=1))[[2]]; deparse(e)
}
In addition, the bug illustrated below was fixed, which was fixed
(differently) in R-3.0.0:
\preformatted{  a<-quote(f(1,2)); a[[1]]<-function(x,y)x+y; deparse(a)  # Omits parens
}
  \item Fixed the following bug (also in R Core versions to at least 
        R-3.2.2):
\preformatted{ > parse()
 ?'\12a\x.'
 Error: '\x' used without hex digits in character string starting "'\1a\x"
}
        Note that the "2" has disappeared from the error message.  This
        bug also affected the results of \code{getParseData}.
  \item Fixed a memory leak that can be seen by running the code below:
\preformatted{  > long <- paste0 (c('"', rep("1234567890",820), '\\x."'), collapse="")
  > for (i in 1:1000000) try (e <- parse(text=long), silent=TRUE)
}
        The leak will not occur if 820 is changed to 810 in the above.
        This bug also exists in R Core versions to at least R-3.2.2.
  \item Entering a string constant containing Unicode escapes that was
        9999 or 10000 characters long would produce an error message saying
        "String is too long (max 10000 chars)".  This has been fixed
        so that the maximum now really is 10000 characters.  (Also present
        in R Core versions, to at least R-3.2.2.)
  \item Fixed a bug that caused the error caret in syntax error reports
        to be misplaced when more than one line of context was shown.
        This was supposedly fixed in R-3.0.2, but incorrectly, resulting
        in the error caret being misplaced when only one line of 
        context is shown (in R Core versions to at least R-3.2.2).
  \item On Windows, running R.exe from a command prompt window would result in
        Ctrl-C misbehaving.  This was \PR{14948} at R Core, which was 
        supposedly fixed in R-2.15.2, but the fix only works if a 32 or
        64 bit version of R.exe is selected manually, not if the version of
        R.exe that automatically runs the R.exe for a selected architecture 
        is used (which is the intended normal usage).
}}
}


\section{CHANGES IN VERSION RELEASED 2015-07-11}{

  \subsection{INTRODUCTION}{
  \itemize{ 
  \item This version is a minor modification of the version of pqR released
        on 2015-06-24, which does not have a separate NEWS section, 
        incorporating also the changes in the version released 2015-07-08.
        These modifications fix some installation and testing 
        issues that caused problems on some platforms. There are also a few
        documentation and bug fixes, a few more tests, and some expansion
        in the use of static boxes (see below).
        Version 2015-06-24 of pqR improved reliability and portability, and
        also contained some performance improvements, including some that
        substantially speed up interpretive execution of programs that 
        do many scalar operations.  Details are below.
}}

  \subsection{INSTALLATION}{
  \itemize{
  \item The method used to quickly test for NaN/NA has changed to one that
        should work universally for all current processors
        (any using IEEE floating point, as already assumed in R,
        with consistent endianness, as is apparently the case for 
        all current general-purpose processors, and was partially
        assumed before).  There is therefore no longer any reason to define
        the symbol \code{ENABLE_ISNAN_TRICK} when compiling pqR (it
        will be ignored if defined).
  \item The module used to support parallel computation in 
        helper threads has been updated to avoid a syntactic 
        construction that technically violates the OpenMP 3.1 
        specification.  This construction had been accepted without error
        by gcc 4.8 and earlier, but is not accepted by some recent
        compilers.
  \item The tests in the version supplied of the recommended Matrix package
        have been changed to not assume things that may not be true
        regarding the speed and long double precision of the machine being
        used.  (These tests produced spurious errors on some platforms.)
}}

  \subsection{DOCUMENTATION UPDATE}{
  \itemize{
  \item The R Internals manual has been updated to better explain some
        aspects of pqR implementation.
}}

  \subsection{FEATURE CHANGE}{
  \itemize{
  \item Parsed expressions no longer contain explict parenthesis
        operators when the parentheses are necessary to override
        the precedence of operators.  These necessary parentheses
        will be inserted when the expression is deparsed.  See
        the help on \code{parse} and \code{deparse}.

        This change does impact a few packages (such as coxme)
        that consider the presence of parentheses in formulas
        to be significant.  Formulas may be exempted from parenthesis
        suppression in a future release, but for now, such packages
        won't work.
}}

  \subsection{PERFORMANCE IMPROVEMENTS}{
  \itemize{
  \item The overhead of interpreting R code has been reduced by various
        detailed code improvements, and by sometimes returning scalar
        integer and real values in special ``static boxes''.  As a result,
        the benefit of using the byte-code compiler is reduced.  Note that
        in pqR using the byte-code compiler can often slow down functions,
        since byte-compiled code does not support some pqR optimizations
        such as task merging.
  \item Speed of evaluation for expressions with necessary parentheses will
        be faster because of the feature change mentioned above that eliminates
        them.  Note that including unnecessary parentheses will still 
        (slightly) slow down evaluation.  (These unnecessary parentheses are 
        preserved so that the expression will appear as written when deparsed.)
  \item Assignment to list elements, and other uses of the \code{$<-}
        operator, are now substantially faster.
  \item Coercion of logical and integer vectors to character vectors is
        now much faster, as is creation of names with sequence numbers.
  \item Operations that create strings are now sometimes faster, due to
        improvements in string hashing and memory allocation.
}}

  \subsection{PERFORMANCE IMPROVEMENTS FROM A LATER R CORE RELEASE}{
    \itemize{
    \item A number of performance improvements relating to S3 and S4
          class implementation, due to Tomas Kalibera, were incorporated from
          R 3.2.0.
}}

  \subsection{BUG FIXES}{
  \itemize{
  \item A large number of fixes were made to correct reliability problems
        (mostly regarding protection of pointers).  Many of these were provided
        by Tomas Kalibera as fixes to R Core versions (sometimes with 
        adaptation required for use in pqR).  Some were fixed in pqR
        and reported to R Core.  Others were for problems only existing in pqR.
  \item Fixed a bug in which pqR's optimization of updates such as 
        \code{a<-a+1} could sometimes permit modification of a locked binding.
  \item Fixed related problems with \code{apply}, \code{lapply}, \code{vapply},
        and \code{eapply}, that can show up when the value returned by the 
        function being applied is itself a function.  This problem also
        resulted in incorrect display of saved warning messages.  The problems
        are also fixed in R-3.2.0, in a different way.
  \item The \code{gctorture} function now works as documented, forcing
        a FULL garbage collection on every allocation.  This does make
        running with gctorture enabled even slower than before, when
        most garbage collections were partial, but is more likely to
        find problems.
  \item Fixed a bug in \code{nls} when the \code{algorithm="port"}
        option is used, which could result in a call of \code{nls}
        being terminated with a spurious error message.  This bug
        is most likely to arise on a 64-bit big-endian platform,
        such as a 64-bit SPARC build, but will occur with small
        probability on most platforms.  It is also present in R Core 
        versions of R.
  \item Fixed a bug in \code{readBin} in which a crash could occur due to
        misaligned data accesses.  This bug is also present in R Core
        versions of R.
}}

  \subsection{BUG FIX CORRESPONDING TO ONE IN A LATER R CORE RELEASE}{
  \itemize{
  \item Removed incorrect information from \code{help(call)}, as also
        done in R-3.0.2.
}}
}


\section{CHANGES IN VERSION RELEASED 2014-11-16}{

  \subsection{INTRODUCTION}{

  \itemize{ 
  \item This and the previous release of 2014-10-23 (which does not have
        a separate NEWS section) are minor updates to the 
        release of 2014-09-30, with fixes for a few problems, and a few 
        performance improvements.  Packages installed for pqR-2014-09-30 
        or pqR-2014-10-23 do not need to be reinstalled for this release.
}}
  \subsection{INSTALLATION, BUILDING, AND TESTING}{
  \itemize{
  \item For Mac OS X, a change has been made to allow use of the Accelerate 
        framework for the BLAS in OS X 10.10 (Yosemite), adapted from a patch 
        by R Core.
  \item A new test (var-lookup.R) for correctness of local vs. global symbol 
        bindings has been added, which is run with other tests done by 
        "make check".
}}
  \subsection{DOCUMENTATION UPDATES}{
    \itemize{
    \item The documentation on "contexts" in the R Internals manual has
          been updated to reflect a change made in pqR-2014-09-30.  (The
          internals manual has also been updated to reflect changes below.)
}}
  \subsection{PERFORMANCE IMPROVEMENTS}{
    \itemize{
    \item The speed of \code{for} loops has been improved by not bothering
          to set the index variable again if it is still set to the old
          value in its binding cell.
    \item Evaluation of symbols is now a bit faster when the symbol has a 
          binding in the local environment whose location is cached.
    \item Lookup of functions now often skips local environments that
          were previously found not to contain the symbol being looked up.
          In particular, this speeds up calls of base functions that are
          not already fast due to their being recognized as "special" symbols.
    \item The set of "special" symbols for which lookups in local environments
          is usually particularly fast now includes \code{.C}, \code{.Fortran},
          \code{.Call}, \code{.External}, and \code{.Internal}.
    \item Adjusted a tuning parameter for \code{rowSums} and \code{rowMeans}
          to be more appropriate for the cache size in modern processors.
}}
  \subsection{PERFORMANCE IMPROVEMENT FROM A LATER R CORE RELEASE}{
    \itemize{
    \item The faster C implementation of diagonal matrix creation with
          \code{diag} from R-3.0.0 has been adapted for pqR.
}}
  \subsection{BUG FIXES}{
    \itemize{
    \item Fixed a number of places in the interpreter and base packages
          where objects were not properly protected agains garbage collection
          (many involving use of the \code{install} function).  Most of
          these problems are in R-2.15.0 or R-2.15.1, and probably also in 
          later R Core releases.
    \item Fixed a bug in which subsetting a vector with a range created
          with the colon operator that consisted entirely of invalid indexes 
          could cause a crash (eg, \code{c(1,2)[10:20]}.
    \item Fixed a bug (pqR issue #27) in which a user-defined replacement
          function might get an argument that is not marked as shared, which 
          could cause anomalous behaviour in some circumstances.
    \item Fixed an issue with passing on variant return requests to function
          bodies (though it's hard to construct an example where this issue
          produces incorrect results).
    \item Fixed a bug in initialization of user-supplied random number
          generators, which occassionally showed up in package rngwell19937.
    \item (Actually fixed in pqR-2014-09-30 but omitted from NEWS.)	
          Fixed problems with calls of \code{strncpy} that were described in
          PR #15990 at r-project.org.
}}
}


\section{CHANGES IN VERSION RELEASED 2014-09-30}{

  \subsection{INTRODUCTION}{

  \itemize{ 

\item This release contains several major performance improvements.  Notably,
      lookup of variables will sometimes be much faster, variable updates
      like \code{v <- v + 1} will often not allocate any new space,
      assignments to parts of variables (eg, \code{a[i] <- 0)} is much faster
      in the interpreter (no change for byte-compiled code), external
      functions called with \code{.Call} or \code{.External} now get faster
      macro or inline versions of functions such as \code{CAR}, \code{LENGTH},
      and \code{REAL}, and calling of external functions with \code{.C} and 
      \code{.Fortran} is substantially  faster, and can sometimes be done in 
      a helper thread.

\item Changes have been made to configuration options regarding use of BLAS
      routines for matrix multiplication, as described below.  In part, these
      changes are intended to made the default be close to what R Core 
      releases do (but without the unnecessary inefficiency).

\item A number of updates from R Core releases after R-2.15.0 have 
      been incorporated or adapted for use in pqR.  These provide some 
      performance improvements, some new features or feature changes, and 
      some bug fixes and documentation updates.

\item Many other feature changes and performance improvements have also
      been made, as described below, and a number of bugs have been fixed,
      some of which are also present in the latest R Core release, R-3.1.1.

\item Packages using \code{.Call} or \code{.External} should be re-installed
      for use with this version of pqR.
}}

  \subsection{FEATURE CHANGES}{
  \itemize{
\item The \code{mat_mult_with_BLAS} option, which controls whether the
      BLAS routines or pqR's C routines are used for matrix multiplication,
      may now be set to \code{NA}, which is equivalent to \code{FALSE},
      except that for multiplication of sufficiently large matrices (not
      vector-vector, vector-matrix, or matrix-vector multiplication) pqR 
      will use a BLAS routine unless there is an element in one of the 
      operands that is \code{NA} or \code{NaN}.  This mimics the behaviour 
      of R Core implementations (at least through 3.1.1), which is motivated
      by a desire to ensure that \code{NA} is propagated correctly even
      if the BLAS does not do so, but avoids the substantial but needless 
      inefficiency present in the R Core implementation.  
\item A \code{BLAS_in_helpers} option now allows run-time control of
      whether BLAS routines may be done in a helper thread. (But this
      will be fixed at \code{FALSE} if that is set as the default when
      pqR is built.)
\item A \code{codePromises} option has been added to \code{deparse},
      and documented in \code{help(.deparseOpts)}.  With this option,
      the deparsed expression uses the code part of a promise, not
      the value, similarly to the existing \code{delayPromises}
      option, but without the extra text that that option produces.
\item This new \code{codePromises} deparse option is now used when producing
      error messages and traceback output.  This improves error messages
      in the new scheme for subset assignments (see the section on
      performance improvements below), and also avoids the voluminous
      output previously produced in circumstances such as the following:
\preformatted{   `f<-` <- function (x,value) x[1,1] <- value
   a <- 1
   f(a) <- rep(123,1000)  # gives an error
   traceback()
}
      This previously produced output with 1000 repetitions of 123
      in the traceback produced following the error message.  The traceback
      now instead shows the expression \code{rep(123,1000)}.
\item The \code{evaluate} option for \code{dump} has been extended to
      allow access to the new \code{codePromises} deparse option.
      See \code{help(dump)}.
\item The formal arguments of primitive functions will now be returned
      by \code{formals}, as they are shown when printed or with \code{args}.
      In R Core releases (at least to R-3.1.1), the result of \code{formals}
      for a primitive is \code{NULL}.
\item Setting the \code{deparse.max.lines} option will now limit the
      number of lines printed when exiting debug of a function, as
      well as when entering.
\item In \code{.C} and \code{.Fortran}, arguments may be character strings
      even when \code{DUP=FALSE} is specified - they are duplicated regardless.
      This differs from R Core versions, which (at least through R-3.1.1)
      give an error if an argument is a character string and \code{DUP=FALSE}.
\item In \code{.C} and \code{.Fortran}, scalars (vectors of length one)
      are duplicated (in effect, though not necessarily physically) even 
      when \code{DUP=FALSE} is specified.  However, they are not duplicated 
      in R Core versions (at least through R-3.1.1), 
      so it may be unwise to rely on this.
\item A \code{HELPER} argument can now be used in \code{.C} and 
      \code{.Fortran} to specify that the C or Fortran routine may
      (sometimes) be done in a helper thread.  (See the section on
      performance improvements below.)
}}

  \subsection{FEATURE CHANGES CORRESPONDING TO THOSE IN LATER R CORE RELEASES}{
    \itemize{
\item From R-3.0.2: The unary \code{+} operator now converts a logical vector
      to an integer vector.
\item From R-3.0.0: Support for "converters" for use with \code{.C} has been 
      dropped.
\item From R-2.15.1:
      \code{pmin()} and \code{pmax())} now also work when one of the inputs 
      is of length zero and others are not, returning a zero-length vector,
      analogously to, say, \code{+}.
\item From R-2.15.1:
      .C() gains some protection against the misuse of character vector
      arguments.  (An all too common error is to pass character(N),
      which initializes the elements to "", and then attempt to edit
      the strings in-place, sometimes forgetting to terminate them.)
\item From R-2.15.1:
      Calls to the new function globalVariables() in package utils
      declare that functions and other objects in a package should be
      treated as globally defined, so that CMD check will not note
      them.
\item From R-2.15.1:
      print(packageDescription(*)) trims the Collate field by default.
\item From R-2.15.1: A new option "show.error.locations" has been added.  
      When set to
      TRUE, error messages will contain the location of the most recent
      call containing source reference information. (Other values are
      supported as well; see ?options.)
\item From R-2.15.1:
      C entry points R_GetCurrentSrcref and R_GetSrcFilename have been
      added to the API to allow debuggers access to the source
      references on the stack.
}}

  \subsection{INSTALLATION, BUILDING, TESTING, AND DEBUGGING}{
    \itemize{
\item The \code{--enable-mat-mult-with-BLAS} configuration
      option has been replaced by the ability to use a configure 
      argument of \code{mat_mult_in_BLAS=FALSE}, \code{mat_mult_in_BLAS=FALSE},
      or \code{mat_mult_in_BLAS=NA}, to set the default value of this
      option.
\item The \code{--disable-mat-mult-with-BLAS-in-helpers} configuration
      option has been replaced by the ability to use a configure 
      argument of \code{BLAS_in_helpers=FALSE} or \code{BLAS_in_helpers=TRUE}
      to set the default value of this option.
\item The LAPACK routines used are now the same as those in R-3.1.1 (version
      3.5.0).
      However, the \code{.Call} interface to these remains as in 
      R-2.15.0 to R-2.15.3 (it was changed to use \code{.Internal} in R-3.0.0).
      Since LAPACK 3.5.0 uses some more recent Fortran features, a 
      Fortran 77 compiler such as \code{g77} will no longer suffice.
\item Setting the environment variable \code{R_ABORT} to any non-null
      string will prevent any attempt to produce a stack trace on a
      segmentation fault, in favour of instead producing (maybe) an
      immediate core dump.
\item The variable \code{R_BIT_BUCKET} in \file{share/make/vars.mk}
      now specifies a file to receive output that is normally ignored
      when building pqR.  It is set to \file{dev/null} in the distribution,
      but this can be changed to help diagnose build problems.
\item The C functions \code{R_inspect} and \code{R_inspect3} functions are now
      visible to package code, so they can be used there for debugging.
      To see what they do, look in \file{src/main/inspect.c}.  They are subject
      to change, and should not appear in any code released to users.
\item The \code{Rf_error} and related procedures declared in 
      \file{R_ext/Error.h} are now if possible declared to never return,
      allowing for slightly better code generation by the compiler, 
      and avoiding spurious compiler warnings.  This parallels a change 
      in R-3.0.1, but is more general, using the C11 noreturn facility if 
      present, and otherwise resorting to the gcc facility (if gcc is used).
}}

  \subsection{INSTALLATION FEATURES LIKE THOSE IN LATER R CORE RELEASES}{
    \itemize{
\item From R-2.15.1:
      install.packages("pkg_version.tgz") on Mac OS X now has sanity
      checks that this is actually a binary package (as people have
      tried it with incorrectly named source packages).
\item From R-2.15.2: \code{--with-blas='-framework vecLib'} now also works
      on OS X 10.8 and 10.9.
\item From R-2.15.3:
      Configuration and R CMD javareconf now come up with a smaller set
      of library paths for Java on Oracle-format JDK (including
      OpenJDK).  This helps avoid conflicts between libraries (such as
      libjpeg) supplied in the JDK and system libraries.  This can
      always be overridden if needed: see the 'R Installation and
      Administration' manual.
\item From R-2.15.3:
      The configure tests for Objective C and Objective C++ now work on
      Mac OS 10.8 with Xcode 4.5.2 (PR#15107).
\item The cairo-based versions of \code{X11()} now work with
      current versions of cairographics (e.g. 1.12.10).  (\PR{15168})

}}

  \subsection{DOCUMENTATION UPDATES}{
  These are in addition to changes in documentation relating to other
  changes reported here.
    \itemize{
\item Some incorrect code has been corrected in the "Writing
      R Extensions" manual, in the "Zero finding"
      and "Calculating numerical derivatives" sections.  The
      discussion in "Finding and Setting Variables" has also been
      clarified to reflect current behaviour.
\item Documentation in the "R Internals" manual has been updated
      to reflect recent changes in pqR regarding symbols and variable
      lookup, and to remove incorrect information about the global cache
      present in the version from R-2.15.0 (and R-3.1.1).
\item Fixed an out-of-date comment in the section on helper threads in
      the "R Internals" manual.
}}

  \subsection{PERFORMANCE IMPROVEMENTS}{
    Numerous improvements in speed and memory usage have been made in this
    release of pqR.  Some of these are noted here.
    \itemize{
\item Lookup of local variables is now usually much faster (especially when
      the number of local variables is large), since for each symbol,
      the last local binding found is now recorded, usually avoiding a 
      linear search through local symbol bindings.  Those lookups that are
      still needed are also now a bit faster, due to unrolling of the 
      search loop.
\item Assignments to selected parts of variables (eg, \code{a[i,j] <- 0} or
      \code{names(L$a[[f()]]) <- v}) are now much faster in the interpreter.
      (Such assignments within functions that are byte-compiled use a 
      different mechanism that has not been changed in this release.)  
      
      This change also alters the error 
      messages produced from such assignments.  They are probably not as 
      informative (at least to unsophisticated users) as those that
      the interpreter produced previously, though they are better than 
      those produced from byte-compiled code.  On the plus side, the error 
      messages are now consistent for primitive and user-written replacement 
      functions, and some messages now contain short, intelligible expressions
      that could previously contain huge amounts of data (see the section on 
      new features above).  

      This change also fixes the anomaly that arguments
      of subset expressions would sometimes be evaluated more than once
      (eg, \code{f()} in the example above).
\item The speed of \code{.C} and \code{.Fortran} has been substantially
      improved, partly by incorporating changes in R-2.15.1 and R-2.15.2,
      but with substantial additional improvements as well.  
\item The speed of \code{.Call} and \code{.External} has been improved somewhat.
      More importantly, the C routines called will get macro versions of 
      \code{CAR}, \code{CDR}, \code{CADR}, etc., macro versions of \code{TYPEOF}
      and \code{LENGTH}, and inline function versions of \code{INTEGER},
      \code{LOGICAL}, \code{REAL}, \code{COMPLEX}, and \code{RAW}.  This
      avoidance of procedure call overhead for these operations may speed
      up some C procedures substantially.
\item In some circumstances, a routine called with \code{.C} or \code{.Fortran}
      can now be done in a helper thread, in parallel with other computations.
      This is done only if requested with the \code{HELPER} option, and
      at present only in certain limited circumstances, in which only a single
      output variable is used.  See \code{help(.C)} or \code{help(.Fortran)}
      for details.
\item As an initial use of the previous feature, the \code{findInterval} 
      function now will sometimes execute its C routine in a helper thread.
      (More significant uses of the \code{HELPER} option to \code{.C} and
      \code{.Fortran} will follow in later releases.)
\item Assignments that update a local variable by applying a single unary or 
      binary mathematical operation will now often re-use space for
      the variable that is updated, rather than allocating new space.
      For example, this will be done with all the assignments in the
      second line below:
\preformatted{   u <- rep(1,1000); v <- rep(2,1000); w <- exp(2)
   u <- exp(u); u <- 2*u; v <- v/2; u <- u+v; w <- w+1
}
      This modification also has the effect of increasing the possibilities
      for task merging.  For example, in the above code, the first two
      updates for \code{u} will be merged into one computation that sets
      \code{u} to \code{2*exp(u)} using a single loop over the vector.
\item The performance of \code{rep} and \code{rep.int} is much improved.
      These improvements (and improvements previously made in pqR) go beyond 
      those in R Core releases from R-2.15.2 on, so these functions are often 
      substantially faster in pqR than in R-2.15.2 or later R Core versions
      to at least R-3.1.1, for both long and short vectors.  (However, note
      that the changes in functionality made in R-2.15.2 have not been made 
      in pqR; in particular, pairlists are still allowed, as in R-2.15.0.)
\item For numeric vectors, the repetition done by \code{rep} and \code{rep.int}
      may now be done in a helper thread, in parallel with other computations.
      For example, attaching names to the result of \code{rep} (if necessary)
      may be done in parallel with replication of the data part.
\item The amount of space used on the C stack has been reduced, with the
      result that deeper recursion is possible within a given C stack
      limit.  For example, the following is now possible with the default
      stack limit (at least on one Intel Linux system with gcc 4.6.3, results
      will vary with platform):
\preformatted{   f <- function (n) { if (n>0) 1+f(n-1) else 0 }
   options(expressions=500000)
   f(7000)
}
      For comparison, with pqR-2014-06-1, and R-3.1.1, trying to evaluate 
      f(3100) gives a C stack overflow error (but f(3000) works).
\item Expressions now sometimes return constant values, that are shared,
      and likely stored in read-only memory.  These constants include 
      \code{NULL}, the scalars (vectors of length one) \code{FALSE}, 
      \code{TRUE}, \code{NA}, \code{NA_real_}, 0.0, 1.0, 0L, 1L, ..., 10L, 
      and some one-element pairlists with such constant elements.  Apart 
      from \code{NULL}, these constants are not
      \emph{always} used for the corresponding value, but they often are, which
      saves on memory and associated garbage collection time.  External routines
      that incorrectly modify objects without checking that \code{NAMED} is
      zero may now crash when passed a read-only constant, which is a generally
      desirable debugging aid, though it might sometimes cause a package that
      had previously at least sort-of worked to no longer run.
\item The \code{substr} function has been sped up, and uses less memory,
      especially when a small substring is extracted from a long string.
      Assignment to \code{substr} has also been sped up a bit.
\item The function for unserializing data (eg, reading file \file{.RData}) is
      now done with elimination of tail-recursion (on the CDR field) when 
      reading pairlists.  This is both faster and less likely to produce a stack
      overflow.  Some other improvements to serializing/unserializing have
      also been made, including support for restoring constant values (mentioned
      above) as constant values.
\item Lookup of S3 methods has been sped up, especially when no method is
      found.  This is important for several primitive functions, such as 
      \code{$}, that look for a method when applied to an object with a class
      attribute, but perform the operation themselves if no method is found.
\item Integer plus, minus, and times are now somewhat faster (a side effect
      of switching to a more robust overflow check, as described below).
\item Several improvements relating to garbage collection have been made.
      One change is that the amount of memory used for each additional
      symbol has been reduced from 112 bytes (two CONS cells) to 80 bytes
      (on 64-bit platforms), not counting the space for the symbol's name
      (a minumum of 48 bytes on 64-bit platforms).  Another change is in 
      tuning of heap sizes, in order to reduce occasions in which garbage 
      collection is very frequent.
\item Many uses of the \code{return} statement have been sped up.
\item Functions in the \code{apply} family have been sped up when they are
      called with no additional arguments for the function being applied.
\item The performance problem reported in PR #15798 at r-project.org has
      been fixed (differently from the R Core fix).
\item A performance bug has been fixed in which any assignment to a vector 
      subscripted with a string index caused the entire vector to be copied.
      For example, the final assignment in the code below would copy all
      of \code{a}:
\preformatted{   a<-rep(1.1,10000); names(a)[1] <- "x"
   a["x"] <- 9
}
      This bug exists in R Core implementations though at least R-3.1.1.
\item A performance bug has been fixed that involved subscripting with many 
      invalid string indexes, reported on r-devel on 2010-07-15 and 
      2013-05-8.  It is illustrated by the following code, 
      which was more than ten thousand times slower than expected:
\preformatted{   x <- c(A=10L, B=20L, C=30L)
   subscript <- c(LETTERS[1:3], sprintf("ID\%05d", 1:150000))
   system.time(y1 <- x[subscript])
}
      The fix in this version of pqR does not solve the related problem 
      when assigning to \code{x[subscript]}, which is still slow.  Fixing
      that would require implementation of a new method, possibly requiring
      more memory.

      This performance bug exists in R Core releases through R-3.1.1, but
      may now be fixed (differently) in the current R Core development version.
}}

  \subsection{BUG FIXES}{
    \itemize{
\item Fixed a bug in \code{numericDeriv} (see also the documentation
      update above), which is illustrated by the following
      code, which gave the wrong derivative:
\preformatted{    x <- y <- 10
    numericDeriv(quote(x+y),c("x","y"))
}
      I reported this to R Core, and it is also fixed (differently) in
      R-3.1.1.
\item Fixed a problem in \code{.C} and \code{.Fortran} where, contrary
      to the documentation (except when \code{DUP=TRUE} and no duplication 
      was actually needed), logical values after the call other than 
      \code{TRUE}, \code{FALSE}, and \code{NA} are not mapped to \code{TRUE},
      but instead exist as invalid values that may show up later.
      This bug exists in R Core versions 2.15.1 through at least 3.1.1.
      I reported it as \PR{15878} at r-project.org, so it may be fixed in
      a later R Core release.
\item Fixed a problem with treatment of \code{ANYSXP} in specifying
      types of registered C or Fortran routines, which in particular had
      prevented the types of \code{str_signif}, used in \code{formatC},
      from being registered.  (This bug exists in R Core versions of R
      at least through R-3.1.1.) 
\item Fixed a bug in \code{substr} applied to a string with UTF-8
      encoding, which could cause a crash for code such as
\preformatted{   a <- "\xc3\xa9"
   Encoding(a) <- "UTF-8"
   b <- paste0(rep(a,8000),collapse="")
   c <- substr(b,1,16000)
}
      I reported this as PR{15910} at r-project.org, so it may be
      fixed in an R Core release after R-3.1.1.  A related bug in
      assignment to \code{substr} has also been fixed.
\item Fixed a bug in how debugging is handled that is illustrated by the
      following output:
\preformatted{   > g <- function () { A <<- A+1; function (x) x+1 }
   > f <- function () (g())(10)
   > A <- 0; f(); print(A)
   [1] 11
   [1] 1
   > debug(f);
   > A <- 0; f(); print(A)
   debugging in: f()
   debug: (g())(10)
   Browse[2]> c
   exiting from: f()
   [1] 11
   [1] 2
}
   Note that the final value of \code{A} is different (and wrong) when
   \code{f} is stepped through in the debugger.  This bug exists in
   R Core releases through at least R-3.1.1.
\item Fixed a bug illustrated by the following code, which gave
      an error saying that \code{p[1,1]} has the wrong number of subscripts:
\preformatted{   p <- pairlist(1,2,3,4); dim(p) <- c(2,2); p[1,1] <- 9
}
   This bug exists in R Core releases through at least R-3.1.1.
\item Fixed the following pqR bug (and related bugs), in which
      \code{b} was modified by the assignment to \code{a}:
\preformatted{   a <- list(list(1+1))
   b <- a
   attr(a[[1]][[1]],"fred")<-9
   print(b)
}
\item Fixed the following bug in which \code{b} was modified
      by an assignment to \code{a} with a vector subscript:
\preformatted{   a <- list(list(mk2(1)))
   b <- a[[1]]
   a[[c(1,1)]][1] <- 3
   print(b)
}
      This bug also exists in R-2.15.0, but was fixed in R-3.1.1 
      (quite differently than in pqR).
\item Fixed a lack of error checking bug that could cause expressions
      such as \code{match.call(,expression())} to crash from an
      invalid memory reference.  This bug also exists in R-2.15.0 and
      R-3.1.1.
\item Fixed the non-robust checks for integer overflow, which reportedly
      sometimes fail when using clang on a Mac.  This is #PR 15774 at
      r-project.org, fixed in R-3.1.1, but fixed differently in pqR.
\item Fixed a pqR bug with expressions of the form \code{t(x)\%*\%y}
      when \code{y} is an S4 object.
\item Fixed a bug (PR #15399 at r-project.og) in \code{na.omit} and 
      \code{na.exclude} that led to a
      data frame that should have had zero rows having one row instead.
      (Also fixed in R-3.1.1, though differently.)
\item Fixed the problem that RStudio crashed whenever a function was
      debugged (with \code{debug}).  This was due to pqR having changed
      the order of fields in the \code{RCNTXT} structure, which is an
      internal data structure of the interpreter, but is nevertheless
      accessed in RStudio.  The order of fields is now back to what it was.
\item Fixed the bug in \code{nlm} reported as PR #15958
      at r-project.org, along with related bugs in \code{uniroot} and
      \code{optimize}.  These all involve situations where the function
      being optimized saves its argument in some manner, and then sees
      the saved value change when the optimizer re-uses the space for the 
      argument on the next call.  The fix made is to no longer reuse the 
      space, which will unfortunately cause a (fairly small) decline in 
      performance.

      The \code{optim} function also has this problem, but only
      when numerical derivatives are used.  It has not yet been fixed.
      The \code{integrate} function does not seem to have a problem.
\item Fixed a bug in the code to check for C stack overflow, that may
      show up when the fallback method for determining the start of the
      stack is needed, and a stack check is then done when very little stack
      is in use, resulting in an erroneous report of stack overflow.  The
      problem is platform dependent, but arises on a SPARC Solaris system 
      when using gcc 3.4.3, once stack usage is reduced by the improvement
      described above, leading to failure of one of the tests for package 
      Matrix.  This bug exists in R Core version back to 2.11.1 (or earlier)
      and up to at least 3.1.1.
}}

  \subsection{BUG FIXES CORRESPONDING TO THOSE IN LATER R CORE RELEASES}{
    \itemize{
\item From R-2.15.1: 
      Trying to update (recommended) packages in R_HOME/library without
      write access is now dealt with more gracefully.  Further, such
      package updates may be skipped (with a warning), when a newer
      installed version is already going to be used from .libPaths().
      (PR#14866)
\item From R-2.15.1:
      \command{R CMD check} with \env{_R_CHECK_NO_RECOMMENDED_}
      set to a true value (as done by the \command{--as-cran} option)
      could issue false errors if there was an indirect dependency
      on a recommended package.
\item From R-2.15.1:
      getMethod(f, sig) produced an incorrect error message in some
      cases when f was not a string).
\item From R-2.15.2:
      In Windows, the GUI preferences for foreground color were 
      not always respected.  (Reported by Benjamin Wells.)
\item From R-2.15.1:
      The evaluator now keeps track of source references outside of
      functions, e.g. when source() executes a script.
\item From R-2.15.1:
      The value returned by tools::psnice() for invalid pid values was
      not always NA as documented.
\item From R-2.15.2:
      \code{sort.list(method = "radix")} could give incorrect
      results on certain compilers (seen with \command{clang} on Mac OS
      10.7 and \command{Xcode 4.4.1}).
\item From R-3.0.1:
      Calling \code{file.copy()} or \code{dirname()} with the
      invalid input \code{""} (which was being used in packages, despite
      not being a file path) could have caused a segfault.
\item From R-3.0.1:
      \code{dirname("")} is now \code{""} rather than \code{"."} (unless
      it segfaulted).
\item Similarly to R-3.1.1-patched:
      In package \code{parallel}, child processes now call \code{_Exit}
      rather than \code{exit}, so that the main process is not affected
      by flushing of input/output buffers in the child.
}}
}


\section{CHANGES IN VERSION RELEASED 2014-06-19}{

  \subsection{INTRODUCTION}{

  \itemize{ 

\item This is a maintenance release, with bug fixes, documentation
      improvements (including provision of previously missing
      documentation), and changes for compatibility with R Core releases.
      There are some new features in this release that help
      with testing pqR and packages. There are no significant changes 
      in performance.

\item See the sections below on earlier releases for general
      information on pqR.  

\item Note that there was a test release of 2014-06-10 that 
      is superceded by this release, with no separate listing 
      of the changes it contained.
  }}

  \subsection{NEW FEATURES FOR TESTING}{
    \itemize{
\item The setting of the \code{R_SEED} environment variable now specifies what
      random number seed to use when \code{set.seed} is not called.  When
      \code{R_SEED} is not set, the seed will be set from the time and process
      ID as before.  It is recommended that \code{R_SEED} be set before running
      tests on pqR or packages, so that the results will be reproducible.
      For example, some packages report an error if a hypothesis test on
      simulated data results in a p-value less than some threshold.  If 
      \code{R_SEED} is not set, these packages will fail their tests now 
      and then at random, whereas setting \code{R_SEED} will result either
      in consistent success or (less likely) consistent failure.
\item The comparison of test output with saved output using \code{Rdiff} now
      ignores any output from \code{valgrind}, so spurious errors will not be
      triggered by using it.  When using \code{valgrind}, the
      output files should be checked manually for \code{valgrind} messages 
      that are of possible interest.
\item The test script in \file{tests/internet.R} no longer looks at CRAN's html
      code, which is subject to change.  It instead looks at a special test file
      at \url{pqR-project.org}.
\item Fixed problems wit the \file{reg-tests-1b} test script.  Also, now sets
      the random seed, so it's consistent (even without R_SEED set), and has
      its output compared to a saved version.  Non-fatal errors (with
      code 5) should be expected on systems without enough memory for xz
      compression.
  }}

  \subsection{CHANGE FOR COMPATIBILITY}{
    \itemize{
\item The result of \code{diag(list(1,3,5))} is now a matrix of type
      double.  In R-2.15.0, this expression did not produce a sensible
      result.  A previous fix in pqR made this expression produce a matrix of 
      type list.  A later change by R Core also fixed this, but so it
      produced a double matrix, coercing the list to a numeric vector
      (to the extent possible); pqR now does the same.
  }}

  \subsection{DOCUMENTATION UPDATES}{
    \itemize{
\item The documentation for \code{c} now says how the names for the 
      result are determined, including previously missing information
      on the \code{use.names} argument, and on the role of the names of
      arguments in the call of \code{c}.  This documentation is missing
      in R-2.15.0 and R-3.1.0.
\item The documentaton for \code{diag} now documents that a diagonal matrix 
      is always created with type double or complex, and that the
      names of an extracted diagonal vector are taken from a \code{names}
      attribute (if present), if not from the row and column names.  This
      information is absent in the documentation in R-2.15.1 and R-3.1.0.
\item Incorrect information regarding the pointer protection stack
      was removed from \code{help(Memory)}.  This incorrect information
      is present in R-2.15.0 and R-3.1.0 as well.
\item There is now information in \code{help(Arithmetic)} regarding what
      happens when the operands of an arithmetic operation are \code{NA}
      or \code{NaN}, including the arbitrary nature of the result when
      one operand is \code{NA} and the other is \code{NaN}.  There is
      no discussion of this issue in the documentation for R-2.15.0 and R-3.1.0.
\item The \code{R_HELPERS} and \code{R_HELPERS_TRACE} environment variables
      are now documented in \code{help("environment variables")}.  The
      documentation in \code{help(helpers)} has also been clarified.
\item The \code{R_DEBUGGER} and \code{R_DEBUGGER_ARGS} environment variables
      are now documented in \code{help("environment variables")} as 
      alternatives to the \code{--debugger} and \code{--debugger-args}
      arguments.
  }}

  \subsection{BUG FIXES}{
    \itemize{
\item Fixed lack of protection bugs in the \code{equal} and \code{greater}
      functions in \file{sort.c}.  These bugs are also present in R-2.15.0
      and R-3.1.0.
\item Fixed lack of protection bugs in the \code{D} function in \file{deriv.c}.
      These bugs are also present in R-2.15.0 and R-3.1.0.
\item Fixed argument error-checking bugs in \code{getGraphicsEventEnv}
      and \code{setGraphicsEventEnv} (also present in R-2.15.0 and R-3.1.0).
\item Fixed a stack imbalance bug that shows up in the expression
      \code{anyDuplicated(c(1,2,1),incomp=2)}.  This bug is also present
      in R-2.15.0 and R-3.1.0.  The bug is reported only when the \code{base}
      package is not byte compiled (but still exists silently when it is 
      compiled).
\item Fixed a bug in the foreign package that showed up on systems where
      the C \code{char} type is unsigned, such as a Rasberry Pi running
      Rasbian.  I reported this to R Core, and it is also fixed in R-3.1.0.
\item Fixed a lack of protection bug that arose when \code{log} produced a
      warning.
\item Fixed a lack of protection bug in the \code{lang[23456]}
      C functions.
\item Fixed a stack imbalance bug that showed up when an assignment was
      made to an array of three or more dimensions using a zero-length
      subscript.
\item Fixed a problem with \code{news()} that was due to pqR's version
      numbers being dates (pqR issue #1).
\item Fixed out-of-bound memory accesses in \code{R_chull} and \code{scanFrame}
      that valgrind reports (but which are likely to be innocuous).
  }}

  \subsection{BUG FIXES CORRESPONDING TO THOSE IN LATER R CORE RELEASES}{
    \itemize{
\item From R-2.15.1: The string "infinity" now converts correctly to \code{Inf}
      (PR#14933).
\item From R-2.15.1: The generic for backsolve is now correct (PR#14883).
\item From R-2.15.1: A bug in \code{get_all_vars} was fixed (PR#14847).
\item From R-2.15.1: Fixed an argument error checking bug in \code{dev.set}.
\item From R-3.1.0-patched: Fixed a problem with \code{mcmapply} not 
      parallelizing when the number of jobs was less than number of cores.
      (However, unlike R-3.1.0-patched, this fix doesn't try to 
      parallelize when there is only one core.)
  }}
}

\section{CHANGES IN VERSION RELEASED 2014-02-23}{

  \subsection{INTRODUCTION}{

  \itemize{ 

\item This is a maintenance release, with bug fixes, changes for
      compatibility with packages, additional correctness tests, and 
      documentation improvements.  There are no new features in this 
      release, and no significant changes in performance.

\item See the sections below on earlier releases for general
      information on pqR.
  }}

  \subsection{INSTALLATION AND TESTING}{
    \itemize{
\item The information in the file "INSTALL" in the main source directory 
      has been re-written.  It now contains all the information expected
      to be needed for most installations, without the user needing to
      refer to R-admin, including information on the configuration
      options that have been added for pqR.  It also has information on
      how to build pqR from a development version downloaded from github.

\item Additional tests regarding subsetting operations, maintenance of
      NAMEDCNT, and operation of helper threads have been written.
      They are run with \code{make check} or \code{make check-all}.

\item A "create-configure" shell script is now included, which allows
      for creation of the "configure" shell script when it is non-functional
      or not present (as when building from a development version of pqR).
      It is not needed for typical installs of pqR releases.

\item Some problems with installation on Microsoft Windows (identified
      by Yu Gong) have hopefully been fixed.  (But trying to install
      pqR on Windows is still recommended only for adventurous users.)

\item A problem with installing pqR as a shared library when multithreading
      is disabled has been fixed.

\item Note that any packages (except those written only in R, plus 
      C or Fortran routines called by \code{.C} or \code{.Fortran}) that
      were compiled and installed under R Core versions of R must be 
      re-installed for use with pqR, as is generally the case with new versions
      of R (although it so happens that it is not necessary to re-install
      packages installed with pqR-2013-07-22 or pqR-2013-12-29 with this 
      release, because the formats of the crucial internal data structures 
      happen not to have changed).
  }}

  \subsection{DOCUMENTATION UPDATES}{
    \itemize{
\item The instructions in "INSTALL" have been re-written, as noted above.
\item The manual on "Writing R Extensions" now has additional information 
      (in the section on "Named objects and copying") on paying proper attention
      to NAMED for objects found in lists.
\item More instructions on how to create a release branch of pqR from a 
      development branch have been added to mods/README (or MODS).
  }}

  \subsection{CHANGES REGARDING PACKAGE COMPATIBILITY AND CHECKING}{
    \itemize{
\item Changed the behaviour of \code{$} when dispatching so that the unevaluated
      element name arrives as a string, as in R-2.15.0.  This behaviour is
      needed for the "dyn" package.  The issue is illustrated by the
      following code:
\preformatted{    a <- list(p=3,q=4)
    class(a) <- "fred"
    `$.fred` <-
      function (x,n) { print(list(n,substitute(n))); x[[n]] }
    print(a$q)
}
      In R-2.15.0, both elements of the list printed are strings, but in
      pqR-2013-12-29, the element from "substitute" is a symbol.  Changed
      \code{help("$")} to document this behaviour, and the corresponding 
      behaviour of \code{"$<-"}.  Added a test with \code{make check} for it.
\item Redefined "fork" to "Rf_fork" so that helper threads can be disabled
      in the child when "fork" is used in packages like "multicore". 
      (Special mods for this had previously been made to the "parallel" 
      package, but this is a more universal scheme.)
\item Added an option (currently set) for pqR to ignore incorrect zero
      pointers encountered by the garbage collector (as R-2.15.0 does).
      This avoids crashes with some packages (eg, "birch") that incorrectly
      set up objects with zero pointers.
\item Changed a C procedure name in the "matprod" routines to reduce the
      chance of a name conflict with C code in packages.
\item Made \code{NA_LOGICAL} and \code{NA_INTEGER} appear as variables
      (rather than constants) in packages, as needed for package
      "RcppEigen".
\item Made \code{R_CStackStart} and \code{R_CStackLimit} visible to 
      packages, as needed for package "vimcom".
\item Fixed problem with using \code{NAMED} in a package that defines
      \code{USE_RINTERNALS}, such as "igraph".
\item Calls of external routines with .Call and .External are now
      followed by checks that the routine didn't incorrectly change 
      the constant objects sometimes used internally in pqR for TRUE, 
      FALSE, and NA.  (Previously, such checks were made only after calls 
      of .C and .Fortran.)
  }}

  \subsection{BUG FIXES}{
    \itemize{
\item Fixed the following bug (also present in R-2.15.0 and R-3.0.2):
\preformatted{    x <- t(5)
    print (x \%*\% c(3,4))
    print (crossprod(5,c(3,4)))
}
     The call of \code{crossprod} produced an error, whereas the corresponding
     use of \code{\%*\%} does not.

     In pqR-2013-12-29, this bug also affected the expression 
     \code{t(5) \%*\% c(3,4)}, since it is converted to the equivalent of 
     \code{crossprod(5,c(3,4))}.

\item Fixed a problem in R_AllocStringBuffer that could result in
      a crash due to an invalid memory access.  (This bug is also
      present in R-2.15.0 and R-3.0.2.)
\item Fixed a bug in a "matprod" routine sometimes affecting 
      \code{tcrossprod} (or an equivalent use of \code{\%*\%}) with 
      helper threads.
\item Fixed a bug illustrated by the following:
\preformatted{    f <- function (a)
    { x <- a
      function () { b <- a; b[2]<-1000; a+b  }
    }
    g <- f(c(7,8,9))
    save.image("tmpimage")
    load("tmpimage")
    print(g())
}
      where the result printed was 14 2000 18 rather than 14 1008 18.
\item Fixed a bug in \code{prod} with an integer vector containing \code{NA}, 
      such as, \code{prod(NA)}.
\item Fixed a lack-of-protection bug in mkCharLenCE that showed up
      in checks for packages "cmrutils".
\item Fixed a problem with xtfrm demonstrated by the following:
\preformatted{    f<-function(...) xtfrm(...); f(c(1,3,2))
}
      which produced an error saying '...' was used in an incorrect context.
      This affected package "lsr". 
\item Fixed a bug in maintaining NAMEDCNT when assigning to a variable in
      an environment using \code{$}, which showed up in package "plus".
\item Fixed a bug that causes the code below to create a circular data 
      structure:
\preformatted{    { a <- list(1); a[[1]] <- a; a }
}
\item Fixed bugs such as that illustrated below:
\preformatted{    a <- list(list(list(1)))
    b <- a
    a[[1]][[1]][[1]]<-2
    print(b)
}
      in which the assignment to \code{a} changes \code{b}, and added tests
      for such bugs.
\item Fixed a bug where unary minus might improperly reuse its operand for
      the result even when it was logical (eg, in \code{-c(F,T,T,F)}).
\item Fixed a bug in pairlist element deletion, and added tests in subset.R
      for such cases.
\item The ISNAN trick (if enabled) is now used only in the interpreter itself,
      not in packages, since the macro implementing it evaluates its argument
      twice, which doesn't work if it has side effects (as happens in the 
      "ff" package).
\item Fixed a bug that sometimes resulted in task merging being disabled
      when it shouldn't have been.
}}
}

\section{CHANGES IN VERSION RELEASED 2013-12-29}{

  \subsection{INTRODUCTION}{

  \itemize{ 

\item This is the first publicized release of pqR after pqR-2013-07-22.  
      A verson dated 2013-11-28 was released for testing; it differs
      from this release only in bug and documentation fixes, which
      are not separately detailed in this NEWS file.

\item pqR is based on R-2.15.0, distributed by the R Core Team, but
improves on it in many ways, mostly ways that speed it up, but also by
implementing some new features and fixing some bugs.  See the notes
below on earlier pqR releases for general discussion of pqR, and for
information that has not changed from previous releases of pqR.

\item The most notable change in this release is that ``task merging''
      is now implemented.  This can speed up sequences
      of vector operations by merging several operations into one, which 
      reduces time spent writing and later reading data in memory. 
      See \code{help(merging)} and the item below for more details.

\item This release also includes other performance improvements, bug fixes,
      and code cleanups, as detailed below.
  }}

  \subsection{INSTALLATION AND TESTING}{
    \itemize{

\item Additional configuration options are now present to allow
      enabling and disabling of task merging, and more generally, of the
      deferred evaluation framework needed for both task merging and
      use of helper threads.  By default, these facilities are enabled.
      The \code{--disable-task-merging} option to \code{./configure}
      disables task merging, \code{--disable-helper-threads} disables
      support for helper threads (as before), and 
      \code{--disable-deferred-evaluation} disables both of these
      features, along with the whole deferred evaluation framework.
      See the \code{R-admin} manual for more details.

\item See the pqR wiki at \code{https://github.com/radfordneal/pqR/wiki}
      for the latest news regarding systems and packages that do or do not
      work with pqR.

\item Note that any packages (except those written only in R, plus 
      C or Fortran routines called by \code{.C} or \code{.Fortran}) that
      were compiled and installed under R Core versions of R must be 
      re-installed for use with pqR, as is generally the case with new versions
      of R (although it so happens that it is not necessary to re-install
      packages installed with pqR-2013-07-22 with this release, because the 
      formats of the crucial internal data structures happen not to have
      changed).

\item Additional tests of matrix multiplication (\code{\%*\%}, \code{crossprod},
      and \code{tcrossprod}) have been written.  They are run with
      \code{make check} or \code{make check-all}.

  }}

  \subsection{INTERNAL STRUCTURES AND APPLICATION PROGRAM INTERFACE}{
    \itemize{

\item The table of built-in function names, C functions implementing them, and
      operation flags, which was previously found in \code{src/main/names.c},
      has been split into multiple tables, located in the source files that 
      define such built-in functions (with only a few entries still in 
      \code{names.c}).  This puts the descriptions of these built-in
      functions next to their definitions, improving maintainability, and
      also reduces the number of global functions.  This change should have 
      no effects visible to users.

\item The initialization for fast dispatch to some primitive functions
      is now done in \code{names.c}, using tables in other source files
      analogous to those described in the point just above.  This is 
      cleaner, and eliminates an anomaly in the previous versions of
      pqR that a primitive function could be slower the first time it was
      used than when used later.
  }}

  \subsection{PERFORMANCE IMPROVEMENTS}{
    \itemize{
\item Some sequences of vector operations can now be merged into a single
      operation, which can speed them up by eliminating memory operations
      to store and fetch intermediate results.  For example, when \code{v} is 
      a long vector, the expression 
      \code{exp(v+1)} can be merged into one task, which will compute 
      \code{exp(v[i]+1)} for each element, \code{i}, of \code{v} in a 
      single loop.  

      Currently, such ``task merging'' is done only for (some)
      operations in which only one operand is a vector. When there are
      helper threads (which might be able to do some operations even
      faster, in parallel) merging is done only when one of the
      operations merged is a simple addition, subtraction, or
      multiplication (with one vector operand and one scalar operand).

      See \code{help(merging)} for more details.

\item During all garbage collections, any tasks whose outputs are not
      referenced are now waited for, to allow memory used by their outputs to be
      recovered.  (Such unreferenced outputs should be rare in real 
      programs.)  In a full garbage collection, tasks with large inputs
      or outputs that are referenced only as task inputs
      are also waited for, so that the memory they occupy can be recovered.

\item The built-in C matrix multiplication routines and those in the supplied 
      BLAS have both been sped up, especially those used by \code{crossprod}
      and \code{tcrossprod}.  This will of course have no effect if a different
      BLAS is used and the \code{mat_mult_with_BLAS} option is set to
      \code{TRUE}.

\item Matrix multiplications in which one operand can be recognized as the
      result of a transpose operation are now done without actually creating
      the transpose as an intermediate result, thereby reducing both 
      computation time and memory usage.  Effectively, these uses of the
      \code{\%*\%} operator are converted to uses of \code{crossprod} or
      \code{tcrossprod}.  See \code{help("\%*\%")} for details.

\item Speed of \code{ifelse} has been improved (though it's now slower when the
      condition is scalar due to the bug fix mentioned below).

\item Inputs to the mod operator can now be piped. (Previously, this was 
      inadvertently prevented in some cases.)

\item The speed of the quick check for NA/NaN that can be enabled with 
      \code{-DENABLE_ISNAN_TRICK} in CFLAGS has been improved.
  }}

  \subsection{BUG FIXES}{
    \itemize{
\item Fixed a bug in \code{ifelse} with scalar condition but other
      operands with length greater than one.  (Pointed out by Luke Tierney.)

\item Fixed a bug stemming from re-use of operand storage for a result
      (pointed out by Luke Tierney) illustrated by the following:
\preformatted{   A <- array(c(1), dim = c(1,1), dimnames = list("a", 1))
   x <- c(a=1)
   A/(pi*x)
}

\item The \code{--disable-mat-mult-with-BLAS-in-helpers} configuration
      setting is now respected for complex matrix multiplication
      (previously it had only disabled use of the BLAS in helper
      threads for real matrix multiplication).

\item The documentation for \code{aperm} now says that the default
      method does not copy attributes (other than dimensions and
      dimnames).  Previously, it incorrecty said it did (as is the
      case also in R-2.15.0 and R-3.0.2).

\item Changed \code{apply} from previous versions of pqR to replicate
      the behaviour seen in R-2.15.0 (and later R Core version) when the matrix 
      or array has a class attribute.  Documented this behaviour (which is
      somewhat dubious and convoluted) in the help entry for \code{apply}.
      This change fixes a problem seen in package TSA (and probably others).

\item Changed \code{rank} from prevous versions of pqR to replicate
      the behaviour when it is applied to data frames that is seen in R-2.15.0 
      (and later R Core versions).  Documented this (somewhat dubious) 
      behaviour in the help entry for \code{rank}.  This change fixes a
      problem in the \code{coin} package.

\item Fixed a bug in keeping track of references when assigning 
      repeated elements into a list array.

\item Fixed the following bug (also present in R-2.15.0 and R-3.0.2):
\preformatted{   v <- c(1,2)
   m <- matrix(c(3,4),1,2)
   print(t(m)\%*\%v)
   print(crossprod(m,v))
}
in which \code{crossprod} gave an error rather than produce the answer
for the corresponding use of \code{\%*\%}.

\item Bypassed a problem with the Xcode gcc compiler for the Mac that 
      led to it falsely saying that using -DENABLE_ISNAN_TRICK in CFLAGS
      doesn't work.
  }}
}


\section{CHANGES IN VERSION RELEASED 2013-07-22}{

  \subsection{INTRODUCTION}{

  \itemize{ 

\item pqR is based on R-2.15.0, distributed by the R Core Team, but
improves on it in many ways, mostly ways that speed it up, but also by
implementing some new features and fixing some bugs.  See the notes
below, on the release of 2013-06-28, for general discussion of pqR,
and for information on pqR that has not changed since that release.

\item This updated release of pqR provides some performance
enhancements and bug fixes, including some from R Core releases after
R-2.15.0.  More work is still needed to incorporate improvements in
R-2.15.1 and later R Core releases into pqR.

\item This release is the same as the briefly-released version of
2013-17-19, except that it fixes one bug and one reversion of an
optimization that were introduced in that release, and tweaks the
Windows Makefiles (which are not yet fully tested).

  }}

  \subsection{FEATURE AND DOCUMENTATION CHANGES}{
    \itemize{
      \item Detailed information on what operations can be done in helper
            threads is now provided by help(helpers).
      \item Assignment to parts of a vector via code such as 
            \code{v[[i]]<-value} and \code{v[ix]<-values} now automatically 
            converts raw values to the appropriate type
            for assignment into numeric or string vectors, and assignment
            of numeric or string values into a raw vector now results in the
            raw vector being first converted to the corresponding type.  This
            is consistent with the existing behaviour with other types.
      \item The allowed values for assignment to an element of an "expression" 
            list has been expanded to match the allowed values for ordinary
            lists.  These values (such as function closures) could previously 
            occur in expression lists as a result of other operations (such
            as creation with the \code{expression} primitive).
      \item Operations such as
            \code{v <- pairlist(1,2,3); v[[-2]] <- NULL} now raise an error.
            These operations were previously documented as being illegal, and
            they are illegal for ordinary lists.  The proper way to do
            this deletion is \code{v <- pairlist(1,2,3); v[-2] <- NULL}.
      \item Raising \code{-Inf} to a large value (eg, \code{(-Inf)^(1e16)})
            no longer produces an incomprehensible warning.  As before, the 
            value returned is \code{Inf}, because (due to their 
            limited-precision floating-point representation) all such large 
            numbers are even integers.
  }}

  \subsection{FEATURE CHANGES CORRESPONDING TO THOSE IN LATER R CORE RELEASES}{
    \itemize{
\item From R-2.15.1: On Windows, there are two new environment variables which
      control the defaults for command-line options.

      If \env{R_WIN_INTERNET2} is set to a non-empty value, it is as if
      \option{--internet2} was used.

      If \env{R_MAX_MEM_SIZE} is set, it gives the default memory limit
      if \option{--max-mem-size} is not specified: invalid values being
      ignored.

\item From R-2.15.1: The NA warning messages from e.g. \code{pchisq()} now 
      report the call to the closure and not that of the \code{.Internal}.

\item The following included software has been updated to new versions:
      zlib to 1.2.8, LZMA to 5.0.4, and PCRE to 8.33.
  }}

  \subsection{INSTALLATION AND TESTING}{
    \itemize{

\item See the pqR wiki at \code{https://github.com/radfordneal/pqR/wiki}
      for the latest news regarding systems and packages that do or do not
      work with pqR.

\item Note that any previosly-installed packages must be re-installed for 
      use with pqR (as is generally the case with new versions of R), except
      for those written purely in R.

\item It is now known that pqR can be successfully installed under Mac
      OS X for use via the command line (at least with some versions
      of OS X).  The gcc 4.2
      compiler supplied by Apple with Xcode works when helper threads
      are disabled, but does not have the full OpenMP support required for
      helper threads.   For helper threads to work, a C compiler that fully
      supports OpenMP is needed, such as gcc 4.7.3 (available via 
      macports.org).

      The Apple BLAS and LAPACK routines can be used by giving the
      \code{--with-blas='-framework vecLib'} and \code{--withlapack}
      options to \code{configure}.  This speeds up some operations
      but slows down others.

      The R Mac GUI would need to be recompiled for use with pqR.
      There are problems doing this unless helper threads
      are disabled (see pqR issue #17 for discussion).

      Compiled binary versions of pqR for Mac OS X are not yet being supplied.
      Installation on a Mac is recommended only for users experienced
      in installation of R from source code.

\item Success has also been reported in installing pqR on a Windows
      system, including with helper threads, but various tweaks were
      required.  Some of these tweaks are incorporated in this release,
      but they are probably not sufficient for installation "out of the box".
      Attempting to install pqR on Windows is recommended only for
      users who are both experienced and adventurous.

\item Compilation using the \code{-O3} option for gcc is not recommended.
      It speeds up some operations, but slows down others.  With gcc 4.7.3
      on a 32-bit Intel system running Ubuntu 13.04, compiling with 
      \code{-O3} causes compiled functions to crash. (This is not a
      pqR issue, since the same thing happens when R-2.15.0 is compiled 
      with \code{-O3}).
  }}

  \subsection{INTERNAL STRUCTURES AND APPLICATION PROGRAM INTERFACE}{
    \itemize{

\item The R internals manual now documents (in Section 1.8) a
      preliminary set of conventions that pqR follows (not yet
      perfectly) regarding when objects may be modified, and how
      NAMEDCNT should be maintained.  R-2.15.0 did not follow any
      clear conventions.

\item The documentation in the R internals manual on how helper
      threads are implemented in pqR now has the correct title.  (It
      would previously have been rather hard to notice.)

  }}

  \subsection{PERFORMANCE IMPROVEMENTS}{
    \itemize{
\item Some unnecessary duplication of objects has been eliminated.  Here
      are three examples:  
      Creation of lists no longer duplicates all the elements put in the
      list, but instead increments \code{NAMEDCNT} for these elements, so
      that
\preformatted{   a <- numeric(10000)
   k <- list(1,a)
}
no longer duplicates \code{a} when \code{k} is created (though a duplication
will be needed later if either \code{a} or \code{k[[2]]} is modified).
      Furthermore, the assignment below to \code{b$x}, no longer
      causes duplication of the 10000 elements of \code{y}:
\preformatted{   a <- list (x=1, y=seq(0,1,length=10000))
   b <- a
   b$x <- 2
}
Instead, a single vector of 10000 elements is shared between \code{a$y} and
\code{b$y}, and will be duplicated later only if necessary.  Unnecessary
duplication of a 10000-element vector is also avoided when \code{b[1]} is 
assigned to in the code below:
\preformatted{   a <- list (x=1, y=seq(0,1,length=10000))
   b <- a$y
   a$y <- 0
   b[1] <- 1
}
The assignment to \code{a$y} now reduces \code{NAMEDCNT} for the vector
bound to \code{b}, allowing it to be changed without duplication.

\item Assignment to part of a vector using code such as \code{v[101:200]<-0}
      will now not actually create a vector of 100 indexes, but will instead
      simply change the elements with indexes 101 to 200 without creating
      an index vector.  This optimization has not yet been implemented for
      matrix or array indexing.

\item Assignments to parts of vectors, matrices, and arrays using "[" has been
      sped up by detailed code improvements, quite substantially in some
      cases.

\item Subsetting of arrays of three or more dimensions using "[" has
      been sped up by detailed code improvements.

\item Pending summations of one-argument mathematical functions are now
      passed on by \code{sum}.  So, for example, in 
      \code{sum(exp(a)) + sum(exp(b))}, the two
      summations of exponentials can now potentially be done in parallel.

\item A full garbage collection now does not wait for all tasks being
      done by helpers to complete.  Instead, only tasks that are using
      or computing variables that are not otherwise referenced are 
      waited for (so that this storage can be reclaimed).
  }}

  \subsection{BUG FIXES}{
    \itemize{
\item A bug that could have affected the result of \code{sum(abs(v))} when
      it is done by a helper thread has been fixed.
\item A bug that could have allowed \code{as.vector}, \code{as.integer}, etc.
      to pass on an object still being computed to a caller not expecting
      such a pending object has been fixed.
\item Some bugs in which production of warnings at inopportune times could 
      have caused serious problems have been fixed.
\item The bug illustrated below (pqR issue #13) has been fixed:
\preformatted{   > l = list(list(list(1)))
   > l1 = l[[1]]
   > l[[c(1,1,1)]] <- 2
   > l1
   [[1]]
   [[1]][[1]]
   [1] 2
}
\item Fixed a bug (also present in R-2.15.0 and R-3.0.1) illustrated by the
following code:
\preformatted{   > a <- list(x=c(1,2),y=c(3,4))
   > b <- as.pairlist(a)
   > b$x[1] <- 9
   > print(a)
   $x
   [1] 9 2
   
   $y
   [1] 3 4
}
The value printed for a has a$x[1] changed to 9, when it should still be 1.
See pqR issue #14.
\item Fixed a bug (also present in R-2.15.0 and R-3.0.1) in which extending
      an "expression" by assigning to a new element changes it to an ordinary
      list.  See pqR issue #15.
\item Fixed several bugs (also present in R-2.15.0 and R-3.0.1) illustrated
by the code below (see pqR issue #16):
\preformatted{   v <- c(10,20,30)
   v[[2]] <- NULL        # wrong error message
   
   x <- pairlist(list(1,2))
   x[[c(1,2)]] <- NULL   # wrongly gives an error, referring to misuse
                         # of the internal SET_VECTOR_ELT procedure
   
   v<-list(1)
   v[[quote(abc)]] <- 2  # internal error, this time for SET_STRING_ELT
   
   a <- pairlist(10,20,30,40,50,60)
   dim(a) <- c(2,3)
   dimnames(a) <- list(c("a","b"),c("x","y","z"))
   print(a)              # doesn't print names
   
   a[["a","x"]] <- 0     # crashes with a segmentation fault
}
  }}

  \subsection{BUG FIXES CORRESPONDING TO THOSE IN LATER R CORE RELEASES}{
    \itemize{
\item From R-2.15.1: \code{formatC()} uses the C entry point \code{str_signif}
      which could write beyond the length allocated for the output string.

\item From R-2.15.1: \code{plogis(x, lower = FALSE, log.p = TRUE)} no longer
      underflows early for large x (e.g. 800).

\item From R-2.15.1: \code{?Arithmetic}'s \dQuote{\code{1 ^ y} and \code{y ^ 0}
	are \code{1}, \emph{always}} now also applies for \code{integer}
      vectors \code{y}.

\item From R-2.15.1: X11-based pixmap devices like \code{png(type = "Xlib")} 
      were trying to set the cursor style, which triggered some warnings and
      hangs.

\item From R-3.0.1 patched: Fixed comment-out bug in BLAS, as per PR 14964.
  }}
}


\section{CHANGES IN VERSION RELEASED 2013-06-28}{

\subsection{INTRODUCTION}{

\itemize{ 
\item This release of pqR is based on R-2.15.0, distributed by the R
Core Team, but improves on it in many ways, mostly ways that speed it
up, but also by implementing some new features and fixing some bugs.
One notable speed improvement in pqR is that for systems with multiple
processors or processor cores, pqR is able to do some numeric
computations in parallel with other operations of the interpreter, and
with other numeric computations.

\item This is the second publicised release of pqR (the first was on
2013-06-20, and there were earlier unpublicised releases). It fixes one
significant pqR bug (that could cause two empty strings to not compare
as equal, reported by Jon Clayden), fixes a bug reported to R Core (PR
15363) that also existed in pqR (see below), fixes a bug in deciding
when matrix multiplies are best done in a helper thread, and fixes some
issues preventing pqR from being built in some situations (including
some partial fixes for Windows suggested by "armgong").  Since the
rest of the news is almost unchanged from the previous release, I have
not made a separate news section for this release. (New sections will
be created once new releases have significant differences.)

\item This section documents changes in pqR from R-2.15.0 that are of
direct interest to users.  For changes from earlier version of R to
R-2.15.0, see the ONEWS, OONEWS, and OOONEWS files.  Changes of little
interest to users, such as code cleanups and internal details on
performance improvements, are documented in the file MODS, which
relates these changes to branches in the code repository at
github.com/radfordneal/pqR.

\item Note that for compatibility with R's version system, pqR presently
uses the same version number, 2.15.0, as the version of R on which it
is based. This allows checks for feature availability to continue to
work.  This scheme will likely change in the future.  Releases of pqR
with the same version number are distinguished by release date.

\item See radfordneal.github.io/pqR for current information on pqR, including
announcements of new releases, a link to the page for making and viewing
reports of bugs and other issues, and a link to the wiki page containing
information such as systems on which pqR has been tested.

}}

  \subsection{FEATURE CHANGES}{
    \itemize{
      \item A new primitive function \code{get_rm} has been added,
            which removes a variable while returning the value it
            had when removed.  See \code{help(get_rm)} for details,
            and how this can sometimes improve efficiency of R functions.

      \item An enhanced version of the \code{Rprofmem} function for profiling
            allocation of vectors has been implemented, that can
            display more information, and can output to the terminal,
            allowing the source of allocations to more easily be
            determined.  Also, \code{Rprofmem} is now always accessible
            (not requiring the \code{--enable-memory-profiling} configuration
            option).  Its overhead when not in use is negligible.
 
            The new version allows records of memory allocation to be
            output to the terminal, where their position relative to
            other output can be informative (this is the default for the
            new \code{Rprofmemt} variant).  More identifying
            information, including type, number of elements, and
            hexadecimal address, can also be output.  For more details on
            these and other changes, see \code{help(Rprofmem)}.

      \item A new primitive function, pnamedcnt, has been added, that
            prints the NAMEDCNT/NAMED count for an R object, which is helpful
            in tracking when objects will have to be duplicated.  For
            details, see help(pnamedcnt).

      \item The \code{tracemem} function is defunct.  What exactly it was
            supposed to do in R-2.15.0 was unclear, and optimizations 
            in pqR make it even less clear what it should do.  The bit
            in object headers that was used to implement it has been
            put to a better use in pqR.  The \code{--enable-memory-profiling}
            configuration option used to enable it no longer exists.

            The \code{retracemem} function remains for compatibility
            (doing nothing).  The \code{Rprofmemt} and \code{pnamedcnt}
            functions described above provide alternative ways of gaining
            insight into memory allocation behaviour.

      \item Some options that can be set by arguments to the R command can
            now also be set with environment variables, specifically, the
            values of R_DEBUGGER, R_DEBUGGER_ARGS, and R_HELPERS give the
            default when \code{--debugger}, \code{--debugger-args}, and 
            \code{--helpers} are not specified on the command line.  This 
            feature is useful when using a shell file or Makefile that contains 
            R commands that one would rather not have to modify.
    }
  }

  \subsection{INSTALLATION AND TESTING}{
    \itemize{

      \item The procedure for compiling and installing from source is largely 
            unchanged from R-2.15.0.  In particular, the final result is a 
            program called "R", not "pqR", though of course you can provide a 
            link to it called "pqR".  Note that (as for R-2.15.0) it is not 
            necessary to do an "install" after "make" --- one can just
            run bin/R in the directory where you did "make".  This may be 
            convenient if you wish to try out pqR along with your current 
            version of R.

      \item Testing of pqR has so far been done only on Linux/Unix
            systems, not on Windows or Mac systems.  There is no specific
            reason to believe that it will not work on Windows or Mac
            systems, but until tests have been done, trying to use it 
            on these systems is not recommended.  (However, some users
            have reported that pqR can be built on Mac systems, as long
            as a C compiler fully supporting OpenMP is used, or the
            \code{--disable-helper-threads} configuration option is used.)

      \item This release contains the versions of the standard and recommended
            packages that were released with R-2.15.0.  Newer versions may
            or may not be compatible (same as for R-2.15.0).

      \item It is intended that this release will be fully compatible with
            R-2.15.0, but you will need to recompile any packages (other
            that those with only R code) that you had installed for R-2.15.0, 
            and any other C code you use with R, since the format of internal 
            data structures has changed (see below).

      \item New configuration options relating to helper threads and
            to matrix multiplication now exist.  For details, see 
            doc/R-admin.html (or R-admin.pdf), or run \code{./configure --help}.

            In particular, the \code{--disable-helper-threads} option
            to configure will remove support for helper threads.  Use of
            this option is advised if you know that multiple processors
            or processor cores will not be available, or if you know that
            the C compiler used does not support OpenMP 3.0 or 3.1 (which 
            is used in the implementation of the helpers package).

      \item Including \code{-DENABLE_ISNAN_TRICK} in CFLAGS will speed up 
            checks for NA and NaN on machines on which it works.  It works
            on Intel processors (verified both empirically and by consulting
            Intel documentation).  It does not work on SPARC machines.

      \item The \code{--enable-memory-profiling} option to configure
            no longer exists.  In pqR, the \code{Rprofmem} function is always
            enabled, and the \code{tracemem} function is defunct.  (See
            discussion above.)

      \item When installing from source, the output of configure 
            now displays whether standard and recommended packages will
            be byte compiled.

      \item The tests of random number generation run with \code{make check-all}
            now set the random number seed explicitly.  Previously, the random
            number seed was set from the time and process ID, with the result
            that these tests would occasionally fail non-deterministically,
            when by chance one of the p-values obtained was below the threshold
            used.  (Any such failure should now occur consistently, rather
            than appearing to be due to a non-deterministic bug.)

      \item Note that (as in R-2.15.0) the output of \code{make check-all} for 
            the boot package includes many warning messages regarding a 
            non-integer argument, and when byte compilation is enabled, these 
            messages identify the wrong function call as the source.  This 
            appears to have no wider implications, and can be ignored.

      \item Testing of the "xz" compression method is now done with \code{try},
            so that failure will be tolerated on machines that don't have enough
            memory for these tests.

      \item The details of how valgrind is used have changed. See the source
            file \file{memory.c}.
    }
  }

  \subsection{INTERNAL STRUCTURES AND APPLICATION PROGRAM INTERFACE}{
    \itemize{
      \item The internal structure of an object has changed, in ways that 
            should be compatible with R-2.15.0, but which do require 
            re-compilation.  The flags in the object header for \code{DEBUG},
            \code{RSTEP}, and \code{TRACE} now exist only for non-vector 
            objects, which is sufficient for their present use (now that 
            \code{tracemem} is defunct).

      \item The sizes of objects have changed in some cases (though not most).
            For a 32-bit configuration, the size of a cons cell increases
            from 28 bytes to 32 bytes; for a 64-bit configuration, the
            size of a cons cell remains at 56 bytes.  For a 32-bit 
            configuration, the size of a vector of one double remains
            at 32 bytes; for a 64-bit configuration (with 8-byte alignment), 
            the size of a vector of one double remains at 48 bytes.

      \item Note that the actual amount of memory occupied by an object
            depends on the set of node classes defined (which may be tuned).
            There is no longer a separate node class for cons cells and
            zero-length vectors (as in R-2.15.0) --- instead, cons cells
            share a node class with whatever vectors also fit in that
            node class.

      \item The old two-bit NAMED field of an object is now a three-bit
            NAMEDCNT field, to allow for a better attempt at reference
            counting.  Versions of the the NAMED and SET_NAMED macros
            are still defined for compatibility.  See the R-ints manual
            for details.

      \item Setting the length of a vector to something less than its
            allocated length using SETLENGTH is deprecated.  The LENGTH
            field is used for memory allocation tracking by the garbage
            collector (as is also the case in R-2.15.0), so setting it 
            to the wrong value may cause problems.  (Setting the length
            to more than the allocated length is of course even worse.)
    }
  }

  \subsection{PERFORMANCE IMPROVEMENTS}{
    \itemize{
      \item Many detailed improvements have been made that reduce
            general interpretive overhead and speed up particular 
            functions.  Only some of these improvements are noted
            below.

      \item Numerical computations can now be performed in parallel with
            each other and with interpretation of R code, by using 
            ``helper threads'', on machines
            with multiple processors or multiple processor cores.  When
            the output of one such computation is used as the input to
            another computation, these computations can often be done
            in parallel, with the output of one task being ``pipelined''
            to the other task.  Note that these 
            parallel execution facilities do not require any changes to user 
            code --- only that helper threads be enabled with the 
            \code{--helpers} option to the command starting pqR. See 
            \code{help(helpers)} for details.

            However, helper threads are not used for operations that are 
            done within the interpreter for byte-compiled code or that are 
            done in primitive functions invoked by the byte-code interpreter.

            This facility is still undergoing rapid development.  Additional 
            documentation on which operations may be done in parallel will be 
            forthcoming.

      \item A better attempt at counting how many "names" an object has
            is now made, which reduces how often objects are duplicated
            unnecessarily.  This change is ongoing, with further improvements
            and documentation forthcoming.

      \item Several primitive functions that can generate integer sequences
            --- ":", seq.int, seq_len, and seq_along --- will now sometimes
            not generate an actual sequence, but rather just a description
            of its start and end points.  This is not visible to users,
            but is used to speed up several operations.

            In particular, "for" loops such as \code{for (i in 1:1000000) ...}
            are now done without actually allocating a vector to hold
            the sequence.  This saves both space and time.  Also,
            a subscript such as \code{101:200} for a vector or as the first 
            subscript for a matrix is now (often) handled without actually 
            creating a vector of indexes, saving both time and space.  

            However, the above performance improvements 
            are not effective in compiled code.

      \item Matrix multiplications with the \code{\%*\%} operator are now
            much faster when the operation is a vector dot product, a
            vector-matrix product, a matrix-vector product, or more generally
            when the sum of the numbers of rows and columns in the result
            is not much less than their product.  This improvement results
            from the elimination of a costly check for NA/NaN elements in the 
            operands before doing the multiply.  There is no need for this check
            if the supplied BLAS is used.  If a BLAS that does not properly
            handle NaN is supplied, the \code{\%*\%} operator will still
            handle NaN properly if the new library of matrix multiply
            routines is used for \code{\%*\%} instead of the BLAS.  See the
            next two items for more relevant details.

      \item A new library of matrix multiply routines is provided, which
            is guaranteed to handle NA/NaN correctly, and which supports
            pipelined computation with helper threads.  Whether this
            library or the BLAS routines are used for \code{\%*\%} is
            controlled by the \code{mat_mult_with_BLAS} option. The default
            is to not use the BLAS, but the 
            \code{--enable-mat-mult-with-BLAS-by-default} configuration option
            will change this.  See \code{help("\%*\%")} for details.

      \item The BLAS routines supplied with R were modified to improve the 
            performance of the routines DGEMM (matrix-matrix multiply) and 
            DGEMV (matrix-vector multiply).  Also, proper propagation of NaN, 
            Inf, etc. is now always done in these routines.  This speeds
            up the \code{\%*\%} operator in R, when the supplied BLAS is used
            for matrix multiplications, and speeds up other matrix operations
            that call these BLAS routines, if the BLAS used is the one supplied.

      \item The low-level routines for generation of uniform random
            numbers have been improved.  (These routines are also used for
            higher-level functions such as \code{rnorm}.)

            The previous code copied the seed back and forth to
            .Random.seed for every call of a random number generation
            function, which is rather time consuming given that for
            the default generator \code{.Random.seed} is 625 integers long.
            It also allocated new space for \code{.Random.seed} every time.
            Now, \code{.Random.seed} is used without copying, except when the 
            generator is user-supplied.  

            The previous code had imposed an unnecessary limit on the
            length of a seed for a user-supplied random number
            generator, which has now been removed.

      \item The \code{any} and \code{all} primitives have been substantially
            sped up for large vectors.  

            Also, expressions such as
            \code{all(v>0)} and \code{any(is.na(v))}, where \code{v} is a
            real vector, avoid computing and storing a logical vector,
            instead computing the result of \code{any} or \code{all}
            without this intermediate, looking at only as much of \code{v}
            as is needed to determine the result.
            However, this improvement is not effective in compiled code.

      \item When \code{sum} is applied to many mathematical functions
            of one vector argument, for example \code{sum(log(v))}, the
            sum is performed as the function is computed, without a
            vector being allocated to hold the function values.  
            However, this improvement is not effective in compiled code.

      \item The handling of power operations has been improved (primarily 
            for powers of reals, but slightly affecting powers of integers too).
            In particular, scalar powers of 2, 1, 0, and -1, are handled 
            specially to avoid general power operations in these cases.

      \item Extending lists and character vectors by assigning to an
            index past the end, and deleting list items by assigning NULL
            have been sped up substantially.

      \item The speed of the transpose (\code{t}) function has been
            improved, when applied to real, integer, and logical
            matrices.

      \item The \code{cbind} and \code{rbind} functions have been greatly
            sped up for large objects.

      \item The \code{c} and \code{unlist} functions have been sped up 
            by a bit in simple cases, and by a lot in some situations 
            involving names.

      \item The \code{matrix} function has been greatly sped up, in
            many cases.

      \item Extraction of subsets of vectors or matrices (eg, \code{v[100:200]}
            or \code{M[1:100,101:110]}) has been sped up substantially.

      \item Logical operations and relational operators have been sped up
            in simple cases. Relational
            operators have also been substantially sped up for long vectors.

      \item Access via the $ operator to lists, pairlists, and environments 
            has been sped up. 

      \item Existing code for handling special cases of "[" in which there is
            only one scalar index was replaced by cleaner code that handles 
            more cases.   The old code handled only integer and real vectors, 
            and only positive indexes.  The new code handles all atomic 
            vectors (logical, integer, real, complex, raw, and string), and 
            positive or negative indexes that are not out of bounds.

      \item Many unary and binary primitive functions are now usually
            called using a faster internal interface that does not allocate
            nodes for a pairlist of evaluated arguments. This change
            substantially speeds up some programs.

      \item Lookup of some builtin/special function symbols (eg, "+" and "if")
            has been sped up by allowing fast bypass of non-global environments
            that do not contain (and have never contained) one of these 
            symbols.

      \item Some binary and unary arithmetic operations have been sped
            up by, when possible, using the space holding one of the
            operands to hold the result, rather than allocating new
            space.  Though primarily a speed improvement, for very
            long vectors avoiding this allocation could avoid running
            out of space.

      \item Some speedup has been obtained by using new internal C functions 
            for performing exact or partial string matches in the interpreter.
    }
  }

  \subsection{BUG FIXES}{
    \itemize{
      \item The "debug" facility has been fixed.  Its behaviour for if,
            while, repeat, and for statements when the inner statement
            was or was not one with curly brackets had made no sense.
            The fixed behaviour is now documented in help(debug). 
            (I reported this bug and how
            to fix it to the R Core Team in July 2012, but the bug is 
            still present in R-3.0.1, released May 2013.)

      \item Fixed a bug in \code{sum}, where overflow is allowed (and not 
            detected) where overflow can actually be avoided.  For example:
\preformatted{   > v<-c(3L,1000000000L:1010000000L,-(1000000000L:1010000000L))
   > sum(v)
   [1] 4629
}
            Also fixed a related bug in \code{mean}, applied to an integer
            vector, which would arise only on a system where a long double 
            is no bigger than a double.

      \item Fixed \code{diag} so that it returns a matrix when passed
            a list of elements to put on the diagonal.

      \item Fixed a bug that could lead to mis-identification of the 
            direction of stack growth on a non-Windows system, causing
            stack overflow to not be detected, and a segmentation fault 
            to occur.  (I also reported this bug and how to fix it to the 
            R Core Team, who included a fix in R-2.15.2.)

      \item Fixed a bug where, for example, \code{log(base=4)} returned 
            the natural log of 4, rather than signalling an error. 

      \item The documentation on what \code{MARGIN} arguments are allowed for
            \code{apply} has been clarified, and checks for validity added.
            The call 
\preformatted{   > apply(array(1:24,c(2,3,4)),-3,sum)
}
            now produces correct results (the same as when \code{MARGIN}
            is \code{1:2}).

      \item Fixed a bug in which \code{Im(matrix(complex(0),3,4))} returned
            a matrix of zero elements rather than a matrix of NA elements.

      \item Fixed a bug where more than six warning messages at startup
            would overwrite random memory, causing garbage output 
            and perhaps arbitrarily bizarre behaviour.

      \item Fixed a bug where LC_PAPER was not correctly set at startup.

      \item Fixed gc.time, which was producing grossly incorrect values
            for user and system time.

      \item Now check for bad arguments for .rowSums, .colSums, .rowMeans,
            and .rowMeans (would previously segfault if n*p too big).

      \item Fixed a bug where excess warning messages may be produced
            on conversion to RAW.  For instance:
\preformatted{   > as.raw(1e40)
   [1] 00
   Warning messages:
   1: NAs introduced by coercion 
   2: out-of-range values treated as 0 in coercion to raw 
}
            Now, only the second warning message is produced.

      \item A bug has been fixed in which rbind would not handle 
            non-vector objects such as function closures, whereas
            cbind did handle them, and both were documented to do so.

      \item Fixed a bug in numeric_deriv in stats/src/nls.c, where it
            was not duplicating when it should, as illustrated below:
\preformatted{   > x <- 5; y <- 2; f <- function (y) x
   > numericDeriv(f(y),"y")
    [1] 5
    attr(,"gradient")
         [,1]
    [1,]    0
    > x
    [1] 5
    attr(,"gradient")
         [,1]
    [1,]    0
}

      \item Fixed a bug in vapply illustrated by the following:
\preformatted{   X<-list(456)
   f<-function(a)X
   A<-list(1,2)  
   B<-vapply(A,f,list(0))
   print(B)
   X[[1]][1]<-444
   print(B)
}
            After the fix, the values in \code{B} are no long changed by the 
            assignment to \code{X}. Similar bugs in mapply, eapply, and rapply 
            have also been fixed.  I reported these bugs to r-devel, and
            (different) fixes are in R-3.0.0 and later versions.

      \item Fixed a but in rep.int illustrated by the following:
\preformatted{   a<-list(1,2)
   b<-rep.int(a,c(2,2))
   b[[1]][1]<-9
   print(a[[1]])
}

      \item Fixed a bug in mget, illustrated by the following code:
\preformatted{   a <- numeric(1)
   x <- mget("a",as.environment(1))
   print(x)
   a[1] <- 9
   print(x)
}

      \item Fixed bugs that the R Core Team fixed (differently) for R-2.15.3,
            illustrated by the following:
\preformatted{   a <- list(c(1,2),c(3,4))
   b <- list(1,2,3)
   b[2:3] <- a
   b[[2]][2] <- 99
   print(a[[1]][2])

   a <- list(1+1,1+1)
   b <- list(1,1,1,1)
   b[1:4] <- a
   b[[1]][1] <- 1
   print(b[2:4])
}

      \item Fixed a bug illustrated by the following:
\preformatted{   > library(compiler)
   > foo <- function(x,y) UseMethod("foo")
   > foo.numeric <- function(x,y) "numeric"
   > foo.default <- function(x,y) "default"
   > testi <- function () foo(x=NULL,2)
   > testc <- cmpfun (function () foo(x=NULL,2))
   > testi() 
   [1] "default"
   > testc()
   [1] "numeric"
}

      \item Fixed several bugs that produced wrong results 
            such as the following:
\preformatted{   a<-list(c(1,2),c(3,4),c(5,6))
   b<-a[2:3]
   a[[2]][2]<-9
   print(b[[1]][2])
}
      I reported this to r-devel, and a (different) fix is in R-3.0.0 and 
      later versions.

      \item Fixed bugs reported on r-devel by Justin Talbot, Jan 2013 (also
            fixed, differently, in R-2.15.3), illustrated by the following:
\preformatted{   a <- list(1)
   b <- (a[[1]] <- a)
   print(b)
   a <- list(x=1)
   b <- (a$x <- a)
   print(b)
}

      \item Fixed \code{svd} so that it will not return a list with
            \code{NULL} elements.  This matches the behaviour of \code{La.svd}.

      \item Fixed (by a kludge, not a proper fix) a bug in the "tre"
            package for regular expression matching (eg, in \code{sub}),
            which shows up when \code{WCHAR_MAX} doesn't fit in an
            "int".  The kludge reduces \code{WCHAR_MAX} to fit, but really
            the "int" variables ought to be bigger.  (This problem
            showed up on a Raspberry Pi running Raspbian.)

      \item Fixed a minor error-reporting bug with
            \code{(1:2):integer(0)} and similar expressions.

      \item Fixed a small error-reporting bug with "$",
            illustrated by the following output:
\preformatted{    > options(warnPartialMatchDollar=TRUE)
    > pl <- pairlist(abc=1,def=2)
    > pl$ab
    [1] 1
    Warning message:
    In pl$ab : partial match of 'ab' to ''
}

      \item Fixed documentation error in R-admin regarding the
            \code{--disable-byte-compiled-packages} configuration option, 
            and changed the DESCRIPTION file for the recommended mgcv 
            package to respect this option.

      \item Fixed a bug reported to R Core (PR 15363, 2013-006-26) that
            also existed in pqR-2013-06-20.  This bug sometimes caused memory
            expansion when many complex assignments or removals were done
            in the global environment.
    }
  }
}<|MERGE_RESOLUTION|>--- conflicted
+++ resolved
@@ -6,11 +6,7 @@
 \encoding{UTF-8}
 
 
-<<<<<<< HEAD
 \section{TEST VERSION RELEASED 2019-02-02}{
-=======
-\section{TEST VERSION RELEASED 2019-00-00}{
->>>>>>> 5847953f
 
   \itemize{
   \item This is a test version with a preliminary, and limited,
@@ -26,9 +22,6 @@
 }
 
 
-<<<<<<< HEAD
-\section{CHANGES IN VERSION RELEASED 2019-00-00}{
-=======
 \section{CHANGES IN VERSION RELEASED 2019-02-19}{
 
   \subsection{INTRODUCTION}{
@@ -36,7 +29,6 @@
   \item This is a minor maintenance release, primarily for fixing the
         installation issue described below.
   }}
->>>>>>> 5847953f
 
   \subsection{INSTALLATION}{
   \itemize{
