--- conflicted
+++ resolved
@@ -21,7 +21,6 @@
         of a symbol returns NULL.  Previously (and also in R-3.4.0),
         attributes could be attached to symbols, but they were lost
         when a workspace was saved and restored.
-<<<<<<< HEAD
   \item There is no longer a \code{SET_PRINTNAME} function available in
         the C API.  Setting the print name of a symbol has never been
         a safe or reasonable thing to do.
@@ -38,8 +37,6 @@
         The value printed was previously 0 rather than NA.
         This bug also exists in R Core versions to at least R-3.4.0.
   }}
-=======
-  }}
   \subsection{PERFORMANCE IMPROVEMENTS}{
   \itemize{
   \item Relational operators are now faster, and may sometimes be done in 
@@ -48,7 +45,6 @@
         merged procedure that avoids creating \code{vec>0} as an intermediate
         value.
   }
->>>>>>> 290d2ca8
 }
 
 
