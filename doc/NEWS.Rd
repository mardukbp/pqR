--- conflicted
+++ resolved
@@ -5,29 +5,17 @@
 \title{ pqR News}
 \encoding{UTF-8}
 
-<<<<<<< HEAD
-\section{CHANGES IN VERSION RELEASED 2013-06-07}{
-=======
 \section{CHANGES IN VERSION RELEASED 2013-06-18}{
->>>>>>> 712c6682
 
 \subsection{INTRODUCTION}{
 
 \itemize{ 
-<<<<<<< HEAD
-\item This is the nearly-initial public release of pqR (there was an
-early unpublicised release on 2013-05-31, which this release updates
-with bug fixes, etc).  It is based on R-2.15.0, distributed by the R
-Core Team, but improves on it in many ways, mostly ways that speed it
-up, but also by implementing some new features and fixing some bugs.
-=======
 \item This is the nearly-initial public release of pqR (there were
 early unpublicised releases on 2013-05-31 and 2013-06-07, which this 
 release updates with bug fixes, etc).  It is based on R-2.15.0, 
 distributed by the R Core Team, but improves on it in many ways, mostly 
 ways that speed it up, but also by implementing some new features and 
 fixing some bugs.
->>>>>>> 712c6682
 
 \item One notable improvement is that for systems with multiple
 processors or processor cores, pqR is able to do some numeric
@@ -57,7 +45,6 @@
             had when removed.  See \code{help(get_rm)} for details,
             and how this can sometimes improve efficiency of R functions.
 
-<<<<<<< HEAD
       \item An enhanced version of the \code{Rprofmem} function for profiling
             allocation of vectors has been implemented, that can
             display more information, and can output to the terminal,
@@ -65,16 +52,6 @@
             determined.  Also, \code{Rprofmem} is now always accessible
             (not requiring the \code{--enable-memory-profiling} configuration
             option).  Its overhead when not in use is negligible.
-=======
-      \item An enhanced version of the Rprofmem function for profiling
-            allocation of vectors has been implemented, that can
-            display more information, and can output to the terminal,
-            allowing the source of allocations to more easily be
-            determined.  Also, Rprofmem has now been made accessible
-            even when the \code{--enable-memory-profiling} configuration
-            option is not used, since the overhead of making it
-            accessible is negligible.
->>>>>>> 712c6682
  
             The new version allows records of memory allocation to be
             output to the terminal, where their position relative to
@@ -89,7 +66,6 @@
             in tracking when objects will have to be duplicated.  For
             details, see help(pnamedcnt).
 
-<<<<<<< HEAD
       \item The \code{tracemem} function is defunct.  What exactly it was
             supposed to do in R-2.15.0 was unclear, and optimizations 
             in pqR make it even less clear what it should do.  The bit
@@ -102,8 +78,6 @@
             functions described above provide alternative ways of gaining
             insight into memory allocation behaviour.
 
-=======
->>>>>>> 712c6682
       \item Some options that can be set by arguments to the R command can
             now also be set with environment variables, specifically, the
             values of R_DEBUGGER, R_DEBUGGER_ARGS, and R_HELPERS give the
@@ -140,11 +114,7 @@
             R-2.15.0, but you will need to recompile any packages (other
             that those with only R code) that you had installed for R-2.15.0, 
             and any other C code you use with R, since the format of internal 
-<<<<<<< HEAD
-            data structures has changed.
-=======
             data structures has changed (see below).
->>>>>>> 712c6682
 
       \item New configuration options relating to helper threads and
             to matrix multiplication now exist.  For details, see 
@@ -162,14 +132,11 @@
             on Intel processors (verified both empirically and by consulting
             Intel documentation).  It does not work on SPARC machines.
 
-<<<<<<< HEAD
       \item The \code{--enable-memory-profiling} option to configure
             no longer exists.  In pqR, the \code{Rprofmem} function is always
             enabled, and the \code{tracemem} function is defunct.  (See
             discussion above.)
 
-=======
->>>>>>> 712c6682
       \item When installing from source, the output of configure 
             now displays whether standard and recommended packages will
             be byte compiled.
@@ -199,17 +166,9 @@
 
   \subsection{INTERNAL STRUCTURES AND APPLICATION PROGRAM INTERFACE}{
     \itemize{
-<<<<<<< HEAD
       \item The internal structure of an object has changed, in ways that 
             should be compatible with R-2.15.0, but which do require 
             re-compilation.
-=======
-      \item The internal structure of an object has changed.  The changes
-            are mostly upwards compatible, but do require recompilation.
-            The one exception to compatibility is that the TRUELENGTH
-            field has changed from a 32-bit signed integer to a 28-bit
-            unsigned integer.  Use of TRUELENGTH is in any case discouraged.
->>>>>>> 712c6682
 
       \item The sizes of objects have changed in some cases (though not most).
             For a 32-bit configuration, the size of a cons cell increases
@@ -226,15 +185,12 @@
             share a node class with whatever vectors also fit in that
             node class.
 
-<<<<<<< HEAD
-=======
       \item The old two-bit NAMED field of an object is now a three-bit
             NAMEDCNT field, to allow for a better attempt at reference
             counting.  Versions of the the NAMED and SET_NAMED macros
             are still defined for compatibility.  See the R-ints manual
             for details.
 
->>>>>>> 712c6682
       \item Setting the length of a vector to something less than its
             allocated length using SETLENGTH is deprecated.  The LENGTH
             field is used for memory allocation tracking by the garbage
@@ -272,14 +228,11 @@
             documentation on which operations may be done in parallel will be 
             forthcoming.
 
-<<<<<<< HEAD
-=======
       \item A better attempt at counting how many "names" an object has
             is now made, which reduces how often objects are duplicated
             unnecessarily.  This change is ongoing, with further improvements
             and documentation forthcoming.
 
->>>>>>> 712c6682
       \item Several primitive functions that can generate integer sequences
             --- ":", seq.int, seq_len, and seq_along --- will now sometimes
             not generate an actual sequence, but rather just a description
