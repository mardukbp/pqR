--- conflicted
+++ resolved
@@ -146,8 +146,6 @@
     }
   }
 
-<<<<<<< HEAD
-=======
   \subsection{INTERNAL STRUCTURES AND APPLICATION PROGRAM INTERFACE}{
     \itemize{
       \item The internal structure of an object has changed.  The changes
@@ -180,7 +178,6 @@
     }
   }
 
->>>>>>> 435ca191
   \subsection{PERFORMANCE IMPROVEMENTS}{
     \itemize{
       \item Many detailed improvements have been made that reduce
