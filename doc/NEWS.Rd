--- conflicted
+++ resolved
@@ -6,11 +6,7 @@
 \encoding{UTF-8}
 
 
-<<<<<<< HEAD
 \section{CHANGES IN VERSION RELEASED 2018-00-00}{
-=======
-\section{CHANGES IN VERSION RELEASED 2018-10-10}{
->>>>>>> f3067d2a
 
   \subsection{INTRODUCTION}{
   \itemize{ 
@@ -84,7 +80,6 @@
         checked.  Setting \code{R_MATPROD_TEST_BLAS} to TRUE will
         case the BLAS matrix multiplication routines to be tested
         as well as the C matprod functions.
-<<<<<<< HEAD
   \item Recommended packages that have been tweaked to work with pqR
         (sometimes just to change the version of R depended on)
         are now marked by having a version number ending in -909.
@@ -99,8 +94,6 @@
         is detected is not safe, since bad maintenance of the protection
         stack can lead to garbage collection of objects that are still
         in use, and thence to arbitrary memory corruption.
-=======
->>>>>>> f3067d2a
   }}
 
   \subsection{PERFORMANCE IMPROVEMENTS}{
