--- conflicted
+++ resolved
@@ -38,34 +38,6 @@
 
   \subsection{FEATURE CHANGES}{
   \itemize{
-<<<<<<< HEAD
-\item A \code{codePromises} option has been added to \code{deparse},
-      and documented in \code{help(.deparseOpts)}.  With this option,
-      the deparsed expression uses the code part of a promise, not
-      the value, similarly to the existing \code{delayPromises}
-      option, but without the extra text that that option produces.
-\item This new \code{codePromises} deparse option is now used when producing
-      error messages and traceback output.  This improves error messages
-      in the new scheme for subset assignments (see the section on
-      performance improvements below), and also avoids the voluminous
-      output previously produced in circumstances such as the following:
-\preformatted{   `f<-` <- function (x,value) x[1,1] <- value
-   a <- 1
-   f(a) <- rep(123,1000)  # gives an error
-   traceback()
-}
-      This previously produced output with 1000 repetitions of 123
-      in the traceback produced following the error message.  The traceback
-      now instead shows the expression \code{rep(123,1000)}.
-\item The \code{evaluate} option for \code{dump} has been extended to
-      allow access to the new \code{codePromises} deparse option.
-      See \code{help(dump)}.
-\item The formal arguments of primitive functions will now be returned
-      by \code{formals}, as they are shown when printed or with \code{args}.
-      In R Core releases (at least to R-3.1.1), the result of \code{formals}
-      for a primitive is \code{NULL}.
-=======
->>>>>>> 540d9d91
 \item The \code{mat_mult_with_BLAS} option, which controls whether the
       BLAS routines or pqR's C routines are used for matrix multiplication,
       may now be set to \code{NA}, which is equivalent to \code{FALSE},
@@ -179,9 +151,6 @@
       now specifies a file to receive output that is normally ignored
       when building pqR.  It is set to \file{dev/null} in the distribution,
       but this can be changed to help diagnose build problems.
-\item The LAPACK routines used are now the same as those in R-3.1.1.
-      However, the \code{.Call} interface to these remains as in 
-      R-2.15.0 to R-2.15.3 (it was changed to use \code{.Internal} in R-3.0.0).
 \item The C functions \code{R_inspect} and \code{R_inspect3} functions are now
       visible to package code, so they can be used there for debugging.
       To see what they do, look in \file{src/main/inspect.c}.  They are subject
@@ -260,11 +229,7 @@
       new features above).  
 
       This change also fixes the anomaly that arguments
-<<<<<<< HEAD
-      of  subset expressions would sometimes be evaluated more than once
-=======
       of subset expressions would sometimes be evaluated more than once
->>>>>>> 540d9d91
       (eg, \code{f()} in the example above).
 \item The speed of \code{.C} and \code{.Fortran} has been substantially
       improved, partly by incorporating changes in R-2.15.1 and R-2.15.2,
