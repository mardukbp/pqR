--- conflicted
+++ resolved
@@ -16,15 +16,12 @@
 
   \subsection{INSTALLATION}{
   \itemize{
-<<<<<<< HEAD
-=======
   \item The module used to support parallel computation in 
         helper threads has been updated to avoid a syntactic 
         construction that technically violates the OpenMP 3.1 
         specification.  This had been accepted without error
         by gcc 4.8 and earlier, but is not accepted by recent gcc 
         versions.
->>>>>>> 97f8fbf3
   \item ...
 }}
 
@@ -40,7 +37,6 @@
 
   \subsection{BUG FIXES}{
   \itemize{
-<<<<<<< HEAD
   \item Fixed a bug in which pqR's optimization of updates such as 
         \code{a<-a+1} could sometimes permit modification of a locked binding.
   \item ...
@@ -49,19 +45,13 @@
         function being applied is itself a function.  This problem also
         resulted in incorrect display of saved warning messages.  The problems
         are also fixed in R-3.2.0, in a different way.
-=======
-  \item ...
->>>>>>> 97f8fbf3
 }}
 
   \subsection{BUG FIXES CORRESPONDING TO THOSE IN LATER R CORE RELEASES}{
   \itemize{
   \item ...
-<<<<<<< HEAD
   \item Removed incorrect information from \code{help(call)}, as also
         done in R-3.0.2.
-=======
->>>>>>> 97f8fbf3
 }}
 }
 
