--- conflicted
+++ resolved
@@ -43,12 +43,9 @@
       by Yu Gong) have hopefully been fixed.  (But trying to install
       pqR on Windows is still recommended only for adventurous users.)
 
-<<<<<<< HEAD
-=======
 \item A problem with installing pqR as a shared library when multithreading
       is disabled has been fixed.
 
->>>>>>> 2c37fe75
 \item Note that any packages (except those written only in R, plus 
       C or Fortran routines called by \code{.C} or \code{.Fortran}) that
       were compiled and installed under R Core versions of R must be 
