\newcommand{\PR}{\Sexpr[results=rd]{tools:::Rd_expr_PR(#1)}}
\newcommand{\CRANpkg}{\href{http://CRAN.R-project.org/package=#1}{\pkg{#1}}}

\name{NEWS}
\title{ pqR News}
\encoding{UTF-8}


\section{CHANGES IN VERSION RELEASED 2017-00-00}{

  \subsection{INTRODUCTION}{
  \itemize{ 
<<<<<<< HEAD
  \item This release has several performance improvements.
=======
  \item This release has several signficicant performance improvements,
        and a few minor feature changes and bug fixes.
>>>>>>> 16df4e92
  }}

  \subsection{DOCUMENTATION AND FEATURE CHANGES}{
  \itemize{
<<<<<<< HEAD
=======
  \item It is now allowed to set the length of an ``expression''
        object with \code{length(e)<-len}, as for other vector
        types.  Any extra elements are set to \code{NULL}.
>>>>>>> 16df4e92
  \item Attempts to set attributes on a symbol are now silently ignored,
        both at the R level, with \code{attr} and \code{attributes}, and
        at the C API level, with \code{SET_ATTRIB}.  Getting the attributes
        of a symbol returns NULL.  Previously (and also in R-3.4.0),
        attributes could be attached to symbols, but they were lost
        when a workspace was saved and restored.
  \item There is no longer a \code{SET_PRINTNAME} function available in
        the C API.  Setting the print name of a symbol has never been
        a safe or reasonable thing to do.
  \item The default \code{size} for \code{new.env} is now \code{NA}, which
        gives an internal default, which now varies depending on the
        platform and configuration options.
  }}

  \subsection{PERFORMANCE IMPROVEMENTS}{
  \itemize{
<<<<<<< HEAD
=======
  \item Operations that increase or decrease the length of a vector
        (including lists) now often make changes in place, rather than
        allocating a new vector.  A small amount of additional
        memory is sometimes allocated at the end of a vector to allow
        expansion without reallocation.  This improvement mirrors a
        recent improvement in R-3.4.0, but applies in more situations.
>>>>>>> 16df4e92
  \item Relational operators are now faster, and may sometimes be done in 
        helper threads (though currently without pipelining of data).
        Computations such as \code{sum(vec>0)} are now done with a
        merged procedure that avoids creating \code{vec>0} as an intermediate
        value.
  \item New versions of the C matrix multiply functions are now used,
        which may be faster due to use of the C "restrict" keyword to
        allow better optimization.
  }}

  \subsection{BUG FIXES}{
  \itemize{
<<<<<<< HEAD
=======
  \item Previously, \code{length(plist)<-n} did not work when \code{plist}
        was a pairlist, but it does now.  This bug also exists in R Core
        versions to at least R-3.4.0.
>>>>>>> 16df4e92
  \item Fixed a bug illustrated by the following:
\preformatted{    a <- as.integer(NA); e <- new.env(size=a); print(a)
}
        The value printed was previously 0 rather than NA.
        This bug also exists in R Core versions to at least R-3.4.0.
  }}
}


\section{CHANGES IN VERSION RELEASED 2017-06-09}{

  \subsection{INTRODUCTION}{
  \itemize{ 
  \item pqR now uses a new garbage collector and new schemes for memory
        layout.  Objects are represented more compactly, much more compactly
        if ``compressed pointers'' are used. Garbage collection is faster,
        and will have a more localized memory access/write pattern, which
        may be of significance for cache performance and for performance with
        functions like \code{mclapply} from the \code{parallel} package.

        The new garbage collection scheme uses a general-purpose Segmented
        Generational Garbage Collector, the source code for which is at
        https://gitlab.com/radfordneal/sggc
  }}

  \subsection{INSTALLATION}{
  \itemize{
  \item There is now an \code{--enable-compressed-pointers} option to
        \code{configure}.  When included, pqR will be built with 
        32-bit compressed pointers, which considerably reduces
        memory usage (especially if many small objects are used) 
        on a system with 64-bit pointers (slightly on
        a system with 32-bit pointers).  Use of compressed pointers
        results in a speed penalty on some tasks of up to about 30\%,
        while on other tasks the lower memory usage may improve speed.
  \item There is now an \code{--enable-aux-for-attrib} option to
        \code{configure}.  This is ignored if 
        \code{--enable-compressed-pointers} is used, or if the platform
        does not use 64-bit pointers.  Otherwise, it results in 
        attributes for objects being stored as ``auxiliary information'',
        which allows for some objects to be stored more compactly,
        with some possible speed and memory advantages, though some operations
        become slightly slower.
  \item Packages containing C code must be installed with a build of
        pqR configured with the same setting of
        \code{--enable-compressed-pointers} or
        \code{--enable-aux-for-attrib} as the build of pqR in which
        they are used.
  \item The \code{--enable-strict-barrier} option to \code{configure}
        has been removed.  In pqR, usages in C code such as \code{CAR(x)=y}
        cause compile errors regardless of this option, so it is not
        needed for that purpose.  The use of this option to enable the 
        \code{PROTECTCHECK} feature will be replaced by a similar feature
        in a future pqR release.
  }}

  \subsection{DOCUMENTATION AND FEATURE CHANGES}{
  \itemize{
  \item Documentation in the ``R Installation and Administration'',
        ``Writing R Extensions'', and ``R Internals'' manuals has
        been updated to reflect the new garbage collection and memory
        layout schemes.  There are also updates to \code{help(Memory)},
        \code{help("Memory-limits")}, and \code{help(gc)}.
  \item The format of the output of \code{gc} has changed, to reflect
        the characteristics of the new garbage collector.  See
        \code{help(gc)} for details.
  \item Memory allocated by a C function using \code{R_alloc} will no
        longer appear in output of \code{Rprofmem}.
  \item The \code{pages} argument for Rprofmem is now ignored.
  \item The output of \code{.Internal(inspect(x))} now includes both the
        uncompressed and the compressed pointers to \code{x}, and other
        information relevant to the new scheme, while omitting
        some information that was specific to the previous garbage collector.
  }}

  \subsection{CHANGES TO THE C API}{
  \itemize{
  \item The \code{SETLENGTH} function now performs some checks to avoid
        possible disaster.  Its use is still discouraged.
  \item The probably never-used \code{call_R} and \code{call_S} functions
        have been disabled.
  \item It is now illegal to set the ``internal'' value associated with a symbol
        to anything other than a primitive function (\code{BUILTINSXP}
        or \code{SPECIALSXP} type).  The \code{INTERNAL} values are no longer
        stored in symbol objects, but in a separate table, with the
        consequence that it may not be possible to use \code{SET_INTERNAL}
        for a symbol that was not given an internal value during initialization.
  \item Passing a non-vector object to a C function using \code{.C} is now
        even less advisable than before.  If compressed pointers are used,
        this will work only if the argument is recevied as a \code{void*}
        pointer, then cast to \code{uintptr_t}, then to \code{SEXP} (this
        should work when SEXP is either a compressed an uncompressed 
        pointer).
  }}

  \subsection{BUG FIXES}{
  \itemize{
  \item Cross-references between manuals in doc/manual, such as R-admin.html
        and R-exts.html,
        now go to the other manuals in the same place.  Previously (and
        in current R core versions), they went to the manuals of that
        name at cran.r-project.org, even when those manuals are not for
        the same version of R.
  }}

}


\section{CHANGES IN VERSION RELEASED 2016-10-24}{

  \subsection{INTRODUCTION}{
  \itemize{ 
  \item This is a small maintenance release, fixing a few bugs and installation
        problems.
  }}

  \subsection{INSTALLATION}{
  \itemize{
  \item When building pqR on a Mac, some Mac-specific source files
        are now compiled with the default 'gcc' (really clang on
        recent Macs), regardless of what C compiler has been specified
        for other uses.  This is necessary to bypass problems with
        Apple-supplied header files on El Capitan and Sierra. There are
        also a few other tweaks to building on a Mac.
  }}

  \subsection{BUG FIXES}{
  \itemize{
  \item Some bugs have been fixed involving the interaction of finalizers
        and active bindings with some pqR optimizations, one of which
        showed up when building with clang on a Mac.
  }}
}


\section{CHANGES IN VERSION RELEASED 2016-10-05}{

  \subsection{INTRODUCTION}{
  \itemize{ 
  \item With this release, pqR, which was based on R-2.15.0, now incorporates
        the new features, bug fixes, and some relevant performance improvements
        from R-2.15.1.  The pqR version number 
        has been advanced to 2.15.1 to reflect this.  (This version number is
        checked when trying to install packages.)

        Note that there could still be incompatibilities with packages
        that work with R-2.15.1, either because of bugs in pqR, or because
        a package may rely on a bug that is fixed in pqR, or because
        pqR implements some changes from R Core versions after R-2.15.1 that
        are not compatibile with R-2.15.1, or because some new
        pqR features are not totally compatible with R-2.15.1.

        Since many features from later R Core versions are also implemented
        in pqR, some packages that state a dependence on a later version
        of R might nevertheless work with pqR, if the dependence declaration in
        the DESCRIPTION file is changed.
  \item The 'digest' package (by Dirk Eddelbuettel and others) is now
        included in the release as a recommended package (which will
        therefore be available without having to install it).  The version 
        used is based on digest_0.6.10, with a slight modification to
        correctly handle pqR's constant objects (hence called digest_0.6.10.1).
  \item The pqR package repository (see information at pqR-project.org) has
        now been updated to include some packages (or new versions of packages)
        that depend on R-2.15.1, which were previously not included.
  \item There are also some new pqR features and performance improvements
        in this release, including
        \code{across} and \code{down} options for \code{for} statements, a
        less error-prone scheme for protecting objects from garbage 
        collection in C code, and faster implementations of subset 
        replacement with \code{[ ]}, \code{[[ ]]}, and \code{$}.
  }}

  \subsection{INSTALLATION}{
  \itemize{
  \item The direction of growth of the C stack is no longer determined
        at runtime.  Instead, it is assumed by default to grow downwards,
        as is the case for virtually all current platforms.  This can
        be overridden when building pqR by including \code{-DR_CStackDir=-1}
        in \code{CFLAGS}.  See the R-admin manual for more details.
  }}

  \subsection{NEW FEATURES}{
  \itemize{
  \item The \code{for} statement now has \code{down} and \code{across}
        forms, which conveniently iterate over the rows 
        (\code{down}) or columns (\code{across}) of a matrix.  See
        \code{help("for")} for details.
  \item C functions called from R (by \code{.Call} or \code{.External}) 
        can now protect objects from garbage collection using a new, 
        less error-prone, method, rather than the old (and still present)
        \code{PROTECT} and \code{UNPROTECT} calls.  See the section titled
        ``Handling the effects of garbage collection'' (5.9.1) in the ``Writing 
        R Exensions'' manual for details on the new facility, as well as
        improved documentation on the old facilities.
  \item The \code{serialize} and \code{saveRDS} functions now take a 
        \code{nosharing} argument, which defaults to \code{FALSE}.  When
        \code{nosharing} is \code{TRUE}, constant objects (and perhaps in 
        future other shared objects) are serialized as if they were not
        shared.  This is used in the modified 'digest' package included
        with the release to ensure that objects that are the same according
        to \code{identical} will have identical serializations.
  \item The default for the \code{last} argument of \code{substring} is
        now \code{.Machine$integer.max}.  The previous default was 1000000
        (and still is in R-3.3.1), which made absolutely no sense, and
        is likely responsible for bugs in user code that assumes that,
        for example, \code{substring(s,2)} will always return a string like
        \code{s} but without the first character, regardless of how many
        characters are in \code{s}.  This assumption will now actually be true.
  \item Since assignments like \code{"1A"<-c(3,4)} are allowed, for consistency,
        pqR now also allows assignments like \code{"1A"[2]<-10}.  However,
        it is recommended that if a symbol that is not syntactically valid
        must be used, it should be written with backquotes, as in
        \code{`1A`[2]<-10}.  This will work on the right-hand side too,
        and is also a bit faster.
  \item \code{.Call} and \code{.External} now take a defensive measure
        against C code that incorrectly assumes that the value stored
        in a variable will not be shared with other variables.  If
        \code{.Call} or \code{.External} is passed a simple variable as
        an argument, and the value of that variable is a scalar without
        attributes that is shared with another variable
        (ie, \code{NAMED} is greater than 1), this value is duplicated and
        reassigned before the C function is called.  This is a defense against
        incorrect usage, and should not be relied on --- instead, the
        incorrect usage should be fixed.
  }}

  \subsection{PERFORMANCE IMPROVEMENTS}{
  \itemize{
  \item Replacing part of a vector or list with \code{[ ]}, \code{[[ ]]},
        and \code{$} is now often faster.  The improvement can be by up to 
        a factor two or more when the index and replacement value are scalars.
  \item In some contexts, the \code{unclass} function now takes 
        negligible time, with no copying of the object that is unclassed.
        In particular this is the case when \code{unclass(x)} is the object
        of a \code{for} statement, the operand of an arithmetic operator,
        the argument of a univariate mathematical function, or the 
        argument of \code{length}.  For example, in
\preformatted{    `+.myclass` <- function (e1, e2)
        (unclass(e1) + unclass(e2)) \%\% 100
}  
        the two calls of \code{unclass} do not require duplicating
        \code{e1} or \code{e2}.
  \item Arithmetic with a mixture of complex and real/integer operands
        is now faster.
  }}

  \subsection{BUG FIXES}{
    \itemize{
    \item Fixed some problems with reporting of missing arguments to functions,
          which were introduced in pqR-2016-06-24.  For example, 
\preformatted{    f <- function(x) x; g <- function(y) f(y); g()
}
          would not display an error message, when it should.
    \item Fixed a problem affecting mixed complex and real/integer arithmetic
          when the result is directly assigned to one of the operands,
          illustrated by
\preformatted{    a <- 101:110; b <- (1:10)+0i; a <- a-b; a
}
    \item Fixed a bug involving invalid UTF-8 byte sequences,
          which was introduced in R-2.15.1, and is present in later
          R Core releases to at least R-3.3.1.  The bug is illustrated by
          the following code, which results in an infinite loop in the
          interpreter, when run on a Linux system in a UTF-8 locale:
\preformatted{    plot(0); text(1,0,"ab\xc3")
}
          The code from R-2.15.1 causing the bug was incorporated into
          this release of pqR, but the problem was fixed after the
          fBasics package was seen to fail with a test release of pqR,
          so the bug does not appear in any stable release of pqR.
    \item Fixed misinformation in help(length) about the length of
          expressions (which is also present in R Core versions to 
          at least R-3.3.1).
    \item The usage in \code{help("[[")} now shows that the replacement
          form can take more than one index (for arrays). 
          (This is also missing in R Core versions to at least R-3.3.1.)
  }}

  \subsection{NEW FEATURES FROM R CORE VERSIONS}{
  \itemize{
  \item From R-2.15.1: source() now uses withVisible() rather than
        .Internal(eval.with.vis).  This sometimes alters tracebacks
        slightly.
  \item From R-2.15.1: splineDesign() and spline.des() in package
        splines have a new option sparse which can be used for efficient
        construction of a sparse B-spline design matrix (_via_ Matrix).
  \item From R-2.15.1: norm() now allows type = "2" (the spectral or 2-norm)
        as well, mainly for didactical completeness.
  \item From R-2.15.1 (actually implemented in pqR-2014-09-30, but not
        noted in NEWS then): 
        colorRamp() (and hence colorRampPalette()) now also works for the
        boundary case of just one color when the ramp is flat.
  \item From R-2.15.1 (actually implemented in pqR-2014-09-30, but not
        noted in NEWS then): 
        For tiff(type = "windows"), the numbering of per-page files
        except the last was off by one.
  \item From R-2.15.1 (actually implemented in pqR-2014-09-30, but not
        noted in NEWS then):
        For R CMD check, a few people have reported problems with
        junctions on Windows (although they were tested on Windows 7, XP
        and Server 2008 machines and it is unknown under what
        circumstances the problems occur).  Setting the environment
        variable R_WIN_NO_JUNCTIONS to a non-empty value (e.g. in
        ~/.R/check.Renviron) will force copies to be used instead.
  \item From R-2.15.1 and later R Core versions:
        More cases in which merge() could create a data frame with
        duplicate column names now give warnings.  Cases where names
        specified in by match multiple columns are errors.  [ Plus
        other tweaks from later versions. ]
  \item From R-2.15.1: Added Polish translations by Łukasz Daniel.
  }}

  \subsection{PERFORMANCE IMPROVEMENTS FROM R CORE VERSIONS}{
  \itemize{
  \item From R-2.15.1:
        In package parallel, makeForkCluster() and the multicore-based
        functions use native byte-order for serialization.
  \item From R-2.15.1:
        lm.fit(), lm.wfit(), glm.fit() and lsfit() do less copying of
        objects, mainly by using .Call() rather than .Fortran().
  \item From R-2.15.1:
        tabulate() makes use of .C(DUP = FALSE) and hence does not copy
        bin.  (Suggested by Tim Hesterberg.)  It also avoids making a
        copy of a factor argument bin.
  \item From R-2.15.1:
        Other functions (often or always) doing less copying include
        cut(), dist(), the complex case of eigen(), hclust(), image(),
        kmeans(), loess(), stl() and svd(LINPACK = TRUE).
  }}

  \subsection{BUG FIXES CORRESPONDING TO THOSE IN R CORE VERSIONS}{
    \itemize{
    \item From R-2.15.1:
          Nonsense uses such as seq(1:50, by = 5) (from package plotrix)
          and seq.int(1:50, by = 5) are now errors.
    \item From R-2.15.1:
          The residuals in the 5-number summary printed by summary() on an
          "lm" object are now explicitly labelled as weighted residuals
          when non-constant weights are present.  (Wish of PR#14840.)
    \item From R-2.15.1:
          The plot() method for class "stepfun" only used the optional xval
          argument to compute xlim and not the points at which to plot (as
          documented).  (PR#14864)
    \item From R-2.15.1:
          hclust() is now fast again (as up to end of 2003), with a
          different fix for the "median"/"centroid" problem.  (PR#4195).
    \item From R-2.15.1:
          In package parallel, clusterApply() and similar failed to handle
          a (pretty pointless) length-1 argument. (PR#14898)
    \item From R-2.15.1:
          For tiff(type = "windows"), the numbering of per-page files
          except the last was off by one.
    \item From R-2.15.1:
          In package parallel, clusterApply() and similar failed to handle
          a (pretty pointless) length-1 argument. (PR#14898)
    \item From R-2.15.1:
          The plot() and Axis() methods for class "table" now respect
          graphical parameters such as cex.axis.  (Reported by Martin
          Becker.)
    \item From R-2.15.1 (actually fixed in pqR-2014-09-30 but omitted
          from NEWS):  
          Under some circumstances package.skeleton() would give out
          progress reports that could not be translated and so were
          displayed by question marks.  Now they are always in English.
          (This was seen for CJK locales on Windows, but may have occurred
          elsewhere.)
    \item From R-2.15.1:
          The replacement method for window() now works correctly for
          multiple time series of class "mts".  (PR#14925)
    \item From R-2.15.1: is.unsorted() gave incorrect results on non-atomic 
          objects such as data frames.  (Reported by Matthew Dowle.)
    \item From R-2.15.1 (actually fixed in pqR-2014-09-30 but omitted
          from NEWS):
          Using a string as a ?call? in an error condition with
          options(showErrorCalls=TRUE) could cause a segfault.  (PR#14931)
    \item From R-2.15.1:
          In legend(), setting some entries of lwd to NA was inconsistent
          (depending on the graphics device) in whether it would suppress
          those lines; now it consistently does so.  (PR#14926)
    \item From R-2.15.1:
          C entry points mkChar and mkCharCE now check that the length of
          the string they are passed does not exceed 2^31-1 bytes: they
          used to overflow with unpredictable consequences.
    \item From R-2.15.1:
          by() failed for a zero-row data frame.  (Reported by Weiqiang
          Qian).

          [ Note: When \code{simplify=TRUE} (the default), the results 
            with zero-row data frames, and more generally when there are
            empty subsets, are not particularly sensible, but this has
            not been changed in pqR due to compatibility concerns. ]
    \item From R-2.15.1:
          Yates correction in chisq.test() could be bigger than the terms
          it corrected, previously leading to an infinite test statistic in
          some corner cases which are now reported as NaN.
    \item From R-2.15.1 (actually fixed in pqR-2014-09-30 but omitted
          from NEWS):
          xgettext() and related functions sometimes returned items that
          were not strings for translation. (PR#14935)
    \item From R-2.15.1:
          plot(<lm>, which=5) now correctly labels the factor level
          combinations for the special case where all h[i,i] are the same.
          (PR#14837)
  }}
}


\section{CHANGES IN VERSION RELEASED 2016-06-24}{

  \subsection{INTRODUCTION}{
  \itemize{ 
  \item This release extends the R language in ways that address a
        set of related flaws in the design of R, and before it S.

        These extensions make it easier to write reliable programs,
        by making the easy way to do things also be the correct
        way, unlike the previous situation with sequence generation using
        the colon operator, and dimension dropping when subsetting arrays.
  \item Several other changes in features are also implemented in this
        version, some of which are related to the major language extensions.
  \item There are also a few bug fixes, and some improvements in testing,
        but no major performance improvements (though some tweaks).
}}

  \subsection{PACKAGE INSTALLATION}{
  \itemize{
  \item New packages (or other R code) that use the new ``along''
        form of the ``for'' statement, or which rely on the new
        facilities for not dropping dimensions (see below), should not be 
        byte compiled, since these features are not supported in
        byte-compiled code.  In pqR, using byte compilation is not always
        advantageous in any case.
  \item Installation and checking of existing packages may require
        setting the environment variable \code{R_PARSE_DOTDOT} to
        \code{FALSE}, so that names with interior sequences of dots
        will be accepted (see below).
  \item The base package is no longer byte-compiled, even if pqR is
        configured with \code{--enable-byte-compiled-packages}, since
        it now uses new features not supported by the bytecode compiler.
}}

  \subsection{MAJOR LANGUAGE EXTENSIONS AND OTHER CHANGES}{
  \itemize{
  \item There is a new \code{..} operator for generating increasing integer
        sequences, which is a less error-prone replacement for the \code{:}
        operator (which remains for backwards compatibility).  Since \code{..}
        generates only increasing sequences, it can generate an empty
        sequence when the end value is less than the start value, thereby
        avoiding some very common bugs that arise when \code{:} is used.

        The \code{..} operator also has lower precedence than arithmetic
        operators (unlike \code{:}), which avoids another common set of bugs.

        For example, the following code sets all interior elements of the 
        matrix \code{M} to zero, that is, all elements except those in the 
        first or last row or column:
\preformatted{    for (i in 2..nrow(M)-1)
        for (j in 2..ncol(M)-1)
            M[i,j] <- 0
}
        Without the new \code{..} operator, it is awkward to write code
        for this task that works correctly when \code{M} has two or fewer 
        rows, or two or fewer columns.
  \item In order that the \code{..} operator can be conveniently used
        in contexts such as \code{i..j}, consecutive dots are no longer
        allowed in names (without using backticks), except at the
        beginning or end.  So \code{i..j} is not a valid name, but
        \code{..i..} is valid (though not recommended).  With this restriction
        on names, most uses of the \code{..} operator are unambiguous even
        if it is not surrounded by spaces.  The only exceptions are some uses in
        which \code{..} is written with a space after it but not before it,
        expressions such as \code{i..(a+b)}, which is a
        call of a function named \code{i..}, and expressions such as 
        \code{i..-j}, which returns the difference between \code{i..} and 
        \code{j}.  Most such uses will be stylistically bad, redundant
        (note that the parentheses around \code{a+b} above are unnecessary),
        or probably unlikely (as is the case for \code{i..-j}).

        To accomodate old R code that has consecutive dots within names,
        parsing of the \code{..} operator can be disabled by setting the
        \code{parse_dotdot} option to \code{FALSE} (with the \code{options}
        function). The \code{parse_dotdot} option defaults to \code{TRUE} 
        unless the environment variable
        \code{R_PARSE_DOTDOT} is set to \code{FALSE}.  When \code{parse_dotdot}
        is \code{FALSE}, consecutive dots are allowed in names, and \code{..}
        is not a reserved word.
  \item Another source of bugs is the automatic dropping
        of dimensions of size one when subsetting matrices (or 
        higher-dimensional arrays) using \code{[]},
        unless the \code{drop=FALSE} argument is specified.  This frequently
        results in code that mostly works, but not when, for example, a data set
        has only one observation, or a model uses only one explanatory 
        variable.

        To make handling this problem easier, if no \code{drop} argument is
        specified, pqR now does not drop a dimension of size one if the
        subscript for that dimension is a one-dimensional non-logical array.  
        For example,
        if \code{A} is a matrix, \code{A[1..100,array(1)]} will produce a
        matrix, whereas \code{A[1..100,1]} will produce a vector.

        To make this feature more useful, the new \code{..} operator 
        produces a one-dimensional array, not a bare vector.  So
        \code{A[1..n,1..m]} will always produce a matrix result, even
        when \code{n} or \code{m} are one.  (It will also correctly
        produce an array with zero rows or zero columns when \code{n}
        or \code{m} are zero.)

        This change also applies to subsetting of data frames.  For 
        example, \code{df[1..10,1..n]} will return a data frame (not a
        vector) even when \code{n} is one.
  \item Problems with dimensions of size one being dropped also arise
        when an entire row, or an entire column, is selected with an empty
        (missing) subscript, and there happens to be only one row, or only one 
        column.  For example, if \code{A} is a matrix with one column, 
        \code{A[1:10,]} will be a vector, not a matrix.

        To address this problem, pqR now allows a missing argument to
        be specified by \code{_}, rather than by nothing at all, and
        the \code{[]} operator (for matrices, arrays, and data frames)
        will not drop a dimension if its subscript is \code{_}.  So
        \code{A[1:10,_]} will be a matrix even when \code{A} has only
        one column.

        R functions that check for a missing argument with the \code{missing}
        function will see both an empty argument and \code{_} as missing,
        but can distinguish them using the \code{missing_from_underline}
        function.
  \item A common use of \code{for} statements is to iterate over indexes
        of a vector, or row and column indexes of a matrix.  A new type 
        of \code{for} statement with ``along'' rather than ``in'' now makes
        this more convenient.
  
        For vectors, the form 
\preformatted{    for (i along vec) ...
}
        is equivalent to
\preformatted{    for (i in seq_along(vec)) ...
}
        For matrices, the form
\preformatted{    for (i, j along M) ...
}
is equivalent to
\preformatted{    for (j in 1..ncol(M))
        for (i in 1..nrow(M))
            ...
}
        However, if \code{M} is of a class with its own \code{dim} method,
        this method is not used (effectively, \code{ncol(unclass(M))} and
        \code{nrow(unclass(m))} are used).  This may well change in future, 
        and similarly a \code{length} method may in future be used when 
        ``along'' is used with a vector.
  \item Because of the new restriction on names, the \code{make.names}
        function will now (by default) convert a sequence of consecutive dots 
        in the name it would otherwise have made to a single dot.  (See
        \code{help(make.names)} for further details).  
  \item For the same reason, \code{make.unique} has been changed so that
        the separator string (which defaults to a dot) 
        will not be appended to a name if the name already ends in that string.
}}

  \subsection{BUG FIXES}{
  \itemize{
  \item Fixed a bug (or mis-feature) in subsetting with a single empty
        subscript, as in \code{A[]}.  This now works the same as if
        the empty subscript had been the sequence of all indexes (ie,
        like \code{A[1..length(A)]}), which removes all attributes except
        names.

        R Core versions to at least R-3.3.1 instead return \code{A}
        unchanged, preserving all attributes, though attributes are
        not retained with other uses of the \code{[]} operator.  This
        is contrary to the description in \code{help("[")}, and also
        does not coincde with the (different) description in the R
        language definition.  

        Returning \code{A} unchanged is not only inconsistent, but also
        useless, since there is then no reason to ever write \code{A[]}.
        However, internally, R Core implementions duplicate \code{A},
        which may be of significance when \code{A[]} is passed as
        an argument of \code{.C}, \code{.Fortran}, \code{.Call}, or
        \code{.External}, but only if the programmer is not 
        abiding by the rules.  However, in pqR, the data part of a vector or
        matrix is still copied when \code{A[]} is evaluated, so such
        rule-breaking should still largely be accommodated.  A further
        temporary kludge is implemented to make \code{x[,drop=FALSE]}
        simply return a duplicate of \code{x}, since this (pointless)
        operation is done by some packages.
  \item Fixed bugs in the conversion of strings to numbers, so that the
        behaviour now matches \code{help(NumericConstants)}, which
        states that numeric constants are parsed very similarly to C99.
        This was not true before (or in R-2.15.0) -- some erroneous
        syntax was accepted without error, and some correct syntax was
        rejected, or gave the wrong value.  

        In particular, fractional
        parts are now accepted for hexadecimal constants.  Later R Core
        versions made some fixes, but up to at least R-3.3.1 there are
        still problems.  For example, in R-3.3.1, 
        \code{parse(text="0x1.8")[[1]]} gives an error, and 
        \code{as.numeric("0x1.8")} produces 24 (as does \code{\link{scan}}
        when given this input).  In this version of pqR, these return the
        correct value of 1.5.
  \item Fixed a problem with identifying the version of the
        makeinfo program that is installed that arises with recent versions
        of makeinfo.
  \item Put in a check for non-existent primitives when unserializing
        R objects, as was done in R-3.0.1.
  \item Fixed a bug (also in R-2.15.0, but fixed in later R Core versions)
        illustrated by the following code:
\preformatted{    a <- array(c(3,4),dimnames=list(xyz=c("fred","bert")))
    print(a[1:2])
    print(a[])  # should print same thing, but didn't
}
  \item Fixed a bug illustrated by the following code:
\preformatted{    f <- function (x) { try(x); missing(x) }
    g <- function (y) f(y)
    h <- function (z) g(z)

    f(pi[1,1])  # FALSE
    g(pi[1,1])  # FALSE
    h(pi[1,1])  # Should also be FALSE, but isn't!
}
        This bug is in R Core versions to at least R-3.3.1.
  \item Fixed a bug in which an internal error message is displayed
        as shown below:
\preformatted{    > f <- function (...) ..1; f()
    Error in f() : 'nthcdr' needs a list to CDR down
}
        A sensible error message is now produced.  This bug is also
        in R Core versions to at least R-3.3.1.
  \item Fixed a bug in S4 method dispatch that caused failure
        of the no-segfault test done by make check-all on Windows 10 
        (pqR issue #29 + related fix).  (Also in R-2.15.0, and partially fixed
        in R-3.3.0.)
  \item Fixed a bug illustrated by
\preformatted{   atan; show <- function (x) cat("HI\n"); atan
}
        Now, pqR no longer prints HI! for the second display of \code{atan}.
  \item Fixed a pqR bug in which the result of \code{getParseData} omitted
        the letter at the end of \code{1i} or \code{1L}.
  \item Fixed a pqR bug in which enabling trace output from the 
        helpers module and then typing control/C while trace output is
        being printed could lead to pqR hanging. 
}}
}


\section{CHANGES IN VERSION RELEASED 2015-09-14}{

  \subsection{INTRODUCTION}{
  \itemize{ 
  \item With this release, pqR now works on Microsoft Windows systems.
        See below for details.
  \item The facilities for embedding R in other applications have also
        been tested in this release, and some problems with how this is
        done in R Core versions have been fixed.
  \item The parser and deparser, and the method for
        performing the basic Read-Eval-Print Loop, have 
        been substantially rewritten.  This has few user-visible effects
        at present (apart from bug fixes and performance improvements),
        but sets the stage for future improvements in pqR.
  \item The facility for recording detailed parsing data introduced n
        R-3.0.0 has now been implemented in pqR as part of the parser
        rewrite.
  \item There are also a few other improvements and bug fixes.
}}

  \subsection{INSTALLATION ON MICROSOFT WINDOWS}{
  \itemize{
  \item Building pqR on Microsoft Windows systems, using the Rtools
        facilities, has now been tested, and some problems found in 
        this environment have been fixed.  Binary distributions are
        not yet provided, however.
  \item Detailed and explicit instructions for building pqR from
        source on Windows systems are now provided, in the 
        \file{src/gnuwin32/INSTALL} file of the pqR source directory.
        These instructions mostly correspond to information in
        The R Installation and Administration manual, but in more
        accessible form.
  \item See \url{pqR-project.org} for more information on Windows systems 
        on which pqR has been tested, and on any problems and workarounds
        that may have been discovered.
  \item The Writing R Extensions manual now warns that on Windows,
        with the Rtools toolchain, a thread started by OpenMP may have 
        its floating point unit set so that long double arithmetic is 
        the same as double arithmetic  Use \code{__asm__("fninit")} in 
        C to reset the FPU so that long double arithmetic will work.
  \item The default is now to install packages from source, since there
        is no binary repository for pqR.
}}

  \subsection{EMBEDDED R FACILITIES AND EXAMPLES}{
  \itemize{
  \item The \code{R_ReplDLLinit} and \code{R_ReplDLLdo1} functions in
        \file{src/main/main.c} have been fixed to handle errors 
        correctly, and to avoid code duplication with \code{R_ReplIteration}.
  \item Another test of embedded R has been added to \file{tests/Embedding},
        which is the same as an example in the R Extensions manual, which
        has been improved.
  \item Another example in the R Extensions manual has been changed to
        mimic \file{src/gnuwin32/embeddedR.c}.  
  \item The example in \file{src/gnuwin32/front-ends/rtest.c} has also been 
        updated.
}}

  \subsection{DOCUMENTATION UPDATES}{
  \itemize{
  \item The R Language Definition and the help files on
        assignment operators (eg, \code{help("=")}) contained
        incorrect and incomplete information on the precedence
        of operators, especially the assignment operators.  
        This and other incorrect information has been corrected.
  \item The examples in \code{help(parse)} and \code{help(getParseData}
        have been improved.
}}

  \subsection{INTERNAL CODE REWRITES}{
  \itemize{
  \item The parser has been rewritten to use top-down recursive
        descent, rather than a bottom-up parser produced by Bison
        as was used previously.  This substantially simplifies
        the parser, and allows several kludges in the previous
        scheme to be eliminated.  Also, the rewritten parser can now
        record detailed parse information (see below).

        The new parser for pqR is usually about a factor of 1.5 faster
        than the parser in R-3.2.2, but it is sometimes enormously faster,
        since the parser in R-3.2.2 will in some contexts take time growing
        as the square of the length of the source file.
  \item Much of the deparser has been rewritten.  It no longer
        looks at the definitions of operators, which are irrelevant,
        since the parser does not look at them.
  \item The methods by which the Read-Eval-Print Loop (REPL) is
        done (in various contexts) have been rationalized, in
        coordination with the new parsing scheme.
}}

  \subsection{NEW FEATURES}{
  \itemize{
  \item In pqR-2015-07-11, the parser was changed to not include
        parentheses in R language objects if they were necessary
        in order for the expression to be parsed correctly.  Omitting
        such parentheses improves performance.  In  this version, 
        such parentheses are removed only if the \code{keep.parens}
        option is \code{FALSE} (the default).  Also, parentheses
        are never removed from expressions that are on the right
        side of a formula, since some packages asssign significance
        to such parentheses beyond their grouping function.
  \item The right assignment operators, \code{->} and \code{->>},
        are now real operators.  Previously (and in current R Core
        versions), expressions involving these operators were converted
        to the corresponding left assignment expressions.  This
        has the potential to cause pointless confusion.
  \item The \code{**} operator, which has always been accepted as
        a synonym for the \code{^} operator, is now recorded as
        itself, rather than being converted to \code{^} by the
        parser.  This avoids unnecessary anomalies such as the following
        confusing error report:
\preformatted{  > a - **b
  Error: unexpected '^' in "a - **"
}
        The \code{**} operator is defined to be the same primitive
        as \code{^}, which is associated with the name \code{^}, and
        hence dispatches on methods for \code{^} even if called via
        \code{**}.
}}

  \subsection{NEW FEATURES FROM LATER R CORE VERSIONS}{
  \itemize{
  \item From R-3.0.0: For compatibility with packages written to
        be able to handle the long vectors introduced in R-3.0.0, 
        definitions for \code{R_xlen_t},
        \code{R_XLEN_T_MAX}, \code{XLENGTH}, \code{XTRUELENGTH}, 
        \code{SHORT_VEC_LENGTH}, \code{SET_SHORT_VEC_TRUELENGTH} are now 
        provided, all the same as the corresponding regular versions (as
        is also the case for R-3.0.0+ on 32-bit platforms).  The 
        \code{IS_LONG_VEC} macro is also defined (as always false).
        Note, however, that packages that declare a dependency on
        R >= 3.0.0 will not install even if they would in fact work
        with pqR because of these compatibility definitions.
  \item From R-3.0.0: The \code{srcfile} argument to \code{parse()} may now 
        be a character string, to be used in error messages.
  \item The facilities for recording detailed parsing information
        from R-3.0.0 are now implemented in pqR, as part of the
        rewrite of the parser, along with the
        extension to provide partial parse information when a syntax error
        occurs that was introduced in R-3.0.2.  See help on \code{parse}
        and \code{getParseData} for details.
  \item From R-2.15.2: On Windows, the C stack size has been increased 
        to 64MB (it has been 10MB since the days of 32MB RAM systems).
}}

  \subsection{PERFORMANCE IMPROVEMENTS}{
  \itemize{
  \item Character-at-a time input has been sped up by reducing procedure
        call overhead.  This significantly speeds up \code{readLines}
        and \code{scan}.
  \item The new parser is faster than the old parser, both because of the
        parser rewrite (see above) and because of the faster character
        input.
}}

  \subsection{BUG FIXES MATCHING THOSE IN LATER R CORE VERSIONS}{
  \itemize{
  \item From R-2.15.1: Names containing characters which need to be escaped 
        were not deparsed properly (PR#14846).  Fixed in pqR partly based
        on R Core fix.
  \item From R-2.15.2: When given a 0-byte file and asked to keep source
        references, parse() read input from stdin() instead.
  \item From R-2.15.3: Expressions involving user defined operators were not 
        always deparsed faithfully (PR#15179).  Fixed in pqR as part of
        the rewrite of the parser and deparser.
  \item From R-3.0.2: source() did not display filenames when reporting 
        syntax errors.
  \item From R-3.1.3: The parser now gives an error if a null character 
        is included in a string using Unicode escapes. (PR#16046)
  \item From R-3.0.2: Deparsing of infix operators with named arguments is 
        improved (PR#15350). [ In fact, the change, both in pqR and in 
        R Core versions, is only with respect to operators in percent 
        signs, such as \code{\%fred\%}, with these now being deparsed as
        function calls if either argument is named. ]
  \item From R-3.2.2: Rscript and command line R silently ignored incomplete
        statements at the end of a script; now they are reported as parse errors
        (PR#16350).  Fixed in pqR as part of the rewrite of the parser
        and deparser.
  \item From R-3.2.1: The parser could overflow internally when given 
        numbers in scientific format with extremely large exponents.  
        (PR#16358).  Fixed in pqR partly as in R Core fix.  Was actually a 
        problem with any numerical input, not just with the parser.
  \item From R-3.1.3: Extremely large exponents on zero expressed in scientific
        notation (e.g. \code{0.0e50000}) could give \code{NaN} (\PR{15976}).
        Fixed as in R Core fix.
  \item From R-2.15.3:  On Windows, work around an event-timing problem when
        the RGui console was closed from the \sQuote{X} control and the closure
        cancelled. (This would on some 64-bit systems crash \R, typically
        those with a slow GPU relative to the CPU.)
}}

  \subsection{BUG FIXES}{
  \itemize{
  \item Fixed a bug in which a "cons memory exhausted" error could
        be raised even though a full garbage collection that might
        recover more memory had not been attempted.  (This bug appears
        to be present in R Core versions as well.)
  \item The new parser fixes bugs arising from the old parser's kludge
        to handle semicolons, illustrated by the incorrect output seen below:
\preformatted{  > p<-parse()
  ?"abc;xyz"
  Error in parse() : <stdin>:1:1: unexpected INCOMPLETE_STRING
  1: "abc;
      ^
  > p<-parse()
  ?8 #abc;xyz
  Error in parse() : <stdin>:1:7: unexpected end of input
  1: 8 #abc;
          ^
}
  \item Fixed deparsing of complex numbers, which were always deparsed
        as the sum of a real and an imaginary part, even though the
        parser can only produce complex numbers that are pure imaginary.
        For example, the following output was produced before:
\preformatted{  > deparse(quote(3*5i))
  [1] "3 * (0+5i)"
}
        This is now deparsed to \code{"3 * 5i"}.  This bug exists
        in all R Core versions through at least R-3.2.2.
  \item Fixed a number of bugs in the deparser that are illustrated
        by the following, which produce incorrect output as noted, in
        R Core versions through at least R-3.2.2:
\preformatted{  deparse(parse(text="`+`(a,b)[1]")[[1]])# Omits necessary parens
  deparse(quote(`[<-`(x,1)),control="S_compatible")  # unmatched " and '
  deparse(parse(text="a = b <- c")[[1]]) # Puts in unnecessary parens
  deparse(parse(text="a+!b")[[1]])       # Puts in unnecessary parens
  deparse(parse(text="?lm")[[1]])        # Doesn't know about ? operator
  deparse(parse(text="a:=b")[[1]])       # Doesn't know about := operator
  deparse(parse(text="a$'x'")[[1]])      # Conflates name and character
  deparse(parse(text="`*`(2)")[[1]])     # Result is syntactically invalid
  deparse(parse(text="`$`(a,b+2)")[[1]]) # Result is syntactically invalid
  e<-quote(if(x) X else Y); e[[3]]<-quote(if(T)3); deparse(e)# all here 
  e <- quote(f(x)); e[[2]] <- quote((a=1))[[2]]; deparse(e)  # and below 
  e <- quote(f(Q=x)); e[[2]] <- quote((a=1))[[2]]; deparse(e)# need parens
  e <- quote(while(x) 1); e[[2]] <- quote((a=1))[[2]]; deparse(e)
  e <- quote(if(x) 1 else 2); e[[2]] <- quote((a=1))[[2]]; deparse(e)
  e <- quote(for(x in y) 1); e[[3]] <- quote((a=1))[[2]]; deparse(e)
}
In addition, the bug illustrated below was fixed, which was fixed
(differently) in R-3.0.0:
\preformatted{  a<-quote(f(1,2)); a[[1]]<-function(x,y)x+y; deparse(a)  # Omits parens
}
  \item Fixed the following bug (also in R Core versions to at least 
        R-3.2.2):
\preformatted{ > parse()
 ?'\12a\x.'
 Error: '\x' used without hex digits in character string starting "'\1a\x"
}
        Note that the "2" has disappeared from the error message.  This
        bug also affected the results of \code{getParseData}.
  \item Fixed a memory leak that can be seen by running the code below:
\preformatted{  > long <- paste0 (c('"', rep("1234567890",820), '\\x."'), collapse="")
  > for (i in 1:1000000) try (e <- parse(text=long), silent=TRUE)
}
        The leak will not occur if 820 is changed to 810 in the above.
        This bug also exists in R Core versions to at least R-3.2.2.
  \item Entering a string constant containing Unicode escapes that was
        9999 or 10000 characters long would produce an error message saying
        "String is too long (max 10000 chars)".  This has been fixed
        so that the maximum now really is 10000 characters.  (Also present
        in R Core versions, to at least R-3.2.2.)
  \item Fixed a bug that caused the error caret in syntax error reports
        to be misplaced when more than one line of context was shown.
        This was supposedly fixed in R-3.0.2, but incorrectly, resulting
        in the error caret being misplaced when only one line of 
        context is shown (in R Core versions to at least R-3.2.2).
  \item On Windows, running R.exe from a command prompt window would result in
        Ctrl-C misbehaving.  This was \PR{14948} at R Core, which was 
        supposedly fixed in R-2.15.2, but the fix only works if a 32 or
        64 bit version of R.exe is selected manually, not if the version of
        R.exe that automatically runs the R.exe for a selected architecture 
        is used (which is the intended normal usage).
}}
}


\section{CHANGES IN VERSION RELEASED 2015-07-11}{

  \subsection{INTRODUCTION}{
  \itemize{ 
  \item This version is a minor modification of the version of pqR released
        on 2015-06-24, which does not have a separate NEWS section, 
        incorporating also the changes in the version released 2015-07-08.
        These modifications fix some installation and testing 
        issues that caused problems on some platforms. There are also a few
        documentation and bug fixes, a few more tests, and some expansion
        in the use of static boxes (see below).
        Version 2015-06-24 of pqR improved reliability and portability, and
        also contained some performance improvements, including some that
        substantially speed up interpretive execution of programs that 
        do many scalar operations.  Details are below.
}}

  \subsection{INSTALLATION}{
  \itemize{
  \item The method used to quickly test for NaN/NA has changed to one that
        should work universally for all current processors
        (any using IEEE floating point, as already assumed in R,
        with consistent endianness, as is apparently the case for 
        all current general-purpose processors, and was partially
        assumed before).  There is therefore no longer any reason to define
        the symbol \code{ENABLE_ISNAN_TRICK} when compiling pqR (it
        will be ignored if defined).
  \item The module used to support parallel computation in 
        helper threads has been updated to avoid a syntactic 
        construction that technically violates the OpenMP 3.1 
        specification.  This construction had been accepted without error
        by gcc 4.8 and earlier, but is not accepted by some recent
        compilers.
  \item The tests in the version supplied of the recommended Matrix package
        have been changed to not assume things that may not be true
        regarding the speed and long double precision of the machine being
        used.  (These tests produced spurious errors on some platforms.)
}}

  \subsection{DOCUMENTATION UPDATE}{
  \itemize{
  \item The R Internals manual has been updated to better explain some
        aspects of pqR implementation.
}}

  \subsection{FEATURE CHANGE}{
  \itemize{
  \item Parsed expressions no longer contain explict parenthesis
        operators when the parentheses are necessary to override
        the precedence of operators.  These necessary parentheses
        will be inserted when the expression is deparsed.  See
        the help on \code{parse} and \code{deparse}.

        This change does impact a few packages (such as coxme)
        that consider the presence of parentheses in formulas
        to be significant.  Formulas may be exempted from parenthesis
        suppression in a future release, but for now, such packages
        won't work.
}}

  \subsection{PERFORMANCE IMPROVEMENTS}{
  \itemize{
  \item The overhead of interpreting R code has been reduced by various
        detailed code improvements, and by sometimes returning scalar
        integer and real values in special ``static boxes''.  As a result,
        the benefit of using the byte-code compiler is reduced.  Note that
        in pqR using the byte-code compiler can often slow down functions,
        since byte-compiled code does not support some pqR optimizations
        such as task merging.
  \item Speed of evaluation for expressions with necessary parentheses will
        be faster because of the feature change mentioned above that eliminates
        them.  Note that including unnecessary parentheses will still 
        (slightly) slow down evaluation.  (These unnecessary parentheses are 
        preserved so that the expression will appear as written when deparsed.)
  \item Assignment to list elements, and other uses of the \code{$<-}
        operator, are now substantially faster.
  \item Coercion of logical and integer vectors to character vectors is
        now much faster, as is creation of names with sequence numbers.
  \item Operations that create strings are now sometimes faster, due to
        improvements in string hashing and memory allocation.
}}

  \subsection{PERFORMANCE IMPROVEMENTS FROM A LATER R CORE RELEASE}{
    \itemize{
    \item A number of performance improvements relating to S3 and S4
          class implementation, due to Tomas Kalibera, were incorporated from
          R 3.2.0.
}}

  \subsection{BUG FIXES}{
  \itemize{
  \item A large number of fixes were made to correct reliability problems
        (mostly regarding protection of pointers).  Many of these were provided
        by Tomas Kalibera as fixes to R Core versions (sometimes with 
        adaptation required for use in pqR).  Some were fixed in pqR
        and reported to R Core.  Others were for problems only existing in pqR.
  \item Fixed a bug in which pqR's optimization of updates such as 
        \code{a<-a+1} could sometimes permit modification of a locked binding.
  \item Fixed related problems with \code{apply}, \code{lapply}, \code{vapply},
        and \code{eapply}, that can show up when the value returned by the 
        function being applied is itself a function.  This problem also
        resulted in incorrect display of saved warning messages.  The problems
        are also fixed in R-3.2.0, in a different way.
  \item The \code{gctorture} function now works as documented, forcing
        a FULL garbage collection on every allocation.  This does make
        running with gctorture enabled even slower than before, when
        most garbage collections were partial, but is more likely to
        find problems.
  \item Fixed a bug in \code{nls} when the \code{algorithm="port"}
        option is used, which could result in a call of \code{nls}
        being terminated with a spurious error message.  This bug
        is most likely to arise on a 64-bit big-endian platform,
        such as a 64-bit SPARC build, but will occur with small
        probability on most platforms.  It is also present in R Core 
        versions of R.
  \item Fixed a bug in \code{readBin} in which a crash could occur due to
        misaligned data accesses.  This bug is also present in R Core
        versions of R.
}}

  \subsection{BUG FIX CORRESPONDING TO ONE IN A LATER R CORE RELEASE}{
  \itemize{
  \item Removed incorrect information from \code{help(call)}, as also
        done in R-3.0.2.
}}
}


\section{CHANGES IN VERSION RELEASED 2014-11-16}{

  \subsection{INTRODUCTION}{

  \itemize{ 
  \item This and the previous release of 2014-10-23 (which does not have
        a separate NEWS section) are minor updates to the 
        release of 2014-09-30, with fixes for a few problems, and a few 
        performance improvements.  Packages installed for pqR-2014-09-30 
        or pqR-2014-10-23 do not need to be reinstalled for this release.
}}
  \subsection{INSTALLATION, BUILDING, AND TESTING}{
  \itemize{
  \item For Mac OS X, a change has been made to allow use of the Accelerate 
        framework for the BLAS in OS X 10.10 (Yosemite), adapted from a patch 
        by R Core.
  \item A new test (var-lookup.R) for correctness of local vs. global symbol 
        bindings has been added, which is run with other tests done by 
        "make check".
}}
  \subsection{DOCUMENTATION UPDATES}{
    \itemize{
    \item The documentation on "contexts" in the R Internals manual has
          been updated to reflect a change made in pqR-2014-09-30.  (The
          internals manual has also been updated to reflect changes below.)
}}
  \subsection{PERFORMANCE IMPROVEMENTS}{
    \itemize{
    \item The speed of \code{for} loops has been improved by not bothering
          to set the index variable again if it is still set to the old
          value in its binding cell.
    \item Evaluation of symbols is now a bit faster when the symbol has a 
          binding in the local environment whose location is cached.
    \item Lookup of functions now often skips local environments that
          were previously found not to contain the symbol being looked up.
          In particular, this speeds up calls of base functions that are
          not already fast due to their being recognized as "special" symbols.
    \item The set of "special" symbols for which lookups in local environments
          is usually particularly fast now includes \code{.C}, \code{.Fortran},
          \code{.Call}, \code{.External}, and \code{.Internal}.
    \item Adjusted a tuning parameter for \code{rowSums} and \code{rowMeans}
          to be more appropriate for the cache size in modern processors.
}}
  \subsection{PERFORMANCE IMPROVEMENT FROM A LATER R CORE RELEASE}{
    \itemize{
    \item The faster C implementation of diagonal matrix creation with
          \code{diag} from R-3.0.0 has been adapted for pqR.
}}
  \subsection{BUG FIXES}{
    \itemize{
    \item Fixed a number of places in the interpreter and base packages
          where objects were not properly protected agains garbage collection
          (many involving use of the \code{install} function).  Most of
          these problems are in R-2.15.0 or R-2.15.1, and probably also in 
          later R Core releases.
    \item Fixed a bug in which subsetting a vector with a range created
          with the colon operator that consisted entirely of invalid indexes 
          could cause a crash (eg, \code{c(1,2)[10:20]}.
    \item Fixed a bug (pqR issue #27) in which a user-defined replacement
          function might get an argument that is not marked as shared, which 
          could cause anomalous behaviour in some circumstances.
    \item Fixed an issue with passing on variant return requests to function
          bodies (though it's hard to construct an example where this issue
          produces incorrect results).
    \item Fixed a bug in initialization of user-supplied random number
          generators, which occassionally showed up in package rngwell19937.
    \item (Actually fixed in pqR-2014-09-30 but omitted from NEWS.)	
          Fixed problems with calls of \code{strncpy} that were described in
          PR #15990 at r-project.org.
}}
}


\section{CHANGES IN VERSION RELEASED 2014-09-30}{

  \subsection{INTRODUCTION}{

  \itemize{ 

\item This release contains several major performance improvements.  Notably,
      lookup of variables will sometimes be much faster, variable updates
      like \code{v <- v + 1} will often not allocate any new space,
      assignments to parts of variables (eg, \code{a[i] <- 0)} is much faster
      in the interpreter (no change for byte-compiled code), external
      functions called with \code{.Call} or \code{.External} now get faster
      macro or inline versions of functions such as \code{CAR}, \code{LENGTH},
      and \code{REAL}, and calling of external functions with \code{.C} and 
      \code{.Fortran} is substantially  faster, and can sometimes be done in 
      a helper thread.

\item Changes have been made to configuration options regarding use of BLAS
      routines for matrix multiplication, as described below.  In part, these
      changes are intended to made the default be close to what R Core 
      releases do (but without the unnecessary inefficiency).

\item A number of updates from R Core releases after R-2.15.0 have 
      been incorporated or adapted for use in pqR.  These provide some 
      performance improvements, some new features or feature changes, and 
      some bug fixes and documentation updates.

\item Many other feature changes and performance improvements have also
      been made, as described below, and a number of bugs have been fixed,
      some of which are also present in the latest R Core release, R-3.1.1.

\item Packages using \code{.Call} or \code{.External} should be re-installed
      for use with this version of pqR.
}}

  \subsection{FEATURE CHANGES}{
  \itemize{
\item The \code{mat_mult_with_BLAS} option, which controls whether the
      BLAS routines or pqR's C routines are used for matrix multiplication,
      may now be set to \code{NA}, which is equivalent to \code{FALSE},
      except that for multiplication of sufficiently large matrices (not
      vector-vector, vector-matrix, or matrix-vector multiplication) pqR 
      will use a BLAS routine unless there is an element in one of the 
      operands that is \code{NA} or \code{NaN}.  This mimics the behaviour 
      of R Core implementations (at least through 3.1.1), which is motivated
      by a desire to ensure that \code{NA} is propagated correctly even
      if the BLAS does not do so, but avoids the substantial but needless 
      inefficiency present in the R Core implementation.  
\item A \code{BLAS_in_helpers} option now allows run-time control of
      whether BLAS routines may be done in a helper thread. (But this
      will be fixed at \code{FALSE} if that is set as the default when
      pqR is built.)
\item A \code{codePromises} option has been added to \code{deparse},
      and documented in \code{help(.deparseOpts)}.  With this option,
      the deparsed expression uses the code part of a promise, not
      the value, similarly to the existing \code{delayPromises}
      option, but without the extra text that that option produces.
\item This new \code{codePromises} deparse option is now used when producing
      error messages and traceback output.  This improves error messages
      in the new scheme for subset assignments (see the section on
      performance improvements below), and also avoids the voluminous
      output previously produced in circumstances such as the following:
\preformatted{   `f<-` <- function (x,value) x[1,1] <- value
   a <- 1
   f(a) <- rep(123,1000)  # gives an error
   traceback()
}
      This previously produced output with 1000 repetitions of 123
      in the traceback produced following the error message.  The traceback
      now instead shows the expression \code{rep(123,1000)}.
\item The \code{evaluate} option for \code{dump} has been extended to
      allow access to the new \code{codePromises} deparse option.
      See \code{help(dump)}.
\item The formal arguments of primitive functions will now be returned
      by \code{formals}, as they are shown when printed or with \code{args}.
      In R Core releases (at least to R-3.1.1), the result of \code{formals}
      for a primitive is \code{NULL}.
\item Setting the \code{deparse.max.lines} option will now limit the
      number of lines printed when exiting debug of a function, as
      well as when entering.
\item In \code{.C} and \code{.Fortran}, arguments may be character strings
      even when \code{DUP=FALSE} is specified - they are duplicated regardless.
      This differs from R Core versions, which (at least through R-3.1.1)
      give an error if an argument is a character string and \code{DUP=FALSE}.
\item In \code{.C} and \code{.Fortran}, scalars (vectors of length one)
      are duplicated (in effect, though not necessarily physically) even 
      when \code{DUP=FALSE} is specified.  However, they are not duplicated 
      in R Core versions (at least through R-3.1.1), 
      so it may be unwise to rely on this.
\item A \code{HELPER} argument can now be used in \code{.C} and 
      \code{.Fortran} to specify that the C or Fortran routine may
      (sometimes) be done in a helper thread.  (See the section on
      performance improvements below.)
}}

  \subsection{FEATURE CHANGES CORRESPONDING TO THOSE IN LATER R CORE RELEASES}{
    \itemize{
\item From R-3.0.2: The unary \code{+} operator now converts a logical vector
      to an integer vector.
\item From R-3.0.0: Support for "converters" for use with \code{.C} has been 
      dropped.
\item From R-2.15.1:
      \code{pmin()} and \code{pmax())} now also work when one of the inputs 
      is of length zero and others are not, returning a zero-length vector,
      analogously to, say, \code{+}.
\item From R-2.15.1:
      .C() gains some protection against the misuse of character vector
      arguments.  (An all too common error is to pass character(N),
      which initializes the elements to "", and then attempt to edit
      the strings in-place, sometimes forgetting to terminate them.)
\item From R-2.15.1:
      Calls to the new function globalVariables() in package utils
      declare that functions and other objects in a package should be
      treated as globally defined, so that CMD check will not note
      them.
\item From R-2.15.1:
      print(packageDescription(*)) trims the Collate field by default.
\item From R-2.15.1: A new option "show.error.locations" has been added.  
      When set to
      TRUE, error messages will contain the location of the most recent
      call containing source reference information. (Other values are
      supported as well; see ?options.)
\item From R-2.15.1:
      C entry points R_GetCurrentSrcref and R_GetSrcFilename have been
      added to the API to allow debuggers access to the source
      references on the stack.
}}

  \subsection{INSTALLATION, BUILDING, TESTING, AND DEBUGGING}{
    \itemize{
\item The \code{--enable-mat-mult-with-BLAS} configuration
      option has been replaced by the ability to use a configure 
      argument of \code{mat_mult_in_BLAS=FALSE}, \code{mat_mult_in_BLAS=FALSE},
      or \code{mat_mult_in_BLAS=NA}, to set the default value of this
      option.
\item The \code{--disable-mat-mult-with-BLAS-in-helpers} configuration
      option has been replaced by the ability to use a configure 
      argument of \code{BLAS_in_helpers=FALSE} or \code{BLAS_in_helpers=TRUE}
      to set the default value of this option.
\item The LAPACK routines used are now the same as those in R-3.1.1 (version
      3.5.0).
      However, the \code{.Call} interface to these remains as in 
      R-2.15.0 to R-2.15.3 (it was changed to use \code{.Internal} in R-3.0.0).
      Since LAPACK 3.5.0 uses some more recent Fortran features, a 
      Fortran 77 compiler such as \code{g77} will no longer suffice.
\item Setting the environment variable \code{R_ABORT} to any non-null
      string will prevent any attempt to produce a stack trace on a
      segmentation fault, in favour of instead producing (maybe) an
      immediate core dump.
\item The variable \code{R_BIT_BUCKET} in \file{share/make/vars.mk}
      now specifies a file to receive output that is normally ignored
      when building pqR.  It is set to \file{dev/null} in the distribution,
      but this can be changed to help diagnose build problems.
\item The C functions \code{R_inspect} and \code{R_inspect3} functions are now
      visible to package code, so they can be used there for debugging.
      To see what they do, look in \file{src/main/inspect.c}.  They are subject
      to change, and should not appear in any code released to users.
\item The \code{Rf_error} and related procedures declared in 
      \file{R_ext/Error.h} are now if possible declared to never return,
      allowing for slightly better code generation by the compiler, 
      and avoiding spurious compiler warnings.  This parallels a change 
      in R-3.0.1, but is more general, using the C11 noreturn facility if 
      present, and otherwise resorting to the gcc facility (if gcc is used).
}}

  \subsection{INSTALLATION FEATURES LIKE THOSE IN LATER R CORE RELEASES}{
    \itemize{
\item From R-2.15.1:
      install.packages("pkg_version.tgz") on Mac OS X now has sanity
      checks that this is actually a binary package (as people have
      tried it with incorrectly named source packages).
\item From R-2.15.2: \code{--with-blas='-framework vecLib'} now also works
      on OS X 10.8 and 10.9.
\item From R-2.15.3:
      Configuration and R CMD javareconf now come up with a smaller set
      of library paths for Java on Oracle-format JDK (including
      OpenJDK).  This helps avoid conflicts between libraries (such as
      libjpeg) supplied in the JDK and system libraries.  This can
      always be overridden if needed: see the 'R Installation and
      Administration' manual.
\item From R-2.15.3:
      The configure tests for Objective C and Objective C++ now work on
      Mac OS 10.8 with Xcode 4.5.2 (PR#15107).
\item The cairo-based versions of \code{X11()} now work with
      current versions of cairographics (e.g. 1.12.10).  (\PR{15168})

}}

  \subsection{DOCUMENTATION UPDATES}{
  These are in addition to changes in documentation relating to other
  changes reported here.
    \itemize{
\item Some incorrect code has been corrected in the "Writing
      R Extensions" manual, in the "Zero finding"
      and "Calculating numerical derivatives" sections.  The
      discussion in "Finding and Setting Variables" has also been
      clarified to reflect current behaviour.
\item Documentation in the "R Internals" manual has been updated
      to reflect recent changes in pqR regarding symbols and variable
      lookup, and to remove incorrect information about the global cache
      present in the version from R-2.15.0 (and R-3.1.1).
\item Fixed an out-of-date comment in the section on helper threads in
      the "R Internals" manual.
}}

  \subsection{PERFORMANCE IMPROVEMENTS}{
    Numerous improvements in speed and memory usage have been made in this
    release of pqR.  Some of these are noted here.
    \itemize{
\item Lookup of local variables is now usually much faster (especially when
      the number of local variables is large), since for each symbol,
      the last local binding found is now recorded, usually avoiding a 
      linear search through local symbol bindings.  Those lookups that are
      still needed are also now a bit faster, due to unrolling of the 
      search loop.
\item Assignments to selected parts of variables (eg, \code{a[i,j] <- 0} or
      \code{names(L$a[[f()]]) <- v}) are now much faster in the interpreter.
      (Such assignments within functions that are byte-compiled use a 
      different mechanism that has not been changed in this release.)  
      
      This change also alters the error 
      messages produced from such assignments.  They are probably not as 
      informative (at least to unsophisticated users) as those that
      the interpreter produced previously, though they are better than 
      those produced from byte-compiled code.  On the plus side, the error 
      messages are now consistent for primitive and user-written replacement 
      functions, and some messages now contain short, intelligible expressions
      that could previously contain huge amounts of data (see the section on 
      new features above).  

      This change also fixes the anomaly that arguments
      of subset expressions would sometimes be evaluated more than once
      (eg, \code{f()} in the example above).
\item The speed of \code{.C} and \code{.Fortran} has been substantially
      improved, partly by incorporating changes in R-2.15.1 and R-2.15.2,
      but with substantial additional improvements as well.  
\item The speed of \code{.Call} and \code{.External} has been improved somewhat.
      More importantly, the C routines called will get macro versions of 
      \code{CAR}, \code{CDR}, \code{CADR}, etc., macro versions of \code{TYPEOF}
      and \code{LENGTH}, and inline function versions of \code{INTEGER},
      \code{LOGICAL}, \code{REAL}, \code{COMPLEX}, and \code{RAW}.  This
      avoidance of procedure call overhead for these operations may speed
      up some C procedures substantially.
\item In some circumstances, a routine called with \code{.C} or \code{.Fortran}
      can now be done in a helper thread, in parallel with other computations.
      This is done only if requested with the \code{HELPER} option, and
      at present only in certain limited circumstances, in which only a single
      output variable is used.  See \code{help(.C)} or \code{help(.Fortran)}
      for details.
\item As an initial use of the previous feature, the \code{findInterval} 
      function now will sometimes execute its C routine in a helper thread.
      (More significant uses of the \code{HELPER} option to \code{.C} and
      \code{.Fortran} will follow in later releases.)
\item Assignments that update a local variable by applying a single unary or 
      binary mathematical operation will now often re-use space for
      the variable that is updated, rather than allocating new space.
      For example, this will be done with all the assignments in the
      second line below:
\preformatted{   u <- rep(1,1000); v <- rep(2,1000); w <- exp(2)
   u <- exp(u); u <- 2*u; v <- v/2; u <- u+v; w <- w+1
}
      This modification also has the effect of increasing the possibilities
      for task merging.  For example, in the above code, the first two
      updates for \code{u} will be merged into one computation that sets
      \code{u} to \code{2*exp(u)} using a single loop over the vector.
\item The performance of \code{rep} and \code{rep.int} is much improved.
      These improvements (and improvements previously made in pqR) go beyond 
      those in R Core releases from R-2.15.2 on, so these functions are often 
      substantially faster in pqR than in R-2.15.2 or later R Core versions
      to at least R-3.1.1, for both long and short vectors.  (However, note
      that the changes in functionality made in R-2.15.2 have not been made 
      in pqR; in particular, pairlists are still allowed, as in R-2.15.0.)
\item For numeric vectors, the repetition done by \code{rep} and \code{rep.int}
      may now be done in a helper thread, in parallel with other computations.
      For example, attaching names to the result of \code{rep} (if necessary)
      may be done in parallel with replication of the data part.
\item The amount of space used on the C stack has been reduced, with the
      result that deeper recursion is possible within a given C stack
      limit.  For example, the following is now possible with the default
      stack limit (at least on one Intel Linux system with gcc 4.6.3, results
      will vary with platform):
\preformatted{   f <- function (n) { if (n>0) 1+f(n-1) else 0 }
   options(expressions=500000)
   f(7000)
}
      For comparison, with pqR-2014-06-1, and R-3.1.1, trying to evaluate 
      f(3100) gives a C stack overflow error (but f(3000) works).
\item Expressions now sometimes return constant values, that are shared,
      and likely stored in read-only memory.  These constants include 
      \code{NULL}, the scalars (vectors of length one) \code{FALSE}, 
      \code{TRUE}, \code{NA}, \code{NA_real_}, 0.0, 1.0, 0L, 1L, ..., 10L, 
      and some one-element pairlists with such constant elements.  Apart 
      from \code{NULL}, these constants are not
      \emph{always} used for the corresponding value, but they often are, which
      saves on memory and associated garbage collection time.  External routines
      that incorrectly modify objects without checking that \code{NAMED} is
      zero may now crash when passed a read-only constant, which is a generally
      desirable debugging aid, though it might sometimes cause a package that
      had previously at least sort-of worked to no longer run.
\item The \code{substr} function has been sped up, and uses less memory,
      especially when a small substring is extracted from a long string.
      Assignment to \code{substr} has also been sped up a bit.
\item The function for unserializing data (eg, reading file \file{.RData}) is
      now done with elimination of tail-recursion (on the CDR field) when 
      reading pairlists.  This is both faster and less likely to produce a stack
      overflow.  Some other improvements to serializing/unserializing have
      also been made, including support for restoring constant values (mentioned
      above) as constant values.
\item Lookup of S3 methods has been sped up, especially when no method is
      found.  This is important for several primitive functions, such as 
      \code{$}, that look for a method when applied to an object with a class
      attribute, but perform the operation themselves if no method is found.
\item Integer plus, minus, and times are now somewhat faster (a side effect
      of switching to a more robust overflow check, as described below).
\item Several improvements relating to garbage collection have been made.
      One change is that the amount of memory used for each additional
      symbol has been reduced from 112 bytes (two CONS cells) to 80 bytes
      (on 64-bit platforms), not counting the space for the symbol's name
      (a minumum of 48 bytes on 64-bit platforms).  Another change is in 
      tuning of heap sizes, in order to reduce occasions in which garbage 
      collection is very frequent.
\item Many uses of the \code{return} statement have been sped up.
\item Functions in the \code{apply} family have been sped up when they are
      called with no additional arguments for the function being applied.
\item The performance problem reported in PR #15798 at r-project.org has
      been fixed (differently from the R Core fix).
\item A performance bug has been fixed in which any assignment to a vector 
      subscripted with a string index caused the entire vector to be copied.
      For example, the final assignment in the code below would copy all
      of \code{a}:
\preformatted{   a<-rep(1.1,10000); names(a)[1] <- "x"
   a["x"] <- 9
}
      This bug exists in R Core implementations though at least R-3.1.1.
\item A performance bug has been fixed that involved subscripting with many 
      invalid string indexes, reported on r-devel on 2010-07-15 and 
      2013-05-8.  It is illustrated by the following code, 
      which was more than ten thousand times slower than expected:
\preformatted{   x <- c(A=10L, B=20L, C=30L)
   subscript <- c(LETTERS[1:3], sprintf("ID\%05d", 1:150000))
   system.time(y1 <- x[subscript])
}
      The fix in this version of pqR does not solve the related problem 
      when assigning to \code{x[subscript]}, which is still slow.  Fixing
      that would require implementation of a new method, possibly requiring
      more memory.

      This performance bug exists in R Core releases through R-3.1.1, but
      may now be fixed (differently) in the current R Core development version.
}}

  \subsection{BUG FIXES}{
    \itemize{
\item Fixed a bug in \code{numericDeriv} (see also the documentation
      update above), which is illustrated by the following
      code, which gave the wrong derivative:
\preformatted{    x <- y <- 10
    numericDeriv(quote(x+y),c("x","y"))
}
      I reported this to R Core, and it is also fixed (differently) in
      R-3.1.1.
\item Fixed a problem in \code{.C} and \code{.Fortran} where, contrary
      to the documentation (except when \code{DUP=TRUE} and no duplication 
      was actually needed), logical values after the call other than 
      \code{TRUE}, \code{FALSE}, and \code{NA} are not mapped to \code{TRUE},
      but instead exist as invalid values that may show up later.
      This bug exists in R Core versions 2.15.1 through at least 3.1.1.
      I reported it as \PR{15878} at r-project.org, so it may be fixed in
      a later R Core release.
\item Fixed a problem with treatment of \code{ANYSXP} in specifying
      types of registered C or Fortran routines, which in particular had
      prevented the types of \code{str_signif}, used in \code{formatC},
      from being registered.  (This bug exists in R Core versions of R
      at least through R-3.1.1.) 
\item Fixed a bug in \code{substr} applied to a string with UTF-8
      encoding, which could cause a crash for code such as
\preformatted{   a <- "\xc3\xa9"
   Encoding(a) <- "UTF-8"
   b <- paste0(rep(a,8000),collapse="")
   c <- substr(b,1,16000)
}
      I reported this as PR{15910} at r-project.org, so it may be
      fixed in an R Core release after R-3.1.1.  A related bug in
      assignment to \code{substr} has also been fixed.
\item Fixed a bug in how debugging is handled that is illustrated by the
      following output:
\preformatted{   > g <- function () { A <<- A+1; function (x) x+1 }
   > f <- function () (g())(10)
   > A <- 0; f(); print(A)
   [1] 11
   [1] 1
   > debug(f);
   > A <- 0; f(); print(A)
   debugging in: f()
   debug: (g())(10)
   Browse[2]> c
   exiting from: f()
   [1] 11
   [1] 2
}
   Note that the final value of \code{A} is different (and wrong) when
   \code{f} is stepped through in the debugger.  This bug exists in
   R Core releases through at least R-3.1.1.
\item Fixed a bug illustrated by the following code, which gave
      an error saying that \code{p[1,1]} has the wrong number of subscripts:
\preformatted{   p <- pairlist(1,2,3,4); dim(p) <- c(2,2); p[1,1] <- 9
}
   This bug exists in R Core releases through at least R-3.1.1.
\item Fixed the following pqR bug (and related bugs), in which
      \code{b} was modified by the assignment to \code{a}:
\preformatted{   a <- list(list(1+1))
   b <- a
   attr(a[[1]][[1]],"fred")<-9
   print(b)
}
\item Fixed the following bug in which \code{b} was modified
      by an assignment to \code{a} with a vector subscript:
\preformatted{   a <- list(list(mk2(1)))
   b <- a[[1]]
   a[[c(1,1)]][1] <- 3
   print(b)
}
      This bug also exists in R-2.15.0, but was fixed in R-3.1.1 
      (quite differently than in pqR).
\item Fixed a lack of error checking bug that could cause expressions
      such as \code{match.call(,expression())} to crash from an
      invalid memory reference.  This bug also exists in R-2.15.0 and
      R-3.1.1.
\item Fixed the non-robust checks for integer overflow, which reportedly
      sometimes fail when using clang on a Mac.  This is #PR 15774 at
      r-project.org, fixed in R-3.1.1, but fixed differently in pqR.
\item Fixed a pqR bug with expressions of the form \code{t(x)\%*\%y}
      when \code{y} is an S4 object.
\item Fixed a bug (PR #15399 at r-project.og) in \code{na.omit} and 
      \code{na.exclude} that led to a
      data frame that should have had zero rows having one row instead.
      (Also fixed in R-3.1.1, though differently.)
\item Fixed the problem that RStudio crashed whenever a function was
      debugged (with \code{debug}).  This was due to pqR having changed
      the order of fields in the \code{RCNTXT} structure, which is an
      internal data structure of the interpreter, but is nevertheless
      accessed in RStudio.  The order of fields is now back to what it was.
\item Fixed the bug in \code{nlm} reported as PR #15958
      at r-project.org, along with related bugs in \code{uniroot} and
      \code{optimize}.  These all involve situations where the function
      being optimized saves its argument in some manner, and then sees
      the saved value change when the optimizer re-uses the space for the 
      argument on the next call.  The fix made is to no longer reuse the 
      space, which will unfortunately cause a (fairly small) decline in 
      performance.

      The \code{optim} function also has this problem, but only
      when numerical derivatives are used.  It has not yet been fixed.
      The \code{integrate} function does not seem to have a problem.
\item Fixed a bug in the code to check for C stack overflow, that may
      show up when the fallback method for determining the start of the
      stack is needed, and a stack check is then done when very little stack
      is in use, resulting in an erroneous report of stack overflow.  The
      problem is platform dependent, but arises on a SPARC Solaris system 
      when using gcc 3.4.3, once stack usage is reduced by the improvement
      described above, leading to failure of one of the tests for package 
      Matrix.  This bug exists in R Core version back to 2.11.1 (or earlier)
      and up to at least 3.1.1.
}}

  \subsection{BUG FIXES CORRESPONDING TO THOSE IN LATER R CORE RELEASES}{
    \itemize{
\item From R-2.15.1: 
      Trying to update (recommended) packages in R_HOME/library without
      write access is now dealt with more gracefully.  Further, such
      package updates may be skipped (with a warning), when a newer
      installed version is already going to be used from .libPaths().
      (PR#14866)
\item From R-2.15.1:
      \command{R CMD check} with \env{_R_CHECK_NO_RECOMMENDED_}
      set to a true value (as done by the \command{--as-cran} option)
      could issue false errors if there was an indirect dependency
      on a recommended package.
\item From R-2.15.1:
      getMethod(f, sig) produced an incorrect error message in some
      cases when f was not a string).
\item From R-2.15.2:
      In Windows, the GUI preferences for foreground color were 
      not always respected.  (Reported by Benjamin Wells.)
\item From R-2.15.1:
      The evaluator now keeps track of source references outside of
      functions, e.g. when source() executes a script.
\item From R-2.15.1:
      The value returned by tools::psnice() for invalid pid values was
      not always NA as documented.
\item From R-2.15.2:
      \code{sort.list(method = "radix")} could give incorrect
      results on certain compilers (seen with \command{clang} on Mac OS
      10.7 and \command{Xcode 4.4.1}).
\item From R-3.0.1:
      Calling \code{file.copy()} or \code{dirname()} with the
      invalid input \code{""} (which was being used in packages, despite
      not being a file path) could have caused a segfault.
\item From R-3.0.1:
      \code{dirname("")} is now \code{""} rather than \code{"."} (unless
      it segfaulted).
\item Similarly to R-3.1.1-patched:
      In package \code{parallel}, child processes now call \code{_Exit}
      rather than \code{exit}, so that the main process is not affected
      by flushing of input/output buffers in the child.
}}
}


\section{CHANGES IN VERSION RELEASED 2014-06-19}{

  \subsection{INTRODUCTION}{

  \itemize{ 

\item This is a maintenance release, with bug fixes, documentation
      improvements (including provision of previously missing
      documentation), and changes for compatibility with R Core releases.
      There are some new features in this release that help
      with testing pqR and packages. There are no significant changes 
      in performance.

\item See the sections below on earlier releases for general
      information on pqR.  

\item Note that there was a test release of 2014-06-10 that 
      is superceded by this release, with no separate listing 
      of the changes it contained.
  }}

  \subsection{NEW FEATURES FOR TESTING}{
    \itemize{
\item The setting of the \code{R_SEED} environment variable now specifies what
      random number seed to use when \code{set.seed} is not called.  When
      \code{R_SEED} is not set, the seed will be set from the time and process
      ID as before.  It is recommended that \code{R_SEED} be set before running
      tests on pqR or packages, so that the results will be reproducible.
      For example, some packages report an error if a hypothesis test on
      simulated data results in a p-value less than some threshold.  If 
      \code{R_SEED} is not set, these packages will fail their tests now 
      and then at random, whereas setting \code{R_SEED} will result either
      in consistent success or (less likely) consistent failure.
\item The comparison of test output with saved output using \code{Rdiff} now
      ignores any output from \code{valgrind}, so spurious errors will not be
      triggered by using it.  When using \code{valgrind}, the
      output files should be checked manually for \code{valgrind} messages 
      that are of possible interest.
\item The test script in \file{tests/internet.R} no longer looks at CRAN's html
      code, which is subject to change.  It instead looks at a special test file
      at \url{pqR-project.org}.
\item Fixed problems wit the \file{reg-tests-1b} test script.  Also, now sets
      the random seed, so it's consistent (even without R_SEED set), and has
      its output compared to a saved version.  Non-fatal errors (with
      code 5) should be expected on systems without enough memory for xz
      compression.
  }}

  \subsection{CHANGE FOR COMPATIBILITY}{
    \itemize{
\item The result of \code{diag(list(1,3,5))} is now a matrix of type
      double.  In R-2.15.0, this expression did not produce a sensible
      result.  A previous fix in pqR made this expression produce a matrix of 
      type list.  A later change by R Core also fixed this, but so it
      produced a double matrix, coercing the list to a numeric vector
      (to the extent possible); pqR now does the same.
  }}

  \subsection{DOCUMENTATION UPDATES}{
    \itemize{
\item The documentation for \code{c} now says how the names for the 
      result are determined, including previously missing information
      on the \code{use.names} argument, and on the role of the names of
      arguments in the call of \code{c}.  This documentation is missing
      in R-2.15.0 and R-3.1.0.
\item The documentaton for \code{diag} now documents that a diagonal matrix 
      is always created with type double or complex, and that the
      names of an extracted diagonal vector are taken from a \code{names}
      attribute (if present), if not from the row and column names.  This
      information is absent in the documentation in R-2.15.1 and R-3.1.0.
\item Incorrect information regarding the pointer protection stack
      was removed from \code{help(Memory)}.  This incorrect information
      is present in R-2.15.0 and R-3.1.0 as well.
\item There is now information in \code{help(Arithmetic)} regarding what
      happens when the operands of an arithmetic operation are \code{NA}
      or \code{NaN}, including the arbitrary nature of the result when
      one operand is \code{NA} and the other is \code{NaN}.  There is
      no discussion of this issue in the documentation for R-2.15.0 and R-3.1.0.
\item The \code{R_HELPERS} and \code{R_HELPERS_TRACE} environment variables
      are now documented in \code{help("environment variables")}.  The
      documentation in \code{help(helpers)} has also been clarified.
\item The \code{R_DEBUGGER} and \code{R_DEBUGGER_ARGS} environment variables
      are now documented in \code{help("environment variables")} as 
      alternatives to the \code{--debugger} and \code{--debugger-args}
      arguments.
  }}

  \subsection{BUG FIXES}{
    \itemize{
\item Fixed lack of protection bugs in the \code{equal} and \code{greater}
      functions in \file{sort.c}.  These bugs are also present in R-2.15.0
      and R-3.1.0.
\item Fixed lack of protection bugs in the \code{D} function in \file{deriv.c}.
      These bugs are also present in R-2.15.0 and R-3.1.0.
\item Fixed argument error-checking bugs in \code{getGraphicsEventEnv}
      and \code{setGraphicsEventEnv} (also present in R-2.15.0 and R-3.1.0).
\item Fixed a stack imbalance bug that shows up in the expression
      \code{anyDuplicated(c(1,2,1),incomp=2)}.  This bug is also present
      in R-2.15.0 and R-3.1.0.  The bug is reported only when the \code{base}
      package is not byte compiled (but still exists silently when it is 
      compiled).
\item Fixed a bug in the foreign package that showed up on systems where
      the C \code{char} type is unsigned, such as a Rasberry Pi running
      Rasbian.  I reported this to R Core, and it is also fixed in R-3.1.0.
\item Fixed a lack of protection bug that arose when \code{log} produced a
      warning.
\item Fixed a lack of protection bug in the \code{lang[23456]}
      C functions.
\item Fixed a stack imbalance bug that showed up when an assignment was
      made to an array of three or more dimensions using a zero-length
      subscript.
\item Fixed a problem with \code{news()} that was due to pqR's version
      numbers being dates (pqR issue #1).
\item Fixed out-of-bound memory accesses in \code{R_chull} and \code{scanFrame}
      that valgrind reports (but which are likely to be innocuous).
  }}

  \subsection{BUG FIXES CORRESPONDING TO THOSE IN LATER R CORE RELEASES}{
    \itemize{
\item From R-2.15.1: The string "infinity" now converts correctly to \code{Inf}
      (PR#14933).
\item From R-2.15.1: The generic for backsolve is now correct (PR#14883).
\item From R-2.15.1: A bug in \code{get_all_vars} was fixed (PR#14847).
\item From R-2.15.1: Fixed an argument error checking bug in \code{dev.set}.
\item From R-3.1.0-patched: Fixed a problem with \code{mcmapply} not 
      parallelizing when the number of jobs was less than number of cores.
      (However, unlike R-3.1.0-patched, this fix doesn't try to 
      parallelize when there is only one core.)
  }}
}

\section{CHANGES IN VERSION RELEASED 2014-02-23}{

  \subsection{INTRODUCTION}{

  \itemize{ 

\item This is a maintenance release, with bug fixes, changes for
      compatibility with packages, additional correctness tests, and 
      documentation improvements.  There are no new features in this 
      release, and no significant changes in performance.

\item See the sections below on earlier releases for general
      information on pqR.
  }}

  \subsection{INSTALLATION AND TESTING}{
    \itemize{
\item The information in the file "INSTALL" in the main source directory 
      has been re-written.  It now contains all the information expected
      to be needed for most installations, without the user needing to
      refer to R-admin, including information on the configuration
      options that have been added for pqR.  It also has information on
      how to build pqR from a development version downloaded from github.

\item Additional tests regarding subsetting operations, maintenance of
      NAMEDCNT, and operation of helper threads have been written.
      They are run with \code{make check} or \code{make check-all}.

\item A "create-configure" shell script is now included, which allows
      for creation of the "configure" shell script when it is non-functional
      or not present (as when building from a development version of pqR).
      It is not needed for typical installs of pqR releases.

\item Some problems with installation on Microsoft Windows (identified
      by Yu Gong) have hopefully been fixed.  (But trying to install
      pqR on Windows is still recommended only for adventurous users.)

\item A problem with installing pqR as a shared library when multithreading
      is disabled has been fixed.

\item Note that any packages (except those written only in R, plus 
      C or Fortran routines called by \code{.C} or \code{.Fortran}) that
      were compiled and installed under R Core versions of R must be 
      re-installed for use with pqR, as is generally the case with new versions
      of R (although it so happens that it is not necessary to re-install
      packages installed with pqR-2013-07-22 or pqR-2013-12-29 with this 
      release, because the formats of the crucial internal data structures 
      happen not to have changed).
  }}

  \subsection{DOCUMENTATION UPDATES}{
    \itemize{
\item The instructions in "INSTALL" have been re-written, as noted above.
\item The manual on "Writing R Extensions" now has additional information 
      (in the section on "Named objects and copying") on paying proper attention
      to NAMED for objects found in lists.
\item More instructions on how to create a release branch of pqR from a 
      development branch have been added to mods/README (or MODS).
  }}

  \subsection{CHANGES REGARDING PACKAGE COMPATIBILITY AND CHECKING}{
    \itemize{
\item Changed the behaviour of \code{$} when dispatching so that the unevaluated
      element name arrives as a string, as in R-2.15.0.  This behaviour is
      needed for the "dyn" package.  The issue is illustrated by the
      following code:
\preformatted{    a <- list(p=3,q=4)
    class(a) <- "fred"
    `$.fred` <-
      function (x,n) { print(list(n,substitute(n))); x[[n]] }
    print(a$q)
}
      In R-2.15.0, both elements of the list printed are strings, but in
      pqR-2013-12-29, the element from "substitute" is a symbol.  Changed
      \code{help("$")} to document this behaviour, and the corresponding 
      behaviour of \code{"$<-"}.  Added a test with \code{make check} for it.
\item Redefined "fork" to "Rf_fork" so that helper threads can be disabled
      in the child when "fork" is used in packages like "multicore". 
      (Special mods for this had previously been made to the "parallel" 
      package, but this is a more universal scheme.)
\item Added an option (currently set) for pqR to ignore incorrect zero
      pointers encountered by the garbage collector (as R-2.15.0 does).
      This avoids crashes with some packages (eg, "birch") that incorrectly
      set up objects with zero pointers.
\item Changed a C procedure name in the "matprod" routines to reduce the
      chance of a name conflict with C code in packages.
\item Made \code{NA_LOGICAL} and \code{NA_INTEGER} appear as variables
      (rather than constants) in packages, as needed for package
      "RcppEigen".
\item Made \code{R_CStackStart} and \code{R_CStackLimit} visible to 
      packages, as needed for package "vimcom".
\item Fixed problem with using \code{NAMED} in a package that defines
      \code{USE_RINTERNALS}, such as "igraph".
\item Calls of external routines with .Call and .External are now
      followed by checks that the routine didn't incorrectly change 
      the constant objects sometimes used internally in pqR for TRUE, 
      FALSE, and NA.  (Previously, such checks were made only after calls 
      of .C and .Fortran.)
  }}

  \subsection{BUG FIXES}{
    \itemize{
\item Fixed the following bug (also present in R-2.15.0 and R-3.0.2):
\preformatted{    x <- t(5)
    print (x \%*\% c(3,4))
    print (crossprod(5,c(3,4)))
}
     The call of \code{crossprod} produced an error, whereas the corresponding
     use of \code{\%*\%} does not.

     In pqR-2013-12-29, this bug also affected the expression 
     \code{t(5) \%*\% c(3,4)}, since it is converted to the equivalent of 
     \code{crossprod(5,c(3,4))}.

\item Fixed a problem in R_AllocStringBuffer that could result in
      a crash due to an invalid memory access.  (This bug is also
      present in R-2.15.0 and R-3.0.2.)
\item Fixed a bug in a "matprod" routine sometimes affecting 
      \code{tcrossprod} (or an equivalent use of \code{\%*\%}) with 
      helper threads.
\item Fixed a bug illustrated by the following:
\preformatted{    f <- function (a)
    { x <- a
      function () { b <- a; b[2]<-1000; a+b  }
    }
    g <- f(c(7,8,9))
    save.image("tmpimage")
    load("tmpimage")
    print(g())
}
      where the result printed was 14 2000 18 rather than 14 1008 18.
\item Fixed a bug in \code{prod} with an integer vector containing \code{NA}, 
      such as, \code{prod(NA)}.
\item Fixed a lack-of-protection bug in mkCharLenCE that showed up
      in checks for packages "cmrutils".
\item Fixed a problem with xtfrm demonstrated by the following:
\preformatted{    f<-function(...) xtfrm(...); f(c(1,3,2))
}
      which produced an error saying '...' was used in an incorrect context.
      This affected package "lsr". 
\item Fixed a bug in maintaining NAMEDCNT when assigning to a variable in
      an environment using \code{$}, which showed up in package "plus".
\item Fixed a bug that causes the code below to create a circular data 
      structure:
\preformatted{    { a <- list(1); a[[1]] <- a; a }
}
\item Fixed bugs such as that illustrated below:
\preformatted{    a <- list(list(list(1)))
    b <- a
    a[[1]][[1]][[1]]<-2
    print(b)
}
      in which the assignment to \code{a} changes \code{b}, and added tests
      for such bugs.
\item Fixed a bug where unary minus might improperly reuse its operand for
      the result even when it was logical (eg, in \code{-c(F,T,T,F)}).
\item Fixed a bug in pairlist element deletion, and added tests in subset.R
      for such cases.
\item The ISNAN trick (if enabled) is now used only in the interpreter itself,
      not in packages, since the macro implementing it evaluates its argument
      twice, which doesn't work if it has side effects (as happens in the 
      "ff" package).
\item Fixed a bug that sometimes resulted in task merging being disabled
      when it shouldn't have been.
}}
}

\section{CHANGES IN VERSION RELEASED 2013-12-29}{

  \subsection{INTRODUCTION}{

  \itemize{ 

\item This is the first publicized release of pqR after pqR-2013-07-22.  
      A verson dated 2013-11-28 was released for testing; it differs
      from this release only in bug and documentation fixes, which
      are not separately detailed in this NEWS file.

\item pqR is based on R-2.15.0, distributed by the R Core Team, but
improves on it in many ways, mostly ways that speed it up, but also by
implementing some new features and fixing some bugs.  See the notes
below on earlier pqR releases for general discussion of pqR, and for
information that has not changed from previous releases of pqR.

\item The most notable change in this release is that ``task merging''
      is now implemented.  This can speed up sequences
      of vector operations by merging several operations into one, which 
      reduces time spent writing and later reading data in memory. 
      See \code{help(merging)} and the item below for more details.

\item This release also includes other performance improvements, bug fixes,
      and code cleanups, as detailed below.
  }}

  \subsection{INSTALLATION AND TESTING}{
    \itemize{

\item Additional configuration options are now present to allow
      enabling and disabling of task merging, and more generally, of the
      deferred evaluation framework needed for both task merging and
      use of helper threads.  By default, these facilities are enabled.
      The \code{--disable-task-merging} option to \code{./configure}
      disables task merging, \code{--disable-helper-threads} disables
      support for helper threads (as before), and 
      \code{--disable-deferred-evaluation} disables both of these
      features, along with the whole deferred evaluation framework.
      See the \code{R-admin} manual for more details.

\item See the pqR wiki at \code{https://github.com/radfordneal/pqR/wiki}
      for the latest news regarding systems and packages that do or do not
      work with pqR.

\item Note that any packages (except those written only in R, plus 
      C or Fortran routines called by \code{.C} or \code{.Fortran}) that
      were compiled and installed under R Core versions of R must be 
      re-installed for use with pqR, as is generally the case with new versions
      of R (although it so happens that it is not necessary to re-install
      packages installed with pqR-2013-07-22 with this release, because the 
      formats of the crucial internal data structures happen not to have
      changed).

\item Additional tests of matrix multiplication (\code{\%*\%}, \code{crossprod},
      and \code{tcrossprod}) have been written.  They are run with
      \code{make check} or \code{make check-all}.

  }}

  \subsection{INTERNAL STRUCTURES AND APPLICATION PROGRAM INTERFACE}{
    \itemize{

\item The table of built-in function names, C functions implementing them, and
      operation flags, which was previously found in \code{src/main/names.c},
      has been split into multiple tables, located in the source files that 
      define such built-in functions (with only a few entries still in 
      \code{names.c}).  This puts the descriptions of these built-in
      functions next to their definitions, improving maintainability, and
      also reduces the number of global functions.  This change should have 
      no effects visible to users.

\item The initialization for fast dispatch to some primitive functions
      is now done in \code{names.c}, using tables in other source files
      analogous to those described in the point just above.  This is 
      cleaner, and eliminates an anomaly in the previous versions of
      pqR that a primitive function could be slower the first time it was
      used than when used later.
  }}

  \subsection{PERFORMANCE IMPROVEMENTS}{
    \itemize{
\item Some sequences of vector operations can now be merged into a single
      operation, which can speed them up by eliminating memory operations
      to store and fetch intermediate results.  For example, when \code{v} is 
      a long vector, the expression 
      \code{exp(v+1)} can be merged into one task, which will compute 
      \code{exp(v[i]+1)} for each element, \code{i}, of \code{v} in a 
      single loop.  

      Currently, such ``task merging'' is done only for (some)
      operations in which only one operand is a vector. When there are
      helper threads (which might be able to do some operations even
      faster, in parallel) merging is done only when one of the
      operations merged is a simple addition, subtraction, or
      multiplication (with one vector operand and one scalar operand).

      See \code{help(merging)} for more details.

\item During all garbage collections, any tasks whose outputs are not
      referenced are now waited for, to allow memory used by their outputs to be
      recovered.  (Such unreferenced outputs should be rare in real 
      programs.)  In a full garbage collection, tasks with large inputs
      or outputs that are referenced only as task inputs
      are also waited for, so that the memory they occupy can be recovered.

\item The built-in C matrix multiplication routines and those in the supplied 
      BLAS have both been sped up, especially those used by \code{crossprod}
      and \code{tcrossprod}.  This will of course have no effect if a different
      BLAS is used and the \code{mat_mult_with_BLAS} option is set to
      \code{TRUE}.

\item Matrix multiplications in which one operand can be recognized as the
      result of a transpose operation are now done without actually creating
      the transpose as an intermediate result, thereby reducing both 
      computation time and memory usage.  Effectively, these uses of the
      \code{\%*\%} operator are converted to uses of \code{crossprod} or
      \code{tcrossprod}.  See \code{help("\%*\%")} for details.

\item Speed of \code{ifelse} has been improved (though it's now slower when the
      condition is scalar due to the bug fix mentioned below).

\item Inputs to the mod operator can now be piped. (Previously, this was 
      inadvertently prevented in some cases.)

\item The speed of the quick check for NA/NaN that can be enabled with 
      \code{-DENABLE_ISNAN_TRICK} in CFLAGS has been improved.
  }}

  \subsection{BUG FIXES}{
    \itemize{
\item Fixed a bug in \code{ifelse} with scalar condition but other
      operands with length greater than one.  (Pointed out by Luke Tierney.)

\item Fixed a bug stemming from re-use of operand storage for a result
      (pointed out by Luke Tierney) illustrated by the following:
\preformatted{   A <- array(c(1), dim = c(1,1), dimnames = list("a", 1))
   x <- c(a=1)
   A/(pi*x)
}

\item The \code{--disable-mat-mult-with-BLAS-in-helpers} configuration
      setting is now respected for complex matrix multiplication
      (previously it had only disabled use of the BLAS in helper
      threads for real matrix multiplication).

\item The documentation for \code{aperm} now says that the default
      method does not copy attributes (other than dimensions and
      dimnames).  Previously, it incorrecty said it did (as is the
      case also in R-2.15.0 and R-3.0.2).

\item Changed \code{apply} from previous versions of pqR to replicate
      the behaviour seen in R-2.15.0 (and later R Core version) when the matrix 
      or array has a class attribute.  Documented this behaviour (which is
      somewhat dubious and convoluted) in the help entry for \code{apply}.
      This change fixes a problem seen in package TSA (and probably others).

\item Changed \code{rank} from prevous versions of pqR to replicate
      the behaviour when it is applied to data frames that is seen in R-2.15.0 
      (and later R Core versions).  Documented this (somewhat dubious) 
      behaviour in the help entry for \code{rank}.  This change fixes a
      problem in the \code{coin} package.

\item Fixed a bug in keeping track of references when assigning 
      repeated elements into a list array.

\item Fixed the following bug (also present in R-2.15.0 and R-3.0.2):
\preformatted{   v <- c(1,2)
   m <- matrix(c(3,4),1,2)
   print(t(m)\%*\%v)
   print(crossprod(m,v))
}
in which \code{crossprod} gave an error rather than produce the answer
for the corresponding use of \code{\%*\%}.

\item Bypassed a problem with the Xcode gcc compiler for the Mac that 
      led to it falsely saying that using -DENABLE_ISNAN_TRICK in CFLAGS
      doesn't work.
  }}
}


\section{CHANGES IN VERSION RELEASED 2013-07-22}{

  \subsection{INTRODUCTION}{

  \itemize{ 

\item pqR is based on R-2.15.0, distributed by the R Core Team, but
improves on it in many ways, mostly ways that speed it up, but also by
implementing some new features and fixing some bugs.  See the notes
below, on the release of 2013-06-28, for general discussion of pqR,
and for information on pqR that has not changed since that release.

\item This updated release of pqR provides some performance
enhancements and bug fixes, including some from R Core releases after
R-2.15.0.  More work is still needed to incorporate improvements in
R-2.15.1 and later R Core releases into pqR.

\item This release is the same as the briefly-released version of
2013-17-19, except that it fixes one bug and one reversion of an
optimization that were introduced in that release, and tweaks the
Windows Makefiles (which are not yet fully tested).

  }}

  \subsection{FEATURE AND DOCUMENTATION CHANGES}{
    \itemize{
      \item Detailed information on what operations can be done in helper
            threads is now provided by help(helpers).
      \item Assignment to parts of a vector via code such as 
            \code{v[[i]]<-value} and \code{v[ix]<-values} now automatically 
            converts raw values to the appropriate type
            for assignment into numeric or string vectors, and assignment
            of numeric or string values into a raw vector now results in the
            raw vector being first converted to the corresponding type.  This
            is consistent with the existing behaviour with other types.
      \item The allowed values for assignment to an element of an "expression" 
            list has been expanded to match the allowed values for ordinary
            lists.  These values (such as function closures) could previously 
            occur in expression lists as a result of other operations (such
            as creation with the \code{expression} primitive).
      \item Operations such as
            \code{v <- pairlist(1,2,3); v[[-2]] <- NULL} now raise an error.
            These operations were previously documented as being illegal, and
            they are illegal for ordinary lists.  The proper way to do
            this deletion is \code{v <- pairlist(1,2,3); v[-2] <- NULL}.
      \item Raising \code{-Inf} to a large value (eg, \code{(-Inf)^(1e16)})
            no longer produces an incomprehensible warning.  As before, the 
            value returned is \code{Inf}, because (due to their 
            limited-precision floating-point representation) all such large 
            numbers are even integers.
  }}

  \subsection{FEATURE CHANGES CORRESPONDING TO THOSE IN LATER R CORE RELEASES}{
    \itemize{
\item From R-2.15.1: On Windows, there are two new environment variables which
      control the defaults for command-line options.

      If \env{R_WIN_INTERNET2} is set to a non-empty value, it is as if
      \option{--internet2} was used.

      If \env{R_MAX_MEM_SIZE} is set, it gives the default memory limit
      if \option{--max-mem-size} is not specified: invalid values being
      ignored.

\item From R-2.15.1: The NA warning messages from e.g. \code{pchisq()} now 
      report the call to the closure and not that of the \code{.Internal}.

\item The following included software has been updated to new versions:
      zlib to 1.2.8, LZMA to 5.0.4, and PCRE to 8.33.
  }}

  \subsection{INSTALLATION AND TESTING}{
    \itemize{

\item See the pqR wiki at \code{https://github.com/radfordneal/pqR/wiki}
      for the latest news regarding systems and packages that do or do not
      work with pqR.

\item Note that any previosly-installed packages must be re-installed for 
      use with pqR (as is generally the case with new versions of R), except
      for those written purely in R.

\item It is now known that pqR can be successfully installed under Mac
      OS X for use via the command line (at least with some versions
      of OS X).  The gcc 4.2
      compiler supplied by Apple with Xcode works when helper threads
      are disabled, but does not have the full OpenMP support required for
      helper threads.   For helper threads to work, a C compiler that fully
      supports OpenMP is needed, such as gcc 4.7.3 (available via 
      macports.org).

      The Apple BLAS and LAPACK routines can be used by giving the
      \code{--with-blas='-framework vecLib'} and \code{--withlapack}
      options to \code{configure}.  This speeds up some operations
      but slows down others.

      The R Mac GUI would need to be recompiled for use with pqR.
      There are problems doing this unless helper threads
      are disabled (see pqR issue #17 for discussion).

      Compiled binary versions of pqR for Mac OS X are not yet being supplied.
      Installation on a Mac is recommended only for users experienced
      in installation of R from source code.

\item Success has also been reported in installing pqR on a Windows
      system, including with helper threads, but various tweaks were
      required.  Some of these tweaks are incorporated in this release,
      but they are probably not sufficient for installation "out of the box".
      Attempting to install pqR on Windows is recommended only for
      users who are both experienced and adventurous.

\item Compilation using the \code{-O3} option for gcc is not recommended.
      It speeds up some operations, but slows down others.  With gcc 4.7.3
      on a 32-bit Intel system running Ubuntu 13.04, compiling with 
      \code{-O3} causes compiled functions to crash. (This is not a
      pqR issue, since the same thing happens when R-2.15.0 is compiled 
      with \code{-O3}).
  }}

  \subsection{INTERNAL STRUCTURES AND APPLICATION PROGRAM INTERFACE}{
    \itemize{

\item The R internals manual now documents (in Section 1.8) a
      preliminary set of conventions that pqR follows (not yet
      perfectly) regarding when objects may be modified, and how
      NAMEDCNT should be maintained.  R-2.15.0 did not follow any
      clear conventions.

\item The documentation in the R internals manual on how helper
      threads are implemented in pqR now has the correct title.  (It
      would previously have been rather hard to notice.)

  }}

  \subsection{PERFORMANCE IMPROVEMENTS}{
    \itemize{
\item Some unnecessary duplication of objects has been eliminated.  Here
      are three examples:  
      Creation of lists no longer duplicates all the elements put in the
      list, but instead increments \code{NAMEDCNT} for these elements, so
      that
\preformatted{   a <- numeric(10000)
   k <- list(1,a)
}
no longer duplicates \code{a} when \code{k} is created (though a duplication
will be needed later if either \code{a} or \code{k[[2]]} is modified).
      Furthermore, the assignment below to \code{b$x}, no longer
      causes duplication of the 10000 elements of \code{y}:
\preformatted{   a <- list (x=1, y=seq(0,1,length=10000))
   b <- a
   b$x <- 2
}
Instead, a single vector of 10000 elements is shared between \code{a$y} and
\code{b$y}, and will be duplicated later only if necessary.  Unnecessary
duplication of a 10000-element vector is also avoided when \code{b[1]} is 
assigned to in the code below:
\preformatted{   a <- list (x=1, y=seq(0,1,length=10000))
   b <- a$y
   a$y <- 0
   b[1] <- 1
}
The assignment to \code{a$y} now reduces \code{NAMEDCNT} for the vector
bound to \code{b}, allowing it to be changed without duplication.

\item Assignment to part of a vector using code such as \code{v[101:200]<-0}
      will now not actually create a vector of 100 indexes, but will instead
      simply change the elements with indexes 101 to 200 without creating
      an index vector.  This optimization has not yet been implemented for
      matrix or array indexing.

\item Assignments to parts of vectors, matrices, and arrays using "[" has been
      sped up by detailed code improvements, quite substantially in some
      cases.

\item Subsetting of arrays of three or more dimensions using "[" has
      been sped up by detailed code improvements.

\item Pending summations of one-argument mathematical functions are now
      passed on by \code{sum}.  So, for example, in 
      \code{sum(exp(a)) + sum(exp(b))}, the two
      summations of exponentials can now potentially be done in parallel.

\item A full garbage collection now does not wait for all tasks being
      done by helpers to complete.  Instead, only tasks that are using
      or computing variables that are not otherwise referenced are 
      waited for (so that this storage can be reclaimed).
  }}

  \subsection{BUG FIXES}{
    \itemize{
\item A bug that could have affected the result of \code{sum(abs(v))} when
      it is done by a helper thread has been fixed.
\item A bug that could have allowed \code{as.vector}, \code{as.integer}, etc.
      to pass on an object still being computed to a caller not expecting
      such a pending object has been fixed.
\item Some bugs in which production of warnings at inopportune times could 
      have caused serious problems have been fixed.
\item The bug illustrated below (pqR issue #13) has been fixed:
\preformatted{   > l = list(list(list(1)))
   > l1 = l[[1]]
   > l[[c(1,1,1)]] <- 2
   > l1
   [[1]]
   [[1]][[1]]
   [1] 2
}
\item Fixed a bug (also present in R-2.15.0 and R-3.0.1) illustrated by the
following code:
\preformatted{   > a <- list(x=c(1,2),y=c(3,4))
   > b <- as.pairlist(a)
   > b$x[1] <- 9
   > print(a)
   $x
   [1] 9 2
   
   $y
   [1] 3 4
}
The value printed for a has a$x[1] changed to 9, when it should still be 1.
See pqR issue #14.
\item Fixed a bug (also present in R-2.15.0 and R-3.0.1) in which extending
      an "expression" by assigning to a new element changes it to an ordinary
      list.  See pqR issue #15.
\item Fixed several bugs (also present in R-2.15.0 and R-3.0.1) illustrated
by the code below (see pqR issue #16):
\preformatted{   v <- c(10,20,30)
   v[[2]] <- NULL        # wrong error message
   
   x <- pairlist(list(1,2))
   x[[c(1,2)]] <- NULL   # wrongly gives an error, referring to misuse
                         # of the internal SET_VECTOR_ELT procedure
   
   v<-list(1)
   v[[quote(abc)]] <- 2  # internal error, this time for SET_STRING_ELT
   
   a <- pairlist(10,20,30,40,50,60)
   dim(a) <- c(2,3)
   dimnames(a) <- list(c("a","b"),c("x","y","z"))
   print(a)              # doesn't print names
   
   a[["a","x"]] <- 0     # crashes with a segmentation fault
}
  }}

  \subsection{BUG FIXES CORRESPONDING TO THOSE IN LATER R CORE RELEASES}{
    \itemize{
\item From R-2.15.1: \code{formatC()} uses the C entry point \code{str_signif}
      which could write beyond the length allocated for the output string.

\item From R-2.15.1: \code{plogis(x, lower = FALSE, log.p = TRUE)} no longer
      underflows early for large x (e.g. 800).

\item From R-2.15.1: \code{?Arithmetic}'s \dQuote{\code{1 ^ y} and \code{y ^ 0}
	are \code{1}, \emph{always}} now also applies for \code{integer}
      vectors \code{y}.

\item From R-2.15.1: X11-based pixmap devices like \code{png(type = "Xlib")} 
      were trying to set the cursor style, which triggered some warnings and
      hangs.

\item From R-3.0.1 patched: Fixed comment-out bug in BLAS, as per PR 14964.
  }}
}


\section{CHANGES IN VERSION RELEASED 2013-06-28}{

\subsection{INTRODUCTION}{

\itemize{ 
\item This release of pqR is based on R-2.15.0, distributed by the R
Core Team, but improves on it in many ways, mostly ways that speed it
up, but also by implementing some new features and fixing some bugs.
One notable speed improvement in pqR is that for systems with multiple
processors or processor cores, pqR is able to do some numeric
computations in parallel with other operations of the interpreter, and
with other numeric computations.

\item This is the second publicised release of pqR (the first was on
2013-06-20, and there were earlier unpublicised releases). It fixes one
significant pqR bug (that could cause two empty strings to not compare
as equal, reported by Jon Clayden), fixes a bug reported to R Core (PR
15363) that also existed in pqR (see below), fixes a bug in deciding
when matrix multiplies are best done in a helper thread, and fixes some
issues preventing pqR from being built in some situations (including
some partial fixes for Windows suggested by "armgong").  Since the
rest of the news is almost unchanged from the previous release, I have
not made a separate news section for this release. (New sections will
be created once new releases have significant differences.)

\item This section documents changes in pqR from R-2.15.0 that are of
direct interest to users.  For changes from earlier version of R to
R-2.15.0, see the ONEWS, OONEWS, and OOONEWS files.  Changes of little
interest to users, such as code cleanups and internal details on
performance improvements, are documented in the file MODS, which
relates these changes to branches in the code repository at
github.com/radfordneal/pqR.

\item Note that for compatibility with R's version system, pqR presently
uses the same version number, 2.15.0, as the version of R on which it
is based. This allows checks for feature availability to continue to
work.  This scheme will likely change in the future.  Releases of pqR
with the same version number are distinguished by release date.

\item See radfordneal.github.io/pqR for current information on pqR, including
announcements of new releases, a link to the page for making and viewing
reports of bugs and other issues, and a link to the wiki page containing
information such as systems on which pqR has been tested.

}}

  \subsection{FEATURE CHANGES}{
    \itemize{
      \item A new primitive function \code{get_rm} has been added,
            which removes a variable while returning the value it
            had when removed.  See \code{help(get_rm)} for details,
            and how this can sometimes improve efficiency of R functions.

      \item An enhanced version of the \code{Rprofmem} function for profiling
            allocation of vectors has been implemented, that can
            display more information, and can output to the terminal,
            allowing the source of allocations to more easily be
            determined.  Also, \code{Rprofmem} is now always accessible
            (not requiring the \code{--enable-memory-profiling} configuration
            option).  Its overhead when not in use is negligible.
 
            The new version allows records of memory allocation to be
            output to the terminal, where their position relative to
            other output can be informative (this is the default for the
            new \code{Rprofmemt} variant).  More identifying
            information, including type, number of elements, and
            hexadecimal address, can also be output.  For more details on
            these and other changes, see \code{help(Rprofmem)}.

      \item A new primitive function, pnamedcnt, has been added, that
            prints the NAMEDCNT/NAMED count for an R object, which is helpful
            in tracking when objects will have to be duplicated.  For
            details, see help(pnamedcnt).

      \item The \code{tracemem} function is defunct.  What exactly it was
            supposed to do in R-2.15.0 was unclear, and optimizations 
            in pqR make it even less clear what it should do.  The bit
            in object headers that was used to implement it has been
            put to a better use in pqR.  The \code{--enable-memory-profiling}
            configuration option used to enable it no longer exists.

            The \code{retracemem} function remains for compatibility
            (doing nothing).  The \code{Rprofmemt} and \code{pnamedcnt}
            functions described above provide alternative ways of gaining
            insight into memory allocation behaviour.

      \item Some options that can be set by arguments to the R command can
            now also be set with environment variables, specifically, the
            values of R_DEBUGGER, R_DEBUGGER_ARGS, and R_HELPERS give the
            default when \code{--debugger}, \code{--debugger-args}, and 
            \code{--helpers} are not specified on the command line.  This 
            feature is useful when using a shell file or Makefile that contains 
            R commands that one would rather not have to modify.
    }
  }

  \subsection{INSTALLATION AND TESTING}{
    \itemize{

      \item The procedure for compiling and installing from source is largely 
            unchanged from R-2.15.0.  In particular, the final result is a 
            program called "R", not "pqR", though of course you can provide a 
            link to it called "pqR".  Note that (as for R-2.15.0) it is not 
            necessary to do an "install" after "make" --- one can just
            run bin/R in the directory where you did "make".  This may be 
            convenient if you wish to try out pqR along with your current 
            version of R.

      \item Testing of pqR has so far been done only on Linux/Unix
            systems, not on Windows or Mac systems.  There is no specific
            reason to believe that it will not work on Windows or Mac
            systems, but until tests have been done, trying to use it 
            on these systems is not recommended.  (However, some users
            have reported that pqR can be built on Mac systems, as long
            as a C compiler fully supporting OpenMP is used, or the
            \code{--disable-helper-threads} configuration option is used.)

      \item This release contains the versions of the standard and recommended
            packages that were released with R-2.15.0.  Newer versions may
            or may not be compatible (same as for R-2.15.0).

      \item It is intended that this release will be fully compatible with
            R-2.15.0, but you will need to recompile any packages (other
            that those with only R code) that you had installed for R-2.15.0, 
            and any other C code you use with R, since the format of internal 
            data structures has changed (see below).

      \item New configuration options relating to helper threads and
            to matrix multiplication now exist.  For details, see 
            doc/R-admin.html (or R-admin.pdf), or run \code{./configure --help}.

            In particular, the \code{--disable-helper-threads} option
            to configure will remove support for helper threads.  Use of
            this option is advised if you know that multiple processors
            or processor cores will not be available, or if you know that
            the C compiler used does not support OpenMP 3.0 or 3.1 (which 
            is used in the implementation of the helpers package).

      \item Including \code{-DENABLE_ISNAN_TRICK} in CFLAGS will speed up 
            checks for NA and NaN on machines on which it works.  It works
            on Intel processors (verified both empirically and by consulting
            Intel documentation).  It does not work on SPARC machines.

      \item The \code{--enable-memory-profiling} option to configure
            no longer exists.  In pqR, the \code{Rprofmem} function is always
            enabled, and the \code{tracemem} function is defunct.  (See
            discussion above.)

      \item When installing from source, the output of configure 
            now displays whether standard and recommended packages will
            be byte compiled.

      \item The tests of random number generation run with \code{make check-all}
            now set the random number seed explicitly.  Previously, the random
            number seed was set from the time and process ID, with the result
            that these tests would occasionally fail non-deterministically,
            when by chance one of the p-values obtained was below the threshold
            used.  (Any such failure should now occur consistently, rather
            than appearing to be due to a non-deterministic bug.)

      \item Note that (as in R-2.15.0) the output of \code{make check-all} for 
            the boot package includes many warning messages regarding a 
            non-integer argument, and when byte compilation is enabled, these 
            messages identify the wrong function call as the source.  This 
            appears to have no wider implications, and can be ignored.

      \item Testing of the "xz" compression method is now done with \code{try},
            so that failure will be tolerated on machines that don't have enough
            memory for these tests.

      \item The details of how valgrind is used have changed. See the source
            file \file{memory.c}.
    }
  }

  \subsection{INTERNAL STRUCTURES AND APPLICATION PROGRAM INTERFACE}{
    \itemize{
      \item The internal structure of an object has changed, in ways that 
            should be compatible with R-2.15.0, but which do require 
            re-compilation.  The flags in the object header for \code{DEBUG},
            \code{RSTEP}, and \code{TRACE} now exist only for non-vector 
            objects, which is sufficient for their present use (now that 
            \code{tracemem} is defunct).

      \item The sizes of objects have changed in some cases (though not most).
            For a 32-bit configuration, the size of a cons cell increases
            from 28 bytes to 32 bytes; for a 64-bit configuration, the
            size of a cons cell remains at 56 bytes.  For a 32-bit 
            configuration, the size of a vector of one double remains
            at 32 bytes; for a 64-bit configuration (with 8-byte alignment), 
            the size of a vector of one double remains at 48 bytes.

      \item Note that the actual amount of memory occupied by an object
            depends on the set of node classes defined (which may be tuned).
            There is no longer a separate node class for cons cells and
            zero-length vectors (as in R-2.15.0) --- instead, cons cells
            share a node class with whatever vectors also fit in that
            node class.

      \item The old two-bit NAMED field of an object is now a three-bit
            NAMEDCNT field, to allow for a better attempt at reference
            counting.  Versions of the the NAMED and SET_NAMED macros
            are still defined for compatibility.  See the R-ints manual
            for details.

      \item Setting the length of a vector to something less than its
            allocated length using SETLENGTH is deprecated.  The LENGTH
            field is used for memory allocation tracking by the garbage
            collector (as is also the case in R-2.15.0), so setting it 
            to the wrong value may cause problems.  (Setting the length
            to more than the allocated length is of course even worse.)
    }
  }

  \subsection{PERFORMANCE IMPROVEMENTS}{
    \itemize{
      \item Many detailed improvements have been made that reduce
            general interpretive overhead and speed up particular 
            functions.  Only some of these improvements are noted
            below.

      \item Numerical computations can now be performed in parallel with
            each other and with interpretation of R code, by using 
            ``helper threads'', on machines
            with multiple processors or multiple processor cores.  When
            the output of one such computation is used as the input to
            another computation, these computations can often be done
            in parallel, with the output of one task being ``pipelined''
            to the other task.  Note that these 
            parallel execution facilities do not require any changes to user 
            code --- only that helper threads be enabled with the 
            \code{--helpers} option to the command starting pqR. See 
            \code{help(helpers)} for details.

            However, helper threads are not used for operations that are 
            done within the interpreter for byte-compiled code or that are 
            done in primitive functions invoked by the byte-code interpreter.

            This facility is still undergoing rapid development.  Additional 
            documentation on which operations may be done in parallel will be 
            forthcoming.

      \item A better attempt at counting how many "names" an object has
            is now made, which reduces how often objects are duplicated
            unnecessarily.  This change is ongoing, with further improvements
            and documentation forthcoming.

      \item Several primitive functions that can generate integer sequences
            --- ":", seq.int, seq_len, and seq_along --- will now sometimes
            not generate an actual sequence, but rather just a description
            of its start and end points.  This is not visible to users,
            but is used to speed up several operations.

            In particular, "for" loops such as \code{for (i in 1:1000000) ...}
            are now done without actually allocating a vector to hold
            the sequence.  This saves both space and time.  Also,
            a subscript such as \code{101:200} for a vector or as the first 
            subscript for a matrix is now (often) handled without actually 
            creating a vector of indexes, saving both time and space.  

            However, the above performance improvements 
            are not effective in compiled code.

      \item Matrix multiplications with the \code{\%*\%} operator are now
            much faster when the operation is a vector dot product, a
            vector-matrix product, a matrix-vector product, or more generally
            when the sum of the numbers of rows and columns in the result
            is not much less than their product.  This improvement results
            from the elimination of a costly check for NA/NaN elements in the 
            operands before doing the multiply.  There is no need for this check
            if the supplied BLAS is used.  If a BLAS that does not properly
            handle NaN is supplied, the \code{\%*\%} operator will still
            handle NaN properly if the new library of matrix multiply
            routines is used for \code{\%*\%} instead of the BLAS.  See the
            next two items for more relevant details.

      \item A new library of matrix multiply routines is provided, which
            is guaranteed to handle NA/NaN correctly, and which supports
            pipelined computation with helper threads.  Whether this
            library or the BLAS routines are used for \code{\%*\%} is
            controlled by the \code{mat_mult_with_BLAS} option. The default
            is to not use the BLAS, but the 
            \code{--enable-mat-mult-with-BLAS-by-default} configuration option
            will change this.  See \code{help("\%*\%")} for details.

      \item The BLAS routines supplied with R were modified to improve the 
            performance of the routines DGEMM (matrix-matrix multiply) and 
            DGEMV (matrix-vector multiply).  Also, proper propagation of NaN, 
            Inf, etc. is now always done in these routines.  This speeds
            up the \code{\%*\%} operator in R, when the supplied BLAS is used
            for matrix multiplications, and speeds up other matrix operations
            that call these BLAS routines, if the BLAS used is the one supplied.

      \item The low-level routines for generation of uniform random
            numbers have been improved.  (These routines are also used for
            higher-level functions such as \code{rnorm}.)

            The previous code copied the seed back and forth to
            .Random.seed for every call of a random number generation
            function, which is rather time consuming given that for
            the default generator \code{.Random.seed} is 625 integers long.
            It also allocated new space for \code{.Random.seed} every time.
            Now, \code{.Random.seed} is used without copying, except when the 
            generator is user-supplied.  

            The previous code had imposed an unnecessary limit on the
            length of a seed for a user-supplied random number
            generator, which has now been removed.

      \item The \code{any} and \code{all} primitives have been substantially
            sped up for large vectors.  

            Also, expressions such as
            \code{all(v>0)} and \code{any(is.na(v))}, where \code{v} is a
            real vector, avoid computing and storing a logical vector,
            instead computing the result of \code{any} or \code{all}
            without this intermediate, looking at only as much of \code{v}
            as is needed to determine the result.
            However, this improvement is not effective in compiled code.

      \item When \code{sum} is applied to many mathematical functions
            of one vector argument, for example \code{sum(log(v))}, the
            sum is performed as the function is computed, without a
            vector being allocated to hold the function values.  
            However, this improvement is not effective in compiled code.

      \item The handling of power operations has been improved (primarily 
            for powers of reals, but slightly affecting powers of integers too).
            In particular, scalar powers of 2, 1, 0, and -1, are handled 
            specially to avoid general power operations in these cases.

      \item Extending lists and character vectors by assigning to an
            index past the end, and deleting list items by assigning NULL
            have been sped up substantially.

      \item The speed of the transpose (\code{t}) function has been
            improved, when applied to real, integer, and logical
            matrices.

      \item The \code{cbind} and \code{rbind} functions have been greatly
            sped up for large objects.

      \item The \code{c} and \code{unlist} functions have been sped up 
            by a bit in simple cases, and by a lot in some situations 
            involving names.

      \item The \code{matrix} function has been greatly sped up, in
            many cases.

      \item Extraction of subsets of vectors or matrices (eg, \code{v[100:200]}
            or \code{M[1:100,101:110]}) has been sped up substantially.

      \item Logical operations and relational operators have been sped up
            in simple cases. Relational
            operators have also been substantially sped up for long vectors.

      \item Access via the $ operator to lists, pairlists, and environments 
            has been sped up. 

      \item Existing code for handling special cases of "[" in which there is
            only one scalar index was replaced by cleaner code that handles 
            more cases.   The old code handled only integer and real vectors, 
            and only positive indexes.  The new code handles all atomic 
            vectors (logical, integer, real, complex, raw, and string), and 
            positive or negative indexes that are not out of bounds.

      \item Many unary and binary primitive functions are now usually
            called using a faster internal interface that does not allocate
            nodes for a pairlist of evaluated arguments. This change
            substantially speeds up some programs.

      \item Lookup of some builtin/special function symbols (eg, "+" and "if")
            has been sped up by allowing fast bypass of non-global environments
            that do not contain (and have never contained) one of these 
            symbols.

      \item Some binary and unary arithmetic operations have been sped
            up by, when possible, using the space holding one of the
            operands to hold the result, rather than allocating new
            space.  Though primarily a speed improvement, for very
            long vectors avoiding this allocation could avoid running
            out of space.

      \item Some speedup has been obtained by using new internal C functions 
            for performing exact or partial string matches in the interpreter.
    }
  }

  \subsection{BUG FIXES}{
    \itemize{
      \item The "debug" facility has been fixed.  Its behaviour for if,
            while, repeat, and for statements when the inner statement
            was or was not one with curly brackets had made no sense.
            The fixed behaviour is now documented in help(debug). 
            (I reported this bug and how
            to fix it to the R Core Team in July 2012, but the bug is 
            still present in R-3.0.1, released May 2013.)

      \item Fixed a bug in \code{sum}, where overflow is allowed (and not 
            detected) where overflow can actually be avoided.  For example:
\preformatted{   > v<-c(3L,1000000000L:1010000000L,-(1000000000L:1010000000L))
   > sum(v)
   [1] 4629
}
            Also fixed a related bug in \code{mean}, applied to an integer
            vector, which would arise only on a system where a long double 
            is no bigger than a double.

      \item Fixed \code{diag} so that it returns a matrix when passed
            a list of elements to put on the diagonal.

      \item Fixed a bug that could lead to mis-identification of the 
            direction of stack growth on a non-Windows system, causing
            stack overflow to not be detected, and a segmentation fault 
            to occur.  (I also reported this bug and how to fix it to the 
            R Core Team, who included a fix in R-2.15.2.)

      \item Fixed a bug where, for example, \code{log(base=4)} returned 
            the natural log of 4, rather than signalling an error. 

      \item The documentation on what \code{MARGIN} arguments are allowed for
            \code{apply} has been clarified, and checks for validity added.
            The call 
\preformatted{   > apply(array(1:24,c(2,3,4)),-3,sum)
}
            now produces correct results (the same as when \code{MARGIN}
            is \code{1:2}).

      \item Fixed a bug in which \code{Im(matrix(complex(0),3,4))} returned
            a matrix of zero elements rather than a matrix of NA elements.

      \item Fixed a bug where more than six warning messages at startup
            would overwrite random memory, causing garbage output 
            and perhaps arbitrarily bizarre behaviour.

      \item Fixed a bug where LC_PAPER was not correctly set at startup.

      \item Fixed gc.time, which was producing grossly incorrect values
            for user and system time.

      \item Now check for bad arguments for .rowSums, .colSums, .rowMeans,
            and .rowMeans (would previously segfault if n*p too big).

      \item Fixed a bug where excess warning messages may be produced
            on conversion to RAW.  For instance:
\preformatted{   > as.raw(1e40)
   [1] 00
   Warning messages:
   1: NAs introduced by coercion 
   2: out-of-range values treated as 0 in coercion to raw 
}
            Now, only the second warning message is produced.

      \item A bug has been fixed in which rbind would not handle 
            non-vector objects such as function closures, whereas
            cbind did handle them, and both were documented to do so.

      \item Fixed a bug in numeric_deriv in stats/src/nls.c, where it
            was not duplicating when it should, as illustrated below:
\preformatted{   > x <- 5; y <- 2; f <- function (y) x
   > numericDeriv(f(y),"y")
    [1] 5
    attr(,"gradient")
         [,1]
    [1,]    0
    > x
    [1] 5
    attr(,"gradient")
         [,1]
    [1,]    0
}

      \item Fixed a bug in vapply illustrated by the following:
\preformatted{   X<-list(456)
   f<-function(a)X
   A<-list(1,2)  
   B<-vapply(A,f,list(0))
   print(B)
   X[[1]][1]<-444
   print(B)
}
            After the fix, the values in \code{B} are no long changed by the 
            assignment to \code{X}. Similar bugs in mapply, eapply, and rapply 
            have also been fixed.  I reported these bugs to r-devel, and
            (different) fixes are in R-3.0.0 and later versions.

      \item Fixed a but in rep.int illustrated by the following:
\preformatted{   a<-list(1,2)
   b<-rep.int(a,c(2,2))
   b[[1]][1]<-9
   print(a[[1]])
}

      \item Fixed a bug in mget, illustrated by the following code:
\preformatted{   a <- numeric(1)
   x <- mget("a",as.environment(1))
   print(x)
   a[1] <- 9
   print(x)
}

      \item Fixed bugs that the R Core Team fixed (differently) for R-2.15.3,
            illustrated by the following:
\preformatted{   a <- list(c(1,2),c(3,4))
   b <- list(1,2,3)
   b[2:3] <- a
   b[[2]][2] <- 99
   print(a[[1]][2])

   a <- list(1+1,1+1)
   b <- list(1,1,1,1)
   b[1:4] <- a
   b[[1]][1] <- 1
   print(b[2:4])
}

      \item Fixed a bug illustrated by the following:
\preformatted{   > library(compiler)
   > foo <- function(x,y) UseMethod("foo")
   > foo.numeric <- function(x,y) "numeric"
   > foo.default <- function(x,y) "default"
   > testi <- function () foo(x=NULL,2)
   > testc <- cmpfun (function () foo(x=NULL,2))
   > testi() 
   [1] "default"
   > testc()
   [1] "numeric"
}

      \item Fixed several bugs that produced wrong results 
            such as the following:
\preformatted{   a<-list(c(1,2),c(3,4),c(5,6))
   b<-a[2:3]
   a[[2]][2]<-9
   print(b[[1]][2])
}
      I reported this to r-devel, and a (different) fix is in R-3.0.0 and 
      later versions.

      \item Fixed bugs reported on r-devel by Justin Talbot, Jan 2013 (also
            fixed, differently, in R-2.15.3), illustrated by the following:
\preformatted{   a <- list(1)
   b <- (a[[1]] <- a)
   print(b)
   a <- list(x=1)
   b <- (a$x <- a)
   print(b)
}

      \item Fixed \code{svd} so that it will not return a list with
            \code{NULL} elements.  This matches the behaviour of \code{La.svd}.

      \item Fixed (by a kludge, not a proper fix) a bug in the "tre"
            package for regular expression matching (eg, in \code{sub}),
            which shows up when \code{WCHAR_MAX} doesn't fit in an
            "int".  The kludge reduces \code{WCHAR_MAX} to fit, but really
            the "int" variables ought to be bigger.  (This problem
            showed up on a Raspberry Pi running Raspbian.)

      \item Fixed a minor error-reporting bug with
            \code{(1:2):integer(0)} and similar expressions.

      \item Fixed a small error-reporting bug with "$",
            illustrated by the following output:
\preformatted{    > options(warnPartialMatchDollar=TRUE)
    > pl <- pairlist(abc=1,def=2)
    > pl$ab
    [1] 1
    Warning message:
    In pl$ab : partial match of 'ab' to ''
}

      \item Fixed documentation error in R-admin regarding the
            \code{--disable-byte-compiled-packages} configuration option, 
            and changed the DESCRIPTION file for the recommended mgcv 
            package to respect this option.

      \item Fixed a bug reported to R Core (PR 15363, 2013-006-26) that
            also existed in pqR-2013-06-20.  This bug sometimes caused memory
            expansion when many complex assignments or removals were done
            in the global environment.
    }
  }
}<|MERGE_RESOLUTION|>--- conflicted
+++ resolved
@@ -10,22 +10,15 @@
 
   \subsection{INTRODUCTION}{
   \itemize{ 
-<<<<<<< HEAD
-  \item This release has several performance improvements.
-=======
   \item This release has several signficicant performance improvements,
         and a few minor feature changes and bug fixes.
->>>>>>> 16df4e92
   }}
 
   \subsection{DOCUMENTATION AND FEATURE CHANGES}{
   \itemize{
-<<<<<<< HEAD
-=======
   \item It is now allowed to set the length of an ``expression''
         object with \code{length(e)<-len}, as for other vector
         types.  Any extra elements are set to \code{NULL}.
->>>>>>> 16df4e92
   \item Attempts to set attributes on a symbol are now silently ignored,
         both at the R level, with \code{attr} and \code{attributes}, and
         at the C API level, with \code{SET_ATTRIB}.  Getting the attributes
@@ -42,15 +35,12 @@
 
   \subsection{PERFORMANCE IMPROVEMENTS}{
   \itemize{
-<<<<<<< HEAD
-=======
   \item Operations that increase or decrease the length of a vector
         (including lists) now often make changes in place, rather than
         allocating a new vector.  A small amount of additional
         memory is sometimes allocated at the end of a vector to allow
         expansion without reallocation.  This improvement mirrors a
         recent improvement in R-3.4.0, but applies in more situations.
->>>>>>> 16df4e92
   \item Relational operators are now faster, and may sometimes be done in 
         helper threads (though currently without pipelining of data).
         Computations such as \code{sum(vec>0)} are now done with a
@@ -63,12 +53,9 @@
 
   \subsection{BUG FIXES}{
   \itemize{
-<<<<<<< HEAD
-=======
   \item Previously, \code{length(plist)<-n} did not work when \code{plist}
         was a pairlist, but it does now.  This bug also exists in R Core
         versions to at least R-3.4.0.
->>>>>>> 16df4e92
   \item Fixed a bug illustrated by the following:
 \preformatted{    a <- as.integer(NA); e <- new.env(size=a); print(a)
 }
