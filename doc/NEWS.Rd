--- conflicted
+++ resolved
@@ -6,17 +6,10 @@
 \encoding{UTF-8}
 
 
-<<<<<<< HEAD
-\section{CHANGES IN VERSION RELEASED 2018-07-19}{
-=======
 \section{CHANGES IN VERSION RELEASED 2018-08-17}{
->>>>>>> 8e050071
 
   \subsection{INTRODUCTION}{
   \itemize{ 
-  \item This is a preliminary test release.  It has no known major bugs,
-        but it has some issues that should be resolved for a real release.
-
   \item This release has quite a few significant performance improvements.
         It also has some feature changes and bug fixes, including some
         features from later R Core versions.
@@ -225,11 +218,7 @@
   \subsection{FEATURE CHANGES}{
   \itemize{
   \item The version of the \code{digest} package included as a recommended
-<<<<<<< HEAD
-        package is now XXXXXX.
-=======
         package is now 0.6.15.
->>>>>>> 8e050071
   \item The \code{along}, \code{across}, and \code{down} forms of 
         the \code{for} statement (introduced in pqR-2016-06-24 and
         pqR-2016-10-05) now set the loop variable(s) to the
@@ -324,18 +313,11 @@
         \code{<-} and other assignment operators is no longer allowed.
   \item A warning is no longer generated when the first argument of
         \code{.C}, \code{.Fortran}, \code{.Call}, or \code{.External} is
-<<<<<<< HEAD
         given its proper name of \code{.NAME}.  For the moment, the first
         argument is also allowed to be called "name", though this is deprecated.
         Passing more than one \code{PACKAGE}, \code{NAOK}, \code{DUP}, 
         \code{HELPERS}, or \code{ENCODING} argument now results in an error 
         rather than a warning. 
-=======
-        given its proper name of \code{.NAME}.  Passing more than one
-        \code{PACKAGE}, \code{NAOK}, \code{DUP}, \code{HELPERS}, or
-        \code{ENCODING} argument now results in an error rather than a
-        warning. 
->>>>>>> 8e050071
   \item There is now a \code{helpers_no_holding} option; see note above
         under performance improvements.
   \item [ Following changes from R Core releases described below: ]
