\newcommand{\PR}{\Sexpr[results=rd]{tools:::Rd_expr_PR(#1)}}
\newcommand{\CRANpkg}{\href{http://CRAN.R-project.org/package=#1}{\pkg{#1}}}

\name{NEWS}
\title{ pqR News}
\encoding{UTF-8}


\section{CHANGES IN VERSION RELEASED 2014-00-00}{

  \subsection{INTRODUCTION}{

  \itemize{ 

\item This release contains several major performance improvements.  Notably,
      lookup of variables will sometimes be much faster, variable updates
      like \code{v <- v + 1} will often not allocate any new space,
      assignments to parts of variables (eg, \code{a[i] <- 0)} is much faster
      in the interpreter 
      (no change for byte-compiled code), and calling of external functions 
      with \code{.C} and \code{.Fortran} is substantially faster, and can
      sometimes be done in a helper thread.

\item A number of updates from R Core releases after R-2.15.0 have 
      been incorporated or adapted for use in pqR.  These provide some 
      performance improvements, some new features or feature changes, and 
      some bug fixes and documentation updates.

\item Many other feature changes and performance improvements have also
      been made, as described below, and a number of bugs have been fixed,
      some of which are also present in the latest R Core release, R-3.1.1.
}}

  \subsection{FEATURE CHANGES}{
  \itemize{
\item A \code{codePromises} option has been added to \code{deparse},
      and documented in \code{help(.deparseOpts)}.  With this option,
      the deparsed expression uses the code part of a promise, not
      the value, similarly to the existing \code{delayPromises}
      option, but without the extra text that that option produces.
\item This new \code{codePromises} deparse option is now used when producing
      error messages and traceback output.  This improves error messages
      in the new scheme for subset assignments (see the section on
      performance improvements below), and also avoids the voluminous
      output previously produced in circumstances such as the following:
\preformatted{   `f<-` <- function (x,value) x[1,1] <- value
   a <- 1
   f(a) <- rep(123,1000)
   traceback()
}
      This previously produced output with 1000 repetitions of 123
      in the traceback following the error message.  The traceback
      now instead shows the expression \code{rep(123,100)}.
\item The \code{evaluate} option for \code{dump} has been extended to
      allow access to the new \code{codePromises} deparse option.
      See \code{help(dump)}.
\item The formal arguments of primitive functions will now be returned
      by \code{formals}, as they are shown when printed or with \code{args}.
      In R Core releases (at least to R-3.1.1), the result of \code{formals}
      for a primitive is \code{NULL}.  This change allows some
      existing functions (eg, \code{rep.int}) to be made primitive without
      breaking code that relies on getting their formal arguments with
      \code{formals}.
\item Setting the \code{deparse.max.lines} option will now limit the
<<<<<<< HEAD
      number of lines printed when exitting debug of a function, as
      well as when entering.
\item The unary \code{+} operator now converts a logical vector to an
      integer vector. This follows a corresponding change in R-3.0.2.
\item Support for "converters" for use with \code{.C} has been dropped,
      as it was in R-3.0.0.
=======
      number of lines printed when exiting debug of a function, as
      well as when entering.
>>>>>>> e5663d04
\item In \code{.C} and \code{.Fortran}, arguments may be character strings
      even when \code{DUP=FALSE} is specified - they are duplicated regardless.
      This differs from R Core versions, which (at least through R-3.1.1)
      give an error if an argument is a character string and \code{DUP=FALSE}.
\item In \code{.C} and \code{.Fortran}, scalars (vectors of length one)
      are duplicated even when \code{DUP=FALSE} is specified.  They are
      not duplicated in R Core versions, however (at least through R-3.1.1),
      so it may be unwise to rely on this.
\item A \code{HELPERS} argument can now be used in \code{.C} and 
      \code{.Fortran} to specify that the C or Fortran routine may
      (sometimes) be done in a helper thread.  (See the section on
      performance improvements below.)
}}

  \subsection{FEATURE CHANGES CORRESPONDING TO THOSE IN LATER R CORE RELEASES}{
    \itemize{
\item From R-3.0.2: The unary \code{+} operator now converts a logical vector
      to an integer vector.
\item From R-3.0.0: Support for "converters" for use with \code{.C} has been 
      dropped.
\item From R-2.15.1:
      \code{pmin()} and \code{pmax())} now also work when one of the inputs 
      is of length zero and others are not, returning a zero-length vector,
      analogously to, say, \code{+}.
\item From R-2.15.1:
      .C() gains some protection against the misuse of character vector
      arguments.  (An all too common error is to pass character(N),
      which initializes the elements to "", and then attempt to edit
      the strings in-place, sometimes forgetting to terminate them.)
\item From R-2.15.1:
      Calls to the new function globalVariables() in package utils
      declare that functions and other objects in a package should be
      treated as globally defined, so that CMD check will not note
      them.
\item From R-2.15.1:
      print(packageDescription(*)) trims the Collate field by default.
\item From R-2.15.1: A new option "show.error.locations" has been added.  
      When set to
      TRUE, error messages will contain the location of the most recent
      call containing source reference information. (Other values are
      supported as well; see ?options.)
\item From R-2.15.1:
      C entry points R_GetCurrentSrcref and R_GetSrcFilename have been
      added to the API to allow debuggers access to the source
      references on the stack.
}}

  \subsection{NEW FEATURES FOR BUILDING, TESTING, AND DEBUGGING}{
    These are mostly of interest to developers, not to most users.
    \itemize{
\item Setting the environment variable \code{R_ABORT} to any non-null
      string will prevent any attempt to produce a stack trace on a
      segmentation fault, in favour of instead producing (maybe) an
      immediate core dump.
\item The environment variable \code{R_BIT_BUCKET} can be set to
      a file to receive output that would otherwise go to \file{dev/null}
      when "make" is run to build pqR.
\item The C functions \code{R_inspect} and \code{R_inspect3} functions are now
      visible to package code, so they can be used there for debugging.
      To see what they do, look in \file{src/main/inspect.c}.  They are subject
      to change, and should not appear in any code released to users.
\item The \code{Rf_error} and related procedures declared in 
      \file{R_ext/Error.h} are now if possible declared to never return,
<<<<<<< HEAD
      allowing for slightly better code generation byy the compiler, 
=======
      allowing for slightly better code generation by the compiler, 
>>>>>>> e5663d04
      and avoiding spurious compiler warnings.  This parallels a change 
      in R-3.0.1, but is more general, using the C11 noreturn facility if 
      present, and otherwise resorting to the gcc facility (if gcc is used).
}}

  \subsection{INSTALLATION FEATURES LIKE THOSE IN LATER R CORE RELEASES}{
    \itemize{
\item From R-2.15.1:
      install.packages("pkg_version.tgz") on Mac OS X now has sanity
      checks that this is actually a binary package (as people have
      tried it with incorrectly named source packages).
\item From R-2.15.3:
      Configuration and R CMD javareconf now come up with a smaller set
      of library paths for Java on Oracle-format JDK (including
      OpenJDK).  This helps avoid conflicts between libraries (such as
      libjpeg) supplied in the JDK and system libraries.  This can
      always be overridden if needed: see the 'R Installation and
      Administration' manual.
\item From R-2.15.3:
      The configure tests for Objective C and Objective C++ now work on
      Mac OS 10.8 with Xcode 4.5.2 (PR#15107).
}}

  \subsection{DOCUMENTATION UPDATES}{
  These are in addition to changes in documentation relating to other
  changes reported here.
    \itemize{
\item Some incorrect code has been corrected in the "Writing
      R Extensions" manual, in the "Zero finding"
      and "Calculating numerical derivatives" sections.  The
      discussion in "Finding and Setting Variables" has also been
      clarified to reflect current behaviour.
\item Fixed an out-of-date comment in the section on helper threads in
      the "R Internals" manual.
}}

  \subsection{PERFORMANCE IMPROVEMENTS}{
    Numerous improvements in speed and memory usage have been made in this
    release of pqR.  Some of these are noted here.
    \itemize{
\item Lookup of local variables is now usually much faster (especially when
      the number of local variables is large), since for each symbol,
      the last local binding found is now recorded, usually avoiding a 
      linear search through local symbol bindings.  Those lookups that are
      still needed are also now a bit faster, due to unrolling of the 
      search loop.
<<<<<<< HEAD
=======
\item Assignments to selected parts of variables (eg, \code{a[i,j] <- 0} or
      \code{names(L$a[[f()]]) <- v}) are now much faster in the interpreter.
      (Such assignments within functions that are byte-compiled use a 
      different mechanism that has not been changed in this release.)  
      
      This change also alters the error 
      messages produced from such assignments.  They are probably not as 
      informative (at least to unsophisticated users) as those that
      the interpreter produced previously, though they are better than 
      those produced from byte-compiled code.  On the plus side, the error 
      messages are now consistent for primitive and user-written replacement 
      functions, and some messages now contain short, intelligible expressions
      that could previously contain huge amounts of data (see the section on 
      new features above).  

      This change also fixes the anomaly that arguments
      of  subset expressions would sometimes be evaluated more than once
      (eg, \code{f()} in the example above).
>>>>>>> e5663d04
\item The speed of \code{.C} and \code{.Fortran} has been substantially
      improved, partly by incorporating changes in R-2.15.1 and R-2.15.2,
      but with substantial additional improvements as well.  The speed of 
      \code{.Call} and \code{.External} has been sped up to a lesser degree.
\item In some circumstances, a routine called with \code{.C} or \code{.Fortran}
      can now be done in a helper thread, in parallel with other computations.
      This is done only if requested with the \code{HELPERS} option, and
      at present only in certain limited circumstances, in which only a single
      output variable is used.  See \code{help(.C)} or \code{help(.Fortran)}
      for details.
\item Assignments that update a local variable by applying a single unary or 
      binary mathematical operation will now often re-use space for
      the variable that is updated, rather than allocating new space.
      For example, this will be done with all the assignments in the
      second line below:
\preformatted{   u <- rep(1,1000); v <- rep(2,1000); w <- exp(2)
   u <- exp(u); u <- 2*u; v <- v/2; u <- u+v; w <- w+1
}
      This modification also has the effect of increasing the possibilities
      for task merging.  For example, in the above code, the first two
      updates for \code{u} will be merged into one computation that sets
      \code{u} to \code{2*exp(u)}.
\item The performance of \code{rep} and \code{rep.int} (which is now primitive)
      is much improved.
      These improvements (and improvements previously made in pqR) go beyond 
      those in R Core releases from R-2.15.2 on, so these functions are often 
      substantially faster in pqR than in R-2.15.2 or later R Core versions
      to at least R-3.1.1, for both long and short vectors.  (However, note
      that the changes in functionality made in R-2.15.2 have not been made 
      in pqR; in particular, pairlists are still allowed, as in R-2.15.0.)
\item For numeric vectors, the repetition done by \code{rep} and \code{rep.int}
      may now be done in a helper thread, in parallel with other computations.
      For example, attaching names to the result of \code{rep} (if necessary)
      may be done in parallel with replication of the data part.
\item The amount of space used on the C stack has been reduced, with the
      result that deeper recursion is possible within a given C stack
      limit.  For example, the following is now possible with the default
      stack limit (at least on one Intel Linux system with gcc 4.6.3, results
      will vary with platform):
\preformatted{   f <- function (n) { if (n>0) 1+f(n-1) else 0 }
   options(expressions=500000)
   f(7000)
}
      For comparison, with pqR-2014-06-1, and R-3.1.1, trying to evaluate 
      f(3100) gives a C stack overflow error (but f(3000) works).
\item Expressions now sometimes return constant values, that are shared,
      and likely stored in read-only memory.  These constants include 
      \code{NULL}, the scalars (vectors of length one) \code{FALSE}, 
      \code{TRUE}, \code{NA}, \code{NA_real_}, 0.0, 1.0, 0L, 1L, ..., 10L, 
      and some one-element pairlists with such constant elements.  Apart 
      from \code{NULL}, these constants are not
      \emph{always} used for the corresponding value, but they often are, which
      saves on memory and associated garbage collection time.  External routines
      that incorrectly modify objects without checking that \code{NAMED} is
      zero may now crash when passed a read-only constant, which is a generally
      desirable debugging aid, though it might sometimes cause a package that
      had previously at least sort-of worked to no longer run.
\item The \code{substr} function has been sped up, and uses less memory,
      especially when a small substring is extracted from a long string.
      Assignment to \code{substr} has also been sped up a bit.
\item The function for unserializing data (eg, reading file \file{.RData}) is
      now done with elimination of tail-recursion (on the CDR field) when 
      reading pairlists.  This is both faster and less likely to produce a stack
      overflow.  Some other improvements to serializing/unserializing have
      also been made, including support for restoring constant values (mentioned
      above) as constant values.
\item Lookup of S3 methods has been sped up, especially when no method is
      found.  This is important for several primitive functions, such as 
      \code{$}, that look for a method when applied to an object with a class
      attribute, but perform the operation themselves if no method is found.
\item Integer plus, minus, and times are now somewhat faster (a side effect
      of switching to a more robust overflow check, as described below).
\item Several improvements relating to garbage collection have been made.
      One change is that the amount of memory used for each additional
      symbol has been reduced from 112 bytes (two CONS cells) to 80 bytes
      (on 64-bit platforms).  Another change is in tuning of heap sizes,
<<<<<<< HEAD
      in order to reduce occassions in which garbage collection is very
=======
      in order to reduce occasions in which garbage collection is very
>>>>>>> e5663d04
      frequent.
\item Many uses of the \code{return} statement have been sped up.
\item Functions in the \code{apply} family have been sped up when they are
      called with no additional arguments for the function being applied.
\item The performance problem reported in PR #15798 at r-project.org has
      been fixed (differently from the R Core fix).
\item A performance bug has been fixed in which any assignment to a vector 
      subscripted with a string index caused the entire vector to be copied.
      For example, the final assignment in the code below would copy all
      of \code{a}:
\preformatted{   a<-rep(1.1,10000); names(a)[1] <- "x"
   a["x"] <- 9
}
      This bug exists in R Core implementations though at least R-3.1.1.
\item A performance bug has been fixed that involved subscripting with many 
      invalid string indexes, reported on r-devel on 2010-07-15 and 
      2013-05-8.  It is illustrated by the following code, 
      which is more than ten thousand times slower than expected:
\preformatted{   x <- c(A=10L, B=20L, C=30L)
   subscript <- c(LETTERS[1:3], sprintf("ID%05d", 1:150000))
   system.time(y1 <- x[subscript])
}
      The fix in this version of pqR does not solve the related problem 
      when assigning to \code{x[subscript]}, which is still slow.  Fixing
      that would require implementation of a new method, possibly requiring
      more memory.

      This performance bug exists in R Core releases through R-3.1.1, but
      may now be fixed (differently) in the current R Core development version.
}}

  \subsection{BUG FIXES}{
    \itemize{
\item Fixed a bug in \code{numericDeriv} (see also the documentation
      update above), which is illustrated by the following
      code, which gave the wrong derivative:
\preformatted{    x <- y <- 10
    numericDeriv(quote(x+y),c("x","y"))
}
      I reported this to R Core, and it is also fixed (differently) in
      R-3.1.1.
\item Fixed a problem with treatment of \code{ANYSXP} in specifying
      types of registered C or Fortran routines, which in particular had
      prevented the types of \code{str_signif}, used in \code{formatC},
      from being registered.  (This bug exists in R Core versions of R
      at least through R-3.1.1.) 
\item Fixed a bug in \code{substr} applied to a string with UTF-8
      encoding, which could cause a crash for code such as
\preformatted{   a <- "\xc3\xa9"
   Encoding(a) <- "UTF-8"
   b <- paste0(rep(a,8000),collapse="")
   c <- substr(b,1,16000)
}
      I reported this as PR #15910 at r-project.org, so it may be
      fixed in an R Core release after R-3.1.1.  A related bug in
      assignment to \code{substr} has also been fixed.
\item Fixed a bug in how debugging is handled that is illustrated by the
      following output:
\preformatted{   > g <- function () { A <<- A+1; function (x) x+1 }
   > f <- function () (g())(10)
   > A <- 0; f(); print(A)
   [1] 11
   [1] 1
   > debug(f);
   > A <- 0; f(); print(A)
   debugging in: f()
   debug: (g())(10)
   Browse[2]> c
   exiting from: f()
   [1] 11
   [1] 2
}
   Note that the final value of \code{A} is different (and wrong) when
   \code{f} is stepped through in the debugger.  This bug exists in
   R Core releases through at least R-3.1.1.
\item Fixed a bug illustrated by the following code, which gave
      an error saying that \code{p[1,1]} has the wrong number of subscripts:
\preformatted{   p <- pairlist(1,2,3,4); dim(p) <- c(2,2); p[1,1] <- 9
}
   This bug exists in R Core releases through at least R-3.1.1.
\item Fixed the following pqR bug (and related bugs), in which
      \code{b} was modified by the assignment to \code{a}:
\preformatted{   a <- list(list(1+1))
   b <- a
   attr(a[[1]][[1]],"fred")<-9
   print(b)
}
<<<<<<< HEAD
=======
\item Fixed the following bug in which \code{b} was modified
      by an assignment to \code{a} with a vector subscript:
\preformatted{   a <- list(list(mk2(1)))
   b <- a[[1]]
   a[[c(1,1)]][1] <- 3
   print(b)
}
      This bug also exists in R-2.15.0, but was fixed in R-3.1.1 
      (quite differently than in pqR).
>>>>>>> e5663d04
\item Fixed the non-robust checks for integer overflow, which reportedly
      sometimes fail when using clang on a Mac.  This is #PR 15774 at
      r-project.org, fixed in R-3.1.1, but fixed differently in pqR.
\item Fixed a bug (PR #15399 at r-project.og) in \code{na.omit} and 
      \code{na.exclude} that led to a
      data frame that should have had zero rows having one row instead.
      (Also fixed in R-3.1.1, though differently.)
}}

  \subsection{BUG FIXES CORRESPONDING TO THOSE IN LATER R CORE RELEASES}{
    \itemize{
\item From R-2.15.1: 
      Trying to update (recommended) packages in R_HOME/library without
      write access is now dealt with more gracefully.  Further, such
      package updates may be skipped (with a warning), when a newer
      installed version is already going to be used from .libPaths().
      (PR#14866)
\item From R-2.15.1:
      \command{R CMD check} with \env{_R_CHECK_NO_RECOMMENDED_}
      set to a true value (as done by the \command{--as-cran} option)
      could issue false errors if there was an indirect dependency
      on a recommended package.
\item From R-2.15.1:
      getMethod(f, sig) produced an incorrect error message in some
      cases when f was not a string).
\item From R-2.15.2:
      In Windows, the GUI preferences for foreground color were 
      not always respected.  (Reported by Benjamin Wells.)
\item From R-2.15.1:
      The evaluator now keeps track of source references outside of
      functions, e.g. when source() executes a script.
\item From R-2.15.1:
      The value returned by tools::psnice() for invalid pid values was
      not always NA as documented.
}}
}


\section{CHANGES IN VERSION RELEASED 2014-06-19}{

  \subsection{INTRODUCTION}{

  \itemize{ 

\item This is a maintenance release, with bug fixes, documentation
      improvements (including provision of previously missing
      documentation), and changes for compatibility with R Core releases.
      There are some new features in this release that help
      with testing pqR and packages. There are no significant changes 
      in performance.

\item See the sections below on earlier releases for general
      information on pqR.  

\item Note that there was a test release of 2014-06-10 that 
      is superceded by this release, with no separate listing 
      of the changes it contained.
  }}

  \subsection{NEW FEATURES FOR TESTING}{
    \itemize{
\item The setting of the \code{R_SEED} environment variable now specifies what
      random number seed to use when \code{set.seed} is not called.  When
      \code{R_SEED} is not set, the seed will be set from the time and process
      ID as before.  It is recommended that \code{R_SEED} be set before running
      tests on pqR or packages, so that the results will be reproducible.
      For example, some packages report an error if a hypothesis test on
      simulated data results in a p-value less than some threshold.  If 
      \code{R_SEED} is not set, these packages will fail their tests now 
      and then at random, whereas setting \code{R_SEED} will result either
      in consistent success or (less likely) consistent failure.
\item The comparison of test output with saved output using \code{Rdiff} now
      ignores any output from \code{valgrind}, so spurious errors will not be
      triggered by using it.  When using \code{valgrind}, the
      output files should be checked manually for \code{valgrind} messages 
      that are of possible interest.
\item The test script in \file{tests/internet.R} no longer looks at CRAN's html
      code, which is subject to change.  It instead looks at a special test file
      at \url{pqR-project.org}.
\item Fixed problems wit the \file{reg-tests-1b} test script.  Also, now sets
      the random seed, so it's consistent (even without R_SEED set), and has
      its output compared to a saved version.  Non-fatal errors (with
      code 5) should be expected on systems without enough memory for xz
      compression.
  }}

  \subsection{CHANGE FOR COMPATIBILITY}{
    \itemize{
\item The result of \code{diag(list(1,3,5))} is now a matrix of type
      double.  In R-2.15.0, this expression did not produce a sensible
      result.  A previous fix in pqR made this expression produce a matrix of 
      type list.  A later change by R Core also fixed this, but so it
      produced a double matrix, coercing the list to a numeric vector
      (to the extent possible); pqR now does the same.
  }}

  \subsection{DOCUMENTATION UPDATES}{
    \itemize{
\item The documentation for \code{c} now says how the names for the 
      result are determined, including previously missing information
      on the \code{use.names} argument, and on the role of the names of
      arguments in the call of \code{c}.  This documentation is missing
      in R-2.15.0 and R-3.1.0.
\item The documentaton for \code{diag} now documents that a diagonal matrix 
      is always created with type double or complex, and that the
      names of an extracted diagonal vector are taken from a \code{names}
      attribute (if present), if not from the row and column names.  This
      information is absent in the documentation in R-2.15.1 and R-3.1.0.
\item Incorrect information regarding the pointer protection stack
      was removed from \code{help(Memory)}.  This incorrect information
      is present in R-2.15.0 and R-3.1.0 as well.
\item There is now information in \code{help(Arithmetic)} regarding what
      happens when the operands of an arithmetic operation are \code{NA}
      or \code{NaN}, including the arbitrary nature of the result when
      one operand is \code{NA} and the other is \code{NaN}.  There is
      no discussion of this issue in the documentation for R-2.15.0 and R-3.1.0.
\item The \code{R_HELPERS} and \code{R_HELPERS_TRACE} environment variables
      are now documented in \code{help("environment variables")}.  The
      documentation in \code{help(helpers)} has also been clarified.
\item The \code{R_DEBUGGER} and \code{R_DEBUGGER_ARGS} environment variables
      are now documented in \code{help("environment variables")} as 
      alternatives to the \code{--debugger} and \code{--debugger-args}
      arguments.
  }}

  \subsection{BUG FIXES}{
    \itemize{
\item Fixed lack of protection bugs in the \code{equal} and \code{greater}
      functions in \file{sort.c}.  These bugs are also present in R-2.15.0
      and R-3.1.0.
\item Fixed lack of protection bugs in the \code{D} function in \file{deriv.c}.
      These bugs are also present in R-2.15.0 and R-3.1.0.
\item Fixed argument error-checking bugs in \code{getGraphicsEventEnv}
      and \code{setGraphicsEventEnv} (also present in R-2.15.0 and R-3.1.0).
\item Fixed a stack imbalance bug that shows up in the expression
      \code{anyDuplicated(c(1,2,1),incomp=2)}.  This bug is also present
      in R-2.15.0 and R-3.1.0.  The bug is reported only when the \code{base}
      package is not byte compiled (but still exists silently when it is 
      compiled).
\item Fixed a bug in the foreign package that showed up on systems where
      the C \code{char} type is unsigned, such as a Rasberry Pi running
      Rasbian.  I reported this to R Core, and it is also fixed in R-3.1.0.
\item Fixed a lack of protection bug that arose when \code{log} produced a
      warning.
\item Fixed a lack of protection bug in the \code{lang[23456]}
      C functions.
\item Fixed a stack imbalance bug that showed up when an assignment was
      made to an array of three or more dimensions using a zero-length
      subscript.
\item Fixed a problem with \code{news()} that was due to pqR's version
      numbers being dates (pqR issue #1).
\item Fixed out-of-bound memory accesses in \code{R_chull} and \code{scanFrame}
      that valgrind reports (but which are likely to be innocuous).
  }}

  \subsection{BUG FIXES CORRESPONDING TO THOSE IN LATER R CORE RELEASES}{
    \itemize{
\item From R-2.15.1: The string "infinity" now converts correctly to \code{Inf}
      (PR#14933).
\item From R-2.15.1: The generic for backsolve is now correct (PR#14883).
\item From R-2.15.1: A bug in \code{get_all_vars} was fixed (PR#14847).
\item From R-2.15.1: Fixed an argument error checking bug in \code{dev.set}.
\item From R-3.1.0-patched: Fixed a problem with \code{mcmapply} not 
      parallelizing when the number of jobs was less than number of cores.
      (However, unlike R-3.1.0-patched, this fix doesn't try to 
      parallelize when there is only one core.)
  }}
}

\section{CHANGES IN VERSION RELEASED 2014-02-23}{

  \subsection{INTRODUCTION}{

  \itemize{ 

\item This is a maintenance release, with bug fixes, changes for
      compatibility with packages, additional correctness tests, and 
      documentation improvements.  There are no new features in this 
      release, and no significant changes in performance.

\item See the sections below on earlier releases for general
      information on pqR.
  }}

  \subsection{INSTALLATION AND TESTING}{
    \itemize{
\item The information in the file "INSTALL" in the main source directory 
      has been re-written.  It now contains all the information expected
      to be needed for most installations, without the user needing to
      refer to R-admin, including information on the configuration
      options that have been added for pqR.  It also has information on
      how to build pqR from a development version downloaded from github.

\item Additional tests regarding subsetting operations, maintenance of
      NAMEDCNT, and operation of helper threads have been written.
      They are run with \code{make check} or \code{make check-all}.

\item A "create-configure" shell script is now included, which allows
      for creation of the "configure" shell script when it is non-functional
      or not present (as when building from a development version of pqR).
      It is not needed for typical installs of pqR releases.

\item Some problems with installation on Microsoft Windows (identified
      by Yu Gong) have hopefully been fixed.  (But trying to install
      pqR on Windows is still recommended only for adventurous users.)

\item A problem with installing pqR as a shared library when multithreading
      is disabled has been fixed.

\item Note that any packages (except those written only in R, plus 
      C or Fortran routines called by \code{.C} or \code{.Fortran}) that
      were compiled and installed under R Core versions of R must be 
      re-installed for use with pqR, as is generally the case with new versions
      of R (although it so happens that it is not necessary to re-install
      packages installed with pqR-2013-07-22 or pqR-2013-12-29 with this 
      release, because the formats of the crucial internal data structures 
      happen not to have changed).
  }}

  \subsection{DOCUMENTATION UPDATES}{
    \itemize{
\item The instructions in "INSTALL" have been re-written, as noted above.
\item The manual on "Writing R Extensions" now has additional information 
      (in the section on "Named objects and copying") on paying proper attention
      to NAMED for objects found in lists.
\item More instructions on how to create a release branch of pqR from a 
      development branch have been added to mods/README (or MODS).
  }}

  \subsection{CHANGES REGARDING PACKAGE COMPATIBILITY AND CHECKING}{
    \itemize{
\item Changed the behaviour of \code{$} when dispatching so that the unevaluated
      element name arrives as a string, as in R-2.15.0.  This behaviour is
      needed for the "dyn" package.  The issue is illustrated by the
      following code:
\preformatted{    a <- list(p=3,q=4)
    class(a) <- "fred"
    `$.fred` <-
      function (x,n) { print(list(n,substitute(n))); x[[n]] }
    print(a$q)
}
      In R-2.15.0, both elements of the list printed are strings, but in
      pqR-2013-12-29, the element from "substitute" is a symbol.  Changed
      \code{help("$")} to document this behaviour, and the corresponding 
      behaviour of \code{"$<-"}.  Added a test with \code{make check} for it.
\item Redefined "fork" to "Rf_fork" so that helper threads can be disabled
      in the child when "fork" is used in packages like "multicore". 
      (Special mods for this had previously been made to the "parallel" 
      package, but this is a more universal scheme.)
\item Added an option (currently set) for pqR to ignore incorrect zero
      pointers encountered by the garbage collector (as R-2.15.0 does).
      This avoids crashes with some packages (eg, "birch") that incorrectly
      set up objects with zero pointers.
\item Changed a C procedure name in the "matprod" routines to reduce the
      chance of a name conflict with C code in packages.
\item Made \code{NA_LOGICAL} and \code{NA_INTEGER} appear as variables
      (rather than constants) in packages, as needed for package
      "RcppEigen".
\item Made \code{R_CStackStart} and \code{R_CStackLimit} visible to 
      packages, as needed for package "vimcom".
\item Fixed problem with using \code{NAMED} in a package that defines
      \code{USE_RINTERNALS}, such as "igraph".
\item Calls of external routines with .Call and .External are now
      followed by checks that the routine didn't incorrectly change 
      the constant objects sometimes used internally in pqR for TRUE, 
      FALSE, and NA.  (Previously, such checks were made only after calls 
      of .C and .Fortran.)
  }}

  \subsection{BUG FIXES}{
    \itemize{
\item Fixed the following bug (also present in R-2.15.0 and R-3.0.2):
\preformatted{    x <- t(5)
    print (x \%*\% c(3,4))
    print (crossprod(5,c(3,4)))
}
     The call of \code{crossprod} produced an error, whereas the corresponding
     use of \code{\%*\%} does not.

     In pqR-2013-12-29, this bug also affected the expression 
     \code{t(5) \%*\% c(3,4)}, since it is converted to the equivalent of 
     \code{crossprod(5,c(3,4))}.

\item Fixed a problem in R_AllocStringBuffer that could result in
      a crash due to an invalid memory access.  (This bug is also
      present in R-2.15.0 and R-3.0.2.)
\item Fixed a bug in a "matprod" routine sometimes affecting 
      \code{tcrossprod} (or an equivalent use of \code{\%*\%}) with 
      helper threads.
\item Fixed a bug illustrated by the following:
\preformatted{    f <- function (a)
    { x <- a
      function () { b <- a; b[2]<-1000; a+b  }
    }
    g <- f(c(7,8,9))
    save.image("tmpimage")
    load("tmpimage")
    print(g())
}
      where the result printed was 14 2000 18 rather than 14 1008 18.
\item Fixed a bug in \code{prod} with an integer vector containing \code{NA}, 
      such as, \code{prod(NA)}.
\item Fixed a lack-of-protection bug in mkCharLenCE that showed up
      in checks for packages "cmrutils".
\item Fixed a problem with xtfrm demonstrated by the following:
\preformatted{    f<-function(...) xtfrm(...); f(c(1,3,2))
}
      which produced an error saying '...' was used in an incorrect context.
      This affected package "lsr". 
\item Fixed a bug in maintaining NAMEDCNT when assigning to a variable in
      an environment using \code{$}, which showed up in package "plus".
\item Fixed a bug that causes the code below to create a circular data 
      structure:
\preformatted{    { a <- list(1); a[[1]] <- a; a }
}
\item Fixed bugs such as that illustrated below:
\preformatted{    a <- list(list(list(1)))
    b <- a
    a[[1]][[1]][[1]]<-2
    print(b)
}
      in which the assignment to \code{a} changes \code{b}, and added tests
      for such bugs.
\item Fixed a bug where unary minus might improperly reuse its operand for
      the result even when it was logical (eg, in \code{-c(F,T,T,F)}).
\item Fixed a bug in pairlist element deletion, and added tests in subset.R
      for such cases.
\item The ISNAN trick (if enabled) is now used only in the interpreter itself,
      not in packages, since the macro implementing it evaluates its argument
      twice, which doesn't work if it has side effects (as happens in the 
      "ff" package).
\item Fixed a bug that sometimes resulted in task merging being disabled
      when it shouldn't have been.
}}
}

\section{CHANGES IN VERSION RELEASED 2013-12-29}{

  \subsection{INTRODUCTION}{

  \itemize{ 

\item This is the first publicized release of pqR after pqR-2013-07-22.  
      A verson dated 2013-11-28 was released for testing; it differs
      from this release only in bug and documentation fixes, which
      are not separately detailed in this NEWS file.

\item pqR is based on R-2.15.0, distributed by the R Core Team, but
improves on it in many ways, mostly ways that speed it up, but also by
implementing some new features and fixing some bugs.  See the notes
below on earlier pqR releases for general discussion of pqR, and for
information that has not changed from previous releases of pqR.

\item The most notable change in this release is that ``task merging''
      is now implemented.  This can speed up sequences
      of vector operations by merging several operations into one, which 
      reduces time spent writing and later reading data in memory. 
      See \code{help(merging)} and the item below for more details.

\item This release also includes other performance improvements, bug fixes,
      and code cleanups, as detailed below.
  }}

  \subsection{INSTALLATION AND TESTING}{
    \itemize{

\item Additional configuration options are now present to allow
      enabling and disabling of task merging, and more generally, of the
      deferred evaluation framework needed for both task merging and
      use of helper threads.  By default, these facilities are enabled.
      The \code{--disable-task-merging} option to \code{./configure}
      disables task merging, \code{--disable-helper-threads} disables
      support for helper threads (as before), and 
      \code{--disable-deferred-evaluation} disables both of these
      features, along with the whole deferred evaluation framework.
      See the \code{R-admin} manual for more details.

\item See the pqR wiki at \code{https://github.com/radfordneal/pqR/wiki}
      for the latest news regarding systems and packages that do or do not
      work with pqR.

\item Note that any packages (except those written only in R, plus 
      C or Fortran routines called by \code{.C} or \code{.Fortran}) that
      were compiled and installed under R Core versions of R must be 
      re-installed for use with pqR, as is generally the case with new versions
      of R (although it so happens that it is not necessary to re-install
      packages installed with pqR-2013-07-22 with this release, because the 
      formats of the crucial internal data structures happen not to have
      changed).

\item Additional tests of matrix multiplication (\code{\%*\%}, \code{crossprod},
      and \code{tcrossprod}) have been written.  They are run with
      \code{make check} or \code{make check-all}.

  }}

  \subsection{INTERNAL STRUCTURES AND APPLICATION PROGRAM INTERFACE}{
    \itemize{

\item The table of built-in function names, C functions implementing them, and
      operation flags, which was previously found in \code{src/main/names.c},
      has been split into multiple tables, located in the source files that 
      define such built-in functions (with only a few entries still in 
      \code{names.c}).  This puts the descriptions of these built-in
      functions next to their definitions, improving maintainability, and
      also reduces the number of global functions.  This change should have 
      no effects visible to users.

\item The initialization for fast dispatch to some primitive functions
      is now done in \code{names.c}, using tables in other source files
      analogous to those described in the point just above.  This is 
      cleaner, and eliminates an anomaly in the previous versions of
      pqR that a primitive function could be slower the first time it was
      used than when used later.
  }}

  \subsection{PERFORMANCE IMPROVEMENTS}{
    \itemize{
\item Some sequences of vector operations can now be merged into a single
      operation, which can speed them up by eliminating memory operations
      to store and fetch intermediate results.  For example, when \code{v} is 
      a long vector, the expression 
      \code{exp(v+1)} can be merged into one task, which will compute 
      \code{exp(v[i]+1)} for each element, \code{i}, of \code{v} in a 
      single loop.  

      Currently, such ``task merging'' is done only for (some)
      operations in which only one operand is a vector. When there are
      helper threads (which might be able to do some operations even
      faster, in parallel) merging is done only when one of the
      operations merged is a simple addition, subtraction, or
      multiplication (with one vector operand and one scalar operand).

      See \code{help(merging)} for more details.

\item During all garbage collections, any tasks whose outputs are not
      referenced are now waited for, to allow memory used by their outputs to be
      recovered.  (Such unreferenced outputs should be rare in real 
      programs.)  In a full garbage collection, tasks with large inputs
      or outputs that are referenced only as task inputs
      are also waited for, so that the memory they occupy can be recovered.

\item The built-in C matrix multiplication routines and those in the supplied 
      BLAS have both been sped up, especially those used by \code{crossprod}
      and \code{tcrossprod}.  This will of course have no effect if a different
      BLAS is used and the \code{mat_mult_with_BLAS} option is set to
      \code{TRUE}.

\item Matrix multiplications in which one operand can be recognized as the
      result of a transpose operation are now done without actually creating
      the transpose as an intermediate result, thereby reducing both 
      computation time and memory usage.  Effectively, these uses of the
      \code{\%*\%} operator are converted to uses of \code{crossprod} or
      \code{tcrossprod}.  See \code{help("\%*\%")} for details.

\item Speed of \code{ifelse} has been improved (though it's now slower when the
      condition is scalar due to the bug fix mentioned below).

\item Inputs to the mod operator can now be piped. (Previously, this was 
      inadvertently prevented in some cases.)

\item The speed of the quick check for NA/NaN that can be enabled with 
      \code{-DENABLE_ISNAN_TRICK} in CFLAGS has been improved.
  }}

  \subsection{BUG FIXES}{
    \itemize{
\item Fixed a bug in \code{ifelse} with scalar condition but other
      operands with length greater than one.  (Pointed out by Luke Tierney.)

\item Fixed a bug stemming from re-use of operand storage for a result
      (pointed out by Luke Tierney) illustrated by the following:
\preformatted{   A <- array(c(1), dim = c(1,1), dimnames = list("a", 1))
   x <- c(a=1)
   A/(pi*x)
}

\item The \code{--disable-mat-mult-with-BLAS-in-helpers} configuration
      setting is now respected for complex matrix multiplication
      (previously it had only disabled use of the BLAS in helper
      threads for real matrix multiplication).

\item The documentation for \code{aperm} now says that the default
      method does not copy attributes (other than dimensions and
      dimnames).  Previously, it incorrecty said it did (as is the
      case also in R-2.15.0 and R-3.0.2).

\item Changed \code{apply} from previous versions of pqR to replicate
      the behaviour seen in R-2.15.0 (and later R Core version) when the matrix 
      or array has a class attribute.  Documented this behaviour (which is
      somewhat dubious and convoluted) in the help entry for \code{apply}.
      This change fixes a problem seen in package TSA (and probably others).

\item Changed \code{rank} from prevous versions of pqR to replicate
      the behaviour when it is applied to data frames that is seen in R-2.15.0 
      (and later R Core versions).  Documented this (somewhat dubious) 
      behaviour in the help entry for \code{rank}.  This change fixes a
      problem in the \code{coin} package.

\item Fixed a bug in keeping track of references when assigning 
      repeated elements into a list array.

\item Fixed the following bug (also present in R-2.15.0 and R-3.0.2):
\preformatted{   v <- c(1,2)
   m <- matrix(c(3,4),1,2)
   print(t(m)\%*\%v)
   print(crossprod(m,v))
}
in which \code{crossprod} gave an error rather than produce the answer
for the corresponding use of \code{\%*\%}.

\item Bypassed a problem with the Xcode gcc compiler for the Mac that 
      led to it falsely saying that using -DENABLE_ISNAN_TRICK in CFLAGS
      doesn't work.
  }}
}


\section{CHANGES IN VERSION RELEASED 2013-07-22}{

  \subsection{INTRODUCTION}{

  \itemize{ 

\item pqR is based on R-2.15.0, distributed by the R Core Team, but
improves on it in many ways, mostly ways that speed it up, but also by
implementing some new features and fixing some bugs.  See the notes
below, on the release of 2013-06-28, for general discussion of pqR,
and for information on pqR that has not changed since that release.

\item This updated release of pqR provides some performance
enhancements and bug fixes, including some from R Core releases after
R-2.15.0.  More work is still needed to incorporate improvements in
R-2.15.1 and later R Core releases into pqR.

\item This release is the same as the briefly-released version of
2013-17-19, except that it fixes one bug and one reversion of an
optimization that were introduced in that release, and tweaks the
Windows Makefiles (which are not yet fully tested).

  }}

  \subsection{FEATURE AND DOCUMENTATION CHANGES}{
    \itemize{
      \item Detailed information on what operations can be done in helper
            threads is now provided by help(helpers).
      \item Assignment to parts of a vector via code such as 
            \code{v[[i]]<-value} and \code{v[ix]<-values} now automatically 
            converts raw values to the appropriate type
            for assignment into numeric or string vectors, and assignment
            of numeric or string values into a raw vector now results in the
            raw vector being first converted to the corresponding type.  This
            is consistent with the existing behaviour with other types.
      \item The allowed values for assignment to an element of an "expression" 
            list has been expanded to match the allowed values for ordinary
            lists.  These values (such as function closures) could previously 
            occur in expression lists as a result of other operations (such
            as creation with the \code{expression} primitive).
      \item Operations such as
            \code{v <- pairlist(1,2,3); v[[-2]] <- NULL} now raise an error.
            These operations were previously documented as being illegal, and
            they are illegal for ordinary lists.  The proper way to do
            this deletion is \code{v <- pairlist(1,2,3); v[-2] <- NULL}.
      \item Raising \code{-Inf} to a large value (eg, \code{(-Inf)^(1e16)})
            no longer produces an incomprehensible warning.  As before, the 
            value returned is \code{Inf}, because (due to their 
            limited-precision floating-point representation) all such large 
            numbers are even integers.
  }}

  \subsection{FEATURE CHANGES CORRESPONDING TO THOSE IN LATER R CORE RELEASES}{
    \itemize{
\item From R-2.15.1: On Windows, there are two new environment variables which
      control the defaults for command-line options.

      If \env{R_WIN_INTERNET2} is set to a non-empty value, it is as if
      \option{--internet2} was used.

      If \env{R_MAX_MEM_SIZE} is set, it gives the default memory limit
      if \option{--max-mem-size} is not specified: invalid values being
      ignored.

\item From R-2.15.1: The NA warning messages from e.g. \code{pchisq()} now 
      report the call to the closure and not that of the \code{.Internal}.

\item The following included software has been updated to new versions:
      zlib to 1.2.8, LZMA to 5.0.4, and PCRE to 8.33.
  }}

  \subsection{INSTALLATION AND TESTING}{
    \itemize{

\item See the pqR wiki at \code{https://github.com/radfordneal/pqR/wiki}
      for the latest news regarding systems and packages that do or do not
      work with pqR.

\item Note that any previosly-installed packages must be re-installed for 
      use with pqR (as is generally the case with new versions of R), except
      for those written purely in R.

\item It is now known that pqR can be successfully installed under Mac
      OS X for use via the command line (at least with some versions
      of OS X).  The gcc 4.2
      compiler supplied by Apple with Xcode works when helper threads
      are disabled, but does not have the full OpenMP support required for
      helper threads.   For helper threads to work, a C compiler that fully
      supports OpenMP is needed, such as gcc 4.7.3 (available via 
      macports.org).

      The Apple BLAS and LAPACK routines can be used by giving the
      \code{--with-blas='-framework vecLib'} and \code{--withlapack}
      options to \code{configure}.  This speeds up some operations
      but slows down others.

      The R Mac GUI would need to be recompiled for use with pqR.
      There are problems doing this unless helper threads
      are disabled (see pqR issue #17 for discussion).

      Compiled binary versions of pqR for Mac OS X are not yet being supplied.
      Installation on a Mac is recommended only for users experienced
      in installation of R from source code.

\item Success has also been reported in installing pqR on a Windows
      system, including with helper threads, but various tweaks were
      required.  Some of these tweaks are incorporated in this release,
      but they are probably not sufficient for installation "out of the box".
      Attempting to install pqR on Windows is recommended only for
      users who are both experienced and adventurous.

\item Compilation using the \code{-O3} option for gcc is not recommended.
      It speeds up some operations, but slows down others.  With gcc 4.7.3
      on a 32-bit Intel system running Ubuntu 13.04, compiling with 
      \code{-O3} causes compiled functions to crash. (This is not a
      pqR issue, since the same thing happens when R-2.15.0 is compiled 
      with \code{-O3}).
  }}

  \subsection{INTERNAL STRUCTURES AND APPLICATION PROGRAM INTERFACE}{
    \itemize{

\item The R internals manual now documents (in Section 1.8) a
      preliminary set of conventions that pqR follows (not yet
      perfectly) regarding when objects may be modified, and how
      NAMEDCNT should be maintained.  R-2.15.0 did not follow any
      clear conventions.

\item The documentation in the R internals manual on how helper
      threads are implemented in pqR now has the correct title.  (It
      would previously have been rather hard to notice.)

  }}

  \subsection{PERFORMANCE IMPROVEMENTS}{
    \itemize{
\item Some unnecessary duplication of objects has been eliminated.  Here
      are three examples:  
      Creation of lists no longer duplicates all the elements put in the
      list, but instead increments \code{NAMEDCNT} for these elements, so
      that
\preformatted{   a <- numeric(10000)
   k <- list(1,a)
}
no longer duplicates \code{a} when \code{k} is created (though a duplication
will be needed later if either \code{a} or \code{k[[2]]} is modified).
      Furthermore, the assignment below to \code{b$x}, no longer
      causes duplication of the 10000 elements of \code{y}:
\preformatted{   a <- list (x=1, y=seq(0,1,length=10000))
   b <- a
   b$x <- 2
}
Instead, a single vector of 10000 elements is shared between \code{a$y} and
\code{b$y}, and will be duplicated later only if necessary.  Unnecessary
duplication of a 10000-element vector is also avoided when \code{b[1]} is 
assigned to in the code below:
\preformatted{   a <- list (x=1, y=seq(0,1,length=10000))
   b <- a$y
   a$y <- 0
   b[1] <- 1
}
The assignment to \code{a$y} now reduces \code{NAMEDCNT} for the vector
bound to \code{b}, allowing it to be changed without duplication.

\item Assignment to part of a vector using code such as \code{v[101:200]<-0}
      will now not actually create a vector of 100 indexes, but will instead
      simply change the elements with indexes 101 to 200 without creating
      an index vector.  This optimization has not yet been implemented for
      matrix or array indexing.

\item Assignments to parts of vectors, matrices, and arrays using "[" has been
      sped up by detailed code improvements, quite substantially in some
      cases.

\item Subsetting of arrays of three or more dimensions using "[" has
      been sped up by detailed code improvements.

\item Pending summations of one-argument mathematical functions are now
      passed on by \code{sum}.  So, for example, in 
      \code{sum(exp(a)) + sum(exp(b))}, the two
      summations of exponentials can now potentially be done in parallel.

\item A full garbage collection now does not wait for all tasks being
      done by helpers to complete.  Instead, only tasks that are using
      or computing variables that are not otherwise referenced are 
      waited for (so that this storage can be reclaimed).
  }}

  \subsection{BUG FIXES}{
    \itemize{
\item A bug that could have affected the result of \code{sum(abs(v))} when
      it is done by a helper thread has been fixed.
\item A bug that could have allowed \code{as.vector}, \code{as.integer}, etc.
      to pass on an object still being computed to a caller not expecting
      such a pending object has been fixed.
\item Some bugs in which production of warnings at inopportune times could 
      have caused serious problems have been fixed.
\item The bug illustrated below (pqR issue #13) has been fixed:
\preformatted{   > l = list(list(list(1)))
   > l1 = l[[1]]
   > l[[c(1,1,1)]] <- 2
   > l1
   [[1]]
   [[1]][[1]]
   [1] 2
}
\item Fixed a bug (also present in R-2.15.0 and R-3.0.1) illustrated by the
following code:
\preformatted{   > a <- list(x=c(1,2),y=c(3,4))
   > b <- as.pairlist(a)
   > b$x[1] <- 9
   > print(a)
   $x
   [1] 9 2
   
   $y
   [1] 3 4
}
The value printed for a has a$x[1] changed to 9, when it should still be 1.
See pqR issue #14.
\item Fixed a bug (also present in R-2.15.0 and R-3.0.1) in which extending
      an "expression" by assigning to a new element changes it to an ordinary
      list.  See pqR issue #15.
\item Fixed several bugs (also present in R-2.15.0 and R-3.0.1) illustrated
by the code below (see pqR issue #16):
\preformatted{   v <- c(10,20,30)
   v[[2]] <- NULL        # wrong error message
   
   x <- pairlist(list(1,2))
   x[[c(1,2)]] <- NULL   # wrongly gives an error, referring to misuse
                         # of the internal SET_VECTOR_ELT procedure
   
   v<-list(1)
   v[[quote(abc)]] <- 2  # internal error, this time for SET_STRING_ELT
   
   a <- pairlist(10,20,30,40,50,60)
   dim(a) <- c(2,3)
   dimnames(a) <- list(c("a","b"),c("x","y","z"))
   print(a)              # doesn't print names
   
   a[["a","x"]] <- 0     # crashes with a segmentation fault
}
  }}

  \subsection{BUG FIXES CORRESPONDING TO THOSE IN LATER R CORE RELEASES}{
    \itemize{
\item From R-2.15.1: \code{formatC()} uses the C entry point \code{str_signif}
      which could write beyond the length allocated for the output string.

\item From R-2.15.1: \code{plogis(x, lower = FALSE, log.p = TRUE)} no longer
      underflows early for large x (e.g. 800).

\item From R-2.15.1: \code{?Arithmetic}'s \dQuote{\code{1 ^ y} and \code{y ^ 0}
	are \code{1}, \emph{always}} now also applies for \code{integer}
      vectors \code{y}.

\item From R-2.15.1: X11-based pixmap devices like \code{png(type = "Xlib")} 
      were trying to set the cursor style, which triggered some warnings and
      hangs.

\item From R-3.0.1 patched: Fixed comment-out bug in BLAS, as per PR 14964.
  }}
}


\section{CHANGES IN VERSION RELEASED 2013-06-28}{

\subsection{INTRODUCTION}{

\itemize{ 
\item This release of pqR is based on R-2.15.0, distributed by the R
Core Team, but improves on it in many ways, mostly ways that speed it
up, but also by implementing some new features and fixing some bugs.
One notable speed improvement in pqR is that for systems with multiple
processors or processor cores, pqR is able to do some numeric
computations in parallel with other operations of the interpreter, and
with other numeric computations.

\item This is the second publicised release of pqR (the first was on
2013-06-20, and there were earlier unpublicised releases). It fixes one
significant pqR bug (that could cause two empty strings to not compare
as equal, reported by Jon Clayden), fixes a bug reported to R Core (PR
15363) that also existed in pqR (see below), fixes a bug in deciding
when matrix multiplies are best done in a helper thread, and fixes some
issues preventing pqR from being built in some situations (including
some partial fixes for Windows suggested by "armgong").  Since the
rest of the news is almost unchanged from the previous release, I have
not made a separate news section for this release. (New sections will
be created once new releases have significant differences.)

\item This section documents changes in pqR from R-2.15.0 that are of
direct interest to users.  For changes from earlier version of R to
R-2.15.0, see the ONEWS, OONEWS, and OOONEWS files.  Changes of little
interest to users, such as code cleanups and internal details on
performance improvements, are documented in the file MODS, which
relates these changes to branches in the code repository at
github.com/radfordneal/pqR.

\item Note that for compatibility with R's version system, pqR presently
uses the same version number, 2.15.0, as the version of R on which it
is based. This allows checks for feature availability to continue to
work.  This scheme will likely change in the future.  Releases of pqR
with the same version number are distinguished by release date.

\item See radfordneal.github.io/pqR for current information on pqR, including
announcements of new releases, a link to the page for making and viewing
reports of bugs and other issues, and a link to the wiki page containing
information such as systems on which pqR has been tested.

}}

  \subsection{FEATURE CHANGES}{
    \itemize{
      \item A new primitive function \code{get_rm} has been added,
            which removes a variable while returning the value it
            had when removed.  See \code{help(get_rm)} for details,
            and how this can sometimes improve efficiency of R functions.

      \item An enhanced version of the \code{Rprofmem} function for profiling
            allocation of vectors has been implemented, that can
            display more information, and can output to the terminal,
            allowing the source of allocations to more easily be
            determined.  Also, \code{Rprofmem} is now always accessible
            (not requiring the \code{--enable-memory-profiling} configuration
            option).  Its overhead when not in use is negligible.
 
            The new version allows records of memory allocation to be
            output to the terminal, where their position relative to
            other output can be informative (this is the default for the
            new \code{Rprofmemt} variant).  More identifying
            information, including type, number of elements, and
            hexadecimal address, can also be output.  For more details on
            these and other changes, see \code{help(Rprofmem)}.

      \item A new primitive function, pnamedcnt, has been added, that
            prints the NAMEDCNT/NAMED count for an R object, which is helpful
            in tracking when objects will have to be duplicated.  For
            details, see help(pnamedcnt).

      \item The \code{tracemem} function is defunct.  What exactly it was
            supposed to do in R-2.15.0 was unclear, and optimizations 
            in pqR make it even less clear what it should do.  The bit
            in object headers that was used to implement it has been
            put to a better use in pqR.  The \code{--enable-memory-profiling}
            configuration option used to enable it no longer exists.

            The \code{retracemem} function remains for compatibility
            (doing nothing).  The \code{Rprofmemt} and \code{pnamedcnt}
            functions described above provide alternative ways of gaining
            insight into memory allocation behaviour.

      \item Some options that can be set by arguments to the R command can
            now also be set with environment variables, specifically, the
            values of R_DEBUGGER, R_DEBUGGER_ARGS, and R_HELPERS give the
            default when \code{--debugger}, \code{--debugger-args}, and 
            \code{--helpers} are not specified on the command line.  This 
            feature is useful when using a shell file or Makefile that contains 
            R commands that one would rather not have to modify.
    }
  }

  \subsection{INSTALLATION AND TESTING}{
    \itemize{

      \item The procedure for compiling and installing from source is largely 
            unchanged from R-2.15.0.  In particular, the final result is a 
            program called "R", not "pqR", though of course you can provide a 
            link to it called "pqR".  Note that (as for R-2.15.0) it is not 
            necessary to do an "install" after "make" --- one can just
            run bin/R in the directory where you did "make".  This may be 
            convenient if you wish to try out pqR along with your current 
            version of R.

      \item Testing of pqR has so far been done only on Linux/Unix
            systems, not on Windows or Mac systems.  There is no specific
            reason to believe that it will not work on Windows or Mac
            systems, but until tests have been done, trying to use it 
            on these systems is not recommended.  (However, some users
            have reported that pqR can be built on Mac systems, as long
            as a C compiler fully supporting OpenMP is used, or the
            \code{--disable-helper-threads} configuration option is used.)

      \item This release contains the versions of the standard and recommended
            packages that were released with R-2.15.0.  Newer versions may
            or may not be compatible (same as for R-2.15.0).

      \item It is intended that this release will be fully compatible with
            R-2.15.0, but you will need to recompile any packages (other
            that those with only R code) that you had installed for R-2.15.0, 
            and any other C code you use with R, since the format of internal 
            data structures has changed (see below).

      \item New configuration options relating to helper threads and
            to matrix multiplication now exist.  For details, see 
            doc/R-admin.html (or R-admin.pdf), or run \code{./configure --help}.

            In particular, the \code{--disable-helper-threads} option
            to configure will remove support for helper threads.  Use of
            this option is advised if you know that multiple processors
            or processor cores will not be available, or if you know that
            the C compiler used does not support OpenMP 3.0 or 3.1 (which 
            is used in the implementation of the helpers package).

      \item Including \code{-DENABLE_ISNAN_TRICK} in CFLAGS will speed up 
            checks for NA and NaN on machines on which it works.  It works
            on Intel processors (verified both empirically and by consulting
            Intel documentation).  It does not work on SPARC machines.

      \item The \code{--enable-memory-profiling} option to configure
            no longer exists.  In pqR, the \code{Rprofmem} function is always
            enabled, and the \code{tracemem} function is defunct.  (See
            discussion above.)

      \item When installing from source, the output of configure 
            now displays whether standard and recommended packages will
            be byte compiled.

      \item The tests of random number generation run with \code{make check-all}
            now set the random number seed explicitly.  Previously, the random
            number seed was set from the time and process ID, with the result
            that these tests would occasionally fail non-deterministically,
            when by chance one of the p-values obtained was below the threshold
            used.  (Any such failure should now occur consistently, rather
            than appearing to be due to a non-deterministic bug.)

      \item Note that (as in R-2.15.0) the output of \code{make check-all} for 
            the boot package includes many warning messages regarding a 
            non-integer argument, and when byte compilation is enabled, these 
            messages identify the wrong function call as the source.  This 
            appears to have no wider implications, and can be ignored.

      \item Testing of the "xz" compression method is now done with \code{try},
            so that failure will be tolerated on machines that don't have enough
            memory for these tests.

      \item The details of how valgrind is used have changed. See the source
            file \file{memory.c}.
    }
  }

  \subsection{INTERNAL STRUCTURES AND APPLICATION PROGRAM INTERFACE}{
    \itemize{
      \item The internal structure of an object has changed, in ways that 
            should be compatible with R-2.15.0, but which do require 
            re-compilation.  The flags in the object header for \code{DEBUG},
            \code{RSTEP}, and \code{TRACE} now exist only for non-vector 
            objects, which is sufficient for their present use (now that 
            \code{tracemem} is defunct).

      \item The sizes of objects have changed in some cases (though not most).
            For a 32-bit configuration, the size of a cons cell increases
            from 28 bytes to 32 bytes; for a 64-bit configuration, the
            size of a cons cell remains at 56 bytes.  For a 32-bit 
            configuration, the size of a vector of one double remains
            at 32 bytes; for a 64-bit configuration (with 8-byte alignment), 
            the size of a vector of one double remains at 48 bytes.

      \item Note that the actual amount of memory occupied by an object
            depends on the set of node classes defined (which may be tuned).
            There is no longer a separate node class for cons cells and
            zero-length vectors (as in R-2.15.0) --- instead, cons cells
            share a node class with whatever vectors also fit in that
            node class.

      \item The old two-bit NAMED field of an object is now a three-bit
            NAMEDCNT field, to allow for a better attempt at reference
            counting.  Versions of the the NAMED and SET_NAMED macros
            are still defined for compatibility.  See the R-ints manual
            for details.

      \item Setting the length of a vector to something less than its
            allocated length using SETLENGTH is deprecated.  The LENGTH
            field is used for memory allocation tracking by the garbage
            collector (as is also the case in R-2.15.0), so setting it 
            to the wrong value may cause problems.  (Setting the length
            to more than the allocated length is of course even worse.)
    }
  }

  \subsection{PERFORMANCE IMPROVEMENTS}{
    \itemize{
      \item Many detailed improvements have been made that reduce
            general interpretive overhead and speed up particular 
            functions.  Only some of these improvements are noted
            below.

      \item Numerical computations can now be performed in parallel with
            each other and with interpretation of R code, by using 
            ``helper threads'', on machines
            with multiple processors or multiple processor cores.  When
            the output of one such computation is used as the input to
            another computation, these computations can often be done
            in parallel, with the output of one task being ``pipelined''
            to the other task.  Note that these 
            parallel execution facilities do not require any changes to user 
            code --- only that helper threads be enabled with the 
            \code{--helpers} option to the command starting pqR. See 
            \code{help(helpers)} for details.

            However, helper threads are not used for operations that are 
            done within the interpreter for byte-compiled code or that are 
            done in primitive functions invoked by the byte-code interpreter.

            This facility is still undergoing rapid development.  Additional 
            documentation on which operations may be done in parallel will be 
            forthcoming.

      \item A better attempt at counting how many "names" an object has
            is now made, which reduces how often objects are duplicated
            unnecessarily.  This change is ongoing, with further improvements
            and documentation forthcoming.

      \item Several primitive functions that can generate integer sequences
            --- ":", seq.int, seq_len, and seq_along --- will now sometimes
            not generate an actual sequence, but rather just a description
            of its start and end points.  This is not visible to users,
            but is used to speed up several operations.

            In particular, "for" loops such as \code{for (i in 1:1000000) ...}
            are now done without actually allocating a vector to hold
            the sequence.  This saves both space and time.  Also,
            a subscript such as \code{101:200} for a vector or as the first 
            subscript for a matrix is now (often) handled without actually 
            creating a vector of indexes, saving both time and space.  

            However, the above performance improvements 
            are not effective in compiled code.

      \item Matrix multiplications with the \code{\%*\%} operator are now
            much faster when the operation is a vector dot product, a
            vector-matrix product, a matrix-vector product, or more generally
            when the sum of the numbers of rows and columns in the result
            is not much less than their product.  This improvement results
            from the elimination of a costly check for NA/NaN elements in the 
            operands before doing the multiply.  There is no need for this check
            if the supplied BLAS is used.  If a BLAS that does not properly
            handle NaN is supplied, the \code{\%*\%} operator will still
            handle NaN properly if the new library of matrix multiply
            routines is used for \code{\%*\%} instead of the BLAS.  See the
            next two items for more relevant details.

      \item A new library of matrix multiply routines is provided, which
            is guaranteed to handle NA/NaN correctly, and which supports
            pipelined computation with helper threads.  Whether this
            library or the BLAS routines are used for \code{\%*\%} is
            controlled by the \code{mat_mult_with_BLAS} option. The default
            is to not use the BLAS, but the 
            \code{--enable-mat-mult-with-BLAS-by-default} configuration option
            will change this.  See \code{help("\%*\%")} for details.

      \item The BLAS routines supplied with R were modified to improve the 
            performance of the routines DGEMM (matrix-matrix multiply) and 
            DGEMV (matrix-vector multiply).  Also, proper propagation of NaN, 
            Inf, etc. is now always done in these routines.  This speeds
            up the \code{\%*\%} operator in R, when the supplied BLAS is used
            for matrix multiplications, and speeds up other matrix operations
            that call these BLAS routines, if the BLAS used is the one supplied.

      \item The low-level routines for generation of uniform random
            numbers have been improved.  (These routines are also used for
            higher-level functions such as \code{rnorm}.)

            The previous code copied the seed back and forth to
            .Random.seed for every call of a random number generation
            function, which is rather time consuming given that for
            the default generator \code{.Random.seed} is 625 integers long.
            It also allocated new space for \code{.Random.seed} every time.
            Now, \code{.Random.seed} is used without copying, except when the 
            generator is user-supplied.  

            The previous code had imposed an unnecessary limit on the
            length of a seed for a user-supplied random number
            generator, which has now been removed.

      \item The \code{any} and \code{all} primitives have been substantially
            sped up for large vectors.  

            Also, expressions such as
            \code{all(v>0)} and \code{any(is.na(v))}, where \code{v} is a
            real vector, avoid computing and storing a logical vector,
            instead computing the result of \code{any} or \code{all}
            without this intermediate, looking at only as much of \code{v}
            as is needed to determine the result.
            However, this improvement is not effective in compiled code.

      \item When \code{sum} is applied to many mathematical functions
            of one vector argument, for example \code{sum(log(v))}, the
            sum is performed as the function is computed, without a
            vector being allocated to hold the function values.  
            However, this improvement is not effective in compiled code.

      \item The handling of power operations has been improved (primarily 
            for powers of reals, but slightly affecting powers of integers too).
            In particular, scalar powers of 2, 1, 0, and -1, are handled 
            specially to avoid general power operations in these cases.

      \item Extending lists and character vectors by assigning to an
            index past the end, and deleting list items by assigning NULL
            have been sped up substantially.

      \item The speed of the transpose (\code{t}) function has been
            improved, when applied to real, integer, and logical
            matrices.

      \item The \code{cbind} and \code{rbind} functions have been greatly
            sped up for large objects.

      \item The \code{c} and \code{unlist} functions have been sped up 
            by a bit in simple cases, and by a lot in some situations 
            involving names.

      \item The \code{matrix} function has been greatly sped up, in
            many cases.

      \item Extraction of subsets of vectors or matrices (eg, \code{v[100:200]}
            or \code{M[1:100,101:110]}) has been sped up substantially.

      \item Logical operations and relational operators have been sped up
            in simple cases. Relational
            operators have also been substantially sped up for long vectors.

      \item Access via the $ operator to lists, pairlists, and environments 
            has been sped up. 

      \item Existing code for handling special cases of "[" in which there is
            only one scalar index was replaced by cleaner code that handles 
            more cases.   The old code handled only integer and real vectors, 
            and only positive indexes.  The new code handles all atomic 
            vectors (logical, integer, real, complex, raw, and string), and 
            positive or negative indexes that are not out of bounds.

      \item Many unary and binary primitive functions are now usually
            called using a faster internal interface that does not allocate
            nodes for a pairlist of evaluated arguments. This change
            substantially speeds up some programs.

      \item Lookup of some builtin/special function symbols (eg, "+" and "if")
            has been sped up by allowing fast bypass of non-global environments
            that do not contain (and have never contained) one of these 
            symbols.

      \item Some binary and unary arithmetic operations have been sped
            up by, when possible, using the space holding one of the
            operands to hold the result, rather than allocating new
            space.  Though primarily a speed improvement, for very
            long vectors avoiding this allocation could avoid running
            out of space.

      \item Some speedup has been obtained by using new internal C functions 
            for performing exact or partial string matches in the interpreter.
    }
  }

  \subsection{BUG FIXES}{
    \itemize{
      \item The "debug" facility has been fixed.  Its behaviour for if,
            while, repeat, and for statements when the inner statement
            was or was not one with curly brackets had made no sense.
            The fixed behaviour is now documented in help(debug). 
            (I reported this bug and how
            to fix it to the R Core Team in July 2012, but the bug is 
            still present in R-3.0.1, released May 2013.)

      \item Fixed a bug in \code{sum}, where overflow is allowed (and not 
            detected) where overflow can actually be avoided.  For example:
\preformatted{   > v<-c(3L,1000000000L:1010000000L,-(1000000000L:1010000000L))
   > sum(v)
   [1] 4629
}
            Also fixed a related bug in \code{mean}, applied to an integer
            vector, which would arise only on a system where a long double 
            is no bigger than a double.

      \item Fixed \code{diag} so that it returns a matrix when passed
            a list of elements to put on the diagonal.

      \item Fixed a bug that could lead to mis-identification of the 
            direction of stack growth on a non-Windows system, causing
            stack overflow to not be detected, and a segmentation fault 
            to occur.  (I also reported this bug and how to fix it to the 
            R Core Team, who included a fix in R-2.15.2.)

      \item Fixed a bug where, for example, \code{log(base=4)} returned 
            the natural log of 4, rather than signalling an error. 

      \item The documentation on what \code{MARGIN} arguments are allowed for
            \code{apply} has been clarified, and checks for validity added.
            The call 
\preformatted{   > apply(array(1:24,c(2,3,4)),-3,sum)
}
            now produces correct results (the same as when \code{MARGIN}
            is \code{1:2}).

      \item Fixed a bug in which \code{Im(matrix(complex(0),3,4))} returned
            a matrix of zero elements rather than a matrix of NA elements.

      \item Fixed a bug where more than six warning messages at startup
            would overwrite random memory, causing garbage output 
            and perhaps arbitrarily bizarre behaviour.

      \item Fixed a bug where LC_PAPER was not correctly set at startup.

      \item Fixed gc.time, which was producing grossly incorrect values
            for user and system time.

      \item Now check for bad arguments for .rowSums, .colSums, .rowMeans,
            and .rowMeans (would previously segfault if n*p too big).

      \item Fixed a bug where excess warning messages may be produced
            on conversion to RAW.  For instance:
\preformatted{   > as.raw(1e40)
   [1] 00
   Warning messages:
   1: NAs introduced by coercion 
   2: out-of-range values treated as 0 in coercion to raw 
}
            Now, only the second warning message is produced.

      \item A bug has been fixed in which rbind would not handle 
            non-vector objects such as function closures, whereas
            cbind did handle them, and both were documented to do so.

      \item Fixed a bug in numeric_deriv in stats/src/nls.c, where it
            was not duplicating when it should, as illustrated below:
\preformatted{   > x <- 5; y <- 2; f <- function (y) x
   > numericDeriv(f(y),"y")
    [1] 5
    attr(,"gradient")
         [,1]
    [1,]    0
    > x
    [1] 5
    attr(,"gradient")
         [,1]
    [1,]    0
}

      \item Fixed a bug in vapply illustrated by the following:
\preformatted{   X<-list(456)
   f<-function(a)X
   A<-list(1,2)  
   B<-vapply(A,f,list(0))
   print(B)
   X[[1]][1]<-444
   print(B)
}
            After the fix, the values in \code{B} are no long changed by the 
            assignment to \code{X}. Similar bugs in mapply, eapply, and rapply 
            have also been fixed.  I reported these bugs to r-devel, and
            (different) fixes are in R-3.0.0 and later versions.

      \item Fixed a but in rep.int illustrated by the following:
\preformatted{   a<-list(1,2)
   b<-rep.int(a,c(2,2))
   b[[1]][1]<-9
   print(a[[1]])
}

      \item Fixed a bug in mget, illustrated by the following code:
\preformatted{   a <- numeric(1)
   x <- mget("a",as.environment(1))
   print(x)
   a[1] <- 9
   print(x)
}

      \item Fixed bugs that the R Core Team fixed (differently) for R-2.15.3,
            illustrated by the following:
\preformatted{   a <- list(c(1,2),c(3,4))
   b <- list(1,2,3)
   b[2:3] <- a
   b[[2]][2] <- 99
   print(a[[1]][2])

   a <- list(1+1,1+1)
   b <- list(1,1,1,1)
   b[1:4] <- a
   b[[1]][1] <- 1
   print(b[2:4])
}

      \item Fixed a bug illustrated by the following:
\preformatted{   > library(compiler)
   > foo <- function(x,y) UseMethod("foo")
   > foo.numeric <- function(x,y) "numeric"
   > foo.default <- function(x,y) "default"
   > testi <- function () foo(x=NULL,2)
   > testc <- cmpfun (function () foo(x=NULL,2))
   > testi() 
   [1] "default"
   > testc()
   [1] "numeric"
}

      \item Fixed several bugs that produced wrong results 
            such as the following:
\preformatted{   a<-list(c(1,2),c(3,4),c(5,6))
   b<-a[2:3]
   a[[2]][2]<-9
   print(b[[1]][2])
}
      I reported this to r-devel, and a (different) fix is in R-3.0.0 and 
      later versions.

      \item Fixed bugs reported on r-devel by Justin Talbot, Jan 2013 (also
            fixed, differently, in R-2.15.3), illustrated by the following:
\preformatted{   a <- list(1)
   b <- (a[[1]] <- a)
   print(b)
   a <- list(x=1)
   b <- (a$x <- a)
   print(b)
}

      \item Fixed \code{svd} so that it will not return a list with
            \code{NULL} elements.  This matches the behaviour of \code{La.svd}.

      \item Fixed (by a kludge, not a proper fix) a bug in the "tre"
            package for regular expression matching (eg, in \code{sub}),
            which shows up when \code{WCHAR_MAX} doesn't fit in an
            "int".  The kludge reduces \code{WCHAR_MAX} to fit, but really
            the "int" variables ought to be bigger.  (This problem
            showed up on a Raspberry Pi running Raspbian.)

      \item Fixed a minor error-reporting bug with
            \code{(1:2):integer(0)} and similar expressions.

      \item Fixed a small error-reporting bug with "$",
            illustrated by the following output:
\preformatted{    > options(warnPartialMatchDollar=TRUE)
    > pl <- pairlist(abc=1,def=2)
    > pl$ab
    [1] 1
    Warning message:
    In pl$ab : partial match of 'ab' to ''
}

      \item Fixed documentation error in R-admin regarding the
            \code{--disable-byte-compiled-packages} configuration option, 
            and changed the DESCRIPTION file for the recommended mgcv 
            package to respect this option.

      \item Fixed a bug reported to R Core (PR 15363, 2013-006-26) that
            also existed in pqR-2013-06-20.  This bug sometimes caused memory
            expansion when many complex assignments or removals were done
            in the global environment.
    }
  }
}<|MERGE_RESOLUTION|>--- conflicted
+++ resolved
@@ -62,17 +62,8 @@
       breaking code that relies on getting their formal arguments with
       \code{formals}.
 \item Setting the \code{deparse.max.lines} option will now limit the
-<<<<<<< HEAD
-      number of lines printed when exitting debug of a function, as
-      well as when entering.
-\item The unary \code{+} operator now converts a logical vector to an
-      integer vector. This follows a corresponding change in R-3.0.2.
-\item Support for "converters" for use with \code{.C} has been dropped,
-      as it was in R-3.0.0.
-=======
       number of lines printed when exiting debug of a function, as
       well as when entering.
->>>>>>> e5663d04
 \item In \code{.C} and \code{.Fortran}, arguments may be character strings
       even when \code{DUP=FALSE} is specified - they are duplicated regardless.
       This differs from R Core versions, which (at least through R-3.1.1)
@@ -136,11 +127,7 @@
       to change, and should not appear in any code released to users.
 \item The \code{Rf_error} and related procedures declared in 
       \file{R_ext/Error.h} are now if possible declared to never return,
-<<<<<<< HEAD
-      allowing for slightly better code generation byy the compiler, 
-=======
       allowing for slightly better code generation by the compiler, 
->>>>>>> e5663d04
       and avoiding spurious compiler warnings.  This parallels a change 
       in R-3.0.1, but is more general, using the C11 noreturn facility if 
       present, and otherwise resorting to the gcc facility (if gcc is used).
@@ -187,8 +174,6 @@
       linear search through local symbol bindings.  Those lookups that are
       still needed are also now a bit faster, due to unrolling of the 
       search loop.
-<<<<<<< HEAD
-=======
 \item Assignments to selected parts of variables (eg, \code{a[i,j] <- 0} or
       \code{names(L$a[[f()]]) <- v}) are now much faster in the interpreter.
       (Such assignments within functions that are byte-compiled use a 
@@ -207,7 +192,6 @@
       This change also fixes the anomaly that arguments
       of  subset expressions would sometimes be evaluated more than once
       (eg, \code{f()} in the example above).
->>>>>>> e5663d04
 \item The speed of \code{.C} and \code{.Fortran} has been substantially
       improved, partly by incorporating changes in R-2.15.1 and R-2.15.2,
       but with substantial additional improvements as well.  The speed of 
@@ -284,11 +268,7 @@
       One change is that the amount of memory used for each additional
       symbol has been reduced from 112 bytes (two CONS cells) to 80 bytes
       (on 64-bit platforms).  Another change is in tuning of heap sizes,
-<<<<<<< HEAD
-      in order to reduce occassions in which garbage collection is very
-=======
       in order to reduce occasions in which garbage collection is very
->>>>>>> e5663d04
       frequent.
 \item Many uses of the \code{return} statement have been sped up.
 \item Functions in the \code{apply} family have been sped up when they are
@@ -376,8 +356,6 @@
    attr(a[[1]][[1]],"fred")<-9
    print(b)
 }
-<<<<<<< HEAD
-=======
 \item Fixed the following bug in which \code{b} was modified
       by an assignment to \code{a} with a vector subscript:
 \preformatted{   a <- list(list(mk2(1)))
@@ -387,7 +365,6 @@
 }
       This bug also exists in R-2.15.0, but was fixed in R-3.1.1 
       (quite differently than in pqR).
->>>>>>> e5663d04
 \item Fixed the non-robust checks for integer overflow, which reportedly
       sometimes fail when using clang on a Mac.  This is #PR 15774 at
       r-project.org, fixed in R-3.1.1, but fixed differently in pqR.
