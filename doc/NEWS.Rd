--- conflicted
+++ resolved
@@ -6,11 +6,7 @@
 \encoding{UTF-8}
 
 
-<<<<<<< HEAD
-\section{CHANGES IN VERSION RELEASED 2014-09-20}{
-=======
 \section{CHANGES IN VERSION RELEASED 2014-09-21}{
->>>>>>> 9479b00b
 
   \subsection{INTRODUCTION}{
 
@@ -144,18 +140,12 @@
       option has been replaced by the ability to use a configure 
       argument of \code{BLAS_in_helpers=FALSE} or \code{BLAS_in_helpers=TRUE}
       to set the default value of this option.
-<<<<<<< HEAD
-\item The LAPACK routines used are now the same as those in R-3.1.1.
-      However, the \code{.Call} interface to these remains as in 
-      R-2.15.0 to R-2.15.3 (it was changed to use \code{.Internal} in R-3.0.0).
-=======
 \item The LAPACK routines used are now the same as those in R-3.1.1 (version
       3.5.0).
       However, the \code{.Call} interface to these remains as in 
       R-2.15.0 to R-2.15.3 (it was changed to use \code{.Internal} in R-3.0.0).
       Since LAPACK 3.5.0 uses some more recent Fortran features, a 
       Fortran 77 compiler such as \code{g77} will no longer suffice.
->>>>>>> 9479b00b
 \item Setting the environment variable \code{R_ABORT} to any non-null
       string will prevent any attempt to produce a stack trace on a
       segmentation fault, in favour of instead producing (maybe) an
@@ -483,13 +473,10 @@
 \item From R-2.15.1:
       The value returned by tools::psnice() for invalid pid values was
       not always NA as documented.
-<<<<<<< HEAD
 \item From R-2.15.2:
       \code{sort.list(method = "radix")} could give incorrect
       results on certain compilers (seen with \command{clang} on Mac OS
       10.7 and \command{Xcode 4.4.1}).
-=======
->>>>>>> 9479b00b
 \item Similarly to R-3.1.1-patched:
       In package \code{parallel}, child processes now call \code{_Exit}
       rather than \code{exit}, so that the main process is not affected
