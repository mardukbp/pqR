--- conflicted
+++ resolved
@@ -98,11 +98,7 @@
 
       The R Mac GUI would need to be recompiled for use with pqR.
       There are problems doing this unless helper threads
-<<<<<<< HEAD
-      are disabled (see pqR issue \#17 for discussion).
-=======
       are disabled (see pqR issue #17 for discussion).
->>>>>>> 7be7b0fb
 
       Compiled binary versions of pqR for Mac OS X are not yet being supplied.
       Installation on a Mac is recommended only for users experienced
@@ -201,11 +197,7 @@
       such a pending object has been fixed.
 \item Some bugs in which production of warnings at inopportune times could 
       have caused serious problems have been fixed.
-<<<<<<< HEAD
-\item The bug illustrated below (pqR issue \#13) has been fixed:
-=======
 \item The bug illustrated below (pqR issue #13) has been fixed:
->>>>>>> 7be7b0fb
 \preformatted{   > l = list(list(list(1)))
    > l1 = l[[1]]
    > l[[c(1,1,1)]] <- 2
@@ -227,21 +219,12 @@
    [1] 3 4
 }
 The value printed for a has a$x[1] changed to 9, when it should still be 1.
-<<<<<<< HEAD
-See pqR issue \#14.
-\item Fixed a bug (also present in R-2.15.0 and R-3.0.1) in which extending
-      an "expression" by assigning to a new element changes it to an ordinary
-      list.  See pqR issue \#15.
-\item Fixed several bugs (also present in R-2.15.0 and R-3.0.1) illustrated
-by the code below (see pqR issue \#16):
-=======
 See pqR issue #14.
 \item Fixed a bug (also present in R-2.15.0 and R-3.0.1) in which extending
       an "expression" by assigning to a new element changes it to an ordinary
       list.  See pqR issue #15.
 \item Fixed several bugs (also present in R-2.15.0 and R-3.0.1) illustrated
 by the code below (see pqR issue #16):
->>>>>>> 7be7b0fb
 \preformatted{   v <- c(10,20,30)
    v[[2]] <- NULL        # wrong error message
    
