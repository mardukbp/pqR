--- conflicted
+++ resolved
@@ -12,7 +12,6 @@
 
   \itemize{ 
 
-<<<<<<< HEAD
 \item This release contains several major performance improvements.  Notably,
       lookup of variables will sometimes be much faster, variable updates
       like \code{v <- v + 1} will often not allocate any new space,
@@ -30,18 +29,10 @@
 \item Many other feature changes and performance improvements have also
       been made, as described below, and a number of bugs have been fixed,
       some of which are also present in the latest R Core release, R-3.1.1.
-=======
-\item This release contains several performance improvements, including some
-      adapted from those in R Core releases after R-2.15.0, as well as
-      some bug fixes and documentation updates, a few feature changes, some
-      tracking later changes in R Core releases, and some new features that are 
-      mostly of interest to developers.
->>>>>>> cc0abf2e
 }}
 
   \subsection{FEATURE CHANGES}{
   \itemize{
-<<<<<<< HEAD
 \item A \code{codePromises} option has been added to \code{deparse},
       and documented in \code{help(.deparseOpts)}.  With this option,
       the deparsed expression uses the code part of a promise, not
@@ -63,8 +54,6 @@
 \item The \code{evaluate} option for \code{dump} has been extended to
       allow access to the new \code{codePromises} deparse option.
       See \code{help(dump)}.
-=======
->>>>>>> cc0abf2e
 \item The formal arguments of primitive functions will now be returned
       by \code{formals}, as they are shown when printed or with \code{args}.
       In R Core releases (at least to R-3.1.1), the result of \code{formals}
@@ -72,16 +61,9 @@
       existing functions (eg, \code{rep.int}) to be made primitive without
       breaking code that relies on getting their formal arguments with
       \code{formals}.
-<<<<<<< HEAD
 \item Setting the \code{deparse.max.lines} option will now limit the
       number of lines printed when exiting debug of a function, as
       well as when entering.
-=======
-\item The unary \code{+} operator now converts a logical vector to an
-      integer vector. This follows a corresponding change in R-3.0.2.
-\item Support for "converters" for use with \code{.C} has been dropped,
-      as it was in R-3.0.0.
->>>>>>> cc0abf2e
 \item In \code{.C} and \code{.Fortran}, arguments may be character strings
       even when \code{DUP=FALSE} is specified - they are duplicated regardless.
       This differs from R Core versions, which (at least through R-3.1.1)
@@ -98,13 +80,10 @@
 
   \subsection{FEATURE CHANGES CORRESPONDING TO THOSE IN LATER R CORE RELEASES}{
     \itemize{
-<<<<<<< HEAD
 \item From R-3.0.2: The unary \code{+} operator now converts a logical vector
       to an integer vector.
 \item From R-3.0.0: Support for "converters" for use with \code{.C} has been 
       dropped.
-=======
->>>>>>> cc0abf2e
 \item From R-2.15.1:
       \code{pmin()} and \code{pmax())} now also work when one of the inputs 
       is of length zero and others are not, returning a zero-length vector,
@@ -141,7 +120,6 @@
       immediate core dump.
 \item The environment variable \code{R_BIT_BUCKET} can be set to
       a file to receive output that would otherwise go to \file{dev/null}
-<<<<<<< HEAD
       when "make" is run to build pqR.
 \item The C functions \code{R_inspect} and \code{R_inspect3} functions are now
       visible to package code, so they can be used there for debugging.
@@ -156,17 +134,6 @@
 }}
 
   \subsection{INSTALLATION FEATURES LIKE THOSE IN LATER R CORE RELEASES}{
-=======
-      when "make" is run.
-\item The C functions \code{R_inspect} and \code{R_inspect3} functions are now
-      visible to package code, so they can be used there for debugging.
-      To see what they do, look in src/main/inspect.c.  They are subject
-      to change, and should not appear in any code released to users.
-}}
-
-  \subsection{
-    FEATURES FOR INSTALLATION CORRESPONDING TO THOSE IN LATER R CORE RELEASES}{
->>>>>>> cc0abf2e
     \itemize{
 \item From R-2.15.1:
       install.packages("pkg_version.tgz") on Mac OS X now has sanity
@@ -198,7 +165,6 @@
 }}
 
   \subsection{PERFORMANCE IMPROVEMENTS}{
-<<<<<<< HEAD
     Numerous improvements in speed and memory usage have been made in this
     release of pqR.  Some of these are noted here.
     \itemize{
@@ -226,9 +192,6 @@
       This change also fixes the anomaly that arguments
       of  subset expressions would sometimes be evaluated more than once
       (eg, \code{f()} in the example above).
-=======
-    \itemize{
->>>>>>> cc0abf2e
 \item The speed of \code{.C} and \code{.Fortran} has been substantially
       improved, partly by incorporating changes in R-2.15.1 and R-2.15.2,
       but with substantial additional improvements as well.  The speed of 
@@ -239,7 +202,6 @@
       at present only in certain limited circumstances, in which only a single
       output variable is used.  See \code{help(.C)} or \code{help(.Fortran)}
       for details.
-<<<<<<< HEAD
 \item Assignments that update a local variable by applying a single unary or 
       binary mathematical operation will now often re-use space for
       the variable that is updated, rather than allocating new space.
@@ -252,8 +214,6 @@
       for task merging.  For example, in the above code, the first two
       updates for \code{u} will be merged into one computation that sets
       \code{u} to \code{2*exp(u)}.
-=======
->>>>>>> cc0abf2e
 \item The performance of \code{rep} and \code{rep.int} (which is now primitive)
       is much improved.
       These improvements (and improvements previously made in pqR) go beyond 
@@ -266,7 +226,6 @@
       may now be done in a helper thread, in parallel with other computations.
       For example, attaching names to the result of \code{rep} (if necessary)
       may be done in parallel with replication of the data part.
-<<<<<<< HEAD
 \item The amount of space used on the C stack has been reduced, with the
       result that deeper recursion is possible within a given C stack
       limit.  For example, the following is now possible with the default
@@ -278,8 +237,6 @@
 }
       For comparison, with pqR-2014-06-1, and R-3.1.1, trying to evaluate 
       f(3100) gives a C stack overflow error (but f(3000) works).
-=======
->>>>>>> cc0abf2e
 \item Expressions now sometimes return constant values, that are shared,
       and likely stored in read-only memory.  These constants include 
       \code{NULL}, the scalars (vectors of length one) \code{FALSE}, 
@@ -307,7 +264,6 @@
       attribute, but perform the operation themselves if no method is found.
 \item Integer plus, minus, and times are now somewhat faster (a side effect
       of switching to a more robust overflow check, as described below).
-<<<<<<< HEAD
 \item Several improvements relating to garbage collection have been made.
       One change is that the amount of memory used for each additional
       symbol has been reduced from 112 bytes (two CONS cells) to 80 bytes
@@ -315,10 +271,6 @@
       in order to reduce occasions in which garbage collection is very
       frequent.
 \item Many uses of the \code{return} statement have been sped up.
-=======
-\item Several speed improvements relating to garbage collection have been made.
-\item Variable lookup has been sped up a bit (by unrolling the search loop).
->>>>>>> cc0abf2e
 \item Functions in the \code{apply} family have been sped up when they are
       called with no additional arguments for the function being applied.
 \item The performance problem reported in PR #15798 at r-project.org has
@@ -344,27 +296,12 @@
       that would require implementation of a new method, possibly requiring
       more memory.
 
-<<<<<<< HEAD
       This performance bug exists in R Core releases through R-3.1.1, but
       may now be fixed (differently) in the current R Core development version.
-=======
-      This performance bug has not been fixed in R Core releases, at 
-      least through R-3.1.1.
->>>>>>> cc0abf2e
 }}
 
   \subsection{BUG FIXES}{
     \itemize{
-<<<<<<< HEAD
-=======
-\item Fixed the non-robust checks for integer overflow, which reportedly
-      sometimes fail when using clang on a Mac.  This is PR 15774 at
-      r-project.org, fixed in R-3.1.1, but fixed differently in pqR.
-\item Fixed a bug (PR #15399 at r-project.og) in \code{na.omit} and 
-      \code{na.exclude} that led to a
-      data frame that should have had zero rows having one row instead.
-      (Also fixed in R-3.1.1, though differently.)
->>>>>>> cc0abf2e
 \item Fixed a bug in \code{numericDeriv} (see also the documentation
       update above), which is illustrated by the following
       code, which gave the wrong derivative:
@@ -388,7 +325,6 @@
       I reported this as PR #15910 at r-project.org, so it may be
       fixed in an R Core release after R-3.1.1.  A related bug in
       assignment to \code{substr} has also been fixed.
-<<<<<<< HEAD
 \item Fixed a bug in how debugging is handled that is illustrated by the
       following output:
 \preformatted{   > g <- function () { A <<- A+1; function (x) x+1 }
@@ -415,16 +351,11 @@
    This bug exists in R Core releases through at least R-3.1.1.
 \item Fixed the following pqR bug (and related bugs), in which
       \code{b} was modified by the assignment to \code{a}:
-=======
-\item Fixed the following pqR bug (and related bugs), in which
-\code{b} was modified by the assignment to \code{a}:
->>>>>>> cc0abf2e
 \preformatted{   a <- list(list(1+1))
    b <- a
    attr(a[[1]][[1]],"fred")<-9
    print(b)
 }
-<<<<<<< HEAD
 \item Fixed the following bug in which \code{b} was modified
       by an assignment to \code{a} with a vector subscript:
 \preformatted{   a <- list(list(mk2(1)))
@@ -441,8 +372,6 @@
       \code{na.exclude} that led to a
       data frame that should have had zero rows having one row instead.
       (Also fixed in R-3.1.1, though differently.)
-=======
->>>>>>> cc0abf2e
 }}
 
   \subsection{BUG FIXES CORRESPONDING TO THOSE IN LATER R CORE RELEASES}{
@@ -470,13 +399,10 @@
 \item From R-2.15.1:
       The value returned by tools::psnice() for invalid pid values was
       not always NA as documented.
-<<<<<<< HEAD
-=======
 \item Similarly to R-3.1.1-patched:
       In package \code{parallel}, child processes now call \code{_Exit}
       rather than \code{exit}, so that the main process is not affected
       by flushing of input/output buffers in the child.
->>>>>>> cc0abf2e
 }}
 }
 
