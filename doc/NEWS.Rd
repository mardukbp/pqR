\newcommand{\PR}{\Sexpr[results=rd]{tools:::Rd_expr_PR(#1)}}
\newcommand{\CRANpkg}{\href{http://CRAN.R-project.org/package=#1}{\pkg{#1}}}

\name{NEWS}
\title{ pqR News}
\encoding{UTF-8}


<<<<<<< HEAD
\section{CHANGES IN VERSION RELEASED 2014-09-21}{
=======
\section{CHANGES IN VERSION RELEASED 2014-09-28}{
>>>>>>> f5d30484

  \subsection{INTRODUCTION}{

  \itemize{ 

\item This release contains several major performance improvements.  Notably,
      lookup of variables will sometimes be much faster, variable updates
      like \code{v <- v + 1} will often not allocate any new space,
      assignments to parts of variables (eg, \code{a[i] <- 0)} is much faster
<<<<<<< HEAD
      in the interpreter 
      (no change for byte-compiled code), and calling of external functions 
      with \code{.C} and \code{.Fortran} is substantially faster, and can
      sometimes be done in a helper thread.
=======
      in the interpreter (no change for byte-compiled code), external
      functions called with \code{.Call} or \code{.External} now get faster
      macro or inline versions of functions such as \code{CAR}, \code{LENGTH},
      and \code{REAL}, and calling of external functions with \code{.C} and 
      \code{.Fortran} is substantially  faster, and can sometimes be done in 
      a helper thread.
>>>>>>> f5d30484

\item Changes have been made to configuration options regarding use of BLAS
      routines for matrix multiplication, as described below.  In part, these
      changes are intended to made the default be close to what R Core 
      releases do (but without the unnecessary inefficiency).

\item A number of updates from R Core releases after R-2.15.0 have 
      been incorporated or adapted for use in pqR.  These provide some 
      performance improvements, some new features or feature changes, and 
      some bug fixes and documentation updates.

\item Many other feature changes and performance improvements have also
      been made, as described below, and a number of bugs have been fixed,
      some of which are also present in the latest R Core release, R-3.1.1.
}}

  \subsection{FEATURE CHANGES}{
  \itemize{
\item The \code{mat_mult_with_BLAS} option, which controls whether the
      BLAS routines or pqR's C routines are used for matrix multiplication,
      may now be set to \code{NA}, which is equivalent to \code{FALSE},
      except that for multiplication of sufficiently large matrices (not
      vector-vector, vector-matrix, or matrix-vector multiplication) pqR 
      will use a BLAS routine unless there is an element in one of the 
      operands that is \code{NA} or \code{NaN}.  This mimics the behaviour 
      of R Core implementations (at least through 3.1.1), which is motivated
      by a desire to ensure that \code{NA} is propagated correctly even
      if the BLAS does not do so, but avoids the substantial but needless 
      inefficiency present in the R Core implementation.  
\item A \code{BLAS_in_helpers} option now allows run-time control of
      whether BLAS routines may be done in a helper thread. (But this
      will be fixed at \code{FALSE} if that is set as the default when
      pqR is built.)
\item A \code{codePromises} option has been added to \code{deparse},
      and documented in \code{help(.deparseOpts)}.  With this option,
      the deparsed expression uses the code part of a promise, not
      the value, similarly to the existing \code{delayPromises}
      option, but without the extra text that that option produces.
\item This new \code{codePromises} deparse option is now used when producing
      error messages and traceback output.  This improves error messages
      in the new scheme for subset assignments (see the section on
      performance improvements below), and also avoids the voluminous
      output previously produced in circumstances such as the following:
\preformatted{   `f<-` <- function (x,value) x[1,1] <- value
   a <- 1
   f(a) <- rep(123,1000)  # gives an error
   traceback()
}
      This previously produced output with 1000 repetitions of 123
      in the traceback produced following the error message.  The traceback
      now instead shows the expression \code{rep(123,1000)}.
\item The \code{evaluate} option for \code{dump} has been extended to
      allow access to the new \code{codePromises} deparse option.
      See \code{help(dump)}.
\item The formal arguments of primitive functions will now be returned
      by \code{formals}, as they are shown when printed or with \code{args}.
      In R Core releases (at least to R-3.1.1), the result of \code{formals}
      for a primitive is \code{NULL}.
\item Setting the \code{deparse.max.lines} option will now limit the
      number of lines printed when exiting debug of a function, as
      well as when entering.
\item In \code{.C} and \code{.Fortran}, arguments may be character strings
      even when \code{DUP=FALSE} is specified - they are duplicated regardless.
      This differs from R Core versions, which (at least through R-3.1.1)
      give an error if an argument is a character string and \code{DUP=FALSE}.
\item In \code{.C} and \code{.Fortran}, scalars (vectors of length one)
      are duplicated (in effect, though not necessarily physically) even 
      when \code{DUP=FALSE} is specified.  However, they are not duplicated 
      in R Core versions (at least through R-3.1.1), 
      so it may be unwise to rely on this.
\item A \code{HELPER} argument can now be used in \code{.C} and 
      \code{.Fortran} to specify that the C or Fortran routine may
      (sometimes) be done in a helper thread.  (See the section on
      performance improvements below.)
}}

  \subsection{FEATURE CHANGES CORRESPONDING TO THOSE IN LATER R CORE RELEASES}{
    \itemize{
\item From R-3.0.2: The unary \code{+} operator now converts a logical vector
      to an integer vector.
\item From R-3.0.0: Support for "converters" for use with \code{.C} has been 
      dropped.
\item From R-2.15.1:
      \code{pmin()} and \code{pmax())} now also work when one of the inputs 
      is of length zero and others are not, returning a zero-length vector,
      analogously to, say, \code{+}.
\item From R-2.15.1:
      .C() gains some protection against the misuse of character vector
      arguments.  (An all too common error is to pass character(N),
      which initializes the elements to "", and then attempt to edit
      the strings in-place, sometimes forgetting to terminate them.)
\item From R-2.15.1:
      Calls to the new function globalVariables() in package utils
      declare that functions and other objects in a package should be
      treated as globally defined, so that CMD check will not note
      them.
\item From R-2.15.1:
      print(packageDescription(*)) trims the Collate field by default.
\item From R-2.15.1: A new option "show.error.locations" has been added.  
      When set to
      TRUE, error messages will contain the location of the most recent
      call containing source reference information. (Other values are
      supported as well; see ?options.)
\item From R-2.15.1:
      C entry points R_GetCurrentSrcref and R_GetSrcFilename have been
      added to the API to allow debuggers access to the source
      references on the stack.
}}

  \subsection{INSTALLATION, BUILDING, TESTING, AND DEBUGGING}{
    \itemize{
\item The \code{--enable-mat-mult-with-BLAS} configuration
      option has been replaced by the ability to use a configure 
      argument of \code{mat_mult_in_BLAS=FALSE}, \code{mat_mult_in_BLAS=FALSE},
      or \code{mat_mult_in_BLAS=NA}, to set the default value of this
      option.
\item The \code{--disable-mat-mult-with-BLAS-in-helpers} configuration
      option has been replaced by the ability to use a configure 
      argument of \code{BLAS_in_helpers=FALSE} or \code{BLAS_in_helpers=TRUE}
      to set the default value of this option.
\item The LAPACK routines used are now the same as those in R-3.1.1 (version
      3.5.0).
      However, the \code{.Call} interface to these remains as in 
      R-2.15.0 to R-2.15.3 (it was changed to use \code{.Internal} in R-3.0.0).
      Since LAPACK 3.5.0 uses some more recent Fortran features, a 
      Fortran 77 compiler such as \code{g77} will no longer suffice.
\item Setting the environment variable \code{R_ABORT} to any non-null
      string will prevent any attempt to produce a stack trace on a
      segmentation fault, in favour of instead producing (maybe) an
      immediate core dump.
\item The variable \code{R_BIT_BUCKET} in \file{share/make/vars.mk}
      now specifies a file to receive output that is normally ignored
      when building pqR.  It is set to \file{dev/null} in the distribution,
      but this can be changed to help diagnose build problems.
\item The C functions \code{R_inspect} and \code{R_inspect3} functions are now
      visible to package code, so they can be used there for debugging.
      To see what they do, look in \file{src/main/inspect.c}.  They are subject
      to change, and should not appear in any code released to users.
\item The \code{Rf_error} and related procedures declared in 
      \file{R_ext/Error.h} are now if possible declared to never return,
      allowing for slightly better code generation by the compiler, 
      and avoiding spurious compiler warnings.  This parallels a change 
      in R-3.0.1, but is more general, using the C11 noreturn facility if 
      present, and otherwise resorting to the gcc facility (if gcc is used).
}}

  \subsection{INSTALLATION FEATURES LIKE THOSE IN LATER R CORE RELEASES}{
    \itemize{
\item From R-2.15.1:
      install.packages("pkg_version.tgz") on Mac OS X now has sanity
      checks that this is actually a binary package (as people have
      tried it with incorrectly named source packages).
\item From R-2.15.2: \code{--with-blas='-framework vecLib'} now also works
      on OS X 10.8 and 10.9.
\item From R-2.15.3:
      Configuration and R CMD javareconf now come up with a smaller set
      of library paths for Java on Oracle-format JDK (including
      OpenJDK).  This helps avoid conflicts between libraries (such as
      libjpeg) supplied in the JDK and system libraries.  This can
      always be overridden if needed: see the 'R Installation and
      Administration' manual.
\item From R-2.15.3:
      The configure tests for Objective C and Objective C++ now work on
      Mac OS 10.8 with Xcode 4.5.2 (PR#15107).
\item The cairo-based versions of \code{X11()} now work with
      current versions of cairographics (e.g. 1.12.10).  (\PR{15168})

}}

  \subsection{DOCUMENTATION UPDATES}{
  These are in addition to changes in documentation relating to other
  changes reported here.
    \itemize{
\item Some incorrect code has been corrected in the "Writing
      R Extensions" manual, in the "Zero finding"
      and "Calculating numerical derivatives" sections.  The
      discussion in "Finding and Setting Variables" has also been
      clarified to reflect current behaviour.
\item Documentation in the "R Internals" manual has been updated
      to reflect recent changes in pqR regarding symbols and variable
      lookup, and to remove incorrect information about the global cache
      present in the version from R-2.15.0 (and R-3.1.1).
\item Fixed an out-of-date comment in the section on helper threads in
      the "R Internals" manual.
}}

  \subsection{PERFORMANCE IMPROVEMENTS}{
    Numerous improvements in speed and memory usage have been made in this
    release of pqR.  Some of these are noted here.
    \itemize{
\item Lookup of local variables is now usually much faster (especially when
      the number of local variables is large), since for each symbol,
      the last local binding found is now recorded, usually avoiding a 
      linear search through local symbol bindings.  Those lookups that are
      still needed are also now a bit faster, due to unrolling of the 
      search loop.
\item Assignments to selected parts of variables (eg, \code{a[i,j] <- 0} or
      \code{names(L$a[[f()]]) <- v}) are now much faster in the interpreter.
      (Such assignments within functions that are byte-compiled use a 
      different mechanism that has not been changed in this release.)  
      
      This change also alters the error 
      messages produced from such assignments.  They are probably not as 
      informative (at least to unsophisticated users) as those that
      the interpreter produced previously, though they are better than 
      those produced from byte-compiled code.  On the plus side, the error 
      messages are now consistent for primitive and user-written replacement 
      functions, and some messages now contain short, intelligible expressions
      that could previously contain huge amounts of data (see the section on 
      new features above).  

      This change also fixes the anomaly that arguments
      of subset expressions would sometimes be evaluated more than once
      (eg, \code{f()} in the example above).
\item The speed of \code{.C} and \code{.Fortran} has been substantially
      improved, partly by incorporating changes in R-2.15.1 and R-2.15.2,
      but with substantial additional improvements as well.  
\item The speed of \code{.Call} and \code{.External} has been improved somewhat.
      More importantly, the C routines called will get macro versions of 
      \code{CAR}, \code{CDR}, \code{CADR}, etc., macro versions of \code{TYPEOF}
      and \code{LENGTH}, and inline function versions of \code{INTEGER},
      \code{LOGICAL}, \code{REAL}, \code{COMPLEX}, and \code{RAW}.  This
      avoidance of procedure call overhead for these operations may speed
      up some C procedures substantially.
\item In some circumstances, a routine called with \code{.C} or \code{.Fortran}
      can now be done in a helper thread, in parallel with other computations.
      This is done only if requested with the \code{HELPER} option, and
      at present only in certain limited circumstances, in which only a single
      output variable is used.  See \code{help(.C)} or \code{help(.Fortran)}
      for details.
\item As an initial use of the previous feature, the \code{findInterval} 
      function now will sometimes execute its C routine in a helper thread.
      (More significant uses of the \code{HELPER} option to \code{.C} and
      \code{.Fortran} will follow in later releases.)
\item Assignments that update a local variable by applying a single unary or 
      binary mathematical operation will now often re-use space for
      the variable that is updated, rather than allocating new space.
      For example, this will be done with all the assignments in the
      second line below:
\preformatted{   u <- rep(1,1000); v <- rep(2,1000); w <- exp(2)
   u <- exp(u); u <- 2*u; v <- v/2; u <- u+v; w <- w+1
}
      This modification also has the effect of increasing the possibilities
      for task merging.  For example, in the above code, the first two
      updates for \code{u} will be merged into one computation that sets
      \code{u} to \code{2*exp(u)} using a single loop over the vector.
\item The performance of \code{rep} and \code{rep.int} is much improved.
      These improvements (and improvements previously made in pqR) go beyond 
      those in R Core releases from R-2.15.2 on, so these functions are often 
      substantially faster in pqR than in R-2.15.2 or later R Core versions
      to at least R-3.1.1, for both long and short vectors.  (However, note
      that the changes in functionality made in R-2.15.2 have not been made 
      in pqR; in particular, pairlists are still allowed, as in R-2.15.0.)
\item For numeric vectors, the repetition done by \code{rep} and \code{rep.int}
      may now be done in a helper thread, in parallel with other computations.
      For example, attaching names to the result of \code{rep} (if necessary)
      may be done in parallel with replication of the data part.
\item The amount of space used on the C stack has been reduced, with the
      result that deeper recursion is possible within a given C stack
      limit.  For example, the following is now possible with the default
      stack limit (at least on one Intel Linux system with gcc 4.6.3, results
      will vary with platform):
\preformatted{   f <- function (n) { if (n>0) 1+f(n-1) else 0 }
   options(expressions=500000)
   f(7000)
}
      For comparison, with pqR-2014-06-1, and R-3.1.1, trying to evaluate 
      f(3100) gives a C stack overflow error (but f(3000) works).
\item Expressions now sometimes return constant values, that are shared,
      and likely stored in read-only memory.  These constants include 
      \code{NULL}, the scalars (vectors of length one) \code{FALSE}, 
      \code{TRUE}, \code{NA}, \code{NA_real_}, 0.0, 1.0, 0L, 1L, ..., 10L, 
      and some one-element pairlists with such constant elements.  Apart 
      from \code{NULL}, these constants are not
      \emph{always} used for the corresponding value, but they often are, which
      saves on memory and associated garbage collection time.  External routines
      that incorrectly modify objects without checking that \code{NAMED} is
      zero may now crash when passed a read-only constant, which is a generally
      desirable debugging aid, though it might sometimes cause a package that
      had previously at least sort-of worked to no longer run.
\item The \code{substr} function has been sped up, and uses less memory,
      especially when a small substring is extracted from a long string.
      Assignment to \code{substr} has also been sped up a bit.
\item The function for unserializing data (eg, reading file \file{.RData}) is
      now done with elimination of tail-recursion (on the CDR field) when 
      reading pairlists.  This is both faster and less likely to produce a stack
      overflow.  Some other improvements to serializing/unserializing have
      also been made, including support for restoring constant values (mentioned
      above) as constant values.
\item Lookup of S3 methods has been sped up, especially when no method is
      found.  This is important for several primitive functions, such as 
      \code{$}, that look for a method when applied to an object with a class
      attribute, but perform the operation themselves if no method is found.
\item Integer plus, minus, and times are now somewhat faster (a side effect
      of switching to a more robust overflow check, as described below).
\item Several improvements relating to garbage collection have been made.
      One change is that the amount of memory used for each additional
      symbol has been reduced from 112 bytes (two CONS cells) to 80 bytes
      (on 64-bit platforms), not counting the space for the symbol's name
      (a minumum of 48 bytes on 64-bit platforms).  Another change is in 
      tuning of heap sizes, in order to reduce occasions in which garbage 
      collection is very frequent.
\item Many uses of the \code{return} statement have been sped up.
\item Functions in the \code{apply} family have been sped up when they are
      called with no additional arguments for the function being applied.
\item The performance problem reported in PR #15798 at r-project.org has
      been fixed (differently from the R Core fix).
\item A performance bug has been fixed in which any assignment to a vector 
      subscripted with a string index caused the entire vector to be copied.
      For example, the final assignment in the code below would copy all
      of \code{a}:
\preformatted{   a<-rep(1.1,10000); names(a)[1] <- "x"
   a["x"] <- 9
}
      This bug exists in R Core implementations though at least R-3.1.1.
\item A performance bug has been fixed that involved subscripting with many 
      invalid string indexes, reported on r-devel on 2010-07-15 and 
      2013-05-8.  It is illustrated by the following code, 
      which was more than ten thousand times slower than expected:
\preformatted{   x <- c(A=10L, B=20L, C=30L)
   subscript <- c(LETTERS[1:3], sprintf("ID\%05d", 1:150000))
   system.time(y1 <- x[subscript])
}
      The fix in this version of pqR does not solve the related problem 
      when assigning to \code{x[subscript]}, which is still slow.  Fixing
      that would require implementation of a new method, possibly requiring
      more memory.

      This performance bug exists in R Core releases through R-3.1.1, but
      may now be fixed (differently) in the current R Core development version.
}}

  \subsection{BUG FIXES}{
    \itemize{
\item Fixed a bug in \code{numericDeriv} (see also the documentation
      update above), which is illustrated by the following
      code, which gave the wrong derivative:
\preformatted{    x <- y <- 10
    numericDeriv(quote(x+y),c("x","y"))
}
      I reported this to R Core, and it is also fixed (differently) in
      R-3.1.1.
\item Fixed a problem in \code{.C} and \code{.Fortran} where, contrary
      to the documentation (except when \code{DUP=TRUE} and no duplication 
      was actually needed), logical values after the call other than 
      \code{TRUE}, \code{FALSE}, and \code{NA} are not mapped to \code{TRUE},
      but instead exist as invalid values that may show up later.
      This bug exists in R Core versions 2.15.1 through at least 3.1.1.
      I reported it as \PR{15878} at r-project.org, so it may be fixed in
      a later R Core release.
\item Fixed a problem with treatment of \code{ANYSXP} in specifying
      types of registered C or Fortran routines, which in particular had
      prevented the types of \code{str_signif}, used in \code{formatC},
      from being registered.  (This bug exists in R Core versions of R
      at least through R-3.1.1.) 
\item Fixed a bug in \code{substr} applied to a string with UTF-8
      encoding, which could cause a crash for code such as
\preformatted{   a <- "\xc3\xa9"
   Encoding(a) <- "UTF-8"
   b <- paste0(rep(a,8000),collapse="")
   c <- substr(b,1,16000)
}
      I reported this as PR{15910} at r-project.org, so it may be
      fixed in an R Core release after R-3.1.1.  A related bug in
      assignment to \code{substr} has also been fixed.
\item Fixed a bug in how debugging is handled that is illustrated by the
      following output:
\preformatted{   > g <- function () { A <<- A+1; function (x) x+1 }
   > f <- function () (g())(10)
   > A <- 0; f(); print(A)
   [1] 11
   [1] 1
   > debug(f);
   > A <- 0; f(); print(A)
   debugging in: f()
   debug: (g())(10)
   Browse[2]> c
   exiting from: f()
   [1] 11
   [1] 2
}
   Note that the final value of \code{A} is different (and wrong) when
   \code{f} is stepped through in the debugger.  This bug exists in
   R Core releases through at least R-3.1.1.
\item Fixed a bug illustrated by the following code, which gave
      an error saying that \code{p[1,1]} has the wrong number of subscripts:
\preformatted{   p <- pairlist(1,2,3,4); dim(p) <- c(2,2); p[1,1] <- 9
}
   This bug exists in R Core releases through at least R-3.1.1.
\item Fixed the following pqR bug (and related bugs), in which
      \code{b} was modified by the assignment to \code{a}:
\preformatted{   a <- list(list(1+1))
   b <- a
   attr(a[[1]][[1]],"fred")<-9
   print(b)
}
\item Fixed the following bug in which \code{b} was modified
      by an assignment to \code{a} with a vector subscript:
\preformatted{   a <- list(list(mk2(1)))
   b <- a[[1]]
   a[[c(1,1)]][1] <- 3
   print(b)
}
      This bug also exists in R-2.15.0, but was fixed in R-3.1.1 
      (quite differently than in pqR).
\item Fixed the non-robust checks for integer overflow, which reportedly
      sometimes fail when using clang on a Mac.  This is #PR 15774 at
      r-project.org, fixed in R-3.1.1, but fixed differently in pqR.
\item Fixed a pqR bug with expressions of the form \code{t(x)\%*\%y}
      when \code{y} is an S4 object.
\item Fixed a bug (PR #15399 at r-project.og) in \code{na.omit} and 
      \code{na.exclude} that led to a
      data frame that should have had zero rows having one row instead.
      (Also fixed in R-3.1.1, though differently.)
\item Fixed the problem that RStudio crashed whenever a function was
      debugged (with \code{debug}).  This was due to pqR having changed
      the order of fields in the \code{RCNTXT} structure, which is an
      internal data structure of the interpreter, but is nevertheless
      accessed in RStudio.  The order of fields is now back to what it was.
\item Fixed the bug in \code{nlm} reported as PR #15958
      at r-project.org, along with related bugs in \code{uniroot} and
      \code{optimize}.  These all involve situations where the function
      being optimized saves its argument in some manner, and then sees
      the saved value change when the optimizer re-uses the space for the 
      argument on the next call.  The fix made is to no longer reuse the 
      space, which will unfortunately cause a (fairly small) decline in 
      performance.

      The \code{optim} function also has this problem, but only
      when numerical derivatives are used.  It has not yet been fixed.
      The \code{integrate} function does not seem to have a problem.
\item Fixed a bug in the code to check for C stack overflow, that may
      show up when the fallback method for determining the start of the
      stack is needed, and a stack check is then done when very little stack
      is in use, resulting in an erroneous report of stack overflow.  The
      problem is platform dependent, but arises on a SPARC Solaris system 
      when using gcc 3.4.3, once stack usage is reduced by the improvement
      described above, leading to failure of one of the tests for package 
      Matrix.  This bug exists in R Core version back to 2.11.1 (or earlier)
      and up to at least 3.1.1.
}}

  \subsection{BUG FIXES CORRESPONDING TO THOSE IN LATER R CORE RELEASES}{
    \itemize{
\item From R-2.15.1: 
      Trying to update (recommended) packages in R_HOME/library without
      write access is now dealt with more gracefully.  Further, such
      package updates may be skipped (with a warning), when a newer
      installed version is already going to be used from .libPaths().
      (PR#14866)
\item From R-2.15.1:
      \command{R CMD check} with \env{_R_CHECK_NO_RECOMMENDED_}
      set to a true value (as done by the \command{--as-cran} option)
      could issue false errors if there was an indirect dependency
      on a recommended package.
\item From R-2.15.1:
      getMethod(f, sig) produced an incorrect error message in some
      cases when f was not a string).
\item From R-2.15.2:
      In Windows, the GUI preferences for foreground color were 
      not always respected.  (Reported by Benjamin Wells.)
\item From R-2.15.1:
      The evaluator now keeps track of source references outside of
      functions, e.g. when source() executes a script.
\item From R-2.15.1:
      The value returned by tools::psnice() for invalid pid values was
      not always NA as documented.
\item From R-2.15.2:
      \code{sort.list(method = "radix")} could give incorrect
      results on certain compilers (seen with \command{clang} on Mac OS
      10.7 and \command{Xcode 4.4.1}).
\item Similarly to R-3.1.1-patched:
      In package \code{parallel}, child processes now call \code{_Exit}
      rather than \code{exit}, so that the main process is not affected
      by flushing of input/output buffers in the child.
}}
}


\section{CHANGES IN VERSION RELEASED 2014-06-19}{

  \subsection{INTRODUCTION}{

  \itemize{ 

\item This is a maintenance release, with bug fixes, documentation
      improvements (including provision of previously missing
      documentation), and changes for compatibility with R Core releases.
      There are some new features in this release that help
      with testing pqR and packages. There are no significant changes 
      in performance.

\item See the sections below on earlier releases for general
      information on pqR.  

\item Note that there was a test release of 2014-06-10 that 
      is superceded by this release, with no separate listing 
      of the changes it contained.
  }}

  \subsection{NEW FEATURES FOR TESTING}{
    \itemize{
\item The setting of the \code{R_SEED} environment variable now specifies what
      random number seed to use when \code{set.seed} is not called.  When
      \code{R_SEED} is not set, the seed will be set from the time and process
      ID as before.  It is recommended that \code{R_SEED} be set before running
      tests on pqR or packages, so that the results will be reproducible.
      For example, some packages report an error if a hypothesis test on
      simulated data results in a p-value less than some threshold.  If 
      \code{R_SEED} is not set, these packages will fail their tests now 
      and then at random, whereas setting \code{R_SEED} will result either
      in consistent success or (less likely) consistent failure.
\item The comparison of test output with saved output using \code{Rdiff} now
      ignores any output from \code{valgrind}, so spurious errors will not be
      triggered by using it.  When using \code{valgrind}, the
      output files should be checked manually for \code{valgrind} messages 
      that are of possible interest.
\item The test script in \file{tests/internet.R} no longer looks at CRAN's html
      code, which is subject to change.  It instead looks at a special test file
      at \url{pqR-project.org}.
\item Fixed problems wit the \file{reg-tests-1b} test script.  Also, now sets
      the random seed, so it's consistent (even without R_SEED set), and has
      its output compared to a saved version.  Non-fatal errors (with
      code 5) should be expected on systems without enough memory for xz
      compression.
  }}

  \subsection{CHANGE FOR COMPATIBILITY}{
    \itemize{
\item The result of \code{diag(list(1,3,5))} is now a matrix of type
      double.  In R-2.15.0, this expression did not produce a sensible
      result.  A previous fix in pqR made this expression produce a matrix of 
      type list.  A later change by R Core also fixed this, but so it
      produced a double matrix, coercing the list to a numeric vector
      (to the extent possible); pqR now does the same.
  }}

  \subsection{DOCUMENTATION UPDATES}{
    \itemize{
\item The documentation for \code{c} now says how the names for the 
      result are determined, including previously missing information
      on the \code{use.names} argument, and on the role of the names of
      arguments in the call of \code{c}.  This documentation is missing
      in R-2.15.0 and R-3.1.0.
\item The documentaton for \code{diag} now documents that a diagonal matrix 
      is always created with type double or complex, and that the
      names of an extracted diagonal vector are taken from a \code{names}
      attribute (if present), if not from the row and column names.  This
      information is absent in the documentation in R-2.15.1 and R-3.1.0.
\item Incorrect information regarding the pointer protection stack
      was removed from \code{help(Memory)}.  This incorrect information
      is present in R-2.15.0 and R-3.1.0 as well.
\item There is now information in \code{help(Arithmetic)} regarding what
      happens when the operands of an arithmetic operation are \code{NA}
      or \code{NaN}, including the arbitrary nature of the result when
      one operand is \code{NA} and the other is \code{NaN}.  There is
      no discussion of this issue in the documentation for R-2.15.0 and R-3.1.0.
\item The \code{R_HELPERS} and \code{R_HELPERS_TRACE} environment variables
      are now documented in \code{help("environment variables")}.  The
      documentation in \code{help(helpers)} has also been clarified.
\item The \code{R_DEBUGGER} and \code{R_DEBUGGER_ARGS} environment variables
      are now documented in \code{help("environment variables")} as 
      alternatives to the \code{--debugger} and \code{--debugger-args}
      arguments.
  }}

  \subsection{BUG FIXES}{
    \itemize{
\item Fixed lack of protection bugs in the \code{equal} and \code{greater}
      functions in \file{sort.c}.  These bugs are also present in R-2.15.0
      and R-3.1.0.
\item Fixed lack of protection bugs in the \code{D} function in \file{deriv.c}.
      These bugs are also present in R-2.15.0 and R-3.1.0.
\item Fixed argument error-checking bugs in \code{getGraphicsEventEnv}
      and \code{setGraphicsEventEnv} (also present in R-2.15.0 and R-3.1.0).
\item Fixed a stack imbalance bug that shows up in the expression
      \code{anyDuplicated(c(1,2,1),incomp=2)}.  This bug is also present
      in R-2.15.0 and R-3.1.0.  The bug is reported only when the \code{base}
      package is not byte compiled (but still exists silently when it is 
      compiled).
\item Fixed a bug in the foreign package that showed up on systems where
      the C \code{char} type is unsigned, such as a Rasberry Pi running
      Rasbian.  I reported this to R Core, and it is also fixed in R-3.1.0.
\item Fixed a lack of protection bug that arose when \code{log} produced a
      warning.
\item Fixed a lack of protection bug in the \code{lang[23456]}
      C functions.
\item Fixed a stack imbalance bug that showed up when an assignment was
      made to an array of three or more dimensions using a zero-length
      subscript.
\item Fixed a problem with \code{news()} that was due to pqR's version
      numbers being dates (pqR issue #1).
\item Fixed out-of-bound memory accesses in \code{R_chull} and \code{scanFrame}
      that valgrind reports (but which are likely to be innocuous).
  }}

  \subsection{BUG FIXES CORRESPONDING TO THOSE IN LATER R CORE RELEASES}{
    \itemize{
\item From R-2.15.1: The string "infinity" now converts correctly to \code{Inf}
      (PR#14933).
\item From R-2.15.1: The generic for backsolve is now correct (PR#14883).
\item From R-2.15.1: A bug in \code{get_all_vars} was fixed (PR#14847).
\item From R-2.15.1: Fixed an argument error checking bug in \code{dev.set}.
\item From R-3.1.0-patched: Fixed a problem with \code{mcmapply} not 
      parallelizing when the number of jobs was less than number of cores.
      (However, unlike R-3.1.0-patched, this fix doesn't try to 
      parallelize when there is only one core.)
  }}
}

\section{CHANGES IN VERSION RELEASED 2014-02-23}{

  \subsection{INTRODUCTION}{

  \itemize{ 

\item This is a maintenance release, with bug fixes, changes for
      compatibility with packages, additional correctness tests, and 
      documentation improvements.  There are no new features in this 
      release, and no significant changes in performance.

\item See the sections below on earlier releases for general
      information on pqR.
  }}

  \subsection{INSTALLATION AND TESTING}{
    \itemize{
\item The information in the file "INSTALL" in the main source directory 
      has been re-written.  It now contains all the information expected
      to be needed for most installations, without the user needing to
      refer to R-admin, including information on the configuration
      options that have been added for pqR.  It also has information on
      how to build pqR from a development version downloaded from github.

\item Additional tests regarding subsetting operations, maintenance of
      NAMEDCNT, and operation of helper threads have been written.
      They are run with \code{make check} or \code{make check-all}.

\item A "create-configure" shell script is now included, which allows
      for creation of the "configure" shell script when it is non-functional
      or not present (as when building from a development version of pqR).
      It is not needed for typical installs of pqR releases.

\item Some problems with installation on Microsoft Windows (identified
      by Yu Gong) have hopefully been fixed.  (But trying to install
      pqR on Windows is still recommended only for adventurous users.)

\item A problem with installing pqR as a shared library when multithreading
      is disabled has been fixed.

\item Note that any packages (except those written only in R, plus 
      C or Fortran routines called by \code{.C} or \code{.Fortran}) that
      were compiled and installed under R Core versions of R must be 
      re-installed for use with pqR, as is generally the case with new versions
      of R (although it so happens that it is not necessary to re-install
      packages installed with pqR-2013-07-22 or pqR-2013-12-29 with this 
      release, because the formats of the crucial internal data structures 
      happen not to have changed).
  }}

  \subsection{DOCUMENTATION UPDATES}{
    \itemize{
\item The instructions in "INSTALL" have been re-written, as noted above.
\item The manual on "Writing R Extensions" now has additional information 
      (in the section on "Named objects and copying") on paying proper attention
      to NAMED for objects found in lists.
\item More instructions on how to create a release branch of pqR from a 
      development branch have been added to mods/README (or MODS).
  }}

  \subsection{CHANGES REGARDING PACKAGE COMPATIBILITY AND CHECKING}{
    \itemize{
\item Changed the behaviour of \code{$} when dispatching so that the unevaluated
      element name arrives as a string, as in R-2.15.0.  This behaviour is
      needed for the "dyn" package.  The issue is illustrated by the
      following code:
\preformatted{    a <- list(p=3,q=4)
    class(a) <- "fred"
    `$.fred` <-
      function (x,n) { print(list(n,substitute(n))); x[[n]] }
    print(a$q)
}
      In R-2.15.0, both elements of the list printed are strings, but in
      pqR-2013-12-29, the element from "substitute" is a symbol.  Changed
      \code{help("$")} to document this behaviour, and the corresponding 
      behaviour of \code{"$<-"}.  Added a test with \code{make check} for it.
\item Redefined "fork" to "Rf_fork" so that helper threads can be disabled
      in the child when "fork" is used in packages like "multicore". 
      (Special mods for this had previously been made to the "parallel" 
      package, but this is a more universal scheme.)
\item Added an option (currently set) for pqR to ignore incorrect zero
      pointers encountered by the garbage collector (as R-2.15.0 does).
      This avoids crashes with some packages (eg, "birch") that incorrectly
      set up objects with zero pointers.
\item Changed a C procedure name in the "matprod" routines to reduce the
      chance of a name conflict with C code in packages.
\item Made \code{NA_LOGICAL} and \code{NA_INTEGER} appear as variables
      (rather than constants) in packages, as needed for package
      "RcppEigen".
\item Made \code{R_CStackStart} and \code{R_CStackLimit} visible to 
      packages, as needed for package "vimcom".
\item Fixed problem with using \code{NAMED} in a package that defines
      \code{USE_RINTERNALS}, such as "igraph".
\item Calls of external routines with .Call and .External are now
      followed by checks that the routine didn't incorrectly change 
      the constant objects sometimes used internally in pqR for TRUE, 
      FALSE, and NA.  (Previously, such checks were made only after calls 
      of .C and .Fortran.)
  }}

  \subsection{BUG FIXES}{
    \itemize{
\item Fixed the following bug (also present in R-2.15.0 and R-3.0.2):
\preformatted{    x <- t(5)
    print (x \%*\% c(3,4))
    print (crossprod(5,c(3,4)))
}
     The call of \code{crossprod} produced an error, whereas the corresponding
     use of \code{\%*\%} does not.

     In pqR-2013-12-29, this bug also affected the expression 
     \code{t(5) \%*\% c(3,4)}, since it is converted to the equivalent of 
     \code{crossprod(5,c(3,4))}.

\item Fixed a problem in R_AllocStringBuffer that could result in
      a crash due to an invalid memory access.  (This bug is also
      present in R-2.15.0 and R-3.0.2.)
\item Fixed a bug in a "matprod" routine sometimes affecting 
      \code{tcrossprod} (or an equivalent use of \code{\%*\%}) with 
      helper threads.
\item Fixed a bug illustrated by the following:
\preformatted{    f <- function (a)
    { x <- a
      function () { b <- a; b[2]<-1000; a+b  }
    }
    g <- f(c(7,8,9))
    save.image("tmpimage")
    load("tmpimage")
    print(g())
}
      where the result printed was 14 2000 18 rather than 14 1008 18.
\item Fixed a bug in \code{prod} with an integer vector containing \code{NA}, 
      such as, \code{prod(NA)}.
\item Fixed a lack-of-protection bug in mkCharLenCE that showed up
      in checks for packages "cmrutils".
\item Fixed a problem with xtfrm demonstrated by the following:
\preformatted{    f<-function(...) xtfrm(...); f(c(1,3,2))
}
      which produced an error saying '...' was used in an incorrect context.
      This affected package "lsr". 
\item Fixed a bug in maintaining NAMEDCNT when assigning to a variable in
      an environment using \code{$}, which showed up in package "plus".
\item Fixed a bug that causes the code below to create a circular data 
      structure:
\preformatted{    { a <- list(1); a[[1]] <- a; a }
}
\item Fixed bugs such as that illustrated below:
\preformatted{    a <- list(list(list(1)))
    b <- a
    a[[1]][[1]][[1]]<-2
    print(b)
}
      in which the assignment to \code{a} changes \code{b}, and added tests
      for such bugs.
\item Fixed a bug where unary minus might improperly reuse its operand for
      the result even when it was logical (eg, in \code{-c(F,T,T,F)}).
\item Fixed a bug in pairlist element deletion, and added tests in subset.R
      for such cases.
\item The ISNAN trick (if enabled) is now used only in the interpreter itself,
      not in packages, since the macro implementing it evaluates its argument
      twice, which doesn't work if it has side effects (as happens in the 
      "ff" package).
\item Fixed a bug that sometimes resulted in task merging being disabled
      when it shouldn't have been.
}}
}

\section{CHANGES IN VERSION RELEASED 2013-12-29}{

  \subsection{INTRODUCTION}{

  \itemize{ 

\item This is the first publicized release of pqR after pqR-2013-07-22.  
      A verson dated 2013-11-28 was released for testing; it differs
      from this release only in bug and documentation fixes, which
      are not separately detailed in this NEWS file.

\item pqR is based on R-2.15.0, distributed by the R Core Team, but
improves on it in many ways, mostly ways that speed it up, but also by
implementing some new features and fixing some bugs.  See the notes
below on earlier pqR releases for general discussion of pqR, and for
information that has not changed from previous releases of pqR.

\item The most notable change in this release is that ``task merging''
      is now implemented.  This can speed up sequences
      of vector operations by merging several operations into one, which 
      reduces time spent writing and later reading data in memory. 
      See \code{help(merging)} and the item below for more details.

\item This release also includes other performance improvements, bug fixes,
      and code cleanups, as detailed below.
  }}

  \subsection{INSTALLATION AND TESTING}{
    \itemize{

\item Additional configuration options are now present to allow
      enabling and disabling of task merging, and more generally, of the
      deferred evaluation framework needed for both task merging and
      use of helper threads.  By default, these facilities are enabled.
      The \code{--disable-task-merging} option to \code{./configure}
      disables task merging, \code{--disable-helper-threads} disables
      support for helper threads (as before), and 
      \code{--disable-deferred-evaluation} disables both of these
      features, along with the whole deferred evaluation framework.
      See the \code{R-admin} manual for more details.

\item See the pqR wiki at \code{https://github.com/radfordneal/pqR/wiki}
      for the latest news regarding systems and packages that do or do not
      work with pqR.

\item Note that any packages (except those written only in R, plus 
      C or Fortran routines called by \code{.C} or \code{.Fortran}) that
      were compiled and installed under R Core versions of R must be 
      re-installed for use with pqR, as is generally the case with new versions
      of R (although it so happens that it is not necessary to re-install
      packages installed with pqR-2013-07-22 with this release, because the 
      formats of the crucial internal data structures happen not to have
      changed).

\item Additional tests of matrix multiplication (\code{\%*\%}, \code{crossprod},
      and \code{tcrossprod}) have been written.  They are run with
      \code{make check} or \code{make check-all}.

  }}

  \subsection{INTERNAL STRUCTURES AND APPLICATION PROGRAM INTERFACE}{
    \itemize{

\item The table of built-in function names, C functions implementing them, and
      operation flags, which was previously found in \code{src/main/names.c},
      has been split into multiple tables, located in the source files that 
      define such built-in functions (with only a few entries still in 
      \code{names.c}).  This puts the descriptions of these built-in
      functions next to their definitions, improving maintainability, and
      also reduces the number of global functions.  This change should have 
      no effects visible to users.

\item The initialization for fast dispatch to some primitive functions
      is now done in \code{names.c}, using tables in other source files
      analogous to those described in the point just above.  This is 
      cleaner, and eliminates an anomaly in the previous versions of
      pqR that a primitive function could be slower the first time it was
      used than when used later.
  }}

  \subsection{PERFORMANCE IMPROVEMENTS}{
    \itemize{
\item Some sequences of vector operations can now be merged into a single
      operation, which can speed them up by eliminating memory operations
      to store and fetch intermediate results.  For example, when \code{v} is 
      a long vector, the expression 
      \code{exp(v+1)} can be merged into one task, which will compute 
      \code{exp(v[i]+1)} for each element, \code{i}, of \code{v} in a 
      single loop.  

      Currently, such ``task merging'' is done only for (some)
      operations in which only one operand is a vector. When there are
      helper threads (which might be able to do some operations even
      faster, in parallel) merging is done only when one of the
      operations merged is a simple addition, subtraction, or
      multiplication (with one vector operand and one scalar operand).

      See \code{help(merging)} for more details.

\item During all garbage collections, any tasks whose outputs are not
      referenced are now waited for, to allow memory used by their outputs to be
      recovered.  (Such unreferenced outputs should be rare in real 
      programs.)  In a full garbage collection, tasks with large inputs
      or outputs that are referenced only as task inputs
      are also waited for, so that the memory they occupy can be recovered.

\item The built-in C matrix multiplication routines and those in the supplied 
      BLAS have both been sped up, especially those used by \code{crossprod}
      and \code{tcrossprod}.  This will of course have no effect if a different
      BLAS is used and the \code{mat_mult_with_BLAS} option is set to
      \code{TRUE}.

\item Matrix multiplications in which one operand can be recognized as the
      result of a transpose operation are now done without actually creating
      the transpose as an intermediate result, thereby reducing both 
      computation time and memory usage.  Effectively, these uses of the
      \code{\%*\%} operator are converted to uses of \code{crossprod} or
      \code{tcrossprod}.  See \code{help("\%*\%")} for details.

\item Speed of \code{ifelse} has been improved (though it's now slower when the
      condition is scalar due to the bug fix mentioned below).

\item Inputs to the mod operator can now be piped. (Previously, this was 
      inadvertently prevented in some cases.)

\item The speed of the quick check for NA/NaN that can be enabled with 
      \code{-DENABLE_ISNAN_TRICK} in CFLAGS has been improved.
  }}

  \subsection{BUG FIXES}{
    \itemize{
\item Fixed a bug in \code{ifelse} with scalar condition but other
      operands with length greater than one.  (Pointed out by Luke Tierney.)

\item Fixed a bug stemming from re-use of operand storage for a result
      (pointed out by Luke Tierney) illustrated by the following:
\preformatted{   A <- array(c(1), dim = c(1,1), dimnames = list("a", 1))
   x <- c(a=1)
   A/(pi*x)
}

\item The \code{--disable-mat-mult-with-BLAS-in-helpers} configuration
      setting is now respected for complex matrix multiplication
      (previously it had only disabled use of the BLAS in helper
      threads for real matrix multiplication).

\item The documentation for \code{aperm} now says that the default
      method does not copy attributes (other than dimensions and
      dimnames).  Previously, it incorrecty said it did (as is the
      case also in R-2.15.0 and R-3.0.2).

\item Changed \code{apply} from previous versions of pqR to replicate
      the behaviour seen in R-2.15.0 (and later R Core version) when the matrix 
      or array has a class attribute.  Documented this behaviour (which is
      somewhat dubious and convoluted) in the help entry for \code{apply}.
      This change fixes a problem seen in package TSA (and probably others).

\item Changed \code{rank} from prevous versions of pqR to replicate
      the behaviour when it is applied to data frames that is seen in R-2.15.0 
      (and later R Core versions).  Documented this (somewhat dubious) 
      behaviour in the help entry for \code{rank}.  This change fixes a
      problem in the \code{coin} package.

\item Fixed a bug in keeping track of references when assigning 
      repeated elements into a list array.

\item Fixed the following bug (also present in R-2.15.0 and R-3.0.2):
\preformatted{   v <- c(1,2)
   m <- matrix(c(3,4),1,2)
   print(t(m)\%*\%v)
   print(crossprod(m,v))
}
in which \code{crossprod} gave an error rather than produce the answer
for the corresponding use of \code{\%*\%}.

\item Bypassed a problem with the Xcode gcc compiler for the Mac that 
      led to it falsely saying that using -DENABLE_ISNAN_TRICK in CFLAGS
      doesn't work.
  }}
}


\section{CHANGES IN VERSION RELEASED 2013-07-22}{

  \subsection{INTRODUCTION}{

  \itemize{ 

\item pqR is based on R-2.15.0, distributed by the R Core Team, but
improves on it in many ways, mostly ways that speed it up, but also by
implementing some new features and fixing some bugs.  See the notes
below, on the release of 2013-06-28, for general discussion of pqR,
and for information on pqR that has not changed since that release.

\item This updated release of pqR provides some performance
enhancements and bug fixes, including some from R Core releases after
R-2.15.0.  More work is still needed to incorporate improvements in
R-2.15.1 and later R Core releases into pqR.

\item This release is the same as the briefly-released version of
2013-17-19, except that it fixes one bug and one reversion of an
optimization that were introduced in that release, and tweaks the
Windows Makefiles (which are not yet fully tested).

  }}

  \subsection{FEATURE AND DOCUMENTATION CHANGES}{
    \itemize{
      \item Detailed information on what operations can be done in helper
            threads is now provided by help(helpers).
      \item Assignment to parts of a vector via code such as 
            \code{v[[i]]<-value} and \code{v[ix]<-values} now automatically 
            converts raw values to the appropriate type
            for assignment into numeric or string vectors, and assignment
            of numeric or string values into a raw vector now results in the
            raw vector being first converted to the corresponding type.  This
            is consistent with the existing behaviour with other types.
      \item The allowed values for assignment to an element of an "expression" 
            list has been expanded to match the allowed values for ordinary
            lists.  These values (such as function closures) could previously 
            occur in expression lists as a result of other operations (such
            as creation with the \code{expression} primitive).
      \item Operations such as
            \code{v <- pairlist(1,2,3); v[[-2]] <- NULL} now raise an error.
            These operations were previously documented as being illegal, and
            they are illegal for ordinary lists.  The proper way to do
            this deletion is \code{v <- pairlist(1,2,3); v[-2] <- NULL}.
      \item Raising \code{-Inf} to a large value (eg, \code{(-Inf)^(1e16)})
            no longer produces an incomprehensible warning.  As before, the 
            value returned is \code{Inf}, because (due to their 
            limited-precision floating-point representation) all such large 
            numbers are even integers.
  }}

  \subsection{FEATURE CHANGES CORRESPONDING TO THOSE IN LATER R CORE RELEASES}{
    \itemize{
\item From R-2.15.1: On Windows, there are two new environment variables which
      control the defaults for command-line options.

      If \env{R_WIN_INTERNET2} is set to a non-empty value, it is as if
      \option{--internet2} was used.

      If \env{R_MAX_MEM_SIZE} is set, it gives the default memory limit
      if \option{--max-mem-size} is not specified: invalid values being
      ignored.

\item From R-2.15.1: The NA warning messages from e.g. \code{pchisq()} now 
      report the call to the closure and not that of the \code{.Internal}.

\item The following included software has been updated to new versions:
      zlib to 1.2.8, LZMA to 5.0.4, and PCRE to 8.33.
  }}

  \subsection{INSTALLATION AND TESTING}{
    \itemize{

\item See the pqR wiki at \code{https://github.com/radfordneal/pqR/wiki}
      for the latest news regarding systems and packages that do or do not
      work with pqR.

\item Note that any previosly-installed packages must be re-installed for 
      use with pqR (as is generally the case with new versions of R), except
      for those written purely in R.

\item It is now known that pqR can be successfully installed under Mac
      OS X for use via the command line (at least with some versions
      of OS X).  The gcc 4.2
      compiler supplied by Apple with Xcode works when helper threads
      are disabled, but does not have the full OpenMP support required for
      helper threads.   For helper threads to work, a C compiler that fully
      supports OpenMP is needed, such as gcc 4.7.3 (available via 
      macports.org).

      The Apple BLAS and LAPACK routines can be used by giving the
      \code{--with-blas='-framework vecLib'} and \code{--withlapack}
      options to \code{configure}.  This speeds up some operations
      but slows down others.

      The R Mac GUI would need to be recompiled for use with pqR.
      There are problems doing this unless helper threads
      are disabled (see pqR issue #17 for discussion).

      Compiled binary versions of pqR for Mac OS X are not yet being supplied.
      Installation on a Mac is recommended only for users experienced
      in installation of R from source code.

\item Success has also been reported in installing pqR on a Windows
      system, including with helper threads, but various tweaks were
      required.  Some of these tweaks are incorporated in this release,
      but they are probably not sufficient for installation "out of the box".
      Attempting to install pqR on Windows is recommended only for
      users who are both experienced and adventurous.

\item Compilation using the \code{-O3} option for gcc is not recommended.
      It speeds up some operations, but slows down others.  With gcc 4.7.3
      on a 32-bit Intel system running Ubuntu 13.04, compiling with 
      \code{-O3} causes compiled functions to crash. (This is not a
      pqR issue, since the same thing happens when R-2.15.0 is compiled 
      with \code{-O3}).
  }}

  \subsection{INTERNAL STRUCTURES AND APPLICATION PROGRAM INTERFACE}{
    \itemize{

\item The R internals manual now documents (in Section 1.8) a
      preliminary set of conventions that pqR follows (not yet
      perfectly) regarding when objects may be modified, and how
      NAMEDCNT should be maintained.  R-2.15.0 did not follow any
      clear conventions.

\item The documentation in the R internals manual on how helper
      threads are implemented in pqR now has the correct title.  (It
      would previously have been rather hard to notice.)

  }}

  \subsection{PERFORMANCE IMPROVEMENTS}{
    \itemize{
\item Some unnecessary duplication of objects has been eliminated.  Here
      are three examples:  
      Creation of lists no longer duplicates all the elements put in the
      list, but instead increments \code{NAMEDCNT} for these elements, so
      that
\preformatted{   a <- numeric(10000)
   k <- list(1,a)
}
no longer duplicates \code{a} when \code{k} is created (though a duplication
will be needed later if either \code{a} or \code{k[[2]]} is modified).
      Furthermore, the assignment below to \code{b$x}, no longer
      causes duplication of the 10000 elements of \code{y}:
\preformatted{   a <- list (x=1, y=seq(0,1,length=10000))
   b <- a
   b$x <- 2
}
Instead, a single vector of 10000 elements is shared between \code{a$y} and
\code{b$y}, and will be duplicated later only if necessary.  Unnecessary
duplication of a 10000-element vector is also avoided when \code{b[1]} is 
assigned to in the code below:
\preformatted{   a <- list (x=1, y=seq(0,1,length=10000))
   b <- a$y
   a$y <- 0
   b[1] <- 1
}
The assignment to \code{a$y} now reduces \code{NAMEDCNT} for the vector
bound to \code{b}, allowing it to be changed without duplication.

\item Assignment to part of a vector using code such as \code{v[101:200]<-0}
      will now not actually create a vector of 100 indexes, but will instead
      simply change the elements with indexes 101 to 200 without creating
      an index vector.  This optimization has not yet been implemented for
      matrix or array indexing.

\item Assignments to parts of vectors, matrices, and arrays using "[" has been
      sped up by detailed code improvements, quite substantially in some
      cases.

\item Subsetting of arrays of three or more dimensions using "[" has
      been sped up by detailed code improvements.

\item Pending summations of one-argument mathematical functions are now
      passed on by \code{sum}.  So, for example, in 
      \code{sum(exp(a)) + sum(exp(b))}, the two
      summations of exponentials can now potentially be done in parallel.

\item A full garbage collection now does not wait for all tasks being
      done by helpers to complete.  Instead, only tasks that are using
      or computing variables that are not otherwise referenced are 
      waited for (so that this storage can be reclaimed).
  }}

  \subsection{BUG FIXES}{
    \itemize{
\item A bug that could have affected the result of \code{sum(abs(v))} when
      it is done by a helper thread has been fixed.
\item A bug that could have allowed \code{as.vector}, \code{as.integer}, etc.
      to pass on an object still being computed to a caller not expecting
      such a pending object has been fixed.
\item Some bugs in which production of warnings at inopportune times could 
      have caused serious problems have been fixed.
\item The bug illustrated below (pqR issue #13) has been fixed:
\preformatted{   > l = list(list(list(1)))
   > l1 = l[[1]]
   > l[[c(1,1,1)]] <- 2
   > l1
   [[1]]
   [[1]][[1]]
   [1] 2
}
\item Fixed a bug (also present in R-2.15.0 and R-3.0.1) illustrated by the
following code:
\preformatted{   > a <- list(x=c(1,2),y=c(3,4))
   > b <- as.pairlist(a)
   > b$x[1] <- 9
   > print(a)
   $x
   [1] 9 2
   
   $y
   [1] 3 4
}
The value printed for a has a$x[1] changed to 9, when it should still be 1.
See pqR issue #14.
\item Fixed a bug (also present in R-2.15.0 and R-3.0.1) in which extending
      an "expression" by assigning to a new element changes it to an ordinary
      list.  See pqR issue #15.
\item Fixed several bugs (also present in R-2.15.0 and R-3.0.1) illustrated
by the code below (see pqR issue #16):
\preformatted{   v <- c(10,20,30)
   v[[2]] <- NULL        # wrong error message
   
   x <- pairlist(list(1,2))
   x[[c(1,2)]] <- NULL   # wrongly gives an error, referring to misuse
                         # of the internal SET_VECTOR_ELT procedure
   
   v<-list(1)
   v[[quote(abc)]] <- 2  # internal error, this time for SET_STRING_ELT
   
   a <- pairlist(10,20,30,40,50,60)
   dim(a) <- c(2,3)
   dimnames(a) <- list(c("a","b"),c("x","y","z"))
   print(a)              # doesn't print names
   
   a[["a","x"]] <- 0     # crashes with a segmentation fault
}
  }}

  \subsection{BUG FIXES CORRESPONDING TO THOSE IN LATER R CORE RELEASES}{
    \itemize{
\item From R-2.15.1: \code{formatC()} uses the C entry point \code{str_signif}
      which could write beyond the length allocated for the output string.

\item From R-2.15.1: \code{plogis(x, lower = FALSE, log.p = TRUE)} no longer
      underflows early for large x (e.g. 800).

\item From R-2.15.1: \code{?Arithmetic}'s \dQuote{\code{1 ^ y} and \code{y ^ 0}
	are \code{1}, \emph{always}} now also applies for \code{integer}
      vectors \code{y}.

\item From R-2.15.1: X11-based pixmap devices like \code{png(type = "Xlib")} 
      were trying to set the cursor style, which triggered some warnings and
      hangs.

\item From R-3.0.1 patched: Fixed comment-out bug in BLAS, as per PR 14964.
  }}
}


\section{CHANGES IN VERSION RELEASED 2013-06-28}{

\subsection{INTRODUCTION}{

\itemize{ 
\item This release of pqR is based on R-2.15.0, distributed by the R
Core Team, but improves on it in many ways, mostly ways that speed it
up, but also by implementing some new features and fixing some bugs.
One notable speed improvement in pqR is that for systems with multiple
processors or processor cores, pqR is able to do some numeric
computations in parallel with other operations of the interpreter, and
with other numeric computations.

\item This is the second publicised release of pqR (the first was on
2013-06-20, and there were earlier unpublicised releases). It fixes one
significant pqR bug (that could cause two empty strings to not compare
as equal, reported by Jon Clayden), fixes a bug reported to R Core (PR
15363) that also existed in pqR (see below), fixes a bug in deciding
when matrix multiplies are best done in a helper thread, and fixes some
issues preventing pqR from being built in some situations (including
some partial fixes for Windows suggested by "armgong").  Since the
rest of the news is almost unchanged from the previous release, I have
not made a separate news section for this release. (New sections will
be created once new releases have significant differences.)

\item This section documents changes in pqR from R-2.15.0 that are of
direct interest to users.  For changes from earlier version of R to
R-2.15.0, see the ONEWS, OONEWS, and OOONEWS files.  Changes of little
interest to users, such as code cleanups and internal details on
performance improvements, are documented in the file MODS, which
relates these changes to branches in the code repository at
github.com/radfordneal/pqR.

\item Note that for compatibility with R's version system, pqR presently
uses the same version number, 2.15.0, as the version of R on which it
is based. This allows checks for feature availability to continue to
work.  This scheme will likely change in the future.  Releases of pqR
with the same version number are distinguished by release date.

\item See radfordneal.github.io/pqR for current information on pqR, including
announcements of new releases, a link to the page for making and viewing
reports of bugs and other issues, and a link to the wiki page containing
information such as systems on which pqR has been tested.

}}

  \subsection{FEATURE CHANGES}{
    \itemize{
      \item A new primitive function \code{get_rm} has been added,
            which removes a variable while returning the value it
            had when removed.  See \code{help(get_rm)} for details,
            and how this can sometimes improve efficiency of R functions.

      \item An enhanced version of the \code{Rprofmem} function for profiling
            allocation of vectors has been implemented, that can
            display more information, and can output to the terminal,
            allowing the source of allocations to more easily be
            determined.  Also, \code{Rprofmem} is now always accessible
            (not requiring the \code{--enable-memory-profiling} configuration
            option).  Its overhead when not in use is negligible.
 
            The new version allows records of memory allocation to be
            output to the terminal, where their position relative to
            other output can be informative (this is the default for the
            new \code{Rprofmemt} variant).  More identifying
            information, including type, number of elements, and
            hexadecimal address, can also be output.  For more details on
            these and other changes, see \code{help(Rprofmem)}.

      \item A new primitive function, pnamedcnt, has been added, that
            prints the NAMEDCNT/NAMED count for an R object, which is helpful
            in tracking when objects will have to be duplicated.  For
            details, see help(pnamedcnt).

      \item The \code{tracemem} function is defunct.  What exactly it was
            supposed to do in R-2.15.0 was unclear, and optimizations 
            in pqR make it even less clear what it should do.  The bit
            in object headers that was used to implement it has been
            put to a better use in pqR.  The \code{--enable-memory-profiling}
            configuration option used to enable it no longer exists.

            The \code{retracemem} function remains for compatibility
            (doing nothing).  The \code{Rprofmemt} and \code{pnamedcnt}
            functions described above provide alternative ways of gaining
            insight into memory allocation behaviour.

      \item Some options that can be set by arguments to the R command can
            now also be set with environment variables, specifically, the
            values of R_DEBUGGER, R_DEBUGGER_ARGS, and R_HELPERS give the
            default when \code{--debugger}, \code{--debugger-args}, and 
            \code{--helpers} are not specified on the command line.  This 
            feature is useful when using a shell file or Makefile that contains 
            R commands that one would rather not have to modify.
    }
  }

  \subsection{INSTALLATION AND TESTING}{
    \itemize{

      \item The procedure for compiling and installing from source is largely 
            unchanged from R-2.15.0.  In particular, the final result is a 
            program called "R", not "pqR", though of course you can provide a 
            link to it called "pqR".  Note that (as for R-2.15.0) it is not 
            necessary to do an "install" after "make" --- one can just
            run bin/R in the directory where you did "make".  This may be 
            convenient if you wish to try out pqR along with your current 
            version of R.

      \item Testing of pqR has so far been done only on Linux/Unix
            systems, not on Windows or Mac systems.  There is no specific
            reason to believe that it will not work on Windows or Mac
            systems, but until tests have been done, trying to use it 
            on these systems is not recommended.  (However, some users
            have reported that pqR can be built on Mac systems, as long
            as a C compiler fully supporting OpenMP is used, or the
            \code{--disable-helper-threads} configuration option is used.)

      \item This release contains the versions of the standard and recommended
            packages that were released with R-2.15.0.  Newer versions may
            or may not be compatible (same as for R-2.15.0).

      \item It is intended that this release will be fully compatible with
            R-2.15.0, but you will need to recompile any packages (other
            that those with only R code) that you had installed for R-2.15.0, 
            and any other C code you use with R, since the format of internal 
            data structures has changed (see below).

      \item New configuration options relating to helper threads and
            to matrix multiplication now exist.  For details, see 
            doc/R-admin.html (or R-admin.pdf), or run \code{./configure --help}.

            In particular, the \code{--disable-helper-threads} option
            to configure will remove support for helper threads.  Use of
            this option is advised if you know that multiple processors
            or processor cores will not be available, or if you know that
            the C compiler used does not support OpenMP 3.0 or 3.1 (which 
            is used in the implementation of the helpers package).

      \item Including \code{-DENABLE_ISNAN_TRICK} in CFLAGS will speed up 
            checks for NA and NaN on machines on which it works.  It works
            on Intel processors (verified both empirically and by consulting
            Intel documentation).  It does not work on SPARC machines.

      \item The \code{--enable-memory-profiling} option to configure
            no longer exists.  In pqR, the \code{Rprofmem} function is always
            enabled, and the \code{tracemem} function is defunct.  (See
            discussion above.)

      \item When installing from source, the output of configure 
            now displays whether standard and recommended packages will
            be byte compiled.

      \item The tests of random number generation run with \code{make check-all}
            now set the random number seed explicitly.  Previously, the random
            number seed was set from the time and process ID, with the result
            that these tests would occasionally fail non-deterministically,
            when by chance one of the p-values obtained was below the threshold
            used.  (Any such failure should now occur consistently, rather
            than appearing to be due to a non-deterministic bug.)

      \item Note that (as in R-2.15.0) the output of \code{make check-all} for 
            the boot package includes many warning messages regarding a 
            non-integer argument, and when byte compilation is enabled, these 
            messages identify the wrong function call as the source.  This 
            appears to have no wider implications, and can be ignored.

      \item Testing of the "xz" compression method is now done with \code{try},
            so that failure will be tolerated on machines that don't have enough
            memory for these tests.

      \item The details of how valgrind is used have changed. See the source
            file \file{memory.c}.
    }
  }

  \subsection{INTERNAL STRUCTURES AND APPLICATION PROGRAM INTERFACE}{
    \itemize{
      \item The internal structure of an object has changed, in ways that 
            should be compatible with R-2.15.0, but which do require 
            re-compilation.  The flags in the object header for \code{DEBUG},
            \code{RSTEP}, and \code{TRACE} now exist only for non-vector 
            objects, which is sufficient for their present use (now that 
            \code{tracemem} is defunct).

      \item The sizes of objects have changed in some cases (though not most).
            For a 32-bit configuration, the size of a cons cell increases
            from 28 bytes to 32 bytes; for a 64-bit configuration, the
            size of a cons cell remains at 56 bytes.  For a 32-bit 
            configuration, the size of a vector of one double remains
            at 32 bytes; for a 64-bit configuration (with 8-byte alignment), 
            the size of a vector of one double remains at 48 bytes.

      \item Note that the actual amount of memory occupied by an object
            depends on the set of node classes defined (which may be tuned).
            There is no longer a separate node class for cons cells and
            zero-length vectors (as in R-2.15.0) --- instead, cons cells
            share a node class with whatever vectors also fit in that
            node class.

      \item The old two-bit NAMED field of an object is now a three-bit
            NAMEDCNT field, to allow for a better attempt at reference
            counting.  Versions of the the NAMED and SET_NAMED macros
            are still defined for compatibility.  See the R-ints manual
            for details.

      \item Setting the length of a vector to something less than its
            allocated length using SETLENGTH is deprecated.  The LENGTH
            field is used for memory allocation tracking by the garbage
            collector (as is also the case in R-2.15.0), so setting it 
            to the wrong value may cause problems.  (Setting the length
            to more than the allocated length is of course even worse.)
    }
  }

  \subsection{PERFORMANCE IMPROVEMENTS}{
    \itemize{
      \item Many detailed improvements have been made that reduce
            general interpretive overhead and speed up particular 
            functions.  Only some of these improvements are noted
            below.

      \item Numerical computations can now be performed in parallel with
            each other and with interpretation of R code, by using 
            ``helper threads'', on machines
            with multiple processors or multiple processor cores.  When
            the output of one such computation is used as the input to
            another computation, these computations can often be done
            in parallel, with the output of one task being ``pipelined''
            to the other task.  Note that these 
            parallel execution facilities do not require any changes to user 
            code --- only that helper threads be enabled with the 
            \code{--helpers} option to the command starting pqR. See 
            \code{help(helpers)} for details.

            However, helper threads are not used for operations that are 
            done within the interpreter for byte-compiled code or that are 
            done in primitive functions invoked by the byte-code interpreter.

            This facility is still undergoing rapid development.  Additional 
            documentation on which operations may be done in parallel will be 
            forthcoming.

      \item A better attempt at counting how many "names" an object has
            is now made, which reduces how often objects are duplicated
            unnecessarily.  This change is ongoing, with further improvements
            and documentation forthcoming.

      \item Several primitive functions that can generate integer sequences
            --- ":", seq.int, seq_len, and seq_along --- will now sometimes
            not generate an actual sequence, but rather just a description
            of its start and end points.  This is not visible to users,
            but is used to speed up several operations.

            In particular, "for" loops such as \code{for (i in 1:1000000) ...}
            are now done without actually allocating a vector to hold
            the sequence.  This saves both space and time.  Also,
            a subscript such as \code{101:200} for a vector or as the first 
            subscript for a matrix is now (often) handled without actually 
            creating a vector of indexes, saving both time and space.  

            However, the above performance improvements 
            are not effective in compiled code.

      \item Matrix multiplications with the \code{\%*\%} operator are now
            much faster when the operation is a vector dot product, a
            vector-matrix product, a matrix-vector product, or more generally
            when the sum of the numbers of rows and columns in the result
            is not much less than their product.  This improvement results
            from the elimination of a costly check for NA/NaN elements in the 
            operands before doing the multiply.  There is no need for this check
            if the supplied BLAS is used.  If a BLAS that does not properly
            handle NaN is supplied, the \code{\%*\%} operator will still
            handle NaN properly if the new library of matrix multiply
            routines is used for \code{\%*\%} instead of the BLAS.  See the
            next two items for more relevant details.

      \item A new library of matrix multiply routines is provided, which
            is guaranteed to handle NA/NaN correctly, and which supports
            pipelined computation with helper threads.  Whether this
            library or the BLAS routines are used for \code{\%*\%} is
            controlled by the \code{mat_mult_with_BLAS} option. The default
            is to not use the BLAS, but the 
            \code{--enable-mat-mult-with-BLAS-by-default} configuration option
            will change this.  See \code{help("\%*\%")} for details.

      \item The BLAS routines supplied with R were modified to improve the 
            performance of the routines DGEMM (matrix-matrix multiply) and 
            DGEMV (matrix-vector multiply).  Also, proper propagation of NaN, 
            Inf, etc. is now always done in these routines.  This speeds
            up the \code{\%*\%} operator in R, when the supplied BLAS is used
            for matrix multiplications, and speeds up other matrix operations
            that call these BLAS routines, if the BLAS used is the one supplied.

      \item The low-level routines for generation of uniform random
            numbers have been improved.  (These routines are also used for
            higher-level functions such as \code{rnorm}.)

            The previous code copied the seed back and forth to
            .Random.seed for every call of a random number generation
            function, which is rather time consuming given that for
            the default generator \code{.Random.seed} is 625 integers long.
            It also allocated new space for \code{.Random.seed} every time.
            Now, \code{.Random.seed} is used without copying, except when the 
            generator is user-supplied.  

            The previous code had imposed an unnecessary limit on the
            length of a seed for a user-supplied random number
            generator, which has now been removed.

      \item The \code{any} and \code{all} primitives have been substantially
            sped up for large vectors.  

            Also, expressions such as
            \code{all(v>0)} and \code{any(is.na(v))}, where \code{v} is a
            real vector, avoid computing and storing a logical vector,
            instead computing the result of \code{any} or \code{all}
            without this intermediate, looking at only as much of \code{v}
            as is needed to determine the result.
            However, this improvement is not effective in compiled code.

      \item When \code{sum} is applied to many mathematical functions
            of one vector argument, for example \code{sum(log(v))}, the
            sum is performed as the function is computed, without a
            vector being allocated to hold the function values.  
            However, this improvement is not effective in compiled code.

      \item The handling of power operations has been improved (primarily 
            for powers of reals, but slightly affecting powers of integers too).
            In particular, scalar powers of 2, 1, 0, and -1, are handled 
            specially to avoid general power operations in these cases.

      \item Extending lists and character vectors by assigning to an
            index past the end, and deleting list items by assigning NULL
            have been sped up substantially.

      \item The speed of the transpose (\code{t}) function has been
            improved, when applied to real, integer, and logical
            matrices.

      \item The \code{cbind} and \code{rbind} functions have been greatly
            sped up for large objects.

      \item The \code{c} and \code{unlist} functions have been sped up 
            by a bit in simple cases, and by a lot in some situations 
            involving names.

      \item The \code{matrix} function has been greatly sped up, in
            many cases.

      \item Extraction of subsets of vectors or matrices (eg, \code{v[100:200]}
            or \code{M[1:100,101:110]}) has been sped up substantially.

      \item Logical operations and relational operators have been sped up
            in simple cases. Relational
            operators have also been substantially sped up for long vectors.

      \item Access via the $ operator to lists, pairlists, and environments 
            has been sped up. 

      \item Existing code for handling special cases of "[" in which there is
            only one scalar index was replaced by cleaner code that handles 
            more cases.   The old code handled only integer and real vectors, 
            and only positive indexes.  The new code handles all atomic 
            vectors (logical, integer, real, complex, raw, and string), and 
            positive or negative indexes that are not out of bounds.

      \item Many unary and binary primitive functions are now usually
            called using a faster internal interface that does not allocate
            nodes for a pairlist of evaluated arguments. This change
            substantially speeds up some programs.

      \item Lookup of some builtin/special function symbols (eg, "+" and "if")
            has been sped up by allowing fast bypass of non-global environments
            that do not contain (and have never contained) one of these 
            symbols.

      \item Some binary and unary arithmetic operations have been sped
            up by, when possible, using the space holding one of the
            operands to hold the result, rather than allocating new
            space.  Though primarily a speed improvement, for very
            long vectors avoiding this allocation could avoid running
            out of space.

      \item Some speedup has been obtained by using new internal C functions 
            for performing exact or partial string matches in the interpreter.
    }
  }

  \subsection{BUG FIXES}{
    \itemize{
      \item The "debug" facility has been fixed.  Its behaviour for if,
            while, repeat, and for statements when the inner statement
            was or was not one with curly brackets had made no sense.
            The fixed behaviour is now documented in help(debug). 
            (I reported this bug and how
            to fix it to the R Core Team in July 2012, but the bug is 
            still present in R-3.0.1, released May 2013.)

      \item Fixed a bug in \code{sum}, where overflow is allowed (and not 
            detected) where overflow can actually be avoided.  For example:
\preformatted{   > v<-c(3L,1000000000L:1010000000L,-(1000000000L:1010000000L))
   > sum(v)
   [1] 4629
}
            Also fixed a related bug in \code{mean}, applied to an integer
            vector, which would arise only on a system where a long double 
            is no bigger than a double.

      \item Fixed \code{diag} so that it returns a matrix when passed
            a list of elements to put on the diagonal.

      \item Fixed a bug that could lead to mis-identification of the 
            direction of stack growth on a non-Windows system, causing
            stack overflow to not be detected, and a segmentation fault 
            to occur.  (I also reported this bug and how to fix it to the 
            R Core Team, who included a fix in R-2.15.2.)

      \item Fixed a bug where, for example, \code{log(base=4)} returned 
            the natural log of 4, rather than signalling an error. 

      \item The documentation on what \code{MARGIN} arguments are allowed for
            \code{apply} has been clarified, and checks for validity added.
            The call 
\preformatted{   > apply(array(1:24,c(2,3,4)),-3,sum)
}
            now produces correct results (the same as when \code{MARGIN}
            is \code{1:2}).

      \item Fixed a bug in which \code{Im(matrix(complex(0),3,4))} returned
            a matrix of zero elements rather than a matrix of NA elements.

      \item Fixed a bug where more than six warning messages at startup
            would overwrite random memory, causing garbage output 
            and perhaps arbitrarily bizarre behaviour.

      \item Fixed a bug where LC_PAPER was not correctly set at startup.

      \item Fixed gc.time, which was producing grossly incorrect values
            for user and system time.

      \item Now check for bad arguments for .rowSums, .colSums, .rowMeans,
            and .rowMeans (would previously segfault if n*p too big).

      \item Fixed a bug where excess warning messages may be produced
            on conversion to RAW.  For instance:
\preformatted{   > as.raw(1e40)
   [1] 00
   Warning messages:
   1: NAs introduced by coercion 
   2: out-of-range values treated as 0 in coercion to raw 
}
            Now, only the second warning message is produced.

      \item A bug has been fixed in which rbind would not handle 
            non-vector objects such as function closures, whereas
            cbind did handle them, and both were documented to do so.

      \item Fixed a bug in numeric_deriv in stats/src/nls.c, where it
            was not duplicating when it should, as illustrated below:
\preformatted{   > x <- 5; y <- 2; f <- function (y) x
   > numericDeriv(f(y),"y")
    [1] 5
    attr(,"gradient")
         [,1]
    [1,]    0
    > x
    [1] 5
    attr(,"gradient")
         [,1]
    [1,]    0
}

      \item Fixed a bug in vapply illustrated by the following:
\preformatted{   X<-list(456)
   f<-function(a)X
   A<-list(1,2)  
   B<-vapply(A,f,list(0))
   print(B)
   X[[1]][1]<-444
   print(B)
}
            After the fix, the values in \code{B} are no long changed by the 
            assignment to \code{X}. Similar bugs in mapply, eapply, and rapply 
            have also been fixed.  I reported these bugs to r-devel, and
            (different) fixes are in R-3.0.0 and later versions.

      \item Fixed a but in rep.int illustrated by the following:
\preformatted{   a<-list(1,2)
   b<-rep.int(a,c(2,2))
   b[[1]][1]<-9
   print(a[[1]])
}

      \item Fixed a bug in mget, illustrated by the following code:
\preformatted{   a <- numeric(1)
   x <- mget("a",as.environment(1))
   print(x)
   a[1] <- 9
   print(x)
}

      \item Fixed bugs that the R Core Team fixed (differently) for R-2.15.3,
            illustrated by the following:
\preformatted{   a <- list(c(1,2),c(3,4))
   b <- list(1,2,3)
   b[2:3] <- a
   b[[2]][2] <- 99
   print(a[[1]][2])

   a <- list(1+1,1+1)
   b <- list(1,1,1,1)
   b[1:4] <- a
   b[[1]][1] <- 1
   print(b[2:4])
}

      \item Fixed a bug illustrated by the following:
\preformatted{   > library(compiler)
   > foo <- function(x,y) UseMethod("foo")
   > foo.numeric <- function(x,y) "numeric"
   > foo.default <- function(x,y) "default"
   > testi <- function () foo(x=NULL,2)
   > testc <- cmpfun (function () foo(x=NULL,2))
   > testi() 
   [1] "default"
   > testc()
   [1] "numeric"
}

      \item Fixed several bugs that produced wrong results 
            such as the following:
\preformatted{   a<-list(c(1,2),c(3,4),c(5,6))
   b<-a[2:3]
   a[[2]][2]<-9
   print(b[[1]][2])
}
      I reported this to r-devel, and a (different) fix is in R-3.0.0 and 
      later versions.

      \item Fixed bugs reported on r-devel by Justin Talbot, Jan 2013 (also
            fixed, differently, in R-2.15.3), illustrated by the following:
\preformatted{   a <- list(1)
   b <- (a[[1]] <- a)
   print(b)
   a <- list(x=1)
   b <- (a$x <- a)
   print(b)
}

      \item Fixed \code{svd} so that it will not return a list with
            \code{NULL} elements.  This matches the behaviour of \code{La.svd}.

      \item Fixed (by a kludge, not a proper fix) a bug in the "tre"
            package for regular expression matching (eg, in \code{sub}),
            which shows up when \code{WCHAR_MAX} doesn't fit in an
            "int".  The kludge reduces \code{WCHAR_MAX} to fit, but really
            the "int" variables ought to be bigger.  (This problem
            showed up on a Raspberry Pi running Raspbian.)

      \item Fixed a minor error-reporting bug with
            \code{(1:2):integer(0)} and similar expressions.

      \item Fixed a small error-reporting bug with "$",
            illustrated by the following output:
\preformatted{    > options(warnPartialMatchDollar=TRUE)
    > pl <- pairlist(abc=1,def=2)
    > pl$ab
    [1] 1
    Warning message:
    In pl$ab : partial match of 'ab' to ''
}

      \item Fixed documentation error in R-admin regarding the
            \code{--disable-byte-compiled-packages} configuration option, 
            and changed the DESCRIPTION file for the recommended mgcv 
            package to respect this option.

      \item Fixed a bug reported to R Core (PR 15363, 2013-006-26) that
            also existed in pqR-2013-06-20.  This bug sometimes caused memory
            expansion when many complex assignments or removals were done
            in the global environment.
    }
  }
}<|MERGE_RESOLUTION|>--- conflicted
+++ resolved
@@ -6,11 +6,7 @@
 \encoding{UTF-8}
 
 
-<<<<<<< HEAD
-\section{CHANGES IN VERSION RELEASED 2014-09-21}{
-=======
 \section{CHANGES IN VERSION RELEASED 2014-09-28}{
->>>>>>> f5d30484
 
   \subsection{INTRODUCTION}{
 
@@ -20,19 +16,12 @@
       lookup of variables will sometimes be much faster, variable updates
       like \code{v <- v + 1} will often not allocate any new space,
       assignments to parts of variables (eg, \code{a[i] <- 0)} is much faster
-<<<<<<< HEAD
-      in the interpreter 
-      (no change for byte-compiled code), and calling of external functions 
-      with \code{.C} and \code{.Fortran} is substantially faster, and can
-      sometimes be done in a helper thread.
-=======
       in the interpreter (no change for byte-compiled code), external
       functions called with \code{.Call} or \code{.External} now get faster
       macro or inline versions of functions such as \code{CAR}, \code{LENGTH},
       and \code{REAL}, and calling of external functions with \code{.C} and 
       \code{.Fortran} is substantially  faster, and can sometimes be done in 
       a helper thread.
->>>>>>> f5d30484
 
 \item Changes have been made to configuration options regarding use of BLAS
       routines for matrix multiplication, as described below.  In part, these
