--- conflicted
+++ resolved
@@ -11,25 +11,17 @@
   \subsection{INTRODUCTION}{
   \itemize{ 
   \item This release has many significant performance improvements.
-<<<<<<< HEAD
         It also has some new or changed features, including some from
         later R Core versions, and some bug fixes.
 
   \item One notable change is
-=======
-        It also has some feature changes, including some from later R
-        Core versions, and some bug fixes.  One notable new feature is
->>>>>>> c8d765e5
         that when code is read with \code{source}, or done with \code{Rscript},
         or parsed from text strings or a file, an error is no longer produced
         when an \code{else} at the top level appears at the beginning
         of a line.  See below for more details.
-<<<<<<< HEAD
 
   \item New binary operators \code{!!} and \code{!} have been introduced
         as more concise ways of writing \code{paste} and \code{paste0}.
-=======
->>>>>>> c8d765e5
 
   \item With the performance improvements in this release, it is
         generally no longer desirable to use the bytecode compiler.
@@ -88,8 +80,6 @@
         checked.  Setting \code{R_MATPROD_TEST_BLAS} to TRUE will
         case the BLAS matrix multiplication routines to be tested
         as well as the C matprod functions.
-<<<<<<< HEAD
-=======
   \item Recommended packages that have been tweaked to work with pqR
         (sometimes just to change the version of R depended on)
         are now marked by having a version number ending in -909.
@@ -97,7 +87,6 @@
         other) packages may be found at 
 \preformatted{    https://github.com/radfordneal/R-package-mods
 }
->>>>>>> c8d765e5
   }}
 
   \subsection{PERFORMANCE IMPROVEMENTS}{
@@ -277,13 +266,10 @@
         on a new line, since in that context checking whether an \code{else} 
         is on the next line would require waiting for the user to input a
         line which they may not intend to enter.
-<<<<<<< HEAD
   \item Character pasting operations can now be written more concisely using
         new binary operators \code{!} and \code{!!}, with \code{a !! b}
         equivalent to \code{paste(a,b)} and \code{a ! b} equivalent
         to \code{paste0(a,b)}.
-=======
->>>>>>> c8d765e5
   \item The \code{along}, \code{across}, and \code{down} forms of 
         the \code{for} statement (introduced in pqR-2016-06-24 and
         pqR-2016-10-05) now set the loop variable(s) to the
@@ -408,18 +394,9 @@
         has been called.  This default may of course be changed using
         \code{icuSetCollate}.
   \item The version of the \code{boot} package included as a recommended
-<<<<<<< HEAD
-        package is now 1.3-9, with slight tweaks for pqR, so version changed
-        to 1.3-9-1.
-  \item The version of the \code{digest} package included as a recommended
-        package is now 0.6.16, modified to fix a mis-aligned access issue
-        and with "Depends" changed to allow use by pqR, with the modified 
-        version called 0.6.16-1.
-=======
         package is now 1.3-9 (named 1.3-9-909 since it is slightly tweaked).
   \item The version of the \code{digest} package included as a recommended
         package is now 0.6.18 (named 0.6.18-909 since it is slightly tweaked).
->>>>>>> c8d765e5
   }}
 
   \subsection{NEW FEATURES FROM R CORE RELEASES}{
