\newcommand{\PR}{\Sexpr[results=rd]{tools:::Rd_expr_PR(#1)}}
\newcommand{\CRANpkg}{\href{http://CRAN.R-project.org/package=#1}{\pkg{#1}}}

\name{NEWS}
\title{ pqR News}
\encoding{UTF-8}

\section{CHANGES IN VERSION RELEASED 2013-05-31}{

\subsection{INTRODUCTION}{

\itemize{
\item This is the initial public release of pqR.  It is based on R-2.15.0,
distributed by the R Core Team, but improves on it in many ways,
mostly ways that speed it up, but also by implementing some new
features and fixing some bugs.  

\item One notable improvement is that for systems with multiple
processors or processor cores, pqR is able to do some numeric
computations in parallel with other operations of the interpreter, and
with other numeric computations.

\item This section documents changes in pqR from R-2.15.0 that are of
direct interest to users.  For changes from earlier version of R to
R-2.15.0, see the ONEWS, OONEWS, and OOONEWS files.  Changes of little
interest to users, such as code cleanups and internal details on
performance improvements, are documented in the file MODS, which
relates these changes to branches in the code repository at
github.com/radfordneal/pqR.

\item Note that for compatibility with R's version system, pqR presently
uses the same version number, 2.15.0, as the version of R on which it
is based. This allows checks for feature availability to continue to
work.  This scheme will likely change in the future.  Releases of pqR
with the same version number are distinguished by release date.

}}

  \subsection{NEW FEATURES}{
    \itemize{
      \item A new primitive function \code{get_rm} has been added,
            which removes a variable while returning the value it
            had when removed.  See \code{help(get_rm)} for details,
            and how this can sometimes improve efficiency of R functions.

      \item An enhanced version of the Rprofmem function for profiling
            allocation of vectors has been implemented, that can
            display more information, and can output to the terminal,
            allowing the source of allocations to more easily be
            determined.  Also, Rprofmem has now been made accessible
            even when the \code{--enable-memory-profiling} configuration
            option is not used, since the overhead of making it
            accessible is negligible.
 
            The new version allows records of memory allocation to be
            output to the terminal, where their position relative to
            other output can be informative.  More identifying
            information, including type, number of elements, and
            hexadecimal address, can also be output.  For more details on
            these and other changes, see \code{help(Rprofmem)}.

      \item A new primitive function, pnamedcnt, has been added, that
            prints the NAMEDCNT/NAMED count for an R object, which is helpful
            in tracking when objects will have to be duplicated.  For
            details, see help(pnamedcnt).

      \item Some options that can be set by arguments to the R command can
            now also be set with environment variables, specifically, the
            values of R_DEBUGGER, R_DEBUGGER_ARGS, and R_HELPERS give the
            default when \code{--debugger}, \code{--debugger-args}, and 
            \code{--helpers} are not specified on the command line.  This 
            feature is useful when using a shell file or Makefile that contains 
            R commands that one would rather not have to modify.
    }
  }

  \subsection{INSTALLATION AND TESTING}{
    \itemize{
<<<<<<< HEAD
=======

>>>>>>> e521f647
      \item Testing of pqR has so far been done only on Linux/Unix
            systems, not on Windows or Mac systems.  There is no specific
            reason to believe that it will not work on Windows or Mac
            systems, but until tests have been done, trying to use it 
            on these systems is not recommended.

<<<<<<< HEAD
=======
      \item This release contains the versions of the standard and recommended
            packages that were released with R-2.15.0.  Newer versions may
            or may not be compatible (same as for R-2.15.0).

      \item It is intended that this release will be fully compatible with
            R-2.15.0, but you will need to recompile any packages (other
            that those with only R code) that you had installed for R-2.15.0, 
            and any other C code you use with R, since the format of internal 
            data structures has changed.

>>>>>>> e521f647
      \item New configuration options relating to helper threads and
            to matrix multiplication now exist.  See doc/R-admin.html 
            (or R-admin.pdf) for details.

<<<<<<< HEAD
=======
      \item Including \code{-DENABLE_ISNAN_TRICK} in CFLAGS will speed up 
            checks for NA and NaN on machines on which it works.  It works
            on Intel processors (verified both empirically and by consulting
            Intel documentation).  It does not work on SPARC machines.

>>>>>>> e521f647
      \item When installing from source, the output of ./configure 
            now displays whether base and recommended packages will
            be byte compiled.

      \item The tests of random number generation run with \code{make check-all}
            now set the random number seed explicitly.  Previously, the random
            number seed was set from the time and process ID, with the result
            that these tests would occasionally fail non-deterministically,
            when by chance one of the p-values obtained was below the threshold
            used.  (Any such failure should now occur consistently, rather
            than appearing to be due to a non-deterministic bug.)

<<<<<<< HEAD
      \item Note that the output of \code{make check-all} for the boot 
            package includes many warning messages regarding a non-integer
            argument, and when byte compilation is enabled, these messages
            identify the wrong function call as the source.  This appears to 
            have no wider implications, and can be ignored.
=======
      \item Note that (as in R-2.15.0) the output of \code{make check-all} for 
            the boot package includes many warning messages regarding a 
            non-integer argument, and when byte compilation is enabled, these 
            messages identify the wrong function call as the source.  This 
            appears to have no wider implications, and can be ignored.
>>>>>>> e521f647

      \item The details of how valgrind is used have changed. See the source
            file \file{memory.c}.
    }
  }

  \subsection{PERFORMANCE IMPROVEMENTS}{
    \itemize{
      \item Many detailed improvements have been made that reduce
            general interpretive overhead and speed up particular 
            functions.  Only some of these improvements are noted
            below.

      \item Numerical computations can now be performed in parallel with
            each other and with interpretation of R code, by using 
            ``helper threads'', on machines
            with multiple processors or multiple processor cores.  When
            the output of one such computation is used as the input to
            another computation, these computations can often be done
            in parallel, with the output of one task being ``pipelined''
            to the other task.  Note that these 
            parallel execution facilities do not require any changes to user 
            code --- only that helper threads be enabled with the 
            \code{--helpers} option to the command starting pqR. See 
            \code{help(helpers)} for details.

<<<<<<< HEAD
            However, operations that are done within the interpreter
            for byte-compiled code (eg, +, -, *, /) will not be done in 
            helper threads.  This does not apply to computations in primitives
            that are invoked from byte-compiled code, but not done by the
            byte-code interpreter itself (eg, sum, exp).
=======
            However, helper threads are not used for operations that are 
            done within the interpreter for byte-compiled code or that are 
            done in primitive functions invoked by the byte-code interpreter.
>>>>>>> e521f647

            This facility is still undergoing rapid development.  Additional 
            documentation on which operations may be done in parallel will be 
            forthcoming.

      \item Several primitive functions that can generate integer sequences
            --- ":", seq.int, seq_len, and seq_along --- will now sometimes
            not generate an actual sequence, but rather just a description
            of its start and end points.  This is not visible to users,
            but is used to speed up several operations.

            In particular, "for" loops such as \code{for (i in 1:1000000) ...}
            are now done without actually allocating a vector to hold
            the sequence.  This saves both space and time.  Also,
            a subscript such as \code{101:200} for a vector or as the first 
            subscript for a matrix is now (often) handled without actually 
            creating a vector of indexes, saving both time and space.  

            However, the above performance improvements 
            are not effective in compiled code.

      \item Matrix multiplications with the \code{\%*\%} operator are now
            much faster when the operation is a vector dot product, a
            vector-matrix product, a matrix-vector product, or more generally
            when the sum of the numbers of rows and columns in the result
            is not much less than their product.  This improvement results
            from the elimination of a costly check for NA/NaN elements in the 
            operands before doing the multiply.  There is no need for this check
            if the supplied BLAS is used.  If a BLAS that does not properly
            handle NaN is supplied, the \code{\%*\%} operator will still
            handle NaN properly if the new library of matrix multiply
            routines is used for \code{\%*\%} instead of the BLAS.  See the
            next two items for more relevant details.

      \item A new library of matrix multiply routines is provided, which
            is guaranteed to handle NA/NaN correctly, and which supports
            pipelined computation with helper threads.  Whether this
            library or the BLAS routines are used for \code{\%*\%} is
            controlled by the \code{mat_mult_with_BLAS} option. The default
            is to not use the BLAS, but the 
            \code{--enable-mat-mult-with-BLAS-by-default} configuration option
            will change this.  See \code{help("\%*\%")} for details.

      \item The BLAS routines supplied with R were modified to improve the 
            performance of the routines DGEMM (matrix-matrix multiply) and 
            DGEMV (matrix-vector multiply).  Also, proper propagation of NaN, 
            Inf, etc. is now always done in these routines.  This speeds
            up the \code{\%*\%} operator in R, when the supplied BLAS is used
            for matrix multiplications, and speeds up other matrix operations
            that call these BLAS routines, if the BLAS used is the one supplied.

      \item The low-level routines for generation of uniform random
            numbers have been improved.  (These routines are also used for
            higher-level functions such as \code{rnorm}.)

            The previous code copied the seed back and forth to
            .Random.seed for every call of a random number generation
            function, which is rather time consuming given that for
            the default generator \code{.Random.seed} is 625 integers long.
            It also allocated new space for \code{.Random.seed} every time.
            Now, \code{.Random.seed} is used without copying, except when the 
            generator is user-supplied.  

            The previous code had imposed an unnecessary limit on the
            length of a seed for a user-supplied random number
            generator, which has now been removed.

      \item The \code{any} and \code{all} primitives have been substantially
            sped up for large vectors.  

            Also, expressions such as
            \code{all(v>0)} and \code{any(is.na(v))}, where \code{v} is a
            real vector, avoid computing and storing a logical vector,
            instead computing the result of \code{any} or \code{all}
            without this intermediate, looking at only as much of \code{v}
            as is needed to determine the result.
            However, this improvement is not effective in compiled code.

      \item When \code{sum} is applied to many mathematical functions
            of one vector argument, for example \code{sum(log(v))}, the
            sum is performed as the function is computed, without a
            vector being allocated to hold the function values.  
            However, this improvement is not effective in compiled code.

      \item The handling of power operations has been improved (primarily 
            for powers of reals, but slightly affecting powers of integers too).
            In particular, scalar powers of 2, 1, 0, and -1, are handled 
            specially to avoid general power operations in these cases.

      \item Extending lists and character vectors by assigning to an
            index past the end, and deleting list items by assigning NULL
            have been sped up substantially.

      \item The speed of the transpose (\code{t}) function has been
            improved, when applied to real, integer, and logical
            matrices.

      \item The \code{cbind} and \code{rbind} functions have been greatly
            sped up for large objects.

      \item The \code{c} and \code{unlist} functions have been sped up 
            by a bit in simple cases, and by a lot in some situations 
            involving names.

      \item The \code{matrix} function has been greatly sped up, in
            many cases.

      \item Extraction of subsets of vectors or matrices (eg, \code{v[100:200]}
            or \code{M[1:100,101:110]}) has been sped up substantially.

      \item Logical operations and relational operators have been sped up
            in simple cases. Relational
            operators have also been substantially sped up for long vectors.

      \item Access via the $ operator to lists, pairlists, and environments 
            has been sped up. 

      \item Existing code for handling special cases of "[" in which there is
            only one scalar index was replaced by cleaner code that handles 
            more cases.   The old code handled only integer and real vectors, 
            and only positive indexes.  The new code handles all atomic 
            vectors (logical, integer, real, complex, raw, and string), and 
            positive or negative indexes that are not out of bounds.

      \item Many unary and binary primitive functions are now usually
            called using a faster internal interface that does not allocate
            nodes for a pairlist of evaluated arguments. This change
            substantially speeds up some programs.

      \item Lookup of some builtin/special function symbols (eg, "+" and "if")
            has been sped up by allowing fast bypass of non-global environments
            that do not contain (and have never contained) one of these 
            symbols.

      \item Some binary and unary arithmetic operations have been sped
            up by, when possible, using the space holding one of the
            operands to hold the result, rather than allocating new
            space.  Though primarily a speed improvement, for very
            long vectors avoiding this allocation could avoid running
            out of space.

      \item Some speedup has been obtained by using new internal C functions 
            for performing exact or partial string matches in the interpreter.
    }
  }

  \subsection{BUG FIXES}{
    \itemize{
      \item The "debug" facility has been fixed.  Its behaviour for if,
            while, repeat, and for statements when the inner statement
            was or was not one with curly brackets had made no sense.
            The fixed behaviour is now documented in help(debug). 
            (I reported this bug and how
            to fix it to the R Core Team in July 2012, but the bug is 
            still present in R-3.0.1, released May 2013.)

      \item Fixed a bug in \code{sum}, where overflow is allowed (and not 
            detected) where overflow can actually be avoided.  For example:
\preformatted{   > v<-c(3L,1000000000L:1010000000L,-(1000000000L:1010000000L))
   > sum(v)
   [1] 4629
}
            Also fixed a related bug in \code{mean}, applied to an integer
            vector, which would arise only on a system where a long double 
            is no bigger than a double.

      \item Fixed \code{diag} so that it returns a matrix when passed
            a list of elements to put on the diagonal.

      \item Fixed a bug that could lead to mis-identification of the 
            direction of stack growth on a non-Windows system, causing
            stack overflow to not be detected, and a segmentation fault 
            to occur.  (I also reported this bug and how to fix it to the 
            R Core Team, who included a fix in R-2.15.2.)

      \item Fixed a bug where, for example, \code{log(base=4)} returned 
            the natural log of 4, rather than signalling an error. 

      \item The documentation on what \code{MARGIN} arguments are allowed for
            \code{apply} has been clarified, and checks for validity added.
            The call 
\preformatted{   > apply(array(1:24,c(2,3,4)),-3,sum)
}
            now produces correct results (the same as when \code{MARGIN}
            is \code{1:2}).

      \item Fixed a bug in which \code{Im(matrix(complex(0),3,4))} returned
            a matrix of zero elements rather than a matrix of NA elements.

      \item Fixed a bug where more than six warning messages at startup
            would overwrite random memory, causing garbage output 
            and perhaps arbitrarily bizarre behaviour.

      \item Fixed a bug where LC_PAPER was not correctly set at startup.

      \item Fixed gc.time, which was producing grossly incorrect values
            for user and system time.

      \item Now check for bad arguments for .rowSums, .colSums, .rowMeans,
            and .rowMeans (would previously segfault if n*p too big).

      \item Fixed a bug where excess warning messages may be produced
            on conversion to RAW.  For instance:
\preformatted{   > as.raw(1e40)
   [1] 00
   Warning messages:
   1: NAs introduced by coercion 
   2: out-of-range values treated as 0 in coercion to raw 
}
            Now, only the second warning message is produced.

      \item A bug has been fixed in which rbind would not handle 
            non-vector objects such as function closures, whereas
            cbind did handle them, and both were documented to do so.

      \item Fixed a bug in numeric_deriv in stats/src/nls.c, where it
            was not duplicating when it should, as illustrated below:
\preformatted{   > x <- 5; y <- 2; f <- function (y) x
   > numericDeriv(f(y),"y")
    [1] 5
    attr(,"gradient")
         [,1]
    [1,]    0
    > x
    [1] 5
    attr(,"gradient")
         [,1]
    [1,]    0
}

      \item Fixed a bug in vapply illustrated by the following:
\preformatted{   X<-list(456)
   f<-function(a)X
   A<-list(1,2)  
   B<-vapply(A,f,list(0))
   print(B)
   X[[1]][1]<-444
   print(B)
}
            After the fix, the values in \code{B} are no long changed by the 
            assignment to \code{X}. Similar bugs in mapply, eapply, and rapply 
            have also been fixed.  I reported these bugs to r-devel, and
            (different) fixes are in R-3.0.0 and later versions.

      \item Fixed a but in rep.int illustrated by the following:
\preformatted{   a<-list(1,2)
   b<-rep.int(a,c(2,2))
   b[[1]][1]<-9
   print(a[[1]])
}

      \item Fixed a bug in mget, illustrated by the following code:
\preformatted{   a <- numeric(1)
   x <- mget("a",as.environment(1))
   print(x)
   a[1] <- 9
   print(x)
}

      \item Fixed bugs that the R Core Team fixed (differently) for R-2.15.3,
            illustrated by the following:
\preformatted{   a <- list(c(1,2),c(3,4))
   b <- list(1,2,3)
   b[2:3] <- a
   b[[2]][2] <- 99
   print(a[[1]][2])

   a <- list(1+1,1+1)
   b <- list(1,1,1,1)
   b[1:4] <- a
   b[[1]][1] <- 1
   print(b[2:4])
}

      \item Fixed a bug illustrated by the following:
\preformatted{   > library(compiler)
   > foo <- function(x,y) UseMethod("foo")
   > foo.numeric <- function(x,y) "numeric"
   > foo.default <- function(x,y) "default"
   > testi <- function () foo(x=NULL,2)
   > testc <- cmpfun (function () foo(x=NULL,2))
   > testi() 
   [1] "default"
   > testc()
   [1] "numeric"
}

      \item Fixed several bugs that produced wrong results 
            such as the following:
\preformatted{   a<-list(c(1,2),c(3,4),c(5,6))
   b<-a[2:3]
   a[[2]][2]<-9
   print(b[[1]][2])
}
      I reported this to r-devel, and a (different) fix is in R-3.0.0 and 
      later versions.

      \item Fixed bugs reported on r-devel by Justin Talbot, Jan 2013 (also
            fixed, differently, in R-2.15.3), illustrated by the following:
\preformatted{   a <- list(1)
   b <- (a[[1]] <- a)
   print(b)
   a <- list(x=1)
   b <- (a$x <- a)
   print(b)
}

      \item Fixed \code{svd} so that it will not return a list with
            \code{NULL} elements.  This matches the behaviour of \code{La.svd}.

      \item Fixed a minor error-reporting bug with
            \code{(1:2):integer(0)} and similar expressions.

      \item Fixed a small error-reporting bug with "$",
            illustrated by the following output:
\preformatted{    > options(warnPartialMatchDollar=TRUE)
    > pl <- pairlist(abc=1,def=2)
    > pl$ab
    [1] 1
    Warning message:
    In pl$ab : partial match of 'ab' to ''
}

      \item Fixed documentation error in R-admin regarding the
            \code{--disable-byte-compiled-packages} configuration option, 
            and changed the DESCRIPTION file for the recommended mgcv 
            package to respect this option.
    }
  }
}<|MERGE_RESOLUTION|>--- conflicted
+++ resolved
@@ -76,18 +76,13 @@
 
   \subsection{INSTALLATION AND TESTING}{
     \itemize{
-<<<<<<< HEAD
-=======
-
->>>>>>> e521f647
+
       \item Testing of pqR has so far been done only on Linux/Unix
             systems, not on Windows or Mac systems.  There is no specific
             reason to believe that it will not work on Windows or Mac
             systems, but until tests have been done, trying to use it 
             on these systems is not recommended.
 
-<<<<<<< HEAD
-=======
       \item This release contains the versions of the standard and recommended
             packages that were released with R-2.15.0.  Newer versions may
             or may not be compatible (same as for R-2.15.0).
@@ -98,19 +93,15 @@
             and any other C code you use with R, since the format of internal 
             data structures has changed.
 
->>>>>>> e521f647
       \item New configuration options relating to helper threads and
             to matrix multiplication now exist.  See doc/R-admin.html 
             (or R-admin.pdf) for details.
 
-<<<<<<< HEAD
-=======
       \item Including \code{-DENABLE_ISNAN_TRICK} in CFLAGS will speed up 
             checks for NA and NaN on machines on which it works.  It works
             on Intel processors (verified both empirically and by consulting
             Intel documentation).  It does not work on SPARC machines.
 
->>>>>>> e521f647
       \item When installing from source, the output of ./configure 
             now displays whether base and recommended packages will
             be byte compiled.
@@ -123,19 +114,11 @@
             used.  (Any such failure should now occur consistently, rather
             than appearing to be due to a non-deterministic bug.)
 
-<<<<<<< HEAD
-      \item Note that the output of \code{make check-all} for the boot 
-            package includes many warning messages regarding a non-integer
-            argument, and when byte compilation is enabled, these messages
-            identify the wrong function call as the source.  This appears to 
-            have no wider implications, and can be ignored.
-=======
       \item Note that (as in R-2.15.0) the output of \code{make check-all} for 
             the boot package includes many warning messages regarding a 
             non-integer argument, and when byte compilation is enabled, these 
             messages identify the wrong function call as the source.  This 
             appears to have no wider implications, and can be ignored.
->>>>>>> e521f647
 
       \item The details of how valgrind is used have changed. See the source
             file \file{memory.c}.
@@ -162,17 +145,9 @@
             \code{--helpers} option to the command starting pqR. See 
             \code{help(helpers)} for details.
 
-<<<<<<< HEAD
-            However, operations that are done within the interpreter
-            for byte-compiled code (eg, +, -, *, /) will not be done in 
-            helper threads.  This does not apply to computations in primitives
-            that are invoked from byte-compiled code, but not done by the
-            byte-code interpreter itself (eg, sum, exp).
-=======
             However, helper threads are not used for operations that are 
             done within the interpreter for byte-compiled code or that are 
             done in primitive functions invoked by the byte-code interpreter.
->>>>>>> e521f647
 
             This facility is still undergoing rapid development.  Additional 
             documentation on which operations may be done in parallel will be 
