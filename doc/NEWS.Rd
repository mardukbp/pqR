--- conflicted
+++ resolved
@@ -18,14 +18,11 @@
 below on earlier pqR releases for general discussion of pqR, and for
 information that has not changed from previous releases of pqR.
 
-<<<<<<< HEAD
 \item The most notable change in this release is that ``task merging''
       is now implemented.  This can speed up sequences
       of vector operations by merging several operations into one, which 
       reduces time spent writing and later reading data in memory. 
       See \code{help(merging)} and the item below for more details.
-=======
->>>>>>> 436621e5
   }}
 
   \subsection{FEATURE AND DOCUMENTATION CHANGES}{
@@ -41,7 +38,6 @@
   \subsection{INSTALLATION AND TESTING}{
     \itemize{
 
-<<<<<<< HEAD
 \item Additional configuration options are now present to allow
       enabling and disabling of task merging, and more generally, of the
       deferred evaluation framework needed for both task merging and
@@ -53,8 +49,6 @@
       features, along with the whole deferred evaluation framework.
       See the \code{R-admin} manual for more details.
 
-=======
->>>>>>> 436621e5
 \item See the pqR wiki at \code{https://github.com/radfordneal/pqR/wiki}
       for the latest news regarding systems and packages that do or do not
       work with pqR.
@@ -63,11 +57,7 @@
       use with pqR (as is generally the case with new versions of R), except
       for those written purely in R (no C, C++, or Fortran).
 
-<<<<<<< HEAD
-\item Additional tests of matrix multiplication (\code{%*%}, \code{crossprod},
-=======
 \item Additional tests of matrix multiplication (\code{\%*\%}, \code{crossprod},
->>>>>>> 436621e5
       and \code{tcrossprod}) have been written.  They are run with
       \code{make check} or \code{make check-all}.
 
@@ -82,7 +72,6 @@
 
   \subsection{PERFORMANCE IMPROVEMENTS}{
     \itemize{
-<<<<<<< HEAD
 \item Some sequences of vector operations can now be merged into a single
       operation, which can speed them up by eliminating memory operations
       to store and fetch intermediate results.  For example, when \code{v} is 
@@ -100,9 +89,6 @@
 
       See \code{help(merging)} for more details.
 
-=======
-\item 
->>>>>>> 436621e5
 \item During all garbage collections, any tasks whose outputs are not
       referenced are now waited for, to allow memory used by their outputs to be
       recovered.  (Such unreferenced outputs should be rare in real 
