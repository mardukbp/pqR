\newcommand{\PR}{\Sexpr[results=rd]{tools:::Rd_expr_PR(#1)}}
\newcommand{\CRANpkg}{\href{http://CRAN.R-project.org/package=#1}{\pkg{#1}}}

\name{NEWS}
\title{ pqR News}
\encoding{UTF-8}


<<<<<<< HEAD
\section{CHANGES IN VERSION RELEASED 2013-12-28}{
=======
\section{CHANGES IN VERSION RELEASED 2013-12-29}{
>>>>>>> 301de463

  \subsection{INTRODUCTION}{

  \itemize{ 

\item This is the first publicized release of pqR after pqR-2013-07-22.  
      A verson dated 2013-11-28 was released for testing; it differs
      from this release only in bug and documentation fixes, which
      are not separately detailed in this NEWS file.

\item pqR is based on R-2.15.0, distributed by the R Core Team, but
improves on it in many ways, mostly ways that speed it up, but also by
implementing some new features and fixing some bugs.  See the notes
below on earlier pqR releases for general discussion of pqR, and for
information that has not changed from previous releases of pqR.

<<<<<<< HEAD
\item The most notable change in this release is that ``task merging''
      is now implemented.  This can speed up sequences
      of vector operations by merging several operations into one, which 
      reduces time spent writing and later reading data in memory. 
      See \code{help(merging)} and the item below for more details.

\item This release also includes other performance improvements, bug fixes,
      and code cleanups, as detailed below.
=======
>>>>>>> 301de463
  }}

  \subsection{INSTALLATION AND TESTING}{
    \itemize{

\item Additional configuration options are now present to allow
      enabling and disabling of task merging, and more generally, of the
      deferred evaluation framework needed for both task merging and
      use of helper threads.  By default, these facilities are enabled.
      The \code{--disable-task-merging} option to \code{./configure}
      disables task merging, \code{--disable-helper-threads} disables
      support for helper threads (as before), and 
      \code{--disable-deferred-evaluation} disables both of these
      features, along with the whole deferred evaluation framework.
      See the \code{R-admin} manual for more details.

\item See the pqR wiki at \code{https://github.com/radfordneal/pqR/wiki}
      for the latest news regarding systems and packages that do or do not
      work with pqR.

\item Note that any packages (except those written only in R, plus 
      C or Fortran routines called by \code{.C} or \code{.Fortran}) that
      were compiled and installed under R Core versions of R must be 
      re-installed for use with pqR, as is generally the case with new versions
      of R (although it so happens that it is not necessary to re-install
      packages installed with pqR-2013-07-22 with this release, because the 
      formats of the crucial internal data structures happen not to have
      changed).
<<<<<<< HEAD

\item Additional tests of matrix multiplication (\code{\%*\%}, \code{crossprod},
      and \code{tcrossprod}) have been written.  They are run with
      \code{make check} or \code{make check-all}.
=======
>>>>>>> 301de463

  }}

  \subsection{INTERNAL STRUCTURES AND APPLICATION PROGRAM INTERFACE}{
    \itemize{

\item The table of built-in function names, C functions implementing them, and
      operation flags, which was previously found in \code{src/main/names.c},
      has been split into multiple tables, located in the source files that 
      define such built-in functions (with only a few entries still in 
      \code{names.c}).  This puts the descriptions of these built-in
      functions next to their definitions, improving maintainability, and
      also reduces the number of global functions.  This change should have 
      no effects visible to users.

\item The initialization for fast dispatch to some primitive functions
      is now done in \code{names.c}, using tables in other source files
      analogous to those described in the point just above.  This is 
      cleaner, and eliminates an anomaly in the previous versions of
      pqR that a primitive function could be slower the first time it was
      used than when used later.
  }}

  \subsection{PERFORMANCE IMPROVEMENTS}{
    \itemize{
\item Some sequences of vector operations can now be merged into a single
      operation, which can speed them up by eliminating memory operations
      to store and fetch intermediate results.  For example, when \code{v} is 
      a long vector, the expression 
      \code{exp(v+1)} can be merged into one task, which will compute 
      \code{exp(v[i]+1)} for each element, \code{i}, of \code{v} in a 
      single loop.  

      Currently, such ``task merging'' is done only for (some)
      operations in which only one operand is a vector. When there are
      helper threads (which might be able to do some operations even
      faster, in parallel) merging is done only when one of the
      operations merged is a simple addition, subtraction, or
      multiplication (with one vector operand and one scalar operand).

      See \code{help(merging)} for more details.

\item During all garbage collections, any tasks whose outputs are not
      referenced are now waited for, to allow memory used by their outputs to be
      recovered.  (Such unreferenced outputs should be rare in real 
      programs.)  In a full garbage collection, tasks with large inputs
      or outputs that are referenced only as task inputs
      are also waited for, so that the memory they occupy can be recovered.

\item The built-in C matrix multiplication routines and those in the supplied 
      BLAS have both been sped up, especially those used by \code{crossprod}
      and \code{tcrossprod}.  This will of course have no effect if a different
      BLAS is used and the \code{mat_mult_with_BLAS} option is set to
      \code{TRUE}.

\item Matrix multiplications in which one operand can be recognized as the
      result of a transpose operation are now done without actually creating
      the transpose as an intermediate result, thereby reducing both 
      computation time and memory usage.  Effectively, these uses of the
      \code{\%*\%} operator are converted to uses of \code{crossprod} or
      \code{tcrossprod}.  See \code{help("\%*\%")} for details.

\item Speed of \code{ifelse} has been improved (though it's now slower when the
      condition is scalar due to the bug fix mentioned below).

\item Inputs to the mod operator can now be piped. (Previously, this was 
      inadvertently prevented in some cases.)

\item The speed of the quick check for NA/NaN that can be enabled with 
      \code{-DENABLE_ISNAN_TRICK} in CFLAGS has been improved.
  }}

  \subsection{BUG FIXES}{
    \itemize{
\item Fixed a bug in \code{ifelse} with scalar condition but other
      operands with length greater than one.  (Pointed out by Luke Tierney.)

\item Fixed a bug stemming from re-use of operand storage for a result
      (pointed out by Luke Tierney) illustrated by the following:
\preformatted{   A <- array(c(1), dim = c(1,1), dimnames = list("a", 1))
   x <- c(a=1)
   A/(pi*x)
}

\item The \code{--disable-mat-mult-with-BLAS-in-helpers} configuration
      setting is now respected for complex matrix multiplication
      (previously it had only disabled use of the BLAS in helper
      threads for real matrix multiplication).

\item The documentation for \code{aperm} now says that the default
      method does not copy attributes (other than dimensions and
      dimnames).  Previously, it incorrecty said it did (as is the
      case also in R-2.15.0 and R-3.0.2).

\item Changed \code{apply} from previous versions of pqR to replicate
      the behaviour seen in R-2.15.0 (and later R Core version) when the matrix 
      or array has a class attribute.  Documented this behaviour (which is
      somewhat dubious and convoluted) in the help entry for \code{apply}.
      This change fixes a problem seen in package TSA (and probably others).

\item Changed \code{rank} from prevous versions of pqR to replicate
      the behaviour when it is applied to data frames that is seen in R-2.15.0 
      (and later R Core versions).  Documented this (somewhat dubious) 
      behaviour in the help entry for \code{rank}.  This change fixes a
      problem in the \code{coin} package.

\item Fixed a bug in keeping track of references when assigning 
      repeated elements into a list array.

<<<<<<< HEAD
\item Fixed the following bug (also present in R-2.15.0 and R-3.0.2):
\preformatted{   v <- c(1,2)
   m <- matrix(c(3,4),1,2)
   print(t(m)\%*\%v)
   print(crossprod(m,v))
}
in which \code{crossprod} gave an error rather than produce the answer
for the corresponding use of \code{\%*\%}.

=======
>>>>>>> 301de463
\item Bypassed a problem with the Xcode gcc compiler for the Mac that 
      led to it falsely saying that using -DENABLE_ISNAN_TRICK in CFLAGS
      doesn't work.
  }}
}


\section{CHANGES IN VERSION RELEASED 2013-07-22}{

  \subsection{INTRODUCTION}{

  \itemize{ 

\item pqR is based on R-2.15.0, distributed by the R Core Team, but
improves on it in many ways, mostly ways that speed it up, but also by
implementing some new features and fixing some bugs.  See the notes
below, on the release of 2013-06-28, for general discussion of pqR,
and for information on pqR that has not changed since that release.

\item This updated release of pqR provides some performance
enhancements and bug fixes, including some from R Core releases after
R-2.15.0.  More work is still needed to incorporate improvements in
R-2.15.1 and later R Core releases into pqR.

\item This release is the same as the briefly-released version of
2013-17-19, except that it fixes one bug and one reversion of an
optimization that were introduced in that release, and tweaks the
Windows Makefiles (which are not yet fully tested).

  }}

  \subsection{FEATURE AND DOCUMENTATION CHANGES}{
    \itemize{
      \item Detailed information on what operations can be done in helper
            threads is now provided by help(helpers).
      \item Assignment to parts of a vector via code such as 
            \code{v[[i]]<-value} and \code{v[ix]<-values} now automatically 
            converts raw values to the appropriate type
            for assignment into numeric or string vectors, and assignment
            of numeric or string values into a raw vector now results in the
            raw vector being first converted to the corresponding type.  This
            is consistent with the existing behaviour with other types.
      \item The allowed values for assignment to an element of an "expression" 
            list has been expanded to match the allowed values for ordinary
            lists.  These values (such as function closures) could previously 
            occur in expression lists as a result of other operations (such
            as creation with the \code{expression} primitive).
      \item Operations such as
            \code{v <- pairlist(1,2,3); v[[-2]] <- NULL} now raise an error.
            These operations were previously documented as being illegal, and
            they are illegal for ordinary lists.  The proper way to do
            this deletion is \code{v <- pairlist(1,2,3); v[-2] <- NULL}.
      \item Raising \code{-Inf} to a large value (eg, \code{(-Inf)^(1e16)})
            no longer produces an incomprehensible warning.  As before, the 
            value returned is \code{Inf}, because (due to their 
            limited-precision floating-point representation) all such large 
            numbers are even integers.
  }}

  \subsection{FEATURE CHANGES CORRESPONDING TO THOSE IN LATER R CORE RELEASES}{
    \itemize{
\item From R-2.15.1: On Windows, there are two new environment variables which
      control the defaults for command-line options.

      If \env{R_WIN_INTERNET2} is set to a non-empty value, it is as if
      \option{--internet2} was used.

      If \env{R_MAX_MEM_SIZE} is set, it gives the default memory limit
      if \option{--max-mem-size} is not specified: invalid values being
      ignored.

\item From R-2.15.1: The NA warning messages from e.g. \code{pchisq()} now 
      report the call to the closure and not that of the \code{.Internal}.

\item The following included software has been updated to new versions:
      zlib to 1.2.8, LZMA to 5.0.4, and PCRE to 8.33.
  }}

  \subsection{INSTALLATION AND TESTING}{
    \itemize{

\item See the pqR wiki at \code{https://github.com/radfordneal/pqR/wiki}
      for the latest news regarding systems and packages that do or do not
      work with pqR.

\item Note that any previosly-installed packages must be re-installed for 
      use with pqR (as is generally the case with new versions of R), except
      for those written purely in R.

\item It is now known that pqR can be successfully installed under Mac
      OS X for use via the command line (at least with some versions
      of OS X).  The gcc 4.2
      compiler supplied by Apple with Xcode works when helper threads
      are disabled, but does not have the full OpenMP support required for
      helper threads.   For helper threads to work, a C compiler that fully
      supports OpenMP is needed, such as gcc 4.7.3 (available via 
      macports.org).

      The Apple BLAS and LAPACK routines can be used by giving the
      \code{--with-blas='-framework vecLib'} and \code{--withlapack}
      options to \code{configure}.  This speeds up some operations
      but slows down others.

      The R Mac GUI would need to be recompiled for use with pqR.
      There are problems doing this unless helper threads
      are disabled (see pqR issue #17 for discussion).

      Compiled binary versions of pqR for Mac OS X are not yet being supplied.
      Installation on a Mac is recommended only for users experienced
      in installation of R from source code.

\item Success has also been reported in installing pqR on a Windows
      system, including with helper threads, but various tweaks were
      required.  Some of these tweaks are incorporated in this release,
      but they are probably not sufficient for installation "out of the box".
      Attempting to install pqR on Windows is recommended only for
      users who are both experienced and adventurous.

\item Compilation using the \code{-O3} option for gcc is not recommended.
      It speeds up some operations, but slows down others.  With gcc 4.7.3
      on a 32-bit Intel system running Ubuntu 13.04, compiling with 
      \code{-O3} causes compiled functions to crash. (This is not a
      pqR issue, since the same thing happens when R-2.15.0 is compiled 
      with \code{-O3}).
  }}

  \subsection{INTERNAL STRUCTURES AND APPLICATION PROGRAM INTERFACE}{
    \itemize{

\item The R internals manual now documents (in Section 1.8) a
      preliminary set of conventions that pqR follows (not yet
      perfectly) regarding when objects may be modified, and how
      NAMEDCNT should be maintained.  R-2.15.0 did not follow any
      clear conventions.

\item The documentation in the R internals manual on how helper
      threads are implemented in pqR now has the correct title.  (It
      would previously have been rather hard to notice.)

  }}

  \subsection{PERFORMANCE IMPROVEMENTS}{
    \itemize{
\item Some unnecessary duplication of objects has been eliminated.  Here
      are three examples:  
      Creation of lists no longer duplicates all the elements put in the
      list, but instead increments \code{NAMEDCNT} for these elements, so
      that
\preformatted{   a <- numeric(10000)
   k <- list(1,a)
}
no longer duplicates \code{a} when \code{k} is created (though a duplication
will be needed later if either \code{a} or \code{k[[2]]} is modified).
      Furthermore, the assignment below to \code{b$x}, no longer
      causes duplication of the 10000 elements of \code{y}:
\preformatted{   a <- list (x=1, y=seq(0,1,length=10000))
   b <- a
   b$x <- 2
}
Instead, a single vector of 10000 elements is shared between \code{a$y} and
\code{b$y}, and will be duplicated later only if necessary.  Unnecessary
duplication of a 10000-element vector is also avoided when \code{b[1]} is 
assigned to in the code below:
\preformatted{   a <- list (x=1, y=seq(0,1,length=10000))
   b <- a$y
   a$y <- 0
   b[1] <- 1
}
The assignment to \code{a$y} now reduces \code{NAMEDCNT} for the vector
bound to \code{b}, allowing it to be changed without duplication.

\item Assignment to part of a vector using code such as \code{v[101:200]<-0}
      will now not actually create a vector of 100 indexes, but will instead
      simply change the elements with indexes 101 to 200 without creating
      an index vector.  This optimization has not yet been implemented for
      matrix or array indexing.

\item Assignments to parts of vectors, matrices, and arrays using "[" has been
      sped up by detailed code improvements, quite substantially in some
      cases.

\item Subsetting of arrays of three or more dimensions using "[" has
      been sped up by detailed code improvements.

\item Pending summations of one-argument mathematical functions are now
      passed on by \code{sum}.  So, for example, in 
      \code{sum(exp(a)) + sum(exp(b))}, the two
      summations of exponentials can now potentially be done in parallel.

\item A full garbage collection now does not wait for all tasks being
      done by helpers to complete.  Instead, only tasks that are using
      or computing variables that are not otherwise referenced are 
      waited for (so that this storage can be reclaimed).
  }}

  \subsection{BUG FIXES}{
    \itemize{
\item A bug that could have affected the result of \code{sum(abs(v))} when
      it is done by a helper thread has been fixed.
\item A bug that could have allowed \code{as.vector}, \code{as.integer}, etc.
      to pass on an object still being computed to a caller not expecting
      such a pending object has been fixed.
\item Some bugs in which production of warnings at inopportune times could 
      have caused serious problems have been fixed.
\item The bug illustrated below (pqR issue #13) has been fixed:
\preformatted{   > l = list(list(list(1)))
   > l1 = l[[1]]
   > l[[c(1,1,1)]] <- 2
   > l1
   [[1]]
   [[1]][[1]]
   [1] 2
}
\item Fixed a bug (also present in R-2.15.0 and R-3.0.1) illustrated by the
following code:
\preformatted{   > a <- list(x=c(1,2),y=c(3,4))
   > b <- as.pairlist(a)
   > b$x[1] <- 9
   > print(a)
   $x
   [1] 9 2
   
   $y
   [1] 3 4
}
The value printed for a has a$x[1] changed to 9, when it should still be 1.
See pqR issue #14.
\item Fixed a bug (also present in R-2.15.0 and R-3.0.1) in which extending
      an "expression" by assigning to a new element changes it to an ordinary
      list.  See pqR issue #15.
\item Fixed several bugs (also present in R-2.15.0 and R-3.0.1) illustrated
by the code below (see pqR issue #16):
\preformatted{   v <- c(10,20,30)
   v[[2]] <- NULL        # wrong error message
   
   x <- pairlist(list(1,2))
   x[[c(1,2)]] <- NULL   # wrongly gives an error, referring to misuse
                         # of the internal SET_VECTOR_ELT procedure
   
   v<-list(1)
   v[[quote(abc)]] <- 2  # internal error, this time for SET_STRING_ELT
   
   a <- pairlist(10,20,30,40,50,60)
   dim(a) <- c(2,3)
   dimnames(a) <- list(c("a","b"),c("x","y","z"))
   print(a)              # doesn't print names
   
   a[["a","x"]] <- 0     # crashes with a segmentation fault
}
  }}

  \subsection{BUG FIXES CORRESPONDING TO THOSE IN LATER R CORE RELEASES}{
    \itemize{
\item From R-2.15.1: \code{formatC()} uses the C entry point \code{str_signif}
      which could write beyond the length allocated for the output string.

\item From R-2.15.1: \code{plogis(x, lower = FALSE, log.p = TRUE)} no longer
      underflows early for large x (e.g. 800).

\item From R-2.15.1: \code{?Arithmetic}'s \dQuote{\code{1 ^ y} and \code{y ^ 0}
	are \code{1}, \emph{always}} now also applies for \code{integer}
      vectors \code{y}.

\item From R-2.15.1: X11-based pixmap devices like \code{png(type = "Xlib")} 
      were trying to set the cursor style, which triggered some warnings and
      hangs.

\item From R-3.0.1 patched: Fixed comment-out bug in BLAS, as per PR 14964.
  }}
}


\section{CHANGES IN VERSION RELEASED 2013-06-28}{

\subsection{INTRODUCTION}{

\itemize{ 
\item This release of pqR is based on R-2.15.0, distributed by the R
Core Team, but improves on it in many ways, mostly ways that speed it
up, but also by implementing some new features and fixing some bugs.
One notable speed improvement in pqR is that for systems with multiple
processors or processor cores, pqR is able to do some numeric
computations in parallel with other operations of the interpreter, and
with other numeric computations.

\item This is the second publicised release of pqR (the first was on
2013-06-20, and there were earlier unpublicised releases). It fixes one
significant pqR bug (that could cause two empty strings to not compare
as equal, reported by Jon Clayden), fixes a bug reported to R Core (PR
15363) that also existed in pqR (see below), fixes a bug in deciding
when matrix multiplies are best done in a helper thread, and fixes some
issues preventing pqR from being built in some situations (including
some partial fixes for Windows suggested by "armgong").  Since the
rest of the news is almost unchanged from the previous release, I have
not made a separate news section for this release. (New sections will
be created once new releases have significant differences.)

\item This section documents changes in pqR from R-2.15.0 that are of
direct interest to users.  For changes from earlier version of R to
R-2.15.0, see the ONEWS, OONEWS, and OOONEWS files.  Changes of little
interest to users, such as code cleanups and internal details on
performance improvements, are documented in the file MODS, which
relates these changes to branches in the code repository at
github.com/radfordneal/pqR.

\item Note that for compatibility with R's version system, pqR presently
uses the same version number, 2.15.0, as the version of R on which it
is based. This allows checks for feature availability to continue to
work.  This scheme will likely change in the future.  Releases of pqR
with the same version number are distinguished by release date.

\item See radfordneal.github.io/pqR for current information on pqR, including
announcements of new releases, a link to the page for making and viewing
reports of bugs and other issues, and a link to the wiki page containing
information such as systems on which pqR has been tested.

}}

  \subsection{FEATURE CHANGES}{
    \itemize{
      \item A new primitive function \code{get_rm} has been added,
            which removes a variable while returning the value it
            had when removed.  See \code{help(get_rm)} for details,
            and how this can sometimes improve efficiency of R functions.

      \item An enhanced version of the \code{Rprofmem} function for profiling
            allocation of vectors has been implemented, that can
            display more information, and can output to the terminal,
            allowing the source of allocations to more easily be
            determined.  Also, \code{Rprofmem} is now always accessible
            (not requiring the \code{--enable-memory-profiling} configuration
            option).  Its overhead when not in use is negligible.
 
            The new version allows records of memory allocation to be
            output to the terminal, where their position relative to
            other output can be informative (this is the default for the
            new \code{Rprofmemt} variant).  More identifying
            information, including type, number of elements, and
            hexadecimal address, can also be output.  For more details on
            these and other changes, see \code{help(Rprofmem)}.

      \item A new primitive function, pnamedcnt, has been added, that
            prints the NAMEDCNT/NAMED count for an R object, which is helpful
            in tracking when objects will have to be duplicated.  For
            details, see help(pnamedcnt).

      \item The \code{tracemem} function is defunct.  What exactly it was
            supposed to do in R-2.15.0 was unclear, and optimizations 
            in pqR make it even less clear what it should do.  The bit
            in object headers that was used to implement it has been
            put to a better use in pqR.  The \code{--enable-memory-profiling}
            configuration option used to enable it no longer exists.

            The \code{retracemem} function remains for compatibility
            (doing nothing).  The \code{Rprofmemt} and \code{pnamedcnt}
            functions described above provide alternative ways of gaining
            insight into memory allocation behaviour.

      \item Some options that can be set by arguments to the R command can
            now also be set with environment variables, specifically, the
            values of R_DEBUGGER, R_DEBUGGER_ARGS, and R_HELPERS give the
            default when \code{--debugger}, \code{--debugger-args}, and 
            \code{--helpers} are not specified on the command line.  This 
            feature is useful when using a shell file or Makefile that contains 
            R commands that one would rather not have to modify.
    }
  }

  \subsection{INSTALLATION AND TESTING}{
    \itemize{

      \item The procedure for compiling and installing from source is largely 
            unchanged from R-2.15.0.  In particular, the final result is a 
            program called "R", not "pqR", though of course you can provide a 
            link to it called "pqR".  Note that (as for R-2.15.0) it is not 
            necessary to do an "install" after "make" --- one can just
            run bin/R in the directory where you did "make".  This may be 
            convenient if you wish to try out pqR along with your current 
            version of R.

      \item Testing of pqR has so far been done only on Linux/Unix
            systems, not on Windows or Mac systems.  There is no specific
            reason to believe that it will not work on Windows or Mac
            systems, but until tests have been done, trying to use it 
            on these systems is not recommended.  (However, some users
            have reported that pqR can be built on Mac systems, as long
            as a C compiler fully supporting OpenMP is used, or the
            \code{--disable-helper-threads} configuration option is used.)

      \item This release contains the versions of the standard and recommended
            packages that were released with R-2.15.0.  Newer versions may
            or may not be compatible (same as for R-2.15.0).

      \item It is intended that this release will be fully compatible with
            R-2.15.0, but you will need to recompile any packages (other
            that those with only R code) that you had installed for R-2.15.0, 
            and any other C code you use with R, since the format of internal 
            data structures has changed (see below).

      \item New configuration options relating to helper threads and
            to matrix multiplication now exist.  For details, see 
            doc/R-admin.html (or R-admin.pdf), or run \code{./configure --help}.

            In particular, the \code{--disable-helper-threads} option
            to configure will remove support for helper threads.  Use of
            this option is advised if you know that multiple processors
            or processor cores will not be available, or if you know that
            the C compiler used does not support OpenMP 3.0 or 3.1 (which 
            is used in the implementation of the helpers package).

      \item Including \code{-DENABLE_ISNAN_TRICK} in CFLAGS will speed up 
            checks for NA and NaN on machines on which it works.  It works
            on Intel processors (verified both empirically and by consulting
            Intel documentation).  It does not work on SPARC machines.

      \item The \code{--enable-memory-profiling} option to configure
            no longer exists.  In pqR, the \code{Rprofmem} function is always
            enabled, and the \code{tracemem} function is defunct.  (See
            discussion above.)

      \item When installing from source, the output of configure 
            now displays whether standard and recommended packages will
            be byte compiled.

      \item The tests of random number generation run with \code{make check-all}
            now set the random number seed explicitly.  Previously, the random
            number seed was set from the time and process ID, with the result
            that these tests would occasionally fail non-deterministically,
            when by chance one of the p-values obtained was below the threshold
            used.  (Any such failure should now occur consistently, rather
            than appearing to be due to a non-deterministic bug.)

      \item Note that (as in R-2.15.0) the output of \code{make check-all} for 
            the boot package includes many warning messages regarding a 
            non-integer argument, and when byte compilation is enabled, these 
            messages identify the wrong function call as the source.  This 
            appears to have no wider implications, and can be ignored.

      \item Testing of the "xz" compression method is now done with \code{try},
            so that failure will be tolerated on machines that don't have enough
            memory for these tests.

      \item The details of how valgrind is used have changed. See the source
            file \file{memory.c}.
    }
  }

  \subsection{INTERNAL STRUCTURES AND APPLICATION PROGRAM INTERFACE}{
    \itemize{
      \item The internal structure of an object has changed, in ways that 
            should be compatible with R-2.15.0, but which do require 
            re-compilation.  The flags in the object header for \code{DEBUG},
            \code{RSTEP}, and \code{TRACE} now exist only for non-vector 
            objects, which is sufficient for their present use (now that 
            \code{tracemem} is defunct).

      \item The sizes of objects have changed in some cases (though not most).
            For a 32-bit configuration, the size of a cons cell increases
            from 28 bytes to 32 bytes; for a 64-bit configuration, the
            size of a cons cell remains at 56 bytes.  For a 32-bit 
            configuration, the size of a vector of one double remains
            at 32 bytes; for a 64-bit configuration (with 8-byte alignment), 
            the size of a vector of one double remains at 48 bytes.

      \item Note that the actual amount of memory occupied by an object
            depends on the set of node classes defined (which may be tuned).
            There is no longer a separate node class for cons cells and
            zero-length vectors (as in R-2.15.0) --- instead, cons cells
            share a node class with whatever vectors also fit in that
            node class.

      \item The old two-bit NAMED field of an object is now a three-bit
            NAMEDCNT field, to allow for a better attempt at reference
            counting.  Versions of the the NAMED and SET_NAMED macros
            are still defined for compatibility.  See the R-ints manual
            for details.

      \item Setting the length of a vector to something less than its
            allocated length using SETLENGTH is deprecated.  The LENGTH
            field is used for memory allocation tracking by the garbage
            collector (as is also the case in R-2.15.0), so setting it 
            to the wrong value may cause problems.  (Setting the length
            to more than the allocated length is of course even worse.)
    }
  }

  \subsection{PERFORMANCE IMPROVEMENTS}{
    \itemize{
      \item Many detailed improvements have been made that reduce
            general interpretive overhead and speed up particular 
            functions.  Only some of these improvements are noted
            below.

      \item Numerical computations can now be performed in parallel with
            each other and with interpretation of R code, by using 
            ``helper threads'', on machines
            with multiple processors or multiple processor cores.  When
            the output of one such computation is used as the input to
            another computation, these computations can often be done
            in parallel, with the output of one task being ``pipelined''
            to the other task.  Note that these 
            parallel execution facilities do not require any changes to user 
            code --- only that helper threads be enabled with the 
            \code{--helpers} option to the command starting pqR. See 
            \code{help(helpers)} for details.

            However, helper threads are not used for operations that are 
            done within the interpreter for byte-compiled code or that are 
            done in primitive functions invoked by the byte-code interpreter.

            This facility is still undergoing rapid development.  Additional 
            documentation on which operations may be done in parallel will be 
            forthcoming.

      \item A better attempt at counting how many "names" an object has
            is now made, which reduces how often objects are duplicated
            unnecessarily.  This change is ongoing, with further improvements
            and documentation forthcoming.

      \item Several primitive functions that can generate integer sequences
            --- ":", seq.int, seq_len, and seq_along --- will now sometimes
            not generate an actual sequence, but rather just a description
            of its start and end points.  This is not visible to users,
            but is used to speed up several operations.

            In particular, "for" loops such as \code{for (i in 1:1000000) ...}
            are now done without actually allocating a vector to hold
            the sequence.  This saves both space and time.  Also,
            a subscript such as \code{101:200} for a vector or as the first 
            subscript for a matrix is now (often) handled without actually 
            creating a vector of indexes, saving both time and space.  

            However, the above performance improvements 
            are not effective in compiled code.

      \item Matrix multiplications with the \code{\%*\%} operator are now
            much faster when the operation is a vector dot product, a
            vector-matrix product, a matrix-vector product, or more generally
            when the sum of the numbers of rows and columns in the result
            is not much less than their product.  This improvement results
            from the elimination of a costly check for NA/NaN elements in the 
            operands before doing the multiply.  There is no need for this check
            if the supplied BLAS is used.  If a BLAS that does not properly
            handle NaN is supplied, the \code{\%*\%} operator will still
            handle NaN properly if the new library of matrix multiply
            routines is used for \code{\%*\%} instead of the BLAS.  See the
            next two items for more relevant details.

      \item A new library of matrix multiply routines is provided, which
            is guaranteed to handle NA/NaN correctly, and which supports
            pipelined computation with helper threads.  Whether this
            library or the BLAS routines are used for \code{\%*\%} is
            controlled by the \code{mat_mult_with_BLAS} option. The default
            is to not use the BLAS, but the 
            \code{--enable-mat-mult-with-BLAS-by-default} configuration option
            will change this.  See \code{help("\%*\%")} for details.

      \item The BLAS routines supplied with R were modified to improve the 
            performance of the routines DGEMM (matrix-matrix multiply) and 
            DGEMV (matrix-vector multiply).  Also, proper propagation of NaN, 
            Inf, etc. is now always done in these routines.  This speeds
            up the \code{\%*\%} operator in R, when the supplied BLAS is used
            for matrix multiplications, and speeds up other matrix operations
            that call these BLAS routines, if the BLAS used is the one supplied.

      \item The low-level routines for generation of uniform random
            numbers have been improved.  (These routines are also used for
            higher-level functions such as \code{rnorm}.)

            The previous code copied the seed back and forth to
            .Random.seed for every call of a random number generation
            function, which is rather time consuming given that for
            the default generator \code{.Random.seed} is 625 integers long.
            It also allocated new space for \code{.Random.seed} every time.
            Now, \code{.Random.seed} is used without copying, except when the 
            generator is user-supplied.  

            The previous code had imposed an unnecessary limit on the
            length of a seed for a user-supplied random number
            generator, which has now been removed.

      \item The \code{any} and \code{all} primitives have been substantially
            sped up for large vectors.  

            Also, expressions such as
            \code{all(v>0)} and \code{any(is.na(v))}, where \code{v} is a
            real vector, avoid computing and storing a logical vector,
            instead computing the result of \code{any} or \code{all}
            without this intermediate, looking at only as much of \code{v}
            as is needed to determine the result.
            However, this improvement is not effective in compiled code.

      \item When \code{sum} is applied to many mathematical functions
            of one vector argument, for example \code{sum(log(v))}, the
            sum is performed as the function is computed, without a
            vector being allocated to hold the function values.  
            However, this improvement is not effective in compiled code.

      \item The handling of power operations has been improved (primarily 
            for powers of reals, but slightly affecting powers of integers too).
            In particular, scalar powers of 2, 1, 0, and -1, are handled 
            specially to avoid general power operations in these cases.

      \item Extending lists and character vectors by assigning to an
            index past the end, and deleting list items by assigning NULL
            have been sped up substantially.

      \item The speed of the transpose (\code{t}) function has been
            improved, when applied to real, integer, and logical
            matrices.

      \item The \code{cbind} and \code{rbind} functions have been greatly
            sped up for large objects.

      \item The \code{c} and \code{unlist} functions have been sped up 
            by a bit in simple cases, and by a lot in some situations 
            involving names.

      \item The \code{matrix} function has been greatly sped up, in
            many cases.

      \item Extraction of subsets of vectors or matrices (eg, \code{v[100:200]}
            or \code{M[1:100,101:110]}) has been sped up substantially.

      \item Logical operations and relational operators have been sped up
            in simple cases. Relational
            operators have also been substantially sped up for long vectors.

      \item Access via the $ operator to lists, pairlists, and environments 
            has been sped up. 

      \item Existing code for handling special cases of "[" in which there is
            only one scalar index was replaced by cleaner code that handles 
            more cases.   The old code handled only integer and real vectors, 
            and only positive indexes.  The new code handles all atomic 
            vectors (logical, integer, real, complex, raw, and string), and 
            positive or negative indexes that are not out of bounds.

      \item Many unary and binary primitive functions are now usually
            called using a faster internal interface that does not allocate
            nodes for a pairlist of evaluated arguments. This change
            substantially speeds up some programs.

      \item Lookup of some builtin/special function symbols (eg, "+" and "if")
            has been sped up by allowing fast bypass of non-global environments
            that do not contain (and have never contained) one of these 
            symbols.

      \item Some binary and unary arithmetic operations have been sped
            up by, when possible, using the space holding one of the
            operands to hold the result, rather than allocating new
            space.  Though primarily a speed improvement, for very
            long vectors avoiding this allocation could avoid running
            out of space.

      \item Some speedup has been obtained by using new internal C functions 
            for performing exact or partial string matches in the interpreter.
    }
  }

  \subsection{BUG FIXES}{
    \itemize{
      \item The "debug" facility has been fixed.  Its behaviour for if,
            while, repeat, and for statements when the inner statement
            was or was not one with curly brackets had made no sense.
            The fixed behaviour is now documented in help(debug). 
            (I reported this bug and how
            to fix it to the R Core Team in July 2012, but the bug is 
            still present in R-3.0.1, released May 2013.)

      \item Fixed a bug in \code{sum}, where overflow is allowed (and not 
            detected) where overflow can actually be avoided.  For example:
\preformatted{   > v<-c(3L,1000000000L:1010000000L,-(1000000000L:1010000000L))
   > sum(v)
   [1] 4629
}
            Also fixed a related bug in \code{mean}, applied to an integer
            vector, which would arise only on a system where a long double 
            is no bigger than a double.

      \item Fixed \code{diag} so that it returns a matrix when passed
            a list of elements to put on the diagonal.

      \item Fixed a bug that could lead to mis-identification of the 
            direction of stack growth on a non-Windows system, causing
            stack overflow to not be detected, and a segmentation fault 
            to occur.  (I also reported this bug and how to fix it to the 
            R Core Team, who included a fix in R-2.15.2.)

      \item Fixed a bug where, for example, \code{log(base=4)} returned 
            the natural log of 4, rather than signalling an error. 

      \item The documentation on what \code{MARGIN} arguments are allowed for
            \code{apply} has been clarified, and checks for validity added.
            The call 
\preformatted{   > apply(array(1:24,c(2,3,4)),-3,sum)
}
            now produces correct results (the same as when \code{MARGIN}
            is \code{1:2}).

      \item Fixed a bug in which \code{Im(matrix(complex(0),3,4))} returned
            a matrix of zero elements rather than a matrix of NA elements.

      \item Fixed a bug where more than six warning messages at startup
            would overwrite random memory, causing garbage output 
            and perhaps arbitrarily bizarre behaviour.

      \item Fixed a bug where LC_PAPER was not correctly set at startup.

      \item Fixed gc.time, which was producing grossly incorrect values
            for user and system time.

      \item Now check for bad arguments for .rowSums, .colSums, .rowMeans,
            and .rowMeans (would previously segfault if n*p too big).

      \item Fixed a bug where excess warning messages may be produced
            on conversion to RAW.  For instance:
\preformatted{   > as.raw(1e40)
   [1] 00
   Warning messages:
   1: NAs introduced by coercion 
   2: out-of-range values treated as 0 in coercion to raw 
}
            Now, only the second warning message is produced.

      \item A bug has been fixed in which rbind would not handle 
            non-vector objects such as function closures, whereas
            cbind did handle them, and both were documented to do so.

      \item Fixed a bug in numeric_deriv in stats/src/nls.c, where it
            was not duplicating when it should, as illustrated below:
\preformatted{   > x <- 5; y <- 2; f <- function (y) x
   > numericDeriv(f(y),"y")
    [1] 5
    attr(,"gradient")
         [,1]
    [1,]    0
    > x
    [1] 5
    attr(,"gradient")
         [,1]
    [1,]    0
}

      \item Fixed a bug in vapply illustrated by the following:
\preformatted{   X<-list(456)
   f<-function(a)X
   A<-list(1,2)  
   B<-vapply(A,f,list(0))
   print(B)
   X[[1]][1]<-444
   print(B)
}
            After the fix, the values in \code{B} are no long changed by the 
            assignment to \code{X}. Similar bugs in mapply, eapply, and rapply 
            have also been fixed.  I reported these bugs to r-devel, and
            (different) fixes are in R-3.0.0 and later versions.

      \item Fixed a but in rep.int illustrated by the following:
\preformatted{   a<-list(1,2)
   b<-rep.int(a,c(2,2))
   b[[1]][1]<-9
   print(a[[1]])
}

      \item Fixed a bug in mget, illustrated by the following code:
\preformatted{   a <- numeric(1)
   x <- mget("a",as.environment(1))
   print(x)
   a[1] <- 9
   print(x)
}

      \item Fixed bugs that the R Core Team fixed (differently) for R-2.15.3,
            illustrated by the following:
\preformatted{   a <- list(c(1,2),c(3,4))
   b <- list(1,2,3)
   b[2:3] <- a
   b[[2]][2] <- 99
   print(a[[1]][2])

   a <- list(1+1,1+1)
   b <- list(1,1,1,1)
   b[1:4] <- a
   b[[1]][1] <- 1
   print(b[2:4])
}

      \item Fixed a bug illustrated by the following:
\preformatted{   > library(compiler)
   > foo <- function(x,y) UseMethod("foo")
   > foo.numeric <- function(x,y) "numeric"
   > foo.default <- function(x,y) "default"
   > testi <- function () foo(x=NULL,2)
   > testc <- cmpfun (function () foo(x=NULL,2))
   > testi() 
   [1] "default"
   > testc()
   [1] "numeric"
}

      \item Fixed several bugs that produced wrong results 
            such as the following:
\preformatted{   a<-list(c(1,2),c(3,4),c(5,6))
   b<-a[2:3]
   a[[2]][2]<-9
   print(b[[1]][2])
}
      I reported this to r-devel, and a (different) fix is in R-3.0.0 and 
      later versions.

      \item Fixed bugs reported on r-devel by Justin Talbot, Jan 2013 (also
            fixed, differently, in R-2.15.3), illustrated by the following:
\preformatted{   a <- list(1)
   b <- (a[[1]] <- a)
   print(b)
   a <- list(x=1)
   b <- (a$x <- a)
   print(b)
}

      \item Fixed \code{svd} so that it will not return a list with
            \code{NULL} elements.  This matches the behaviour of \code{La.svd}.

      \item Fixed (by a kludge, not a proper fix) a bug in the "tre"
            package for regular expression matching (eg, in \code{sub}),
            which shows up when \code{WCHAR_MAX} doesn't fit in an
            "int".  The kludge reduces \code{WCHAR_MAX} to fit, but really
            the "int" variables ought to be bigger.  (This problem
            showed up on a Raspberry Pi running Raspbian.)

      \item Fixed a minor error-reporting bug with
            \code{(1:2):integer(0)} and similar expressions.

      \item Fixed a small error-reporting bug with "$",
            illustrated by the following output:
\preformatted{    > options(warnPartialMatchDollar=TRUE)
    > pl <- pairlist(abc=1,def=2)
    > pl$ab
    [1] 1
    Warning message:
    In pl$ab : partial match of 'ab' to ''
}

      \item Fixed documentation error in R-admin regarding the
            \code{--disable-byte-compiled-packages} configuration option, 
            and changed the DESCRIPTION file for the recommended mgcv 
            package to respect this option.

      \item Fixed a bug reported to R Core (PR 15363, 2013-006-26) that
            also existed in pqR-2013-06-20.  This bug sometimes caused memory
            expansion when many complex assignments or removals were done
            in the global environment.
    }
  }
}<|MERGE_RESOLUTION|>--- conflicted
+++ resolved
@@ -6,11 +6,7 @@
 \encoding{UTF-8}
 
 
-<<<<<<< HEAD
-\section{CHANGES IN VERSION RELEASED 2013-12-28}{
-=======
 \section{CHANGES IN VERSION RELEASED 2013-12-29}{
->>>>>>> 301de463
 
   \subsection{INTRODUCTION}{
 
@@ -27,7 +23,6 @@
 below on earlier pqR releases for general discussion of pqR, and for
 information that has not changed from previous releases of pqR.
 
-<<<<<<< HEAD
 \item The most notable change in this release is that ``task merging''
       is now implemented.  This can speed up sequences
       of vector operations by merging several operations into one, which 
@@ -36,8 +31,6 @@
 
 \item This release also includes other performance improvements, bug fixes,
       and code cleanups, as detailed below.
-=======
->>>>>>> 301de463
   }}
 
   \subsection{INSTALLATION AND TESTING}{
@@ -66,13 +59,10 @@
       packages installed with pqR-2013-07-22 with this release, because the 
       formats of the crucial internal data structures happen not to have
       changed).
-<<<<<<< HEAD
 
 \item Additional tests of matrix multiplication (\code{\%*\%}, \code{crossprod},
       and \code{tcrossprod}) have been written.  They are run with
       \code{make check} or \code{make check-all}.
-=======
->>>>>>> 301de463
 
   }}
 
@@ -182,7 +172,6 @@
 \item Fixed a bug in keeping track of references when assigning 
       repeated elements into a list array.
 
-<<<<<<< HEAD
 \item Fixed the following bug (also present in R-2.15.0 and R-3.0.2):
 \preformatted{   v <- c(1,2)
    m <- matrix(c(3,4),1,2)
@@ -192,8 +181,6 @@
 in which \code{crossprod} gave an error rather than produce the answer
 for the corresponding use of \code{\%*\%}.
 
-=======
->>>>>>> 301de463
 \item Bypassed a problem with the Xcode gcc compiler for the Mac that 
       led to it falsely saying that using -DENABLE_ISNAN_TRICK in CFLAGS
       doesn't work.
