--- conflicted
+++ resolved
@@ -45,11 +45,8 @@
         function being applied is itself a function.  This problem also
         resulted in incorrect display of saved warning messages.  The problems
         are also fixed in R-3.2.0, in a different way.
-<<<<<<< HEAD
-=======
   \item A number of fixes were made that corrected possible problems
         with protection of pointers, many provided by Tomas Kalibera.
->>>>>>> dfdfade4
 }}
 
   \subsection{BUG FIXES CORRESPONDING TO THOSE IN LATER R CORE RELEASES}{
