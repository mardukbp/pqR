\newcommand{\PR}{\Sexpr[results=rd]{tools:::Rd_expr_PR(#1)}}
\newcommand{\CRANpkg}{\href{http://CRAN.R-project.org/package=#1}{\pkg{#1}}}

\name{NEWS}
\title{ pqR News}
\encoding{UTF-8}


\section{VERSION OF 2019-00-00}{

  \itemize{
  \item This is a test version with a preliminary
  implementation of automatic differentiation.  This is not expected
  to become a stable release; that will wait until a more refined
  implementation.  However, the version in this test release does 
  demonstrate most of what the final facility will be like, except that 
  some operations are much less efficient than they will be later.

  \item Type \code{help(Gradient)} to read documentation on the automatic 
  differentiation facilities, as they exist so far.
  }

  \subsection{INSTALLATION}{
  \itemize{
  \item Fixed handling of \code{mat_mult_with_BLAS=T} or 
        \code{mat_mult_with_BLAS=F} as an option to configure.
  }}

<<<<<<< HEAD
  \subsection{BUG FIXES}{
  \itemize{
  \item Fixed a bug in which dimnames for an array of three or more
        dimensions subscripted with \code{[]} were not converted
        to names (as had been intended) when the result had its 
        dimensions dropped, and only one dimension had names.
=======
  \subsection{BUG FIXES FROM R CORE RELEASES}{
  \itemize{
  \item From R-3.1.1: For a formula with exactly 32 variables the 32nd variable
      was aliased to the intercept in some C-level computations of
      terms, so that for example attempting to remove it would remove
      the intercept instead (and leave a corrupt internal structure).
      (\PR{15735}).

      [ Note: This also fixes problems with formulas
      having zero variables, as manifested, for example, in 
\preformatted{    update.formula (~1, ~. - y)
}
      Thanks to Marduk Bolanos for this example (pqR issue #40). ]
>>>>>>> cbc944da
  }}
}


\section{CHANGES IN VERSION RELEASED 2019-02-19}{

  \subsection{INTRODUCTION}{
  \itemize{
  \item This is a minor maintenance release, primarily for fixing the
        installation issue described below.
  }}

  \subsection{INSTALLATION}{
  \itemize{
  \item Fixed an issue in which "make install" on a Linux or Mac system would
        not copy some header files needed when installing some packages.
  }}

  \subsection{BUG FIXES}{
  \itemize{
  \item Fixed a bug that is illustrated by the following example output,
        from a fresh session started with \code{--vanilla}:
\preformatted{    > setClass ("bert",prototype=integer(1),contains="numeric")
    > a <- new("bert",5)
    > print(c(a,quote(cat("Hi!\n"))))
    [[1]]
    [1] 5
    
    [[2]]
    cat("Hi!\n")
    
    > setClass ("george",prototype=integer(1),contains="numeric")
    > setMethod ("c","george",function(x,y)777)
    [1] "c"
    > print(c(a,quote(cat("Hi!\n"))))
    Hi!
    [1] 5
}
        The first evaluation of \code{c(a,quote(cat("Hi!\n")))} correctly
        created a list containing the value of \code{a} and the quoted language
        object.  After a method for \code{c} for class \code{"george"} was
        defined, evaluating the same expression results in the quoted
        argument being double-evaluated, so \code{"Hi\n"} is printed, and 
        the value of \code{a} is concatenated with \code{NULL}.

        This bug also exists in R Core versions to at least 3.5.2.  A
        comment in the source code implies that this may be a long-known
        bug, which is being tolerated, although the fix is not difficult.
  }}
}


\section{CHANGES IN VERSION RELEASED 2019-01-25}{

  \subsection{INTRODUCTION}{
  \itemize{
  \item This is a maintenance release, with some bug fixes, minor feature
        changes, and small performance improvements.
  }}

  \subsection{INSTALLATION}{
  \itemize{
  \item Installation on recent versions of macOS now works when using
        recent versions of gcc (not clang, or the "gcc" alias for clang)
        when use of Apple's BLAS routines is enabled with the configure option
\preformatted{    --with-blas='-framework Accelerate'
}
        This is done by using the "gcc" clang alias when compiling one
        small glue routine (so this must exist).
  }}

  \subsection{FEATURE CHANGES}{
  \itemize{
  \item It is now allowed to use \code{...} anywhere an expression is
        allowed when \code{...} refers to exactly one argument.
  \item \code{D} and \code{deriv} no longer add parenthesis in (some of)
        the places where they would be needed according to precedence, since
        this slows evaluation, and is unnecessary considering that
        \code{deparse} adds such parentheses.
  }}

  \subsection{FEATURE CHANGES RESEMBLING, OR NOT, THOSE IN R CORE RELEASES}{
  \itemize{
  \item From R-3.4.0: Arithmetic, logic (\code{&}, \code{|}) and comparison (aka
        \sQuote{relational}, e.g., \code{<}, \code{==}) operations with
        arrays now behave consistently, notably for arrays of length zero.
  \item Contrary to R-3.4.0:  R-3.4.0 declares that "Arithmetic between
        length-1 arrays and longer non-arrays had
        silently dropped the array attributes and recycled.  This now
        gives a warning and will signal an error in the future, as it has
        always for logic and comparison operations in these cases (e.g.,
        compare \code{matrix(1,1) + 2:3} and \code{matrix(1,1) < 2:3})."

        This change was inadvisable, breaking backwards compatibility
        while increasing the probability that bugs will go undetected
        (since programmers will respond by dropping dimensions with code
        such as \code{v+c(a\%*\%b)} when \code{a\%*\%b} is expected to be a
        vector dot product, suppressing an error when, because of a bug,
        \code{a\%*\%b} turns out not to be a 1-by-1 matrix.)

        In pqR, consistency is instead obtained by now allowing comparisons
        and logical operations on vectors and 1-by-1 matrices, as for 
        arithmetic operators.
  \item From R-3.4.0: The \code{deriv()} and similar functions now can compute
        derivatives of \code{log1p()}, \code{sinpi()} and similar
        one-argument functions, thanks to a contribution by Jerry Lewis.
        [ Except that \code{sinpi}, etc. are not yet in pqR. ]
  }}

  \subsection{PERFORMANCE IMPROVEMENTS}{
  \itemize{
  \item The \code{is.na}, \code{is.nan}, \code{is.finite}, and 
        \code{is.infinite} functions are now faster for unnamed 
        scalar arguments.
  \item The \code{sample} function has been sped up for some cases.
  \item Common cases of \code{UseMethod} have been sped up.
  \item Calls of functions in \code{base} from other functions in \code{base}
        have been sped up.
  }}

  \subsection{BUG FIXES}{
  \itemize{
  \item Fixed a bug involving the "scalar stack" that could affect evaluation 
        of arithmetic operations when deep recursion has occurred.
  \item Fixed a bug that could lead to the \code{BLAS_in_helpers} option
        being garbage.
  \item Fixed the misleading/ambiguous/incorrect/incomprehensible documentation
        on the \code{log}, \code{log.p}, and \code{lower.tail} arguments of
        all the density, distribution, and quantile functions for standard
        distributions (eg, \code{dgeom}, \code{pgeom}, \code{qgeom}).
        This incorrect documentation is also present in R Core versions to
        at least R-3.5.2.
  \item Incorrect documentation in \code{help(Arithmetic)} has been
        corrected.  This previously claimed that "If applied to arrays
        the result will be an array if this is sensible (for example
        it will not if the recycling rule has been invoked)."  The
        parenthesized phrase has been deleted, since it is not true.
        This documentation bug is also present in R Core versions to
        at least R-3.5.2.
  \item In \code{help(Comparison)}, inaccurate information (regarding 
        zero-length vectors and lists) and bad advice has been corrected.
        These problems are also in R Core documentation to a least 
        R-3.5.2.
  }}

  \subsection{BUG FIXES FROM R CORE RELEASES}{
  \itemize{
      \item From R-3.4.4: \code{is.na(NULL)} no longer warns.  (\PR{16107})
  }}
}


\section{CHANGES IN VERSION RELEASED 2018-11-18}{

  \subsection{INTRODUCTION}{
  \itemize{ 
  \item This release has many significant performance improvements.
        It also has some new or changed features, including some from
        later R Core versions, and some bug fixes.

  \item One notable change is
        that when code is read with \code{source}, or done with \code{Rscript},
        or parsed from text strings or a file, an error is no longer produced
        when an \code{else} at the top level appears at the beginning
        of a line.  See below for more details.

  \item New binary operators \code{!!} and \code{!} have been introduced
        as more concise ways of writing \code{paste} and \code{paste0}.

  \item With the performance improvements in this release, it is
        generally no longer desirable to use the bytecode compiler.
        Defaults during configuration and use have therefore been
        changed so that the bytecode compiler, and byte-compiled code,
        will not be used unless very deliberately enabled.

  \item Platforms on which pqR is used must now correctly implement
        64-bit IEEE floating-point arithmetic.  This is a preliminary to future
        changes aimed at improving reproducibility of numerical results.
  }}

  \subsection{INSTALLATION, TESTING, AND PACKAGES}{
  \itemize{
  \item Byte compilation is now discouraged, because on the whole it 
        makes performance worse rather than better, since it does not
        support some pqR performance improvements, and also because it does not
        implement some pqR language extensions.

        When pqR is configured, \code{--disable-byte-compiled-packages}
        is now the default.

        It is still possible to enable byte compilation, but this is
        meant only for research purposes, to compare performance of
        interpreted and byte-compiled code.  No byte compilation
        of packages will be done unless the \code{R_PKG_BYTECOMPILE}
        environment variable is set to \code{TRUE}, regardless of any
        other settings.  Byte code will not be used when evaluating
        expressions unless the \code{R_USE_BYTECODE} environment
        variable is set to \code{TRUE}, even if its evaluation is
        explicitly requested.

        The JIT feature is now never enabled, regardless of any attempt
        to do so.
  \item By default, \code{install.packages} now looks first in the
        pqR repository, at \url{ftp://price.utstat.utoronto.ca}, and
        if the package is not found there, at the CRAN mirror located
        at \url{http://cloud.r-project.org}.
  \item A platform on which pqR is installed must now
        implement correct 64-bit IEEE floating-point arithmetic for the C 
        "double" type.  In particular, this means that pqR is not supported
        on Intel x86 platforms without SSE2 instructions (Pentium III
        and earlier), since given current software environments, it is 
        effectively impossible to use the FPU in these system to
        perform correctly-rounded 64-bit floating-point operations.

        On processors with fused multiply-add instructions, achieving
        reproducible IEEE arithmetic will require compiling with the 
        gcc/clang option \code{-ffp-contract=off}.
  \item The malloc/free routines written by Doug Lea (in
        src/extra/dlmalloc), which by default are used for Windows platforms,
        can now also be used for non-Windows platforms, by including
        \code{-DLEA_MALLOC} in \code{CFLAGS}.  This is meant for 
        experimentation, and is not recommended for general use.
  \item More testing of the correctness of matrix multiplication
        operations is now done by \code{make check}.  Setting the
        \code{R_MATPROD_TEST_COUNT} environment variable to a value
        greater than the default of 200 will increase the number of
        random cases of matrix multiplication that are generated and
        checked.  Setting \code{R_MATPROD_TEST_BLAS} to TRUE will
        case the BLAS matrix multiplication routines to be tested
        as well as the C matprod functions.
  \item Recommended packages that have been tweaked to work with pqR
        (sometimes just to change the version of R depended on)
        are now marked by having a version number ending in -909.
        A source code repository recording the changes to these (and
        other) packages may be found at 
\preformatted{    https://github.com/radfordneal/R-package-mods
}
  \item The interpreter now aborts if it detects a protection stack
        imbalance.  This previously resulted only in a message being
        printed, which might be overlooked; this change ensures that
        the error will be noticed.  Also, continuing after an imbalance
        is detected is not safe, since bad maintenance of the protection
        stack can lead to garbage collection of objects that are still
        in use, and thence to arbitrary memory corruption.
  \item As in R-3.2.0: \command{configure} options \option{--with-system-zlib},
        \option{--with-system-bzlib} and \option{--with-system-pcre} are
        now the default.  For the time being there is fallback to the
        versions included in the \R sources if no system versions are
        found or (unlikely) if they are too old.

        Linux users should check that the \code{-devel} or \code{-dev}
        versions of packages \pkg{zlib}, \pkg{bzip2}/\pkg{libbz2} and
        \pkg{pcre} as well as \pkg{xz-devel}/\pkg{liblzma-dev} (or
        similar names) are installed.
  }}

  \subsection{PERFORMANCE IMPROVEMENTS}{
  \itemize{
  \item New versions of the C matrix multiply functions are now used, which
        take advantage of SIMD instructions on Intel/AMD processors, and
        which may perform operations in parallel using helper threads (when
        these are enabled).  

        These routines will (if built properly) produce exactly the
        same results as naive matrix multiplication routines in which
        each element of the result is computed as a dot product of two
        vectors, with the dot products computed by sequentially summing
        products of elements.  NA and NaN values are therefore propagated
        properly, and roundoff errors are the same as for the naive
        method (which is the same as the variant of the reference BLAS 
        routines that are supplied with pqR).

        Partly because of this desire to maintain reproducibility,
        these routines are not always as fast as the multiplication
        routines in optimized BLAS packages such as openBLAS.
        Performance is generally less than a factor of two worse than
        these optimized BLAS routines, however, and in some contexts
        performance is actually better.
  \item The radix sorting procedure introduced in R-3.3.1 is now available
        in pqR.  The R-3.3.1 NEWS entry regarding this was as follows:
      
        The radix sort algorithm and implementation from
        \CRANpkg{data.table} (\code{forder}) replaces the previous
        radix (counting) sort and adds a new method for
        \code{order()}.  Contributed by Matt Dowle and Arun
        Srinivasan, the new algorithm supports logical, integer (even
        with large values), real, and character vectors.  It
        outperforms all other methods, but there are some caveats (see
        \code{?sort}).

        Some other changes in \code{sort} and \code{order} from later R Core
        releases (to R-3.4.1) have also been incorporated.

        A new merge sort procedure has been implemented, and is used by 
        default in those cases where radix sort is not suitable.  The
        previous shellshort procedure is still available, and is used by
        default for short numerical vectors.  Shellsort is generally
        slower than merge sort for longer vectors, though it does have 
        the advantage of not allocating any auxiliary storage.  Whether to use
        merge sort or shellsort can now be specified for \code{rank},
        and \code{"merge"} is now an option for the method arguments of
        \code{order}, \code{sort.int}, and \code{sort.list}.
  \item Operations that increase or decrease the length of a vector
        (including lists) now often make changes in place, rather than
        allocating a new vector.  A small amount of additional
        memory is sometimes allocated at the end of a vector to allow
        expansion without reallocation.  This improvement mirrors a
        recent improvement in R-3.4.0, but applies in more situations.
  \item The \code{c} function will sometimes use the space allocated to its
        first argument for the result, after extending it in place.  
        In assigments like \code{v<-c(v,x)}, the space for \code{v}
        may be extended and \code{x} copied into it in place.
        The copying needed by \code{c} may now sometimes be done in
        parallel in a helper thread.
  \item Subsetting an unclassed object now does not cause a copy of
        the object to be made.  For example, the following do not
        require copying \code{obj}:
\preformatted{    x <- unclass(obj)[-1]; y <- unclass(obj)[[1]]
}
        \code{help(unclass)} now documents what operations on 
        \code{unclass(obj)} do not require copying.  Note that with
        this improvement, there is now no reason to use \code{.subset}
        or \code{.subset2}.
  \item The \code{sample} (and \code{sample.int}) functions have been
        sped up.  The improvement can be enormous when sampling a small 
        number of items from a much larger set, without replacement,
        due to use of a hashing scheme.  Hashing is done
        automatically whenever it appears to be advantageous, and
        does not change the result. (A somewhat similar hashing scheme 
        was introduced in R Core versions from R-3.0.0, but it gives 
        different results, and hence is enabled by default only for very 
        large sets.)
  \item The \code{paste} and \code{paste0} functions have been sped up.
        They are now about two to six times
        faster than in R-3.4.0, and are usually faster than the 
        \code{stri_paste} function from the \code{stringi} package.
        Pasting with an integer vector is now done without converting
        it to an intermediate string vector.
  \item Substring extraction and replacement with \code{substr} or
        \code{substring} has also been sped up for long strings.
  \item Conversion of integer, double, and logical values to strings,
        and vice versa, has been sped up, in some cases enormously.
  \item The \code{serialize} and \code{unserialize} functions have been
        sped up, particularly when the default "XDR" format is used.
        The old, slow, and cumbersome XDR routines written by Sun are
        no longer used. The advantage of using the \code{xdr=FALSE}
        option to \code{serialize} is now quite small.
  \item From R-3.0.0 (with further pqR improvements): 
        The \code{@<-} operator is now implemented as a primitive, which should
        reduce some copying of objects when used.  Note that the operator
        object must now be in package base: do not try to import it
        explicitly from package methods.
  \item Relational operators are now faster, and may sometimes be done in 
        helper threads (though currently without pipelining of data).
        Computations such as \code{sum(vec>0)} are now done with a
        merged procedure that avoids creating \code{vec>0} as an intermediate
        value.
  \item The speed of the logical operators (\code{!}, \code{&}, and \code{|})
        has been improved for long vectors, and they may now be done
        in a helper thread (though currently without pipelining of data).
  \item Many 1-argument math functions (such as \code{exp} and \code{sin})
        are now sometimes computed in parallel using two threads 
        (possibly running in parallel with the master thread).
  \item Creation of matrices with \code{matrix} is now faster.
  \item Division of a vector by a scalar real or integer value of 2 is now
        automatically converted to a faster multiplication by 0.5 (which
        produces exactly the same result).
  \item Creation of arrays with \code{array} is now usually done with
        a faster internal routine, mimicking (with improvements) changes
        in R-2.15.2 and later R Core versions.
  \item The \code{which.min}, and \code{which.max} functions have been
        sped up, especially for logical and integer arguments (partially
        using code from R-3.2.3, with improvements).
  \item The \code{rep} function is now often faster for string vectors,
        and for vectors of any type that have names.
  \item Improved methods for symbol lookup are now used, which increase
        speed in many contexts, and especially in functions that are
        defined in packages (rather than in the global workspace).
  \item The \code{get} and \code{mget} functions have been sped up.
  \item The speed of \code{package::symbol} and \code{package:::symbol}
        has been improved, especially when the package is \code{base}.
  \item The speed of \code{nchar} has been greatly improved.
  \item The speed of \code{substr} has been improved.
  \item The speed of \code{which} has been improved.
  \item The speed of \code{.Call} has been improved.
  \item The speed of \code{any} and \code{all} has been improved,
        for cases when many elements need to be checked to determine
        the result.
  \item The speed of \code{substitute} has been improved for many
        cases.
  \item The speed of \code{pmin} and \code{pmax} has been improved,
        especially when they have only two arguments.
  \item Input and output have been sped up, sometimes considerably,
        both with regard to low-level character io, and with respect to 
        output formatting.
  \item Subscripting with a logical vector is now faster for long vectors.
  \item Setting names on a vector has now been sped up in many cases.
  \item Calls to LAPACK routines in the base package are now done with
        \code{.Internal} rather than \code{.Call}, which provides a 
        noticeable speedup for operations on small matrices.  This is
        similar to a change made in R-3.0.0.
  \item The \code{grep}, \code{grepl}, \code{sub}, and \code{gsub} functions
        have been speeded up, substantially in some situations.
  \item The speed of \code{rbind} for data frames has been improved for
        simple cases where all arguments are simple data frames with
        columns that are atomic vectors.
  \item Merging of arithmetic operations on vectors has been streamlined,
        with consequent reduction in code size.  Now only the \code{abs}
        function may be merged (not other one-argument math functions),
        and \code{^} is merged only when the second operand is 2.  
        The first operation in a merged sequence can now sometimes be
        on two vectors (merged operations are otherwise restricted to
        operating on a vector and a scalar).  Division can now
        only be the last operation in a merged sequence.
  \item Tasks that may be mergable with later tasks are now by default
        scheduled with a "hold" option, which prevents them from being
        started immediately in a helper thread (which would make a merge
        impossible).  They are instead eligible to be done in a helper
        thread only when a merge is no longer possible, or the result
        becomes needed, or the master thread starts what is recognized 
        as being a long computation (currently only garbage collection).  
        This behaviour can be disabled with the \code{helpers_no_holding}
        option (see \code{help(options)}).
  \item General interpretive overhead has been reduced in some contexts,
        particularly when extracting or replacing subsets with 
        \code{[.]} or \code{[[.]]}.
  }}

  \subsection{FEATURE CHANGES}{
  \itemize{
  \item It is no longer necessary to avoid putting the \code{else}
        clause of an unenclosed \code{if} statement at the start of a line 
        when code is read from a file with \code{source} or
        \code{parse}, or is parsed from a vector of character strings,
        or is run with \code{Rscript}, or when the \code{--peek-for-else}
        option is used when starting an R session.  In interactive sessions,
        it is still by default necessary to not start an \code{else} clause 
        on a new line, since in that context checking whether an \code{else} 
        is on the next line would require waiting for the user to input a
        line which they may not intend to enter.
  \item Character pasting operations can now be written more concisely using
        new binary operators \code{!} and \code{!!}, with \code{a !! b}
        equivalent to \code{paste(a,b)} and \code{a ! b} equivalent
        to \code{paste0(a,b)}.
  \item The \code{along}, \code{across}, and \code{down} forms of 
        the \code{for} statement (introduced in pqR-2016-06-24 and
        pqR-2016-10-05) now set the loop variable(s) to the
        corresponding length or dimension size when the loop is done
        zero times, rather than to \code{NULL}.
  \item An attempt is now made to get \code{seek} to work on text files
        when re-encoding is done, but it's possible that some anomalies
        could arise.
  \item Previously, when a scalar was extracted from a matrix or array 
        with \code{[]}, a name derived from a dimension name was attached
        to it only if a single dimension had names (though this was not 
        correctly documented by \code{help("[")}, and is not correctly
        documented in R Core versions to at least R-3.5.0).  This behaviour has
        been changed in pqR so that a name is attached when two dimensions
        have names provided one of these dimensions had dropping suppressed.
        This gives reliable results when matrices happen to have only one
        row or column, as illustrated by the last example in \code{help("[")}.
  \item When \code{unlist} is applied to an atomic vector, names are now removed
        if \code{use.names} is \code{FALSE} (not the default).
  \item The \code{text} argument of \code{parse} is now coerced to a 
        character vector using \code{as.character}, with possible method
        dispatch.
  \item The \code{memory.profile} function now has an argument that can
        restrict the counts for vector objects to only those of some minimum
        length.
  \item The \code{Rprofmemt} function now has a \code{bytes} argument, which
        can be set to \code{FALSE} to suppress output of the number of bytes
        allocated (useful for producing platform-independent output).
  \item When the \code{unlist} and \code{c} functions create names for their
        result, the situations in which a sequence number is appended to a 
        name are now the same for atomic vectors and lists.  For example, 
        \code{unlist(list(x=list(2,a=3)))} and \code{unlist(list(x=c(2,a=3)))}
        now return the same result (in which the name for the first element 
        is \code{x}, not \code{x1}).
  \item It is now no longer possible to create an S4 object with a vector
        data part and a slot called "names" that is not a 
        character vector.  This was previously allowed
        (and is in R-3.5.1), but didn't really work, as illustrated 
        below: 
\preformatted{  > setClass("X",representation(names="logical"),prototype(1,names=c(T,F)))
  > a <- new("X")
  > a@names
  [1]  TRUE FALSE
  > b <- a+1
  > b@names
  Error: no slot of name "names" for this object of class "cl"
}
        However, completely consistent behaviour in this regard is still 
        not enforced.
  \item A \code{slots} argument that is a named character vector is now
        allowed for \code{setClass}, to provide some compatibility with
        extensions to the \code{methods} package in R-3.0.0, prior to fully
        porting those extensions.
  \item The warning message "restarting interrupted promise evaluation" is
        no longer produced.
  \item The \code{\%\%} operator can no longer produce a warning of
        "probable complete loss of accuracy in modulus", the possiblity
        of which had prevented it being done in parallel in a helper thread.
  \item The \code{sin}, \code{cos}, and \code{tan} functions no longer produce
        a warning message when they return \code{NA} when given \code{Inf}
        as their argument, the possiblity of which had prevented them being
        done in parallel in a helper thread.
  \item The \code{inhibit_release} argument to the \code{gctorture2} function,
        and the \code{R_GCTORTURE_INHIBIT_RELEASE} environment variable,
        can now (as earlier, and in R Core versions of R) be used to prevent 
        freed objects from being reused.
  \item The \code{cumsum} and \code{cumprod} functions now correctly propagate 
        \code{NaN} and \code{NA} values that are encountered to all later
        values, with \code{NA} taking precedence over \code{NaN}.  Previously,
        \code{NaN} had been converted to \code{NA} in \code{cumsum}.  (In
        R-3.5.0, the behaviour in this respect appears to be platform 
        dependent.)
  \item Indexes used with \code{[[} can be symbols, with effect equivalent 
        to indexing with the symbol's print name.  This has actually been
        true since pqR-2013-07-22, but wasn't documented.
  \item When applied to complex vectors, the \code{prod} and \code{cumprod}
        functions now produce results matching those obtained with the
        \code{*} operator.
  \item The old serialization format, used prior to December 2001, is 
        no longer supported in pqR.  Code to support it would need to
        be changed to accomodate recent changes in pqR, and meaningful
        testing of such changes seems like it would require excessive
        efforts.
  \item It is now allowed to set the length of an ``expression''
        object with \code{length(e)<-len}, as for other vector
        types.  Any extra elements are set to \code{NULL}.
  \item Attempts to set attributes on a symbol are now silently ignored,
        both at the R level, with \code{attr} and \code{attributes}, and
        at the C API level, with \code{SET_ATTRIB}.  Getting the attributes
        of a symbol returns NULL.  Previously (and also in R-3.4.0),
        attributes could be attached to symbols, but they were lost
        when a workspace was saved and restored.  Attaching attributes
        to symbols is now also disallowed in R-3.5.0.
  \item There is no longer a \code{SET_PRINTNAME} function available in
        the C API (even if internal header files are used).  Setting the 
        print name of a symbol has never been
        a safe or reasonable thing to do.
  \item The default \code{size} for \code{new.env} is now \code{NA}, which
        gives an internal default, which now varies depending on the
        platform and configuration options.
  \item Assigning to \code{...} or \code{..1}, \code{..2}, etc. with
        \code{<-} and other assignment operators is no longer allowed.
  \item A warning is no longer generated when the first argument of
        \code{.C}, \code{.Fortran}, \code{.Call}, or \code{.External} is
        given its proper name of \code{.NAME}.  For the moment, the first
        argument is also allowed to be called "name", though this is deprecated.
        Passing more than one \code{PACKAGE}, \code{NAOK}, \code{DUP}, 
        \code{HELPERS}, or \code{ENCODING} argument now results in an error 
        rather than a warning. 
  \item There is now a \code{helpers_no_holding} option; see note above
        under performance improvements.
  \item The defensive measures against code that incorrectly modifies arguments
        to \code{.Call}, which were introduced in pqR-2016-10-05, have been
        extended, so that scalar function arguments that appear to reference
        shared data may now also be duplicated.  Note that this defensive
        measure should not be relied upon - code called with \code{.Call}
        should modify objects only after confirming that they are not shared.
  \item [ Following changes from R Core releases described below: ]
        ICU is not used by default for collation if the initial locale 
        is \code{"C"} or \code{"POSIX"}; the C \code{strcmp} function
        is used instead, as when \code{icuSetCollate(locale="ASCII")} 
        has been called.  This default may of course be changed using
        \code{icuSetCollate}.
  \item There is now a \code{"first"} option for the filter used by
        \code{available.packages}, which takes the package found in the
        earliest repository, regardless of version.
  \item The version of the \code{boot} package included as a recommended
        package is now 1.3-9 (named 1.3-9-909 since it is slightly tweaked).
  \item The version of the \code{digest} package included as a recommended
        package is now 0.6.18 (named 0.6.18-909 since it is slightly tweaked).
  \item The version of the \code{KernSmooth} package included as a recommended
        package is now 2.23-15.
  \item The version of the \code{class} package included as a recommended
        package is now 7.3-5.
  \item The version of the \code{lattice} package included as a recommended
        package is now 0.20-29.
  \item The version of the \code{mgcv} package included as a recommended
        package is now 1.7-24.
  \item The version of the \code{nlme} package included as a recommended
        package is now 3.1-107.
  \item The version of the \code{nnet} package included as a recommended
        package is now 7.3-12.
  \item The version of the \code{rpart} package included as a recommended
        package is now 4.1-13.
  \item The version of the \code{spatial} package included as a recommended
        package is now 7.3-5.
  \item The version of the \code{survival} package included as a recommended
        package is now 2.37-7.
  }}

  \subsection{NEW FEATURES FROM R CORE RELEASES}{
  \itemize{
  \item From R-3.0.0: New simple \code{provideDimnames()}
        utility function.  From R-3.2.4: \code{provideDimnames()}
        gets an optional \code{unique} argument.

  \item From R-3.0.0: \code{mget()} now has a default for \code{envir} (the 
        frame from which it is called), for consistency with \code{get()} and
        \code{assign()}.

  \item From R-3.0.0: The \code{R_forceSymbols} function, which disallows
        calls of C functions via names given by character strings, is now 
        implemented, as described in \code{R-exts}.

  \item From R-3.0.2: New \code{assertCondition()}, etc. utilities in tools,
        useful for testing.

  \item An \code{anyNA} function is now provided, defined simply as
        \code{function (x) any(is.na(x))} (which is fast in pqR).
        This is useful only for compatibility with the \code{anyNA}
        function introduced in R-3.1.0.  The \code{recursive} argument
        to \code{anyNA} introduced in R-3.2.0 is not implemented.

  \item From R-3.1.0: The way the unary operators (\code{+ - !}) handle
        attributes is now more consistent.  If there is no coercion,
        all attributes (including class) are copied from the input to
        the result: otherwise only names, dims and dimnames are.

  \item From R-3.0.0: There is a new function \code{rep_len()} analogous to 
        \code{rep.int()} for when speed is required (and names are not).

        Note, however, that in pqR \code{rep} is as fast as
        \code{rep_len} (and also \code{rep.int}) when there are no names.

  \item From R-3.1.2: \code{capabilities()} now reports if ICU is
        compiled in for use for collation (it is only actually used if
        a suitable locale is set for collation, and never for a
        \code{C} locale).

  \item From R-3.1.2: \code{icuSetCollate()} allows \code{locale = "default"},
        and \code{locale = "none"} to use OS services rather than ICU for
        collation.

        Environment variable \env{R_ICU_LOCALE} can be used to set the
        default ICU locale, in case the one derived from the OS locale is
        inappropriate (this is currently necessary on Windows).

  \item From R-3.1.2: New function \code{icuGetCollate()} to report on the ICU
        collation locale in use (if any).

  \item From R-3.1.3: \code{icuSetCollate()} now accepts \code{locale = "ASCII"}
        which uses the basic C function \code{strcmp} and so collates
        strings byte-by-byte in numerical order.

  \item From R-3.2.0: New function \code{trimws()} for removing leading/trailing
        whitespace.  The pqR version is modified to slightly improve speed.

  \item From R-3.2.0: New \code{get0()} function, combining \code{exists()} and
        \code{get()} in one call, for efficiency.

  \item From R-3.2.0: New function \code{.getNamespaceInfo()}, a
        no-check version of \code{getNamespaceInfo()} mostly for
        internal speedups.

  \item From R-3.3.0: New function \code{strrep()} for repeating the elements
        of a character vector.  The pqR version has a significantly faster
        implementation.

  \item From R-3.3.0: New programmeR's utility function \code{chkDots()}.

  \item From R-3.3.0: New string utilities \code{startsWith(x, prefix)} and
        \code{endsWith(x, suffix)}.  (However, in pqR, \code{NULL} arguments
        are allowed, and are treated the same as zero-length character vectors.)

  \item The \code{lengths} function has been ported from R Core releases
        which had NEWS items as below:

        R-3.2.0: New \code{lengths()} function for getting the lengths
        of all elements in a list.

        R-3.2.1: \code{lengths(x)} now also works (trivially) for
        atomic \code{x} and hence can be used more generally as an
        efficient replacement of \code{sapply(x, length)} and similar.

        R-3.3.0: \code{lengths()} considers methods for \code{length}
        and \code{[[} on \code{x}, so it should work automatically on
        any objects for which appropriate methods on those generics
        are defined.
  \item From R-3.5.0: If \option{--default-packages} is not used, then
      \command{Rscript} now checks the environment variable
      \env{R_SCRIPT_DEFAULT_PACKAGES}. If this is set, then it takes
      precedence over \env{R_DEFAULT_PACKAGES}. If default packages are
      not specified on the command line or by one of these environment
      variables, then \command{Rscript} now uses the same default
      packages as \command{R}. For now, the previous behavior of not
      including \pkg{methods} can be restored by setting the environment
      variable \env{R_SCRIPT_LEGACY} to \samp{yes}.
  \item The C macros \code{MAYBE_SHARED}, \code{NO_REFERENCES}, 
        \code{MAYBE_REFERENCED}, \code{NOT_SHARED}, and \code{MARK_MUTABLE}
        have been added to \file{Rinternals.h}, for compatibility with
        recent R Core versions.
}}

  \subsection{BUG FIXES}{
  \itemize{
  \item A long-known "bug" that was tolerated for performance reasons
        is no longer tolerated.  Previously, values for arguments of functions
        or operators could be changed by evaluation of later operators, as
        illustrated below:
\preformatted{    > a<-c(10,20); a+(a[2]<-7)
    [1] 17 14}
        The result is now (correctly) a vector with elements 17 and 27.  This
        is also fixed in R-3.5, but without this being documented (as far as I
        can see).
  \item Fixed bugs in the deparser related to the following, reported on r-devel
        by Martin Binder in July 2017:
\preformatted{    > (expr = substitute(-a * 10, list(a = quote(if (TRUE) 1 else 0))))
    -if (TRUE) 1 else 0 * 10
}
The deparsed expression printed does not parse to the actual expression.
After the fix, the output is now
\preformatted{    (-if (TRUE) 1 else 0) * 10}
This bug remains in R Core versions to at least R-3.5.1.
  \item Fixed a bug in which \code{pmin(NA,0/0)} produced \code{NaN} as
        its result, rather than \code{NA}, which \code{help(pmin)} implies
        should be the result.  This bug also exists in R Core versions 
        to at least R-3.5.1.
  \item Fixed a bug in which setting names could cause a quoted expression
        to be evaluated, illustrated by the following:
\preformatted{    > abc <- 1:2; b <- quote(cat("Hi!\n")); names(abc) <- b
    Hi!
    > abc
    <NA> <NA> 
       1    2 
}
        The \code{cat} function is now no longer called, and the names
        attached to \code{abc} are now \code{"cat"} and \code{"Hi!\n"},
        the correct conversion of the quoted expression to a character
        vector.  This bug also exists in R Core versions to at least R-3.5.1.
  \item Fixed a pqR bug illustrated by the following code:
\preformatted{    p<-matrix(c(2L,3L,2L,2L),1,4); p[,p]<-1L; p
}
        This previously produced a matrix with values 1, 1, 2, 2 rather than the
        correct answer of 2, 1, 1, 2.
  \item Fixed a bug illustrated by
        \code{deparse(as.integer(c(2^31-1,NA,-(2^31-1))))}
        producing incorrect output.
  \item Fixed bugs illustrated by \code{format(3.1,width=9999)}, in which
        large field widths are reduced to 999, but are filled with only spaces.
        The field widths are now automatically reduced to 999 (2000 for
        complex values), but contain correct data.  This bug was also
        fixed (differently) in R-3.1.3, except for complex values.
  \item Fixed a bug that caused the following to fail with an error,
        rather than print the square root of two:
\preformatted{    f <- function (...) ..1(2); f(sqrt)
}
        This bug also exists in R Core versions to at least R-3.5.1.
  \item Fixed bugs in which \code{as.numeric("0x1.1.1p0")} didn't give an error,
        and \code{as.numeric("0x1fffffffffffff.7ffp0")} gave an 
        incorrectly-rounded result.  Both bugs (and related ones previously
        fixed in pqR) exist in R-3.5.1.
  \item Fixed a bug that caused
        \code{print(c(F,NA,NA,F),na.print="abcdef")} to
        produce incorrectly-formatted output.  This bug also exists in
        R Core versions to at least R-3.5.1.
  \item The documentation on \code{debug} and \code{debugonce} has been
        fixed to remove mention of the \code{text} and \code{condition} 
        arguments. These arguments were documented in R-2.10.0, and in 
        subsequent R Core versions, but at least to R-3.4.1, they have never 
        been implemented as documented, but rather have always been 
        completely ignored.
  \item Fixed two pqR bugs illustrated by the following:
\preformatted{    a <- c(2,3); e <- new.env(); e[["x"]] <- a; a[2] <- 9; e$x[2]
    L <- list(1,2); y <- list(2+1); L[2] <- y; y[[1]][1] <- 9; L[[2]]
}
        For both lines above, the value printed was 9 rather than 3.
  \item Fixed a pqR bug in which the \code{evaluate} argument to \code{dump}
        was interpreted backwards.
  \item Fixed a pqR bug in which \code{parse} sometimes produced parse data
        in which an \code{if} expression at the end of a line was said to 
        end at the start of the next line.
  \item Fixed a pqR bug in which the "parent" column returned by 
        \code{getParseData} could be of double rather than integer type.
  \item Previously, \code{length(plist)<-n} did not work when \code{plist}
        was a pairlist, but it does now.  This bug was also fixed independently
        in R-3.4.3.
  \item Fixed a bug illustrated by the following:
\preformatted{    L <- list(c(3,4))
    M <- matrix(L,2,2)
    M[[1,1]][1] <- 9
    L
}
        In the value printed for \code{L}, \code{L[[1]][1]} had changed to 9.
        This bug also exists in R Core versions to at least R-3.5.1.
  \item Fixed a bug illustrated by the following:
\preformatted{    a <- as.integer(NA); e <- new.env(size=a); print(a)
}
        The value printed was previously 0 rather than NA.
        This bug also exists in R Core versions to at least R-3.5.1.
  \item Fixed a bug that caused a crash (rather than an error message)
        for code like the following:
\preformatted{    a <- quote(r<-1); a[[2]] <- character(0); eval(a)
}
  }}

  \subsection{BUG FIXES FROM R CORE RELEASES}{
  \itemize{
  \item From R-2.15.2: \code{R CMD build --resave-data} could fail if there 
        was no \file{data} directory but there was an \file{R/sysdata.rda}
        file. (\PR{14947})
  \item Similarly to R-3.1.2, \code{as.environment(list())} and 
        \code{list2env(list())} now work, and as.list() of such an
        environment (or any empty environment) now gives an
        empty list with no names, the same as \code{list()}. (PR#15926)

  \item From R-3.5.0: \code{dist(x, method = "canberra")} now uses the correct
        definition; the result may only differ when \code{x} contains
        values of differing signs, e.g. not for 0-1 data.

  \item From R-3.0.2: \code{deparse()} now deparses raw vectors in a form that
        is syntactically correct. (\PR{15369})

  \item From R-3.5.0 \code{Rscript} can now accept more than one argument given 
      on the \samp{#!} line of a script. Previously, one could only pass a
      single argument on the \samp{#!} line in Linux.
  }}
}


\section{CHANGES IN VERSION RELEASED 2017-06-09}{

  \subsection{INTRODUCTION}{
  \itemize{ 
  \item pqR now uses a new garbage collector and new schemes for memory
        layout.  Objects are represented more compactly, much more compactly
        if ``compressed pointers'' are used. Garbage collection is faster,
        and will have a more localized memory access/write pattern, which
        may be of significance for cache performance and for performance with
        functions like \code{mclapply} from the \code{parallel} package.

        The new garbage collection scheme uses a general-purpose Segmented
        Generational Garbage Collector, the source code for which is at
        https://gitlab.com/radfordneal/sggc
  }}

  \subsection{INSTALLATION}{
  \itemize{
  \item There is now an \code{--enable-compressed-pointers} option to
        \code{configure}.  When included, pqR will be built with 
        32-bit compressed pointers, which considerably reduces
        memory usage (especially if many small objects are used) 
        on a system with 64-bit pointers (slightly on
        a system with 32-bit pointers).  Use of compressed pointers
        results in a speed penalty on some tasks of up to about 30\%,
        while on other tasks the lower memory usage may improve speed.
  \item There is now an \code{--enable-aux-for-attrib} option to
        \code{configure}.  This is ignored if 
        \code{--enable-compressed-pointers} is used, or if the platform
        does not use 64-bit pointers.  Otherwise, it results in 
        attributes for objects being stored as ``auxiliary information'',
        which allows for some objects to be stored more compactly,
        with some possible speed and memory advantages, though some operations
        become slightly slower.
  \item Packages containing C code must be installed with a build of
        pqR configured with the same setting of
        \code{--enable-compressed-pointers} or
        \code{--enable-aux-for-attrib} as the build of pqR in which
        they are used.
  \item The \code{--enable-strict-barrier} option to \code{configure}
        has been removed.  In pqR, usages in C code such as \code{CAR(x)=y}
        cause compile errors regardless of this option, so it is not
        needed for that purpose.  The use of this option to enable the 
        \code{PROTECTCHECK} feature will be replaced by a similar feature
        in a future pqR release.
  }}

  \subsection{DOCUMENTATION AND FEATURE CHANGES}{
  \itemize{
  \item Documentation in the ``R Installation and Administration'',
        ``Writing R Extensions'', and ``R Internals'' manuals has
        been updated to reflect the new garbage collection and memory
        layout schemes.  There are also updates to \code{help(Memory)},
        \code{help("Memory-limits")}, and \code{help(gc)}.
  \item The format of the output of \code{gc} has changed, to reflect
        the characteristics of the new garbage collector.  See
        \code{help(gc)} for details.
  \item Memory allocated by a C function using \code{R_alloc} will no
        longer appear in output of \code{Rprofmem}.
  \item The \code{pages} argument for Rprofmem is now ignored.
  \item The output of \code{.Internal(inspect(x))} now includes both the
        uncompressed and the compressed pointers to \code{x}, and other
        information relevant to the new scheme, while omitting
        some information that was specific to the previous garbage collector.
  }}

  \subsection{CHANGES TO THE C API}{
  \itemize{
  \item The \code{SETLENGTH} function now performs some checks to avoid
        possible disaster.  Its use is still discouraged.
  \item The probably never-used \code{call_R} and \code{call_S} functions
        have been disabled.
  \item It is now illegal to set the ``internal'' value associated with a symbol
        to anything other than a primitive function (\code{BUILTINSXP}
        or \code{SPECIALSXP} type).  The \code{INTERNAL} values are no longer
        stored in symbol objects, but in a separate table, with the
        consequence that it may not be possible to use \code{SET_INTERNAL}
        for a symbol that was not given an internal value during initialization.
  \item Passing a non-vector object to a C function using \code{.C} is now
        even less advisable than before.  If compressed pointers are used,
        this will work only if the argument is recevied as a \code{void*}
        pointer, then cast to \code{uintptr_t}, then to \code{SEXP} (this
        should work when SEXP is either a compressed an uncompressed 
        pointer).
  }}

  \subsection{BUG FIXES}{
  \itemize{
  \item Cross-references between manuals in doc/manual, such as R-admin.html
        and R-exts.html,
        now go to the other manuals in the same place.  Previously (and
        in current R core versions), they went to the manuals of that
        name at cran.r-project.org, even when those manuals are not for
        the same version of R.
  }}

}


\section{CHANGES IN VERSION RELEASED 2016-10-24}{

  \subsection{INTRODUCTION}{
  \itemize{ 
  \item This is a small maintenance release, fixing a few bugs and installation
        problems.
  }}

  \subsection{INSTALLATION}{
  \itemize{
  \item When building pqR on a Mac, some Mac-specific source files
        are now compiled with the default 'gcc' (really clang on
        recent Macs), regardless of what C compiler has been specified
        for other uses.  This is necessary to bypass problems with
        Apple-supplied header files on El Capitan and Sierra. There are
        also a few other tweaks to building on a Mac.
  }}

  \subsection{BUG FIXES}{
  \itemize{
  \item Some bugs have been fixed involving the interaction of finalizers
        and active bindings with some pqR optimizations, one of which
        showed up when building with clang on a Mac.
  }}
}


\section{CHANGES IN VERSION RELEASED 2016-10-05}{

  \subsection{INTRODUCTION}{
  \itemize{ 
  \item With this release, pqR, which was based on R-2.15.0, now incorporates
        the new features, bug fixes, and some relevant performance improvements
        from R-2.15.1.  The pqR version number 
        has been advanced to 2.15.1 to reflect this.  (This version number is
        checked when trying to install packages.)

        Note that there could still be incompatibilities with packages
        that work with R-2.15.1, either because of bugs in pqR, or because
        a package may rely on a bug that is fixed in pqR, or because
        pqR implements some changes from R Core versions after R-2.15.1 that
        are not compatibile with R-2.15.1, or because some new
        pqR features are not totally compatible with R-2.15.1.

        Since many features from later R Core versions are also implemented
        in pqR, some packages that state a dependence on a later version
        of R might nevertheless work with pqR, if the dependence declaration in
        the DESCRIPTION file is changed.
  \item The 'digest' package (by Dirk Eddelbuettel and others) is now
        included in the release as a recommended package (which will
        therefore be available without having to install it).  The version 
        used is based on digest_0.6.10, with a slight modification to
        correctly handle pqR's constant objects (hence called digest_0.6.10.1).
  \item The pqR package repository (see information at pqR-project.org) has
        now been updated to include some packages (or new versions of packages)
        that depend on R-2.15.1, which were previously not included.
  \item There are also some new pqR features and performance improvements
        in this release, including
        \code{across} and \code{down} options for \code{for} statements, a
        less error-prone scheme for protecting objects from garbage 
        collection in C code, and faster implementations of subset 
        replacement with \code{[ ]}, \code{[[ ]]}, and \code{$}.
  }}

  \subsection{INSTALLATION}{
  \itemize{
  \item The direction of growth of the C stack is no longer determined
        at runtime.  Instead, it is assumed by default to grow downwards,
        as is the case for virtually all current platforms.  This can
        be overridden when building pqR by including \code{-DR_CStackDir=-1}
        in \code{CFLAGS}.  See the R-admin manual for more details.
  }}

  \subsection{NEW FEATURES}{
  \itemize{
  \item The \code{for} statement now has \code{down} and \code{across}
        forms, which conveniently iterate over the rows 
        (\code{down}) or columns (\code{across}) of a matrix.  See
        \code{help("for")} for details.
  \item C functions called from R (by \code{.Call} or \code{.External}) 
        can now protect objects from garbage collection using a new, 
        less error-prone, method, rather than the old (and still present)
        \code{PROTECT} and \code{UNPROTECT} calls.  See the section titled
        ``Handling the effects of garbage collection'' (5.9.1) in the ``Writing 
        R Exensions'' manual for details on the new facility, as well as
        improved documentation on the old facilities.
  \item The \code{serialize} and \code{saveRDS} functions now take a 
        \code{nosharing} argument, which defaults to \code{FALSE}.  When
        \code{nosharing} is \code{TRUE}, constant objects (and perhaps in 
        future other shared objects) are serialized as if they were not
        shared.  This is used in the modified 'digest' package included
        with the release to ensure that objects that are the same according
        to \code{identical} will have identical serializations.
  \item The default for the \code{last} argument of \code{substring} is
        now \code{.Machine$integer.max}.  The previous default was 1000000
        (and still is in R-3.3.1), which made absolutely no sense, and
        is likely responsible for bugs in user code that assumes that,
        for example, \code{substring(s,2)} will always return a string like
        \code{s} but without the first character, regardless of how many
        characters are in \code{s}.  This assumption will now actually be true.
  \item Since assignments like \code{"1A"<-c(3,4)} are allowed, for consistency,
        pqR now also allows assignments like \code{"1A"[2]<-10}.  However,
        it is recommended that if a symbol that is not syntactically valid
        must be used, it should be written with backquotes, as in
        \code{`1A`[2]<-10}.  This will work on the right-hand side too,
        and is also a bit faster.
  \item \code{.Call} and \code{.External} now take a defensive measure
        against C code that incorrectly assumes that the value stored
        in a variable will not be shared with other variables.  If
        \code{.Call} or \code{.External} is passed a simple variable as
        an argument, and the value of that variable is a scalar without
        attributes that is shared with another variable
        (ie, \code{NAMED} is greater than 1), this value is duplicated and
        reassigned before the C function is called.  This is a defense against
        incorrect usage, and should not be relied on --- instead, the
        incorrect usage should be fixed.
  }}

  \subsection{PERFORMANCE IMPROVEMENTS}{
  \itemize{
  \item Replacing part of a vector or list with \code{[ ]}, \code{[[ ]]},
        and \code{$} is now often faster.  The improvement can be by up to 
        a factor two or more when the index and replacement value are scalars.
  \item In some contexts, the \code{unclass} function now takes 
        negligible time, with no copying of the object that is unclassed.
        In particular this is the case when \code{unclass(x)} is the object
        of a \code{for} statement, the operand of an arithmetic operator,
        the argument of a univariate mathematical function, or the 
        argument of \code{length}.  For example, in
\preformatted{    `+.myclass` <- function (e1, e2)
        (unclass(e1) + unclass(e2)) \%\% 100
}  
        the two calls of \code{unclass} do not require duplicating
        \code{e1} or \code{e2}.
  \item Arithmetic with a mixture of complex and real/integer operands
        is now faster.
  }}

  \subsection{BUG FIXES}{
    \itemize{
    \item Fixed some problems with reporting of missing arguments to functions,
          which were introduced in pqR-2016-06-24.  For example, 
\preformatted{    f <- function(x) x; g <- function(y) f(y); g()
}
          would not display an error message, when it should.
    \item Fixed a problem affecting mixed complex and real/integer arithmetic
          when the result is directly assigned to one of the operands,
          illustrated by
\preformatted{    a <- 101:110; b <- (1:10)+0i; a <- a-b; a
}
    \item Fixed a bug involving invalid UTF-8 byte sequences,
          which was introduced in R-2.15.1, and is present in later
          R Core releases to at least R-3.3.1.  The bug is illustrated by
          the following code, which results in an infinite loop in the
          interpreter, when run on a Linux system in a UTF-8 locale:
\preformatted{    plot(0); text(1,0,"ab\xc3")
}
          The code from R-2.15.1 causing the bug was incorporated into
          this release of pqR, but the problem was fixed after the
          fBasics package was seen to fail with a test release of pqR,
          so the bug does not appear in any stable release of pqR.
    \item Fixed misinformation in help(length) about the length of
          expressions (which is also present in R Core versions to 
          at least R-3.3.1).
    \item The usage in \code{help("[[")} now shows that the replacement
          form can take more than one index (for arrays). 
          (This is also missing in R Core versions to at least R-3.3.1.)
  }}

  \subsection{NEW FEATURES FROM R CORE VERSIONS}{
  \itemize{
  \item From R-2.15.1: source() now uses withVisible() rather than
        .Internal(eval.with.vis).  This sometimes alters tracebacks
        slightly.
  \item From R-2.15.1: splineDesign() and spline.des() in package
        splines have a new option sparse which can be used for efficient
        construction of a sparse B-spline design matrix (_via_ Matrix).
  \item From R-2.15.1: norm() now allows type = "2" (the spectral or 2-norm)
        as well, mainly for didactical completeness.
  \item From R-2.15.1 (actually implemented in pqR-2014-09-30, but not
        noted in NEWS then): 
        colorRamp() (and hence colorRampPalette()) now also works for the
        boundary case of just one color when the ramp is flat.
  \item From R-2.15.1 (actually implemented in pqR-2014-09-30, but not
        noted in NEWS then): 
        For tiff(type = "windows"), the numbering of per-page files
        except the last was off by one.
  \item From R-2.15.1 (actually implemented in pqR-2014-09-30, but not
        noted in NEWS then):
        For R CMD check, a few people have reported problems with
        junctions on Windows (although they were tested on Windows 7, XP
        and Server 2008 machines and it is unknown under what
        circumstances the problems occur).  Setting the environment
        variable R_WIN_NO_JUNCTIONS to a non-empty value (e.g. in
        ~/.R/check.Renviron) will force copies to be used instead.
  \item From R-2.15.1 and later R Core versions:
        More cases in which merge() could create a data frame with
        duplicate column names now give warnings.  Cases where names
        specified in by match multiple columns are errors.  [ Plus
        other tweaks from later versions. ]
  \item From R-2.15.1: Added Polish translations by Łukasz Daniel.
  }}

  \subsection{PERFORMANCE IMPROVEMENTS FROM R CORE VERSIONS}{
  \itemize{
  \item From R-2.15.1:
        In package parallel, makeForkCluster() and the multicore-based
        functions use native byte-order for serialization.
  \item From R-2.15.1:
        lm.fit(), lm.wfit(), glm.fit() and lsfit() do less copying of
        objects, mainly by using .Call() rather than .Fortran().
  \item From R-2.15.1:
        tabulate() makes use of .C(DUP = FALSE) and hence does not copy
        bin.  (Suggested by Tim Hesterberg.)  It also avoids making a
        copy of a factor argument bin.
  \item From R-2.15.1:
        Other functions (often or always) doing less copying include
        cut(), dist(), the complex case of eigen(), hclust(), image(),
        kmeans(), loess(), stl() and svd(LINPACK = TRUE).
  }}

  \subsection{BUG FIXES CORRESPONDING TO THOSE IN R CORE VERSIONS}{
    \itemize{
    \item From R-2.15.1:
          Nonsense uses such as seq(1:50, by = 5) (from package plotrix)
          and seq.int(1:50, by = 5) are now errors.
    \item From R-2.15.1:
          The residuals in the 5-number summary printed by summary() on an
          "lm" object are now explicitly labelled as weighted residuals
          when non-constant weights are present.  (Wish of PR#14840.)
    \item From R-2.15.1:
          The plot() method for class "stepfun" only used the optional xval
          argument to compute xlim and not the points at which to plot (as
          documented).  (PR#14864)
    \item From R-2.15.1:
          hclust() is now fast again (as up to end of 2003), with a
          different fix for the "median"/"centroid" problem.  (PR#4195).
    \item From R-2.15.1:
          In package parallel, clusterApply() and similar failed to handle
          a (pretty pointless) length-1 argument. (PR#14898)
    \item From R-2.15.1:
          For tiff(type = "windows"), the numbering of per-page files
          except the last was off by one.
    \item From R-2.15.1:
          In package parallel, clusterApply() and similar failed to handle
          a (pretty pointless) length-1 argument. (PR#14898)
    \item From R-2.15.1:
          The plot() and Axis() methods for class "table" now respect
          graphical parameters such as cex.axis.  (Reported by Martin
          Becker.)
    \item From R-2.15.1 (actually fixed in pqR-2014-09-30 but omitted
          from NEWS):  
          Under some circumstances package.skeleton() would give out
          progress reports that could not be translated and so were
          displayed by question marks.  Now they are always in English.
          (This was seen for CJK locales on Windows, but may have occurred
          elsewhere.)
    \item From R-2.15.1:
          The replacement method for window() now works correctly for
          multiple time series of class "mts".  (PR#14925)
    \item From R-2.15.1: is.unsorted() gave incorrect results on non-atomic 
          objects such as data frames.  (Reported by Matthew Dowle.)
    \item From R-2.15.1 (actually fixed in pqR-2014-09-30 but omitted
          from NEWS):
          Using a string as a ?call? in an error condition with
          options(showErrorCalls=TRUE) could cause a segfault.  (PR#14931)
    \item From R-2.15.1:
          In legend(), setting some entries of lwd to NA was inconsistent
          (depending on the graphics device) in whether it would suppress
          those lines; now it consistently does so.  (PR#14926)
    \item From R-2.15.1:
          C entry points mkChar and mkCharCE now check that the length of
          the string they are passed does not exceed 2^31-1 bytes: they
          used to overflow with unpredictable consequences.
    \item From R-2.15.1:
          by() failed for a zero-row data frame.  (Reported by Weiqiang
          Qian).

          [ Note: When \code{simplify=TRUE} (the default), the results 
            with zero-row data frames, and more generally when there are
            empty subsets, are not particularly sensible, but this has
            not been changed in pqR due to compatibility concerns. ]
    \item From R-2.15.1:
          Yates correction in chisq.test() could be bigger than the terms
          it corrected, previously leading to an infinite test statistic in
          some corner cases which are now reported as NaN.
    \item From R-2.15.1 (actually fixed in pqR-2014-09-30 but omitted
          from NEWS):
          xgettext() and related functions sometimes returned items that
          were not strings for translation. (PR#14935)
    \item From R-2.15.1:
          plot(<lm>, which=5) now correctly labels the factor level
          combinations for the special case where all h[i,i] are the same.
          (PR#14837)
  }}
}


\section{CHANGES IN VERSION RELEASED 2016-06-24}{

  \subsection{INTRODUCTION}{
  \itemize{ 
  \item This release extends the R language in ways that address a
        set of related flaws in the design of R, and before it S.

        These extensions make it easier to write reliable programs,
        by making the easy way to do things also be the correct
        way, unlike the previous situation with sequence generation using
        the colon operator, and dimension dropping when subsetting arrays.
  \item Several other changes in features are also implemented in this
        version, some of which are related to the major language extensions.
  \item There are also a few bug fixes, and some improvements in testing,
        but no major performance improvements (though some tweaks).
}}

  \subsection{PACKAGE INSTALLATION}{
  \itemize{
  \item New packages (or other R code) that use the new ``along''
        form of the ``for'' statement, or which rely on the new
        facilities for not dropping dimensions (see below), should not be 
        byte compiled, since these features are not supported in
        byte-compiled code.  In pqR, using byte compilation is not always
        advantageous in any case.
  \item Installation and checking of existing packages may require
        setting the environment variable \code{R_PARSE_DOTDOT} to
        \code{FALSE}, so that names with interior sequences of dots
        will be accepted (see below).
  \item The base package is no longer byte-compiled, even if pqR is
        configured with \code{--enable-byte-compiled-packages}, since
        it now uses new features not supported by the bytecode compiler.
}}

  \subsection{MAJOR LANGUAGE EXTENSIONS AND OTHER CHANGES}{
  \itemize{
  \item There is a new \code{..} operator for generating increasing integer
        sequences, which is a less error-prone replacement for the \code{:}
        operator (which remains for backwards compatibility).  Since \code{..}
        generates only increasing sequences, it can generate an empty
        sequence when the end value is less than the start value, thereby
        avoiding some very common bugs that arise when \code{:} is used.

        The \code{..} operator also has lower precedence than arithmetic
        operators (unlike \code{:}), which avoids another common set of bugs.

        For example, the following code sets all interior elements of the 
        matrix \code{M} to zero, that is, all elements except those in the 
        first or last row or column:
\preformatted{    for (i in 2..nrow(M)-1)
        for (j in 2..ncol(M)-1)
            M[i,j] <- 0
}
        Without the new \code{..} operator, it is awkward to write code
        for this task that works correctly when \code{M} has two or fewer 
        rows, or two or fewer columns.
  \item In order that the \code{..} operator can be conveniently used
        in contexts such as \code{i..j}, consecutive dots are no longer
        allowed in names (without using backticks), except at the
        beginning or end.  So \code{i..j} is not a valid name, but
        \code{..i..} is valid (though not recommended).  With this restriction
        on names, most uses of the \code{..} operator are unambiguous even
        if it is not surrounded by spaces.  The only exceptions are some uses in
        which \code{..} is written with a space after it but not before it,
        expressions such as \code{i..(a+b)}, which is a
        call of a function named \code{i..}, and expressions such as 
        \code{i..-j}, which returns the difference between \code{i..} and 
        \code{j}.  Most such uses will be stylistically bad, redundant
        (note that the parentheses around \code{a+b} above are unnecessary),
        or probably unlikely (as is the case for \code{i..-j}).

        To accomodate old R code that has consecutive dots within names,
        parsing of the \code{..} operator can be disabled by setting the
        \code{parse_dotdot} option to \code{FALSE} (with the \code{options}
        function). The \code{parse_dotdot} option defaults to \code{TRUE} 
        unless the environment variable
        \code{R_PARSE_DOTDOT} is set to \code{FALSE}.  When \code{parse_dotdot}
        is \code{FALSE}, consecutive dots are allowed in names, and \code{..}
        is not a reserved word.
  \item Another source of bugs is the automatic dropping
        of dimensions of size one when subsetting matrices (or 
        higher-dimensional arrays) using \code{[]},
        unless the \code{drop=FALSE} argument is specified.  This frequently
        results in code that mostly works, but not when, for example, a data set
        has only one observation, or a model uses only one explanatory 
        variable.

        To make handling this problem easier, if no \code{drop} argument is
        specified, pqR now does not drop a dimension of size one if the
        subscript for that dimension is a one-dimensional non-logical array.  
        For example,
        if \code{A} is a matrix, \code{A[1..100,array(1)]} will produce a
        matrix, whereas \code{A[1..100,1]} will produce a vector.

        To make this feature more useful, the new \code{..} operator 
        produces a one-dimensional array, not a bare vector.  So
        \code{A[1..n,1..m]} will always produce a matrix result, even
        when \code{n} or \code{m} are one.  (It will also correctly
        produce an array with zero rows or zero columns when \code{n}
        or \code{m} are zero.)

        This change also applies to subsetting of data frames.  For 
        example, \code{df[1..10,1..n]} will return a data frame (not a
        vector) even when \code{n} is one.
  \item Problems with dimensions of size one being dropped also arise
        when an entire row, or an entire column, is selected with an empty
        (missing) subscript, and there happens to be only one row, or only one 
        column.  For example, if \code{A} is a matrix with one column, 
        \code{A[1:10,]} will be a vector, not a matrix.

        To address this problem, pqR now allows a missing argument to
        be specified by \code{_}, rather than by nothing at all, and
        the \code{[]} operator (for matrices, arrays, and data frames)
        will not drop a dimension if its subscript is \code{_}.  So
        \code{A[1:10,_]} will be a matrix even when \code{A} has only
        one column.

        R functions that check for a missing argument with the \code{missing}
        function will see both an empty argument and \code{_} as missing,
        but can distinguish them using the \code{missing_from_underline}
        function.
  \item A common use of \code{for} statements is to iterate over indexes
        of a vector, or row and column indexes of a matrix.  A new type 
        of \code{for} statement with ``along'' rather than ``in'' now makes
        this more convenient.
  
        For vectors, the form 
\preformatted{    for (i along vec) ...
}
        is equivalent to
\preformatted{    for (i in seq_along(vec)) ...
}
        For matrices, the form
\preformatted{    for (i, j along M) ...
}
is equivalent to
\preformatted{    for (j in 1..ncol(M))
        for (i in 1..nrow(M))
            ...
}
        However, if \code{M} is of a class with its own \code{dim} method,
        this method is not used (effectively, \code{ncol(unclass(M))} and
        \code{nrow(unclass(m))} are used).  This may well change in future, 
        and similarly a \code{length} method may in future be used when 
        ``along'' is used with a vector.
  \item Because of the new restriction on names, the \code{make.names}
        function will now (by default) convert a sequence of consecutive dots 
        in the name it would otherwise have made to a single dot.  (See
        \code{help(make.names)} for further details).  
  \item For the same reason, \code{make.unique} has been changed so that
        the separator string (which defaults to a dot) 
        will not be appended to a name if the name already ends in that string.
}}

  \subsection{BUG FIXES}{
  \itemize{
  \item Fixed a bug (or mis-feature) in subsetting with a single empty
        subscript, as in \code{A[]}.  This now works the same as if
        the empty subscript had been the sequence of all indexes (ie,
        like \code{A[1..length(A)]}), which removes all attributes except
        names.

        R Core versions to at least R-3.3.1 instead return \code{A}
        unchanged, preserving all attributes, though attributes are
        not retained with other uses of the \code{[]} operator.  This
        is contrary to the description in \code{help("[")}, and also
        does not coincde with the (different) description in the R
        language definition.  

        Returning \code{A} unchanged is not only inconsistent, but also
        useless, since there is then no reason to ever write \code{A[]}.
        However, internally, R Core implementions duplicate \code{A},
        which may be of significance when \code{A[]} is passed as
        an argument of \code{.C}, \code{.Fortran}, \code{.Call}, or
        \code{.External}, but only if the programmer is not 
        abiding by the rules.  However, in pqR, the data part of a vector or
        matrix is still copied when \code{A[]} is evaluated, so such
        rule-breaking should still largely be accommodated.  A further
        temporary kludge is implemented to make \code{x[,drop=FALSE]}
        simply return a duplicate of \code{x}, since this (pointless)
        operation is done by some packages.
  \item Fixed bugs in the conversion of strings to numbers, so that the
        behaviour now matches \code{help(NumericConstants)}, which
        states that numeric constants are parsed very similarly to C99.
        This was not true before (or in R-2.15.0) -- some erroneous
        syntax was accepted without error, and some correct syntax was
        rejected, or gave the wrong value.  

        In particular, fractional
        parts are now accepted for hexadecimal constants.  Later R Core
        versions made some fixes, but up to at least R-3.3.1 there are
        still problems.  For example, in R-3.3.1, 
        \code{parse(text="0x1.8")[[1]]} gives an error, and 
        \code{as.numeric("0x1.8")} produces 24 (as does \code{\link{scan}}
        when given this input).  In this version of pqR, these return the
        correct value of 1.5.
  \item Fixed a problem with identifying the version of the
        makeinfo program that is installed that arises with recent versions
        of makeinfo.
  \item Put in a check for non-existent primitives when unserializing
        R objects, as was done in R-3.0.1.
  \item Fixed a bug (also in R-2.15.0, but fixed in later R Core versions)
        illustrated by the following code:
\preformatted{    a <- array(c(3,4),dimnames=list(xyz=c("fred","bert")))
    print(a[1:2])
    print(a[])  # should print same thing, but didn't
}
  \item Fixed a bug illustrated by the following code:
\preformatted{    f <- function (x) { try(x); missing(x) }
    g <- function (y) f(y)
    h <- function (z) g(z)

    f(pi[1,1])  # FALSE
    g(pi[1,1])  # FALSE
    h(pi[1,1])  # Should also be FALSE, but isn't!
}
        This bug is in R Core versions to at least R-3.3.1.
  \item Fixed a bug in which an internal error message is displayed
        as shown below:
\preformatted{    > f <- function (...) ..1; f()
    Error in f() : 'nthcdr' needs a list to CDR down
}
        A sensible error message is now produced.  This bug is also
        in R Core versions to at least R-3.3.1.
  \item Fixed a bug in S4 method dispatch that caused failure
        of the no-segfault test done by make check-all on Windows 10 
        (pqR issue #29 + related fix).  (Also in R-2.15.0, and partially fixed
        in R-3.3.0.)
  \item Fixed a bug illustrated by
\preformatted{   atan; show <- function (x) cat("HI\n"); atan
}
        Now, pqR no longer prints HI! for the second display of \code{atan}.
  \item Fixed a pqR bug in which the result of \code{getParseData} omitted
        the letter at the end of \code{1i} or \code{1L}.
  \item Fixed a pqR bug in which enabling trace output from the 
        helpers module and then typing control/C while trace output is
        being printed could lead to pqR hanging. 
}}
}


\section{CHANGES IN VERSION RELEASED 2015-09-14}{

  \subsection{INTRODUCTION}{
  \itemize{ 
  \item With this release, pqR now works on Microsoft Windows systems.
        See below for details.
  \item The facilities for embedding R in other applications have also
        been tested in this release, and some problems with how this is
        done in R Core versions have been fixed.
  \item The parser and deparser, and the method for
        performing the basic Read-Eval-Print Loop, have 
        been substantially rewritten.  This has few user-visible effects
        at present (apart from bug fixes and performance improvements),
        but sets the stage for future improvements in pqR.
  \item The facility for recording detailed parsing data introduced n
        R-3.0.0 has now been implemented in pqR as part of the parser
        rewrite.
  \item There are also a few other improvements and bug fixes.
}}

  \subsection{INSTALLATION ON MICROSOFT WINDOWS}{
  \itemize{
  \item Building pqR on Microsoft Windows systems, using the Rtools
        facilities, has now been tested, and some problems found in 
        this environment have been fixed.  Binary distributions are
        not yet provided, however.
  \item Detailed and explicit instructions for building pqR from
        source on Windows systems are now provided, in the 
        \file{src/gnuwin32/INSTALL} file of the pqR source directory.
        These instructions mostly correspond to information in
        The R Installation and Administration manual, but in more
        accessible form.
  \item See \url{pqR-project.org} for more information on Windows systems 
        on which pqR has been tested, and on any problems and workarounds
        that may have been discovered.
  \item The Writing R Extensions manual now warns that on Windows,
        with the Rtools toolchain, a thread started by OpenMP may have 
        its floating point unit set so that long double arithmetic is 
        the same as double arithmetic  Use \code{__asm__("fninit")} in 
        C to reset the FPU so that long double arithmetic will work.
  \item The default is now to install packages from source, since there
        is no binary repository for pqR.
}}

  \subsection{EMBEDDED R FACILITIES AND EXAMPLES}{
  \itemize{
  \item The \code{R_ReplDLLinit} and \code{R_ReplDLLdo1} functions in
        \file{src/main/main.c} have been fixed to handle errors 
        correctly, and to avoid code duplication with \code{R_ReplIteration}.
  \item Another test of embedded R has been added to \file{tests/Embedding},
        which is the same as an example in the R Extensions manual, which
        has been improved.
  \item Another example in the R Extensions manual has been changed to
        mimic \file{src/gnuwin32/embeddedR.c}.  
  \item The example in \file{src/gnuwin32/front-ends/rtest.c} has also been 
        updated.
}}

  \subsection{DOCUMENTATION UPDATES}{
  \itemize{
  \item The R Language Definition and the help files on
        assignment operators (eg, \code{help("=")}) contained
        incorrect and incomplete information on the precedence
        of operators, especially the assignment operators.  
        This and other incorrect information has been corrected.
  \item The examples in \code{help(parse)} and \code{help(getParseData}
        have been improved.
}}

  \subsection{INTERNAL CODE REWRITES}{
  \itemize{
  \item The parser has been rewritten to use top-down recursive
        descent, rather than a bottom-up parser produced by Bison
        as was used previously.  This substantially simplifies
        the parser, and allows several kludges in the previous
        scheme to be eliminated.  Also, the rewritten parser can now
        record detailed parse information (see below).

        The new parser for pqR is usually about a factor of 1.5 faster
        than the parser in R-3.2.2, but it is sometimes enormously faster,
        since the parser in R-3.2.2 will in some contexts take time growing
        as the square of the length of the source file.
  \item Much of the deparser has been rewritten.  It no longer
        looks at the definitions of operators, which are irrelevant,
        since the parser does not look at them.
  \item The methods by which the Read-Eval-Print Loop (REPL) is
        done (in various contexts) have been rationalized, in
        coordination with the new parsing scheme.
}}

  \subsection{NEW FEATURES}{
  \itemize{
  \item In pqR-2015-07-11, the parser was changed to not include
        parentheses in R language objects if they were necessary
        in order for the expression to be parsed correctly.  Omitting
        such parentheses improves performance.  In  this version, 
        such parentheses are removed only if the \code{keep.parens}
        option is \code{FALSE} (the default).  Also, parentheses
        are never removed from expressions that are on the right
        side of a formula, since some packages asssign significance
        to such parentheses beyond their grouping function.
  \item The right assignment operators, \code{->} and \code{->>},
        are now real operators.  Previously (and in current R Core
        versions), expressions involving these operators were converted
        to the corresponding left assignment expressions.  This
        has the potential to cause pointless confusion.
  \item The \code{**} operator, which has always been accepted as
        a synonym for the \code{^} operator, is now recorded as
        itself, rather than being converted to \code{^} by the
        parser.  This avoids unnecessary anomalies such as the following
        confusing error report:
\preformatted{  > a - **b
  Error: unexpected '^' in "a - **"
}
        The \code{**} operator is defined to be the same primitive
        as \code{^}, which is associated with the name \code{^}, and
        hence dispatches on methods for \code{^} even if called via
        \code{**}.
}}

  \subsection{NEW FEATURES FROM LATER R CORE VERSIONS}{
  \itemize{
  \item From R-3.0.0: For compatibility with packages written to
        be able to handle the long vectors introduced in R-3.0.0, 
        definitions for \code{R_xlen_t},
        \code{R_XLEN_T_MAX}, \code{XLENGTH}, \code{XTRUELENGTH}, 
        \code{SHORT_VEC_LENGTH}, \code{SET_SHORT_VEC_TRUELENGTH} are now 
        provided, all the same as the corresponding regular versions (as
        is also the case for R-3.0.0+ on 32-bit platforms).  The 
        \code{IS_LONG_VEC} macro is also defined (as always false).
        Note, however, that packages that declare a dependency on
        R >= 3.0.0 will not install even if they would in fact work
        with pqR because of these compatibility definitions.
  \item From R-3.0.0: The \code{srcfile} argument to \code{parse()} may now 
        be a character string, to be used in error messages.
  \item The facilities for recording detailed parsing information
        from R-3.0.0 are now implemented in pqR, as part of the
        rewrite of the parser, along with the
        extension to provide partial parse information when a syntax error
        occurs that was introduced in R-3.0.2.  See help on \code{parse}
        and \code{getParseData} for details.
  \item From R-2.15.2: On Windows, the C stack size has been increased 
        to 64MB (it has been 10MB since the days of 32MB RAM systems).
}}

  \subsection{PERFORMANCE IMPROVEMENTS}{
  \itemize{
  \item Character-at-a time input has been sped up by reducing procedure
        call overhead.  This significantly speeds up \code{readLines}
        and \code{scan}.
  \item The new parser is faster than the old parser, both because of the
        parser rewrite (see above) and because of the faster character
        input.
}}

  \subsection{BUG FIXES MATCHING THOSE IN LATER R CORE VERSIONS}{
  \itemize{
  \item From R-2.15.1: Names containing characters which need to be escaped 
        were not deparsed properly (PR#14846).  Fixed in pqR partly based
        on R Core fix.
  \item From R-2.15.2: When given a 0-byte file and asked to keep source
        references, parse() read input from stdin() instead.
  \item From R-2.15.3: Expressions involving user defined operators were not 
        always deparsed faithfully (PR#15179).  Fixed in pqR as part of
        the rewrite of the parser and deparser.
  \item From R-3.0.2: source() did not display filenames when reporting 
        syntax errors.
  \item From R-3.1.3: The parser now gives an error if a null character 
        is included in a string using Unicode escapes. (PR#16046)
  \item From R-3.0.2: Deparsing of infix operators with named arguments is 
        improved (PR#15350). [ In fact, the change, both in pqR and in 
        R Core versions, is only with respect to operators in percent 
        signs, such as \code{\%fred\%}, with these now being deparsed as
        function calls if either argument is named. ]
  \item From R-3.2.2: Rscript and command line R silently ignored incomplete
        statements at the end of a script; now they are reported as parse errors
        (PR#16350).  Fixed in pqR as part of the rewrite of the parser
        and deparser.
  \item From R-3.2.1: The parser could overflow internally when given 
        numbers in scientific format with extremely large exponents.  
        (PR#16358).  Fixed in pqR partly as in R Core fix.  Was actually a 
        problem with any numerical input, not just with the parser.
  \item From R-3.1.3: Extremely large exponents on zero expressed in scientific
        notation (e.g. \code{0.0e50000}) could give \code{NaN} (\PR{15976}).
        Fixed as in R Core fix.
  \item From R-2.15.3:  On Windows, work around an event-timing problem when
        the RGui console was closed from the \sQuote{X} control and the closure
        cancelled. (This would on some 64-bit systems crash \R, typically
        those with a slow GPU relative to the CPU.)
}}

  \subsection{BUG FIXES}{
  \itemize{
  \item Fixed a bug in which a "cons memory exhausted" error could
        be raised even though a full garbage collection that might
        recover more memory had not been attempted.  (This bug appears
        to be present in R Core versions as well.)
  \item The new parser fixes bugs arising from the old parser's kludge
        to handle semicolons, illustrated by the incorrect output seen below:
\preformatted{  > p<-parse()
  ?"abc;xyz"
  Error in parse() : <stdin>:1:1: unexpected INCOMPLETE_STRING
  1: "abc;
      ^
  > p<-parse()
  ?8 #abc;xyz
  Error in parse() : <stdin>:1:7: unexpected end of input
  1: 8 #abc;
          ^
}
  \item Fixed deparsing of complex numbers, which were always deparsed
        as the sum of a real and an imaginary part, even though the
        parser can only produce complex numbers that are pure imaginary.
        For example, the following output was produced before:
\preformatted{  > deparse(quote(3*5i))
  [1] "3 * (0+5i)"
}
        This is now deparsed to \code{"3 * 5i"}.  This bug exists
        in all R Core versions through at least R-3.2.2.
  \item Fixed a number of bugs in the deparser that are illustrated
        by the following, which produce incorrect output as noted, in
        R Core versions through at least R-3.2.2:
\preformatted{  deparse(parse(text="`+`(a,b)[1]")[[1]])# Omits necessary parens
  deparse(quote(`[<-`(x,1)),control="S_compatible")  # unmatched " and '
  deparse(parse(text="a = b <- c")[[1]]) # Puts in unnecessary parens
  deparse(parse(text="a+!b")[[1]])       # Puts in unnecessary parens
  deparse(parse(text="?lm")[[1]])        # Doesn't know about ? operator
  deparse(parse(text="a:=b")[[1]])       # Doesn't know about := operator
  deparse(parse(text="a$'x'")[[1]])      # Conflates name and character
  deparse(parse(text="`*`(2)")[[1]])     # Result is syntactically invalid
  deparse(parse(text="`$`(a,b+2)")[[1]]) # Result is syntactically invalid
  e<-quote(if(x) X else Y); e[[3]]<-quote(if(T)3); deparse(e)# all here 
  e <- quote(f(x)); e[[2]] <- quote((a=1))[[2]]; deparse(e)  # and below 
  e <- quote(f(Q=x)); e[[2]] <- quote((a=1))[[2]]; deparse(e)# need parens
  e <- quote(while(x) 1); e[[2]] <- quote((a=1))[[2]]; deparse(e)
  e <- quote(if(x) 1 else 2); e[[2]] <- quote((a=1))[[2]]; deparse(e)
  e <- quote(for(x in y) 1); e[[3]] <- quote((a=1))[[2]]; deparse(e)
}
In addition, the bug illustrated below was fixed, which was fixed
(differently) in R-3.0.0:
\preformatted{  a<-quote(f(1,2)); a[[1]]<-function(x,y)x+y; deparse(a)  # Omits parens
}
  \item Fixed the following bug (also in R Core versions to at least 
        R-3.2.2):
\preformatted{ > parse()
 ?'\12a\x.'
 Error: '\x' used without hex digits in character string starting "'\1a\x"
}
        Note that the "2" has disappeared from the error message.  This
        bug also affected the results of \code{getParseData}.
  \item Fixed a memory leak that can be seen by running the code below:
\preformatted{  > long <- paste0 (c('"', rep("1234567890",820), '\\x."'), collapse="")
  > for (i in 1:1000000) try (e <- parse(text=long), silent=TRUE)
}
        The leak will not occur if 820 is changed to 810 in the above.
        This bug also exists in R Core versions to at least R-3.2.2.
  \item Entering a string constant containing Unicode escapes that was
        9999 or 10000 characters long would produce an error message saying
        "String is too long (max 10000 chars)".  This has been fixed
        so that the maximum now really is 10000 characters.  (Also present
        in R Core versions, to at least R-3.2.2.)
  \item Fixed a bug that caused the error caret in syntax error reports
        to be misplaced when more than one line of context was shown.
        This was supposedly fixed in R-3.0.2, but incorrectly, resulting
        in the error caret being misplaced when only one line of 
        context is shown (in R Core versions to at least R-3.2.2).
  \item On Windows, running R.exe from a command prompt window would result in
        Ctrl-C misbehaving.  This was \PR{14948} at R Core, which was 
        supposedly fixed in R-2.15.2, but the fix only works if a 32 or
        64 bit version of R.exe is selected manually, not if the version of
        R.exe that automatically runs the R.exe for a selected architecture 
        is used (which is the intended normal usage).
}}
}


\section{CHANGES IN VERSION RELEASED 2015-07-11}{

  \subsection{INTRODUCTION}{
  \itemize{ 
  \item This version is a minor modification of the version of pqR released
        on 2015-06-24, which does not have a separate NEWS section, 
        incorporating also the changes in the version released 2015-07-08.
        These modifications fix some installation and testing 
        issues that caused problems on some platforms. There are also a few
        documentation and bug fixes, a few more tests, and some expansion
        in the use of static boxes (see below).
        Version 2015-06-24 of pqR improved reliability and portability, and
        also contained some performance improvements, including some that
        substantially speed up interpretive execution of programs that 
        do many scalar operations.  Details are below.
}}

  \subsection{INSTALLATION}{
  \itemize{
  \item The method used to quickly test for NaN/NA has changed to one that
        should work universally for all current processors
        (any using IEEE floating point, as already assumed in R,
        with consistent endianness, as is apparently the case for 
        all current general-purpose processors, and was partially
        assumed before).  There is therefore no longer any reason to define
        the symbol \code{ENABLE_ISNAN_TRICK} when compiling pqR (it
        will be ignored if defined).
  \item The module used to support parallel computation in 
        helper threads has been updated to avoid a syntactic 
        construction that technically violates the OpenMP 3.1 
        specification.  This construction had been accepted without error
        by gcc 4.8 and earlier, but is not accepted by some recent
        compilers.
  \item The tests in the version supplied of the recommended Matrix package
        have been changed to not assume things that may not be true
        regarding the speed and long double precision of the machine being
        used.  (These tests produced spurious errors on some platforms.)
}}

  \subsection{DOCUMENTATION UPDATE}{
  \itemize{
  \item The R Internals manual has been updated to better explain some
        aspects of pqR implementation.
}}

  \subsection{FEATURE CHANGE}{
  \itemize{
  \item Parsed expressions no longer contain explict parenthesis
        operators when the parentheses are necessary to override
        the precedence of operators.  These necessary parentheses
        will be inserted when the expression is deparsed.  See
        the help on \code{parse} and \code{deparse}.

        This change does impact a few packages (such as coxme)
        that consider the presence of parentheses in formulas
        to be significant.  Formulas may be exempted from parenthesis
        suppression in a future release, but for now, such packages
        won't work.
}}

  \subsection{PERFORMANCE IMPROVEMENTS}{
  \itemize{
  \item The overhead of interpreting R code has been reduced by various
        detailed code improvements, and by sometimes returning scalar
        integer and real values in special ``static boxes''.  As a result,
        the benefit of using the byte-code compiler is reduced.  Note that
        in pqR using the byte-code compiler can often slow down functions,
        since byte-compiled code does not support some pqR optimizations
        such as task merging.
  \item Speed of evaluation for expressions with necessary parentheses will
        be faster because of the feature change mentioned above that eliminates
        them.  Note that including unnecessary parentheses will still 
        (slightly) slow down evaluation.  (These unnecessary parentheses are 
        preserved so that the expression will appear as written when deparsed.)
  \item Assignment to list elements, and other uses of the \code{$<-}
        operator, are now substantially faster.
  \item Coercion of logical and integer vectors to character vectors is
        now much faster, as is creation of names with sequence numbers.
  \item Operations that create strings are now sometimes faster, due to
        improvements in string hashing and memory allocation.
}}

  \subsection{PERFORMANCE IMPROVEMENTS FROM A LATER R CORE RELEASE}{
    \itemize{
    \item A number of performance improvements relating to S3 and S4
          class implementation, due to Tomas Kalibera, were incorporated from
          R 3.2.0.
}}

  \subsection{BUG FIXES}{
  \itemize{
  \item A large number of fixes were made to correct reliability problems
        (mostly regarding protection of pointers).  Many of these were provided
        by Tomas Kalibera as fixes to R Core versions (sometimes with 
        adaptation required for use in pqR).  Some were fixed in pqR
        and reported to R Core.  Others were for problems only existing in pqR.
  \item Fixed a bug in which pqR's optimization of updates such as 
        \code{a<-a+1} could sometimes permit modification of a locked binding.
  \item Fixed related problems with \code{apply}, \code{lapply}, \code{vapply},
        and \code{eapply}, that can show up when the value returned by the 
        function being applied is itself a function.  This problem also
        resulted in incorrect display of saved warning messages.  The problems
        are also fixed in R-3.2.0, in a different way.
  \item The \code{gctorture} function now works as documented, forcing
        a FULL garbage collection on every allocation.  This does make
        running with gctorture enabled even slower than before, when
        most garbage collections were partial, but is more likely to
        find problems.
  \item Fixed a bug in \code{nls} when the \code{algorithm="port"}
        option is used, which could result in a call of \code{nls}
        being terminated with a spurious error message.  This bug
        is most likely to arise on a 64-bit big-endian platform,
        such as a 64-bit SPARC build, but will occur with small
        probability on most platforms.  It is also present in R Core 
        versions of R.
  \item Fixed a bug in \code{readBin} in which a crash could occur due to
        misaligned data accesses.  This bug is also present in R Core
        versions of R.
}}

  \subsection{BUG FIX CORRESPONDING TO ONE IN A LATER R CORE RELEASE}{
  \itemize{
  \item Removed incorrect information from \code{help(call)}, as also
        done in R-3.0.2.
}}
}


\section{CHANGES IN VERSION RELEASED 2014-11-16}{

  \subsection{INTRODUCTION}{

  \itemize{ 
  \item This and the previous release of 2014-10-23 (which does not have
        a separate NEWS section) are minor updates to the 
        release of 2014-09-30, with fixes for a few problems, and a few 
        performance improvements.  Packages installed for pqR-2014-09-30 
        or pqR-2014-10-23 do not need to be reinstalled for this release.
}}
  \subsection{INSTALLATION, BUILDING, AND TESTING}{
  \itemize{
  \item For Mac OS X, a change has been made to allow use of the Accelerate 
        framework for the BLAS in OS X 10.10 (Yosemite), adapted from a patch 
        by R Core.
  \item A new test (var-lookup.R) for correctness of local vs. global symbol 
        bindings has been added, which is run with other tests done by 
        "make check".
}}
  \subsection{DOCUMENTATION UPDATES}{
    \itemize{
    \item The documentation on "contexts" in the R Internals manual has
          been updated to reflect a change made in pqR-2014-09-30.  (The
          internals manual has also been updated to reflect changes below.)
}}
  \subsection{PERFORMANCE IMPROVEMENTS}{
    \itemize{
    \item The speed of \code{for} loops has been improved by not bothering
          to set the index variable again if it is still set to the old
          value in its binding cell.
    \item Evaluation of symbols is now a bit faster when the symbol has a 
          binding in the local environment whose location is cached.
    \item Lookup of functions now often skips local environments that
          were previously found not to contain the symbol being looked up.
          In particular, this speeds up calls of base functions that are
          not already fast due to their being recognized as "special" symbols.
    \item The set of "special" symbols for which lookups in local environments
          is usually particularly fast now includes \code{.C}, \code{.Fortran},
          \code{.Call}, \code{.External}, and \code{.Internal}.
    \item Adjusted a tuning parameter for \code{rowSums} and \code{rowMeans}
          to be more appropriate for the cache size in modern processors.
}}
  \subsection{PERFORMANCE IMPROVEMENT FROM A LATER R CORE RELEASE}{
    \itemize{
    \item The faster C implementation of diagonal matrix creation with
          \code{diag} from R-3.0.0 has been adapted for pqR.
}}
  \subsection{BUG FIXES}{
    \itemize{
    \item Fixed a number of places in the interpreter and base packages
          where objects were not properly protected agains garbage collection
          (many involving use of the \code{install} function).  Most of
          these problems are in R-2.15.0 or R-2.15.1, and probably also in 
          later R Core releases.
    \item Fixed a bug in which subsetting a vector with a range created
          with the colon operator that consisted entirely of invalid indexes 
          could cause a crash (eg, \code{c(1,2)[10:20]}.
    \item Fixed a bug (pqR issue #27) in which a user-defined replacement
          function might get an argument that is not marked as shared, which 
          could cause anomalous behaviour in some circumstances.
    \item Fixed an issue with passing on variant return requests to function
          bodies (though it's hard to construct an example where this issue
          produces incorrect results).
    \item Fixed a bug in initialization of user-supplied random number
          generators, which occassionally showed up in package rngwell19937.
    \item (Actually fixed in pqR-2014-09-30 but omitted from NEWS.)	
          Fixed problems with calls of \code{strncpy} that were described in
          PR #15990 at r-project.org.
}}
}


\section{CHANGES IN VERSION RELEASED 2014-09-30}{

  \subsection{INTRODUCTION}{

  \itemize{ 

\item This release contains several major performance improvements.  Notably,
      lookup of variables will sometimes be much faster, variable updates
      like \code{v <- v + 1} will often not allocate any new space,
      assignments to parts of variables (eg, \code{a[i] <- 0)} is much faster
      in the interpreter (no change for byte-compiled code), external
      functions called with \code{.Call} or \code{.External} now get faster
      macro or inline versions of functions such as \code{CAR}, \code{LENGTH},
      and \code{REAL}, and calling of external functions with \code{.C} and 
      \code{.Fortran} is substantially  faster, and can sometimes be done in 
      a helper thread.

\item Changes have been made to configuration options regarding use of BLAS
      routines for matrix multiplication, as described below.  In part, these
      changes are intended to made the default be close to what R Core 
      releases do (but without the unnecessary inefficiency).

\item A number of updates from R Core releases after R-2.15.0 have 
      been incorporated or adapted for use in pqR.  These provide some 
      performance improvements, some new features or feature changes, and 
      some bug fixes and documentation updates.

\item Many other feature changes and performance improvements have also
      been made, as described below, and a number of bugs have been fixed,
      some of which are also present in the latest R Core release, R-3.1.1.

\item Packages using \code{.Call} or \code{.External} should be re-installed
      for use with this version of pqR.
}}

  \subsection{FEATURE CHANGES}{
  \itemize{
\item The \code{mat_mult_with_BLAS} option, which controls whether the
      BLAS routines or pqR's C routines are used for matrix multiplication,
      may now be set to \code{NA}, which is equivalent to \code{FALSE},
      except that for multiplication of sufficiently large matrices (not
      vector-vector, vector-matrix, or matrix-vector multiplication) pqR 
      will use a BLAS routine unless there is an element in one of the 
      operands that is \code{NA} or \code{NaN}.  This mimics the behaviour 
      of R Core implementations (at least through 3.1.1), which is motivated
      by a desire to ensure that \code{NA} is propagated correctly even
      if the BLAS does not do so, but avoids the substantial but needless 
      inefficiency present in the R Core implementation.  
\item A \code{BLAS_in_helpers} option now allows run-time control of
      whether BLAS routines may be done in a helper thread. (But this
      will be fixed at \code{FALSE} if that is set as the default when
      pqR is built.)
\item A \code{codePromises} option has been added to \code{deparse},
      and documented in \code{help(.deparseOpts)}.  With this option,
      the deparsed expression uses the code part of a promise, not
      the value, similarly to the existing \code{delayPromises}
      option, but without the extra text that that option produces.
\item This new \code{codePromises} deparse option is now used when producing
      error messages and traceback output.  This improves error messages
      in the new scheme for subset assignments (see the section on
      performance improvements below), and also avoids the voluminous
      output previously produced in circumstances such as the following:
\preformatted{   `f<-` <- function (x,value) x[1,1] <- value
   a <- 1
   f(a) <- rep(123,1000)  # gives an error
   traceback()
}
      This previously produced output with 1000 repetitions of 123
      in the traceback produced following the error message.  The traceback
      now instead shows the expression \code{rep(123,1000)}.
\item The \code{evaluate} option for \code{dump} has been extended to
      allow access to the new \code{codePromises} deparse option.
      See \code{help(dump)}.
\item The formal arguments of primitive functions will now be returned
      by \code{formals}, as they are shown when printed or with \code{args}.
      In R Core releases (at least to R-3.1.1), the result of \code{formals}
      for a primitive is \code{NULL}.
\item Setting the \code{deparse.max.lines} option will now limit the
      number of lines printed when exiting debug of a function, as
      well as when entering.
\item In \code{.C} and \code{.Fortran}, arguments may be character strings
      even when \code{DUP=FALSE} is specified - they are duplicated regardless.
      This differs from R Core versions, which (at least through R-3.1.1)
      give an error if an argument is a character string and \code{DUP=FALSE}.
\item In \code{.C} and \code{.Fortran}, scalars (vectors of length one)
      are duplicated (in effect, though not necessarily physically) even 
      when \code{DUP=FALSE} is specified.  However, they are not duplicated 
      in R Core versions (at least through R-3.1.1), 
      so it may be unwise to rely on this.
\item A \code{HELPER} argument can now be used in \code{.C} and 
      \code{.Fortran} to specify that the C or Fortran routine may
      (sometimes) be done in a helper thread.  (See the section on
      performance improvements below.)
}}

  \subsection{FEATURE CHANGES CORRESPONDING TO THOSE IN LATER R CORE RELEASES}{
    \itemize{
\item From R-3.0.2: The unary \code{+} operator now converts a logical vector
      to an integer vector.
\item From R-3.0.0: Support for "converters" for use with \code{.C} has been 
      dropped.
\item From R-2.15.1:
      \code{pmin()} and \code{pmax())} now also work when one of the inputs 
      is of length zero and others are not, returning a zero-length vector,
      analogously to, say, \code{+}.
\item From R-2.15.1:
      .C() gains some protection against the misuse of character vector
      arguments.  (An all too common error is to pass character(N),
      which initializes the elements to "", and then attempt to edit
      the strings in-place, sometimes forgetting to terminate them.)
\item From R-2.15.1:
      Calls to the new function globalVariables() in package utils
      declare that functions and other objects in a package should be
      treated as globally defined, so that CMD check will not note
      them.
\item From R-2.15.1:
      print(packageDescription(*)) trims the Collate field by default.
\item From R-2.15.1: A new option "show.error.locations" has been added.  
      When set to
      TRUE, error messages will contain the location of the most recent
      call containing source reference information. (Other values are
      supported as well; see ?options.)
\item From R-2.15.1:
      C entry points R_GetCurrentSrcref and R_GetSrcFilename have been
      added to the API to allow debuggers access to the source
      references on the stack.
}}

  \subsection{INSTALLATION, BUILDING, TESTING, AND DEBUGGING}{
    \itemize{
\item The \code{--enable-mat-mult-with-BLAS} configuration
      option has been replaced by the ability to use a configure 
      argument of \code{mat_mult_in_BLAS=FALSE}, \code{mat_mult_in_BLAS=FALSE},
      or \code{mat_mult_in_BLAS=NA}, to set the default value of this
      option.
\item The \code{--disable-mat-mult-with-BLAS-in-helpers} configuration
      option has been replaced by the ability to use a configure 
      argument of \code{BLAS_in_helpers=FALSE} or \code{BLAS_in_helpers=TRUE}
      to set the default value of this option.
\item The LAPACK routines used are now the same as those in R-3.1.1 (version
      3.5.0).
      However, the \code{.Call} interface to these remains as in 
      R-2.15.0 to R-2.15.3 (it was changed to use \code{.Internal} in R-3.0.0).
      Since LAPACK 3.5.0 uses some more recent Fortran features, a 
      Fortran 77 compiler such as \code{g77} will no longer suffice.
\item Setting the environment variable \code{R_ABORT} to any non-null
      string will prevent any attempt to produce a stack trace on a
      segmentation fault, in favour of instead producing (maybe) an
      immediate core dump.
\item The variable \code{R_BIT_BUCKET} in \file{share/make/vars.mk}
      now specifies a file to receive output that is normally ignored
      when building pqR.  It is set to \file{dev/null} in the distribution,
      but this can be changed to help diagnose build problems.
\item The C functions \code{R_inspect} and \code{R_inspect3} functions are now
      visible to package code, so they can be used there for debugging.
      To see what they do, look in \file{src/main/inspect.c}.  They are subject
      to change, and should not appear in any code released to users.
\item The \code{Rf_error} and related procedures declared in 
      \file{R_ext/Error.h} are now if possible declared to never return,
      allowing for slightly better code generation by the compiler, 
      and avoiding spurious compiler warnings.  This parallels a change 
      in R-3.0.1, but is more general, using the C11 noreturn facility if 
      present, and otherwise resorting to the gcc facility (if gcc is used).
}}

  \subsection{INSTALLATION FEATURES LIKE THOSE IN LATER R CORE RELEASES}{
    \itemize{
\item From R-2.15.1:
      install.packages("pkg_version.tgz") on Mac OS X now has sanity
      checks that this is actually a binary package (as people have
      tried it with incorrectly named source packages).
\item From R-2.15.2: \code{--with-blas='-framework vecLib'} now also works
      on OS X 10.8 and 10.9.
\item From R-2.15.3:
      Configuration and R CMD javareconf now come up with a smaller set
      of library paths for Java on Oracle-format JDK (including
      OpenJDK).  This helps avoid conflicts between libraries (such as
      libjpeg) supplied in the JDK and system libraries.  This can
      always be overridden if needed: see the 'R Installation and
      Administration' manual.
\item From R-2.15.3:
      The configure tests for Objective C and Objective C++ now work on
      Mac OS 10.8 with Xcode 4.5.2 (PR#15107).
\item The cairo-based versions of \code{X11()} now work with
      current versions of cairographics (e.g. 1.12.10).  (\PR{15168})

}}

  \subsection{DOCUMENTATION UPDATES}{
  These are in addition to changes in documentation relating to other
  changes reported here.
    \itemize{
\item Some incorrect code has been corrected in the "Writing
      R Extensions" manual, in the "Zero finding"
      and "Calculating numerical derivatives" sections.  The
      discussion in "Finding and Setting Variables" has also been
      clarified to reflect current behaviour.
\item Documentation in the "R Internals" manual has been updated
      to reflect recent changes in pqR regarding symbols and variable
      lookup, and to remove incorrect information about the global cache
      present in the version from R-2.15.0 (and R-3.1.1).
\item Fixed an out-of-date comment in the section on helper threads in
      the "R Internals" manual.
}}

  \subsection{PERFORMANCE IMPROVEMENTS}{
    Numerous improvements in speed and memory usage have been made in this
    release of pqR.  Some of these are noted here.
    \itemize{
\item Lookup of local variables is now usually much faster (especially when
      the number of local variables is large), since for each symbol,
      the last local binding found is now recorded, usually avoiding a 
      linear search through local symbol bindings.  Those lookups that are
      still needed are also now a bit faster, due to unrolling of the 
      search loop.
\item Assignments to selected parts of variables (eg, \code{a[i,j] <- 0} or
      \code{names(L$a[[f()]]) <- v}) are now much faster in the interpreter.
      (Such assignments within functions that are byte-compiled use a 
      different mechanism that has not been changed in this release.)  
      
      This change also alters the error 
      messages produced from such assignments.  They are probably not as 
      informative (at least to unsophisticated users) as those that
      the interpreter produced previously, though they are better than 
      those produced from byte-compiled code.  On the plus side, the error 
      messages are now consistent for primitive and user-written replacement 
      functions, and some messages now contain short, intelligible expressions
      that could previously contain huge amounts of data (see the section on 
      new features above).  

      This change also fixes the anomaly that arguments
      of subset expressions would sometimes be evaluated more than once
      (eg, \code{f()} in the example above).
\item The speed of \code{.C} and \code{.Fortran} has been substantially
      improved, partly by incorporating changes in R-2.15.1 and R-2.15.2,
      but with substantial additional improvements as well.  
\item The speed of \code{.Call} and \code{.External} has been improved somewhat.
      More importantly, the C routines called will get macro versions of 
      \code{CAR}, \code{CDR}, \code{CADR}, etc., macro versions of \code{TYPEOF}
      and \code{LENGTH}, and inline function versions of \code{INTEGER},
      \code{LOGICAL}, \code{REAL}, \code{COMPLEX}, and \code{RAW}.  This
      avoidance of procedure call overhead for these operations may speed
      up some C procedures substantially.
\item In some circumstances, a routine called with \code{.C} or \code{.Fortran}
      can now be done in a helper thread, in parallel with other computations.
      This is done only if requested with the \code{HELPER} option, and
      at present only in certain limited circumstances, in which only a single
      output variable is used.  See \code{help(.C)} or \code{help(.Fortran)}
      for details.
\item As an initial use of the previous feature, the \code{findInterval} 
      function now will sometimes execute its C routine in a helper thread.
      (More significant uses of the \code{HELPER} option to \code{.C} and
      \code{.Fortran} will follow in later releases.)
\item Assignments that update a local variable by applying a single unary or 
      binary mathematical operation will now often re-use space for
      the variable that is updated, rather than allocating new space.
      For example, this will be done with all the assignments in the
      second line below:
\preformatted{   u <- rep(1,1000); v <- rep(2,1000); w <- exp(2)
   u <- exp(u); u <- 2*u; v <- v/2; u <- u+v; w <- w+1
}
      This modification also has the effect of increasing the possibilities
      for task merging.  For example, in the above code, the first two
      updates for \code{u} will be merged into one computation that sets
      \code{u} to \code{2*exp(u)} using a single loop over the vector.
\item The performance of \code{rep} and \code{rep.int} is much improved.
      These improvements (and improvements previously made in pqR) go beyond 
      those in R Core releases from R-2.15.2 on, so these functions are often 
      substantially faster in pqR than in R-2.15.2 or later R Core versions
      to at least R-3.1.1, for both long and short vectors.  (However, note
      that the changes in functionality made in R-2.15.2 have not been made 
      in pqR; in particular, pairlists are still allowed, as in R-2.15.0.)
\item For numeric vectors, the repetition done by \code{rep} and \code{rep.int}
      may now be done in a helper thread, in parallel with other computations.
      For example, attaching names to the result of \code{rep} (if necessary)
      may be done in parallel with replication of the data part.
\item The amount of space used on the C stack has been reduced, with the
      result that deeper recursion is possible within a given C stack
      limit.  For example, the following is now possible with the default
      stack limit (at least on one Intel Linux system with gcc 4.6.3, results
      will vary with platform):
\preformatted{   f <- function (n) { if (n>0) 1+f(n-1) else 0 }
   options(expressions=500000)
   f(7000)
}
      For comparison, with pqR-2014-06-1, and R-3.1.1, trying to evaluate 
      f(3100) gives a C stack overflow error (but f(3000) works).
\item Expressions now sometimes return constant values, that are shared,
      and likely stored in read-only memory.  These constants include 
      \code{NULL}, the scalars (vectors of length one) \code{FALSE}, 
      \code{TRUE}, \code{NA}, \code{NA_real_}, 0.0, 1.0, 0L, 1L, ..., 10L, 
      and some one-element pairlists with such constant elements.  Apart 
      from \code{NULL}, these constants are not
      \emph{always} used for the corresponding value, but they often are, which
      saves on memory and associated garbage collection time.  External routines
      that incorrectly modify objects without checking that \code{NAMED} is
      zero may now crash when passed a read-only constant, which is a generally
      desirable debugging aid, though it might sometimes cause a package that
      had previously at least sort-of worked to no longer run.
\item The \code{substr} function has been sped up, and uses less memory,
      especially when a small substring is extracted from a long string.
      Assignment to \code{substr} has also been sped up a bit.
\item The function for unserializing data (eg, reading file \file{.RData}) is
      now done with elimination of tail-recursion (on the CDR field) when 
      reading pairlists.  This is both faster and less likely to produce a stack
      overflow.  Some other improvements to serializing/unserializing have
      also been made, including support for restoring constant values (mentioned
      above) as constant values.
\item Lookup of S3 methods has been sped up, especially when no method is
      found.  This is important for several primitive functions, such as 
      \code{$}, that look for a method when applied to an object with a class
      attribute, but perform the operation themselves if no method is found.
\item Integer plus, minus, and times are now somewhat faster (a side effect
      of switching to a more robust overflow check, as described below).
\item Several improvements relating to garbage collection have been made.
      One change is that the amount of memory used for each additional
      symbol has been reduced from 112 bytes (two CONS cells) to 80 bytes
      (on 64-bit platforms), not counting the space for the symbol's name
      (a minumum of 48 bytes on 64-bit platforms).  Another change is in 
      tuning of heap sizes, in order to reduce occasions in which garbage 
      collection is very frequent.
\item Many uses of the \code{return} statement have been sped up.
\item Functions in the \code{apply} family have been sped up when they are
      called with no additional arguments for the function being applied.
\item The performance problem reported in PR #15798 at r-project.org has
      been fixed (differently from the R Core fix).
\item A performance bug has been fixed in which any assignment to a vector 
      subscripted with a string index caused the entire vector to be copied.
      For example, the final assignment in the code below would copy all
      of \code{a}:
\preformatted{   a<-rep(1.1,10000); names(a)[1] <- "x"
   a["x"] <- 9
}
      This bug exists in R Core implementations though at least R-3.1.1.
\item A performance bug has been fixed that involved subscripting with many 
      invalid string indexes, reported on r-devel on 2010-07-15 and 
      2013-05-8.  It is illustrated by the following code, 
      which was more than ten thousand times slower than expected:
\preformatted{   x <- c(A=10L, B=20L, C=30L)
   subscript <- c(LETTERS[1:3], sprintf("ID\%05d", 1:150000))
   system.time(y1 <- x[subscript])
}
      The fix in this version of pqR does not solve the related problem 
      when assigning to \code{x[subscript]}, which is still slow.  Fixing
      that would require implementation of a new method, possibly requiring
      more memory.

      This performance bug exists in R Core releases through R-3.1.1, but
      may now be fixed (differently) in the current R Core development version.
}}

  \subsection{BUG FIXES}{
    \itemize{
\item Fixed a bug in \code{numericDeriv} (see also the documentation
      update above), which is illustrated by the following
      code, which gave the wrong derivative:
\preformatted{    x <- y <- 10
    numericDeriv(quote(x+y),c("x","y"))
}
      I reported this to R Core, and it is also fixed (differently) in
      R-3.1.1.
\item Fixed a problem in \code{.C} and \code{.Fortran} where, contrary
      to the documentation (except when \code{DUP=TRUE} and no duplication 
      was actually needed), logical values after the call other than 
      \code{TRUE}, \code{FALSE}, and \code{NA} are not mapped to \code{TRUE},
      but instead exist as invalid values that may show up later.
      This bug exists in R Core versions 2.15.1 through at least 3.1.1.
      I reported it as \PR{15878} at r-project.org, so it may be fixed in
      a later R Core release.
\item Fixed a problem with treatment of \code{ANYSXP} in specifying
      types of registered C or Fortran routines, which in particular had
      prevented the types of \code{str_signif}, used in \code{formatC},
      from being registered.  (This bug exists in R Core versions of R
      at least through R-3.1.1.) 
\item Fixed a bug in \code{substr} applied to a string with UTF-8
      encoding, which could cause a crash for code such as
\preformatted{   a <- "\xc3\xa9"
   Encoding(a) <- "UTF-8"
   b <- paste0(rep(a,8000),collapse="")
   c <- substr(b,1,16000)
}
      I reported this as PR{15910} at r-project.org, so it may be
      fixed in an R Core release after R-3.1.1.  A related bug in
      assignment to \code{substr} has also been fixed.
\item Fixed a bug in how debugging is handled that is illustrated by the
      following output:
\preformatted{   > g <- function () { A <<- A+1; function (x) x+1 }
   > f <- function () (g())(10)
   > A <- 0; f(); print(A)
   [1] 11
   [1] 1
   > debug(f);
   > A <- 0; f(); print(A)
   debugging in: f()
   debug: (g())(10)
   Browse[2]> c
   exiting from: f()
   [1] 11
   [1] 2
}
   Note that the final value of \code{A} is different (and wrong) when
   \code{f} is stepped through in the debugger.  This bug exists in
   R Core releases through at least R-3.1.1.
\item Fixed a bug illustrated by the following code, which gave
      an error saying that \code{p[1,1]} has the wrong number of subscripts:
\preformatted{   p <- pairlist(1,2,3,4); dim(p) <- c(2,2); p[1,1] <- 9
}
   This bug exists in R Core releases through at least R-3.1.1.
\item Fixed the following pqR bug (and related bugs), in which
      \code{b} was modified by the assignment to \code{a}:
\preformatted{   a <- list(list(1+1))
   b <- a
   attr(a[[1]][[1]],"fred")<-9
   print(b)
}
\item Fixed the following bug in which \code{b} was modified
      by an assignment to \code{a} with a vector subscript:
\preformatted{   a <- list(list(mk2(1)))
   b <- a[[1]]
   a[[c(1,1)]][1] <- 3
   print(b)
}
      This bug also exists in R-2.15.0, but was fixed in R-3.1.1 
      (quite differently than in pqR).
\item Fixed a lack of error checking bug that could cause expressions
      such as \code{match.call(,expression())} to crash from an
      invalid memory reference.  This bug also exists in R-2.15.0 and
      R-3.1.1.
\item Fixed the non-robust checks for integer overflow, which reportedly
      sometimes fail when using clang on a Mac.  This is #PR 15774 at
      r-project.org, fixed in R-3.1.1, but fixed differently in pqR.
\item Fixed a pqR bug with expressions of the form \code{t(x)\%*\%y}
      when \code{y} is an S4 object.
\item Fixed a bug (PR #15399 at r-project.og) in \code{na.omit} and 
      \code{na.exclude} that led to a
      data frame that should have had zero rows having one row instead.
      (Also fixed in R-3.1.1, though differently.)
\item Fixed the problem that RStudio crashed whenever a function was
      debugged (with \code{debug}).  This was due to pqR having changed
      the order of fields in the \code{RCNTXT} structure, which is an
      internal data structure of the interpreter, but is nevertheless
      accessed in RStudio.  The order of fields is now back to what it was.
\item Fixed the bug in \code{nlm} reported as PR #15958
      at r-project.org, along with related bugs in \code{uniroot} and
      \code{optimize}.  These all involve situations where the function
      being optimized saves its argument in some manner, and then sees
      the saved value change when the optimizer re-uses the space for the 
      argument on the next call.  The fix made is to no longer reuse the 
      space, which will unfortunately cause a (fairly small) decline in 
      performance.

      The \code{optim} function also has this problem, but only
      when numerical derivatives are used.  It has not yet been fixed.
      The \code{integrate} function does not seem to have a problem.
\item Fixed a bug in the code to check for C stack overflow, that may
      show up when the fallback method for determining the start of the
      stack is needed, and a stack check is then done when very little stack
      is in use, resulting in an erroneous report of stack overflow.  The
      problem is platform dependent, but arises on a SPARC Solaris system 
      when using gcc 3.4.3, once stack usage is reduced by the improvement
      described above, leading to failure of one of the tests for package 
      Matrix.  This bug exists in R Core version back to 2.11.1 (or earlier)
      and up to at least 3.1.1.
}}

  \subsection{BUG FIXES CORRESPONDING TO THOSE IN LATER R CORE RELEASES}{
    \itemize{
\item From R-2.15.1: 
      Trying to update (recommended) packages in R_HOME/library without
      write access is now dealt with more gracefully.  Further, such
      package updates may be skipped (with a warning), when a newer
      installed version is already going to be used from .libPaths().
      (PR#14866)
\item From R-2.15.1:
      \command{R CMD check} with \env{_R_CHECK_NO_RECOMMENDED_}
      set to a true value (as done by the \command{--as-cran} option)
      could issue false errors if there was an indirect dependency
      on a recommended package.
\item From R-2.15.1:
      getMethod(f, sig) produced an incorrect error message in some
      cases when f was not a string).
\item From R-2.15.2:
      In Windows, the GUI preferences for foreground color were 
      not always respected.  (Reported by Benjamin Wells.)
\item From R-2.15.1:
      The evaluator now keeps track of source references outside of
      functions, e.g. when source() executes a script.
\item From R-2.15.1:
      The value returned by tools::psnice() for invalid pid values was
      not always NA as documented.
\item From R-2.15.2:
      \code{sort.list(method = "radix")} could give incorrect
      results on certain compilers (seen with \command{clang} on Mac OS
      10.7 and \command{Xcode 4.4.1}).
\item From R-3.0.1:
      Calling \code{file.copy()} or \code{dirname()} with the
      invalid input \code{""} (which was being used in packages, despite
      not being a file path) could have caused a segfault.
\item From R-3.0.1:
      \code{dirname("")} is now \code{""} rather than \code{"."} (unless
      it segfaulted).
\item Similarly to R-3.1.1-patched:
      In package \code{parallel}, child processes now call \code{_Exit}
      rather than \code{exit}, so that the main process is not affected
      by flushing of input/output buffers in the child.
}}
}


\section{CHANGES IN VERSION RELEASED 2014-06-19}{

  \subsection{INTRODUCTION}{

  \itemize{ 

\item This is a maintenance release, with bug fixes, documentation
      improvements (including provision of previously missing
      documentation), and changes for compatibility with R Core releases.
      There are some new features in this release that help
      with testing pqR and packages. There are no significant changes 
      in performance.

\item See the sections below on earlier releases for general
      information on pqR.  

\item Note that there was a test release of 2014-06-10 that 
      is superceded by this release, with no separate listing 
      of the changes it contained.
  }}

  \subsection{NEW FEATURES FOR TESTING}{
    \itemize{
\item The setting of the \code{R_SEED} environment variable now specifies what
      random number seed to use when \code{set.seed} is not called.  When
      \code{R_SEED} is not set, the seed will be set from the time and process
      ID as before.  It is recommended that \code{R_SEED} be set before running
      tests on pqR or packages, so that the results will be reproducible.
      For example, some packages report an error if a hypothesis test on
      simulated data results in a p-value less than some threshold.  If 
      \code{R_SEED} is not set, these packages will fail their tests now 
      and then at random, whereas setting \code{R_SEED} will result either
      in consistent success or (less likely) consistent failure.
\item The comparison of test output with saved output using \code{Rdiff} now
      ignores any output from \code{valgrind}, so spurious errors will not be
      triggered by using it.  When using \code{valgrind}, the
      output files should be checked manually for \code{valgrind} messages 
      that are of possible interest.
\item The test script in \file{tests/internet.R} no longer looks at CRAN's html
      code, which is subject to change.  It instead looks at a special test file
      at \url{pqR-project.org}.
\item Fixed problems wit the \file{reg-tests-1b} test script.  Also, now sets
      the random seed, so it's consistent (even without R_SEED set), and has
      its output compared to a saved version.  Non-fatal errors (with
      code 5) should be expected on systems without enough memory for xz
      compression.
  }}

  \subsection{CHANGE FOR COMPATIBILITY}{
    \itemize{
\item The result of \code{diag(list(1,3,5))} is now a matrix of type
      double.  In R-2.15.0, this expression did not produce a sensible
      result.  A previous fix in pqR made this expression produce a matrix of 
      type list.  A later change by R Core also fixed this, but so it
      produced a double matrix, coercing the list to a numeric vector
      (to the extent possible); pqR now does the same.
  }}

  \subsection{DOCUMENTATION UPDATES}{
    \itemize{
\item The documentation for \code{c} now says how the names for the 
      result are determined, including previously missing information
      on the \code{use.names} argument, and on the role of the names of
      arguments in the call of \code{c}.  This documentation is missing
      in R-2.15.0 and R-3.1.0.
\item The documentaton for \code{diag} now documents that a diagonal matrix 
      is always created with type double or complex, and that the
      names of an extracted diagonal vector are taken from a \code{names}
      attribute (if present), if not from the row and column names.  This
      information is absent in the documentation in R-2.15.1 and R-3.1.0.
\item Incorrect information regarding the pointer protection stack
      was removed from \code{help(Memory)}.  This incorrect information
      is present in R-2.15.0 and R-3.1.0 as well.
\item There is now information in \code{help(Arithmetic)} regarding what
      happens when the operands of an arithmetic operation are \code{NA}
      or \code{NaN}, including the arbitrary nature of the result when
      one operand is \code{NA} and the other is \code{NaN}.  There is
      no discussion of this issue in the documentation for R-2.15.0 and R-3.1.0.
\item The \code{R_HELPERS} and \code{R_HELPERS_TRACE} environment variables
      are now documented in \code{help("environment variables")}.  The
      documentation in \code{help(helpers)} has also been clarified.
\item The \code{R_DEBUGGER} and \code{R_DEBUGGER_ARGS} environment variables
      are now documented in \code{help("environment variables")} as 
      alternatives to the \code{--debugger} and \code{--debugger-args}
      arguments.
  }}

  \subsection{BUG FIXES}{
    \itemize{
\item Fixed lack of protection bugs in the \code{equal} and \code{greater}
      functions in \file{sort.c}.  These bugs are also present in R-2.15.0
      and R-3.1.0.
\item Fixed lack of protection bugs in the \code{D} function in \file{deriv.c}.
      These bugs are also present in R-2.15.0 and R-3.1.0.
\item Fixed argument error-checking bugs in \code{getGraphicsEventEnv}
      and \code{setGraphicsEventEnv} (also present in R-2.15.0 and R-3.1.0).
\item Fixed a stack imbalance bug that shows up in the expression
      \code{anyDuplicated(c(1,2,1),incomp=2)}.  This bug is also present
      in R-2.15.0 and R-3.1.0.  The bug is reported only when the \code{base}
      package is not byte compiled (but still exists silently when it is 
      compiled).
\item Fixed a bug in the foreign package that showed up on systems where
      the C \code{char} type is unsigned, such as a Rasberry Pi running
      Rasbian.  I reported this to R Core, and it is also fixed in R-3.1.0.
\item Fixed a lack of protection bug that arose when \code{log} produced a
      warning.
\item Fixed a lack of protection bug in the \code{lang[23456]}
      C functions.
\item Fixed a stack imbalance bug that showed up when an assignment was
      made to an array of three or more dimensions using a zero-length
      subscript.
\item Fixed a problem with \code{news()} that was due to pqR's version
      numbers being dates (pqR issue #1).
\item Fixed out-of-bound memory accesses in \code{R_chull} and \code{scanFrame}
      that valgrind reports (but which are likely to be innocuous).
  }}

  \subsection{BUG FIXES CORRESPONDING TO THOSE IN LATER R CORE RELEASES}{
    \itemize{
\item From R-2.15.1: The string "infinity" now converts correctly to \code{Inf}
      (PR#14933).
\item From R-2.15.1: The generic for backsolve is now correct (PR#14883).
\item From R-2.15.1: A bug in \code{get_all_vars} was fixed (PR#14847).
\item From R-2.15.1: Fixed an argument error checking bug in \code{dev.set}.
\item From R-3.1.0-patched: Fixed a problem with \code{mcmapply} not 
      parallelizing when the number of jobs was less than number of cores.
      (However, unlike R-3.1.0-patched, this fix doesn't try to 
      parallelize when there is only one core.)
  }}
}

\section{CHANGES IN VERSION RELEASED 2014-02-23}{

  \subsection{INTRODUCTION}{

  \itemize{ 

\item This is a maintenance release, with bug fixes, changes for
      compatibility with packages, additional correctness tests, and 
      documentation improvements.  There are no new features in this 
      release, and no significant changes in performance.

\item See the sections below on earlier releases for general
      information on pqR.
  }}

  \subsection{INSTALLATION AND TESTING}{
    \itemize{
\item The information in the file "INSTALL" in the main source directory 
      has been re-written.  It now contains all the information expected
      to be needed for most installations, without the user needing to
      refer to R-admin, including information on the configuration
      options that have been added for pqR.  It also has information on
      how to build pqR from a development version downloaded from github.

\item Additional tests regarding subsetting operations, maintenance of
      NAMEDCNT, and operation of helper threads have been written.
      They are run with \code{make check} or \code{make check-all}.

\item A "create-configure" shell script is now included, which allows
      for creation of the "configure" shell script when it is non-functional
      or not present (as when building from a development version of pqR).
      It is not needed for typical installs of pqR releases.

\item Some problems with installation on Microsoft Windows (identified
      by Yu Gong) have hopefully been fixed.  (But trying to install
      pqR on Windows is still recommended only for adventurous users.)

\item A problem with installing pqR as a shared library when multithreading
      is disabled has been fixed.

\item Note that any packages (except those written only in R, plus 
      C or Fortran routines called by \code{.C} or \code{.Fortran}) that
      were compiled and installed under R Core versions of R must be 
      re-installed for use with pqR, as is generally the case with new versions
      of R (although it so happens that it is not necessary to re-install
      packages installed with pqR-2013-07-22 or pqR-2013-12-29 with this 
      release, because the formats of the crucial internal data structures 
      happen not to have changed).
  }}

  \subsection{DOCUMENTATION UPDATES}{
    \itemize{
\item The instructions in "INSTALL" have been re-written, as noted above.
\item The manual on "Writing R Extensions" now has additional information 
      (in the section on "Named objects and copying") on paying proper attention
      to NAMED for objects found in lists.
\item More instructions on how to create a release branch of pqR from a 
      development branch have been added to mods/README (or MODS).
  }}

  \subsection{CHANGES REGARDING PACKAGE COMPATIBILITY AND CHECKING}{
    \itemize{
\item Changed the behaviour of \code{$} when dispatching so that the unevaluated
      element name arrives as a string, as in R-2.15.0.  This behaviour is
      needed for the "dyn" package.  The issue is illustrated by the
      following code:
\preformatted{    a <- list(p=3,q=4)
    class(a) <- "fred"
    `$.fred` <-
      function (x,n) { print(list(n,substitute(n))); x[[n]] }
    print(a$q)
}
      In R-2.15.0, both elements of the list printed are strings, but in
      pqR-2013-12-29, the element from "substitute" is a symbol.  Changed
      \code{help("$")} to document this behaviour, and the corresponding 
      behaviour of \code{"$<-"}.  Added a test with \code{make check} for it.
\item Redefined "fork" to "Rf_fork" so that helper threads can be disabled
      in the child when "fork" is used in packages like "multicore". 
      (Special mods for this had previously been made to the "parallel" 
      package, but this is a more universal scheme.)
\item Added an option (currently set) for pqR to ignore incorrect zero
      pointers encountered by the garbage collector (as R-2.15.0 does).
      This avoids crashes with some packages (eg, "birch") that incorrectly
      set up objects with zero pointers.
\item Changed a C procedure name in the "matprod" routines to reduce the
      chance of a name conflict with C code in packages.
\item Made \code{NA_LOGICAL} and \code{NA_INTEGER} appear as variables
      (rather than constants) in packages, as needed for package
      "RcppEigen".
\item Made \code{R_CStackStart} and \code{R_CStackLimit} visible to 
      packages, as needed for package "vimcom".
\item Fixed problem with using \code{NAMED} in a package that defines
      \code{USE_RINTERNALS}, such as "igraph".
\item Calls of external routines with .Call and .External are now
      followed by checks that the routine didn't incorrectly change 
      the constant objects sometimes used internally in pqR for TRUE, 
      FALSE, and NA.  (Previously, such checks were made only after calls 
      of .C and .Fortran.)
  }}

  \subsection{BUG FIXES}{
    \itemize{
\item Fixed the following bug (also present in R-2.15.0 and R-3.0.2):
\preformatted{    x <- t(5)
    print (x \%*\% c(3,4))
    print (crossprod(5,c(3,4)))
}
     The call of \code{crossprod} produced an error, whereas the corresponding
     use of \code{\%*\%} does not.

     In pqR-2013-12-29, this bug also affected the expression 
     \code{t(5) \%*\% c(3,4)}, since it is converted to the equivalent of 
     \code{crossprod(5,c(3,4))}.

\item Fixed a problem in R_AllocStringBuffer that could result in
      a crash due to an invalid memory access.  (This bug is also
      present in R-2.15.0 and R-3.0.2.)
\item Fixed a bug in a "matprod" routine sometimes affecting 
      \code{tcrossprod} (or an equivalent use of \code{\%*\%}) with 
      helper threads.
\item Fixed a bug illustrated by the following:
\preformatted{    f <- function (a)
    { x <- a
      function () { b <- a; b[2]<-1000; a+b  }
    }
    g <- f(c(7,8,9))
    save.image("tmpimage")
    load("tmpimage")
    print(g())
}
      where the result printed was 14 2000 18 rather than 14 1008 18.
\item Fixed a bug in \code{prod} with an integer vector containing \code{NA}, 
      such as, \code{prod(NA)}.
\item Fixed a lack-of-protection bug in mkCharLenCE that showed up
      in checks for packages "cmrutils".
\item Fixed a problem with xtfrm demonstrated by the following:
\preformatted{    f<-function(...) xtfrm(...); f(c(1,3,2))
}
      which produced an error saying '...' was used in an incorrect context.
      This affected package "lsr". 
\item Fixed a bug in maintaining NAMEDCNT when assigning to a variable in
      an environment using \code{$}, which showed up in package "plus".
\item Fixed a bug that causes the code below to create a circular data 
      structure:
\preformatted{    { a <- list(1); a[[1]] <- a; a }
}
\item Fixed bugs such as that illustrated below:
\preformatted{    a <- list(list(list(1)))
    b <- a
    a[[1]][[1]][[1]]<-2
    print(b)
}
      in which the assignment to \code{a} changes \code{b}, and added tests
      for such bugs.
\item Fixed a bug where unary minus might improperly reuse its operand for
      the result even when it was logical (eg, in \code{-c(F,T,T,F)}).
\item Fixed a bug in pairlist element deletion, and added tests in subset.R
      for such cases.
\item The ISNAN trick (if enabled) is now used only in the interpreter itself,
      not in packages, since the macro implementing it evaluates its argument
      twice, which doesn't work if it has side effects (as happens in the 
      "ff" package).
\item Fixed a bug that sometimes resulted in task merging being disabled
      when it shouldn't have been.
}}
}

\section{CHANGES IN VERSION RELEASED 2013-12-29}{

  \subsection{INTRODUCTION}{

  \itemize{ 

\item This is the first publicized release of pqR after pqR-2013-07-22.  
      A verson dated 2013-11-28 was released for testing; it differs
      from this release only in bug and documentation fixes, which
      are not separately detailed in this NEWS file.

\item pqR is based on R-2.15.0, distributed by the R Core Team, but
improves on it in many ways, mostly ways that speed it up, but also by
implementing some new features and fixing some bugs.  See the notes
below on earlier pqR releases for general discussion of pqR, and for
information that has not changed from previous releases of pqR.

\item The most notable change in this release is that ``task merging''
      is now implemented.  This can speed up sequences
      of vector operations by merging several operations into one, which 
      reduces time spent writing and later reading data in memory. 
      See \code{help(merging)} and the item below for more details.

\item This release also includes other performance improvements, bug fixes,
      and code cleanups, as detailed below.
  }}

  \subsection{INSTALLATION AND TESTING}{
    \itemize{

\item Additional configuration options are now present to allow
      enabling and disabling of task merging, and more generally, of the
      deferred evaluation framework needed for both task merging and
      use of helper threads.  By default, these facilities are enabled.
      The \code{--disable-task-merging} option to \code{./configure}
      disables task merging, \code{--disable-helper-threads} disables
      support for helper threads (as before), and 
      \code{--disable-deferred-evaluation} disables both of these
      features, along with the whole deferred evaluation framework.
      See the \code{R-admin} manual for more details.

\item See the pqR wiki at \code{https://github.com/radfordneal/pqR/wiki}
      for the latest news regarding systems and packages that do or do not
      work with pqR.

\item Note that any packages (except those written only in R, plus 
      C or Fortran routines called by \code{.C} or \code{.Fortran}) that
      were compiled and installed under R Core versions of R must be 
      re-installed for use with pqR, as is generally the case with new versions
      of R (although it so happens that it is not necessary to re-install
      packages installed with pqR-2013-07-22 with this release, because the 
      formats of the crucial internal data structures happen not to have
      changed).

\item Additional tests of matrix multiplication (\code{\%*\%}, \code{crossprod},
      and \code{tcrossprod}) have been written.  They are run with
      \code{make check} or \code{make check-all}.

  }}

  \subsection{INTERNAL STRUCTURES AND APPLICATION PROGRAM INTERFACE}{
    \itemize{

\item The table of built-in function names, C functions implementing them, and
      operation flags, which was previously found in \code{src/main/names.c},
      has been split into multiple tables, located in the source files that 
      define such built-in functions (with only a few entries still in 
      \code{names.c}).  This puts the descriptions of these built-in
      functions next to their definitions, improving maintainability, and
      also reduces the number of global functions.  This change should have 
      no effects visible to users.

\item The initialization for fast dispatch to some primitive functions
      is now done in \code{names.c}, using tables in other source files
      analogous to those described in the point just above.  This is 
      cleaner, and eliminates an anomaly in the previous versions of
      pqR that a primitive function could be slower the first time it was
      used than when used later.
  }}

  \subsection{PERFORMANCE IMPROVEMENTS}{
    \itemize{
\item Some sequences of vector operations can now be merged into a single
      operation, which can speed them up by eliminating memory operations
      to store and fetch intermediate results.  For example, when \code{v} is 
      a long vector, the expression 
      \code{exp(v+1)} can be merged into one task, which will compute 
      \code{exp(v[i]+1)} for each element, \code{i}, of \code{v} in a 
      single loop.  

      Currently, such ``task merging'' is done only for (some)
      operations in which only one operand is a vector. When there are
      helper threads (which might be able to do some operations even
      faster, in parallel) merging is done only when one of the
      operations merged is a simple addition, subtraction, or
      multiplication (with one vector operand and one scalar operand).

      See \code{help(merging)} for more details.

\item During all garbage collections, any tasks whose outputs are not
      referenced are now waited for, to allow memory used by their outputs to be
      recovered.  (Such unreferenced outputs should be rare in real 
      programs.)  In a full garbage collection, tasks with large inputs
      or outputs that are referenced only as task inputs
      are also waited for, so that the memory they occupy can be recovered.

\item The built-in C matrix multiplication routines and those in the supplied 
      BLAS have both been sped up, especially those used by \code{crossprod}
      and \code{tcrossprod}.  This will of course have no effect if a different
      BLAS is used and the \code{mat_mult_with_BLAS} option is set to
      \code{TRUE}.

\item Matrix multiplications in which one operand can be recognized as the
      result of a transpose operation are now done without actually creating
      the transpose as an intermediate result, thereby reducing both 
      computation time and memory usage.  Effectively, these uses of the
      \code{\%*\%} operator are converted to uses of \code{crossprod} or
      \code{tcrossprod}.  See \code{help("\%*\%")} for details.

\item Speed of \code{ifelse} has been improved (though it's now slower when the
      condition is scalar due to the bug fix mentioned below).

\item Inputs to the mod operator can now be piped. (Previously, this was 
      inadvertently prevented in some cases.)

\item The speed of the quick check for NA/NaN that can be enabled with 
      \code{-DENABLE_ISNAN_TRICK} in CFLAGS has been improved.
  }}

  \subsection{BUG FIXES}{
    \itemize{
\item Fixed a bug in \code{ifelse} with scalar condition but other
      operands with length greater than one.  (Pointed out by Luke Tierney.)

\item Fixed a bug stemming from re-use of operand storage for a result
      (pointed out by Luke Tierney) illustrated by the following:
\preformatted{   A <- array(c(1), dim = c(1,1), dimnames = list("a", 1))
   x <- c(a=1)
   A/(pi*x)
}

\item The \code{--disable-mat-mult-with-BLAS-in-helpers} configuration
      setting is now respected for complex matrix multiplication
      (previously it had only disabled use of the BLAS in helper
      threads for real matrix multiplication).

\item The documentation for \code{aperm} now says that the default
      method does not copy attributes (other than dimensions and
      dimnames).  Previously, it incorrecty said it did (as is the
      case also in R-2.15.0 and R-3.0.2).

\item Changed \code{apply} from previous versions of pqR to replicate
      the behaviour seen in R-2.15.0 (and later R Core version) when the matrix 
      or array has a class attribute.  Documented this behaviour (which is
      somewhat dubious and convoluted) in the help entry for \code{apply}.
      This change fixes a problem seen in package TSA (and probably others).

\item Changed \code{rank} from prevous versions of pqR to replicate
      the behaviour when it is applied to data frames that is seen in R-2.15.0 
      (and later R Core versions).  Documented this (somewhat dubious) 
      behaviour in the help entry for \code{rank}.  This change fixes a
      problem in the \code{coin} package.

\item Fixed a bug in keeping track of references when assigning 
      repeated elements into a list array.

\item Fixed the following bug (also present in R-2.15.0 and R-3.0.2):
\preformatted{   v <- c(1,2)
   m <- matrix(c(3,4),1,2)
   print(t(m)\%*\%v)
   print(crossprod(m,v))
}
in which \code{crossprod} gave an error rather than produce the answer
for the corresponding use of \code{\%*\%}.

\item Bypassed a problem with the Xcode gcc compiler for the Mac that 
      led to it falsely saying that using -DENABLE_ISNAN_TRICK in CFLAGS
      doesn't work.
  }}
}


\section{CHANGES IN VERSION RELEASED 2013-07-22}{

  \subsection{INTRODUCTION}{

  \itemize{ 

\item pqR is based on R-2.15.0, distributed by the R Core Team, but
improves on it in many ways, mostly ways that speed it up, but also by
implementing some new features and fixing some bugs.  See the notes
below, on the release of 2013-06-28, for general discussion of pqR,
and for information on pqR that has not changed since that release.

\item This updated release of pqR provides some performance
enhancements and bug fixes, including some from R Core releases after
R-2.15.0.  More work is still needed to incorporate improvements in
R-2.15.1 and later R Core releases into pqR.

\item This release is the same as the briefly-released version of
2013-17-19, except that it fixes one bug and one reversion of an
optimization that were introduced in that release, and tweaks the
Windows Makefiles (which are not yet fully tested).

  }}

  \subsection{FEATURE AND DOCUMENTATION CHANGES}{
    \itemize{
      \item Detailed information on what operations can be done in helper
            threads is now provided by help(helpers).
      \item Assignment to parts of a vector via code such as 
            \code{v[[i]]<-value} and \code{v[ix]<-values} now automatically 
            converts raw values to the appropriate type
            for assignment into numeric or string vectors, and assignment
            of numeric or string values into a raw vector now results in the
            raw vector being first converted to the corresponding type.  This
            is consistent with the existing behaviour with other types.
      \item The allowed values for assignment to an element of an "expression" 
            list has been expanded to match the allowed values for ordinary
            lists.  These values (such as function closures) could previously 
            occur in expression lists as a result of other operations (such
            as creation with the \code{expression} primitive).
      \item Operations such as
            \code{v <- pairlist(1,2,3); v[[-2]] <- NULL} now raise an error.
            These operations were previously documented as being illegal, and
            they are illegal for ordinary lists.  The proper way to do
            this deletion is \code{v <- pairlist(1,2,3); v[-2] <- NULL}.
      \item Raising \code{-Inf} to a large value (eg, \code{(-Inf)^(1e16)})
            no longer produces an incomprehensible warning.  As before, the 
            value returned is \code{Inf}, because (due to their 
            limited-precision floating-point representation) all such large 
            numbers are even integers.
  }}

  \subsection{FEATURE CHANGES CORRESPONDING TO THOSE IN LATER R CORE RELEASES}{
    \itemize{
\item From R-2.15.1: On Windows, there are two new environment variables which
      control the defaults for command-line options.

      If \env{R_WIN_INTERNET2} is set to a non-empty value, it is as if
      \option{--internet2} was used.

      If \env{R_MAX_MEM_SIZE} is set, it gives the default memory limit
      if \option{--max-mem-size} is not specified: invalid values being
      ignored.

\item From R-2.15.1: The NA warning messages from e.g. \code{pchisq()} now 
      report the call to the closure and not that of the \code{.Internal}.

\item The following included software has been updated to new versions:
      zlib to 1.2.8, LZMA to 5.0.4, and PCRE to 8.33.
  }}

  \subsection{INSTALLATION AND TESTING}{
    \itemize{

\item See the pqR wiki at \code{https://github.com/radfordneal/pqR/wiki}
      for the latest news regarding systems and packages that do or do not
      work with pqR.

\item Note that any previosly-installed packages must be re-installed for 
      use with pqR (as is generally the case with new versions of R), except
      for those written purely in R.

\item It is now known that pqR can be successfully installed under Mac
      OS X for use via the command line (at least with some versions
      of OS X).  The gcc 4.2
      compiler supplied by Apple with Xcode works when helper threads
      are disabled, but does not have the full OpenMP support required for
      helper threads.   For helper threads to work, a C compiler that fully
      supports OpenMP is needed, such as gcc 4.7.3 (available via 
      macports.org).

      The Apple BLAS and LAPACK routines can be used by giving the
      \code{--with-blas='-framework vecLib'} and \code{--withlapack}
      options to \code{configure}.  This speeds up some operations
      but slows down others.

      The R Mac GUI would need to be recompiled for use with pqR.
      There are problems doing this unless helper threads
      are disabled (see pqR issue #17 for discussion).

      Compiled binary versions of pqR for Mac OS X are not yet being supplied.
      Installation on a Mac is recommended only for users experienced
      in installation of R from source code.

\item Success has also been reported in installing pqR on a Windows
      system, including with helper threads, but various tweaks were
      required.  Some of these tweaks are incorporated in this release,
      but they are probably not sufficient for installation "out of the box".
      Attempting to install pqR on Windows is recommended only for
      users who are both experienced and adventurous.

\item Compilation using the \code{-O3} option for gcc is not recommended.
      It speeds up some operations, but slows down others.  With gcc 4.7.3
      on a 32-bit Intel system running Ubuntu 13.04, compiling with 
      \code{-O3} causes compiled functions to crash. (This is not a
      pqR issue, since the same thing happens when R-2.15.0 is compiled 
      with \code{-O3}).
  }}

  \subsection{INTERNAL STRUCTURES AND APPLICATION PROGRAM INTERFACE}{
    \itemize{

\item The R internals manual now documents (in Section 1.8) a
      preliminary set of conventions that pqR follows (not yet
      perfectly) regarding when objects may be modified, and how
      NAMEDCNT should be maintained.  R-2.15.0 did not follow any
      clear conventions.

\item The documentation in the R internals manual on how helper
      threads are implemented in pqR now has the correct title.  (It
      would previously have been rather hard to notice.)

  }}

  \subsection{PERFORMANCE IMPROVEMENTS}{
    \itemize{
\item Some unnecessary duplication of objects has been eliminated.  Here
      are three examples:  
      Creation of lists no longer duplicates all the elements put in the
      list, but instead increments \code{NAMEDCNT} for these elements, so
      that
\preformatted{   a <- numeric(10000)
   k <- list(1,a)
}
no longer duplicates \code{a} when \code{k} is created (though a duplication
will be needed later if either \code{a} or \code{k[[2]]} is modified).
      Furthermore, the assignment below to \code{b$x}, no longer
      causes duplication of the 10000 elements of \code{y}:
\preformatted{   a <- list (x=1, y=seq(0,1,length=10000))
   b <- a
   b$x <- 2
}
Instead, a single vector of 10000 elements is shared between \code{a$y} and
\code{b$y}, and will be duplicated later only if necessary.  Unnecessary
duplication of a 10000-element vector is also avoided when \code{b[1]} is 
assigned to in the code below:
\preformatted{   a <- list (x=1, y=seq(0,1,length=10000))
   b <- a$y
   a$y <- 0
   b[1] <- 1
}
The assignment to \code{a$y} now reduces \code{NAMEDCNT} for the vector
bound to \code{b}, allowing it to be changed without duplication.

\item Assignment to part of a vector using code such as \code{v[101:200]<-0}
      will now not actually create a vector of 100 indexes, but will instead
      simply change the elements with indexes 101 to 200 without creating
      an index vector.  This optimization has not yet been implemented for
      matrix or array indexing.

\item Assignments to parts of vectors, matrices, and arrays using "[" has been
      sped up by detailed code improvements, quite substantially in some
      cases.

\item Subsetting of arrays of three or more dimensions using "[" has
      been sped up by detailed code improvements.

\item Pending summations of one-argument mathematical functions are now
      passed on by \code{sum}.  So, for example, in 
      \code{sum(exp(a)) + sum(exp(b))}, the two
      summations of exponentials can now potentially be done in parallel.

\item A full garbage collection now does not wait for all tasks being
      done by helpers to complete.  Instead, only tasks that are using
      or computing variables that are not otherwise referenced are 
      waited for (so that this storage can be reclaimed).
  }}

  \subsection{BUG FIXES}{
    \itemize{
\item A bug that could have affected the result of \code{sum(abs(v))} when
      it is done by a helper thread has been fixed.
\item A bug that could have allowed \code{as.vector}, \code{as.integer}, etc.
      to pass on an object still being computed to a caller not expecting
      such a pending object has been fixed.
\item Some bugs in which production of warnings at inopportune times could 
      have caused serious problems have been fixed.
\item The bug illustrated below (pqR issue #13) has been fixed:
\preformatted{   > l = list(list(list(1)))
   > l1 = l[[1]]
   > l[[c(1,1,1)]] <- 2
   > l1
   [[1]]
   [[1]][[1]]
   [1] 2
}
\item Fixed a bug (also present in R-2.15.0 and R-3.0.1) illustrated by the
following code:
\preformatted{   > a <- list(x=c(1,2),y=c(3,4))
   > b <- as.pairlist(a)
   > b$x[1] <- 9
   > print(a)
   $x
   [1] 9 2
   
   $y
   [1] 3 4
}
The value printed for a has a$x[1] changed to 9, when it should still be 1.
See pqR issue #14.
\item Fixed a bug (also present in R-2.15.0 and R-3.0.1) in which extending
      an "expression" by assigning to a new element changes it to an ordinary
      list.  See pqR issue #15.
\item Fixed several bugs (also present in R-2.15.0 and R-3.0.1) illustrated
by the code below (see pqR issue #16):
\preformatted{   v <- c(10,20,30)
   v[[2]] <- NULL        # wrong error message
   
   x <- pairlist(list(1,2))
   x[[c(1,2)]] <- NULL   # wrongly gives an error, referring to misuse
                         # of the internal SET_VECTOR_ELT procedure
   
   v<-list(1)
   v[[quote(abc)]] <- 2  # internal error, this time for SET_STRING_ELT
   
   a <- pairlist(10,20,30,40,50,60)
   dim(a) <- c(2,3)
   dimnames(a) <- list(c("a","b"),c("x","y","z"))
   print(a)              # doesn't print names
   
   a[["a","x"]] <- 0     # crashes with a segmentation fault
}
  }}

  \subsection{BUG FIXES CORRESPONDING TO THOSE IN LATER R CORE RELEASES}{
    \itemize{
\item From R-2.15.1: \code{formatC()} uses the C entry point \code{str_signif}
      which could write beyond the length allocated for the output string.

\item From R-2.15.1: \code{plogis(x, lower = FALSE, log.p = TRUE)} no longer
      underflows early for large x (e.g. 800).

\item From R-2.15.1: \code{?Arithmetic}'s \dQuote{\code{1 ^ y} and \code{y ^ 0}
	are \code{1}, \emph{always}} now also applies for \code{integer}
      vectors \code{y}.

\item From R-2.15.1: X11-based pixmap devices like \code{png(type = "Xlib")} 
      were trying to set the cursor style, which triggered some warnings and
      hangs.

\item From R-3.0.1 patched: Fixed comment-out bug in BLAS, as per PR 14964.
  }}
}


\section{CHANGES IN VERSION RELEASED 2013-06-28}{

\subsection{INTRODUCTION}{

\itemize{ 
\item This release of pqR is based on R-2.15.0, distributed by the R
Core Team, but improves on it in many ways, mostly ways that speed it
up, but also by implementing some new features and fixing some bugs.
One notable speed improvement in pqR is that for systems with multiple
processors or processor cores, pqR is able to do some numeric
computations in parallel with other operations of the interpreter, and
with other numeric computations.

\item This is the second publicised release of pqR (the first was on
2013-06-20, and there were earlier unpublicised releases). It fixes one
significant pqR bug (that could cause two empty strings to not compare
as equal, reported by Jon Clayden), fixes a bug reported to R Core (PR
15363) that also existed in pqR (see below), fixes a bug in deciding
when matrix multiplies are best done in a helper thread, and fixes some
issues preventing pqR from being built in some situations (including
some partial fixes for Windows suggested by "armgong").  Since the
rest of the news is almost unchanged from the previous release, I have
not made a separate news section for this release. (New sections will
be created once new releases have significant differences.)

\item This section documents changes in pqR from R-2.15.0 that are of
direct interest to users.  For changes from earlier version of R to
R-2.15.0, see the ONEWS, OONEWS, and OOONEWS files.  Changes of little
interest to users, such as code cleanups and internal details on
performance improvements, are documented in the file MODS, which
relates these changes to branches in the code repository at
github.com/radfordneal/pqR.

\item Note that for compatibility with R's version system, pqR presently
uses the same version number, 2.15.0, as the version of R on which it
is based. This allows checks for feature availability to continue to
work.  This scheme will likely change in the future.  Releases of pqR
with the same version number are distinguished by release date.

\item See radfordneal.github.io/pqR for current information on pqR, including
announcements of new releases, a link to the page for making and viewing
reports of bugs and other issues, and a link to the wiki page containing
information such as systems on which pqR has been tested.

}}

  \subsection{FEATURE CHANGES}{
    \itemize{
      \item A new primitive function \code{get_rm} has been added,
            which removes a variable while returning the value it
            had when removed.  See \code{help(get_rm)} for details,
            and how this can sometimes improve efficiency of R functions.

      \item An enhanced version of the \code{Rprofmem} function for profiling
            allocation of vectors has been implemented, that can
            display more information, and can output to the terminal,
            allowing the source of allocations to more easily be
            determined.  Also, \code{Rprofmem} is now always accessible
            (not requiring the \code{--enable-memory-profiling} configuration
            option).  Its overhead when not in use is negligible.
 
            The new version allows records of memory allocation to be
            output to the terminal, where their position relative to
            other output can be informative (this is the default for the
            new \code{Rprofmemt} variant).  More identifying
            information, including type, number of elements, and
            hexadecimal address, can also be output.  For more details on
            these and other changes, see \code{help(Rprofmem)}.

      \item A new primitive function, pnamedcnt, has been added, that
            prints the NAMEDCNT/NAMED count for an R object, which is helpful
            in tracking when objects will have to be duplicated.  For
            details, see help(pnamedcnt).

      \item The \code{tracemem} function is defunct.  What exactly it was
            supposed to do in R-2.15.0 was unclear, and optimizations 
            in pqR make it even less clear what it should do.  The bit
            in object headers that was used to implement it has been
            put to a better use in pqR.  The \code{--enable-memory-profiling}
            configuration option used to enable it no longer exists.

            The \code{retracemem} function remains for compatibility
            (doing nothing).  The \code{Rprofmemt} and \code{pnamedcnt}
            functions described above provide alternative ways of gaining
            insight into memory allocation behaviour.

      \item Some options that can be set by arguments to the R command can
            now also be set with environment variables, specifically, the
            values of R_DEBUGGER, R_DEBUGGER_ARGS, and R_HELPERS give the
            default when \code{--debugger}, \code{--debugger-args}, and 
            \code{--helpers} are not specified on the command line.  This 
            feature is useful when using a shell file or Makefile that contains 
            R commands that one would rather not have to modify.
    }
  }

  \subsection{INSTALLATION AND TESTING}{
    \itemize{

      \item The procedure for compiling and installing from source is largely 
            unchanged from R-2.15.0.  In particular, the final result is a 
            program called "R", not "pqR", though of course you can provide a 
            link to it called "pqR".  Note that (as for R-2.15.0) it is not 
            necessary to do an "install" after "make" --- one can just
            run bin/R in the directory where you did "make".  This may be 
            convenient if you wish to try out pqR along with your current 
            version of R.

      \item Testing of pqR has so far been done only on Linux/Unix
            systems, not on Windows or Mac systems.  There is no specific
            reason to believe that it will not work on Windows or Mac
            systems, but until tests have been done, trying to use it 
            on these systems is not recommended.  (However, some users
            have reported that pqR can be built on Mac systems, as long
            as a C compiler fully supporting OpenMP is used, or the
            \code{--disable-helper-threads} configuration option is used.)

      \item This release contains the versions of the standard and recommended
            packages that were released with R-2.15.0.  Newer versions may
            or may not be compatible (same as for R-2.15.0).

      \item It is intended that this release will be fully compatible with
            R-2.15.0, but you will need to recompile any packages (other
            that those with only R code) that you had installed for R-2.15.0, 
            and any other C code you use with R, since the format of internal 
            data structures has changed (see below).

      \item New configuration options relating to helper threads and
            to matrix multiplication now exist.  For details, see 
            doc/R-admin.html (or R-admin.pdf), or run \code{./configure --help}.

            In particular, the \code{--disable-helper-threads} option
            to configure will remove support for helper threads.  Use of
            this option is advised if you know that multiple processors
            or processor cores will not be available, or if you know that
            the C compiler used does not support OpenMP 3.0 or 3.1 (which 
            is used in the implementation of the helpers package).

      \item Including \code{-DENABLE_ISNAN_TRICK} in CFLAGS will speed up 
            checks for NA and NaN on machines on which it works.  It works
            on Intel processors (verified both empirically and by consulting
            Intel documentation).  It does not work on SPARC machines.

      \item The \code{--enable-memory-profiling} option to configure
            no longer exists.  In pqR, the \code{Rprofmem} function is always
            enabled, and the \code{tracemem} function is defunct.  (See
            discussion above.)

      \item When installing from source, the output of configure 
            now displays whether standard and recommended packages will
            be byte compiled.

      \item The tests of random number generation run with \code{make check-all}
            now set the random number seed explicitly.  Previously, the random
            number seed was set from the time and process ID, with the result
            that these tests would occasionally fail non-deterministically,
            when by chance one of the p-values obtained was below the threshold
            used.  (Any such failure should now occur consistently, rather
            than appearing to be due to a non-deterministic bug.)

      \item Note that (as in R-2.15.0) the output of \code{make check-all} for 
            the boot package includes many warning messages regarding a 
            non-integer argument, and when byte compilation is enabled, these 
            messages identify the wrong function call as the source.  This 
            appears to have no wider implications, and can be ignored.

      \item Testing of the "xz" compression method is now done with \code{try},
            so that failure will be tolerated on machines that don't have enough
            memory for these tests.

      \item The details of how valgrind is used have changed. See the source
            file \file{memory.c}.
    }
  }

  \subsection{INTERNAL STRUCTURES AND APPLICATION PROGRAM INTERFACE}{
    \itemize{
      \item The internal structure of an object has changed, in ways that 
            should be compatible with R-2.15.0, but which do require 
            re-compilation.  The flags in the object header for \code{DEBUG},
            \code{RSTEP}, and \code{TRACE} now exist only for non-vector 
            objects, which is sufficient for their present use (now that 
            \code{tracemem} is defunct).

      \item The sizes of objects have changed in some cases (though not most).
            For a 32-bit configuration, the size of a cons cell increases
            from 28 bytes to 32 bytes; for a 64-bit configuration, the
            size of a cons cell remains at 56 bytes.  For a 32-bit 
            configuration, the size of a vector of one double remains
            at 32 bytes; for a 64-bit configuration (with 8-byte alignment), 
            the size of a vector of one double remains at 48 bytes.

      \item Note that the actual amount of memory occupied by an object
            depends on the set of node classes defined (which may be tuned).
            There is no longer a separate node class for cons cells and
            zero-length vectors (as in R-2.15.0) --- instead, cons cells
            share a node class with whatever vectors also fit in that
            node class.

      \item The old two-bit NAMED field of an object is now a three-bit
            NAMEDCNT field, to allow for a better attempt at reference
            counting.  Versions of the the NAMED and SET_NAMED macros
            are still defined for compatibility.  See the R-ints manual
            for details.

      \item Setting the length of a vector to something less than its
            allocated length using SETLENGTH is deprecated.  The LENGTH
            field is used for memory allocation tracking by the garbage
            collector (as is also the case in R-2.15.0), so setting it 
            to the wrong value may cause problems.  (Setting the length
            to more than the allocated length is of course even worse.)
    }
  }

  \subsection{PERFORMANCE IMPROVEMENTS}{
    \itemize{
      \item Many detailed improvements have been made that reduce
            general interpretive overhead and speed up particular 
            functions.  Only some of these improvements are noted
            below.

      \item Numerical computations can now be performed in parallel with
            each other and with interpretation of R code, by using 
            ``helper threads'', on machines
            with multiple processors or multiple processor cores.  When
            the output of one such computation is used as the input to
            another computation, these computations can often be done
            in parallel, with the output of one task being ``pipelined''
            to the other task.  Note that these 
            parallel execution facilities do not require any changes to user 
            code --- only that helper threads be enabled with the 
            \code{--helpers} option to the command starting pqR. See 
            \code{help(helpers)} for details.

            However, helper threads are not used for operations that are 
            done within the interpreter for byte-compiled code or that are 
            done in primitive functions invoked by the byte-code interpreter.

            This facility is still undergoing rapid development.  Additional 
            documentation on which operations may be done in parallel will be 
            forthcoming.

      \item A better attempt at counting how many "names" an object has
            is now made, which reduces how often objects are duplicated
            unnecessarily.  This change is ongoing, with further improvements
            and documentation forthcoming.

      \item Several primitive functions that can generate integer sequences
            --- ":", seq.int, seq_len, and seq_along --- will now sometimes
            not generate an actual sequence, but rather just a description
            of its start and end points.  This is not visible to users,
            but is used to speed up several operations.

            In particular, "for" loops such as \code{for (i in 1:1000000) ...}
            are now done without actually allocating a vector to hold
            the sequence.  This saves both space and time.  Also,
            a subscript such as \code{101:200} for a vector or as the first 
            subscript for a matrix is now (often) handled without actually 
            creating a vector of indexes, saving both time and space.  

            However, the above performance improvements 
            are not effective in compiled code.

      \item Matrix multiplications with the \code{\%*\%} operator are now
            much faster when the operation is a vector dot product, a
            vector-matrix product, a matrix-vector product, or more generally
            when the sum of the numbers of rows and columns in the result
            is not much less than their product.  This improvement results
            from the elimination of a costly check for NA/NaN elements in the 
            operands before doing the multiply.  There is no need for this check
            if the supplied BLAS is used.  If a BLAS that does not properly
            handle NaN is supplied, the \code{\%*\%} operator will still
            handle NaN properly if the new library of matrix multiply
            routines is used for \code{\%*\%} instead of the BLAS.  See the
            next two items for more relevant details.

      \item A new library of matrix multiply routines is provided, which
            is guaranteed to handle NA/NaN correctly, and which supports
            pipelined computation with helper threads.  Whether this
            library or the BLAS routines are used for \code{\%*\%} is
            controlled by the \code{mat_mult_with_BLAS} option. The default
            is to not use the BLAS, but the 
            \code{--enable-mat-mult-with-BLAS-by-default} configuration option
            will change this.  See \code{help("\%*\%")} for details.

      \item The BLAS routines supplied with R were modified to improve the 
            performance of the routines DGEMM (matrix-matrix multiply) and 
            DGEMV (matrix-vector multiply).  Also, proper propagation of NaN, 
            Inf, etc. is now always done in these routines.  This speeds
            up the \code{\%*\%} operator in R, when the supplied BLAS is used
            for matrix multiplications, and speeds up other matrix operations
            that call these BLAS routines, if the BLAS used is the one supplied.

      \item The low-level routines for generation of uniform random
            numbers have been improved.  (These routines are also used for
            higher-level functions such as \code{rnorm}.)

            The previous code copied the seed back and forth to
            .Random.seed for every call of a random number generation
            function, which is rather time consuming given that for
            the default generator \code{.Random.seed} is 625 integers long.
            It also allocated new space for \code{.Random.seed} every time.
            Now, \code{.Random.seed} is used without copying, except when the 
            generator is user-supplied.  

            The previous code had imposed an unnecessary limit on the
            length of a seed for a user-supplied random number
            generator, which has now been removed.

      \item The \code{any} and \code{all} primitives have been substantially
            sped up for large vectors.  

            Also, expressions such as
            \code{all(v>0)} and \code{any(is.na(v))}, where \code{v} is a
            real vector, avoid computing and storing a logical vector,
            instead computing the result of \code{any} or \code{all}
            without this intermediate, looking at only as much of \code{v}
            as is needed to determine the result.
            However, this improvement is not effective in compiled code.

      \item When \code{sum} is applied to many mathematical functions
            of one vector argument, for example \code{sum(log(v))}, the
            sum is performed as the function is computed, without a
            vector being allocated to hold the function values.  
            However, this improvement is not effective in compiled code.

      \item The handling of power operations has been improved (primarily 
            for powers of reals, but slightly affecting powers of integers too).
            In particular, scalar powers of 2, 1, 0, and -1, are handled 
            specially to avoid general power operations in these cases.

      \item Extending lists and character vectors by assigning to an
            index past the end, and deleting list items by assigning NULL
            have been sped up substantially.

      \item The speed of the transpose (\code{t}) function has been
            improved, when applied to real, integer, and logical
            matrices.

      \item The \code{cbind} and \code{rbind} functions have been greatly
            sped up for large objects.

      \item The \code{c} and \code{unlist} functions have been sped up 
            by a bit in simple cases, and by a lot in some situations 
            involving names.

      \item The \code{matrix} function has been greatly sped up, in
            many cases.

      \item Extraction of subsets of vectors or matrices (eg, \code{v[100:200]}
            or \code{M[1:100,101:110]}) has been sped up substantially.

      \item Logical operations and relational operators have been sped up
            in simple cases. Relational
            operators have also been substantially sped up for long vectors.

      \item Access via the $ operator to lists, pairlists, and environments 
            has been sped up. 

      \item Existing code for handling special cases of "[" in which there is
            only one scalar index was replaced by cleaner code that handles 
            more cases.   The old code handled only integer and real vectors, 
            and only positive indexes.  The new code handles all atomic 
            vectors (logical, integer, real, complex, raw, and string), and 
            positive or negative indexes that are not out of bounds.

      \item Many unary and binary primitive functions are now usually
            called using a faster internal interface that does not allocate
            nodes for a pairlist of evaluated arguments. This change
            substantially speeds up some programs.

      \item Lookup of some builtin/special function symbols (eg, "+" and "if")
            has been sped up by allowing fast bypass of non-global environments
            that do not contain (and have never contained) one of these 
            symbols.

      \item Some binary and unary arithmetic operations have been sped
            up by, when possible, using the space holding one of the
            operands to hold the result, rather than allocating new
            space.  Though primarily a speed improvement, for very
            long vectors avoiding this allocation could avoid running
            out of space.

      \item Some speedup has been obtained by using new internal C functions 
            for performing exact or partial string matches in the interpreter.
    }
  }

  \subsection{BUG FIXES}{
    \itemize{
      \item The "debug" facility has been fixed.  Its behaviour for if,
            while, repeat, and for statements when the inner statement
            was or was not one with curly brackets had made no sense.
            The fixed behaviour is now documented in help(debug). 
            (I reported this bug and how
            to fix it to the R Core Team in July 2012, but the bug is 
            still present in R-3.0.1, released May 2013.)

      \item Fixed a bug in \code{sum}, where overflow is allowed (and not 
            detected) where overflow can actually be avoided.  For example:
\preformatted{   > v<-c(3L,1000000000L:1010000000L,-(1000000000L:1010000000L))
   > sum(v)
   [1] 4629
}
            Also fixed a related bug in \code{mean}, applied to an integer
            vector, which would arise only on a system where a long double 
            is no bigger than a double.

      \item Fixed \code{diag} so that it returns a matrix when passed
            a list of elements to put on the diagonal.

      \item Fixed a bug that could lead to mis-identification of the 
            direction of stack growth on a non-Windows system, causing
            stack overflow to not be detected, and a segmentation fault 
            to occur.  (I also reported this bug and how to fix it to the 
            R Core Team, who included a fix in R-2.15.2.)

      \item Fixed a bug where, for example, \code{log(base=4)} returned 
            the natural log of 4, rather than signalling an error. 

      \item The documentation on what \code{MARGIN} arguments are allowed for
            \code{apply} has been clarified, and checks for validity added.
            The call 
\preformatted{   > apply(array(1:24,c(2,3,4)),-3,sum)
}
            now produces correct results (the same as when \code{MARGIN}
            is \code{1:2}).

      \item Fixed a bug in which \code{Im(matrix(complex(0),3,4))} returned
            a matrix of zero elements rather than a matrix of NA elements.

      \item Fixed a bug where more than six warning messages at startup
            would overwrite random memory, causing garbage output 
            and perhaps arbitrarily bizarre behaviour.

      \item Fixed a bug where LC_PAPER was not correctly set at startup.

      \item Fixed gc.time, which was producing grossly incorrect values
            for user and system time.

      \item Now check for bad arguments for .rowSums, .colSums, .rowMeans,
            and .rowMeans (would previously segfault if n*p too big).

      \item Fixed a bug where excess warning messages may be produced
            on conversion to RAW.  For instance:
\preformatted{   > as.raw(1e40)
   [1] 00
   Warning messages:
   1: NAs introduced by coercion 
   2: out-of-range values treated as 0 in coercion to raw 
}
            Now, only the second warning message is produced.

      \item A bug has been fixed in which rbind would not handle 
            non-vector objects such as function closures, whereas
            cbind did handle them, and both were documented to do so.

      \item Fixed a bug in numeric_deriv in stats/src/nls.c, where it
            was not duplicating when it should, as illustrated below:
\preformatted{   > x <- 5; y <- 2; f <- function (y) x
   > numericDeriv(f(y),"y")
    [1] 5
    attr(,"gradient")
         [,1]
    [1,]    0
    > x
    [1] 5
    attr(,"gradient")
         [,1]
    [1,]    0
}

      \item Fixed a bug in vapply illustrated by the following:
\preformatted{   X<-list(456)
   f<-function(a)X
   A<-list(1,2)  
   B<-vapply(A,f,list(0))
   print(B)
   X[[1]][1]<-444
   print(B)
}
            After the fix, the values in \code{B} are no long changed by the 
            assignment to \code{X}. Similar bugs in mapply, eapply, and rapply 
            have also been fixed.  I reported these bugs to r-devel, and
            (different) fixes are in R-3.0.0 and later versions.

      \item Fixed a but in rep.int illustrated by the following:
\preformatted{   a<-list(1,2)
   b<-rep.int(a,c(2,2))
   b[[1]][1]<-9
   print(a[[1]])
}

      \item Fixed a bug in mget, illustrated by the following code:
\preformatted{   a <- numeric(1)
   x <- mget("a",as.environment(1))
   print(x)
   a[1] <- 9
   print(x)
}

      \item Fixed bugs that the R Core Team fixed (differently) for R-2.15.3,
            illustrated by the following:
\preformatted{   a <- list(c(1,2),c(3,4))
   b <- list(1,2,3)
   b[2:3] <- a
   b[[2]][2] <- 99
   print(a[[1]][2])

   a <- list(1+1,1+1)
   b <- list(1,1,1,1)
   b[1:4] <- a
   b[[1]][1] <- 1
   print(b[2:4])
}

      \item Fixed a bug illustrated by the following:
\preformatted{   > library(compiler)
   > foo <- function(x,y) UseMethod("foo")
   > foo.numeric <- function(x,y) "numeric"
   > foo.default <- function(x,y) "default"
   > testi <- function () foo(x=NULL,2)
   > testc <- cmpfun (function () foo(x=NULL,2))
   > testi() 
   [1] "default"
   > testc()
   [1] "numeric"
}

      \item Fixed several bugs that produced wrong results 
            such as the following:
\preformatted{   a<-list(c(1,2),c(3,4),c(5,6))
   b<-a[2:3]
   a[[2]][2]<-9
   print(b[[1]][2])
}
      I reported this to r-devel, and a (different) fix is in R-3.0.0 and 
      later versions.

      \item Fixed bugs reported on r-devel by Justin Talbot, Jan 2013 (also
            fixed, differently, in R-2.15.3), illustrated by the following:
\preformatted{   a <- list(1)
   b <- (a[[1]] <- a)
   print(b)
   a <- list(x=1)
   b <- (a$x <- a)
   print(b)
}

      \item Fixed \code{svd} so that it will not return a list with
            \code{NULL} elements.  This matches the behaviour of \code{La.svd}.

      \item Fixed (by a kludge, not a proper fix) a bug in the "tre"
            package for regular expression matching (eg, in \code{sub}),
            which shows up when \code{WCHAR_MAX} doesn't fit in an
            "int".  The kludge reduces \code{WCHAR_MAX} to fit, but really
            the "int" variables ought to be bigger.  (This problem
            showed up on a Raspberry Pi running Raspbian.)

      \item Fixed a minor error-reporting bug with
            \code{(1:2):integer(0)} and similar expressions.

      \item Fixed a small error-reporting bug with "$",
            illustrated by the following output:
\preformatted{    > options(warnPartialMatchDollar=TRUE)
    > pl <- pairlist(abc=1,def=2)
    > pl$ab
    [1] 1
    Warning message:
    In pl$ab : partial match of 'ab' to ''
}

      \item Fixed documentation error in R-admin regarding the
            \code{--disable-byte-compiled-packages} configuration option, 
            and changed the DESCRIPTION file for the recommended mgcv 
            package to respect this option.

      \item Fixed a bug reported to R Core (PR 15363, 2013-006-26) that
            also existed in pqR-2013-06-20.  This bug sometimes caused memory
            expansion when many complex assignments or removals were done
            in the global environment.
    }
  }
}<|MERGE_RESOLUTION|>--- conflicted
+++ resolved
@@ -26,14 +26,14 @@
         \code{mat_mult_with_BLAS=F} as an option to configure.
   }}
 
-<<<<<<< HEAD
   \subsection{BUG FIXES}{
   \itemize{
   \item Fixed a bug in which dimnames for an array of three or more
         dimensions subscripted with \code{[]} were not converted
         to names (as had been intended) when the result had its 
         dimensions dropped, and only one dimension had names.
-=======
+  }}
+
   \subsection{BUG FIXES FROM R CORE RELEASES}{
   \itemize{
   \item From R-3.1.1: For a formula with exactly 32 variables the 32nd variable
@@ -47,7 +47,6 @@
 \preformatted{    update.formula (~1, ~. - y)
 }
       Thanks to Marduk Bolanos for this example (pqR issue #40). ]
->>>>>>> cbc944da
   }}
 }
 
