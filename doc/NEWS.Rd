--- conflicted
+++ resolved
@@ -6,11 +6,7 @@
 \encoding{UTF-8}
 
 
-<<<<<<< HEAD
-\section{CHANGES IN VERSION RELEASED 2015-09-04}{
-=======
 \section{CHANGES IN VERSION RELEASED 2015-09-07}{
->>>>>>> 3e53d99e
 
   \subsection{INTRODUCTION}{
   \itemize{ 
@@ -24,12 +20,9 @@
         been substantially rewritten.  This has few user-visible effects
         at present (though some bugs are fixed), but sets the stage for 
         future improvements in pqR.
-<<<<<<< HEAD
-=======
   \item The facility for recording detailed parsing data introduced n
         R-3.0.0 has now been implemented in pqR as part of the parser
         rewrite.
->>>>>>> 3e53d99e
   \item There are also a few other improvements and bug fixes.
 }}
 
@@ -150,13 +143,8 @@
   \subsection{PERFORMANCE IMPROVEMENTS}{
   \itemize{
   \item Character-at-a time input has been sped up by reducing procedure
-<<<<<<< HEAD
-        call overhead.  This significantly speeds up \code{readLines},
-        \code{scan}, and parsing of text files.
-=======
         call overhead.  This significantly speeds up \code{readLines}
         and \code{scan}.
->>>>>>> 3e53d99e
 }}
 
   \subsection{BUG FIXES MATCHING THOSE IN LATER R CORE VERSIONS}{
