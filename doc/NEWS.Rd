--- conflicted
+++ resolved
@@ -24,17 +24,10 @@
 \item The formal arguments of primitive functions will now be returned
       by \code{formals}, as they are shown when printed or with \code{args}.
       In R Core releases (at least to R-3.1.1), the result of \code{formals}
-<<<<<<< HEAD
       for a primitive is \code{NULL}.
 \item Setting the \code{deparse.max.lines} option will now limit the
       number of lines printed when exitting debug of a function, as
       well as when entering.
-=======
-      for a primitive is \code{NULL}.  This change allows some
-      existing functions (eg, \code{rep.int}) to be made primitive without
-      breaking code that relies on getting their formal arguments with
-      \code{formals}.
->>>>>>> 9787eb38
 \item The unary \code{+} operator now converts a logical vector to an
       integer vector. This follows a corresponding change in R-3.0.2.
 \item Support for "converters" for use with \code{.C} has been dropped,
@@ -91,7 +84,6 @@
       immediate core dump.
 \item The environment variable \code{R_BIT_BUCKET} can be set to
       a file to receive output that would otherwise go to \file{dev/null}
-<<<<<<< HEAD
       when "make" is run to build pqR.
 \item The C functions \code{R_inspect} and \code{R_inspect3} functions are now
       visible to package code, so they can be used there for debugging.
@@ -106,17 +98,6 @@
 }}
 
   \subsection{INSTALLATION FEATURES LIKE THOSE IN LATER R CORE RELEASES}{
-=======
-      when "make" is run.
-\item The C functions \code{R_inspect} and \code{R_inspect3} functions are now
-      visible to package code, so they can be used there for debugging.
-      To see what they do, look in src/main/inspect.c.  They are subject
-      to change, and should not appear in any code released to users.
-}}
-
-  \subsection{
-    FEATURES FOR INSTALLATION CORRESPONDING TO THOSE IN LATER R CORE RELEASES}{
->>>>>>> 9787eb38
     \itemize{
 \item From R-2.15.1:
       install.packages("pkg_version.tgz") on Mac OS X now has sanity
@@ -132,12 +113,9 @@
 \item From R-2.15.3:
       The configure tests for Objective C and Objective C++ now work on
       Mac OS 10.8 with Xcode 4.5.2 (PR#15107).
-<<<<<<< HEAD
-=======
 \item The cairo-based versions of \code{X11()} now work with
       current versions of cairographics (e.g. 1.12.10).  (\PR{15168})
 
->>>>>>> 9787eb38
 }}
 
   \subsection{DOCUMENTATION UPDATES}{
@@ -154,7 +132,6 @@
 }}
 
   \subsection{PERFORMANCE IMPROVEMENTS}{
-<<<<<<< HEAD
     Numerous improvements in speed and memory usage have been made in this
     release of pqR.  Some of these are noted here.
     \itemize{
@@ -164,9 +141,6 @@
       linear search through local symbol bindings.  Those lookups that are
       still needed are also now a bit faster, due to unrolling of the 
       search loop.
-=======
-    \itemize{
->>>>>>> 9787eb38
 \item The speed of \code{.C} and \code{.Fortran} has been substantially
       improved, partly by incorporating changes in R-2.15.1 and R-2.15.2,
       but with substantial additional improvements as well.  The speed of 
@@ -177,7 +151,6 @@
       at present only in certain limited circumstances, in which only a single
       output variable is used.  See \code{help(.C)} or \code{help(.Fortran)}
       for details.
-<<<<<<< HEAD
 \item Assignments that update a local variable by applying a single unary or 
       binary mathematical operation will now often re-use space for
       the variable that is updated, rather than allocating new space.
@@ -190,8 +163,6 @@
       for task merging.  For example, in the above code, the first two
       updates for \code{u} will be merged into one computation that sets
       \code{u} to \code{2*exp(u)}.
-=======
->>>>>>> 9787eb38
 \item The performance of \code{rep} and \code{rep.int} (which is now primitive)
       is much improved.
       These improvements (and improvements previously made in pqR) go beyond 
@@ -204,7 +175,6 @@
       may now be done in a helper thread, in parallel with other computations.
       For example, attaching names to the result of \code{rep} (if necessary)
       may be done in parallel with replication of the data part.
-<<<<<<< HEAD
 \item The amount of space used on the C stack has been reduced, with the
       result that deeper recursion is possible within a given C stack
       limit.  For example, the following is now possible with the default
@@ -216,8 +186,6 @@
 }
       For comparison, with pqR-2014-06-1, and R-3.1.1, trying to evaluate 
       f(3100) gives a C stack overflow error (but f(3000) works).
-=======
->>>>>>> 9787eb38
 \item Expressions now sometimes return constant values, that are shared,
       and likely stored in read-only memory.  These constants include 
       \code{NULL}, the scalars (vectors of length one) \code{FALSE}, 
@@ -245,7 +213,6 @@
       attribute, but perform the operation themselves if no method is found.
 \item Integer plus, minus, and times are now somewhat faster (a side effect
       of switching to a more robust overflow check, as described below).
-<<<<<<< HEAD
 \item Several improvements relating to garbage collection have been made.
       One change is that the amount of memory used for each additional
       symbol has been reduced from 112 bytes (two CONS cells) to 80 bytes
@@ -253,10 +220,6 @@
       in order to reduce occassions in which garbage collection is very
       frequent.
 \item Many uses of the \code{return} statement have been sped up.
-=======
-\item Several speed improvements relating to garbage collection have been made.
-\item Variable lookup has been sped up a bit (by unrolling the search loop).
->>>>>>> 9787eb38
 \item Functions in the \code{apply} family have been sped up when they are
       called with no additional arguments for the function being applied.
 \item The performance problem reported in PR #15798 at r-project.org has
@@ -274,11 +237,7 @@
       2013-05-8.  It is illustrated by the following code, 
       which is more than ten thousand times slower than expected:
 \preformatted{   x <- c(A=10L, B=20L, C=30L)
-<<<<<<< HEAD
    subscript <- c(LETTERS[1:3], sprintf("ID\%05d", 1:150000))
-=======
-   subscript <- c(LETTERS[1:3], sprintf("ID%05d", 1:150000))
->>>>>>> 9787eb38
    system.time(y1 <- x[subscript])
 }
       The fix in this version of pqR does not solve the related problem 
@@ -286,27 +245,12 @@
       that would require implementation of a new method, possibly requiring
       more memory.
 
-<<<<<<< HEAD
       This performance bug exists in R Core releases through R-3.1.1, but
       may now be fixed (differently) in the current R Core development version.
-=======
-      This performance bug has not been fixed in R Core releases, at 
-      least through R-3.1.1.
->>>>>>> 9787eb38
 }}
 
   \subsection{BUG FIXES}{
     \itemize{
-<<<<<<< HEAD
-=======
-\item Fixed the non-robust checks for integer overflow, which reportedly
-      sometimes fail when using clang on a Mac.  This is PR 15774 at
-      r-project.org, fixed in R-3.1.1, but fixed differently in pqR.
-\item Fixed a bug (PR #15399 at r-project.og) in \code{na.omit} and 
-      \code{na.exclude} that led to a
-      data frame that should have had zero rows having one row instead.
-      (Also fixed in R-3.1.1, though differently.)
->>>>>>> 9787eb38
 \item Fixed a bug in \code{numericDeriv} (see also the documentation
       update above), which is illustrated by the following
       code, which gave the wrong derivative:
@@ -330,7 +274,6 @@
       I reported this as PR #15910 at r-project.org, so it may be
       fixed in an R Core release after R-3.1.1.  A related bug in
       assignment to \code{substr} has also been fixed.
-<<<<<<< HEAD
 \item Fixed a bug in how debugging is handled that is illustrated by the
       following output:
 \preformatted{   > g <- function () { A <<- A+1; function (x) x+1 }
@@ -357,16 +300,11 @@
    This bug exists in R Core releases through at least R-3.1.1.
 \item Fixed the following pqR bug (and related bugs), in which
       \code{b} was modified by the assignment to \code{a}:
-=======
-\item Fixed the following pqR bug (and related bugs), in which
-\code{b} was modified by the assignment to \code{a}:
->>>>>>> 9787eb38
 \preformatted{   a <- list(list(1+1))
    b <- a
    attr(a[[1]][[1]],"fred")<-9
    print(b)
 }
-<<<<<<< HEAD
 \item Fixed the non-robust checks for integer overflow, which reportedly
       sometimes fail when using clang on a Mac.  This is #PR 15774 at
       r-project.org, fixed in R-3.1.1, but fixed differently in pqR.
@@ -388,8 +326,6 @@
       The \code{optim} function also has this problem, but only
       when numerical derivatives are used.  It has not yet been fixed.
       The \code{integrate} function does not seem to have a problem.
-=======
->>>>>>> 9787eb38
 }}
 
   \subsection{BUG FIXES CORRESPONDING TO THOSE IN LATER R CORE RELEASES}{
