\newcommand{\PR}{\Sexpr[results=rd]{tools:::Rd_expr_PR(#1)}}
\newcommand{\CRANpkg}{\href{http://CRAN.R-project.org/package=#1}{\pkg{#1}}}

\name{NEWS}
\title{ pqR News}
\encoding{UTF-8}


\section{CHANGES IN VERSION RELEASED 2014-00-00}{

  \subsection{INTRODUCTION}{

  \itemize{ 

\item This release contains several performance improvements, including some
      adapted from those in R Core releases after R-2.15.0, as well as
      some bug fixes and documentation updates, a few feature changes, some
      tracking later changes in R Core releases, and some new features that are 
      mostly of interest to developers.
}}

  \subsection{FEATURE CHANGES}{
  \itemize{
\item The formal arguments of primitive functions will now be returned
      by \code{formals}, as they are shown when printed or with \code{args}.
      In R Core releases (at least to R-3.1.1), the result of \code{formals}
      for a primitive is \code{NULL}.  This change allows some
      existing functions (eg, \code{rep.int}) to be made primitive without
      breaking code that relies on getting their formal arguments with
      \code{formals}.
\item The unary \code{+} operator now converts a logical vector to an
      integer vector. This follows a corresponding change in R-3.0.2.
\item Support for "converters" for use with \code{.C} has been dropped,
      as it was in R-3.0.0.
\item In \code{.C} and \code{.Fortran}, arguments may be character strings
      even when \code{DUP=FALSE} is specified - they are duplicated regardless.
      This differs from R Core versions, which (at least through R-3.1.1)
      give an error if an argument is a character string and \code{DUP=FALSE}.
\item In \code{.C} and \code{.Fortran}, scalars (vectors of length one)
      are duplicated even when \code{DUP=FALSE} is specified.  They are
      not duplicated in R Core versions, however (at least through R-3.1.1),
      so it may be unwise to rely on this.
\item A \code{HELPERS} argument can now be used in \code{.C} and 
      \code{.Fortran} to specify that the C or Fortran routine may
      (sometimes) be done in a helper thread.  (See the section on
      performance improvements below.)
}}

  \subsection{FEATURE CHANGES CORRESPONDING TO THOSE IN LATER R CORE RELEASES}{
    \itemize{
\item From R-2.15.1:
      \code{pmin()} and \code{pmax())} now also work when one of the inputs 
      is of length zero and others are not, returning a zero-length vector,
      analogously to, say, \code{+}.
\item From R-2.15.1:
      .C() gains some protection against the misuse of character vector
      arguments.  (An all too common error is to pass character(N),
      which initializes the elements to "", and then attempt to edit
      the strings in-place, sometimes forgetting to terminate them.)
\item From R-2.15.1:
      Calls to the new function globalVariables() in package utils
      declare that functions and other objects in a package should be
      treated as globally defined, so that CMD check will not note
      them.
\item From R-2.15.1:
      print(packageDescription(*)) trims the Collate field by default.
\item From R-2.15.1: A new option "show.error.locations" has been added.  
      When set to
      TRUE, error messages will contain the location of the most recent
      call containing source reference information. (Other values are
      supported as well; see ?options.)
\item From R-2.15.1:
      C entry points R_GetCurrentSrcref and R_GetSrcFilename have been
      added to the API to allow debuggers access to the source
      references on the stack.
}}

  \subsection{NEW FEATURES FOR BUILDING, TESTING, AND DEBUGGING}{
    These are mostly of interest to developers, not to most users.
    \itemize{
\item Setting the environment variable \code{R_ABORT} to any non-null
      string will prevent any attempt to produce a stack trace on a
      segmentation fault, in favour of instead producing (maybe) an
      immediate core dump.
\item The environment variable \code{R_BIT_BUCKET} can be set to
      a file to receive output that would otherwise go to \file{dev/null}
      when "make" is run.
\item The C functions \code{R_inspect} and \code{R_inspect3} functions are now
      visible to package code, so they can be used there for debugging.
      To see what they do, look in src/main/inspect.c.  They are subject
      to change, and should not appear in any code released to users.
}}

  \subsection{
    FEATURES FOR INSTALLATION CORRESPONDING TO THOSE IN LATER R CORE RELEASES}{
    \itemize{
\item From R-2.15.1:
      install.packages("pkg_version.tgz") on Mac OS X now has sanity
      checks that this is actually a binary package (as people have
      tried it with incorrectly named source packages).
\item From R-2.15.3:
      Configuration and R CMD javareconf now come up with a smaller set
      of library paths for Java on Oracle-format JDK (including
      OpenJDK).  This helps avoid conflicts between libraries (such as
      libjpeg) supplied in the JDK and system libraries.  This can
      always be overridden if needed: see the 'R Installation and
      Administration' manual.
\item From R-2.15.3:
      The configure tests for Objective C and Objective C++ now work on
      Mac OS 10.8 with Xcode 4.5.2 (PR#15107).
<<<<<<< HEAD
=======
\item The cairo-based versions of \code{X11()} now work with
      current versions of cairographics (e.g. 1.12.10).  (\PR{15168})

>>>>>>> 9787eb38
}}

  \subsection{DOCUMENTATION UPDATES}{
  These are in addition to changes in documentation relating to other
  changes reported here.
    \itemize{
\item Some incorrect code has been corrected in the "Writing
      R Extensions" manual, in the "Zero finding"
      and "Calculating numerical derivatives" sections.  The
      discussion in "Finding and Setting Variables" has also been
      clarified to reflect current behaviour.
\item Fixed an out-of-date comment in the section on helper threads in
      the "R Internals" manual.
}}

  \subsection{PERFORMANCE IMPROVEMENTS}{
    \itemize{
\item The speed of \code{.C} and \code{.Fortran} has been substantially
      improved, partly by incorporating changes in R-2.15.1 and R-2.15.2,
      but with substantial additional improvements as well.  The speed of 
      \code{.Call} and \code{.External} has been sped up to a lesser degree.
\item In some circumstances, a routine called with \code{.C} or \code{.Fortran}
      can now be done in a helper thread, in parallel with other computations.
      This is done only if requested with the \code{HELPERS} option, and
      at present only in certain limited circumstances, in which only a single
      output variable is used.  See \code{help(.C)} or \code{help(.Fortran)}
      for details.
\item The performance of \code{rep} and \code{rep.int} (which is now primitive)
      is much improved.
      These improvements (and improvements previously made in pqR) go beyond 
      those in R Core releases from R-2.15.2 on, so these functions are often 
      substantially faster in pqR than in R-2.15.2 or later R Core versions
      to at least R-3.1.1, for both long and short vectors.  (However, note
      that the changes in functionality made in R-2.15.2 have not been made 
      in pqR; in particular, pairlists are still allowed, as in R-2.15.0.)
\item For numeric vectors, the repetition done by \code{rep} and \code{rep.int}
      may now be done in a helper thread, in parallel with other computations.
      For example, attaching names to the result of \code{rep} (if necessary)
      may be done in parallel with replication of the data part.
\item Expressions now sometimes return constant values, that are shared,
      and likely stored in read-only memory.  These constants include 
      \code{NULL}, the scalars (vectors of length one) \code{FALSE}, 
      \code{TRUE}, \code{NA}, \code{NA_real_}, 0.0, 1.0, 0L, 1L, ..., 10L, 
      and some one-element pairlists with such constant elements.  Apart 
      from \code{NULL}, these constants are not
      \emph{always} used for the corresponding value, but they often are, which
      saves on memory and associated garbage collection time.  External routines
      that incorrectly modify objects without checking that \code{NAMED} is
      zero may now crash when passed a read-only constant, which is a generally
      desirable debugging aid, though it might sometimes cause a package that
      had previously at least sort-of worked to no longer run.
\item The \code{substr} function has been sped up, and uses less memory,
      especially when a small substring is extracted from a long string.
      Assignment to \code{substr} has also been sped up a bit.
\item The function for unserializing data (eg, reading file \file{.RData}) is
      now done with elimination of tail-recursion (on the CDR field) when 
      reading pairlists.  This is both faster and less likely to produce a stack
      overflow.  Some other improvements to serializing/unserializing have
      also been made, including support for restoring constant values (mentioned
      above) as constant values.
\item Lookup of S3 methods has been sped up, especially when no method is
      found.  This is important for several primitive functions, such as 
      \code{$}, that look for a method when applied to an object with a class
      attribute, but perform the operation themselves if no method is found.
\item Integer plus, minus, and times are now somewhat faster (a side effect
      of switching to a more robust overflow check, as described below).
\item Several speed improvements relating to garbage collection have been made.
\item Variable lookup has been sped up a bit (by unrolling the search loop).
\item Functions in the \code{apply} family have been sped up when they are
      called with no additional arguments for the function being applied.
\item The performance problem reported in PR #15798 at r-project.org has
      been fixed (differently from the R Core fix).
\item A performance bug has been fixed in which any assignment to a vector 
      subscripted with a string index caused the entire vector to be copied.
      For example, the final assignment in the code below would copy all
      of \code{a}:
\preformatted{   a<-rep(1.1,10000); names(a)[1] <- "x"
   a["x"] <- 9
}
      This bug exists in R Core implementations though at least R-3.1.1.
\item A performance bug has been fixed that involved subscripting with many 
      invalid string indexes, reported on r-devel on 2010-07-15 and 
      2013-05-8.  It is illustrated by the following code, 
      which is more than ten thousand times slower than expected:
\preformatted{   x <- c(A=10L, B=20L, C=30L)
   subscript <- c(LETTERS[1:3], sprintf("ID%05d", 1:150000))
   system.time(y1 <- x[subscript])
}
      The fix in this version of pqR does not solve the related problem 
      when assigning to \code{x[subscript]}, which is still slow.  Fixing
      that would require implementation of a new method, possibly requiring
      more memory.

      This performance bug has not been fixed in R Core releases, at 
      least through R-3.1.1.
}}

  \subsection{BUG FIXES}{
    \itemize{
\item Fixed the non-robust checks for integer overflow, which reportedly
      sometimes fail when using clang on a Mac.  This is PR 15774 at
      r-project.org, fixed in R-3.1.1, but fixed differently in pqR.
\item Fixed a bug (PR #15399 at r-project.og) in \code{na.omit} and 
      \code{na.exclude} that led to a
      data frame that should have had zero rows having one row instead.
      (Also fixed in R-3.1.1, though differently.)
\item Fixed a bug in \code{numericDeriv} (see also the documentation
      update above), which is illustrated by the following
      code, which gave the wrong derivative:
\preformatted{    x <- y <- 10
    numericDeriv(quote(x+y),c("x","y"))
}
      I reported this to R Core, and it is also fixed (differently) in
      R-3.1.1.
\item Fixed a problem with treatment of \code{ANYSXP} in specifying
      types of registered C or Fortran routines, which in particular had
      prevented the types of \code{str_signif}, used in \code{formatC},
      from being registered.  (This bug exists in R Core versions of R
      at least through R-3.1.1.) 
\item Fixed a bug in \code{substr} applied to a string with UTF-8
      encoding, which could cause a crash for code such as
\preformatted{   a <- "\xc3\xa9"
   Encoding(a) <- "UTF-8"
   b <- paste0(rep(a,8000),collapse="")
   c <- substr(b,1,16000)
}
      I reported this as PR #15910 at r-project.org, so it may be
      fixed in an R Core release after R-3.1.1.  A related bug in
      assignment to \code{substr} has also been fixed.
\item Fixed the following pqR bug (and related bugs), in which
\code{b} was modified by the assignment to \code{a}:
\preformatted{   a <- list(list(1+1))
   b <- a
   attr(a[[1]][[1]],"fred")<-9
   print(b)
}
}}

  \subsection{BUG FIXES CORRESPONDING TO THOSE IN LATER R CORE RELEASES}{
    \itemize{
\item From R-2.15.1: 
      Trying to update (recommended) packages in R_HOME/library without
      write access is now dealt with more gracefully.  Further, such
      package updates may be skipped (with a warning), when a newer
      installed version is already going to be used from .libPaths().
      (PR#14866)
\item From R-2.15.1:
      \command{R CMD check} with \env{_R_CHECK_NO_RECOMMENDED_}
      set to a true value (as done by the \command{--as-cran} option)
      could issue false errors if there was an indirect dependency
      on a recommended package.
\item From R-2.15.1:
      getMethod(f, sig) produced an incorrect error message in some
      cases when f was not a string).
\item From R-2.15.2:
      In Windows, the GUI preferences for foreground color were 
      not always respected.  (Reported by Benjamin Wells.)
\item From R-2.15.1:
      The evaluator now keeps track of source references outside of
      functions, e.g. when source() executes a script.
\item From R-2.15.1:
      The value returned by tools::psnice() for invalid pid values was
      not always NA as documented.
\item Similarly to R-3.1.1-patched:
      In package \code{parallel}, child processes now call \code{_Exit}
      rather than \code{exit}, so that the main process is not affected
      by flushing of input/output buffers in the child.
}}
}


\section{CHANGES IN VERSION RELEASED 2014-06-19}{

  \subsection{INTRODUCTION}{

  \itemize{ 

\item This is a maintenance release, with bug fixes, documentation
      improvements (including provision of previously missing
      documentation), and changes for compatibility with R Core releases.
      There are some new features in this release that help
      with testing pqR and packages. There are no significant changes 
      in performance.

\item See the sections below on earlier releases for general
      information on pqR.  

\item Note that there was a test release of 2014-06-10 that 
      is superceded by this release, with no separate listing 
      of the changes it contained.
  }}

  \subsection{NEW FEATURES FOR TESTING}{
    \itemize{
\item The setting of the \code{R_SEED} environment variable now specifies what
      random number seed to use when \code{set.seed} is not called.  When
      \code{R_SEED} is not set, the seed will be set from the time and process
      ID as before.  It is recommended that \code{R_SEED} be set before running
      tests on pqR or packages, so that the results will be reproducible.
      For example, some packages report an error if a hypothesis test on
      simulated data results in a p-value less than some threshold.  If 
      \code{R_SEED} is not set, these packages will fail their tests now 
      and then at random, whereas setting \code{R_SEED} will result either
      in consistent success or (less likely) consistent failure.
\item The comparison of test output with saved output using \code{Rdiff} now
      ignores any output from \code{valgrind}, so spurious errors will not be
      triggered by using it.  When using \code{valgrind}, the
      output files should be checked manually for \code{valgrind} messages 
      that are of possible interest.
\item The test script in \file{tests/internet.R} no longer looks at CRAN's html
      code, which is subject to change.  It instead looks at a special test file
      at \url{pqR-project.org}.
\item Fixed problems wit the \file{reg-tests-1b} test script.  Also, now sets
      the random seed, so it's consistent (even without R_SEED set), and has
      its output compared to a saved version.  Non-fatal errors (with
      code 5) should be expected on systems without enough memory for xz
      compression.
  }}

  \subsection{CHANGE FOR COMPATIBILITY}{
    \itemize{
\item The result of \code{diag(list(1,3,5))} is now a matrix of type
      double.  In R-2.15.0, this expression did not produce a sensible
      result.  A previous fix in pqR made this expression produce a matrix of 
      type list.  A later change by R Core also fixed this, but so it
      produced a double matrix, coercing the list to a numeric vector
      (to the extent possible); pqR now does the same.
  }}

  \subsection{DOCUMENTATION UPDATES}{
    \itemize{
\item The documentation for \code{c} now says how the names for the 
      result are determined, including previously missing information
      on the \code{use.names} argument, and on the role of the names of
      arguments in the call of \code{c}.  This documentation is missing
      in R-2.15.0 and R-3.1.0.
\item The documentaton for \code{diag} now documents that a diagonal matrix 
      is always created with type double or complex, and that the
      names of an extracted diagonal vector are taken from a \code{names}
      attribute (if present), if not from the row and column names.  This
      information is absent in the documentation in R-2.15.1 and R-3.1.0.
\item Incorrect information regarding the pointer protection stack
      was removed from \code{help(Memory)}.  This incorrect information
      is present in R-2.15.0 and R-3.1.0 as well.
\item There is now information in \code{help(Arithmetic)} regarding what
      happens when the operands of an arithmetic operation are \code{NA}
      or \code{NaN}, including the arbitrary nature of the result when
      one operand is \code{NA} and the other is \code{NaN}.  There is
      no discussion of this issue in the documentation for R-2.15.0 and R-3.1.0.
\item The \code{R_HELPERS} and \code{R_HELPERS_TRACE} environment variables
      are now documented in \code{help("environment variables")}.  The
      documentation in \code{help(helpers)} has also been clarified.
\item The \code{R_DEBUGGER} and \code{R_DEBUGGER_ARGS} environment variables
      are now documented in \code{help("environment variables")} as 
      alternatives to the \code{--debugger} and \code{--debugger-args}
      arguments.
  }}

  \subsection{BUG FIXES}{
    \itemize{
\item Fixed lack of protection bugs in the \code{equal} and \code{greater}
      functions in \file{sort.c}.  These bugs are also present in R-2.15.0
      and R-3.1.0.
\item Fixed lack of protection bugs in the \code{D} function in \file{deriv.c}.
      These bugs are also present in R-2.15.0 and R-3.1.0.
\item Fixed argument error-checking bugs in \code{getGraphicsEventEnv}
      and \code{setGraphicsEventEnv} (also present in R-2.15.0 and R-3.1.0).
\item Fixed a stack imbalance bug that shows up in the expression
      \code{anyDuplicated(c(1,2,1),incomp=2)}.  This bug is also present
      in R-2.15.0 and R-3.1.0.  The bug is reported only when the \code{base}
      package is not byte compiled (but still exists silently when it is 
      compiled).
\item Fixed a bug in the foreign package that showed up on systems where
      the C \code{char} type is unsigned, such as a Rasberry Pi running
      Rasbian.  I reported this to R Core, and it is also fixed in R-3.1.0.
\item Fixed a lack of protection bug that arose when \code{log} produced a
      warning.
\item Fixed a lack of protection bug in the \code{lang[23456]}
      C functions.
\item Fixed a stack imbalance bug that showed up when an assignment was
      made to an array of three or more dimensions using a zero-length
      subscript.
\item Fixed a problem with \code{news()} that was due to pqR's version
      numbers being dates (pqR issue #1).
\item Fixed out-of-bound memory accesses in \code{R_chull} and \code{scanFrame}
      that valgrind reports (but which are likely to be innocuous).
  }}

  \subsection{BUG FIXES CORRESPONDING TO THOSE IN LATER R CORE RELEASES}{
    \itemize{
\item From R-2.15.1: The string "infinity" now converts correctly to \code{Inf}
      (PR#14933).
\item From R-2.15.1: The generic for backsolve is now correct (PR#14883).
\item From R-2.15.1: A bug in \code{get_all_vars} was fixed (PR#14847).
\item From R-2.15.1: Fixed an argument error checking bug in \code{dev.set}.
\item From R-3.1.0-patched: Fixed a problem with \code{mcmapply} not 
      parallelizing when the number of jobs was less than number of cores.
      (However, unlike R-3.1.0-patched, this fix doesn't try to 
      parallelize when there is only one core.)
  }}
}

\section{CHANGES IN VERSION RELEASED 2014-02-23}{

  \subsection{INTRODUCTION}{

  \itemize{ 

\item This is a maintenance release, with bug fixes, changes for
      compatibility with packages, additional correctness tests, and 
      documentation improvements.  There are no new features in this 
      release, and no significant changes in performance.

\item See the sections below on earlier releases for general
      information on pqR.
  }}

  \subsection{INSTALLATION AND TESTING}{
    \itemize{
\item The information in the file "INSTALL" in the main source directory 
      has been re-written.  It now contains all the information expected
      to be needed for most installations, without the user needing to
      refer to R-admin, including information on the configuration
      options that have been added for pqR.  It also has information on
      how to build pqR from a development version downloaded from github.

\item Additional tests regarding subsetting operations, maintenance of
      NAMEDCNT, and operation of helper threads have been written.
      They are run with \code{make check} or \code{make check-all}.

\item A "create-configure" shell script is now included, which allows
      for creation of the "configure" shell script when it is non-functional
      or not present (as when building from a development version of pqR).
      It is not needed for typical installs of pqR releases.

\item Some problems with installation on Microsoft Windows (identified
      by Yu Gong) have hopefully been fixed.  (But trying to install
      pqR on Windows is still recommended only for adventurous users.)

\item A problem with installing pqR as a shared library when multithreading
      is disabled has been fixed.

\item Note that any packages (except those written only in R, plus 
      C or Fortran routines called by \code{.C} or \code{.Fortran}) that
      were compiled and installed under R Core versions of R must be 
      re-installed for use with pqR, as is generally the case with new versions
      of R (although it so happens that it is not necessary to re-install
      packages installed with pqR-2013-07-22 or pqR-2013-12-29 with this 
      release, because the formats of the crucial internal data structures 
      happen not to have changed).
  }}

  \subsection{DOCUMENTATION UPDATES}{
    \itemize{
\item The instructions in "INSTALL" have been re-written, as noted above.
\item The manual on "Writing R Extensions" now has additional information 
      (in the section on "Named objects and copying") on paying proper attention
      to NAMED for objects found in lists.
\item More instructions on how to create a release branch of pqR from a 
      development branch have been added to mods/README (or MODS).
  }}

  \subsection{CHANGES REGARDING PACKAGE COMPATIBILITY AND CHECKING}{
    \itemize{
\item Changed the behaviour of \code{$} when dispatching so that the unevaluated
      element name arrives as a string, as in R-2.15.0.  This behaviour is
      needed for the "dyn" package.  The issue is illustrated by the
      following code:
\preformatted{    a <- list(p=3,q=4)
    class(a) <- "fred"
    `$.fred` <-
      function (x,n) { print(list(n,substitute(n))); x[[n]] }
    print(a$q)
}
      In R-2.15.0, both elements of the list printed are strings, but in
      pqR-2013-12-29, the element from "substitute" is a symbol.  Changed
      \code{help("$")} to document this behaviour, and the corresponding 
      behaviour of \code{"$<-"}.  Added a test with \code{make check} for it.
\item Redefined "fork" to "Rf_fork" so that helper threads can be disabled
      in the child when "fork" is used in packages like "multicore". 
      (Special mods for this had previously been made to the "parallel" 
      package, but this is a more universal scheme.)
\item Added an option (currently set) for pqR to ignore incorrect zero
      pointers encountered by the garbage collector (as R-2.15.0 does).
      This avoids crashes with some packages (eg, "birch") that incorrectly
      set up objects with zero pointers.
\item Changed a C procedure name in the "matprod" routines to reduce the
      chance of a name conflict with C code in packages.
\item Made \code{NA_LOGICAL} and \code{NA_INTEGER} appear as variables
      (rather than constants) in packages, as needed for package
      "RcppEigen".
\item Made \code{R_CStackStart} and \code{R_CStackLimit} visible to 
      packages, as needed for package "vimcom".
\item Fixed problem with using \code{NAMED} in a package that defines
      \code{USE_RINTERNALS}, such as "igraph".
\item Calls of external routines with .Call and .External are now
      followed by checks that the routine didn't incorrectly change 
      the constant objects sometimes used internally in pqR for TRUE, 
      FALSE, and NA.  (Previously, such checks were made only after calls 
      of .C and .Fortran.)
  }}

  \subsection{BUG FIXES}{
    \itemize{
\item Fixed the following bug (also present in R-2.15.0 and R-3.0.2):
\preformatted{    x <- t(5)
    print (x \%*\% c(3,4))
    print (crossprod(5,c(3,4)))
}
     The call of \code{crossprod} produced an error, whereas the corresponding
     use of \code{\%*\%} does not.

     In pqR-2013-12-29, this bug also affected the expression 
     \code{t(5) \%*\% c(3,4)}, since it is converted to the equivalent of 
     \code{crossprod(5,c(3,4))}.

\item Fixed a problem in R_AllocStringBuffer that could result in
      a crash due to an invalid memory access.  (This bug is also
      present in R-2.15.0 and R-3.0.2.)
\item Fixed a bug in a "matprod" routine sometimes affecting 
      \code{tcrossprod} (or an equivalent use of \code{\%*\%}) with 
      helper threads.
\item Fixed a bug illustrated by the following:
\preformatted{    f <- function (a)
    { x <- a
      function () { b <- a; b[2]<-1000; a+b  }
    }
    g <- f(c(7,8,9))
    save.image("tmpimage")
    load("tmpimage")
    print(g())
}
      where the result printed was 14 2000 18 rather than 14 1008 18.
\item Fixed a bug in \code{prod} with an integer vector containing \code{NA}, 
      such as, \code{prod(NA)}.
\item Fixed a lack-of-protection bug in mkCharLenCE that showed up
      in checks for packages "cmrutils".
\item Fixed a problem with xtfrm demonstrated by the following:
\preformatted{    f<-function(...) xtfrm(...); f(c(1,3,2))
}
      which produced an error saying '...' was used in an incorrect context.
      This affected package "lsr". 
\item Fixed a bug in maintaining NAMEDCNT when assigning to a variable in
      an environment using \code{$}, which showed up in package "plus".
\item Fixed a bug that causes the code below to create a circular data 
      structure:
\preformatted{    { a <- list(1); a[[1]] <- a; a }
}
\item Fixed bugs such as that illustrated below:
\preformatted{    a <- list(list(list(1)))
    b <- a
    a[[1]][[1]][[1]]<-2
    print(b)
}
      in which the assignment to \code{a} changes \code{b}, and added tests
      for such bugs.
\item Fixed a bug where unary minus might improperly reuse its operand for
      the result even when it was logical (eg, in \code{-c(F,T,T,F)}).
\item Fixed a bug in pairlist element deletion, and added tests in subset.R
      for such cases.
\item The ISNAN trick (if enabled) is now used only in the interpreter itself,
      not in packages, since the macro implementing it evaluates its argument
      twice, which doesn't work if it has side effects (as happens in the 
      "ff" package).
\item Fixed a bug that sometimes resulted in task merging being disabled
      when it shouldn't have been.
}}
}

\section{CHANGES IN VERSION RELEASED 2013-12-29}{

  \subsection{INTRODUCTION}{

  \itemize{ 

\item This is the first publicized release of pqR after pqR-2013-07-22.  
      A verson dated 2013-11-28 was released for testing; it differs
      from this release only in bug and documentation fixes, which
      are not separately detailed in this NEWS file.

\item pqR is based on R-2.15.0, distributed by the R Core Team, but
improves on it in many ways, mostly ways that speed it up, but also by
implementing some new features and fixing some bugs.  See the notes
below on earlier pqR releases for general discussion of pqR, and for
information that has not changed from previous releases of pqR.

\item The most notable change in this release is that ``task merging''
      is now implemented.  This can speed up sequences
      of vector operations by merging several operations into one, which 
      reduces time spent writing and later reading data in memory. 
      See \code{help(merging)} and the item below for more details.

\item This release also includes other performance improvements, bug fixes,
      and code cleanups, as detailed below.
  }}

  \subsection{INSTALLATION AND TESTING}{
    \itemize{

\item Additional configuration options are now present to allow
      enabling and disabling of task merging, and more generally, of the
      deferred evaluation framework needed for both task merging and
      use of helper threads.  By default, these facilities are enabled.
      The \code{--disable-task-merging} option to \code{./configure}
      disables task merging, \code{--disable-helper-threads} disables
      support for helper threads (as before), and 
      \code{--disable-deferred-evaluation} disables both of these
      features, along with the whole deferred evaluation framework.
      See the \code{R-admin} manual for more details.

\item See the pqR wiki at \code{https://github.com/radfordneal/pqR/wiki}
      for the latest news regarding systems and packages that do or do not
      work with pqR.

\item Note that any packages (except those written only in R, plus 
      C or Fortran routines called by \code{.C} or \code{.Fortran}) that
      were compiled and installed under R Core versions of R must be 
      re-installed for use with pqR, as is generally the case with new versions
      of R (although it so happens that it is not necessary to re-install
      packages installed with pqR-2013-07-22 with this release, because the 
      formats of the crucial internal data structures happen not to have
      changed).

\item Additional tests of matrix multiplication (\code{\%*\%}, \code{crossprod},
      and \code{tcrossprod}) have been written.  They are run with
      \code{make check} or \code{make check-all}.

  }}

  \subsection{INTERNAL STRUCTURES AND APPLICATION PROGRAM INTERFACE}{
    \itemize{

\item The table of built-in function names, C functions implementing them, and
      operation flags, which was previously found in \code{src/main/names.c},
      has been split into multiple tables, located in the source files that 
      define such built-in functions (with only a few entries still in 
      \code{names.c}).  This puts the descriptions of these built-in
      functions next to their definitions, improving maintainability, and
      also reduces the number of global functions.  This change should have 
      no effects visible to users.

\item The initialization for fast dispatch to some primitive functions
      is now done in \code{names.c}, using tables in other source files
      analogous to those described in the point just above.  This is 
      cleaner, and eliminates an anomaly in the previous versions of
      pqR that a primitive function could be slower the first time it was
      used than when used later.
  }}

  \subsection{PERFORMANCE IMPROVEMENTS}{
    \itemize{
\item Some sequences of vector operations can now be merged into a single
      operation, which can speed them up by eliminating memory operations
      to store and fetch intermediate results.  For example, when \code{v} is 
      a long vector, the expression 
      \code{exp(v+1)} can be merged into one task, which will compute 
      \code{exp(v[i]+1)} for each element, \code{i}, of \code{v} in a 
      single loop.  

      Currently, such ``task merging'' is done only for (some)
      operations in which only one operand is a vector. When there are
      helper threads (which might be able to do some operations even
      faster, in parallel) merging is done only when one of the
      operations merged is a simple addition, subtraction, or
      multiplication (with one vector operand and one scalar operand).

      See \code{help(merging)} for more details.

\item During all garbage collections, any tasks whose outputs are not
      referenced are now waited for, to allow memory used by their outputs to be
      recovered.  (Such unreferenced outputs should be rare in real 
      programs.)  In a full garbage collection, tasks with large inputs
      or outputs that are referenced only as task inputs
      are also waited for, so that the memory they occupy can be recovered.

\item The built-in C matrix multiplication routines and those in the supplied 
      BLAS have both been sped up, especially those used by \code{crossprod}
      and \code{tcrossprod}.  This will of course have no effect if a different
      BLAS is used and the \code{mat_mult_with_BLAS} option is set to
      \code{TRUE}.

\item Matrix multiplications in which one operand can be recognized as the
      result of a transpose operation are now done without actually creating
      the transpose as an intermediate result, thereby reducing both 
      computation time and memory usage.  Effectively, these uses of the
      \code{\%*\%} operator are converted to uses of \code{crossprod} or
      \code{tcrossprod}.  See \code{help("\%*\%")} for details.

\item Speed of \code{ifelse} has been improved (though it's now slower when the
      condition is scalar due to the bug fix mentioned below).

\item Inputs to the mod operator can now be piped. (Previously, this was 
      inadvertently prevented in some cases.)

\item The speed of the quick check for NA/NaN that can be enabled with 
      \code{-DENABLE_ISNAN_TRICK} in CFLAGS has been improved.
  }}

  \subsection{BUG FIXES}{
    \itemize{
\item Fixed a bug in \code{ifelse} with scalar condition but other
      operands with length greater than one.  (Pointed out by Luke Tierney.)

\item Fixed a bug stemming from re-use of operand storage for a result
      (pointed out by Luke Tierney) illustrated by the following:
\preformatted{   A <- array(c(1), dim = c(1,1), dimnames = list("a", 1))
   x <- c(a=1)
   A/(pi*x)
}

\item The \code{--disable-mat-mult-with-BLAS-in-helpers} configuration
      setting is now respected for complex matrix multiplication
      (previously it had only disabled use of the BLAS in helper
      threads for real matrix multiplication).

\item The documentation for \code{aperm} now says that the default
      method does not copy attributes (other than dimensions and
      dimnames).  Previously, it incorrecty said it did (as is the
      case also in R-2.15.0 and R-3.0.2).

\item Changed \code{apply} from previous versions of pqR to replicate
      the behaviour seen in R-2.15.0 (and later R Core version) when the matrix 
      or array has a class attribute.  Documented this behaviour (which is
      somewhat dubious and convoluted) in the help entry for \code{apply}.
      This change fixes a problem seen in package TSA (and probably others).

\item Changed \code{rank} from prevous versions of pqR to replicate
      the behaviour when it is applied to data frames that is seen in R-2.15.0 
      (and later R Core versions).  Documented this (somewhat dubious) 
      behaviour in the help entry for \code{rank}.  This change fixes a
      problem in the \code{coin} package.

\item Fixed a bug in keeping track of references when assigning 
      repeated elements into a list array.

\item Fixed the following bug (also present in R-2.15.0 and R-3.0.2):
\preformatted{   v <- c(1,2)
   m <- matrix(c(3,4),1,2)
   print(t(m)\%*\%v)
   print(crossprod(m,v))
}
in which \code{crossprod} gave an error rather than produce the answer
for the corresponding use of \code{\%*\%}.

\item Bypassed a problem with the Xcode gcc compiler for the Mac that 
      led to it falsely saying that using -DENABLE_ISNAN_TRICK in CFLAGS
      doesn't work.
  }}
}


\section{CHANGES IN VERSION RELEASED 2013-07-22}{

  \subsection{INTRODUCTION}{

  \itemize{ 

\item pqR is based on R-2.15.0, distributed by the R Core Team, but
improves on it in many ways, mostly ways that speed it up, but also by
implementing some new features and fixing some bugs.  See the notes
below, on the release of 2013-06-28, for general discussion of pqR,
and for information on pqR that has not changed since that release.

\item This updated release of pqR provides some performance
enhancements and bug fixes, including some from R Core releases after
R-2.15.0.  More work is still needed to incorporate improvements in
R-2.15.1 and later R Core releases into pqR.

\item This release is the same as the briefly-released version of
2013-17-19, except that it fixes one bug and one reversion of an
optimization that were introduced in that release, and tweaks the
Windows Makefiles (which are not yet fully tested).

  }}

  \subsection{FEATURE AND DOCUMENTATION CHANGES}{
    \itemize{
      \item Detailed information on what operations can be done in helper
            threads is now provided by help(helpers).
      \item Assignment to parts of a vector via code such as 
            \code{v[[i]]<-value} and \code{v[ix]<-values} now automatically 
            converts raw values to the appropriate type
            for assignment into numeric or string vectors, and assignment
            of numeric or string values into a raw vector now results in the
            raw vector being first converted to the corresponding type.  This
            is consistent with the existing behaviour with other types.
      \item The allowed values for assignment to an element of an "expression" 
            list has been expanded to match the allowed values for ordinary
            lists.  These values (such as function closures) could previously 
            occur in expression lists as a result of other operations (such
            as creation with the \code{expression} primitive).
      \item Operations such as
            \code{v <- pairlist(1,2,3); v[[-2]] <- NULL} now raise an error.
            These operations were previously documented as being illegal, and
            they are illegal for ordinary lists.  The proper way to do
            this deletion is \code{v <- pairlist(1,2,3); v[-2] <- NULL}.
      \item Raising \code{-Inf} to a large value (eg, \code{(-Inf)^(1e16)})
            no longer produces an incomprehensible warning.  As before, the 
            value returned is \code{Inf}, because (due to their 
            limited-precision floating-point representation) all such large 
            numbers are even integers.
  }}

  \subsection{FEATURE CHANGES CORRESPONDING TO THOSE IN LATER R CORE RELEASES}{
    \itemize{
\item From R-2.15.1: On Windows, there are two new environment variables which
      control the defaults for command-line options.

      If \env{R_WIN_INTERNET2} is set to a non-empty value, it is as if
      \option{--internet2} was used.

      If \env{R_MAX_MEM_SIZE} is set, it gives the default memory limit
      if \option{--max-mem-size} is not specified: invalid values being
      ignored.

\item From R-2.15.1: The NA warning messages from e.g. \code{pchisq()} now 
      report the call to the closure and not that of the \code{.Internal}.

\item The following included software has been updated to new versions:
      zlib to 1.2.8, LZMA to 5.0.4, and PCRE to 8.33.
  }}

  \subsection{INSTALLATION AND TESTING}{
    \itemize{

\item See the pqR wiki at \code{https://github.com/radfordneal/pqR/wiki}
      for the latest news regarding systems and packages that do or do not
      work with pqR.

\item Note that any previosly-installed packages must be re-installed for 
      use with pqR (as is generally the case with new versions of R), except
      for those written purely in R.

\item It is now known that pqR can be successfully installed under Mac
      OS X for use via the command line (at least with some versions
      of OS X).  The gcc 4.2
      compiler supplied by Apple with Xcode works when helper threads
      are disabled, but does not have the full OpenMP support required for
      helper threads.   For helper threads to work, a C compiler that fully
      supports OpenMP is needed, such as gcc 4.7.3 (available via 
      macports.org).

      The Apple BLAS and LAPACK routines can be used by giving the
      \code{--with-blas='-framework vecLib'} and \code{--withlapack}
      options to \code{configure}.  This speeds up some operations
      but slows down others.

      The R Mac GUI would need to be recompiled for use with pqR.
      There are problems doing this unless helper threads
      are disabled (see pqR issue #17 for discussion).

      Compiled binary versions of pqR for Mac OS X are not yet being supplied.
      Installation on a Mac is recommended only for users experienced
      in installation of R from source code.

\item Success has also been reported in installing pqR on a Windows
      system, including with helper threads, but various tweaks were
      required.  Some of these tweaks are incorporated in this release,
      but they are probably not sufficient for installation "out of the box".
      Attempting to install pqR on Windows is recommended only for
      users who are both experienced and adventurous.

\item Compilation using the \code{-O3} option for gcc is not recommended.
      It speeds up some operations, but slows down others.  With gcc 4.7.3
      on a 32-bit Intel system running Ubuntu 13.04, compiling with 
      \code{-O3} causes compiled functions to crash. (This is not a
      pqR issue, since the same thing happens when R-2.15.0 is compiled 
      with \code{-O3}).
  }}

  \subsection{INTERNAL STRUCTURES AND APPLICATION PROGRAM INTERFACE}{
    \itemize{

\item The R internals manual now documents (in Section 1.8) a
      preliminary set of conventions that pqR follows (not yet
      perfectly) regarding when objects may be modified, and how
      NAMEDCNT should be maintained.  R-2.15.0 did not follow any
      clear conventions.

\item The documentation in the R internals manual on how helper
      threads are implemented in pqR now has the correct title.  (It
      would previously have been rather hard to notice.)

  }}

  \subsection{PERFORMANCE IMPROVEMENTS}{
    \itemize{
\item Some unnecessary duplication of objects has been eliminated.  Here
      are three examples:  
      Creation of lists no longer duplicates all the elements put in the
      list, but instead increments \code{NAMEDCNT} for these elements, so
      that
\preformatted{   a <- numeric(10000)
   k <- list(1,a)
}
no longer duplicates \code{a} when \code{k} is created (though a duplication
will be needed later if either \code{a} or \code{k[[2]]} is modified).
      Furthermore, the assignment below to \code{b$x}, no longer
      causes duplication of the 10000 elements of \code{y}:
\preformatted{   a <- list (x=1, y=seq(0,1,length=10000))
   b <- a
   b$x <- 2
}
Instead, a single vector of 10000 elements is shared between \code{a$y} and
\code{b$y}, and will be duplicated later only if necessary.  Unnecessary
duplication of a 10000-element vector is also avoided when \code{b[1]} is 
assigned to in the code below:
\preformatted{   a <- list (x=1, y=seq(0,1,length=10000))
   b <- a$y
   a$y <- 0
   b[1] <- 1
}
The assignment to \code{a$y} now reduces \code{NAMEDCNT} for the vector
bound to \code{b}, allowing it to be changed without duplication.

\item Assignment to part of a vector using code such as \code{v[101:200]<-0}
      will now not actually create a vector of 100 indexes, but will instead
      simply change the elements with indexes 101 to 200 without creating
      an index vector.  This optimization has not yet been implemented for
      matrix or array indexing.

\item Assignments to parts of vectors, matrices, and arrays using "[" has been
      sped up by detailed code improvements, quite substantially in some
      cases.

\item Subsetting of arrays of three or more dimensions using "[" has
      been sped up by detailed code improvements.

\item Pending summations of one-argument mathematical functions are now
      passed on by \code{sum}.  So, for example, in 
      \code{sum(exp(a)) + sum(exp(b))}, the two
      summations of exponentials can now potentially be done in parallel.

\item A full garbage collection now does not wait for all tasks being
      done by helpers to complete.  Instead, only tasks that are using
      or computing variables that are not otherwise referenced are 
      waited for (so that this storage can be reclaimed).
  }}

  \subsection{BUG FIXES}{
    \itemize{
\item A bug that could have affected the result of \code{sum(abs(v))} when
      it is done by a helper thread has been fixed.
\item A bug that could have allowed \code{as.vector}, \code{as.integer}, etc.
      to pass on an object still being computed to a caller not expecting
      such a pending object has been fixed.
\item Some bugs in which production of warnings at inopportune times could 
      have caused serious problems have been fixed.
\item The bug illustrated below (pqR issue #13) has been fixed:
\preformatted{   > l = list(list(list(1)))
   > l1 = l[[1]]
   > l[[c(1,1,1)]] <- 2
   > l1
   [[1]]
   [[1]][[1]]
   [1] 2
}
\item Fixed a bug (also present in R-2.15.0 and R-3.0.1) illustrated by the
following code:
\preformatted{   > a <- list(x=c(1,2),y=c(3,4))
   > b <- as.pairlist(a)
   > b$x[1] <- 9
   > print(a)
   $x
   [1] 9 2
   
   $y
   [1] 3 4
}
The value printed for a has a$x[1] changed to 9, when it should still be 1.
See pqR issue #14.
\item Fixed a bug (also present in R-2.15.0 and R-3.0.1) in which extending
      an "expression" by assigning to a new element changes it to an ordinary
      list.  See pqR issue #15.
\item Fixed several bugs (also present in R-2.15.0 and R-3.0.1) illustrated
by the code below (see pqR issue #16):
\preformatted{   v <- c(10,20,30)
   v[[2]] <- NULL        # wrong error message
   
   x <- pairlist(list(1,2))
   x[[c(1,2)]] <- NULL   # wrongly gives an error, referring to misuse
                         # of the internal SET_VECTOR_ELT procedure
   
   v<-list(1)
   v[[quote(abc)]] <- 2  # internal error, this time for SET_STRING_ELT
   
   a <- pairlist(10,20,30,40,50,60)
   dim(a) <- c(2,3)
   dimnames(a) <- list(c("a","b"),c("x","y","z"))
   print(a)              # doesn't print names
   
   a[["a","x"]] <- 0     # crashes with a segmentation fault
}
  }}

  \subsection{BUG FIXES CORRESPONDING TO THOSE IN LATER R CORE RELEASES}{
    \itemize{
\item From R-2.15.1: \code{formatC()} uses the C entry point \code{str_signif}
      which could write beyond the length allocated for the output string.

\item From R-2.15.1: \code{plogis(x, lower = FALSE, log.p = TRUE)} no longer
      underflows early for large x (e.g. 800).

\item From R-2.15.1: \code{?Arithmetic}'s \dQuote{\code{1 ^ y} and \code{y ^ 0}
	are \code{1}, \emph{always}} now also applies for \code{integer}
      vectors \code{y}.

\item From R-2.15.1: X11-based pixmap devices like \code{png(type = "Xlib")} 
      were trying to set the cursor style, which triggered some warnings and
      hangs.

\item From R-3.0.1 patched: Fixed comment-out bug in BLAS, as per PR 14964.
  }}
}


\section{CHANGES IN VERSION RELEASED 2013-06-28}{

\subsection{INTRODUCTION}{

\itemize{ 
\item This release of pqR is based on R-2.15.0, distributed by the R
Core Team, but improves on it in many ways, mostly ways that speed it
up, but also by implementing some new features and fixing some bugs.
One notable speed improvement in pqR is that for systems with multiple
processors or processor cores, pqR is able to do some numeric
computations in parallel with other operations of the interpreter, and
with other numeric computations.

\item This is the second publicised release of pqR (the first was on
2013-06-20, and there were earlier unpublicised releases). It fixes one
significant pqR bug (that could cause two empty strings to not compare
as equal, reported by Jon Clayden), fixes a bug reported to R Core (PR
15363) that also existed in pqR (see below), fixes a bug in deciding
when matrix multiplies are best done in a helper thread, and fixes some
issues preventing pqR from being built in some situations (including
some partial fixes for Windows suggested by "armgong").  Since the
rest of the news is almost unchanged from the previous release, I have
not made a separate news section for this release. (New sections will
be created once new releases have significant differences.)

\item This section documents changes in pqR from R-2.15.0 that are of
direct interest to users.  For changes from earlier version of R to
R-2.15.0, see the ONEWS, OONEWS, and OOONEWS files.  Changes of little
interest to users, such as code cleanups and internal details on
performance improvements, are documented in the file MODS, which
relates these changes to branches in the code repository at
github.com/radfordneal/pqR.

\item Note that for compatibility with R's version system, pqR presently
uses the same version number, 2.15.0, as the version of R on which it
is based. This allows checks for feature availability to continue to
work.  This scheme will likely change in the future.  Releases of pqR
with the same version number are distinguished by release date.

\item See radfordneal.github.io/pqR for current information on pqR, including
announcements of new releases, a link to the page for making and viewing
reports of bugs and other issues, and a link to the wiki page containing
information such as systems on which pqR has been tested.

}}

  \subsection{FEATURE CHANGES}{
    \itemize{
      \item A new primitive function \code{get_rm} has been added,
            which removes a variable while returning the value it
            had when removed.  See \code{help(get_rm)} for details,
            and how this can sometimes improve efficiency of R functions.

      \item An enhanced version of the \code{Rprofmem} function for profiling
            allocation of vectors has been implemented, that can
            display more information, and can output to the terminal,
            allowing the source of allocations to more easily be
            determined.  Also, \code{Rprofmem} is now always accessible
            (not requiring the \code{--enable-memory-profiling} configuration
            option).  Its overhead when not in use is negligible.
 
            The new version allows records of memory allocation to be
            output to the terminal, where their position relative to
            other output can be informative (this is the default for the
            new \code{Rprofmemt} variant).  More identifying
            information, including type, number of elements, and
            hexadecimal address, can also be output.  For more details on
            these and other changes, see \code{help(Rprofmem)}.

      \item A new primitive function, pnamedcnt, has been added, that
            prints the NAMEDCNT/NAMED count for an R object, which is helpful
            in tracking when objects will have to be duplicated.  For
            details, see help(pnamedcnt).

      \item The \code{tracemem} function is defunct.  What exactly it was
            supposed to do in R-2.15.0 was unclear, and optimizations 
            in pqR make it even less clear what it should do.  The bit
            in object headers that was used to implement it has been
            put to a better use in pqR.  The \code{--enable-memory-profiling}
            configuration option used to enable it no longer exists.

            The \code{retracemem} function remains for compatibility
            (doing nothing).  The \code{Rprofmemt} and \code{pnamedcnt}
            functions described above provide alternative ways of gaining
            insight into memory allocation behaviour.

      \item Some options that can be set by arguments to the R command can
            now also be set with environment variables, specifically, the
            values of R_DEBUGGER, R_DEBUGGER_ARGS, and R_HELPERS give the
            default when \code{--debugger}, \code{--debugger-args}, and 
            \code{--helpers} are not specified on the command line.  This 
            feature is useful when using a shell file or Makefile that contains 
            R commands that one would rather not have to modify.
    }
  }

  \subsection{INSTALLATION AND TESTING}{
    \itemize{

      \item The procedure for compiling and installing from source is largely 
            unchanged from R-2.15.0.  In particular, the final result is a 
            program called "R", not "pqR", though of course you can provide a 
            link to it called "pqR".  Note that (as for R-2.15.0) it is not 
            necessary to do an "install" after "make" --- one can just
            run bin/R in the directory where you did "make".  This may be 
            convenient if you wish to try out pqR along with your current 
            version of R.

      \item Testing of pqR has so far been done only on Linux/Unix
            systems, not on Windows or Mac systems.  There is no specific
            reason to believe that it will not work on Windows or Mac
            systems, but until tests have been done, trying to use it 
            on these systems is not recommended.  (However, some users
            have reported that pqR can be built on Mac systems, as long
            as a C compiler fully supporting OpenMP is used, or the
            \code{--disable-helper-threads} configuration option is used.)

      \item This release contains the versions of the standard and recommended
            packages that were released with R-2.15.0.  Newer versions may
            or may not be compatible (same as for R-2.15.0).

      \item It is intended that this release will be fully compatible with
            R-2.15.0, but you will need to recompile any packages (other
            that those with only R code) that you had installed for R-2.15.0, 
            and any other C code you use with R, since the format of internal 
            data structures has changed (see below).

      \item New configuration options relating to helper threads and
            to matrix multiplication now exist.  For details, see 
            doc/R-admin.html (or R-admin.pdf), or run \code{./configure --help}.

            In particular, the \code{--disable-helper-threads} option
            to configure will remove support for helper threads.  Use of
            this option is advised if you know that multiple processors
            or processor cores will not be available, or if you know that
            the C compiler used does not support OpenMP 3.0 or 3.1 (which 
            is used in the implementation of the helpers package).

      \item Including \code{-DENABLE_ISNAN_TRICK} in CFLAGS will speed up 
            checks for NA and NaN on machines on which it works.  It works
            on Intel processors (verified both empirically and by consulting
            Intel documentation).  It does not work on SPARC machines.

      \item The \code{--enable-memory-profiling} option to configure
            no longer exists.  In pqR, the \code{Rprofmem} function is always
            enabled, and the \code{tracemem} function is defunct.  (See
            discussion above.)

      \item When installing from source, the output of configure 
            now displays whether standard and recommended packages will
            be byte compiled.

      \item The tests of random number generation run with \code{make check-all}
            now set the random number seed explicitly.  Previously, the random
            number seed was set from the time and process ID, with the result
            that these tests would occasionally fail non-deterministically,
            when by chance one of the p-values obtained was below the threshold
            used.  (Any such failure should now occur consistently, rather
            than appearing to be due to a non-deterministic bug.)

      \item Note that (as in R-2.15.0) the output of \code{make check-all} for 
            the boot package includes many warning messages regarding a 
            non-integer argument, and when byte compilation is enabled, these 
            messages identify the wrong function call as the source.  This 
            appears to have no wider implications, and can be ignored.

      \item Testing of the "xz" compression method is now done with \code{try},
            so that failure will be tolerated on machines that don't have enough
            memory for these tests.

      \item The details of how valgrind is used have changed. See the source
            file \file{memory.c}.
    }
  }

  \subsection{INTERNAL STRUCTURES AND APPLICATION PROGRAM INTERFACE}{
    \itemize{
      \item The internal structure of an object has changed, in ways that 
            should be compatible with R-2.15.0, but which do require 
            re-compilation.  The flags in the object header for \code{DEBUG},
            \code{RSTEP}, and \code{TRACE} now exist only for non-vector 
            objects, which is sufficient for their present use (now that 
            \code{tracemem} is defunct).

      \item The sizes of objects have changed in some cases (though not most).
            For a 32-bit configuration, the size of a cons cell increases
            from 28 bytes to 32 bytes; for a 64-bit configuration, the
            size of a cons cell remains at 56 bytes.  For a 32-bit 
            configuration, the size of a vector of one double remains
            at 32 bytes; for a 64-bit configuration (with 8-byte alignment), 
            the size of a vector of one double remains at 48 bytes.

      \item Note that the actual amount of memory occupied by an object
            depends on the set of node classes defined (which may be tuned).
            There is no longer a separate node class for cons cells and
            zero-length vectors (as in R-2.15.0) --- instead, cons cells
            share a node class with whatever vectors also fit in that
            node class.

      \item The old two-bit NAMED field of an object is now a three-bit
            NAMEDCNT field, to allow for a better attempt at reference
            counting.  Versions of the the NAMED and SET_NAMED macros
            are still defined for compatibility.  See the R-ints manual
            for details.

      \item Setting the length of a vector to something less than its
            allocated length using SETLENGTH is deprecated.  The LENGTH
            field is used for memory allocation tracking by the garbage
            collector (as is also the case in R-2.15.0), so setting it 
            to the wrong value may cause problems.  (Setting the length
            to more than the allocated length is of course even worse.)
    }
  }

  \subsection{PERFORMANCE IMPROVEMENTS}{
    \itemize{
      \item Many detailed improvements have been made that reduce
            general interpretive overhead and speed up particular 
            functions.  Only some of these improvements are noted
            below.

      \item Numerical computations can now be performed in parallel with
            each other and with interpretation of R code, by using 
            ``helper threads'', on machines
            with multiple processors or multiple processor cores.  When
            the output of one such computation is used as the input to
            another computation, these computations can often be done
            in parallel, with the output of one task being ``pipelined''
            to the other task.  Note that these 
            parallel execution facilities do not require any changes to user 
            code --- only that helper threads be enabled with the 
            \code{--helpers} option to the command starting pqR. See 
            \code{help(helpers)} for details.

            However, helper threads are not used for operations that are 
            done within the interpreter for byte-compiled code or that are 
            done in primitive functions invoked by the byte-code interpreter.

            This facility is still undergoing rapid development.  Additional 
            documentation on which operations may be done in parallel will be 
            forthcoming.

      \item A better attempt at counting how many "names" an object has
            is now made, which reduces how often objects are duplicated
            unnecessarily.  This change is ongoing, with further improvements
            and documentation forthcoming.

      \item Several primitive functions that can generate integer sequences
            --- ":", seq.int, seq_len, and seq_along --- will now sometimes
            not generate an actual sequence, but rather just a description
            of its start and end points.  This is not visible to users,
            but is used to speed up several operations.

            In particular, "for" loops such as \code{for (i in 1:1000000) ...}
            are now done without actually allocating a vector to hold
            the sequence.  This saves both space and time.  Also,
            a subscript such as \code{101:200} for a vector or as the first 
            subscript for a matrix is now (often) handled without actually 
            creating a vector of indexes, saving both time and space.  

            However, the above performance improvements 
            are not effective in compiled code.

      \item Matrix multiplications with the \code{\%*\%} operator are now
            much faster when the operation is a vector dot product, a
            vector-matrix product, a matrix-vector product, or more generally
            when the sum of the numbers of rows and columns in the result
            is not much less than their product.  This improvement results
            from the elimination of a costly check for NA/NaN elements in the 
            operands before doing the multiply.  There is no need for this check
            if the supplied BLAS is used.  If a BLAS that does not properly
            handle NaN is supplied, the \code{\%*\%} operator will still
            handle NaN properly if the new library of matrix multiply
            routines is used for \code{\%*\%} instead of the BLAS.  See the
            next two items for more relevant details.

      \item A new library of matrix multiply routines is provided, which
            is guaranteed to handle NA/NaN correctly, and which supports
            pipelined computation with helper threads.  Whether this
            library or the BLAS routines are used for \code{\%*\%} is
            controlled by the \code{mat_mult_with_BLAS} option. The default
            is to not use the BLAS, but the 
            \code{--enable-mat-mult-with-BLAS-by-default} configuration option
            will change this.  See \code{help("\%*\%")} for details.

      \item The BLAS routines supplied with R were modified to improve the 
            performance of the routines DGEMM (matrix-matrix multiply) and 
            DGEMV (matrix-vector multiply).  Also, proper propagation of NaN, 
            Inf, etc. is now always done in these routines.  This speeds
            up the \code{\%*\%} operator in R, when the supplied BLAS is used
            for matrix multiplications, and speeds up other matrix operations
            that call these BLAS routines, if the BLAS used is the one supplied.

      \item The low-level routines for generation of uniform random
            numbers have been improved.  (These routines are also used for
            higher-level functions such as \code{rnorm}.)

            The previous code copied the seed back and forth to
            .Random.seed for every call of a random number generation
            function, which is rather time consuming given that for
            the default generator \code{.Random.seed} is 625 integers long.
            It also allocated new space for \code{.Random.seed} every time.
            Now, \code{.Random.seed} is used without copying, except when the 
            generator is user-supplied.  

            The previous code had imposed an unnecessary limit on the
            length of a seed for a user-supplied random number
            generator, which has now been removed.

      \item The \code{any} and \code{all} primitives have been substantially
            sped up for large vectors.  

            Also, expressions such as
            \code{all(v>0)} and \code{any(is.na(v))}, where \code{v} is a
            real vector, avoid computing and storing a logical vector,
            instead computing the result of \code{any} or \code{all}
            without this intermediate, looking at only as much of \code{v}
            as is needed to determine the result.
            However, this improvement is not effective in compiled code.

      \item When \code{sum} is applied to many mathematical functions
            of one vector argument, for example \code{sum(log(v))}, the
            sum is performed as the function is computed, without a
            vector being allocated to hold the function values.  
            However, this improvement is not effective in compiled code.

      \item The handling of power operations has been improved (primarily 
            for powers of reals, but slightly affecting powers of integers too).
            In particular, scalar powers of 2, 1, 0, and -1, are handled 
            specially to avoid general power operations in these cases.

      \item Extending lists and character vectors by assigning to an
            index past the end, and deleting list items by assigning NULL
            have been sped up substantially.

      \item The speed of the transpose (\code{t}) function has been
            improved, when applied to real, integer, and logical
            matrices.

      \item The \code{cbind} and \code{rbind} functions have been greatly
            sped up for large objects.

      \item The \code{c} and \code{unlist} functions have been sped up 
            by a bit in simple cases, and by a lot in some situations 
            involving names.

      \item The \code{matrix} function has been greatly sped up, in
            many cases.

      \item Extraction of subsets of vectors or matrices (eg, \code{v[100:200]}
            or \code{M[1:100,101:110]}) has been sped up substantially.

      \item Logical operations and relational operators have been sped up
            in simple cases. Relational
            operators have also been substantially sped up for long vectors.

      \item Access via the $ operator to lists, pairlists, and environments 
            has been sped up. 

      \item Existing code for handling special cases of "[" in which there is
            only one scalar index was replaced by cleaner code that handles 
            more cases.   The old code handled only integer and real vectors, 
            and only positive indexes.  The new code handles all atomic 
            vectors (logical, integer, real, complex, raw, and string), and 
            positive or negative indexes that are not out of bounds.

      \item Many unary and binary primitive functions are now usually
            called using a faster internal interface that does not allocate
            nodes for a pairlist of evaluated arguments. This change
            substantially speeds up some programs.

      \item Lookup of some builtin/special function symbols (eg, "+" and "if")
            has been sped up by allowing fast bypass of non-global environments
            that do not contain (and have never contained) one of these 
            symbols.

      \item Some binary and unary arithmetic operations have been sped
            up by, when possible, using the space holding one of the
            operands to hold the result, rather than allocating new
            space.  Though primarily a speed improvement, for very
            long vectors avoiding this allocation could avoid running
            out of space.

      \item Some speedup has been obtained by using new internal C functions 
            for performing exact or partial string matches in the interpreter.
    }
  }

  \subsection{BUG FIXES}{
    \itemize{
      \item The "debug" facility has been fixed.  Its behaviour for if,
            while, repeat, and for statements when the inner statement
            was or was not one with curly brackets had made no sense.
            The fixed behaviour is now documented in help(debug). 
            (I reported this bug and how
            to fix it to the R Core Team in July 2012, but the bug is 
            still present in R-3.0.1, released May 2013.)

      \item Fixed a bug in \code{sum}, where overflow is allowed (and not 
            detected) where overflow can actually be avoided.  For example:
\preformatted{   > v<-c(3L,1000000000L:1010000000L,-(1000000000L:1010000000L))
   > sum(v)
   [1] 4629
}
            Also fixed a related bug in \code{mean}, applied to an integer
            vector, which would arise only on a system where a long double 
            is no bigger than a double.

      \item Fixed \code{diag} so that it returns a matrix when passed
            a list of elements to put on the diagonal.

      \item Fixed a bug that could lead to mis-identification of the 
            direction of stack growth on a non-Windows system, causing
            stack overflow to not be detected, and a segmentation fault 
            to occur.  (I also reported this bug and how to fix it to the 
            R Core Team, who included a fix in R-2.15.2.)

      \item Fixed a bug where, for example, \code{log(base=4)} returned 
            the natural log of 4, rather than signalling an error. 

      \item The documentation on what \code{MARGIN} arguments are allowed for
            \code{apply} has been clarified, and checks for validity added.
            The call 
\preformatted{   > apply(array(1:24,c(2,3,4)),-3,sum)
}
            now produces correct results (the same as when \code{MARGIN}
            is \code{1:2}).

      \item Fixed a bug in which \code{Im(matrix(complex(0),3,4))} returned
            a matrix of zero elements rather than a matrix of NA elements.

      \item Fixed a bug where more than six warning messages at startup
            would overwrite random memory, causing garbage output 
            and perhaps arbitrarily bizarre behaviour.

      \item Fixed a bug where LC_PAPER was not correctly set at startup.

      \item Fixed gc.time, which was producing grossly incorrect values
            for user and system time.

      \item Now check for bad arguments for .rowSums, .colSums, .rowMeans,
            and .rowMeans (would previously segfault if n*p too big).

      \item Fixed a bug where excess warning messages may be produced
            on conversion to RAW.  For instance:
\preformatted{   > as.raw(1e40)
   [1] 00
   Warning messages:
   1: NAs introduced by coercion 
   2: out-of-range values treated as 0 in coercion to raw 
}
            Now, only the second warning message is produced.

      \item A bug has been fixed in which rbind would not handle 
            non-vector objects such as function closures, whereas
            cbind did handle them, and both were documented to do so.

      \item Fixed a bug in numeric_deriv in stats/src/nls.c, where it
            was not duplicating when it should, as illustrated below:
\preformatted{   > x <- 5; y <- 2; f <- function (y) x
   > numericDeriv(f(y),"y")
    [1] 5
    attr(,"gradient")
         [,1]
    [1,]    0
    > x
    [1] 5
    attr(,"gradient")
         [,1]
    [1,]    0
}

      \item Fixed a bug in vapply illustrated by the following:
\preformatted{   X<-list(456)
   f<-function(a)X
   A<-list(1,2)  
   B<-vapply(A,f,list(0))
   print(B)
   X[[1]][1]<-444
   print(B)
}
            After the fix, the values in \code{B} are no long changed by the 
            assignment to \code{X}. Similar bugs in mapply, eapply, and rapply 
            have also been fixed.  I reported these bugs to r-devel, and
            (different) fixes are in R-3.0.0 and later versions.

      \item Fixed a but in rep.int illustrated by the following:
\preformatted{   a<-list(1,2)
   b<-rep.int(a,c(2,2))
   b[[1]][1]<-9
   print(a[[1]])
}

      \item Fixed a bug in mget, illustrated by the following code:
\preformatted{   a <- numeric(1)
   x <- mget("a",as.environment(1))
   print(x)
   a[1] <- 9
   print(x)
}

      \item Fixed bugs that the R Core Team fixed (differently) for R-2.15.3,
            illustrated by the following:
\preformatted{   a <- list(c(1,2),c(3,4))
   b <- list(1,2,3)
   b[2:3] <- a
   b[[2]][2] <- 99
   print(a[[1]][2])

   a <- list(1+1,1+1)
   b <- list(1,1,1,1)
   b[1:4] <- a
   b[[1]][1] <- 1
   print(b[2:4])
}

      \item Fixed a bug illustrated by the following:
\preformatted{   > library(compiler)
   > foo <- function(x,y) UseMethod("foo")
   > foo.numeric <- function(x,y) "numeric"
   > foo.default <- function(x,y) "default"
   > testi <- function () foo(x=NULL,2)
   > testc <- cmpfun (function () foo(x=NULL,2))
   > testi() 
   [1] "default"
   > testc()
   [1] "numeric"
}

      \item Fixed several bugs that produced wrong results 
            such as the following:
\preformatted{   a<-list(c(1,2),c(3,4),c(5,6))
   b<-a[2:3]
   a[[2]][2]<-9
   print(b[[1]][2])
}
      I reported this to r-devel, and a (different) fix is in R-3.0.0 and 
      later versions.

      \item Fixed bugs reported on r-devel by Justin Talbot, Jan 2013 (also
            fixed, differently, in R-2.15.3), illustrated by the following:
\preformatted{   a <- list(1)
   b <- (a[[1]] <- a)
   print(b)
   a <- list(x=1)
   b <- (a$x <- a)
   print(b)
}

      \item Fixed \code{svd} so that it will not return a list with
            \code{NULL} elements.  This matches the behaviour of \code{La.svd}.

      \item Fixed (by a kludge, not a proper fix) a bug in the "tre"
            package for regular expression matching (eg, in \code{sub}),
            which shows up when \code{WCHAR_MAX} doesn't fit in an
            "int".  The kludge reduces \code{WCHAR_MAX} to fit, but really
            the "int" variables ought to be bigger.  (This problem
            showed up on a Raspberry Pi running Raspbian.)

      \item Fixed a minor error-reporting bug with
            \code{(1:2):integer(0)} and similar expressions.

      \item Fixed a small error-reporting bug with "$",
            illustrated by the following output:
\preformatted{    > options(warnPartialMatchDollar=TRUE)
    > pl <- pairlist(abc=1,def=2)
    > pl$ab
    [1] 1
    Warning message:
    In pl$ab : partial match of 'ab' to ''
}

      \item Fixed documentation error in R-admin regarding the
            \code{--disable-byte-compiled-packages} configuration option, 
            and changed the DESCRIPTION file for the recommended mgcv 
            package to respect this option.

      \item Fixed a bug reported to R Core (PR 15363, 2013-006-26) that
            also existed in pqR-2013-06-20.  This bug sometimes caused memory
            expansion when many complex assignments or removals were done
            in the global environment.
    }
  }
}<|MERGE_RESOLUTION|>--- conflicted
+++ resolved
@@ -108,12 +108,9 @@
 \item From R-2.15.3:
       The configure tests for Objective C and Objective C++ now work on
       Mac OS 10.8 with Xcode 4.5.2 (PR#15107).
-<<<<<<< HEAD
-=======
 \item The cairo-based versions of \code{X11()} now work with
       current versions of cairographics (e.g. 1.12.10).  (\PR{15168})
 
->>>>>>> 9787eb38
 }}
 
   \subsection{DOCUMENTATION UPDATES}{
