\newcommand{\PR}{\Sexpr[results=rd]{tools:::Rd_expr_PR(#1)}}
\newcommand{\CRANpkg}{\href{http://CRAN.R-project.org/package=#1}{\pkg{#1}}}

\name{NEWS}
\title{ pqR News}
\encoding{UTF-8}


\section{CHANGES IN VERSION RELEASED 2017-00-00}{

  \subsection{INTRODUCTION}{
  \itemize{ 
  \item This release has quite a few signficicant performance improvements.
        It also has some feature changes and bug fixes, including some
        features from later R Core versions.

  \item With the performance improvements in this release, it is
        generally no longer desirable to use the byte code compiler.
        Defaults during configuration and use have therefore been
        changed so that the bytecode compiler, and byte-compiled code,
        will not be used unless very deliberately enabled.

  \item Platforms on which pqR is used must now correctly implement
        64-bit IEEE floating-point arithmetic.  This is a preliminary to future
        changes aimed at improving reproducibility of numerical results.
  }}

  \subsection{INSTALLATION}{
  \itemize{
  \item Byte compilation is now discouraged, because on the whole it 
        makes performance worse rather than better, since it does not
        support some pqR performance improvements, and also because it does not
        implement some pqR language extensions.

        When pqR is configured, \code{--disable-byte-compiled-packages}
        is now the default.

        It is still possible to enable byte compilation, but this is
        meant only for research purposes, to compare performance of
        interpreted and byte-compiled code.  No byte compilation
        of packages will be done unless the \code{R_PKG_BYTECOMPILE}
        environment variable is set to \code{TRUE}, regardless of any
        other settings.  Byte code will not be used when evaluating
        expressions unless the \code{R_USE_BYTECODE} environment
        variable is set to \code{TRUE}, even if its evaluation is
        explicitly requested.

        The JIT feature is now never enabled, regardless of any attempt
        to do so.
  \item A platform on which pqR is installed must now
        implement correct 64-bit IEEE floating-point arithmetic for the C 
        "double" type.  In particular, this means that pqR is not supported
        on Intel x86 platforms without SSE2 instructions (Pentium III
        and earlier), since given current software environments, it is 
        effectively impossible to use the FPU in these system to
        perform correctly-rounded 64-bit floating-point operations.
  }}

  \subsection{PERFORMANCE IMPROVEMENTS}{
  \itemize{
  \item Operations that increase or decrease the length of a vector
        (including lists) now often make changes in place, rather than
        allocating a new vector.  A small amount of additional
        memory is sometimes allocated at the end of a vector to allow
        expansion without reallocation.  This improvement mirrors a
        recent improvement in R-3.4.0, but applies in more situations.
  \item The \code{c} function will sometimes use the space allocated to its
        first argument for the result, after extending it in place.  
        In assigments like \code{v<-c(v,x)}, the space for \code{v}
        may be extended and \code{x} copied into it in place.
        The copying needed by \code{c} may now sometimes be done in
        parallel in a helper thread.
  \item Subsetting an unclassed object now does not cause a copy of
        the object to be made.  For example, the following do not
        require copying \code{obj}:
\preformatted{    x <- unclass(obj)[-1]; y <- unclass(obj)[[1]]
}
        \code{help(unclass)} now documents what operations on 
        \code{unclass(obj)} do not require copying.  Note that with
        this improvement, there is now no reason to use \code{.subset}
        or \code{.subset2}.
  \item The \code{sample} (and \code{sample.int}) functions have been
        sped up.  The improvement can be enormous when sampling a small 
        number of items from a much larger set, without replacement,
        due to use of a hashing scheme.  Hashing is done
        automatically whenever it appears to be advantageous, and
        does not change the result. (A somewhat similar hashing scheme 
        was introduced in R Core versions from R-3.0.0, but it gives 
        different results, and hence is enabled by default only for very 
        large sets.)
  \item The \code{paste} and \code{paste0} functions have been sped up.
        They are now about two to six times
        faster than in R-3.4.0, and are usually faster than the 
        \code{stri_paste} function from the \code{stringi} package.
        Substring extraction and replacement with \code{substr} or
        \code{substring} has also been sped up for long strings.
  \item Relational operators are now faster, and may sometimes be done in 
        helper threads (though currently without pipelining of data).
        Computations such as \code{sum(vec>0)} are now done with a
        merged procedure that avoids creating \code{vec>0} as an intermediate
        value.
  \item Creation of matrices with \code{matrix} is now faster.
<<<<<<< HEAD
=======
  \item Creation of arrays with \code{array} is now usually done with
        a faster internal routine, mimicking (with improvements) changes
        in R-2.15.2 and later R Core versions.
>>>>>>> d8567725
  \item The \code{which.min}, and \code{which.max} functions have been
        sped up, especially for logical and integer arguments (partially
        using code from R-3.2.3, with improvements).
  \item The \code{rep} function is now often faster for string vectors,
        and for vectors of any type that have names.
  \item Improved methods for symbol lookup are now used, which increase
        speed in many contexts, and especially in functions that are
        defined in packages (rather than in the global workspace).
  \item The speed of \code{which} has been improved.
<<<<<<< HEAD
  \item The speed of the logical operators (\code{!}, \code{&}, and \code{|})
        has been improved for long vectors.
=======
>>>>>>> d8567725
  \item The speed of \code{.Call} has been improved.
  \item New versions of the C matrix multiply functions are now used,
        which may be faster due to use of the C "restrict" keyword to
        allow better optimization.
  \item The \code{\%\%} and \code{\%/\%} operators are now faster when 
        their operands are real vectors that contain integer values.
  \item Subscripting with a logical vector is now faster for long vectors.
  \item General interpretive overhead has been reduced in some contexts,
        particularly when extracting or replacing subsets with 
        \code{[.]} or \code{[[.]]}.
  }}

  \subsection{FEATURE CHANGES}{
  \itemize{
  \item The \code{along}, \code{across}, and \code{down} forms of 
        the \code{for} statement (introduced in pqR-2016-06-24 and
        pqR-2016-10-05) now set the loop variable(s) to the
        corresponding length or dimension size when the loop is done
        zero times, rather than to \code{NULL}.
  \item Previously, when a scalar was extracted from a matrix or array 
        with \code{[]}, a name derived from a dimension name was attached
        to it only if a single dimension had names (though this was not 
        correctly documented by \code{help("[")}, and is not correctly
        documented in R Core versions to at least R-3.4.0).  This behaviour has
        been changed in pqR so that a name is attached when two dimensions
        have names provided one of these dimensions had dropping suppressed.
        This gives reliable results when matrices happen to have only one
        row or column, as illustrated by the last example in \code{help("[")}.
  \item The \code{cumsum} and \code{cumprod} functions now correctly propagate 
        \code{NaN} and \code{NA} values that are encountered to all later
        values, with \code{NA} taking precedence over \code{NaN}.  Previously,
        \code{NaN} had been converted to \code{NA} in \code{cumsum}.  (In
        R-3.4.1, the behaviour in this respect appears to be platform 
        dependent.)
  \item When applied to complex vectors, the \code{prod} and \code{cumprod}
        functions now produce results matching those obtained with the
        \code{*} operator.
  \item The old serialization format, used prior to December 2001, is 
        no longer supported in pqR.  Code to support it would need to
        be changed to accomodate recent changes in pqR, and meaningful
        testing of such changes seems like it would require excessive
        efforts.
  \item It is now allowed to set the length of an ``expression''
        object with \code{length(e)<-len}, as for other vector
        types.  Any extra elements are set to \code{NULL}.
  \item Attempts to set attributes on a symbol are now silently ignored,
        both at the R level, with \code{attr} and \code{attributes}, and
        at the C API level, with \code{SET_ATTRIB}.  Getting the attributes
        of a symbol returns NULL.  Previously (and also in R-3.4.0),
        attributes could be attached to symbols, but they were lost
        when a workspace was saved and restored.
  \item There is no longer a \code{SET_PRINTNAME} function available in
        the C API (even if internal header files are used).  Setting the 
        print name of a symbol has never been
        a safe or reasonable thing to do.
  \item The default \code{size} for \code{new.env} is now \code{NA}, which
        gives an internal default, which now varies depending on the
        platform and configuration options.
  \item A warning is no longer generated when the first argument of
        \code{.C}, \code{.Fortran}, \code{.Call}, or \code{.External} is
        given its proper name of \code{.NAME}.  Passing more than one
        \code{PACKAGE}, \code{NAOK}, \code{DUP}, \code{HELPERS}, or
        \code{ENCODING} argument now results in an error rather than a
        warning. 
  }}

  \subsection{NEW FEATURES FROM R CORE RELEASES}{
  \itemize{
  \item From R-3.1.0: The way the unary operators (\code{+ - !}) handle
        attributes is now more consistent.  If there is no coercion,
        all attributes (including class) are copied from the input to
        the result: otherwise only names, dims and dimnames are.

  \item From R-3.0.0: There is a new function \code{rep_len()} analogous to 
        \code{rep.int()} for when speed is required (and names are not).

        Note, however, that in pqR \code{rep} is as fast as
        \code{rep_len} (and also \code{rep.int}) when there are no names.

  \item From R-3.1.2: \code{capabilities()} now reports if ICU is
        compiled in for use for collation (it is only actually used if
        a suitable locale is set for collation, and never for a
        \code{C} locale).

  \item From R-3.1.2: \code{icuSetCollate()} allows \code{locale = "default"},
        and \code{locale = "none"} to use OS services rather than ICU for
        collation.

        Environment variable \env{R_ICU_LOCALE} can be used to set the
        default ICU locale, in case the one derived from the OS locale is
        inappropriate (this is currently necessary on Windows).

  \item From R-3.1.2: New function \code{icuGetCollate()} to report on the ICU
        collation locale in use (if any).

  \item From R-3.1.3: \code{icuSetCollate()} now accepts \code{locale = "ASCII"}
        which uses the basic C function \code{strcmp} and so collates
        strings byte-by-byte in numerical order.
  }}  

  \subsection{BUG FIXES}{
  \itemize{
  \item The documentation on \code{debug} and \code{debugonce} has been
        fixed to remove mention of the \code{text} and \code{condition} 
        arguments. These arguments were documented in R-2.10.0, and in 
        subsequent R Core versions to at least R-3.4.1, but they have never 
        been implemented as documented, but rather have always been 
        completely ignored.
  \item Fixed two pqR bugs illustrated by the following:
\preformatted{    a <- c(2,3); e <- new.env(); e[["x"]] <- a; a[2] <- 9; e$x[2]
    L <- list(1,2); y <- list(2+1); L[2] <- y; y[[1]][1] <- 9; L[[2]]
}
        For both lines above, the value printed was 9 rather than 3.
  \item Previously, \code{length(plist)<-n} did not work when \code{plist}
        was a pairlist, but it does now.  This bug also exists in R Core
        versions to at least R-3.4.1.
  \item Fixed a bug illustrated by the following:
\preformatted{    L <- list(c(3,4))
    M <- matrix(L,2,2)
    M[[1,1]][1] <- 9
    L
}
        In the value printed for \code{L}, \code{L[[1]][1]} had changed to 9.
        This bug also exists in R-3.4.1.
  \item Fixed a bug illustrated by the following:
\preformatted{    a <- as.integer(NA); e <- new.env(size=a); print(a)
}
        The value printed was previously 0 rather than NA.
        This bug also exists in R Core versions to at least R-3.4.1.
  }}
}


\section{CHANGES IN VERSION RELEASED 2017-06-09}{

  \subsection{INTRODUCTION}{
  \itemize{ 
  \item pqR now uses a new garbage collector and new schemes for memory
        layout.  Objects are represented more compactly, much more compactly
        if ``compressed pointers'' are used. Garbage collection is faster,
        and will have a more localized memory access/write pattern, which
        may be of significance for cache performance and for performance with
        functions like \code{mclapply} from the \code{parallel} package.

        The new garbage collection scheme uses a general-purpose Segmented
        Generational Garbage Collector, the source code for which is at
        https://gitlab.com/radfordneal/sggc
  }}

  \subsection{INSTALLATION}{
  \itemize{
  \item There is now an \code{--enable-compressed-pointers} option to
        \code{configure}.  When included, pqR will be built with 
        32-bit compressed pointers, which considerably reduces
        memory usage (especially if many small objects are used) 
        on a system with 64-bit pointers (slightly on
        a system with 32-bit pointers).  Use of compressed pointers
        results in a speed penalty on some tasks of up to about 30\%,
        while on other tasks the lower memory usage may improve speed.
  \item There is now an \code{--enable-aux-for-attrib} option to
        \code{configure}.  This is ignored if 
        \code{--enable-compressed-pointers} is used, or if the platform
        does not use 64-bit pointers.  Otherwise, it results in 
        attributes for objects being stored as ``auxiliary information'',
        which allows for some objects to be stored more compactly,
        with some possible speed and memory advantages, though some operations
        become slightly slower.
  \item Packages containing C code must be installed with a build of
        pqR configured with the same setting of
        \code{--enable-compressed-pointers} or
        \code{--enable-aux-for-attrib} as the build of pqR in which
        they are used.
  \item The \code{--enable-strict-barrier} option to \code{configure}
        has been removed.  In pqR, usages in C code such as \code{CAR(x)=y}
        cause compile errors regardless of this option, so it is not
        needed for that purpose.  The use of this option to enable the 
        \code{PROTECTCHECK} feature will be replaced by a similar feature
        in a future pqR release.
  }}

  \subsection{DOCUMENTATION AND FEATURE CHANGES}{
  \itemize{
  \item Documentation in the ``R Installation and Administration'',
        ``Writing R Extensions'', and ``R Internals'' manuals has
        been updated to reflect the new garbage collection and memory
        layout schemes.  There are also updates to \code{help(Memory)},
        \code{help("Memory-limits")}, and \code{help(gc)}.
  \item The format of the output of \code{gc} has changed, to reflect
        the characteristics of the new garbage collector.  See
        \code{help(gc)} for details.
  \item Memory allocated by a C function using \code{R_alloc} will no
        longer appear in output of \code{Rprofmem}.
  \item The \code{pages} argument for Rprofmem is now ignored.
  \item The output of \code{.Internal(inspect(x))} now includes both the
        uncompressed and the compressed pointers to \code{x}, and other
        information relevant to the new scheme, while omitting
        some information that was specific to the previous garbage collector.
  }}

  \subsection{CHANGES TO THE C API}{
  \itemize{
  \item The \code{SETLENGTH} function now performs some checks to avoid
        possible disaster.  Its use is still discouraged.
  \item The probably never-used \code{call_R} and \code{call_S} functions
        have been disabled.
  \item It is now illegal to set the ``internal'' value associated with a symbol
        to anything other than a primitive function (\code{BUILTINSXP}
        or \code{SPECIALSXP} type).  The \code{INTERNAL} values are no longer
        stored in symbol objects, but in a separate table, with the
        consequence that it may not be possible to use \code{SET_INTERNAL}
        for a symbol that was not given an internal value during initialization.
  \item Passing a non-vector object to a C function using \code{.C} is now
        even less advisable than before.  If compressed pointers are used,
        this will work only if the argument is recevied as a \code{void*}
        pointer, then cast to \code{uintptr_t}, then to \code{SEXP} (this
        should work when SEXP is either a compressed an uncompressed 
        pointer).
  }}

  \subsection{BUG FIXES}{
  \itemize{
  \item Cross-references between manuals in doc/manual, such as R-admin.html
        and R-exts.html,
        now go to the other manuals in the same place.  Previously (and
        in current R core versions), they went to the manuals of that
        name at cran.r-project.org, even when those manuals are not for
        the same version of R.
  }}

}


\section{CHANGES IN VERSION RELEASED 2016-10-24}{

  \subsection{INTRODUCTION}{
  \itemize{ 
  \item This is a small maintenance release, fixing a few bugs and installation
        problems.
  }}

  \subsection{INSTALLATION}{
  \itemize{
  \item When building pqR on a Mac, some Mac-specific source files
        are now compiled with the default 'gcc' (really clang on
        recent Macs), regardless of what C compiler has been specified
        for other uses.  This is necessary to bypass problems with
        Apple-supplied header files on El Capitan and Sierra. There are
        also a few other tweaks to building on a Mac.
  }}

  \subsection{BUG FIXES}{
  \itemize{
  \item Some bugs have been fixed involving the interaction of finalizers
        and active bindings with some pqR optimizations, one of which
        showed up when building with clang on a Mac.
  }}
}


\section{CHANGES IN VERSION RELEASED 2016-10-05}{

  \subsection{INTRODUCTION}{
  \itemize{ 
  \item With this release, pqR, which was based on R-2.15.0, now incorporates
        the new features, bug fixes, and some relevant performance improvements
        from R-2.15.1.  The pqR version number 
        has been advanced to 2.15.1 to reflect this.  (This version number is
        checked when trying to install packages.)

        Note that there could still be incompatibilities with packages
        that work with R-2.15.1, either because of bugs in pqR, or because
        a package may rely on a bug that is fixed in pqR, or because
        pqR implements some changes from R Core versions after R-2.15.1 that
        are not compatibile with R-2.15.1, or because some new
        pqR features are not totally compatible with R-2.15.1.

        Since many features from later R Core versions are also implemented
        in pqR, some packages that state a dependence on a later version
        of R might nevertheless work with pqR, if the dependence declaration in
        the DESCRIPTION file is changed.
  \item The 'digest' package (by Dirk Eddelbuettel and others) is now
        included in the release as a recommended package (which will
        therefore be available without having to install it).  The version 
        used is based on digest_0.6.10, with a slight modification to
        correctly handle pqR's constant objects (hence called digest_0.6.10.1).
  \item The pqR package repository (see information at pqR-project.org) has
        now been updated to include some packages (or new versions of packages)
        that depend on R-2.15.1, which were previously not included.
  \item There are also some new pqR features and performance improvements
        in this release, including
        \code{across} and \code{down} options for \code{for} statements, a
        less error-prone scheme for protecting objects from garbage 
        collection in C code, and faster implementations of subset 
        replacement with \code{[ ]}, \code{[[ ]]}, and \code{$}.
  }}

  \subsection{INSTALLATION}{
  \itemize{
  \item The direction of growth of the C stack is no longer determined
        at runtime.  Instead, it is assumed by default to grow downwards,
        as is the case for virtually all current platforms.  This can
        be overridden when building pqR by including \code{-DR_CStackDir=-1}
        in \code{CFLAGS}.  See the R-admin manual for more details.
  }}

  \subsection{NEW FEATURES}{
  \itemize{
  \item The \code{for} statement now has \code{down} and \code{across}
        forms, which conveniently iterate over the rows 
        (\code{down}) or columns (\code{across}) of a matrix.  See
        \code{help("for")} for details.
  \item C functions called from R (by \code{.Call} or \code{.External}) 
        can now protect objects from garbage collection using a new, 
        less error-prone, method, rather than the old (and still present)
        \code{PROTECT} and \code{UNPROTECT} calls.  See the section titled
        ``Handling the effects of garbage collection'' (5.9.1) in the ``Writing 
        R Exensions'' manual for details on the new facility, as well as
        improved documentation on the old facilities.
  \item The \code{serialize} and \code{saveRDS} functions now take a 
        \code{nosharing} argument, which defaults to \code{FALSE}.  When
        \code{nosharing} is \code{TRUE}, constant objects (and perhaps in 
        future other shared objects) are serialized as if they were not
        shared.  This is used in the modified 'digest' package included
        with the release to ensure that objects that are the same according
        to \code{identical} will have identical serializations.
  \item The default for the \code{last} argument of \code{substring} is
        now \code{.Machine$integer.max}.  The previous default was 1000000
        (and still is in R-3.3.1), which made absolutely no sense, and
        is likely responsible for bugs in user code that assumes that,
        for example, \code{substring(s,2)} will always return a string like
        \code{s} but without the first character, regardless of how many
        characters are in \code{s}.  This assumption will now actually be true.
  \item Since assignments like \code{"1A"<-c(3,4)} are allowed, for consistency,
        pqR now also allows assignments like \code{"1A"[2]<-10}.  However,
        it is recommended that if a symbol that is not syntactically valid
        must be used, it should be written with backquotes, as in
        \code{`1A`[2]<-10}.  This will work on the right-hand side too,
        and is also a bit faster.
  \item \code{.Call} and \code{.External} now take a defensive measure
        against C code that incorrectly assumes that the value stored
        in a variable will not be shared with other variables.  If
        \code{.Call} or \code{.External} is passed a simple variable as
        an argument, and the value of that variable is a scalar without
        attributes that is shared with another variable
        (ie, \code{NAMED} is greater than 1), this value is duplicated and
        reassigned before the C function is called.  This is a defense against
        incorrect usage, and should not be relied on --- instead, the
        incorrect usage should be fixed.
  }}

  \subsection{PERFORMANCE IMPROVEMENTS}{
  \itemize{
  \item Replacing part of a vector or list with \code{[ ]}, \code{[[ ]]},
        and \code{$} is now often faster.  The improvement can be by up to 
        a factor two or more when the index and replacement value are scalars.
  \item In some contexts, the \code{unclass} function now takes 
        negligible time, with no copying of the object that is unclassed.
        In particular this is the case when \code{unclass(x)} is the object
        of a \code{for} statement, the operand of an arithmetic operator,
        the argument of a univariate mathematical function, or the 
        argument of \code{length}.  For example, in
\preformatted{    `+.myclass` <- function (e1, e2)
        (unclass(e1) + unclass(e2)) \%\% 100
}  
        the two calls of \code{unclass} do not require duplicating
        \code{e1} or \code{e2}.
  \item Arithmetic with a mixture of complex and real/integer operands
        is now faster.
  }}

  \subsection{BUG FIXES}{
    \itemize{
    \item Fixed some problems with reporting of missing arguments to functions,
          which were introduced in pqR-2016-06-24.  For example, 
\preformatted{    f <- function(x) x; g <- function(y) f(y); g()
}
          would not display an error message, when it should.
    \item Fixed a problem affecting mixed complex and real/integer arithmetic
          when the result is directly assigned to one of the operands,
          illustrated by
\preformatted{    a <- 101:110; b <- (1:10)+0i; a <- a-b; a
}
    \item Fixed a bug involving invalid UTF-8 byte sequences,
          which was introduced in R-2.15.1, and is present in later
          R Core releases to at least R-3.3.1.  The bug is illustrated by
          the following code, which results in an infinite loop in the
          interpreter, when run on a Linux system in a UTF-8 locale:
\preformatted{    plot(0); text(1,0,"ab\xc3")
}
          The code from R-2.15.1 causing the bug was incorporated into
          this release of pqR, but the problem was fixed after the
          fBasics package was seen to fail with a test release of pqR,
          so the bug does not appear in any stable release of pqR.
    \item Fixed misinformation in help(length) about the length of
          expressions (which is also present in R Core versions to 
          at least R-3.3.1).
    \item The usage in \code{help("[[")} now shows that the replacement
          form can take more than one index (for arrays). 
          (This is also missing in R Core versions to at least R-3.3.1.)
  }}

  \subsection{NEW FEATURES FROM R CORE VERSIONS}{
  \itemize{
  \item From R-2.15.1: source() now uses withVisible() rather than
        .Internal(eval.with.vis).  This sometimes alters tracebacks
        slightly.
  \item From R-2.15.1: splineDesign() and spline.des() in package
        splines have a new option sparse which can be used for efficient
        construction of a sparse B-spline design matrix (_via_ Matrix).
  \item From R-2.15.1: norm() now allows type = "2" (the spectral or 2-norm)
        as well, mainly for didactical completeness.
  \item From R-2.15.1 (actually implemented in pqR-2014-09-30, but not
        noted in NEWS then): 
        colorRamp() (and hence colorRampPalette()) now also works for the
        boundary case of just one color when the ramp is flat.
  \item From R-2.15.1 (actually implemented in pqR-2014-09-30, but not
        noted in NEWS then): 
        For tiff(type = "windows"), the numbering of per-page files
        except the last was off by one.
  \item From R-2.15.1 (actually implemented in pqR-2014-09-30, but not
        noted in NEWS then):
        For R CMD check, a few people have reported problems with
        junctions on Windows (although they were tested on Windows 7, XP
        and Server 2008 machines and it is unknown under what
        circumstances the problems occur).  Setting the environment
        variable R_WIN_NO_JUNCTIONS to a non-empty value (e.g. in
        ~/.R/check.Renviron) will force copies to be used instead.
  \item From R-2.15.1 and later R Core versions:
        More cases in which merge() could create a data frame with
        duplicate column names now give warnings.  Cases where names
        specified in by match multiple columns are errors.  [ Plus
        other tweaks from later versions. ]
  \item From R-2.15.1: Added Polish translations by Łukasz Daniel.
  }}

  \subsection{PERFORMANCE IMPROVEMENTS FROM R CORE VERSIONS}{
  \itemize{
  \item From R-2.15.1:
        In package parallel, makeForkCluster() and the multicore-based
        functions use native byte-order for serialization.
  \item From R-2.15.1:
        lm.fit(), lm.wfit(), glm.fit() and lsfit() do less copying of
        objects, mainly by using .Call() rather than .Fortran().
  \item From R-2.15.1:
        tabulate() makes use of .C(DUP = FALSE) and hence does not copy
        bin.  (Suggested by Tim Hesterberg.)  It also avoids making a
        copy of a factor argument bin.
  \item From R-2.15.1:
        Other functions (often or always) doing less copying include
        cut(), dist(), the complex case of eigen(), hclust(), image(),
        kmeans(), loess(), stl() and svd(LINPACK = TRUE).
  }}

  \subsection{BUG FIXES CORRESPONDING TO THOSE IN R CORE VERSIONS}{
    \itemize{
    \item From R-2.15.1:
          Nonsense uses such as seq(1:50, by = 5) (from package plotrix)
          and seq.int(1:50, by = 5) are now errors.
    \item From R-2.15.1:
          The residuals in the 5-number summary printed by summary() on an
          "lm" object are now explicitly labelled as weighted residuals
          when non-constant weights are present.  (Wish of PR#14840.)
    \item From R-2.15.1:
          The plot() method for class "stepfun" only used the optional xval
          argument to compute xlim and not the points at which to plot (as
          documented).  (PR#14864)
    \item From R-2.15.1:
          hclust() is now fast again (as up to end of 2003), with a
          different fix for the "median"/"centroid" problem.  (PR#4195).
    \item From R-2.15.1:
          In package parallel, clusterApply() and similar failed to handle
          a (pretty pointless) length-1 argument. (PR#14898)
    \item From R-2.15.1:
          For tiff(type = "windows"), the numbering of per-page files
          except the last was off by one.
    \item From R-2.15.1:
          In package parallel, clusterApply() and similar failed to handle
          a (pretty pointless) length-1 argument. (PR#14898)
    \item From R-2.15.1:
          The plot() and Axis() methods for class "table" now respect
          graphical parameters such as cex.axis.  (Reported by Martin
          Becker.)
    \item From R-2.15.1 (actually fixed in pqR-2014-09-30 but omitted
          from NEWS):  
          Under some circumstances package.skeleton() would give out
          progress reports that could not be translated and so were
          displayed by question marks.  Now they are always in English.
          (This was seen for CJK locales on Windows, but may have occurred
          elsewhere.)
    \item From R-2.15.1:
          The replacement method for window() now works correctly for
          multiple time series of class "mts".  (PR#14925)
    \item From R-2.15.1: is.unsorted() gave incorrect results on non-atomic 
          objects such as data frames.  (Reported by Matthew Dowle.)
    \item From R-2.15.1 (actually fixed in pqR-2014-09-30 but omitted
          from NEWS):
          Using a string as a ?call? in an error condition with
          options(showErrorCalls=TRUE) could cause a segfault.  (PR#14931)
    \item From R-2.15.1:
          In legend(), setting some entries of lwd to NA was inconsistent
          (depending on the graphics device) in whether it would suppress
          those lines; now it consistently does so.  (PR#14926)
    \item From R-2.15.1:
          C entry points mkChar and mkCharCE now check that the length of
          the string they are passed does not exceed 2^31-1 bytes: they
          used to overflow with unpredictable consequences.
    \item From R-2.15.1:
          by() failed for a zero-row data frame.  (Reported by Weiqiang
          Qian).

          [ Note: When \code{simplify=TRUE} (the default), the results 
            with zero-row data frames, and more generally when there are
            empty subsets, are not particularly sensible, but this has
            not been changed in pqR due to compatibility concerns. ]
    \item From R-2.15.1:
          Yates correction in chisq.test() could be bigger than the terms
          it corrected, previously leading to an infinite test statistic in
          some corner cases which are now reported as NaN.
    \item From R-2.15.1 (actually fixed in pqR-2014-09-30 but omitted
          from NEWS):
          xgettext() and related functions sometimes returned items that
          were not strings for translation. (PR#14935)
    \item From R-2.15.1:
          plot(<lm>, which=5) now correctly labels the factor level
          combinations for the special case where all h[i,i] are the same.
          (PR#14837)
  }}
}


\section{CHANGES IN VERSION RELEASED 2016-06-24}{

  \subsection{INTRODUCTION}{
  \itemize{ 
  \item This release extends the R language in ways that address a
        set of related flaws in the design of R, and before it S.

        These extensions make it easier to write reliable programs,
        by making the easy way to do things also be the correct
        way, unlike the previous situation with sequence generation using
        the colon operator, and dimension dropping when subsetting arrays.
  \item Several other changes in features are also implemented in this
        version, some of which are related to the major language extensions.
  \item There are also a few bug fixes, and some improvements in testing,
        but no major performance improvements (though some tweaks).
}}

  \subsection{PACKAGE INSTALLATION}{
  \itemize{
  \item New packages (or other R code) that use the new ``along''
        form of the ``for'' statement, or which rely on the new
        facilities for not dropping dimensions (see below), should not be 
        byte compiled, since these features are not supported in
        byte-compiled code.  In pqR, using byte compilation is not always
        advantageous in any case.
  \item Installation and checking of existing packages may require
        setting the environment variable \code{R_PARSE_DOTDOT} to
        \code{FALSE}, so that names with interior sequences of dots
        will be accepted (see below).
  \item The base package is no longer byte-compiled, even if pqR is
        configured with \code{--enable-byte-compiled-packages}, since
        it now uses new features not supported by the bytecode compiler.
}}

  \subsection{MAJOR LANGUAGE EXTENSIONS AND OTHER CHANGES}{
  \itemize{
  \item There is a new \code{..} operator for generating increasing integer
        sequences, which is a less error-prone replacement for the \code{:}
        operator (which remains for backwards compatibility).  Since \code{..}
        generates only increasing sequences, it can generate an empty
        sequence when the end value is less than the start value, thereby
        avoiding some very common bugs that arise when \code{:} is used.

        The \code{..} operator also has lower precedence than arithmetic
        operators (unlike \code{:}), which avoids another common set of bugs.

        For example, the following code sets all interior elements of the 
        matrix \code{M} to zero, that is, all elements except those in the 
        first or last row or column:
\preformatted{    for (i in 2..nrow(M)-1)
        for (j in 2..ncol(M)-1)
            M[i,j] <- 0
}
        Without the new \code{..} operator, it is awkward to write code
        for this task that works correctly when \code{M} has two or fewer 
        rows, or two or fewer columns.
  \item In order that the \code{..} operator can be conveniently used
        in contexts such as \code{i..j}, consecutive dots are no longer
        allowed in names (without using backticks), except at the
        beginning or end.  So \code{i..j} is not a valid name, but
        \code{..i..} is valid (though not recommended).  With this restriction
        on names, most uses of the \code{..} operator are unambiguous even
        if it is not surrounded by spaces.  The only exceptions are some uses in
        which \code{..} is written with a space after it but not before it,
        expressions such as \code{i..(a+b)}, which is a
        call of a function named \code{i..}, and expressions such as 
        \code{i..-j}, which returns the difference between \code{i..} and 
        \code{j}.  Most such uses will be stylistically bad, redundant
        (note that the parentheses around \code{a+b} above are unnecessary),
        or probably unlikely (as is the case for \code{i..-j}).

        To accomodate old R code that has consecutive dots within names,
        parsing of the \code{..} operator can be disabled by setting the
        \code{parse_dotdot} option to \code{FALSE} (with the \code{options}
        function). The \code{parse_dotdot} option defaults to \code{TRUE} 
        unless the environment variable
        \code{R_PARSE_DOTDOT} is set to \code{FALSE}.  When \code{parse_dotdot}
        is \code{FALSE}, consecutive dots are allowed in names, and \code{..}
        is not a reserved word.
  \item Another source of bugs is the automatic dropping
        of dimensions of size one when subsetting matrices (or 
        higher-dimensional arrays) using \code{[]},
        unless the \code{drop=FALSE} argument is specified.  This frequently
        results in code that mostly works, but not when, for example, a data set
        has only one observation, or a model uses only one explanatory 
        variable.

        To make handling this problem easier, if no \code{drop} argument is
        specified, pqR now does not drop a dimension of size one if the
        subscript for that dimension is a one-dimensional non-logical array.  
        For example,
        if \code{A} is a matrix, \code{A[1..100,array(1)]} will produce a
        matrix, whereas \code{A[1..100,1]} will produce a vector.

        To make this feature more useful, the new \code{..} operator 
        produces a one-dimensional array, not a bare vector.  So
        \code{A[1..n,1..m]} will always produce a matrix result, even
        when \code{n} or \code{m} are one.  (It will also correctly
        produce an array with zero rows or zero columns when \code{n}
        or \code{m} are zero.)

        This change also applies to subsetting of data frames.  For 
        example, \code{df[1..10,1..n]} will return a data frame (not a
        vector) even when \code{n} is one.
  \item Problems with dimensions of size one being dropped also arise
        when an entire row, or an entire column, is selected with an empty
        (missing) subscript, and there happens to be only one row, or only one 
        column.  For example, if \code{A} is a matrix with one column, 
        \code{A[1:10,]} will be a vector, not a matrix.

        To address this problem, pqR now allows a missing argument to
        be specified by \code{_}, rather than by nothing at all, and
        the \code{[]} operator (for matrices, arrays, and data frames)
        will not drop a dimension if its subscript is \code{_}.  So
        \code{A[1:10,_]} will be a matrix even when \code{A} has only
        one column.

        R functions that check for a missing argument with the \code{missing}
        function will see both an empty argument and \code{_} as missing,
        but can distinguish them using the \code{missing_from_underline}
        function.
  \item A common use of \code{for} statements is to iterate over indexes
        of a vector, or row and column indexes of a matrix.  A new type 
        of \code{for} statement with ``along'' rather than ``in'' now makes
        this more convenient.
  
        For vectors, the form 
\preformatted{    for (i along vec) ...
}
        is equivalent to
\preformatted{    for (i in seq_along(vec)) ...
}
        For matrices, the form
\preformatted{    for (i, j along M) ...
}
is equivalent to
\preformatted{    for (j in 1..ncol(M))
        for (i in 1..nrow(M))
            ...
}
        However, if \code{M} is of a class with its own \code{dim} method,
        this method is not used (effectively, \code{ncol(unclass(M))} and
        \code{nrow(unclass(m))} are used).  This may well change in future, 
        and similarly a \code{length} method may in future be used when 
        ``along'' is used with a vector.
  \item Because of the new restriction on names, the \code{make.names}
        function will now (by default) convert a sequence of consecutive dots 
        in the name it would otherwise have made to a single dot.  (See
        \code{help(make.names)} for further details).  
  \item For the same reason, \code{make.unique} has been changed so that
        the separator string (which defaults to a dot) 
        will not be appended to a name if the name already ends in that string.
}}

  \subsection{BUG FIXES}{
  \itemize{
  \item Fixed a bug (or mis-feature) in subsetting with a single empty
        subscript, as in \code{A[]}.  This now works the same as if
        the empty subscript had been the sequence of all indexes (ie,
        like \code{A[1..length(A)]}), which removes all attributes except
        names.

        R Core versions to at least R-3.3.1 instead return \code{A}
        unchanged, preserving all attributes, though attributes are
        not retained with other uses of the \code{[]} operator.  This
        is contrary to the description in \code{help("[")}, and also
        does not coincde with the (different) description in the R
        language definition.  

        Returning \code{A} unchanged is not only inconsistent, but also
        useless, since there is then no reason to ever write \code{A[]}.
        However, internally, R Core implementions duplicate \code{A},
        which may be of significance when \code{A[]} is passed as
        an argument of \code{.C}, \code{.Fortran}, \code{.Call}, or
        \code{.External}, but only if the programmer is not 
        abiding by the rules.  However, in pqR, the data part of a vector or
        matrix is still copied when \code{A[]} is evaluated, so such
        rule-breaking should still largely be accommodated.  A further
        temporary kludge is implemented to make \code{x[,drop=FALSE]}
        simply return a duplicate of \code{x}, since this (pointless)
        operation is done by some packages.
  \item Fixed bugs in the conversion of strings to numbers, so that the
        behaviour now matches \code{help(NumericConstants)}, which
        states that numeric constants are parsed very similarly to C99.
        This was not true before (or in R-2.15.0) -- some erroneous
        syntax was accepted without error, and some correct syntax was
        rejected, or gave the wrong value.  

        In particular, fractional
        parts are now accepted for hexadecimal constants.  Later R Core
        versions made some fixes, but up to at least R-3.3.1 there are
        still problems.  For example, in R-3.3.1, 
        \code{parse(text="0x1.8")[[1]]} gives an error, and 
        \code{as.numeric("0x1.8")} produces 24 (as does \code{\link{scan}}
        when given this input).  In this version of pqR, these return the
        correct value of 1.5.
  \item Fixed a problem with identifying the version of the
        makeinfo program that is installed that arises with recent versions
        of makeinfo.
  \item Put in a check for non-existent primitives when unserializing
        R objects, as was done in R-3.0.1.
  \item Fixed a bug (also in R-2.15.0, but fixed in later R Core versions)
        illustrated by the following code:
\preformatted{    a <- array(c(3,4),dimnames=list(xyz=c("fred","bert")))
    print(a[1:2])
    print(a[])  # should print same thing, but didn't
}
  \item Fixed a bug illustrated by the following code:
\preformatted{    f <- function (x) { try(x); missing(x) }
    g <- function (y) f(y)
    h <- function (z) g(z)

    f(pi[1,1])  # FALSE
    g(pi[1,1])  # FALSE
    h(pi[1,1])  # Should also be FALSE, but isn't!
}
        This bug is in R Core versions to at least R-3.3.1.
  \item Fixed a bug in which an internal error message is displayed
        as shown below:
\preformatted{    > f <- function (...) ..1; f()
    Error in f() : 'nthcdr' needs a list to CDR down
}
        A sensible error message is now produced.  This bug is also
        in R Core versions to at least R-3.3.1.
  \item Fixed a bug in S4 method dispatch that caused failure
        of the no-segfault test done by make check-all on Windows 10 
        (pqR issue #29 + related fix).  (Also in R-2.15.0, and partially fixed
        in R-3.3.0.)
  \item Fixed a bug illustrated by
\preformatted{   atan; show <- function (x) cat("HI\n"); atan
}
        Now, pqR no longer prints HI! for the second display of \code{atan}.
  \item Fixed a pqR bug in which the result of \code{getParseData} omitted
        the letter at the end of \code{1i} or \code{1L}.
  \item Fixed a pqR bug in which enabling trace output from the 
        helpers module and then typing control/C while trace output is
        being printed could lead to pqR hanging. 
}}
}


\section{CHANGES IN VERSION RELEASED 2015-09-14}{

  \subsection{INTRODUCTION}{
  \itemize{ 
  \item With this release, pqR now works on Microsoft Windows systems.
        See below for details.
  \item The facilities for embedding R in other applications have also
        been tested in this release, and some problems with how this is
        done in R Core versions have been fixed.
  \item The parser and deparser, and the method for
        performing the basic Read-Eval-Print Loop, have 
        been substantially rewritten.  This has few user-visible effects
        at present (apart from bug fixes and performance improvements),
        but sets the stage for future improvements in pqR.
  \item The facility for recording detailed parsing data introduced n
        R-3.0.0 has now been implemented in pqR as part of the parser
        rewrite.
  \item There are also a few other improvements and bug fixes.
}}

  \subsection{INSTALLATION ON MICROSOFT WINDOWS}{
  \itemize{
  \item Building pqR on Microsoft Windows systems, using the Rtools
        facilities, has now been tested, and some problems found in 
        this environment have been fixed.  Binary distributions are
        not yet provided, however.
  \item Detailed and explicit instructions for building pqR from
        source on Windows systems are now provided, in the 
        \file{src/gnuwin32/INSTALL} file of the pqR source directory.
        These instructions mostly correspond to information in
        The R Installation and Administration manual, but in more
        accessible form.
  \item See \url{pqR-project.org} for more information on Windows systems 
        on which pqR has been tested, and on any problems and workarounds
        that may have been discovered.
  \item The Writing R Extensions manual now warns that on Windows,
        with the Rtools toolchain, a thread started by OpenMP may have 
        its floating point unit set so that long double arithmetic is 
        the same as double arithmetic  Use \code{__asm__("fninit")} in 
        C to reset the FPU so that long double arithmetic will work.
  \item The default is now to install packages from source, since there
        is no binary repository for pqR.
}}

  \subsection{EMBEDDED R FACILITIES AND EXAMPLES}{
  \itemize{
  \item The \code{R_ReplDLLinit} and \code{R_ReplDLLdo1} functions in
        \file{src/main/main.c} have been fixed to handle errors 
        correctly, and to avoid code duplication with \code{R_ReplIteration}.
  \item Another test of embedded R has been added to \file{tests/Embedding},
        which is the same as an example in the R Extensions manual, which
        has been improved.
  \item Another example in the R Extensions manual has been changed to
        mimic \file{src/gnuwin32/embeddedR.c}.  
  \item The example in \file{src/gnuwin32/front-ends/rtest.c} has also been 
        updated.
}}

  \subsection{DOCUMENTATION UPDATES}{
  \itemize{
  \item The R Language Definition and the help files on
        assignment operators (eg, \code{help("=")}) contained
        incorrect and incomplete information on the precedence
        of operators, especially the assignment operators.  
        This and other incorrect information has been corrected.
  \item The examples in \code{help(parse)} and \code{help(getParseData}
        have been improved.
}}

  \subsection{INTERNAL CODE REWRITES}{
  \itemize{
  \item The parser has been rewritten to use top-down recursive
        descent, rather than a bottom-up parser produced by Bison
        as was used previously.  This substantially simplifies
        the parser, and allows several kludges in the previous
        scheme to be eliminated.  Also, the rewritten parser can now
        record detailed parse information (see below).

        The new parser for pqR is usually about a factor of 1.5 faster
        than the parser in R-3.2.2, but it is sometimes enormously faster,
        since the parser in R-3.2.2 will in some contexts take time growing
        as the square of the length of the source file.
  \item Much of the deparser has been rewritten.  It no longer
        looks at the definitions of operators, which are irrelevant,
        since the parser does not look at them.
  \item The methods by which the Read-Eval-Print Loop (REPL) is
        done (in various contexts) have been rationalized, in
        coordination with the new parsing scheme.
}}

  \subsection{NEW FEATURES}{
  \itemize{
  \item In pqR-2015-07-11, the parser was changed to not include
        parentheses in R language objects if they were necessary
        in order for the expression to be parsed correctly.  Omitting
        such parentheses improves performance.  In  this version, 
        such parentheses are removed only if the \code{keep.parens}
        option is \code{FALSE} (the default).  Also, parentheses
        are never removed from expressions that are on the right
        side of a formula, since some packages asssign significance
        to such parentheses beyond their grouping function.
  \item The right assignment operators, \code{->} and \code{->>},
        are now real operators.  Previously (and in current R Core
        versions), expressions involving these operators were converted
        to the corresponding left assignment expressions.  This
        has the potential to cause pointless confusion.
  \item The \code{**} operator, which has always been accepted as
        a synonym for the \code{^} operator, is now recorded as
        itself, rather than being converted to \code{^} by the
        parser.  This avoids unnecessary anomalies such as the following
        confusing error report:
\preformatted{  > a - **b
  Error: unexpected '^' in "a - **"
}
        The \code{**} operator is defined to be the same primitive
        as \code{^}, which is associated with the name \code{^}, and
        hence dispatches on methods for \code{^} even if called via
        \code{**}.
}}

  \subsection{NEW FEATURES FROM LATER R CORE VERSIONS}{
  \itemize{
  \item From R-3.0.0: For compatibility with packages written to
        be able to handle the long vectors introduced in R-3.0.0, 
        definitions for \code{R_xlen_t},
        \code{R_XLEN_T_MAX}, \code{XLENGTH}, \code{XTRUELENGTH}, 
        \code{SHORT_VEC_LENGTH}, \code{SET_SHORT_VEC_TRUELENGTH} are now 
        provided, all the same as the corresponding regular versions (as
        is also the case for R-3.0.0+ on 32-bit platforms).  The 
        \code{IS_LONG_VEC} macro is also defined (as always false).
        Note, however, that packages that declare a dependency on
        R >= 3.0.0 will not install even if they would in fact work
        with pqR because of these compatibility definitions.
  \item From R-3.0.0: The \code{srcfile} argument to \code{parse()} may now 
        be a character string, to be used in error messages.
  \item The facilities for recording detailed parsing information
        from R-3.0.0 are now implemented in pqR, as part of the
        rewrite of the parser, along with the
        extension to provide partial parse information when a syntax error
        occurs that was introduced in R-3.0.2.  See help on \code{parse}
        and \code{getParseData} for details.
  \item From R-2.15.2: On Windows, the C stack size has been increased 
        to 64MB (it has been 10MB since the days of 32MB RAM systems).
}}

  \subsection{PERFORMANCE IMPROVEMENTS}{
  \itemize{
  \item Character-at-a time input has been sped up by reducing procedure
        call overhead.  This significantly speeds up \code{readLines}
        and \code{scan}.
  \item The new parser is faster than the old parser, both because of the
        parser rewrite (see above) and because of the faster character
        input.
}}

  \subsection{BUG FIXES MATCHING THOSE IN LATER R CORE VERSIONS}{
  \itemize{
  \item From R-2.15.1: Names containing characters which need to be escaped 
        were not deparsed properly (PR#14846).  Fixed in pqR partly based
        on R Core fix.
  \item From R-2.15.2: When given a 0-byte file and asked to keep source
        references, parse() read input from stdin() instead.
  \item From R-2.15.3: Expressions involving user defined operators were not 
        always deparsed faithfully (PR#15179).  Fixed in pqR as part of
        the rewrite of the parser and deparser.
  \item From R-3.0.2: source() did not display filenames when reporting 
        syntax errors.
  \item From R-3.1.3: The parser now gives an error if a null character 
        is included in a string using Unicode escapes. (PR#16046)
  \item From R-3.0.2: Deparsing of infix operators with named arguments is 
        improved (PR#15350). [ In fact, the change, both in pqR and in 
        R Core versions, is only with respect to operators in percent 
        signs, such as \code{\%fred\%}, with these now being deparsed as
        function calls if either argument is named. ]
  \item From R-3.2.2: Rscript and command line R silently ignored incomplete
        statements at the end of a script; now they are reported as parse errors
        (PR#16350).  Fixed in pqR as part of the rewrite of the parser
        and deparser.
  \item From R-3.2.1: The parser could overflow internally when given 
        numbers in scientific format with extremely large exponents.  
        (PR#16358).  Fixed in pqR partly as in R Core fix.  Was actually a 
        problem with any numerical input, not just with the parser.
  \item From R-3.1.3: Extremely large exponents on zero expressed in scientific
        notation (e.g. \code{0.0e50000}) could give \code{NaN} (\PR{15976}).
        Fixed as in R Core fix.
  \item From R-2.15.3:  On Windows, work around an event-timing problem when
        the RGui console was closed from the \sQuote{X} control and the closure
        cancelled. (This would on some 64-bit systems crash \R, typically
        those with a slow GPU relative to the CPU.)
}}

  \subsection{BUG FIXES}{
  \itemize{
  \item Fixed a bug in which a "cons memory exhausted" error could
        be raised even though a full garbage collection that might
        recover more memory had not been attempted.  (This bug appears
        to be present in R Core versions as well.)
  \item The new parser fixes bugs arising from the old parser's kludge
        to handle semicolons, illustrated by the incorrect output seen below:
\preformatted{  > p<-parse()
  ?"abc;xyz"
  Error in parse() : <stdin>:1:1: unexpected INCOMPLETE_STRING
  1: "abc;
      ^
  > p<-parse()
  ?8 #abc;xyz
  Error in parse() : <stdin>:1:7: unexpected end of input
  1: 8 #abc;
          ^
}
  \item Fixed deparsing of complex numbers, which were always deparsed
        as the sum of a real and an imaginary part, even though the
        parser can only produce complex numbers that are pure imaginary.
        For example, the following output was produced before:
\preformatted{  > deparse(quote(3*5i))
  [1] "3 * (0+5i)"
}
        This is now deparsed to \code{"3 * 5i"}.  This bug exists
        in all R Core versions through at least R-3.2.2.
  \item Fixed a number of bugs in the deparser that are illustrated
        by the following, which produce incorrect output as noted, in
        R Core versions through at least R-3.2.2:
\preformatted{  deparse(parse(text="`+`(a,b)[1]")[[1]])# Omits necessary parens
  deparse(quote(`[<-`(x,1)),control="S_compatible")  # unmatched " and '
  deparse(parse(text="a = b <- c")[[1]]) # Puts in unnecessary parens
  deparse(parse(text="a+!b")[[1]])       # Puts in unnecessary parens
  deparse(parse(text="?lm")[[1]])        # Doesn't know about ? operator
  deparse(parse(text="a:=b")[[1]])       # Doesn't know about := operator
  deparse(parse(text="a$'x'")[[1]])      # Conflates name and character
  deparse(parse(text="`*`(2)")[[1]])     # Result is syntactically invalid
  deparse(parse(text="`$`(a,b+2)")[[1]]) # Result is syntactically invalid
  e<-quote(if(x) X else Y); e[[3]]<-quote(if(T)3); deparse(e)# all here 
  e <- quote(f(x)); e[[2]] <- quote((a=1))[[2]]; deparse(e)  # and below 
  e <- quote(f(Q=x)); e[[2]] <- quote((a=1))[[2]]; deparse(e)# need parens
  e <- quote(while(x) 1); e[[2]] <- quote((a=1))[[2]]; deparse(e)
  e <- quote(if(x) 1 else 2); e[[2]] <- quote((a=1))[[2]]; deparse(e)
  e <- quote(for(x in y) 1); e[[3]] <- quote((a=1))[[2]]; deparse(e)
}
In addition, the bug illustrated below was fixed, which was fixed
(differently) in R-3.0.0:
\preformatted{  a<-quote(f(1,2)); a[[1]]<-function(x,y)x+y; deparse(a)  # Omits parens
}
  \item Fixed the following bug (also in R Core versions to at least 
        R-3.2.2):
\preformatted{ > parse()
 ?'\12a\x.'
 Error: '\x' used without hex digits in character string starting "'\1a\x"
}
        Note that the "2" has disappeared from the error message.  This
        bug also affected the results of \code{getParseData}.
  \item Fixed a memory leak that can be seen by running the code below:
\preformatted{  > long <- paste0 (c('"', rep("1234567890",820), '\\x."'), collapse="")
  > for (i in 1:1000000) try (e <- parse(text=long), silent=TRUE)
}
        The leak will not occur if 820 is changed to 810 in the above.
        This bug also exists in R Core versions to at least R-3.2.2.
  \item Entering a string constant containing Unicode escapes that was
        9999 or 10000 characters long would produce an error message saying
        "String is too long (max 10000 chars)".  This has been fixed
        so that the maximum now really is 10000 characters.  (Also present
        in R Core versions, to at least R-3.2.2.)
  \item Fixed a bug that caused the error caret in syntax error reports
        to be misplaced when more than one line of context was shown.
        This was supposedly fixed in R-3.0.2, but incorrectly, resulting
        in the error caret being misplaced when only one line of 
        context is shown (in R Core versions to at least R-3.2.2).
  \item On Windows, running R.exe from a command prompt window would result in
        Ctrl-C misbehaving.  This was \PR{14948} at R Core, which was 
        supposedly fixed in R-2.15.2, but the fix only works if a 32 or
        64 bit version of R.exe is selected manually, not if the version of
        R.exe that automatically runs the R.exe for a selected architecture 
        is used (which is the intended normal usage).
}}
}


\section{CHANGES IN VERSION RELEASED 2015-07-11}{

  \subsection{INTRODUCTION}{
  \itemize{ 
  \item This version is a minor modification of the version of pqR released
        on 2015-06-24, which does not have a separate NEWS section, 
        incorporating also the changes in the version released 2015-07-08.
        These modifications fix some installation and testing 
        issues that caused problems on some platforms. There are also a few
        documentation and bug fixes, a few more tests, and some expansion
        in the use of static boxes (see below).
        Version 2015-06-24 of pqR improved reliability and portability, and
        also contained some performance improvements, including some that
        substantially speed up interpretive execution of programs that 
        do many scalar operations.  Details are below.
}}

  \subsection{INSTALLATION}{
  \itemize{
  \item The method used to quickly test for NaN/NA has changed to one that
        should work universally for all current processors
        (any using IEEE floating point, as already assumed in R,
        with consistent endianness, as is apparently the case for 
        all current general-purpose processors, and was partially
        assumed before).  There is therefore no longer any reason to define
        the symbol \code{ENABLE_ISNAN_TRICK} when compiling pqR (it
        will be ignored if defined).
  \item The module used to support parallel computation in 
        helper threads has been updated to avoid a syntactic 
        construction that technically violates the OpenMP 3.1 
        specification.  This construction had been accepted without error
        by gcc 4.8 and earlier, but is not accepted by some recent
        compilers.
  \item The tests in the version supplied of the recommended Matrix package
        have been changed to not assume things that may not be true
        regarding the speed and long double precision of the machine being
        used.  (These tests produced spurious errors on some platforms.)
}}

  \subsection{DOCUMENTATION UPDATE}{
  \itemize{
  \item The R Internals manual has been updated to better explain some
        aspects of pqR implementation.
}}

  \subsection{FEATURE CHANGE}{
  \itemize{
  \item Parsed expressions no longer contain explict parenthesis
        operators when the parentheses are necessary to override
        the precedence of operators.  These necessary parentheses
        will be inserted when the expression is deparsed.  See
        the help on \code{parse} and \code{deparse}.

        This change does impact a few packages (such as coxme)
        that consider the presence of parentheses in formulas
        to be significant.  Formulas may be exempted from parenthesis
        suppression in a future release, but for now, such packages
        won't work.
}}

  \subsection{PERFORMANCE IMPROVEMENTS}{
  \itemize{
  \item The overhead of interpreting R code has been reduced by various
        detailed code improvements, and by sometimes returning scalar
        integer and real values in special ``static boxes''.  As a result,
        the benefit of using the byte-code compiler is reduced.  Note that
        in pqR using the byte-code compiler can often slow down functions,
        since byte-compiled code does not support some pqR optimizations
        such as task merging.
  \item Speed of evaluation for expressions with necessary parentheses will
        be faster because of the feature change mentioned above that eliminates
        them.  Note that including unnecessary parentheses will still 
        (slightly) slow down evaluation.  (These unnecessary parentheses are 
        preserved so that the expression will appear as written when deparsed.)
  \item Assignment to list elements, and other uses of the \code{$<-}
        operator, are now substantially faster.
  \item Coercion of logical and integer vectors to character vectors is
        now much faster, as is creation of names with sequence numbers.
  \item Operations that create strings are now sometimes faster, due to
        improvements in string hashing and memory allocation.
}}

  \subsection{PERFORMANCE IMPROVEMENTS FROM A LATER R CORE RELEASE}{
    \itemize{
    \item A number of performance improvements relating to S3 and S4
          class implementation, due to Tomas Kalibera, were incorporated from
          R 3.2.0.
}}

  \subsection{BUG FIXES}{
  \itemize{
  \item A large number of fixes were made to correct reliability problems
        (mostly regarding protection of pointers).  Many of these were provided
        by Tomas Kalibera as fixes to R Core versions (sometimes with 
        adaptation required for use in pqR).  Some were fixed in pqR
        and reported to R Core.  Others were for problems only existing in pqR.
  \item Fixed a bug in which pqR's optimization of updates such as 
        \code{a<-a+1} could sometimes permit modification of a locked binding.
  \item Fixed related problems with \code{apply}, \code{lapply}, \code{vapply},
        and \code{eapply}, that can show up when the value returned by the 
        function being applied is itself a function.  This problem also
        resulted in incorrect display of saved warning messages.  The problems
        are also fixed in R-3.2.0, in a different way.
  \item The \code{gctorture} function now works as documented, forcing
        a FULL garbage collection on every allocation.  This does make
        running with gctorture enabled even slower than before, when
        most garbage collections were partial, but is more likely to
        find problems.
  \item Fixed a bug in \code{nls} when the \code{algorithm="port"}
        option is used, which could result in a call of \code{nls}
        being terminated with a spurious error message.  This bug
        is most likely to arise on a 64-bit big-endian platform,
        such as a 64-bit SPARC build, but will occur with small
        probability on most platforms.  It is also present in R Core 
        versions of R.
  \item Fixed a bug in \code{readBin} in which a crash could occur due to
        misaligned data accesses.  This bug is also present in R Core
        versions of R.
}}

  \subsection{BUG FIX CORRESPONDING TO ONE IN A LATER R CORE RELEASE}{
  \itemize{
  \item Removed incorrect information from \code{help(call)}, as also
        done in R-3.0.2.
}}
}


\section{CHANGES IN VERSION RELEASED 2014-11-16}{

  \subsection{INTRODUCTION}{

  \itemize{ 
  \item This and the previous release of 2014-10-23 (which does not have
        a separate NEWS section) are minor updates to the 
        release of 2014-09-30, with fixes for a few problems, and a few 
        performance improvements.  Packages installed for pqR-2014-09-30 
        or pqR-2014-10-23 do not need to be reinstalled for this release.
}}
  \subsection{INSTALLATION, BUILDING, AND TESTING}{
  \itemize{
  \item For Mac OS X, a change has been made to allow use of the Accelerate 
        framework for the BLAS in OS X 10.10 (Yosemite), adapted from a patch 
        by R Core.
  \item A new test (var-lookup.R) for correctness of local vs. global symbol 
        bindings has been added, which is run with other tests done by 
        "make check".
}}
  \subsection{DOCUMENTATION UPDATES}{
    \itemize{
    \item The documentation on "contexts" in the R Internals manual has
          been updated to reflect a change made in pqR-2014-09-30.  (The
          internals manual has also been updated to reflect changes below.)
}}
  \subsection{PERFORMANCE IMPROVEMENTS}{
    \itemize{
    \item The speed of \code{for} loops has been improved by not bothering
          to set the index variable again if it is still set to the old
          value in its binding cell.
    \item Evaluation of symbols is now a bit faster when the symbol has a 
          binding in the local environment whose location is cached.
    \item Lookup of functions now often skips local environments that
          were previously found not to contain the symbol being looked up.
          In particular, this speeds up calls of base functions that are
          not already fast due to their being recognized as "special" symbols.
    \item The set of "special" symbols for which lookups in local environments
          is usually particularly fast now includes \code{.C}, \code{.Fortran},
          \code{.Call}, \code{.External}, and \code{.Internal}.
    \item Adjusted a tuning parameter for \code{rowSums} and \code{rowMeans}
          to be more appropriate for the cache size in modern processors.
}}
  \subsection{PERFORMANCE IMPROVEMENT FROM A LATER R CORE RELEASE}{
    \itemize{
    \item The faster C implementation of diagonal matrix creation with
          \code{diag} from R-3.0.0 has been adapted for pqR.
}}
  \subsection{BUG FIXES}{
    \itemize{
    \item Fixed a number of places in the interpreter and base packages
          where objects were not properly protected agains garbage collection
          (many involving use of the \code{install} function).  Most of
          these problems are in R-2.15.0 or R-2.15.1, and probably also in 
          later R Core releases.
    \item Fixed a bug in which subsetting a vector with a range created
          with the colon operator that consisted entirely of invalid indexes 
          could cause a crash (eg, \code{c(1,2)[10:20]}.
    \item Fixed a bug (pqR issue #27) in which a user-defined replacement
          function might get an argument that is not marked as shared, which 
          could cause anomalous behaviour in some circumstances.
    \item Fixed an issue with passing on variant return requests to function
          bodies (though it's hard to construct an example where this issue
          produces incorrect results).
    \item Fixed a bug in initialization of user-supplied random number
          generators, which occassionally showed up in package rngwell19937.
    \item (Actually fixed in pqR-2014-09-30 but omitted from NEWS.)	
          Fixed problems with calls of \code{strncpy} that were described in
          PR #15990 at r-project.org.
}}
}


\section{CHANGES IN VERSION RELEASED 2014-09-30}{

  \subsection{INTRODUCTION}{

  \itemize{ 

\item This release contains several major performance improvements.  Notably,
      lookup of variables will sometimes be much faster, variable updates
      like \code{v <- v + 1} will often not allocate any new space,
      assignments to parts of variables (eg, \code{a[i] <- 0)} is much faster
      in the interpreter (no change for byte-compiled code), external
      functions called with \code{.Call} or \code{.External} now get faster
      macro or inline versions of functions such as \code{CAR}, \code{LENGTH},
      and \code{REAL}, and calling of external functions with \code{.C} and 
      \code{.Fortran} is substantially  faster, and can sometimes be done in 
      a helper thread.

\item Changes have been made to configuration options regarding use of BLAS
      routines for matrix multiplication, as described below.  In part, these
      changes are intended to made the default be close to what R Core 
      releases do (but without the unnecessary inefficiency).

\item A number of updates from R Core releases after R-2.15.0 have 
      been incorporated or adapted for use in pqR.  These provide some 
      performance improvements, some new features or feature changes, and 
      some bug fixes and documentation updates.

\item Many other feature changes and performance improvements have also
      been made, as described below, and a number of bugs have been fixed,
      some of which are also present in the latest R Core release, R-3.1.1.

\item Packages using \code{.Call} or \code{.External} should be re-installed
      for use with this version of pqR.
}}

  \subsection{FEATURE CHANGES}{
  \itemize{
\item The \code{mat_mult_with_BLAS} option, which controls whether the
      BLAS routines or pqR's C routines are used for matrix multiplication,
      may now be set to \code{NA}, which is equivalent to \code{FALSE},
      except that for multiplication of sufficiently large matrices (not
      vector-vector, vector-matrix, or matrix-vector multiplication) pqR 
      will use a BLAS routine unless there is an element in one of the 
      operands that is \code{NA} or \code{NaN}.  This mimics the behaviour 
      of R Core implementations (at least through 3.1.1), which is motivated
      by a desire to ensure that \code{NA} is propagated correctly even
      if the BLAS does not do so, but avoids the substantial but needless 
      inefficiency present in the R Core implementation.  
\item A \code{BLAS_in_helpers} option now allows run-time control of
      whether BLAS routines may be done in a helper thread. (But this
      will be fixed at \code{FALSE} if that is set as the default when
      pqR is built.)
\item A \code{codePromises} option has been added to \code{deparse},
      and documented in \code{help(.deparseOpts)}.  With this option,
      the deparsed expression uses the code part of a promise, not
      the value, similarly to the existing \code{delayPromises}
      option, but without the extra text that that option produces.
\item This new \code{codePromises} deparse option is now used when producing
      error messages and traceback output.  This improves error messages
      in the new scheme for subset assignments (see the section on
      performance improvements below), and also avoids the voluminous
      output previously produced in circumstances such as the following:
\preformatted{   `f<-` <- function (x,value) x[1,1] <- value
   a <- 1
   f(a) <- rep(123,1000)  # gives an error
   traceback()
}
      This previously produced output with 1000 repetitions of 123
      in the traceback produced following the error message.  The traceback
      now instead shows the expression \code{rep(123,1000)}.
\item The \code{evaluate} option for \code{dump} has been extended to
      allow access to the new \code{codePromises} deparse option.
      See \code{help(dump)}.
\item The formal arguments of primitive functions will now be returned
      by \code{formals}, as they are shown when printed or with \code{args}.
      In R Core releases (at least to R-3.1.1), the result of \code{formals}
      for a primitive is \code{NULL}.
\item Setting the \code{deparse.max.lines} option will now limit the
      number of lines printed when exiting debug of a function, as
      well as when entering.
\item In \code{.C} and \code{.Fortran}, arguments may be character strings
      even when \code{DUP=FALSE} is specified - they are duplicated regardless.
      This differs from R Core versions, which (at least through R-3.1.1)
      give an error if an argument is a character string and \code{DUP=FALSE}.
\item In \code{.C} and \code{.Fortran}, scalars (vectors of length one)
      are duplicated (in effect, though not necessarily physically) even 
      when \code{DUP=FALSE} is specified.  However, they are not duplicated 
      in R Core versions (at least through R-3.1.1), 
      so it may be unwise to rely on this.
\item A \code{HELPER} argument can now be used in \code{.C} and 
      \code{.Fortran} to specify that the C or Fortran routine may
      (sometimes) be done in a helper thread.  (See the section on
      performance improvements below.)
}}

  \subsection{FEATURE CHANGES CORRESPONDING TO THOSE IN LATER R CORE RELEASES}{
    \itemize{
\item From R-3.0.2: The unary \code{+} operator now converts a logical vector
      to an integer vector.
\item From R-3.0.0: Support for "converters" for use with \code{.C} has been 
      dropped.
\item From R-2.15.1:
      \code{pmin()} and \code{pmax())} now also work when one of the inputs 
      is of length zero and others are not, returning a zero-length vector,
      analogously to, say, \code{+}.
\item From R-2.15.1:
      .C() gains some protection against the misuse of character vector
      arguments.  (An all too common error is to pass character(N),
      which initializes the elements to "", and then attempt to edit
      the strings in-place, sometimes forgetting to terminate them.)
\item From R-2.15.1:
      Calls to the new function globalVariables() in package utils
      declare that functions and other objects in a package should be
      treated as globally defined, so that CMD check will not note
      them.
\item From R-2.15.1:
      print(packageDescription(*)) trims the Collate field by default.
\item From R-2.15.1: A new option "show.error.locations" has been added.  
      When set to
      TRUE, error messages will contain the location of the most recent
      call containing source reference information. (Other values are
      supported as well; see ?options.)
\item From R-2.15.1:
      C entry points R_GetCurrentSrcref and R_GetSrcFilename have been
      added to the API to allow debuggers access to the source
      references on the stack.
}}

  \subsection{INSTALLATION, BUILDING, TESTING, AND DEBUGGING}{
    \itemize{
\item The \code{--enable-mat-mult-with-BLAS} configuration
      option has been replaced by the ability to use a configure 
      argument of \code{mat_mult_in_BLAS=FALSE}, \code{mat_mult_in_BLAS=FALSE},
      or \code{mat_mult_in_BLAS=NA}, to set the default value of this
      option.
\item The \code{--disable-mat-mult-with-BLAS-in-helpers} configuration
      option has been replaced by the ability to use a configure 
      argument of \code{BLAS_in_helpers=FALSE} or \code{BLAS_in_helpers=TRUE}
      to set the default value of this option.
\item The LAPACK routines used are now the same as those in R-3.1.1 (version
      3.5.0).
      However, the \code{.Call} interface to these remains as in 
      R-2.15.0 to R-2.15.3 (it was changed to use \code{.Internal} in R-3.0.0).
      Since LAPACK 3.5.0 uses some more recent Fortran features, a 
      Fortran 77 compiler such as \code{g77} will no longer suffice.
\item Setting the environment variable \code{R_ABORT} to any non-null
      string will prevent any attempt to produce a stack trace on a
      segmentation fault, in favour of instead producing (maybe) an
      immediate core dump.
\item The variable \code{R_BIT_BUCKET} in \file{share/make/vars.mk}
      now specifies a file to receive output that is normally ignored
      when building pqR.  It is set to \file{dev/null} in the distribution,
      but this can be changed to help diagnose build problems.
\item The C functions \code{R_inspect} and \code{R_inspect3} functions are now
      visible to package code, so they can be used there for debugging.
      To see what they do, look in \file{src/main/inspect.c}.  They are subject
      to change, and should not appear in any code released to users.
\item The \code{Rf_error} and related procedures declared in 
      \file{R_ext/Error.h} are now if possible declared to never return,
      allowing for slightly better code generation by the compiler, 
      and avoiding spurious compiler warnings.  This parallels a change 
      in R-3.0.1, but is more general, using the C11 noreturn facility if 
      present, and otherwise resorting to the gcc facility (if gcc is used).
}}

  \subsection{INSTALLATION FEATURES LIKE THOSE IN LATER R CORE RELEASES}{
    \itemize{
\item From R-2.15.1:
      install.packages("pkg_version.tgz") on Mac OS X now has sanity
      checks that this is actually a binary package (as people have
      tried it with incorrectly named source packages).
\item From R-2.15.2: \code{--with-blas='-framework vecLib'} now also works
      on OS X 10.8 and 10.9.
\item From R-2.15.3:
      Configuration and R CMD javareconf now come up with a smaller set
      of library paths for Java on Oracle-format JDK (including
      OpenJDK).  This helps avoid conflicts between libraries (such as
      libjpeg) supplied in the JDK and system libraries.  This can
      always be overridden if needed: see the 'R Installation and
      Administration' manual.
\item From R-2.15.3:
      The configure tests for Objective C and Objective C++ now work on
      Mac OS 10.8 with Xcode 4.5.2 (PR#15107).
\item The cairo-based versions of \code{X11()} now work with
      current versions of cairographics (e.g. 1.12.10).  (\PR{15168})

}}

  \subsection{DOCUMENTATION UPDATES}{
  These are in addition to changes in documentation relating to other
  changes reported here.
    \itemize{
\item Some incorrect code has been corrected in the "Writing
      R Extensions" manual, in the "Zero finding"
      and "Calculating numerical derivatives" sections.  The
      discussion in "Finding and Setting Variables" has also been
      clarified to reflect current behaviour.
\item Documentation in the "R Internals" manual has been updated
      to reflect recent changes in pqR regarding symbols and variable
      lookup, and to remove incorrect information about the global cache
      present in the version from R-2.15.0 (and R-3.1.1).
\item Fixed an out-of-date comment in the section on helper threads in
      the "R Internals" manual.
}}

  \subsection{PERFORMANCE IMPROVEMENTS}{
    Numerous improvements in speed and memory usage have been made in this
    release of pqR.  Some of these are noted here.
    \itemize{
\item Lookup of local variables is now usually much faster (especially when
      the number of local variables is large), since for each symbol,
      the last local binding found is now recorded, usually avoiding a 
      linear search through local symbol bindings.  Those lookups that are
      still needed are also now a bit faster, due to unrolling of the 
      search loop.
\item Assignments to selected parts of variables (eg, \code{a[i,j] <- 0} or
      \code{names(L$a[[f()]]) <- v}) are now much faster in the interpreter.
      (Such assignments within functions that are byte-compiled use a 
      different mechanism that has not been changed in this release.)  
      
      This change also alters the error 
      messages produced from such assignments.  They are probably not as 
      informative (at least to unsophisticated users) as those that
      the interpreter produced previously, though they are better than 
      those produced from byte-compiled code.  On the plus side, the error 
      messages are now consistent for primitive and user-written replacement 
      functions, and some messages now contain short, intelligible expressions
      that could previously contain huge amounts of data (see the section on 
      new features above).  

      This change also fixes the anomaly that arguments
      of subset expressions would sometimes be evaluated more than once
      (eg, \code{f()} in the example above).
\item The speed of \code{.C} and \code{.Fortran} has been substantially
      improved, partly by incorporating changes in R-2.15.1 and R-2.15.2,
      but with substantial additional improvements as well.  
\item The speed of \code{.Call} and \code{.External} has been improved somewhat.
      More importantly, the C routines called will get macro versions of 
      \code{CAR}, \code{CDR}, \code{CADR}, etc., macro versions of \code{TYPEOF}
      and \code{LENGTH}, and inline function versions of \code{INTEGER},
      \code{LOGICAL}, \code{REAL}, \code{COMPLEX}, and \code{RAW}.  This
      avoidance of procedure call overhead for these operations may speed
      up some C procedures substantially.
\item In some circumstances, a routine called with \code{.C} or \code{.Fortran}
      can now be done in a helper thread, in parallel with other computations.
      This is done only if requested with the \code{HELPER} option, and
      at present only in certain limited circumstances, in which only a single
      output variable is used.  See \code{help(.C)} or \code{help(.Fortran)}
      for details.
\item As an initial use of the previous feature, the \code{findInterval} 
      function now will sometimes execute its C routine in a helper thread.
      (More significant uses of the \code{HELPER} option to \code{.C} and
      \code{.Fortran} will follow in later releases.)
\item Assignments that update a local variable by applying a single unary or 
      binary mathematical operation will now often re-use space for
      the variable that is updated, rather than allocating new space.
      For example, this will be done with all the assignments in the
      second line below:
\preformatted{   u <- rep(1,1000); v <- rep(2,1000); w <- exp(2)
   u <- exp(u); u <- 2*u; v <- v/2; u <- u+v; w <- w+1
}
      This modification also has the effect of increasing the possibilities
      for task merging.  For example, in the above code, the first two
      updates for \code{u} will be merged into one computation that sets
      \code{u} to \code{2*exp(u)} using a single loop over the vector.
\item The performance of \code{rep} and \code{rep.int} is much improved.
      These improvements (and improvements previously made in pqR) go beyond 
      those in R Core releases from R-2.15.2 on, so these functions are often 
      substantially faster in pqR than in R-2.15.2 or later R Core versions
      to at least R-3.1.1, for both long and short vectors.  (However, note
      that the changes in functionality made in R-2.15.2 have not been made 
      in pqR; in particular, pairlists are still allowed, as in R-2.15.0.)
\item For numeric vectors, the repetition done by \code{rep} and \code{rep.int}
      may now be done in a helper thread, in parallel with other computations.
      For example, attaching names to the result of \code{rep} (if necessary)
      may be done in parallel with replication of the data part.
\item The amount of space used on the C stack has been reduced, with the
      result that deeper recursion is possible within a given C stack
      limit.  For example, the following is now possible with the default
      stack limit (at least on one Intel Linux system with gcc 4.6.3, results
      will vary with platform):
\preformatted{   f <- function (n) { if (n>0) 1+f(n-1) else 0 }
   options(expressions=500000)
   f(7000)
}
      For comparison, with pqR-2014-06-1, and R-3.1.1, trying to evaluate 
      f(3100) gives a C stack overflow error (but f(3000) works).
\item Expressions now sometimes return constant values, that are shared,
      and likely stored in read-only memory.  These constants include 
      \code{NULL}, the scalars (vectors of length one) \code{FALSE}, 
      \code{TRUE}, \code{NA}, \code{NA_real_}, 0.0, 1.0, 0L, 1L, ..., 10L, 
      and some one-element pairlists with such constant elements.  Apart 
      from \code{NULL}, these constants are not
      \emph{always} used for the corresponding value, but they often are, which
      saves on memory and associated garbage collection time.  External routines
      that incorrectly modify objects without checking that \code{NAMED} is
      zero may now crash when passed a read-only constant, which is a generally
      desirable debugging aid, though it might sometimes cause a package that
      had previously at least sort-of worked to no longer run.
\item The \code{substr} function has been sped up, and uses less memory,
      especially when a small substring is extracted from a long string.
      Assignment to \code{substr} has also been sped up a bit.
\item The function for unserializing data (eg, reading file \file{.RData}) is
      now done with elimination of tail-recursion (on the CDR field) when 
      reading pairlists.  This is both faster and less likely to produce a stack
      overflow.  Some other improvements to serializing/unserializing have
      also been made, including support for restoring constant values (mentioned
      above) as constant values.
\item Lookup of S3 methods has been sped up, especially when no method is
      found.  This is important for several primitive functions, such as 
      \code{$}, that look for a method when applied to an object with a class
      attribute, but perform the operation themselves if no method is found.
\item Integer plus, minus, and times are now somewhat faster (a side effect
      of switching to a more robust overflow check, as described below).
\item Several improvements relating to garbage collection have been made.
      One change is that the amount of memory used for each additional
      symbol has been reduced from 112 bytes (two CONS cells) to 80 bytes
      (on 64-bit platforms), not counting the space for the symbol's name
      (a minumum of 48 bytes on 64-bit platforms).  Another change is in 
      tuning of heap sizes, in order to reduce occasions in which garbage 
      collection is very frequent.
\item Many uses of the \code{return} statement have been sped up.
\item Functions in the \code{apply} family have been sped up when they are
      called with no additional arguments for the function being applied.
\item The performance problem reported in PR #15798 at r-project.org has
      been fixed (differently from the R Core fix).
\item A performance bug has been fixed in which any assignment to a vector 
      subscripted with a string index caused the entire vector to be copied.
      For example, the final assignment in the code below would copy all
      of \code{a}:
\preformatted{   a<-rep(1.1,10000); names(a)[1] <- "x"
   a["x"] <- 9
}
      This bug exists in R Core implementations though at least R-3.1.1.
\item A performance bug has been fixed that involved subscripting with many 
      invalid string indexes, reported on r-devel on 2010-07-15 and 
      2013-05-8.  It is illustrated by the following code, 
      which was more than ten thousand times slower than expected:
\preformatted{   x <- c(A=10L, B=20L, C=30L)
   subscript <- c(LETTERS[1:3], sprintf("ID\%05d", 1:150000))
   system.time(y1 <- x[subscript])
}
      The fix in this version of pqR does not solve the related problem 
      when assigning to \code{x[subscript]}, which is still slow.  Fixing
      that would require implementation of a new method, possibly requiring
      more memory.

      This performance bug exists in R Core releases through R-3.1.1, but
      may now be fixed (differently) in the current R Core development version.
}}

  \subsection{BUG FIXES}{
    \itemize{
\item Fixed a bug in \code{numericDeriv} (see also the documentation
      update above), which is illustrated by the following
      code, which gave the wrong derivative:
\preformatted{    x <- y <- 10
    numericDeriv(quote(x+y),c("x","y"))
}
      I reported this to R Core, and it is also fixed (differently) in
      R-3.1.1.
\item Fixed a problem in \code{.C} and \code{.Fortran} where, contrary
      to the documentation (except when \code{DUP=TRUE} and no duplication 
      was actually needed), logical values after the call other than 
      \code{TRUE}, \code{FALSE}, and \code{NA} are not mapped to \code{TRUE},
      but instead exist as invalid values that may show up later.
      This bug exists in R Core versions 2.15.1 through at least 3.1.1.
      I reported it as \PR{15878} at r-project.org, so it may be fixed in
      a later R Core release.
\item Fixed a problem with treatment of \code{ANYSXP} in specifying
      types of registered C or Fortran routines, which in particular had
      prevented the types of \code{str_signif}, used in \code{formatC},
      from being registered.  (This bug exists in R Core versions of R
      at least through R-3.1.1.) 
\item Fixed a bug in \code{substr} applied to a string with UTF-8
      encoding, which could cause a crash for code such as
\preformatted{   a <- "\xc3\xa9"
   Encoding(a) <- "UTF-8"
   b <- paste0(rep(a,8000),collapse="")
   c <- substr(b,1,16000)
}
      I reported this as PR{15910} at r-project.org, so it may be
      fixed in an R Core release after R-3.1.1.  A related bug in
      assignment to \code{substr} has also been fixed.
\item Fixed a bug in how debugging is handled that is illustrated by the
      following output:
\preformatted{   > g <- function () { A <<- A+1; function (x) x+1 }
   > f <- function () (g())(10)
   > A <- 0; f(); print(A)
   [1] 11
   [1] 1
   > debug(f);
   > A <- 0; f(); print(A)
   debugging in: f()
   debug: (g())(10)
   Browse[2]> c
   exiting from: f()
   [1] 11
   [1] 2
}
   Note that the final value of \code{A} is different (and wrong) when
   \code{f} is stepped through in the debugger.  This bug exists in
   R Core releases through at least R-3.1.1.
\item Fixed a bug illustrated by the following code, which gave
      an error saying that \code{p[1,1]} has the wrong number of subscripts:
\preformatted{   p <- pairlist(1,2,3,4); dim(p) <- c(2,2); p[1,1] <- 9
}
   This bug exists in R Core releases through at least R-3.1.1.
\item Fixed the following pqR bug (and related bugs), in which
      \code{b} was modified by the assignment to \code{a}:
\preformatted{   a <- list(list(1+1))
   b <- a
   attr(a[[1]][[1]],"fred")<-9
   print(b)
}
\item Fixed the following bug in which \code{b} was modified
      by an assignment to \code{a} with a vector subscript:
\preformatted{   a <- list(list(mk2(1)))
   b <- a[[1]]
   a[[c(1,1)]][1] <- 3
   print(b)
}
      This bug also exists in R-2.15.0, but was fixed in R-3.1.1 
      (quite differently than in pqR).
\item Fixed a lack of error checking bug that could cause expressions
      such as \code{match.call(,expression())} to crash from an
      invalid memory reference.  This bug also exists in R-2.15.0 and
      R-3.1.1.
\item Fixed the non-robust checks for integer overflow, which reportedly
      sometimes fail when using clang on a Mac.  This is #PR 15774 at
      r-project.org, fixed in R-3.1.1, but fixed differently in pqR.
\item Fixed a pqR bug with expressions of the form \code{t(x)\%*\%y}
      when \code{y} is an S4 object.
\item Fixed a bug (PR #15399 at r-project.og) in \code{na.omit} and 
      \code{na.exclude} that led to a
      data frame that should have had zero rows having one row instead.
      (Also fixed in R-3.1.1, though differently.)
\item Fixed the problem that RStudio crashed whenever a function was
      debugged (with \code{debug}).  This was due to pqR having changed
      the order of fields in the \code{RCNTXT} structure, which is an
      internal data structure of the interpreter, but is nevertheless
      accessed in RStudio.  The order of fields is now back to what it was.
\item Fixed the bug in \code{nlm} reported as PR #15958
      at r-project.org, along with related bugs in \code{uniroot} and
      \code{optimize}.  These all involve situations where the function
      being optimized saves its argument in some manner, and then sees
      the saved value change when the optimizer re-uses the space for the 
      argument on the next call.  The fix made is to no longer reuse the 
      space, which will unfortunately cause a (fairly small) decline in 
      performance.

      The \code{optim} function also has this problem, but only
      when numerical derivatives are used.  It has not yet been fixed.
      The \code{integrate} function does not seem to have a problem.
\item Fixed a bug in the code to check for C stack overflow, that may
      show up when the fallback method for determining the start of the
      stack is needed, and a stack check is then done when very little stack
      is in use, resulting in an erroneous report of stack overflow.  The
      problem is platform dependent, but arises on a SPARC Solaris system 
      when using gcc 3.4.3, once stack usage is reduced by the improvement
      described above, leading to failure of one of the tests for package 
      Matrix.  This bug exists in R Core version back to 2.11.1 (or earlier)
      and up to at least 3.1.1.
}}

  \subsection{BUG FIXES CORRESPONDING TO THOSE IN LATER R CORE RELEASES}{
    \itemize{
\item From R-2.15.1: 
      Trying to update (recommended) packages in R_HOME/library without
      write access is now dealt with more gracefully.  Further, such
      package updates may be skipped (with a warning), when a newer
      installed version is already going to be used from .libPaths().
      (PR#14866)
\item From R-2.15.1:
      \command{R CMD check} with \env{_R_CHECK_NO_RECOMMENDED_}
      set to a true value (as done by the \command{--as-cran} option)
      could issue false errors if there was an indirect dependency
      on a recommended package.
\item From R-2.15.1:
      getMethod(f, sig) produced an incorrect error message in some
      cases when f was not a string).
\item From R-2.15.2:
      In Windows, the GUI preferences for foreground color were 
      not always respected.  (Reported by Benjamin Wells.)
\item From R-2.15.1:
      The evaluator now keeps track of source references outside of
      functions, e.g. when source() executes a script.
\item From R-2.15.1:
      The value returned by tools::psnice() for invalid pid values was
      not always NA as documented.
\item From R-2.15.2:
      \code{sort.list(method = "radix")} could give incorrect
      results on certain compilers (seen with \command{clang} on Mac OS
      10.7 and \command{Xcode 4.4.1}).
\item From R-3.0.1:
      Calling \code{file.copy()} or \code{dirname()} with the
      invalid input \code{""} (which was being used in packages, despite
      not being a file path) could have caused a segfault.
\item From R-3.0.1:
      \code{dirname("")} is now \code{""} rather than \code{"."} (unless
      it segfaulted).
\item Similarly to R-3.1.1-patched:
      In package \code{parallel}, child processes now call \code{_Exit}
      rather than \code{exit}, so that the main process is not affected
      by flushing of input/output buffers in the child.
}}
}


\section{CHANGES IN VERSION RELEASED 2014-06-19}{

  \subsection{INTRODUCTION}{

  \itemize{ 

\item This is a maintenance release, with bug fixes, documentation
      improvements (including provision of previously missing
      documentation), and changes for compatibility with R Core releases.
      There are some new features in this release that help
      with testing pqR and packages. There are no significant changes 
      in performance.

\item See the sections below on earlier releases for general
      information on pqR.  

\item Note that there was a test release of 2014-06-10 that 
      is superceded by this release, with no separate listing 
      of the changes it contained.
  }}

  \subsection{NEW FEATURES FOR TESTING}{
    \itemize{
\item The setting of the \code{R_SEED} environment variable now specifies what
      random number seed to use when \code{set.seed} is not called.  When
      \code{R_SEED} is not set, the seed will be set from the time and process
      ID as before.  It is recommended that \code{R_SEED} be set before running
      tests on pqR or packages, so that the results will be reproducible.
      For example, some packages report an error if a hypothesis test on
      simulated data results in a p-value less than some threshold.  If 
      \code{R_SEED} is not set, these packages will fail their tests now 
      and then at random, whereas setting \code{R_SEED} will result either
      in consistent success or (less likely) consistent failure.
\item The comparison of test output with saved output using \code{Rdiff} now
      ignores any output from \code{valgrind}, so spurious errors will not be
      triggered by using it.  When using \code{valgrind}, the
      output files should be checked manually for \code{valgrind} messages 
      that are of possible interest.
\item The test script in \file{tests/internet.R} no longer looks at CRAN's html
      code, which is subject to change.  It instead looks at a special test file
      at \url{pqR-project.org}.
\item Fixed problems wit the \file{reg-tests-1b} test script.  Also, now sets
      the random seed, so it's consistent (even without R_SEED set), and has
      its output compared to a saved version.  Non-fatal errors (with
      code 5) should be expected on systems without enough memory for xz
      compression.
  }}

  \subsection{CHANGE FOR COMPATIBILITY}{
    \itemize{
\item The result of \code{diag(list(1,3,5))} is now a matrix of type
      double.  In R-2.15.0, this expression did not produce a sensible
      result.  A previous fix in pqR made this expression produce a matrix of 
      type list.  A later change by R Core also fixed this, but so it
      produced a double matrix, coercing the list to a numeric vector
      (to the extent possible); pqR now does the same.
  }}

  \subsection{DOCUMENTATION UPDATES}{
    \itemize{
\item The documentation for \code{c} now says how the names for the 
      result are determined, including previously missing information
      on the \code{use.names} argument, and on the role of the names of
      arguments in the call of \code{c}.  This documentation is missing
      in R-2.15.0 and R-3.1.0.
\item The documentaton for \code{diag} now documents that a diagonal matrix 
      is always created with type double or complex, and that the
      names of an extracted diagonal vector are taken from a \code{names}
      attribute (if present), if not from the row and column names.  This
      information is absent in the documentation in R-2.15.1 and R-3.1.0.
\item Incorrect information regarding the pointer protection stack
      was removed from \code{help(Memory)}.  This incorrect information
      is present in R-2.15.0 and R-3.1.0 as well.
\item There is now information in \code{help(Arithmetic)} regarding what
      happens when the operands of an arithmetic operation are \code{NA}
      or \code{NaN}, including the arbitrary nature of the result when
      one operand is \code{NA} and the other is \code{NaN}.  There is
      no discussion of this issue in the documentation for R-2.15.0 and R-3.1.0.
\item The \code{R_HELPERS} and \code{R_HELPERS_TRACE} environment variables
      are now documented in \code{help("environment variables")}.  The
      documentation in \code{help(helpers)} has also been clarified.
\item The \code{R_DEBUGGER} and \code{R_DEBUGGER_ARGS} environment variables
      are now documented in \code{help("environment variables")} as 
      alternatives to the \code{--debugger} and \code{--debugger-args}
      arguments.
  }}

  \subsection{BUG FIXES}{
    \itemize{
\item Fixed lack of protection bugs in the \code{equal} and \code{greater}
      functions in \file{sort.c}.  These bugs are also present in R-2.15.0
      and R-3.1.0.
\item Fixed lack of protection bugs in the \code{D} function in \file{deriv.c}.
      These bugs are also present in R-2.15.0 and R-3.1.0.
\item Fixed argument error-checking bugs in \code{getGraphicsEventEnv}
      and \code{setGraphicsEventEnv} (also present in R-2.15.0 and R-3.1.0).
\item Fixed a stack imbalance bug that shows up in the expression
      \code{anyDuplicated(c(1,2,1),incomp=2)}.  This bug is also present
      in R-2.15.0 and R-3.1.0.  The bug is reported only when the \code{base}
      package is not byte compiled (but still exists silently when it is 
      compiled).
\item Fixed a bug in the foreign package that showed up on systems where
      the C \code{char} type is unsigned, such as a Rasberry Pi running
      Rasbian.  I reported this to R Core, and it is also fixed in R-3.1.0.
\item Fixed a lack of protection bug that arose when \code{log} produced a
      warning.
\item Fixed a lack of protection bug in the \code{lang[23456]}
      C functions.
\item Fixed a stack imbalance bug that showed up when an assignment was
      made to an array of three or more dimensions using a zero-length
      subscript.
\item Fixed a problem with \code{news()} that was due to pqR's version
      numbers being dates (pqR issue #1).
\item Fixed out-of-bound memory accesses in \code{R_chull} and \code{scanFrame}
      that valgrind reports (but which are likely to be innocuous).
  }}

  \subsection{BUG FIXES CORRESPONDING TO THOSE IN LATER R CORE RELEASES}{
    \itemize{
\item From R-2.15.1: The string "infinity" now converts correctly to \code{Inf}
      (PR#14933).
\item From R-2.15.1: The generic for backsolve is now correct (PR#14883).
\item From R-2.15.1: A bug in \code{get_all_vars} was fixed (PR#14847).
\item From R-2.15.1: Fixed an argument error checking bug in \code{dev.set}.
\item From R-3.1.0-patched: Fixed a problem with \code{mcmapply} not 
      parallelizing when the number of jobs was less than number of cores.
      (However, unlike R-3.1.0-patched, this fix doesn't try to 
      parallelize when there is only one core.)
  }}
}

\section{CHANGES IN VERSION RELEASED 2014-02-23}{

  \subsection{INTRODUCTION}{

  \itemize{ 

\item This is a maintenance release, with bug fixes, changes for
      compatibility with packages, additional correctness tests, and 
      documentation improvements.  There are no new features in this 
      release, and no significant changes in performance.

\item See the sections below on earlier releases for general
      information on pqR.
  }}

  \subsection{INSTALLATION AND TESTING}{
    \itemize{
\item The information in the file "INSTALL" in the main source directory 
      has been re-written.  It now contains all the information expected
      to be needed for most installations, without the user needing to
      refer to R-admin, including information on the configuration
      options that have been added for pqR.  It also has information on
      how to build pqR from a development version downloaded from github.

\item Additional tests regarding subsetting operations, maintenance of
      NAMEDCNT, and operation of helper threads have been written.
      They are run with \code{make check} or \code{make check-all}.

\item A "create-configure" shell script is now included, which allows
      for creation of the "configure" shell script when it is non-functional
      or not present (as when building from a development version of pqR).
      It is not needed for typical installs of pqR releases.

\item Some problems with installation on Microsoft Windows (identified
      by Yu Gong) have hopefully been fixed.  (But trying to install
      pqR on Windows is still recommended only for adventurous users.)

\item A problem with installing pqR as a shared library when multithreading
      is disabled has been fixed.

\item Note that any packages (except those written only in R, plus 
      C or Fortran routines called by \code{.C} or \code{.Fortran}) that
      were compiled and installed under R Core versions of R must be 
      re-installed for use with pqR, as is generally the case with new versions
      of R (although it so happens that it is not necessary to re-install
      packages installed with pqR-2013-07-22 or pqR-2013-12-29 with this 
      release, because the formats of the crucial internal data structures 
      happen not to have changed).
  }}

  \subsection{DOCUMENTATION UPDATES}{
    \itemize{
\item The instructions in "INSTALL" have been re-written, as noted above.
\item The manual on "Writing R Extensions" now has additional information 
      (in the section on "Named objects and copying") on paying proper attention
      to NAMED for objects found in lists.
\item More instructions on how to create a release branch of pqR from a 
      development branch have been added to mods/README (or MODS).
  }}

  \subsection{CHANGES REGARDING PACKAGE COMPATIBILITY AND CHECKING}{
    \itemize{
\item Changed the behaviour of \code{$} when dispatching so that the unevaluated
      element name arrives as a string, as in R-2.15.0.  This behaviour is
      needed for the "dyn" package.  The issue is illustrated by the
      following code:
\preformatted{    a <- list(p=3,q=4)
    class(a) <- "fred"
    `$.fred` <-
      function (x,n) { print(list(n,substitute(n))); x[[n]] }
    print(a$q)
}
      In R-2.15.0, both elements of the list printed are strings, but in
      pqR-2013-12-29, the element from "substitute" is a symbol.  Changed
      \code{help("$")} to document this behaviour, and the corresponding 
      behaviour of \code{"$<-"}.  Added a test with \code{make check} for it.
\item Redefined "fork" to "Rf_fork" so that helper threads can be disabled
      in the child when "fork" is used in packages like "multicore". 
      (Special mods for this had previously been made to the "parallel" 
      package, but this is a more universal scheme.)
\item Added an option (currently set) for pqR to ignore incorrect zero
      pointers encountered by the garbage collector (as R-2.15.0 does).
      This avoids crashes with some packages (eg, "birch") that incorrectly
      set up objects with zero pointers.
\item Changed a C procedure name in the "matprod" routines to reduce the
      chance of a name conflict with C code in packages.
\item Made \code{NA_LOGICAL} and \code{NA_INTEGER} appear as variables
      (rather than constants) in packages, as needed for package
      "RcppEigen".
\item Made \code{R_CStackStart} and \code{R_CStackLimit} visible to 
      packages, as needed for package "vimcom".
\item Fixed problem with using \code{NAMED} in a package that defines
      \code{USE_RINTERNALS}, such as "igraph".
\item Calls of external routines with .Call and .External are now
      followed by checks that the routine didn't incorrectly change 
      the constant objects sometimes used internally in pqR for TRUE, 
      FALSE, and NA.  (Previously, such checks were made only after calls 
      of .C and .Fortran.)
  }}

  \subsection{BUG FIXES}{
    \itemize{
\item Fixed the following bug (also present in R-2.15.0 and R-3.0.2):
\preformatted{    x <- t(5)
    print (x \%*\% c(3,4))
    print (crossprod(5,c(3,4)))
}
     The call of \code{crossprod} produced an error, whereas the corresponding
     use of \code{\%*\%} does not.

     In pqR-2013-12-29, this bug also affected the expression 
     \code{t(5) \%*\% c(3,4)}, since it is converted to the equivalent of 
     \code{crossprod(5,c(3,4))}.

\item Fixed a problem in R_AllocStringBuffer that could result in
      a crash due to an invalid memory access.  (This bug is also
      present in R-2.15.0 and R-3.0.2.)
\item Fixed a bug in a "matprod" routine sometimes affecting 
      \code{tcrossprod} (or an equivalent use of \code{\%*\%}) with 
      helper threads.
\item Fixed a bug illustrated by the following:
\preformatted{    f <- function (a)
    { x <- a
      function () { b <- a; b[2]<-1000; a+b  }
    }
    g <- f(c(7,8,9))
    save.image("tmpimage")
    load("tmpimage")
    print(g())
}
      where the result printed was 14 2000 18 rather than 14 1008 18.
\item Fixed a bug in \code{prod} with an integer vector containing \code{NA}, 
      such as, \code{prod(NA)}.
\item Fixed a lack-of-protection bug in mkCharLenCE that showed up
      in checks for packages "cmrutils".
\item Fixed a problem with xtfrm demonstrated by the following:
\preformatted{    f<-function(...) xtfrm(...); f(c(1,3,2))
}
      which produced an error saying '...' was used in an incorrect context.
      This affected package "lsr". 
\item Fixed a bug in maintaining NAMEDCNT when assigning to a variable in
      an environment using \code{$}, which showed up in package "plus".
\item Fixed a bug that causes the code below to create a circular data 
      structure:
\preformatted{    { a <- list(1); a[[1]] <- a; a }
}
\item Fixed bugs such as that illustrated below:
\preformatted{    a <- list(list(list(1)))
    b <- a
    a[[1]][[1]][[1]]<-2
    print(b)
}
      in which the assignment to \code{a} changes \code{b}, and added tests
      for such bugs.
\item Fixed a bug where unary minus might improperly reuse its operand for
      the result even when it was logical (eg, in \code{-c(F,T,T,F)}).
\item Fixed a bug in pairlist element deletion, and added tests in subset.R
      for such cases.
\item The ISNAN trick (if enabled) is now used only in the interpreter itself,
      not in packages, since the macro implementing it evaluates its argument
      twice, which doesn't work if it has side effects (as happens in the 
      "ff" package).
\item Fixed a bug that sometimes resulted in task merging being disabled
      when it shouldn't have been.
}}
}

\section{CHANGES IN VERSION RELEASED 2013-12-29}{

  \subsection{INTRODUCTION}{

  \itemize{ 

\item This is the first publicized release of pqR after pqR-2013-07-22.  
      A verson dated 2013-11-28 was released for testing; it differs
      from this release only in bug and documentation fixes, which
      are not separately detailed in this NEWS file.

\item pqR is based on R-2.15.0, distributed by the R Core Team, but
improves on it in many ways, mostly ways that speed it up, but also by
implementing some new features and fixing some bugs.  See the notes
below on earlier pqR releases for general discussion of pqR, and for
information that has not changed from previous releases of pqR.

\item The most notable change in this release is that ``task merging''
      is now implemented.  This can speed up sequences
      of vector operations by merging several operations into one, which 
      reduces time spent writing and later reading data in memory. 
      See \code{help(merging)} and the item below for more details.

\item This release also includes other performance improvements, bug fixes,
      and code cleanups, as detailed below.
  }}

  \subsection{INSTALLATION AND TESTING}{
    \itemize{

\item Additional configuration options are now present to allow
      enabling and disabling of task merging, and more generally, of the
      deferred evaluation framework needed for both task merging and
      use of helper threads.  By default, these facilities are enabled.
      The \code{--disable-task-merging} option to \code{./configure}
      disables task merging, \code{--disable-helper-threads} disables
      support for helper threads (as before), and 
      \code{--disable-deferred-evaluation} disables both of these
      features, along with the whole deferred evaluation framework.
      See the \code{R-admin} manual for more details.

\item See the pqR wiki at \code{https://github.com/radfordneal/pqR/wiki}
      for the latest news regarding systems and packages that do or do not
      work with pqR.

\item Note that any packages (except those written only in R, plus 
      C or Fortran routines called by \code{.C} or \code{.Fortran}) that
      were compiled and installed under R Core versions of R must be 
      re-installed for use with pqR, as is generally the case with new versions
      of R (although it so happens that it is not necessary to re-install
      packages installed with pqR-2013-07-22 with this release, because the 
      formats of the crucial internal data structures happen not to have
      changed).

\item Additional tests of matrix multiplication (\code{\%*\%}, \code{crossprod},
      and \code{tcrossprod}) have been written.  They are run with
      \code{make check} or \code{make check-all}.

  }}

  \subsection{INTERNAL STRUCTURES AND APPLICATION PROGRAM INTERFACE}{
    \itemize{

\item The table of built-in function names, C functions implementing them, and
      operation flags, which was previously found in \code{src/main/names.c},
      has been split into multiple tables, located in the source files that 
      define such built-in functions (with only a few entries still in 
      \code{names.c}).  This puts the descriptions of these built-in
      functions next to their definitions, improving maintainability, and
      also reduces the number of global functions.  This change should have 
      no effects visible to users.

\item The initialization for fast dispatch to some primitive functions
      is now done in \code{names.c}, using tables in other source files
      analogous to those described in the point just above.  This is 
      cleaner, and eliminates an anomaly in the previous versions of
      pqR that a primitive function could be slower the first time it was
      used than when used later.
  }}

  \subsection{PERFORMANCE IMPROVEMENTS}{
    \itemize{
\item Some sequences of vector operations can now be merged into a single
      operation, which can speed them up by eliminating memory operations
      to store and fetch intermediate results.  For example, when \code{v} is 
      a long vector, the expression 
      \code{exp(v+1)} can be merged into one task, which will compute 
      \code{exp(v[i]+1)} for each element, \code{i}, of \code{v} in a 
      single loop.  

      Currently, such ``task merging'' is done only for (some)
      operations in which only one operand is a vector. When there are
      helper threads (which might be able to do some operations even
      faster, in parallel) merging is done only when one of the
      operations merged is a simple addition, subtraction, or
      multiplication (with one vector operand and one scalar operand).

      See \code{help(merging)} for more details.

\item During all garbage collections, any tasks whose outputs are not
      referenced are now waited for, to allow memory used by their outputs to be
      recovered.  (Such unreferenced outputs should be rare in real 
      programs.)  In a full garbage collection, tasks with large inputs
      or outputs that are referenced only as task inputs
      are also waited for, so that the memory they occupy can be recovered.

\item The built-in C matrix multiplication routines and those in the supplied 
      BLAS have both been sped up, especially those used by \code{crossprod}
      and \code{tcrossprod}.  This will of course have no effect if a different
      BLAS is used and the \code{mat_mult_with_BLAS} option is set to
      \code{TRUE}.

\item Matrix multiplications in which one operand can be recognized as the
      result of a transpose operation are now done without actually creating
      the transpose as an intermediate result, thereby reducing both 
      computation time and memory usage.  Effectively, these uses of the
      \code{\%*\%} operator are converted to uses of \code{crossprod} or
      \code{tcrossprod}.  See \code{help("\%*\%")} for details.

\item Speed of \code{ifelse} has been improved (though it's now slower when the
      condition is scalar due to the bug fix mentioned below).

\item Inputs to the mod operator can now be piped. (Previously, this was 
      inadvertently prevented in some cases.)

\item The speed of the quick check for NA/NaN that can be enabled with 
      \code{-DENABLE_ISNAN_TRICK} in CFLAGS has been improved.
  }}

  \subsection{BUG FIXES}{
    \itemize{
\item Fixed a bug in \code{ifelse} with scalar condition but other
      operands with length greater than one.  (Pointed out by Luke Tierney.)

\item Fixed a bug stemming from re-use of operand storage for a result
      (pointed out by Luke Tierney) illustrated by the following:
\preformatted{   A <- array(c(1), dim = c(1,1), dimnames = list("a", 1))
   x <- c(a=1)
   A/(pi*x)
}

\item The \code{--disable-mat-mult-with-BLAS-in-helpers} configuration
      setting is now respected for complex matrix multiplication
      (previously it had only disabled use of the BLAS in helper
      threads for real matrix multiplication).

\item The documentation for \code{aperm} now says that the default
      method does not copy attributes (other than dimensions and
      dimnames).  Previously, it incorrecty said it did (as is the
      case also in R-2.15.0 and R-3.0.2).

\item Changed \code{apply} from previous versions of pqR to replicate
      the behaviour seen in R-2.15.0 (and later R Core version) when the matrix 
      or array has a class attribute.  Documented this behaviour (which is
      somewhat dubious and convoluted) in the help entry for \code{apply}.
      This change fixes a problem seen in package TSA (and probably others).

\item Changed \code{rank} from prevous versions of pqR to replicate
      the behaviour when it is applied to data frames that is seen in R-2.15.0 
      (and later R Core versions).  Documented this (somewhat dubious) 
      behaviour in the help entry for \code{rank}.  This change fixes a
      problem in the \code{coin} package.

\item Fixed a bug in keeping track of references when assigning 
      repeated elements into a list array.

\item Fixed the following bug (also present in R-2.15.0 and R-3.0.2):
\preformatted{   v <- c(1,2)
   m <- matrix(c(3,4),1,2)
   print(t(m)\%*\%v)
   print(crossprod(m,v))
}
in which \code{crossprod} gave an error rather than produce the answer
for the corresponding use of \code{\%*\%}.

\item Bypassed a problem with the Xcode gcc compiler for the Mac that 
      led to it falsely saying that using -DENABLE_ISNAN_TRICK in CFLAGS
      doesn't work.
  }}
}


\section{CHANGES IN VERSION RELEASED 2013-07-22}{

  \subsection{INTRODUCTION}{

  \itemize{ 

\item pqR is based on R-2.15.0, distributed by the R Core Team, but
improves on it in many ways, mostly ways that speed it up, but also by
implementing some new features and fixing some bugs.  See the notes
below, on the release of 2013-06-28, for general discussion of pqR,
and for information on pqR that has not changed since that release.

\item This updated release of pqR provides some performance
enhancements and bug fixes, including some from R Core releases after
R-2.15.0.  More work is still needed to incorporate improvements in
R-2.15.1 and later R Core releases into pqR.

\item This release is the same as the briefly-released version of
2013-17-19, except that it fixes one bug and one reversion of an
optimization that were introduced in that release, and tweaks the
Windows Makefiles (which are not yet fully tested).

  }}

  \subsection{FEATURE AND DOCUMENTATION CHANGES}{
    \itemize{
      \item Detailed information on what operations can be done in helper
            threads is now provided by help(helpers).
      \item Assignment to parts of a vector via code such as 
            \code{v[[i]]<-value} and \code{v[ix]<-values} now automatically 
            converts raw values to the appropriate type
            for assignment into numeric or string vectors, and assignment
            of numeric or string values into a raw vector now results in the
            raw vector being first converted to the corresponding type.  This
            is consistent with the existing behaviour with other types.
      \item The allowed values for assignment to an element of an "expression" 
            list has been expanded to match the allowed values for ordinary
            lists.  These values (such as function closures) could previously 
            occur in expression lists as a result of other operations (such
            as creation with the \code{expression} primitive).
      \item Operations such as
            \code{v <- pairlist(1,2,3); v[[-2]] <- NULL} now raise an error.
            These operations were previously documented as being illegal, and
            they are illegal for ordinary lists.  The proper way to do
            this deletion is \code{v <- pairlist(1,2,3); v[-2] <- NULL}.
      \item Raising \code{-Inf} to a large value (eg, \code{(-Inf)^(1e16)})
            no longer produces an incomprehensible warning.  As before, the 
            value returned is \code{Inf}, because (due to their 
            limited-precision floating-point representation) all such large 
            numbers are even integers.
  }}

  \subsection{FEATURE CHANGES CORRESPONDING TO THOSE IN LATER R CORE RELEASES}{
    \itemize{
\item From R-2.15.1: On Windows, there are two new environment variables which
      control the defaults for command-line options.

      If \env{R_WIN_INTERNET2} is set to a non-empty value, it is as if
      \option{--internet2} was used.

      If \env{R_MAX_MEM_SIZE} is set, it gives the default memory limit
      if \option{--max-mem-size} is not specified: invalid values being
      ignored.

\item From R-2.15.1: The NA warning messages from e.g. \code{pchisq()} now 
      report the call to the closure and not that of the \code{.Internal}.

\item The following included software has been updated to new versions:
      zlib to 1.2.8, LZMA to 5.0.4, and PCRE to 8.33.
  }}

  \subsection{INSTALLATION AND TESTING}{
    \itemize{

\item See the pqR wiki at \code{https://github.com/radfordneal/pqR/wiki}
      for the latest news regarding systems and packages that do or do not
      work with pqR.

\item Note that any previosly-installed packages must be re-installed for 
      use with pqR (as is generally the case with new versions of R), except
      for those written purely in R.

\item It is now known that pqR can be successfully installed under Mac
      OS X for use via the command line (at least with some versions
      of OS X).  The gcc 4.2
      compiler supplied by Apple with Xcode works when helper threads
      are disabled, but does not have the full OpenMP support required for
      helper threads.   For helper threads to work, a C compiler that fully
      supports OpenMP is needed, such as gcc 4.7.3 (available via 
      macports.org).

      The Apple BLAS and LAPACK routines can be used by giving the
      \code{--with-blas='-framework vecLib'} and \code{--withlapack}
      options to \code{configure}.  This speeds up some operations
      but slows down others.

      The R Mac GUI would need to be recompiled for use with pqR.
      There are problems doing this unless helper threads
      are disabled (see pqR issue #17 for discussion).

      Compiled binary versions of pqR for Mac OS X are not yet being supplied.
      Installation on a Mac is recommended only for users experienced
      in installation of R from source code.

\item Success has also been reported in installing pqR on a Windows
      system, including with helper threads, but various tweaks were
      required.  Some of these tweaks are incorporated in this release,
      but they are probably not sufficient for installation "out of the box".
      Attempting to install pqR on Windows is recommended only for
      users who are both experienced and adventurous.

\item Compilation using the \code{-O3} option for gcc is not recommended.
      It speeds up some operations, but slows down others.  With gcc 4.7.3
      on a 32-bit Intel system running Ubuntu 13.04, compiling with 
      \code{-O3} causes compiled functions to crash. (This is not a
      pqR issue, since the same thing happens when R-2.15.0 is compiled 
      with \code{-O3}).
  }}

  \subsection{INTERNAL STRUCTURES AND APPLICATION PROGRAM INTERFACE}{
    \itemize{

\item The R internals manual now documents (in Section 1.8) a
      preliminary set of conventions that pqR follows (not yet
      perfectly) regarding when objects may be modified, and how
      NAMEDCNT should be maintained.  R-2.15.0 did not follow any
      clear conventions.

\item The documentation in the R internals manual on how helper
      threads are implemented in pqR now has the correct title.  (It
      would previously have been rather hard to notice.)

  }}

  \subsection{PERFORMANCE IMPROVEMENTS}{
    \itemize{
\item Some unnecessary duplication of objects has been eliminated.  Here
      are three examples:  
      Creation of lists no longer duplicates all the elements put in the
      list, but instead increments \code{NAMEDCNT} for these elements, so
      that
\preformatted{   a <- numeric(10000)
   k <- list(1,a)
}
no longer duplicates \code{a} when \code{k} is created (though a duplication
will be needed later if either \code{a} or \code{k[[2]]} is modified).
      Furthermore, the assignment below to \code{b$x}, no longer
      causes duplication of the 10000 elements of \code{y}:
\preformatted{   a <- list (x=1, y=seq(0,1,length=10000))
   b <- a
   b$x <- 2
}
Instead, a single vector of 10000 elements is shared between \code{a$y} and
\code{b$y}, and will be duplicated later only if necessary.  Unnecessary
duplication of a 10000-element vector is also avoided when \code{b[1]} is 
assigned to in the code below:
\preformatted{   a <- list (x=1, y=seq(0,1,length=10000))
   b <- a$y
   a$y <- 0
   b[1] <- 1
}
The assignment to \code{a$y} now reduces \code{NAMEDCNT} for the vector
bound to \code{b}, allowing it to be changed without duplication.

\item Assignment to part of a vector using code such as \code{v[101:200]<-0}
      will now not actually create a vector of 100 indexes, but will instead
      simply change the elements with indexes 101 to 200 without creating
      an index vector.  This optimization has not yet been implemented for
      matrix or array indexing.

\item Assignments to parts of vectors, matrices, and arrays using "[" has been
      sped up by detailed code improvements, quite substantially in some
      cases.

\item Subsetting of arrays of three or more dimensions using "[" has
      been sped up by detailed code improvements.

\item Pending summations of one-argument mathematical functions are now
      passed on by \code{sum}.  So, for example, in 
      \code{sum(exp(a)) + sum(exp(b))}, the two
      summations of exponentials can now potentially be done in parallel.

\item A full garbage collection now does not wait for all tasks being
      done by helpers to complete.  Instead, only tasks that are using
      or computing variables that are not otherwise referenced are 
      waited for (so that this storage can be reclaimed).
  }}

  \subsection{BUG FIXES}{
    \itemize{
\item A bug that could have affected the result of \code{sum(abs(v))} when
      it is done by a helper thread has been fixed.
\item A bug that could have allowed \code{as.vector}, \code{as.integer}, etc.
      to pass on an object still being computed to a caller not expecting
      such a pending object has been fixed.
\item Some bugs in which production of warnings at inopportune times could 
      have caused serious problems have been fixed.
\item The bug illustrated below (pqR issue #13) has been fixed:
\preformatted{   > l = list(list(list(1)))
   > l1 = l[[1]]
   > l[[c(1,1,1)]] <- 2
   > l1
   [[1]]
   [[1]][[1]]
   [1] 2
}
\item Fixed a bug (also present in R-2.15.0 and R-3.0.1) illustrated by the
following code:
\preformatted{   > a <- list(x=c(1,2),y=c(3,4))
   > b <- as.pairlist(a)
   > b$x[1] <- 9
   > print(a)
   $x
   [1] 9 2
   
   $y
   [1] 3 4
}
The value printed for a has a$x[1] changed to 9, when it should still be 1.
See pqR issue #14.
\item Fixed a bug (also present in R-2.15.0 and R-3.0.1) in which extending
      an "expression" by assigning to a new element changes it to an ordinary
      list.  See pqR issue #15.
\item Fixed several bugs (also present in R-2.15.0 and R-3.0.1) illustrated
by the code below (see pqR issue #16):
\preformatted{   v <- c(10,20,30)
   v[[2]] <- NULL        # wrong error message
   
   x <- pairlist(list(1,2))
   x[[c(1,2)]] <- NULL   # wrongly gives an error, referring to misuse
                         # of the internal SET_VECTOR_ELT procedure
   
   v<-list(1)
   v[[quote(abc)]] <- 2  # internal error, this time for SET_STRING_ELT
   
   a <- pairlist(10,20,30,40,50,60)
   dim(a) <- c(2,3)
   dimnames(a) <- list(c("a","b"),c("x","y","z"))
   print(a)              # doesn't print names
   
   a[["a","x"]] <- 0     # crashes with a segmentation fault
}
  }}

  \subsection{BUG FIXES CORRESPONDING TO THOSE IN LATER R CORE RELEASES}{
    \itemize{
\item From R-2.15.1: \code{formatC()} uses the C entry point \code{str_signif}
      which could write beyond the length allocated for the output string.

\item From R-2.15.1: \code{plogis(x, lower = FALSE, log.p = TRUE)} no longer
      underflows early for large x (e.g. 800).

\item From R-2.15.1: \code{?Arithmetic}'s \dQuote{\code{1 ^ y} and \code{y ^ 0}
	are \code{1}, \emph{always}} now also applies for \code{integer}
      vectors \code{y}.

\item From R-2.15.1: X11-based pixmap devices like \code{png(type = "Xlib")} 
      were trying to set the cursor style, which triggered some warnings and
      hangs.

\item From R-3.0.1 patched: Fixed comment-out bug in BLAS, as per PR 14964.
  }}
}


\section{CHANGES IN VERSION RELEASED 2013-06-28}{

\subsection{INTRODUCTION}{

\itemize{ 
\item This release of pqR is based on R-2.15.0, distributed by the R
Core Team, but improves on it in many ways, mostly ways that speed it
up, but also by implementing some new features and fixing some bugs.
One notable speed improvement in pqR is that for systems with multiple
processors or processor cores, pqR is able to do some numeric
computations in parallel with other operations of the interpreter, and
with other numeric computations.

\item This is the second publicised release of pqR (the first was on
2013-06-20, and there were earlier unpublicised releases). It fixes one
significant pqR bug (that could cause two empty strings to not compare
as equal, reported by Jon Clayden), fixes a bug reported to R Core (PR
15363) that also existed in pqR (see below), fixes a bug in deciding
when matrix multiplies are best done in a helper thread, and fixes some
issues preventing pqR from being built in some situations (including
some partial fixes for Windows suggested by "armgong").  Since the
rest of the news is almost unchanged from the previous release, I have
not made a separate news section for this release. (New sections will
be created once new releases have significant differences.)

\item This section documents changes in pqR from R-2.15.0 that are of
direct interest to users.  For changes from earlier version of R to
R-2.15.0, see the ONEWS, OONEWS, and OOONEWS files.  Changes of little
interest to users, such as code cleanups and internal details on
performance improvements, are documented in the file MODS, which
relates these changes to branches in the code repository at
github.com/radfordneal/pqR.

\item Note that for compatibility with R's version system, pqR presently
uses the same version number, 2.15.0, as the version of R on which it
is based. This allows checks for feature availability to continue to
work.  This scheme will likely change in the future.  Releases of pqR
with the same version number are distinguished by release date.

\item See radfordneal.github.io/pqR for current information on pqR, including
announcements of new releases, a link to the page for making and viewing
reports of bugs and other issues, and a link to the wiki page containing
information such as systems on which pqR has been tested.

}}

  \subsection{FEATURE CHANGES}{
    \itemize{
      \item A new primitive function \code{get_rm} has been added,
            which removes a variable while returning the value it
            had when removed.  See \code{help(get_rm)} for details,
            and how this can sometimes improve efficiency of R functions.

      \item An enhanced version of the \code{Rprofmem} function for profiling
            allocation of vectors has been implemented, that can
            display more information, and can output to the terminal,
            allowing the source of allocations to more easily be
            determined.  Also, \code{Rprofmem} is now always accessible
            (not requiring the \code{--enable-memory-profiling} configuration
            option).  Its overhead when not in use is negligible.
 
            The new version allows records of memory allocation to be
            output to the terminal, where their position relative to
            other output can be informative (this is the default for the
            new \code{Rprofmemt} variant).  More identifying
            information, including type, number of elements, and
            hexadecimal address, can also be output.  For more details on
            these and other changes, see \code{help(Rprofmem)}.

      \item A new primitive function, pnamedcnt, has been added, that
            prints the NAMEDCNT/NAMED count for an R object, which is helpful
            in tracking when objects will have to be duplicated.  For
            details, see help(pnamedcnt).

      \item The \code{tracemem} function is defunct.  What exactly it was
            supposed to do in R-2.15.0 was unclear, and optimizations 
            in pqR make it even less clear what it should do.  The bit
            in object headers that was used to implement it has been
            put to a better use in pqR.  The \code{--enable-memory-profiling}
            configuration option used to enable it no longer exists.

            The \code{retracemem} function remains for compatibility
            (doing nothing).  The \code{Rprofmemt} and \code{pnamedcnt}
            functions described above provide alternative ways of gaining
            insight into memory allocation behaviour.

      \item Some options that can be set by arguments to the R command can
            now also be set with environment variables, specifically, the
            values of R_DEBUGGER, R_DEBUGGER_ARGS, and R_HELPERS give the
            default when \code{--debugger}, \code{--debugger-args}, and 
            \code{--helpers} are not specified on the command line.  This 
            feature is useful when using a shell file or Makefile that contains 
            R commands that one would rather not have to modify.
    }
  }

  \subsection{INSTALLATION AND TESTING}{
    \itemize{

      \item The procedure for compiling and installing from source is largely 
            unchanged from R-2.15.0.  In particular, the final result is a 
            program called "R", not "pqR", though of course you can provide a 
            link to it called "pqR".  Note that (as for R-2.15.0) it is not 
            necessary to do an "install" after "make" --- one can just
            run bin/R in the directory where you did "make".  This may be 
            convenient if you wish to try out pqR along with your current 
            version of R.

      \item Testing of pqR has so far been done only on Linux/Unix
            systems, not on Windows or Mac systems.  There is no specific
            reason to believe that it will not work on Windows or Mac
            systems, but until tests have been done, trying to use it 
            on these systems is not recommended.  (However, some users
            have reported that pqR can be built on Mac systems, as long
            as a C compiler fully supporting OpenMP is used, or the
            \code{--disable-helper-threads} configuration option is used.)

      \item This release contains the versions of the standard and recommended
            packages that were released with R-2.15.0.  Newer versions may
            or may not be compatible (same as for R-2.15.0).

      \item It is intended that this release will be fully compatible with
            R-2.15.0, but you will need to recompile any packages (other
            that those with only R code) that you had installed for R-2.15.0, 
            and any other C code you use with R, since the format of internal 
            data structures has changed (see below).

      \item New configuration options relating to helper threads and
            to matrix multiplication now exist.  For details, see 
            doc/R-admin.html (or R-admin.pdf), or run \code{./configure --help}.

            In particular, the \code{--disable-helper-threads} option
            to configure will remove support for helper threads.  Use of
            this option is advised if you know that multiple processors
            or processor cores will not be available, or if you know that
            the C compiler used does not support OpenMP 3.0 or 3.1 (which 
            is used in the implementation of the helpers package).

      \item Including \code{-DENABLE_ISNAN_TRICK} in CFLAGS will speed up 
            checks for NA and NaN on machines on which it works.  It works
            on Intel processors (verified both empirically and by consulting
            Intel documentation).  It does not work on SPARC machines.

      \item The \code{--enable-memory-profiling} option to configure
            no longer exists.  In pqR, the \code{Rprofmem} function is always
            enabled, and the \code{tracemem} function is defunct.  (See
            discussion above.)

      \item When installing from source, the output of configure 
            now displays whether standard and recommended packages will
            be byte compiled.

      \item The tests of random number generation run with \code{make check-all}
            now set the random number seed explicitly.  Previously, the random
            number seed was set from the time and process ID, with the result
            that these tests would occasionally fail non-deterministically,
            when by chance one of the p-values obtained was below the threshold
            used.  (Any such failure should now occur consistently, rather
            than appearing to be due to a non-deterministic bug.)

      \item Note that (as in R-2.15.0) the output of \code{make check-all} for 
            the boot package includes many warning messages regarding a 
            non-integer argument, and when byte compilation is enabled, these 
            messages identify the wrong function call as the source.  This 
            appears to have no wider implications, and can be ignored.

      \item Testing of the "xz" compression method is now done with \code{try},
            so that failure will be tolerated on machines that don't have enough
            memory for these tests.

      \item The details of how valgrind is used have changed. See the source
            file \file{memory.c}.
    }
  }

  \subsection{INTERNAL STRUCTURES AND APPLICATION PROGRAM INTERFACE}{
    \itemize{
      \item The internal structure of an object has changed, in ways that 
            should be compatible with R-2.15.0, but which do require 
            re-compilation.  The flags in the object header for \code{DEBUG},
            \code{RSTEP}, and \code{TRACE} now exist only for non-vector 
            objects, which is sufficient for their present use (now that 
            \code{tracemem} is defunct).

      \item The sizes of objects have changed in some cases (though not most).
            For a 32-bit configuration, the size of a cons cell increases
            from 28 bytes to 32 bytes; for a 64-bit configuration, the
            size of a cons cell remains at 56 bytes.  For a 32-bit 
            configuration, the size of a vector of one double remains
            at 32 bytes; for a 64-bit configuration (with 8-byte alignment), 
            the size of a vector of one double remains at 48 bytes.

      \item Note that the actual amount of memory occupied by an object
            depends on the set of node classes defined (which may be tuned).
            There is no longer a separate node class for cons cells and
            zero-length vectors (as in R-2.15.0) --- instead, cons cells
            share a node class with whatever vectors also fit in that
            node class.

      \item The old two-bit NAMED field of an object is now a three-bit
            NAMEDCNT field, to allow for a better attempt at reference
            counting.  Versions of the the NAMED and SET_NAMED macros
            are still defined for compatibility.  See the R-ints manual
            for details.

      \item Setting the length of a vector to something less than its
            allocated length using SETLENGTH is deprecated.  The LENGTH
            field is used for memory allocation tracking by the garbage
            collector (as is also the case in R-2.15.0), so setting it 
            to the wrong value may cause problems.  (Setting the length
            to more than the allocated length is of course even worse.)
    }
  }

  \subsection{PERFORMANCE IMPROVEMENTS}{
    \itemize{
      \item Many detailed improvements have been made that reduce
            general interpretive overhead and speed up particular 
            functions.  Only some of these improvements are noted
            below.

      \item Numerical computations can now be performed in parallel with
            each other and with interpretation of R code, by using 
            ``helper threads'', on machines
            with multiple processors or multiple processor cores.  When
            the output of one such computation is used as the input to
            another computation, these computations can often be done
            in parallel, with the output of one task being ``pipelined''
            to the other task.  Note that these 
            parallel execution facilities do not require any changes to user 
            code --- only that helper threads be enabled with the 
            \code{--helpers} option to the command starting pqR. See 
            \code{help(helpers)} for details.

            However, helper threads are not used for operations that are 
            done within the interpreter for byte-compiled code or that are 
            done in primitive functions invoked by the byte-code interpreter.

            This facility is still undergoing rapid development.  Additional 
            documentation on which operations may be done in parallel will be 
            forthcoming.

      \item A better attempt at counting how many "names" an object has
            is now made, which reduces how often objects are duplicated
            unnecessarily.  This change is ongoing, with further improvements
            and documentation forthcoming.

      \item Several primitive functions that can generate integer sequences
            --- ":", seq.int, seq_len, and seq_along --- will now sometimes
            not generate an actual sequence, but rather just a description
            of its start and end points.  This is not visible to users,
            but is used to speed up several operations.

            In particular, "for" loops such as \code{for (i in 1:1000000) ...}
            are now done without actually allocating a vector to hold
            the sequence.  This saves both space and time.  Also,
            a subscript such as \code{101:200} for a vector or as the first 
            subscript for a matrix is now (often) handled without actually 
            creating a vector of indexes, saving both time and space.  

            However, the above performance improvements 
            are not effective in compiled code.

      \item Matrix multiplications with the \code{\%*\%} operator are now
            much faster when the operation is a vector dot product, a
            vector-matrix product, a matrix-vector product, or more generally
            when the sum of the numbers of rows and columns in the result
            is not much less than their product.  This improvement results
            from the elimination of a costly check for NA/NaN elements in the 
            operands before doing the multiply.  There is no need for this check
            if the supplied BLAS is used.  If a BLAS that does not properly
            handle NaN is supplied, the \code{\%*\%} operator will still
            handle NaN properly if the new library of matrix multiply
            routines is used for \code{\%*\%} instead of the BLAS.  See the
            next two items for more relevant details.

      \item A new library of matrix multiply routines is provided, which
            is guaranteed to handle NA/NaN correctly, and which supports
            pipelined computation with helper threads.  Whether this
            library or the BLAS routines are used for \code{\%*\%} is
            controlled by the \code{mat_mult_with_BLAS} option. The default
            is to not use the BLAS, but the 
            \code{--enable-mat-mult-with-BLAS-by-default} configuration option
            will change this.  See \code{help("\%*\%")} for details.

      \item The BLAS routines supplied with R were modified to improve the 
            performance of the routines DGEMM (matrix-matrix multiply) and 
            DGEMV (matrix-vector multiply).  Also, proper propagation of NaN, 
            Inf, etc. is now always done in these routines.  This speeds
            up the \code{\%*\%} operator in R, when the supplied BLAS is used
            for matrix multiplications, and speeds up other matrix operations
            that call these BLAS routines, if the BLAS used is the one supplied.

      \item The low-level routines for generation of uniform random
            numbers have been improved.  (These routines are also used for
            higher-level functions such as \code{rnorm}.)

            The previous code copied the seed back and forth to
            .Random.seed for every call of a random number generation
            function, which is rather time consuming given that for
            the default generator \code{.Random.seed} is 625 integers long.
            It also allocated new space for \code{.Random.seed} every time.
            Now, \code{.Random.seed} is used without copying, except when the 
            generator is user-supplied.  

            The previous code had imposed an unnecessary limit on the
            length of a seed for a user-supplied random number
            generator, which has now been removed.

      \item The \code{any} and \code{all} primitives have been substantially
            sped up for large vectors.  

            Also, expressions such as
            \code{all(v>0)} and \code{any(is.na(v))}, where \code{v} is a
            real vector, avoid computing and storing a logical vector,
            instead computing the result of \code{any} or \code{all}
            without this intermediate, looking at only as much of \code{v}
            as is needed to determine the result.
            However, this improvement is not effective in compiled code.

      \item When \code{sum} is applied to many mathematical functions
            of one vector argument, for example \code{sum(log(v))}, the
            sum is performed as the function is computed, without a
            vector being allocated to hold the function values.  
            However, this improvement is not effective in compiled code.

      \item The handling of power operations has been improved (primarily 
            for powers of reals, but slightly affecting powers of integers too).
            In particular, scalar powers of 2, 1, 0, and -1, are handled 
            specially to avoid general power operations in these cases.

      \item Extending lists and character vectors by assigning to an
            index past the end, and deleting list items by assigning NULL
            have been sped up substantially.

      \item The speed of the transpose (\code{t}) function has been
            improved, when applied to real, integer, and logical
            matrices.

      \item The \code{cbind} and \code{rbind} functions have been greatly
            sped up for large objects.

      \item The \code{c} and \code{unlist} functions have been sped up 
            by a bit in simple cases, and by a lot in some situations 
            involving names.

      \item The \code{matrix} function has been greatly sped up, in
            many cases.

      \item Extraction of subsets of vectors or matrices (eg, \code{v[100:200]}
            or \code{M[1:100,101:110]}) has been sped up substantially.

      \item Logical operations and relational operators have been sped up
            in simple cases. Relational
            operators have also been substantially sped up for long vectors.

      \item Access via the $ operator to lists, pairlists, and environments 
            has been sped up. 

      \item Existing code for handling special cases of "[" in which there is
            only one scalar index was replaced by cleaner code that handles 
            more cases.   The old code handled only integer and real vectors, 
            and only positive indexes.  The new code handles all atomic 
            vectors (logical, integer, real, complex, raw, and string), and 
            positive or negative indexes that are not out of bounds.

      \item Many unary and binary primitive functions are now usually
            called using a faster internal interface that does not allocate
            nodes for a pairlist of evaluated arguments. This change
            substantially speeds up some programs.

      \item Lookup of some builtin/special function symbols (eg, "+" and "if")
            has been sped up by allowing fast bypass of non-global environments
            that do not contain (and have never contained) one of these 
            symbols.

      \item Some binary and unary arithmetic operations have been sped
            up by, when possible, using the space holding one of the
            operands to hold the result, rather than allocating new
            space.  Though primarily a speed improvement, for very
            long vectors avoiding this allocation could avoid running
            out of space.

      \item Some speedup has been obtained by using new internal C functions 
            for performing exact or partial string matches in the interpreter.
    }
  }

  \subsection{BUG FIXES}{
    \itemize{
      \item The "debug" facility has been fixed.  Its behaviour for if,
            while, repeat, and for statements when the inner statement
            was or was not one with curly brackets had made no sense.
            The fixed behaviour is now documented in help(debug). 
            (I reported this bug and how
            to fix it to the R Core Team in July 2012, but the bug is 
            still present in R-3.0.1, released May 2013.)

      \item Fixed a bug in \code{sum}, where overflow is allowed (and not 
            detected) where overflow can actually be avoided.  For example:
\preformatted{   > v<-c(3L,1000000000L:1010000000L,-(1000000000L:1010000000L))
   > sum(v)
   [1] 4629
}
            Also fixed a related bug in \code{mean}, applied to an integer
            vector, which would arise only on a system where a long double 
            is no bigger than a double.

      \item Fixed \code{diag} so that it returns a matrix when passed
            a list of elements to put on the diagonal.

      \item Fixed a bug that could lead to mis-identification of the 
            direction of stack growth on a non-Windows system, causing
            stack overflow to not be detected, and a segmentation fault 
            to occur.  (I also reported this bug and how to fix it to the 
            R Core Team, who included a fix in R-2.15.2.)

      \item Fixed a bug where, for example, \code{log(base=4)} returned 
            the natural log of 4, rather than signalling an error. 

      \item The documentation on what \code{MARGIN} arguments are allowed for
            \code{apply} has been clarified, and checks for validity added.
            The call 
\preformatted{   > apply(array(1:24,c(2,3,4)),-3,sum)
}
            now produces correct results (the same as when \code{MARGIN}
            is \code{1:2}).

      \item Fixed a bug in which \code{Im(matrix(complex(0),3,4))} returned
            a matrix of zero elements rather than a matrix of NA elements.

      \item Fixed a bug where more than six warning messages at startup
            would overwrite random memory, causing garbage output 
            and perhaps arbitrarily bizarre behaviour.

      \item Fixed a bug where LC_PAPER was not correctly set at startup.

      \item Fixed gc.time, which was producing grossly incorrect values
            for user and system time.

      \item Now check for bad arguments for .rowSums, .colSums, .rowMeans,
            and .rowMeans (would previously segfault if n*p too big).

      \item Fixed a bug where excess warning messages may be produced
            on conversion to RAW.  For instance:
\preformatted{   > as.raw(1e40)
   [1] 00
   Warning messages:
   1: NAs introduced by coercion 
   2: out-of-range values treated as 0 in coercion to raw 
}
            Now, only the second warning message is produced.

      \item A bug has been fixed in which rbind would not handle 
            non-vector objects such as function closures, whereas
            cbind did handle them, and both were documented to do so.

      \item Fixed a bug in numeric_deriv in stats/src/nls.c, where it
            was not duplicating when it should, as illustrated below:
\preformatted{   > x <- 5; y <- 2; f <- function (y) x
   > numericDeriv(f(y),"y")
    [1] 5
    attr(,"gradient")
         [,1]
    [1,]    0
    > x
    [1] 5
    attr(,"gradient")
         [,1]
    [1,]    0
}

      \item Fixed a bug in vapply illustrated by the following:
\preformatted{   X<-list(456)
   f<-function(a)X
   A<-list(1,2)  
   B<-vapply(A,f,list(0))
   print(B)
   X[[1]][1]<-444
   print(B)
}
            After the fix, the values in \code{B} are no long changed by the 
            assignment to \code{X}. Similar bugs in mapply, eapply, and rapply 
            have also been fixed.  I reported these bugs to r-devel, and
            (different) fixes are in R-3.0.0 and later versions.

      \item Fixed a but in rep.int illustrated by the following:
\preformatted{   a<-list(1,2)
   b<-rep.int(a,c(2,2))
   b[[1]][1]<-9
   print(a[[1]])
}

      \item Fixed a bug in mget, illustrated by the following code:
\preformatted{   a <- numeric(1)
   x <- mget("a",as.environment(1))
   print(x)
   a[1] <- 9
   print(x)
}

      \item Fixed bugs that the R Core Team fixed (differently) for R-2.15.3,
            illustrated by the following:
\preformatted{   a <- list(c(1,2),c(3,4))
   b <- list(1,2,3)
   b[2:3] <- a
   b[[2]][2] <- 99
   print(a[[1]][2])

   a <- list(1+1,1+1)
   b <- list(1,1,1,1)
   b[1:4] <- a
   b[[1]][1] <- 1
   print(b[2:4])
}

      \item Fixed a bug illustrated by the following:
\preformatted{   > library(compiler)
   > foo <- function(x,y) UseMethod("foo")
   > foo.numeric <- function(x,y) "numeric"
   > foo.default <- function(x,y) "default"
   > testi <- function () foo(x=NULL,2)
   > testc <- cmpfun (function () foo(x=NULL,2))
   > testi() 
   [1] "default"
   > testc()
   [1] "numeric"
}

      \item Fixed several bugs that produced wrong results 
            such as the following:
\preformatted{   a<-list(c(1,2),c(3,4),c(5,6))
   b<-a[2:3]
   a[[2]][2]<-9
   print(b[[1]][2])
}
      I reported this to r-devel, and a (different) fix is in R-3.0.0 and 
      later versions.

      \item Fixed bugs reported on r-devel by Justin Talbot, Jan 2013 (also
            fixed, differently, in R-2.15.3), illustrated by the following:
\preformatted{   a <- list(1)
   b <- (a[[1]] <- a)
   print(b)
   a <- list(x=1)
   b <- (a$x <- a)
   print(b)
}

      \item Fixed \code{svd} so that it will not return a list with
            \code{NULL} elements.  This matches the behaviour of \code{La.svd}.

      \item Fixed (by a kludge, not a proper fix) a bug in the "tre"
            package for regular expression matching (eg, in \code{sub}),
            which shows up when \code{WCHAR_MAX} doesn't fit in an
            "int".  The kludge reduces \code{WCHAR_MAX} to fit, but really
            the "int" variables ought to be bigger.  (This problem
            showed up on a Raspberry Pi running Raspbian.)

      \item Fixed a minor error-reporting bug with
            \code{(1:2):integer(0)} and similar expressions.

      \item Fixed a small error-reporting bug with "$",
            illustrated by the following output:
\preformatted{    > options(warnPartialMatchDollar=TRUE)
    > pl <- pairlist(abc=1,def=2)
    > pl$ab
    [1] 1
    Warning message:
    In pl$ab : partial match of 'ab' to ''
}

      \item Fixed documentation error in R-admin regarding the
            \code{--disable-byte-compiled-packages} configuration option, 
            and changed the DESCRIPTION file for the recommended mgcv 
            package to respect this option.

      \item Fixed a bug reported to R Core (PR 15363, 2013-006-26) that
            also existed in pqR-2013-06-20.  This bug sometimes caused memory
            expansion when many complex assignments or removals were done
            in the global environment.
    }
  }
}<|MERGE_RESOLUTION|>--- conflicted
+++ resolved
@@ -100,12 +100,9 @@
         merged procedure that avoids creating \code{vec>0} as an intermediate
         value.
   \item Creation of matrices with \code{matrix} is now faster.
-<<<<<<< HEAD
-=======
   \item Creation of arrays with \code{array} is now usually done with
         a faster internal routine, mimicking (with improvements) changes
         in R-2.15.2 and later R Core versions.
->>>>>>> d8567725
   \item The \code{which.min}, and \code{which.max} functions have been
         sped up, especially for logical and integer arguments (partially
         using code from R-3.2.3, with improvements).
@@ -115,11 +112,8 @@
         speed in many contexts, and especially in functions that are
         defined in packages (rather than in the global workspace).
   \item The speed of \code{which} has been improved.
-<<<<<<< HEAD
   \item The speed of the logical operators (\code{!}, \code{&}, and \code{|})
         has been improved for long vectors.
-=======
->>>>>>> d8567725
   \item The speed of \code{.Call} has been improved.
   \item New versions of the C matrix multiply functions are now used,
         which may be faster due to use of the C "restrict" keyword to
