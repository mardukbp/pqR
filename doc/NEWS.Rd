--- conflicted
+++ resolved
@@ -48,7 +48,6 @@
   \item The \code{sample} function has been sped up for some cases.
   \item Common cases of \code{UseMethod} have been sped up.
   }}
-<<<<<<< HEAD
   \subsection{BUG FIXES}{
   \itemize{
   \item Fixed the misleading/ambiguous/incorrect/incomprehensible documentation
@@ -57,12 +56,10 @@
         distributions (eg, \code{dgeom}, \code{pgeom}, \code{qgeom}).
   \item Fixed a bug involving the "scalar stack" that could affect evaluation 
         of arithmetic operations when deep recursion has occurred.
-=======
-
+  }}
   \subsection{BUG FIXES FROM R CORE RELEASES}{
   \itemize{
-      \item \code{is.na(NULL)} no longer warns.  (\PR{16107})
->>>>>>> 8ad8bb4d
+      \item From R-3.4.4: \code{is.na(NULL)} no longer warns.  (\PR{16107})
   }}
 }
 
