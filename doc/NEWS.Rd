--- conflicted
+++ resolved
@@ -6,11 +6,7 @@
 \encoding{UTF-8}
 
 
-<<<<<<< HEAD
-\section{CHANGES IN VERSION RELEASED 2015-06-21}{
-=======
 \section{CHANGES IN VERSION RELEASED 2015-06-24}{
->>>>>>> d8c7a510
 
   \subsection{INTRODUCTION}{
   \itemize{ 
