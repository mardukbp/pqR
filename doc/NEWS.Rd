\newcommand{\PR}{\Sexpr[results=rd]{tools:::Rd_expr_PR(#1)}}
\newcommand{\CRANpkg}{\href{http://CRAN.R-project.org/package=#1}{\pkg{#1}}}

\name{NEWS}
\title{ pqR News}
\encoding{UTF-8}


\section{CHANGES IN VERSION 2.15.0}{

  \subsection{INTRODUCTION}{
    \itemize{

      \item This file documents changes in versions of pqR, starting
            with changes from R-2.15.0, distributed by the R Core
            Team, on which pqR was based.  For changes from earlier
            version of R to R-2.15.0, see the ONEWS, OONEWS, and
            OOONEWS files.  Some changes of little interest to users,
            such as code cleanups, are documented in the file MODS.

      \item Note that for compatibility with R's version system, pqR
            presently uses the same version number, 2.15.0, as the
            version of R on which it is based. This allows 
            checks for feature availability to continue to work.
            This scheme will likely change in the future.
    } 
  }

  \subsection{NEW FEATURES}{
    \itemize{
<<<<<<< HEAD
      \item An enhanced version of the Rprofmem function for profiling
            allocation of vectors has been implemented, that can
            display more information, and can output to the terminal,
            allowing the source of allocations to more easily be
            determined.  Also, Rprofmem has now been made accessible
            even when the --enable-memory-profiling configuration
            option is not used, since the overhead of making it
            accessible is negligible.
 
            The new version allows records of memory allocation to be
            output to the terminal, where their position relative to
            other output can be informative.  More identifying
            information, including type, number of elements, and
            hexadecimal address, can also be output.  For more details on
            these and other changes, see help(Rprofmem).
      \item **2
      \item A new primitive function, pnamedcnt, has been added, that
            prints the NAMED count for an R object, which is helpful
            in tracking when objects will have to be duplicated.  For
            details, see help(pnamedcnt).
      \item **4
      \item When installing from source, the output of ./configure 
            now displays whether base and recommended packages will
            be byte compiled.
=======
      \item **1
      \item **2
      \item **3
      \item **4
      \item **5
>>>>>>> b7ea9b86
      \item **6
      \item The tests of random number generation run with \code{make check-all}
            now set the random number seed explicity.  Previously, the random
            number seed was set from the time and process ID, with the result
            that these tests would occassionally fail non-deterministically,
            when by chance one of the p-values obtained was below the threshold
            used.  (Any such failure should now occur consistently, rather
            than appearing to be due to a non-deterministic bug.)
<<<<<<< HEAD
      \item **8
      \item Some options that can be set by arguments to the R command can
            now also be set with environment variables, specifically, the
            values of R_DEBUGGER, R_DEBUGGER_ARGS, and R_HELPERS give the
            default when --debugger, --debugger-args, and --helpers are
            not specified on the command line.  This feature is useful when
            using a shell file or Makefile contains R commands that one would
            rather not have to modify.
      \item **10
      \item A new primitive function \code{get_rm} has been added,
            which removes a variable while returning the value it
            had when removed.  See \code{help(get_rm)} for details,
            and how this can sometimes improve efficiency of R functions.
      \item **12
      \item Numerical computations can now be performed in parallel with
            interpretation of R code using ``helper threads'', one machines
            with multiple processors or multiple processor cores.  See
            help(helpers) for details.
      \item **14
      \item The BLAS routines supplied with R were modified to improve the 
            performance of the routines DGEMM (matrix-matrix multiply) and 
            DGEMV (matrix-vector multiply).  Also, proper propagation of NaN, 
            Inf, etc. is done now.
      \item **16
      \item The handling of power operations has been improved (primarily 
            for powers of reals, but slightly affecting powers of integers too).

            I previously proposed a simple patch speeding up squaring,
            which the R core team did not adopt.  Instead, in R-2.12.0
            and continuing in R-2.13.0, they introduced an inline
            function R_POW, that checks specially for a power of 2,
            and does it as a multiply, otherwise calling the R_pow
            function.  R_pow proceeds to check again for a power of 2
            at the beginning, and then check again for a power of 2
            just before calling the C pow function.  The R_pow
            function also contains a check for a power of 0.5, but it
            is disabled for recent versions of gcc, to bypass a bug
            that according to a comment existed at one time.  Note
            that the inline R_POW function will not necessarily be
            actually inlined by the compiler, and that in any case the
            check for a power of 2 is done over again for every
            element of a vector being raised to that power, even if
            the power is a scalar.

            In this new patch, if the power is a scalar, I check for
            it being 2, 1, 0, or -1, and if so handle it specially.
            Otherwise, I call R_pow, which I changed to not bother
            checking for powers of 2, and to actually check for a
            power of 0.5.  (Since the relevant code has changed, any
            buggy compilers still extant probably will compile the new
            code OK; if not, they probably compile lots of stuff
            incorrectly, since there is nothing unusual in the new
            code.)

            For non-scalar powers, I use R_POW, but change it to a
            macro, so that it will definitely be inlined, and have it
            check for powers of 2 and 1.  (If one is going to do this
            check when the power is a vector, it makes sense to tailor
            it to something other than a vector of powers that are all
            the same, since this doesn't seem like a common case.
            Some powers of 1 and some of 2 seems plausible in some
            statistical applications.)  The macro also allows for the
            power to be an integer, slightly speeding up some
            integer^integer operations.

            The speed improvement from this patch depends a lot on the
            machine architecture and the compiler.  On machines where
            memory is much slower than the processor, checking for a
            power of 2 every time may mostly overlap with the a memory
            fetch or store operation, but one would not expect this to
            always be the case.  The check for a power of -1 will
            greatly speed up code where the programmer had a stylistic
            preference for (...)^(-1) over 1/(...).
=======

      \item Testing of the "xz" compression method is now done with \code{try},
            so that failure will be tolerated on machines that don't have enough
            memory for these tests.
      \item **8
      \item **9
      \item **10
      \item **11
      \item **12
      \item **13
      \item **14
      \item **15
      \item **16
      \item **17
>>>>>>> b7ea9b86
      \item **18
      \item **19
      \item **20
      \item **21
      \item **22
<<<<<<< HEAD
      \item Extending lists and character vectors by assigning to an
            index past the end, deleting list items by assigning NULL,
            and concatenation of character vectors with "c" have all
            been speeded up by factors of up to two or three.
=======
      \item **23
>>>>>>> b7ea9b86
      \item **24
      \item **25
      \item **26
      \item **27
      \item **28
      \item **29
      \item **30
<<<<<<< HEAD
      \item Existing code for handling special cases of "[" in which there is
            only one scalar index was replaced by cleaner code that handles 
            more cases.   The old code handled only integer and real vectors, 
            and only positive indexes.  The new code handles all atomic 
            vectors (logical, integer, real, complex, raw, and string), and 
            positive or negative indexes that are not out of bounds.
      \item Extraction of subsets of vectors or matrices (eg, v[10:20]
            or M[1:10,101:110]) has been sped up substantially.
      \item **33
      \item **34
      \item **35
      \item The low-level routines for generation of uniform random
            numbers have been improved.

            The previous code copied the seed back and forth to
            .Random.seed for every call of a random number generation
            function, which is rather time consuming given that for
            the default generator .Random.seed is 625 integers long.
            It also allocated new space for .Random.seed every time.
            I changed the code to use the seed in .Random.seed without
            copying, except when the generator is user-supplied.  

            The previous code had imposed an unnecessary limit on the
            length of a seed for a user-supplied random number
            generator, which I removed.
=======
      \item **31
      \item **32
      \item **33
      \item **34
      \item **35
      \item **36
>>>>>>> b7ea9b86
      \item **37
      \item **38
      \item **39
      \item **40
      \item **41
      \item **42
      \item **43
<<<<<<< HEAD
      \item Many unary and binary primitive functions are now usually
            called using a faster internal interface that does not allocate
            nodes for a pairlist of evaluated arguments. This change
            substantially speeds up some programs.
      \item **45
      \item The \code{any} and \code{all} primitives have been substantially
            speeded up for large vectors.  Also, expressions such as
            \code{all(v>0)} and \code{any(is.na(v))} where \code{v} is a
            real vector avoid computing and storing a logical vector,
            instead computing the result of \code{any} or \code{all}
            without this intermediate, looking at only as much of \code{v}
            as is needed to determine the result.
      \item When \code{sum} is applied to many mathematical functions
            of one vector argument, for example \code{sum(log(v))}, the
            sum is performed as the function is computed, without a
            vector being allocated to hold the function values.  
=======
      \item **44
      \item **45
      \item **46
      \item **47
>>>>>>> b7ea9b86
      \item **48
      \item **49
      \item **50
    }
  }

  \subsection{PERFORMANCE IMPROVEMENTS}{
    \itemize{
<<<<<<< HEAD
      \item Some speedup has been obtained by using new internal C functions 
            for performing exact or partial string matches in the interpreter.
      \item **2
      \item The speed of the transpose (t) function has been
            improved, when applied to real, integer, and logical
            matrices.
      \item **4
      \item Code for the sum and prod functions has been changed to
            move some checks outside the inner summation loops.  The effect
            depends on the extent to which the unnecessary checks overlap 
            memory fetch operations, but one would expect signficant 
            speed-ups with some machines/compilers.

            I had previously proposed this modificaton to sum and prod 
            before R-2.12.0.  That patch was not adopted by the R core team, 
            though they did swap the order of checking for NA/NaN and 
            checking the na.rm option, which avoids the worst inefficiency 
            of the previous code in R-2.11.1.  
      \item **6
      \item Various inlined procedures where changed to be more efficient, 
            and "length" was un-inlined, since it's fairly long.  Numerous
            occurences of for (i = 0; i < length(...); i++) were replaced
            by code that doesn't call length numerous times.
      \item **8
      \item Global constants R_ScalarLogicalNA, R_ScalarLogicalTRUE, and
            R_ScalarLogicalFALSE have been created, and the interpreter's
            ScalarLogical function now returns one of these rather than
            allocate new space for every logical value. 

            To avoid problems with an external C or Fortran routine
            changing one of these values (with an incorrect
            specification of DUP=FALSE even though it modifies the
            argument), the values of these constants are checked after
            the return of an external function called with .C or
            .Fortran, and if they have changed, their values are reset
            and an error is signalled.

            The bytecode interpreter sets up a similar set of logical
            constants.  That facility should be merged with this one
            (perhaps by just calling the ScalarLogical function in the
            bytecode interpreter).

            Various places in coerce.c were changed to use ScalarLogical
            rather than allocate logical values themselve.  This is both
            cleaner and now more efficient given the change above.
      \item **10
      \item Logical operations and relational operators have been sped up
            in simple cases, and use the new facility for producing a scalar
            logical result without allocating new storage.  Relational
            operators have also been substantially speeded up for long
            vectors.
      \item **12
      \item A call of R_isMissing was removed in the interpeter's evalList 
            function.  This check, done for every argument to a builtin 
            primitive that is a symbol, is slow, and appears to serve only 
            to produce an error message that is slightly different (and 
            sometimes less informative) than simply letting the symbol be 
            evaluated.
=======
      \item **1
      \item **2
      \item **3
      \item **4
      \item **5
      \item **6
      \item **7
      \item **8
      \item **9
      \item **10
      \item **11
      \item **12
      \item **13
>>>>>>> b7ea9b86
      \item **14
      \item **15
      \item **16
      \item **17
      \item **18
<<<<<<< HEAD
      \item The creation of argument lists for closures was sped up 
            by avoiding an unnecessary allocation of a CONS cell, in the 
            same way as was done in my Sep 2010 patch for evalList, which 
            was incorporated into 2.12.0 and later versions of R.
      \item **20
      \item Access via the $ operator to lists, pairlists, and environments 
            has been sped up.  The speedup comes mainly from (a) avoiding the
            overhead of calling DispatchOrEval if there are no complexities,
            (b) passing on the field to extract as a symbol, or a name, or 
            both, as available, and then converting only as necessary, 
            (c) using the new ep_match functions instead of the previous local
            pstrmatch procedure, and (d) not translating a string multiple 
            times.
      \item **22
      \item **23
      \item **24
      \item Lookup of symbols defined in the base environment has been
            sped up by flagging symbols that have a base environment
            definition recorded in the global cache. This allows the
            definition to be retrieved quickly without looking in the
            hash table.  In particular, this speeds up basic
            operations such as "+", "<-", "if", and "length".
      \item **26
      \item Lookup of some builtin/special function symbols (eg, '+' and 'if')
            has been sped up by allowing fast bypass of non-global environments
            that do not contain (and have never contained) one of these 
            symbols.
      \item **28

      \item Some binary and unary arithmetic operations have been sped
            up by, when possible, using the space holding one of the
            operands to hold the result, rather than allocating new
            space.  Though primarily a speed improvement, for very
            long vectors avoiding this allocation could avoid running
            out of space.
=======
      \item **19
      \item **20
      \item **21
      \item **22
      \item **23
      \item **24
      \item **25
      \item **26
      \item **27
      \item **28
      \item **29
>>>>>>> b7ea9b86
      \item **30
      \item **31
      \item **32
      \item **33
<<<<<<< HEAD
      \item PUT IN ITEM HERE ABOUT MATRIX MULTIPLY MODS.
      \item **35
      \item **36
      \item **37
      \item Several primitive functions that can generate integer sequences
            --- ":", seq.int, seq_len, and seq_along --- will now sometimes
            not generate an actual sequence, but rather just a description
            of its start and end points.  This is not visible to users
            (except in time and space savings), but is used to speed up 
            other primitive operations, specifically "for" loops such
            as \code{for (i in 1:1000000) ...}, and indexing of vectors
            such as \code{v[1000:2000]}.
      \item **39
      \item For loops in which the index variable goes through an
            integer sequence, such as, \code{for (i in 1:10000000) ...},
            are now done without actualy allocating a vector to hold
            the sequence.  This saves both space and time.
      \item **41
      \item A subscript such as 101:200 for a vector or as the first subscript
            for a matrix is now (often) handled without actually creating
            a vector of indexes, saving both time and space.  A missing
            row subscript for a matrix is now also handled without
            creating a vector of indexes for all rows.  (However, these 
            changes are not effective in compiled code.)
=======
      \item **34
      \item **35
      \item **36
      \item **37
      \item **38
      \item **39
      \item **40
      \item **41
      \item **42
>>>>>>> b7ea9b86
      \item **43
      \item **44
      \item **45
      \item **46
      \item **47
      \item **48
<<<<<<< HEAD
      \item The \code{cbind} and \code{rbind} functions have been greatly
            speeded up for large objects.
      \item The \code{c} and \code{unlist} functions have been speeded up 
            by a bit in simple cases, and by a lot in some situations 
            involving names.
      \item **51
      \item The \code{matrix} function has been greatly speeded up, in
            many cases.
=======
      \item **49
      \item **50
      \item **51
      \item **52
>>>>>>> b7ea9b86
      \item **53
      \item **54
      \item **55
      \item **56
      \item **57
      \item **58
      \item **59
      \item **60
      \item **61
      \item **62
      \item **63
      \item **64
      \item **65
      \item **66
      \item **67
      \item **68
      \item **69
      \item **70
      \item **71
      \item **72
      \item **73
      \item **74
      \item **75
      \item **76
      \item **77
      \item **78
      \item **79
      \item **80
      \item **81
      \item **82
      \item **83
      \item **84
      \item **85
      \item **86
      \item **87
      \item **88
      \item **89
      \item **90
      \item **91
      \item **92
      \item **93
      \item **94
      \item **95
      \item **96
      \item **97
      \item **98
      \item **99
    }
  }

  \subsection{BUG FIXES}{
    \itemize{
<<<<<<< HEAD
      \item The "debug" facility has been fixed.  Its behaviour for if,
            while, repeat, and for statements when the inner statement
            was or was not one with curly brackets had made no sense,
            and it had also displayed inappropriate expressions, and
            displayed things at the wrong time.  The new behaviour is
            now documented in help(debug).
      \item **2
      \item Fixed a small error-reporting bug with "$",
            illustrated by the following output:
\preformatted{
    > options(warnPartialMatchDollar=TRUE)
    > pl <- pairlist(abc=1,def=2)
    > pl$ab
    [1] 1
    Warning message:
    In pl$ab : partial match of 'ab' to ''
}
      \item **4
      \item Fixed documentation error in R-admin regarding the
            --disable-byte-compiled-packages configuration option, 
            and changed the DESCRIPTION file for the recommended mgcv 
            package to respect this option.
      \item **6
      \item Fixed a bug in numeric_deriv in stats/src/nls.c, where it
            was not duplicating when it should, as illustrated below:
\preformatted{
  > x <- 5; y <- 2; f <- function (y) x
  > numericDeriv(f(y),"y")
   [1] 5
   attr(,"gradient")
        [,1]
   [1,]    0
   > x
   [1] 5
   attr(,"gradient")
        [,1]
   [1,]    0
}
      \item **8
      \item Fixed \code{diag} so that it returns a matrix when passed
            a list of elements to put on the diagonal.
      \item Fixed \code{svd} so that it will not return a list with
            \code{NULL} elements.  This matches the behaviour of \code{La.svd}.
      \item **11
      \item Fixed a minor error-reporting bug with
            \code{(1:2):integer(0)} and similar expressions.
      \item Fixed a bug that could lead to mis-identification of the 
            direction of stack growth on a non-Windows system, causing
            stack overflow to not be detected, and a segmentation fault 
            to occur.  (I also reported this bug and how to fix it to the 
            R Core Team, who included a fix in R-2.15.2.)
      \item Fixed a bug where, for example, \code{log(base=4)} returned 
            the natural log of 4, rather than signalling an error. 
      \item **15
      \item Fixed a bug in \code{sum}, where overflow is allowed (and not 
            detected) where overflow can actually be avoided.  For example:
\preformatted{
> v<-c(3L,1000000000L:1010000000L,-(1000000000L:1010000000L))
> sum(v)
[1] 4629
}
            Also fixed a related bug in \code{mean}, applied to an integer
            vector, which would arise only on a system where a long double 
            is no bigger than a double.
      \item **17
      \item Fixed a bug where more than six warning messages at startup
            would overwrite random memory, causing garbage output 
            and perhaps arbitrarily bizarre behaviour.
      \item Fixed a bug where LC_PAPER was not correctly set at startup.
      \item **20
      \item Fixed gc.time, which was producing grossly incorrect values
            for user and system time.
      \item **22
      \item **23
      \item **24
      \item Fixed a bug where excess warning messages may be produced
            on conversion to RAW.  For instance:
\preformatted{
  > as.raw(1e40)
  [1] 00
  Warning messages:
  1: NAs introduced by coercion 
  2: out-of-range values treated as 0 in coercion to raw 
}
            Now, only the second warning message is produced.
      \item **26
      \item A bug has been fixed in which rbind would not handle 
            non-vector objects such as function closures, whereas
            cbind did handle them, and both were documented to do so.
      \item **28
      \item Fixed a bug in vapply illustrated by the following:
\preformatted{
   X<-list(456)
   f<-function(a)X
   A<-list(1,2)  
   B<-vapply(A,f,list(0))
   print(B)
   X[[1]][1]<-444
   print(B)
}
            After the fix, the values in \code{B} are no long changed by the 
            assignment to \code{X}. Similar bugs in mapply, eapply, and rapply 
            have also been fixed.  I reported these bugs to r-devel, and
            (different) fixes are in R-3.0.0 and later versions.
      \item Fixed a but in rep.int illustrated by the following:
\preformatted{
   a<-list(1,2)
   b<-rep.int(a,c(2,2))
   b[[1]][1]<-9
   print(a[[1]])
}
      \item Fixed a bug in mget, illustrated by the following code:
\preformatted{
   a <- numeric(1)
   x <- mget("a",as.environment(1))
   print(x)
   a[1] <- 9
   print(x)
}
      \item Fixed bugs that the R Core Team fixed (differently) for R-2.13.3,
            illustrated by the following:
\preformatted{
   a <- list(c(1,2),c(3,4))
   b <- list(1,2,3)
   b[2:3] <- a
   b[[2]][2] <- 99
   print(a[[1]][2])

   a <- list(1+1,1+1)
   b <- list(1,1,1,1)
   b[1:4] <- a
   b[[1]][1] <- 1
   print(b[2:4])
}
      \item **31
      \item The documentation on what \code{MARGIN} arguments are allowed for
            \code{apply} has been clarified, and checks for validity added.
            The call 
\preformatted{
  > apply(array(1:24,c(2,3,4)),-3,sum)
}
            now produces correct results (the same as when \code{MARGIN}
            is \code{1:2}).
      \item **32
      \item Fixed a bug in which \code{Im(matrix(complex(0),3,4))} returned
            a matrix of zero elements rather than a matrix of NA elements.
      \item **34
      \item Fixed a bug illustrated by the following:
\preformatted{
> library(compiler)
> foo <- function(x,y) UseMethod("foo")
> foo.numeric <- function(x,y) "numeric"
> foo.default <- function(x,y) "default"
> testi <- function () foo(x=NULL,2)
> testc <- cmpfun (function () foo(x=NULL,2))
> testi() 
[1] "default"
> testc()
[1] "numeric"
}
=======
      \item **1
      \item **2
      \item **3
      \item **4
      \item **5
      \item **6
      \item **7
      \item **8
      \item **9
      \item **10
      \item **11
      \item **12
      \item **13
      \item **14
      \item **15
      \item **16
      \item **17
      \item **18
      \item **19
      \item **20
      \item **21
      \item **22
      \item **23
      \item **24
      \item **25
      \item **26
      \item **27
      \item **28
      \item **29
      \item **30
      \item **31
      \item **32
      \item **33
      \item **34
      \item **35
>>>>>>> b7ea9b86
      \item **36
      \item **37
      \item **38
      \item **39
      \item **40
      \item **41
      \item **42
      \item **43
      \item **44
      \item **45
      \item **46
      \item **47
      \item **48
      \item **49
      \item **50
    }
  }
}<|MERGE_RESOLUTION|>--- conflicted
+++ resolved
@@ -28,7 +28,6 @@
 
   \subsection{NEW FEATURES}{
     \itemize{
-<<<<<<< HEAD
       \item An enhanced version of the Rprofmem function for profiling
             allocation of vectors has been implemented, that can
             display more information, and can output to the terminal,
@@ -53,13 +52,6 @@
       \item When installing from source, the output of ./configure 
             now displays whether base and recommended packages will
             be byte compiled.
-=======
-      \item **1
-      \item **2
-      \item **3
-      \item **4
-      \item **5
->>>>>>> b7ea9b86
       \item **6
       \item The tests of random number generation run with \code{make check-all}
             now set the random number seed explicity.  Previously, the random
@@ -68,7 +60,10 @@
             when by chance one of the p-values obtained was below the threshold
             used.  (Any such failure should now occur consistently, rather
             than appearing to be due to a non-deterministic bug.)
-<<<<<<< HEAD
+
+      \item Testing of the "xz" compression method is now done with \code{try},
+            so that failure will be tolerated on machines that don't have enough
+            memory for these tests.
       \item **8
       \item Some options that can be set by arguments to the R command can
             now also be set with environment variables, specifically, the
@@ -142,35 +137,15 @@
             always be the case.  The check for a power of -1 will
             greatly speed up code where the programmer had a stylistic
             preference for (...)^(-1) over 1/(...).
-=======
-
-      \item Testing of the "xz" compression method is now done with \code{try},
-            so that failure will be tolerated on machines that don't have enough
-            memory for these tests.
-      \item **8
-      \item **9
-      \item **10
-      \item **11
-      \item **12
-      \item **13
-      \item **14
-      \item **15
-      \item **16
-      \item **17
->>>>>>> b7ea9b86
       \item **18
       \item **19
       \item **20
       \item **21
       \item **22
-<<<<<<< HEAD
       \item Extending lists and character vectors by assigning to an
             index past the end, deleting list items by assigning NULL,
             and concatenation of character vectors with "c" have all
             been speeded up by factors of up to two or three.
-=======
-      \item **23
->>>>>>> b7ea9b86
       \item **24
       \item **25
       \item **26
@@ -178,7 +153,6 @@
       \item **28
       \item **29
       \item **30
-<<<<<<< HEAD
       \item Existing code for handling special cases of "[" in which there is
             only one scalar index was replaced by cleaner code that handles 
             more cases.   The old code handled only integer and real vectors, 
@@ -204,14 +178,6 @@
             The previous code had imposed an unnecessary limit on the
             length of a seed for a user-supplied random number
             generator, which I removed.
-=======
-      \item **31
-      \item **32
-      \item **33
-      \item **34
-      \item **35
-      \item **36
->>>>>>> b7ea9b86
       \item **37
       \item **38
       \item **39
@@ -219,7 +185,6 @@
       \item **41
       \item **42
       \item **43
-<<<<<<< HEAD
       \item Many unary and binary primitive functions are now usually
             called using a faster internal interface that does not allocate
             nodes for a pairlist of evaluated arguments. This change
@@ -236,12 +201,6 @@
             of one vector argument, for example \code{sum(log(v))}, the
             sum is performed as the function is computed, without a
             vector being allocated to hold the function values.  
-=======
-      \item **44
-      \item **45
-      \item **46
-      \item **47
->>>>>>> b7ea9b86
       \item **48
       \item **49
       \item **50
@@ -250,7 +209,6 @@
 
   \subsection{PERFORMANCE IMPROVEMENTS}{
     \itemize{
-<<<<<<< HEAD
       \item Some speedup has been obtained by using new internal C functions 
             for performing exact or partial string matches in the interpreter.
       \item **2
@@ -309,27 +267,11 @@
             to produce an error message that is slightly different (and 
             sometimes less informative) than simply letting the symbol be 
             evaluated.
-=======
-      \item **1
-      \item **2
-      \item **3
-      \item **4
-      \item **5
-      \item **6
-      \item **7
-      \item **8
-      \item **9
-      \item **10
-      \item **11
-      \item **12
-      \item **13
->>>>>>> b7ea9b86
       \item **14
       \item **15
       \item **16
       \item **17
       \item **18
-<<<<<<< HEAD
       \item The creation of argument lists for closures was sped up 
             by avoiding an unnecessary allocation of a CONS cell, in the 
             same way as was done in my Sep 2010 patch for evalList, which 
@@ -365,24 +307,10 @@
             space.  Though primarily a speed improvement, for very
             long vectors avoiding this allocation could avoid running
             out of space.
-=======
-      \item **19
-      \item **20
-      \item **21
-      \item **22
-      \item **23
-      \item **24
-      \item **25
-      \item **26
-      \item **27
-      \item **28
-      \item **29
->>>>>>> b7ea9b86
       \item **30
       \item **31
       \item **32
       \item **33
-<<<<<<< HEAD
       \item PUT IN ITEM HERE ABOUT MATRIX MULTIPLY MODS.
       \item **35
       \item **36
@@ -407,24 +335,12 @@
             row subscript for a matrix is now also handled without
             creating a vector of indexes for all rows.  (However, these 
             changes are not effective in compiled code.)
-=======
-      \item **34
-      \item **35
-      \item **36
-      \item **37
-      \item **38
-      \item **39
-      \item **40
-      \item **41
-      \item **42
->>>>>>> b7ea9b86
       \item **43
       \item **44
       \item **45
       \item **46
       \item **47
       \item **48
-<<<<<<< HEAD
       \item The \code{cbind} and \code{rbind} functions have been greatly
             speeded up for large objects.
       \item The \code{c} and \code{unlist} functions have been speeded up 
@@ -433,12 +349,6 @@
       \item **51
       \item The \code{matrix} function has been greatly speeded up, in
             many cases.
-=======
-      \item **49
-      \item **50
-      \item **51
-      \item **52
->>>>>>> b7ea9b86
       \item **53
       \item **54
       \item **55
@@ -491,7 +401,6 @@
 
   \subsection{BUG FIXES}{
     \itemize{
-<<<<<<< HEAD
       \item The "debug" facility has been fixed.  Its behaviour for if,
             while, repeat, and for statements when the inner statement
             was or was not one with curly brackets had made no sense,
@@ -652,43 +561,6 @@
 > testc()
 [1] "numeric"
 }
-=======
-      \item **1
-      \item **2
-      \item **3
-      \item **4
-      \item **5
-      \item **6
-      \item **7
-      \item **8
-      \item **9
-      \item **10
-      \item **11
-      \item **12
-      \item **13
-      \item **14
-      \item **15
-      \item **16
-      \item **17
-      \item **18
-      \item **19
-      \item **20
-      \item **21
-      \item **22
-      \item **23
-      \item **24
-      \item **25
-      \item **26
-      \item **27
-      \item **28
-      \item **29
-      \item **30
-      \item **31
-      \item **32
-      \item **33
-      \item **34
-      \item **35
->>>>>>> b7ea9b86
       \item **36
       \item **37
       \item **38
