--- conflicted
+++ resolved
@@ -45,21 +45,12 @@
       output previously produced in circumstances such as the following:
 \preformatted{   `f<-` <- function (x,value) x[1,1] <- value
    a <- 1
-<<<<<<< HEAD
-   f(a) <- rep(123,1000)
-   traceback()
-}
-      This previously produced output with 1000 repetitions of 123
-      in the traceback following the error message.  The traceback
-      now instead shows the expression \code{rep(123,100)}.
-=======
    f(a) <- rep(123,1000)  # gives an error
    traceback()
 }
       This previously produced output with 1000 repetitions of 123
       in the traceback produced following the error message.  The traceback
       now instead shows the expression \code{rep(123,1000)}.
->>>>>>> 03d0b86d
 \item The \code{evaluate} option for \code{dump} has been extended to
       allow access to the new \code{codePromises} deparse option.
       See \code{help(dump)}.
@@ -223,11 +214,7 @@
       This modification also has the effect of increasing the possibilities
       for task merging.  For example, in the above code, the first two
       updates for \code{u} will be merged into one computation that sets
-<<<<<<< HEAD
-      \code{u} to \code{2*exp(u)}.
-=======
       \code{u} to \code{2*exp(u)} using a single loop over the vector.
->>>>>>> 03d0b86d
 \item The performance of \code{rep} and \code{rep.int} (which is now primitive)
       is much improved.
       These improvements (and improvements previously made in pqR) go beyond 
@@ -281,16 +268,10 @@
 \item Several improvements relating to garbage collection have been made.
       One change is that the amount of memory used for each additional
       symbol has been reduced from 112 bytes (two CONS cells) to 80 bytes
-<<<<<<< HEAD
-      (on 64-bit platforms).  Another change is in tuning of heap sizes,
-      in order to reduce occasions in which garbage collection is very
-      frequent.
-=======
       (on 64-bit platforms), not counting the space for the symbol's name
       (a minumum of 48 bytes on 64-bit platforms).  Another change is in 
       tuning of heap sizes, in order to reduce occasions in which garbage 
       collection is very frequent.
->>>>>>> 03d0b86d
 \item Many uses of the \code{return} statement have been sped up.
 \item Functions in the \code{apply} family have been sped up when they are
       called with no additional arguments for the function being applied.
