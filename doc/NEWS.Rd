--- conflicted
+++ resolved
@@ -7,59 +7,6 @@
 
 
 \section{CHANGES IN VERSION RELEASED 2015-??-??}{
-<<<<<<< HEAD
-
-  \subsection{INTRODUCTION}{
-  \itemize{ 
-  \item ..
-  \item ..
-  \item ..
-  \item ..
-}}
-
-  \subsection{INSTALLATION}{
-  \itemize{ 
-  \item ..
-  \item ..
-  \item ..
-  \item ..
-}}
-
-  \subsection{FEATURE CHANGES}{
-  \itemize{ 
-  \item ..
-  \item ..
-  \item ..
-  \item ..
-}}
-
-  \subsection{PERFORMANCE IMPROVEMENTS}{
-  \itemize{ 
-  \item ..
-  \item ..
-  \item ..
-  \item ..
-}}
-
-  \subsection{BUG FIXES}{
-  \itemize{ 
-  \item ..
-  \item ..
-  \item ..
-  \item ..
-}}
-}
-
-
-\section{CHANGES IN VERSION RELEASED 2015-06-24}{
-
-  \subsection{INTRODUCTION}{
-  \itemize{ 
-  \item This version of pqR improves reliability and portability, and
-        also contains some performance improvements, including some that
-        substantially speed up interpretive execution of programs that 
-        do many scalar operations.
-=======
 
   \subsection{INTRODUCTION}{
   \itemize{ 
@@ -73,7 +20,6 @@
         also contained some performance improvements, including some that
         substantially speed up interpretive execution of programs that 
         do many scalar operations.  Details are below.
->>>>>>> 66fcdbad
 }}
 
   \subsection{INSTALLATION}{
