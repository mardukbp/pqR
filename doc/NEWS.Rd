\newcommand{\PR}{\Sexpr[results=rd]{tools:::Rd_expr_PR(#1)}}
\newcommand{\CRANpkg}{\href{http://CRAN.R-project.org/package=#1}{\pkg{#1}}}

\name{NEWS}
\title{ pqR News}
\encoding{UTF-8}


\section{CHANGES IN VERSION RELEASED 2018-00-00}{

  \subsection{INTRODUCTION}{
  \itemize{ 
  \item This release has quite a few significant performance improvements.
        It also has some feature changes and bug fixes, including some
        features from later R Core versions.

  \item With the performance improvements in this release, it is
        generally no longer desirable to use the bytecode compiler.
        Defaults during configuration and use have therefore been
        changed so that the bytecode compiler, and byte-compiled code,
        will not be used unless very deliberately enabled.

  \item Platforms on which pqR is used must now correctly implement
        64-bit IEEE floating-point arithmetic.  This is a preliminary to future
        changes aimed at improving reproducibility of numerical results.
  }}

  \subsection{INSTALLATION}{
  \itemize{
  \item Byte compilation is now discouraged, because on the whole it 
        makes performance worse rather than better, since it does not
        support some pqR performance improvements, and also because it does not
        implement some pqR language extensions.

        When pqR is configured, \code{--disable-byte-compiled-packages}
        is now the default.

        It is still possible to enable byte compilation, but this is
        meant only for research purposes, to compare performance of
        interpreted and byte-compiled code.  No byte compilation
        of packages will be done unless the \code{R_PKG_BYTECOMPILE}
        environment variable is set to \code{TRUE}, regardless of any
        other settings.  Byte code will not be used when evaluating
        expressions unless the \code{R_USE_BYTECODE} environment
        variable is set to \code{TRUE}, even if its evaluation is
        explicitly requested.

        The JIT feature is now never enabled, regardless of any attempt
        to do so.
  \item A platform on which pqR is installed must now
        implement correct 64-bit IEEE floating-point arithmetic for the C 
        "double" type.  In particular, this means that pqR is not supported
        on Intel x86 platforms without SSE2 instructions (Pentium III
        and earlier), since given current software environments, it is 
        effectively impossible to use the FPU in these system to
        perform correctly-rounded 64-bit floating-point operations.
  }}

  \subsection{PERFORMANCE IMPROVEMENTS}{
  \itemize{
  \item New versions of the C matrix multiply functions are now used...
        NEED MORE HERE
  \item The radix sorting procedure introduced in R-3.3.1 is now available
        in pqR.  The R-3.3.1 NEWS entry regarding this was as follows:
      
        The radix sort algorithm and implementation from
        \CRANpkg{data.table} (\code{forder}) replaces the previous
        radix (counting) sort and adds a new method for
        \code{order()}.  Contributed by Matt Dowle and Arun
        Srinivasan, the new algorithm supports logical, integer (even
        with large values), real, and character vectors.  It
        outperforms all other methods, but there are some caveats (see
        \code{?sort}).

        Some other changes in \code{sort} and \code{order} from later R Core
        releases (to R-3.4.1) have also been incorporated.

        A new merge sort procedure has been implemented, and is used by 
        default in those cases where radix sort is not suitable.  The
        previous shellshort procedure is still available, and is used by
        default for short numerical vectors.  Shellsort is generally
        slower than merge sort for longer vectors, though it does have 
        the advantage of not allocating any auxiliary storage.  Whether to use
        merge sort or shellsort can now be specified for \code{rank},
        and \code{"merge"} is now an option for the method arguments of
        \code{order}, \code{sort.int}, and \code{sort.list}.
  \item Operations that increase or decrease the length of a vector
        (including lists) now often make changes in place, rather than
        allocating a new vector.  A small amount of additional
        memory is sometimes allocated at the end of a vector to allow
        expansion without reallocation.  This improvement mirrors a
        recent improvement in R-3.4.0, but applies in more situations.
  \item The \code{c} function will sometimes use the space allocated to its
        first argument for the result, after extending it in place.  
        In assigments like \code{v<-c(v,x)}, the space for \code{v}
        may be extended and \code{x} copied into it in place.
        The copying needed by \code{c} may now sometimes be done in
        parallel in a helper thread.
  \item Subsetting an unclassed object now does not cause a copy of
        the object to be made.  For example, the following do not
        require copying \code{obj}:
\preformatted{    x <- unclass(obj)[-1]; y <- unclass(obj)[[1]]
}
        \code{help(unclass)} now documents what operations on 
        \code{unclass(obj)} do not require copying.  Note that with
        this improvement, there is now no reason to use \code{.subset}
        or \code{.subset2}.
  \item The \code{sample} (and \code{sample.int}) functions have been
        sped up.  The improvement can be enormous when sampling a small 
        number of items from a much larger set, without replacement,
        due to use of a hashing scheme.  Hashing is done
        automatically whenever it appears to be advantageous, and
        does not change the result. (A somewhat similar hashing scheme 
        was introduced in R Core versions from R-3.0.0, but it gives 
        different results, and hence is enabled by default only for very 
        large sets.)
  \item The \code{paste} and \code{paste0} functions have been sped up.
        They are now about two to six times
        faster than in R-3.4.0, and are usually faster than the 
        \code{stri_paste} function from the \code{stringi} package.
        Pasting with an integer vector is now done without converting
        it to an intermediate string vector.
  \item Substring extraction and replacement with \code{substr} or
        \code{substring} has also been sped up for long strings.
  \item Conversion of integer, double, and logical values to strings,
        and vice versa, has been sped up, in some cases enormously.
  \item From R-3.0.0: 
        The \code{@<-} operator is now implemented as a primitive, which should
        reduce some copying of objects when used.  Note that the operator
        object must now be in package base: do not try to import it
        explicitly from package methods.
  \item Relational operators are now faster, and may sometimes be done in 
        helper threads (though currently without pipelining of data).
        Computations such as \code{sum(vec>0)} are now done with a
        merged procedure that avoids creating \code{vec>0} as an intermediate
        value.
  \item The speed of the logical operators (\code{!}, \code{&}, and \code{|})
        has been improved for long vectors, and they may now be done
        in a helper thread (though currently without pipelining of data).
  \item Creation of matrices with \code{matrix} is now faster.
  \item Division of a real vector by a scalar real or integer value of 2 is now
        automatically converted to a faster multiplication by 0.5 (which
        produces exactly the same result).
  \item Creation of arrays with \code{array} is now usually done with
        a faster internal routine, mimicking (with improvements) changes
        in R-2.15.2 and later R Core versions.
  \item The \code{which.min}, and \code{which.max} functions have been
        sped up, especially for logical and integer arguments (partially
        using code from R-3.2.3, with improvements).
  \item The \code{rep} function is now often faster for string vectors,
        and for vectors of any type that have names.
  \item Improved methods for symbol lookup are now used, which increase
        speed in many contexts, and especially in functions that are
        defined in packages (rather than in the global workspace).
  \item The speed of \code{nchar} has been greatly improved.
  \item The speed of \code{substr} has been improved.
  \item The speed of \code{which} has been improved.
  \item The speed of \code{.Call} has been improved.
<<<<<<< HEAD
  \itme Input and output have been sped up, sometimes considerably,
        both with regard to low-level character io, and with respect to 
        output formatting.
  \item The \code{\%\%} and \code{\%/\%} operators are now faster when 
        their operands are real vectors that contain integer values.
=======
  \item The speed of \code{any} and \code{all} has been improved,
        for cases when many elements need to be checked to determine
        the result.
  \item Input and output have been sped up, sometimes considerably,
        both with regard to low-level character io, and with respect to 
        output formatting.
>>>>>>> d86de798
  \item Subscripting with a logical vector is now faster for long vectors.
  \item The \code{grep}, \code{grepl}, \code{sub}, and \code{gsub} functions
        have been speeded up, substantially in some situations.
  \item Merging of arithmetic operations on vectors has been streamlined,
        with consequent reduction in code size.  Now only the \code{abs}
        function may be merged (not other one-argument math functions),
        and \code{^} is merged only when the second operand is 2.
        See \code{help(helpers)} for details.
  \item General interpretive overhead has been reduced in some contexts,
        particularly when extracting or replacing subsets with 
        \code{[.]} or \code{[[.]]}.
  }}

  \subsection{FEATURE CHANGES}{
  \itemize{
  \item The \code{along}, \code{across}, and \code{down} forms of 
        the \code{for} statement (introduced in pqR-2016-06-24 and
        pqR-2016-10-05) now set the loop variable(s) to the
        corresponding length or dimension size when the loop is done
        zero times, rather than to \code{NULL}.
  \item Previously, when a scalar was extracted from a matrix or array 
        with \code{[]}, a name derived from a dimension name was attached
        to it only if a single dimension had names (though this was not 
        correctly documented by \code{help("[")}, and is not correctly
        documented in R Core versions to at least R-3.5.0).  This behaviour has
        been changed in pqR so that a name is attached when two dimensions
        have names provided one of these dimensions had dropping suppressed.
        This gives reliable results when matrices happen to have only one
        row or column, as illustrated by the last example in \code{help("[")}.
  \item When \code{unlist} is applied to an atomic vector, names are now removed
        if \code{use.names} is \code{FALSE} (not the default).
  \item The \code{memory.profile} function now has an argument that can
        restrict the counts for vector objects to only those of some minimum
        length.
  \item When the \code{unlist} and \code{c} functions create names for their
        result, the situations in which a sequence number is appended to a 
        name are now the same for atomic vectors and lists.  For example, 
        \code{unlist(list(x=list(2,a=3)))} and \code{unlist(list(x=c(2,a=3)))}
        now return the same result (in which the name for the first element 
        is \code{x}, not \code{x1}).
  \item The warning message "restarting interrupted promise evaluation" is
        no longer produced.
  \item The \code{\%\%} operator can no longer produce a warning of
        "probable complete loss of accuracy in modulus", the possiblity
        of which had prevented it being done in parallel in a helper thread.
  \item The \code{inhibit_release} argument to the \code{gctorture2} function,
        and the \code{R_GCTORTURE_INHIBIT_RELEASE} environment variable,
        can now (as earlier, and in R Core versions of R) be used to prevent 
        freed objects from being reused.
  \item The \code{cumsum} and \code{cumprod} functions now correctly propagate 
        \code{NaN} and \code{NA} values that are encountered to all later
        values, with \code{NA} taking precedence over \code{NaN}.  Previously,
        \code{NaN} had been converted to \code{NA} in \code{cumsum}.  (In
        R-3.5.0, the behaviour in this respect appears to be platform 
        dependent.)
  \item Indexes used with \code{[[} can be symbols, with effect equivalent 
        to indexing with the symbol's print name.  This has actually been
        true since pqR-2013-07-22, but wasn't documented.
  \item When applied to complex vectors, the \code{prod} and \code{cumprod}
        functions now produce results matching those obtained with the
        \code{*} operator.
  \item The old serialization format, used prior to December 2001, is 
        no longer supported in pqR.  Code to support it would need to
        be changed to accomodate recent changes in pqR, and meaningful
        testing of such changes seems like it would require excessive
        efforts.
  \item It is now allowed to set the length of an ``expression''
        object with \code{length(e)<-len}, as for other vector
        types.  Any extra elements are set to \code{NULL}.
  \item Attempts to set attributes on a symbol are now silently ignored,
        both at the R level, with \code{attr} and \code{attributes}, and
        at the C API level, with \code{SET_ATTRIB}.  Getting the attributes
        of a symbol returns NULL.  Previously (and also in R-3.4.0),
        attributes could be attached to symbols, but they were lost
        when a workspace was saved and restored.  Attaching attributes
        to symbols is now also disallowed in R-3.5.0.
  \item There is no longer a \code{SET_PRINTNAME} function available in
        the C API (even if internal header files are used).  Setting the 
        print name of a symbol has never been
        a safe or reasonable thing to do.
  \item The default \code{size} for \code{new.env} is now \code{NA}, which
        gives an internal default, which now varies depending on the
        platform and configuration options.
  \item Assigning to \code{...} or \code{..1}, \code{..2}, etc. with
        \code{<-} and other assignment operators is no longer allowed.
  \item A warning is no longer generated when the first argument of
        \code{.C}, \code{.Fortran}, \code{.Call}, or \code{.External} is
        given its proper name of \code{.NAME}.  Passing more than one
        \code{PACKAGE}, \code{NAOK}, \code{DUP}, \code{HELPERS}, or
        \code{ENCODING} argument now results in an error rather than a
        warning. 
  \item [ Following changes from R Core releases described below: ]
        ICU is not used by default for collation if the initial locale 
        is \code{"C"} or \code{"POSIX"}; the C \code{strcmp} function
        is used instead, as when \code{icuSetCollate(locale="ASCII")} 
        has been called.  This default may of course be changed using
        \code{icuSetCollate}.
  }}

  \subsection{NEW FEATURES FROM R CORE RELEASES}{
  \itemize{
  \item From R-3.1.0: The way the unary operators (\code{+ - !}) handle
        attributes is now more consistent.  If there is no coercion,
        all attributes (including class) are copied from the input to
        the result: otherwise only names, dims and dimnames are.

  \item From R-3.0.0: There is a new function \code{rep_len()} analogous to 
        \code{rep.int()} for when speed is required (and names are not).

        Note, however, that in pqR \code{rep} is as fast as
        \code{rep_len} (and also \code{rep.int}) when there are no names.

  \item From R-3.1.2: \code{capabilities()} now reports if ICU is
        compiled in for use for collation (it is only actually used if
        a suitable locale is set for collation, and never for a
        \code{C} locale).

  \item From R-3.1.2: \code{icuSetCollate()} allows \code{locale = "default"},
        and \code{locale = "none"} to use OS services rather than ICU for
        collation.

        Environment variable \env{R_ICU_LOCALE} can be used to set the
        default ICU locale, in case the one derived from the OS locale is
        inappropriate (this is currently necessary on Windows).

  \item From R-3.1.2: New function \code{icuGetCollate()} to report on the ICU
        collation locale in use (if any).

  \item From R-3.1.3: \code{icuSetCollate()} now accepts \code{locale = "ASCII"}
        which uses the basic C function \code{strcmp} and so collates
        strings byte-by-byte in numerical order.

  \item From R-3.2.0: New function \code{trimws()} for removing leading/trailing
        whitespace.  The pqR version is modified to slightly improve speed.

  \item From R-3.3.0: New function \code{strrep()} for repeating the elements
        of a character vector.  The pqR version has a significantly faster
        implementation.

  \item The \code{lengths} function has been ported from R Core releases
        which had NEWS items as below:

        R-3.2.0: New \code{lengths()} function for getting the lengths
        of all elements in a list.

        R-3.2.1: \code{lengths(x)} now also works (trivially) for
        atomic \code{x} and hence can be used more generally as an
        efficient replacement of \code{sapply(x, length)} and similar.

        R-3.3.0: \code{lengths()} considers methods for \code{length}
        and \code{[[} on \code{x}, so it should work automatically on
        any objects for which appropriate methods on those generics
        are defined.
}}

  \subsection{BUG FIXES}{
  \itemize{
<<<<<<< HEAD
=======
  \item Fixed a pqR bug illustrated by the following code:
\preformatted{    p<-matrix(c(2L,3L,2L,2L),1,4); p[,p]<-1L; p
}
        This previously produced a matrix with values 1, 1, 2, 2 rather than the
        correct answer of 2, 1, 1, 2.
>>>>>>> d86de798
  \item Fixed bugs illustrated by \code{format(3.1,width=9999)}, in which
        large field widths are reduced to 999, but are filled with only spaces.
        The field widths are now automatically reduced to 999 (2000 for
        complex values), but contain correct data.  This bug was also
        fixed (differently) in R-3.1.3, except for complex values.
  \item Fixed a bug that caused the following to fail with an error,
        rather than print the square root of two:
\preformatted{    f <- function (...) ..1(2); f(sqrt)
}
        This bug also exists in R Core versions to at least R-3.5.0.
  \item Fixed bugs in which \code{as.numeric("0x1.1.1p0")} didn't give an error,
        and \code{as.numeric("0x1fffffffffffff.7ffp0")} gave an 
        incorrectly-rounded result.  Both bugs (and related ones previously
        fixed in pqR) exist in R-3.5.0.
  \item Fixed a bug that caused
        \code{print(c(F,NA,NA,F),na.print="abcdef")} to
        produce incorrectly-formatted output.  This bug also exists in
        R Core versions to at least R-3.5.0.
  \item The documentation on \code{debug} and \code{debugonce} has been
        fixed to remove mention of the \code{text} and \code{condition} 
        arguments. These arguments were documented in R-2.10.0, and in 
        subsequent R Core versions to at least R-3.4.1, but they have never 
        been implemented as documented, but rather have always been 
        completely ignored.
  \item Fixed two pqR bugs illustrated by the following:
\preformatted{    a <- c(2,3); e <- new.env(); e[["x"]] <- a; a[2] <- 9; e$x[2]
    L <- list(1,2); y <- list(2+1); L[2] <- y; y[[1]][1] <- 9; L[[2]]
}
        For both lines above, the value printed was 9 rather than 3.
  \item Previously, \code{length(plist)<-n} did not work when \code{plist}
        was a pairlist, but it does now.  This bug was also fixed independently
        in R-3.4.3.
  \item Fixed a bug illustrated by the following:
\preformatted{    L <- list(c(3,4))
    M <- matrix(L,2,2)
    M[[1,1]][1] <- 9
    L
}
        In the value printed for \code{L}, \code{L[[1]][1]} had changed to 9.
        This bug also exists in R Core versions to at least R-3.5.0.
  \item Fixed a bug illustrated by the following:
\preformatted{    a <- as.integer(NA); e <- new.env(size=a); print(a)
}
        The value printed was previously 0 rather than NA.
<<<<<<< HEAD
        This bug also exists in R Core versions to at least R-3.4.4.
=======
        This bug also exists in R Core versions to at least R-3.5.0.
>>>>>>> d86de798
  \item Fixed a bug that caused a crash (rather than an error message)
        for code like the following:
\preformatted{    a <- quote(r<-1); a[[2]] <- character(0); eval(a)
}
  }}
}


\section{CHANGES IN VERSION RELEASED 2017-06-09}{

  \subsection{INTRODUCTION}{
  \itemize{ 
  \item pqR now uses a new garbage collector and new schemes for memory
        layout.  Objects are represented more compactly, much more compactly
        if ``compressed pointers'' are used. Garbage collection is faster,
        and will have a more localized memory access/write pattern, which
        may be of significance for cache performance and for performance with
        functions like \code{mclapply} from the \code{parallel} package.

        The new garbage collection scheme uses a general-purpose Segmented
        Generational Garbage Collector, the source code for which is at
        https://gitlab.com/radfordneal/sggc
  }}

  \subsection{INSTALLATION}{
  \itemize{
  \item There is now an \code{--enable-compressed-pointers} option to
        \code{configure}.  When included, pqR will be built with 
        32-bit compressed pointers, which considerably reduces
        memory usage (especially if many small objects are used) 
        on a system with 64-bit pointers (slightly on
        a system with 32-bit pointers).  Use of compressed pointers
        results in a speed penalty on some tasks of up to about 30\%,
        while on other tasks the lower memory usage may improve speed.
  \item There is now an \code{--enable-aux-for-attrib} option to
        \code{configure}.  This is ignored if 
        \code{--enable-compressed-pointers} is used, or if the platform
        does not use 64-bit pointers.  Otherwise, it results in 
        attributes for objects being stored as ``auxiliary information'',
        which allows for some objects to be stored more compactly,
        with some possible speed and memory advantages, though some operations
        become slightly slower.
  \item Packages containing C code must be installed with a build of
        pqR configured with the same setting of
        \code{--enable-compressed-pointers} or
        \code{--enable-aux-for-attrib} as the build of pqR in which
        they are used.
  \item The \code{--enable-strict-barrier} option to \code{configure}
        has been removed.  In pqR, usages in C code such as \code{CAR(x)=y}
        cause compile errors regardless of this option, so it is not
        needed for that purpose.  The use of this option to enable the 
        \code{PROTECTCHECK} feature will be replaced by a similar feature
        in a future pqR release.
  }}

  \subsection{DOCUMENTATION AND FEATURE CHANGES}{
  \itemize{
  \item Documentation in the ``R Installation and Administration'',
        ``Writing R Extensions'', and ``R Internals'' manuals has
        been updated to reflect the new garbage collection and memory
        layout schemes.  There are also updates to \code{help(Memory)},
        \code{help("Memory-limits")}, and \code{help(gc)}.
  \item The format of the output of \code{gc} has changed, to reflect
        the characteristics of the new garbage collector.  See
        \code{help(gc)} for details.
  \item Memory allocated by a C function using \code{R_alloc} will no
        longer appear in output of \code{Rprofmem}.
  \item The \code{pages} argument for Rprofmem is now ignored.
  \item The output of \code{.Internal(inspect(x))} now includes both the
        uncompressed and the compressed pointers to \code{x}, and other
        information relevant to the new scheme, while omitting
        some information that was specific to the previous garbage collector.
  }}

  \subsection{CHANGES TO THE C API}{
  \itemize{
  \item The \code{SETLENGTH} function now performs some checks to avoid
        possible disaster.  Its use is still discouraged.
  \item The probably never-used \code{call_R} and \code{call_S} functions
        have been disabled.
  \item It is now illegal to set the ``internal'' value associated with a symbol
        to anything other than a primitive function (\code{BUILTINSXP}
        or \code{SPECIALSXP} type).  The \code{INTERNAL} values are no longer
        stored in symbol objects, but in a separate table, with the
        consequence that it may not be possible to use \code{SET_INTERNAL}
        for a symbol that was not given an internal value during initialization.
  \item Passing a non-vector object to a C function using \code{.C} is now
        even less advisable than before.  If compressed pointers are used,
        this will work only if the argument is recevied as a \code{void*}
        pointer, then cast to \code{uintptr_t}, then to \code{SEXP} (this
        should work when SEXP is either a compressed an uncompressed 
        pointer).
  }}

  \subsection{BUG FIXES}{
  \itemize{
  \item Cross-references between manuals in doc/manual, such as R-admin.html
        and R-exts.html,
        now go to the other manuals in the same place.  Previously (and
        in current R core versions), they went to the manuals of that
        name at cran.r-project.org, even when those manuals are not for
        the same version of R.
  }}

}


\section{CHANGES IN VERSION RELEASED 2016-10-24}{

  \subsection{INTRODUCTION}{
  \itemize{ 
  \item This is a small maintenance release, fixing a few bugs and installation
        problems.
  }}

  \subsection{INSTALLATION}{
  \itemize{
  \item When building pqR on a Mac, some Mac-specific source files
        are now compiled with the default 'gcc' (really clang on
        recent Macs), regardless of what C compiler has been specified
        for other uses.  This is necessary to bypass problems with
        Apple-supplied header files on El Capitan and Sierra. There are
        also a few other tweaks to building on a Mac.
  }}

  \subsection{BUG FIXES}{
  \itemize{
  \item Some bugs have been fixed involving the interaction of finalizers
        and active bindings with some pqR optimizations, one of which
        showed up when building with clang on a Mac.
  }}
}


\section{CHANGES IN VERSION RELEASED 2016-10-05}{

  \subsection{INTRODUCTION}{
  \itemize{ 
  \item With this release, pqR, which was based on R-2.15.0, now incorporates
        the new features, bug fixes, and some relevant performance improvements
        from R-2.15.1.  The pqR version number 
        has been advanced to 2.15.1 to reflect this.  (This version number is
        checked when trying to install packages.)

        Note that there could still be incompatibilities with packages
        that work with R-2.15.1, either because of bugs in pqR, or because
        a package may rely on a bug that is fixed in pqR, or because
        pqR implements some changes from R Core versions after R-2.15.1 that
        are not compatibile with R-2.15.1, or because some new
        pqR features are not totally compatible with R-2.15.1.

        Since many features from later R Core versions are also implemented
        in pqR, some packages that state a dependence on a later version
        of R might nevertheless work with pqR, if the dependence declaration in
        the DESCRIPTION file is changed.
  \item The 'digest' package (by Dirk Eddelbuettel and others) is now
        included in the release as a recommended package (which will
        therefore be available without having to install it).  The version 
        used is based on digest_0.6.10, with a slight modification to
        correctly handle pqR's constant objects (hence called digest_0.6.10.1).
  \item The pqR package repository (see information at pqR-project.org) has
        now been updated to include some packages (or new versions of packages)
        that depend on R-2.15.1, which were previously not included.
  \item There are also some new pqR features and performance improvements
        in this release, including
        \code{across} and \code{down} options for \code{for} statements, a
        less error-prone scheme for protecting objects from garbage 
        collection in C code, and faster implementations of subset 
        replacement with \code{[ ]}, \code{[[ ]]}, and \code{$}.
  }}

  \subsection{INSTALLATION}{
  \itemize{
  \item The direction of growth of the C stack is no longer determined
        at runtime.  Instead, it is assumed by default to grow downwards,
        as is the case for virtually all current platforms.  This can
        be overridden when building pqR by including \code{-DR_CStackDir=-1}
        in \code{CFLAGS}.  See the R-admin manual for more details.
  }}

  \subsection{NEW FEATURES}{
  \itemize{
  \item The \code{for} statement now has \code{down} and \code{across}
        forms, which conveniently iterate over the rows 
        (\code{down}) or columns (\code{across}) of a matrix.  See
        \code{help("for")} for details.
  \item C functions called from R (by \code{.Call} or \code{.External}) 
        can now protect objects from garbage collection using a new, 
        less error-prone, method, rather than the old (and still present)
        \code{PROTECT} and \code{UNPROTECT} calls.  See the section titled
        ``Handling the effects of garbage collection'' (5.9.1) in the ``Writing 
        R Exensions'' manual for details on the new facility, as well as
        improved documentation on the old facilities.
  \item The \code{serialize} and \code{saveRDS} functions now take a 
        \code{nosharing} argument, which defaults to \code{FALSE}.  When
        \code{nosharing} is \code{TRUE}, constant objects (and perhaps in 
        future other shared objects) are serialized as if they were not
        shared.  This is used in the modified 'digest' package included
        with the release to ensure that objects that are the same according
        to \code{identical} will have identical serializations.
  \item The default for the \code{last} argument of \code{substring} is
        now \code{.Machine$integer.max}.  The previous default was 1000000
        (and still is in R-3.3.1), which made absolutely no sense, and
        is likely responsible for bugs in user code that assumes that,
        for example, \code{substring(s,2)} will always return a string like
        \code{s} but without the first character, regardless of how many
        characters are in \code{s}.  This assumption will now actually be true.
  \item Since assignments like \code{"1A"<-c(3,4)} are allowed, for consistency,
        pqR now also allows assignments like \code{"1A"[2]<-10}.  However,
        it is recommended that if a symbol that is not syntactically valid
        must be used, it should be written with backquotes, as in
        \code{`1A`[2]<-10}.  This will work on the right-hand side too,
        and is also a bit faster.
  \item \code{.Call} and \code{.External} now take a defensive measure
        against C code that incorrectly assumes that the value stored
        in a variable will not be shared with other variables.  If
        \code{.Call} or \code{.External} is passed a simple variable as
        an argument, and the value of that variable is a scalar without
        attributes that is shared with another variable
        (ie, \code{NAMED} is greater than 1), this value is duplicated and
        reassigned before the C function is called.  This is a defense against
        incorrect usage, and should not be relied on --- instead, the
        incorrect usage should be fixed.
  }}

  \subsection{PERFORMANCE IMPROVEMENTS}{
  \itemize{
  \item Replacing part of a vector or list with \code{[ ]}, \code{[[ ]]},
        and \code{$} is now often faster.  The improvement can be by up to 
        a factor two or more when the index and replacement value are scalars.
  \item In some contexts, the \code{unclass} function now takes 
        negligible time, with no copying of the object that is unclassed.
        In particular this is the case when \code{unclass(x)} is the object
        of a \code{for} statement, the operand of an arithmetic operator,
        the argument of a univariate mathematical function, or the 
        argument of \code{length}.  For example, in
\preformatted{    `+.myclass` <- function (e1, e2)
        (unclass(e1) + unclass(e2)) \%\% 100
}  
        the two calls of \code{unclass} do not require duplicating
        \code{e1} or \code{e2}.
  \item Arithmetic with a mixture of complex and real/integer operands
        is now faster.
  }}

  \subsection{BUG FIXES}{
    \itemize{
    \item Fixed some problems with reporting of missing arguments to functions,
          which were introduced in pqR-2016-06-24.  For example, 
\preformatted{    f <- function(x) x; g <- function(y) f(y); g()
}
          would not display an error message, when it should.
    \item Fixed a problem affecting mixed complex and real/integer arithmetic
          when the result is directly assigned to one of the operands,
          illustrated by
\preformatted{    a <- 101:110; b <- (1:10)+0i; a <- a-b; a
}
    \item Fixed a bug involving invalid UTF-8 byte sequences,
          which was introduced in R-2.15.1, and is present in later
          R Core releases to at least R-3.3.1.  The bug is illustrated by
          the following code, which results in an infinite loop in the
          interpreter, when run on a Linux system in a UTF-8 locale:
\preformatted{    plot(0); text(1,0,"ab\xc3")
}
          The code from R-2.15.1 causing the bug was incorporated into
          this release of pqR, but the problem was fixed after the
          fBasics package was seen to fail with a test release of pqR,
          so the bug does not appear in any stable release of pqR.
    \item Fixed misinformation in help(length) about the length of
          expressions (which is also present in R Core versions to 
          at least R-3.3.1).
    \item The usage in \code{help("[[")} now shows that the replacement
          form can take more than one index (for arrays). 
          (This is also missing in R Core versions to at least R-3.3.1.)
  }}

  \subsection{NEW FEATURES FROM R CORE VERSIONS}{
  \itemize{
  \item From R-2.15.1: source() now uses withVisible() rather than
        .Internal(eval.with.vis).  This sometimes alters tracebacks
        slightly.
  \item From R-2.15.1: splineDesign() and spline.des() in package
        splines have a new option sparse which can be used for efficient
        construction of a sparse B-spline design matrix (_via_ Matrix).
  \item From R-2.15.1: norm() now allows type = "2" (the spectral or 2-norm)
        as well, mainly for didactical completeness.
  \item From R-2.15.1 (actually implemented in pqR-2014-09-30, but not
        noted in NEWS then): 
        colorRamp() (and hence colorRampPalette()) now also works for the
        boundary case of just one color when the ramp is flat.
  \item From R-2.15.1 (actually implemented in pqR-2014-09-30, but not
        noted in NEWS then): 
        For tiff(type = "windows"), the numbering of per-page files
        except the last was off by one.
  \item From R-2.15.1 (actually implemented in pqR-2014-09-30, but not
        noted in NEWS then):
        For R CMD check, a few people have reported problems with
        junctions on Windows (although they were tested on Windows 7, XP
        and Server 2008 machines and it is unknown under what
        circumstances the problems occur).  Setting the environment
        variable R_WIN_NO_JUNCTIONS to a non-empty value (e.g. in
        ~/.R/check.Renviron) will force copies to be used instead.
  \item From R-2.15.1 and later R Core versions:
        More cases in which merge() could create a data frame with
        duplicate column names now give warnings.  Cases where names
        specified in by match multiple columns are errors.  [ Plus
        other tweaks from later versions. ]
  \item From R-2.15.1: Added Polish translations by Łukasz Daniel.
  }}

  \subsection{PERFORMANCE IMPROVEMENTS FROM R CORE VERSIONS}{
  \itemize{
  \item From R-2.15.1:
        In package parallel, makeForkCluster() and the multicore-based
        functions use native byte-order for serialization.
  \item From R-2.15.1:
        lm.fit(), lm.wfit(), glm.fit() and lsfit() do less copying of
        objects, mainly by using .Call() rather than .Fortran().
  \item From R-2.15.1:
        tabulate() makes use of .C(DUP = FALSE) and hence does not copy
        bin.  (Suggested by Tim Hesterberg.)  It also avoids making a
        copy of a factor argument bin.
  \item From R-2.15.1:
        Other functions (often or always) doing less copying include
        cut(), dist(), the complex case of eigen(), hclust(), image(),
        kmeans(), loess(), stl() and svd(LINPACK = TRUE).
  }}

  \subsection{BUG FIXES CORRESPONDING TO THOSE IN R CORE VERSIONS}{
    \itemize{
    \item From R-2.15.1:
          Nonsense uses such as seq(1:50, by = 5) (from package plotrix)
          and seq.int(1:50, by = 5) are now errors.
    \item From R-2.15.1:
          The residuals in the 5-number summary printed by summary() on an
          "lm" object are now explicitly labelled as weighted residuals
          when non-constant weights are present.  (Wish of PR#14840.)
    \item From R-2.15.1:
          The plot() method for class "stepfun" only used the optional xval
          argument to compute xlim and not the points at which to plot (as
          documented).  (PR#14864)
    \item From R-2.15.1:
          hclust() is now fast again (as up to end of 2003), with a
          different fix for the "median"/"centroid" problem.  (PR#4195).
    \item From R-2.15.1:
          In package parallel, clusterApply() and similar failed to handle
          a (pretty pointless) length-1 argument. (PR#14898)
    \item From R-2.15.1:
          For tiff(type = "windows"), the numbering of per-page files
          except the last was off by one.
    \item From R-2.15.1:
          In package parallel, clusterApply() and similar failed to handle
          a (pretty pointless) length-1 argument. (PR#14898)
    \item From R-2.15.1:
          The plot() and Axis() methods for class "table" now respect
          graphical parameters such as cex.axis.  (Reported by Martin
          Becker.)
    \item From R-2.15.1 (actually fixed in pqR-2014-09-30 but omitted
          from NEWS):  
          Under some circumstances package.skeleton() would give out
          progress reports that could not be translated and so were
          displayed by question marks.  Now they are always in English.
          (This was seen for CJK locales on Windows, but may have occurred
          elsewhere.)
    \item From R-2.15.1:
          The replacement method for window() now works correctly for
          multiple time series of class "mts".  (PR#14925)
    \item From R-2.15.1: is.unsorted() gave incorrect results on non-atomic 
          objects such as data frames.  (Reported by Matthew Dowle.)
    \item From R-2.15.1 (actually fixed in pqR-2014-09-30 but omitted
          from NEWS):
          Using a string as a ?call? in an error condition with
          options(showErrorCalls=TRUE) could cause a segfault.  (PR#14931)
    \item From R-2.15.1:
          In legend(), setting some entries of lwd to NA was inconsistent
          (depending on the graphics device) in whether it would suppress
          those lines; now it consistently does so.  (PR#14926)
    \item From R-2.15.1:
          C entry points mkChar and mkCharCE now check that the length of
          the string they are passed does not exceed 2^31-1 bytes: they
          used to overflow with unpredictable consequences.
    \item From R-2.15.1:
          by() failed for a zero-row data frame.  (Reported by Weiqiang
          Qian).

          [ Note: When \code{simplify=TRUE} (the default), the results 
            with zero-row data frames, and more generally when there are
            empty subsets, are not particularly sensible, but this has
            not been changed in pqR due to compatibility concerns. ]
    \item From R-2.15.1:
          Yates correction in chisq.test() could be bigger than the terms
          it corrected, previously leading to an infinite test statistic in
          some corner cases which are now reported as NaN.
    \item From R-2.15.1 (actually fixed in pqR-2014-09-30 but omitted
          from NEWS):
          xgettext() and related functions sometimes returned items that
          were not strings for translation. (PR#14935)
    \item From R-2.15.1:
          plot(<lm>, which=5) now correctly labels the factor level
          combinations for the special case where all h[i,i] are the same.
          (PR#14837)
  }}
}


\section{CHANGES IN VERSION RELEASED 2016-06-24}{

  \subsection{INTRODUCTION}{
  \itemize{ 
  \item This release extends the R language in ways that address a
        set of related flaws in the design of R, and before it S.

        These extensions make it easier to write reliable programs,
        by making the easy way to do things also be the correct
        way, unlike the previous situation with sequence generation using
        the colon operator, and dimension dropping when subsetting arrays.
  \item Several other changes in features are also implemented in this
        version, some of which are related to the major language extensions.
  \item There are also a few bug fixes, and some improvements in testing,
        but no major performance improvements (though some tweaks).
}}

  \subsection{PACKAGE INSTALLATION}{
  \itemize{
  \item New packages (or other R code) that use the new ``along''
        form of the ``for'' statement, or which rely on the new
        facilities for not dropping dimensions (see below), should not be 
        byte compiled, since these features are not supported in
        byte-compiled code.  In pqR, using byte compilation is not always
        advantageous in any case.
  \item Installation and checking of existing packages may require
        setting the environment variable \code{R_PARSE_DOTDOT} to
        \code{FALSE}, so that names with interior sequences of dots
        will be accepted (see below).
  \item The base package is no longer byte-compiled, even if pqR is
        configured with \code{--enable-byte-compiled-packages}, since
        it now uses new features not supported by the bytecode compiler.
}}

  \subsection{MAJOR LANGUAGE EXTENSIONS AND OTHER CHANGES}{
  \itemize{
  \item There is a new \code{..} operator for generating increasing integer
        sequences, which is a less error-prone replacement for the \code{:}
        operator (which remains for backwards compatibility).  Since \code{..}
        generates only increasing sequences, it can generate an empty
        sequence when the end value is less than the start value, thereby
        avoiding some very common bugs that arise when \code{:} is used.

        The \code{..} operator also has lower precedence than arithmetic
        operators (unlike \code{:}), which avoids another common set of bugs.

        For example, the following code sets all interior elements of the 
        matrix \code{M} to zero, that is, all elements except those in the 
        first or last row or column:
\preformatted{    for (i in 2..nrow(M)-1)
        for (j in 2..ncol(M)-1)
            M[i,j] <- 0
}
        Without the new \code{..} operator, it is awkward to write code
        for this task that works correctly when \code{M} has two or fewer 
        rows, or two or fewer columns.
  \item In order that the \code{..} operator can be conveniently used
        in contexts such as \code{i..j}, consecutive dots are no longer
        allowed in names (without using backticks), except at the
        beginning or end.  So \code{i..j} is not a valid name, but
        \code{..i..} is valid (though not recommended).  With this restriction
        on names, most uses of the \code{..} operator are unambiguous even
        if it is not surrounded by spaces.  The only exceptions are some uses in
        which \code{..} is written with a space after it but not before it,
        expressions such as \code{i..(a+b)}, which is a
        call of a function named \code{i..}, and expressions such as 
        \code{i..-j}, which returns the difference between \code{i..} and 
        \code{j}.  Most such uses will be stylistically bad, redundant
        (note that the parentheses around \code{a+b} above are unnecessary),
        or probably unlikely (as is the case for \code{i..-j}).

        To accomodate old R code that has consecutive dots within names,
        parsing of the \code{..} operator can be disabled by setting the
        \code{parse_dotdot} option to \code{FALSE} (with the \code{options}
        function). The \code{parse_dotdot} option defaults to \code{TRUE} 
        unless the environment variable
        \code{R_PARSE_DOTDOT} is set to \code{FALSE}.  When \code{parse_dotdot}
        is \code{FALSE}, consecutive dots are allowed in names, and \code{..}
        is not a reserved word.
  \item Another source of bugs is the automatic dropping
        of dimensions of size one when subsetting matrices (or 
        higher-dimensional arrays) using \code{[]},
        unless the \code{drop=FALSE} argument is specified.  This frequently
        results in code that mostly works, but not when, for example, a data set
        has only one observation, or a model uses only one explanatory 
        variable.

        To make handling this problem easier, if no \code{drop} argument is
        specified, pqR now does not drop a dimension of size one if the
        subscript for that dimension is a one-dimensional non-logical array.  
        For example,
        if \code{A} is a matrix, \code{A[1..100,array(1)]} will produce a
        matrix, whereas \code{A[1..100,1]} will produce a vector.

        To make this feature more useful, the new \code{..} operator 
        produces a one-dimensional array, not a bare vector.  So
        \code{A[1..n,1..m]} will always produce a matrix result, even
        when \code{n} or \code{m} are one.  (It will also correctly
        produce an array with zero rows or zero columns when \code{n}
        or \code{m} are zero.)

        This change also applies to subsetting of data frames.  For 
        example, \code{df[1..10,1..n]} will return a data frame (not a
        vector) even when \code{n} is one.
  \item Problems with dimensions of size one being dropped also arise
        when an entire row, or an entire column, is selected with an empty
        (missing) subscript, and there happens to be only one row, or only one 
        column.  For example, if \code{A} is a matrix with one column, 
        \code{A[1:10,]} will be a vector, not a matrix.

        To address this problem, pqR now allows a missing argument to
        be specified by \code{_}, rather than by nothing at all, and
        the \code{[]} operator (for matrices, arrays, and data frames)
        will not drop a dimension if its subscript is \code{_}.  So
        \code{A[1:10,_]} will be a matrix even when \code{A} has only
        one column.

        R functions that check for a missing argument with the \code{missing}
        function will see both an empty argument and \code{_} as missing,
        but can distinguish them using the \code{missing_from_underline}
        function.
  \item A common use of \code{for} statements is to iterate over indexes
        of a vector, or row and column indexes of a matrix.  A new type 
        of \code{for} statement with ``along'' rather than ``in'' now makes
        this more convenient.
  
        For vectors, the form 
\preformatted{    for (i along vec) ...
}
        is equivalent to
\preformatted{    for (i in seq_along(vec)) ...
}
        For matrices, the form
\preformatted{    for (i, j along M) ...
}
is equivalent to
\preformatted{    for (j in 1..ncol(M))
        for (i in 1..nrow(M))
            ...
}
        However, if \code{M} is of a class with its own \code{dim} method,
        this method is not used (effectively, \code{ncol(unclass(M))} and
        \code{nrow(unclass(m))} are used).  This may well change in future, 
        and similarly a \code{length} method may in future be used when 
        ``along'' is used with a vector.
  \item Because of the new restriction on names, the \code{make.names}
        function will now (by default) convert a sequence of consecutive dots 
        in the name it would otherwise have made to a single dot.  (See
        \code{help(make.names)} for further details).  
  \item For the same reason, \code{make.unique} has been changed so that
        the separator string (which defaults to a dot) 
        will not be appended to a name if the name already ends in that string.
}}

  \subsection{BUG FIXES}{
  \itemize{
  \item Fixed a bug (or mis-feature) in subsetting with a single empty
        subscript, as in \code{A[]}.  This now works the same as if
        the empty subscript had been the sequence of all indexes (ie,
        like \code{A[1..length(A)]}), which removes all attributes except
        names.

        R Core versions to at least R-3.3.1 instead return \code{A}
        unchanged, preserving all attributes, though attributes are
        not retained with other uses of the \code{[]} operator.  This
        is contrary to the description in \code{help("[")}, and also
        does not coincde with the (different) description in the R
        language definition.  

        Returning \code{A} unchanged is not only inconsistent, but also
        useless, since there is then no reason to ever write \code{A[]}.
        However, internally, R Core implementions duplicate \code{A},
        which may be of significance when \code{A[]} is passed as
        an argument of \code{.C}, \code{.Fortran}, \code{.Call}, or
        \code{.External}, but only if the programmer is not 
        abiding by the rules.  However, in pqR, the data part of a vector or
        matrix is still copied when \code{A[]} is evaluated, so such
        rule-breaking should still largely be accommodated.  A further
        temporary kludge is implemented to make \code{x[,drop=FALSE]}
        simply return a duplicate of \code{x}, since this (pointless)
        operation is done by some packages.
  \item Fixed bugs in the conversion of strings to numbers, so that the
        behaviour now matches \code{help(NumericConstants)}, which
        states that numeric constants are parsed very similarly to C99.
        This was not true before (or in R-2.15.0) -- some erroneous
        syntax was accepted without error, and some correct syntax was
        rejected, or gave the wrong value.  

        In particular, fractional
        parts are now accepted for hexadecimal constants.  Later R Core
        versions made some fixes, but up to at least R-3.3.1 there are
        still problems.  For example, in R-3.3.1, 
        \code{parse(text="0x1.8")[[1]]} gives an error, and 
        \code{as.numeric("0x1.8")} produces 24 (as does \code{\link{scan}}
        when given this input).  In this version of pqR, these return the
        correct value of 1.5.
  \item Fixed a problem with identifying the version of the
        makeinfo program that is installed that arises with recent versions
        of makeinfo.
  \item Put in a check for non-existent primitives when unserializing
        R objects, as was done in R-3.0.1.
  \item Fixed a bug (also in R-2.15.0, but fixed in later R Core versions)
        illustrated by the following code:
\preformatted{    a <- array(c(3,4),dimnames=list(xyz=c("fred","bert")))
    print(a[1:2])
    print(a[])  # should print same thing, but didn't
}
  \item Fixed a bug illustrated by the following code:
\preformatted{    f <- function (x) { try(x); missing(x) }
    g <- function (y) f(y)
    h <- function (z) g(z)

    f(pi[1,1])  # FALSE
    g(pi[1,1])  # FALSE
    h(pi[1,1])  # Should also be FALSE, but isn't!
}
        This bug is in R Core versions to at least R-3.3.1.
  \item Fixed a bug in which an internal error message is displayed
        as shown below:
\preformatted{    > f <- function (...) ..1; f()
    Error in f() : 'nthcdr' needs a list to CDR down
}
        A sensible error message is now produced.  This bug is also
        in R Core versions to at least R-3.3.1.
  \item Fixed a bug in S4 method dispatch that caused failure
        of the no-segfault test done by make check-all on Windows 10 
        (pqR issue #29 + related fix).  (Also in R-2.15.0, and partially fixed
        in R-3.3.0.)
  \item Fixed a bug illustrated by
\preformatted{   atan; show <- function (x) cat("HI\n"); atan
}
        Now, pqR no longer prints HI! for the second display of \code{atan}.
  \item Fixed a pqR bug in which the result of \code{getParseData} omitted
        the letter at the end of \code{1i} or \code{1L}.
  \item Fixed a pqR bug in which enabling trace output from the 
        helpers module and then typing control/C while trace output is
        being printed could lead to pqR hanging. 
}}
}


\section{CHANGES IN VERSION RELEASED 2015-09-14}{

  \subsection{INTRODUCTION}{
  \itemize{ 
  \item With this release, pqR now works on Microsoft Windows systems.
        See below for details.
  \item The facilities for embedding R in other applications have also
        been tested in this release, and some problems with how this is
        done in R Core versions have been fixed.
  \item The parser and deparser, and the method for
        performing the basic Read-Eval-Print Loop, have 
        been substantially rewritten.  This has few user-visible effects
        at present (apart from bug fixes and performance improvements),
        but sets the stage for future improvements in pqR.
  \item The facility for recording detailed parsing data introduced n
        R-3.0.0 has now been implemented in pqR as part of the parser
        rewrite.
  \item There are also a few other improvements and bug fixes.
}}

  \subsection{INSTALLATION ON MICROSOFT WINDOWS}{
  \itemize{
  \item Building pqR on Microsoft Windows systems, using the Rtools
        facilities, has now been tested, and some problems found in 
        this environment have been fixed.  Binary distributions are
        not yet provided, however.
  \item Detailed and explicit instructions for building pqR from
        source on Windows systems are now provided, in the 
        \file{src/gnuwin32/INSTALL} file of the pqR source directory.
        These instructions mostly correspond to information in
        The R Installation and Administration manual, but in more
        accessible form.
  \item See \url{pqR-project.org} for more information on Windows systems 
        on which pqR has been tested, and on any problems and workarounds
        that may have been discovered.
  \item The Writing R Extensions manual now warns that on Windows,
        with the Rtools toolchain, a thread started by OpenMP may have 
        its floating point unit set so that long double arithmetic is 
        the same as double arithmetic  Use \code{__asm__("fninit")} in 
        C to reset the FPU so that long double arithmetic will work.
  \item The default is now to install packages from source, since there
        is no binary repository for pqR.
}}

  \subsection{EMBEDDED R FACILITIES AND EXAMPLES}{
  \itemize{
  \item The \code{R_ReplDLLinit} and \code{R_ReplDLLdo1} functions in
        \file{src/main/main.c} have been fixed to handle errors 
        correctly, and to avoid code duplication with \code{R_ReplIteration}.
  \item Another test of embedded R has been added to \file{tests/Embedding},
        which is the same as an example in the R Extensions manual, which
        has been improved.
  \item Another example in the R Extensions manual has been changed to
        mimic \file{src/gnuwin32/embeddedR.c}.  
  \item The example in \file{src/gnuwin32/front-ends/rtest.c} has also been 
        updated.
}}

  \subsection{DOCUMENTATION UPDATES}{
  \itemize{
  \item The R Language Definition and the help files on
        assignment operators (eg, \code{help("=")}) contained
        incorrect and incomplete information on the precedence
        of operators, especially the assignment operators.  
        This and other incorrect information has been corrected.
  \item The examples in \code{help(parse)} and \code{help(getParseData}
        have been improved.
}}

  \subsection{INTERNAL CODE REWRITES}{
  \itemize{
  \item The parser has been rewritten to use top-down recursive
        descent, rather than a bottom-up parser produced by Bison
        as was used previously.  This substantially simplifies
        the parser, and allows several kludges in the previous
        scheme to be eliminated.  Also, the rewritten parser can now
        record detailed parse information (see below).

        The new parser for pqR is usually about a factor of 1.5 faster
        than the parser in R-3.2.2, but it is sometimes enormously faster,
        since the parser in R-3.2.2 will in some contexts take time growing
        as the square of the length of the source file.
  \item Much of the deparser has been rewritten.  It no longer
        looks at the definitions of operators, which are irrelevant,
        since the parser does not look at them.
  \item The methods by which the Read-Eval-Print Loop (REPL) is
        done (in various contexts) have been rationalized, in
        coordination with the new parsing scheme.
}}

  \subsection{NEW FEATURES}{
  \itemize{
  \item In pqR-2015-07-11, the parser was changed to not include
        parentheses in R language objects if they were necessary
        in order for the expression to be parsed correctly.  Omitting
        such parentheses improves performance.  In  this version, 
        such parentheses are removed only if the \code{keep.parens}
        option is \code{FALSE} (the default).  Also, parentheses
        are never removed from expressions that are on the right
        side of a formula, since some packages asssign significance
        to such parentheses beyond their grouping function.
  \item The right assignment operators, \code{->} and \code{->>},
        are now real operators.  Previously (and in current R Core
        versions), expressions involving these operators were converted
        to the corresponding left assignment expressions.  This
        has the potential to cause pointless confusion.
  \item The \code{**} operator, which has always been accepted as
        a synonym for the \code{^} operator, is now recorded as
        itself, rather than being converted to \code{^} by the
        parser.  This avoids unnecessary anomalies such as the following
        confusing error report:
\preformatted{  > a - **b
  Error: unexpected '^' in "a - **"
}
        The \code{**} operator is defined to be the same primitive
        as \code{^}, which is associated with the name \code{^}, and
        hence dispatches on methods for \code{^} even if called via
        \code{**}.
}}

  \subsection{NEW FEATURES FROM LATER R CORE VERSIONS}{
  \itemize{
  \item From R-3.0.0: For compatibility with packages written to
        be able to handle the long vectors introduced in R-3.0.0, 
        definitions for \code{R_xlen_t},
        \code{R_XLEN_T_MAX}, \code{XLENGTH}, \code{XTRUELENGTH}, 
        \code{SHORT_VEC_LENGTH}, \code{SET_SHORT_VEC_TRUELENGTH} are now 
        provided, all the same as the corresponding regular versions (as
        is also the case for R-3.0.0+ on 32-bit platforms).  The 
        \code{IS_LONG_VEC} macro is also defined (as always false).
        Note, however, that packages that declare a dependency on
        R >= 3.0.0 will not install even if they would in fact work
        with pqR because of these compatibility definitions.
  \item From R-3.0.0: The \code{srcfile} argument to \code{parse()} may now 
        be a character string, to be used in error messages.
  \item The facilities for recording detailed parsing information
        from R-3.0.0 are now implemented in pqR, as part of the
        rewrite of the parser, along with the
        extension to provide partial parse information when a syntax error
        occurs that was introduced in R-3.0.2.  See help on \code{parse}
        and \code{getParseData} for details.
  \item From R-2.15.2: On Windows, the C stack size has been increased 
        to 64MB (it has been 10MB since the days of 32MB RAM systems).
}}

  \subsection{PERFORMANCE IMPROVEMENTS}{
  \itemize{
  \item Character-at-a time input has been sped up by reducing procedure
        call overhead.  This significantly speeds up \code{readLines}
        and \code{scan}.
  \item The new parser is faster than the old parser, both because of the
        parser rewrite (see above) and because of the faster character
        input.
}}

  \subsection{BUG FIXES MATCHING THOSE IN LATER R CORE VERSIONS}{
  \itemize{
  \item From R-2.15.1: Names containing characters which need to be escaped 
        were not deparsed properly (PR#14846).  Fixed in pqR partly based
        on R Core fix.
  \item From R-2.15.2: When given a 0-byte file and asked to keep source
        references, parse() read input from stdin() instead.
  \item From R-2.15.3: Expressions involving user defined operators were not 
        always deparsed faithfully (PR#15179).  Fixed in pqR as part of
        the rewrite of the parser and deparser.
  \item From R-3.0.2: source() did not display filenames when reporting 
        syntax errors.
  \item From R-3.1.3: The parser now gives an error if a null character 
        is included in a string using Unicode escapes. (PR#16046)
  \item From R-3.0.2: Deparsing of infix operators with named arguments is 
        improved (PR#15350). [ In fact, the change, both in pqR and in 
        R Core versions, is only with respect to operators in percent 
        signs, such as \code{\%fred\%}, with these now being deparsed as
        function calls if either argument is named. ]
  \item From R-3.2.2: Rscript and command line R silently ignored incomplete
        statements at the end of a script; now they are reported as parse errors
        (PR#16350).  Fixed in pqR as part of the rewrite of the parser
        and deparser.
  \item From R-3.2.1: The parser could overflow internally when given 
        numbers in scientific format with extremely large exponents.  
        (PR#16358).  Fixed in pqR partly as in R Core fix.  Was actually a 
        problem with any numerical input, not just with the parser.
  \item From R-3.1.3: Extremely large exponents on zero expressed in scientific
        notation (e.g. \code{0.0e50000}) could give \code{NaN} (\PR{15976}).
        Fixed as in R Core fix.
  \item From R-2.15.3:  On Windows, work around an event-timing problem when
        the RGui console was closed from the \sQuote{X} control and the closure
        cancelled. (This would on some 64-bit systems crash \R, typically
        those with a slow GPU relative to the CPU.)
}}

  \subsection{BUG FIXES}{
  \itemize{
  \item Fixed a bug in which a "cons memory exhausted" error could
        be raised even though a full garbage collection that might
        recover more memory had not been attempted.  (This bug appears
        to be present in R Core versions as well.)
  \item The new parser fixes bugs arising from the old parser's kludge
        to handle semicolons, illustrated by the incorrect output seen below:
\preformatted{  > p<-parse()
  ?"abc;xyz"
  Error in parse() : <stdin>:1:1: unexpected INCOMPLETE_STRING
  1: "abc;
      ^
  > p<-parse()
  ?8 #abc;xyz
  Error in parse() : <stdin>:1:7: unexpected end of input
  1: 8 #abc;
          ^
}
  \item Fixed deparsing of complex numbers, which were always deparsed
        as the sum of a real and an imaginary part, even though the
        parser can only produce complex numbers that are pure imaginary.
        For example, the following output was produced before:
\preformatted{  > deparse(quote(3*5i))
  [1] "3 * (0+5i)"
}
        This is now deparsed to \code{"3 * 5i"}.  This bug exists
        in all R Core versions through at least R-3.2.2.
  \item Fixed a number of bugs in the deparser that are illustrated
        by the following, which produce incorrect output as noted, in
        R Core versions through at least R-3.2.2:
\preformatted{  deparse(parse(text="`+`(a,b)[1]")[[1]])# Omits necessary parens
  deparse(quote(`[<-`(x,1)),control="S_compatible")  # unmatched " and '
  deparse(parse(text="a = b <- c")[[1]]) # Puts in unnecessary parens
  deparse(parse(text="a+!b")[[1]])       # Puts in unnecessary parens
  deparse(parse(text="?lm")[[1]])        # Doesn't know about ? operator
  deparse(parse(text="a:=b")[[1]])       # Doesn't know about := operator
  deparse(parse(text="a$'x'")[[1]])      # Conflates name and character
  deparse(parse(text="`*`(2)")[[1]])     # Result is syntactically invalid
  deparse(parse(text="`$`(a,b+2)")[[1]]) # Result is syntactically invalid
  e<-quote(if(x) X else Y); e[[3]]<-quote(if(T)3); deparse(e)# all here 
  e <- quote(f(x)); e[[2]] <- quote((a=1))[[2]]; deparse(e)  # and below 
  e <- quote(f(Q=x)); e[[2]] <- quote((a=1))[[2]]; deparse(e)# need parens
  e <- quote(while(x) 1); e[[2]] <- quote((a=1))[[2]]; deparse(e)
  e <- quote(if(x) 1 else 2); e[[2]] <- quote((a=1))[[2]]; deparse(e)
  e <- quote(for(x in y) 1); e[[3]] <- quote((a=1))[[2]]; deparse(e)
}
In addition, the bug illustrated below was fixed, which was fixed
(differently) in R-3.0.0:
\preformatted{  a<-quote(f(1,2)); a[[1]]<-function(x,y)x+y; deparse(a)  # Omits parens
}
  \item Fixed the following bug (also in R Core versions to at least 
        R-3.2.2):
\preformatted{ > parse()
 ?'\12a\x.'
 Error: '\x' used without hex digits in character string starting "'\1a\x"
}
        Note that the "2" has disappeared from the error message.  This
        bug also affected the results of \code{getParseData}.
  \item Fixed a memory leak that can be seen by running the code below:
\preformatted{  > long <- paste0 (c('"', rep("1234567890",820), '\\x."'), collapse="")
  > for (i in 1:1000000) try (e <- parse(text=long), silent=TRUE)
}
        The leak will not occur if 820 is changed to 810 in the above.
        This bug also exists in R Core versions to at least R-3.2.2.
  \item Entering a string constant containing Unicode escapes that was
        9999 or 10000 characters long would produce an error message saying
        "String is too long (max 10000 chars)".  This has been fixed
        so that the maximum now really is 10000 characters.  (Also present
        in R Core versions, to at least R-3.2.2.)
  \item Fixed a bug that caused the error caret in syntax error reports
        to be misplaced when more than one line of context was shown.
        This was supposedly fixed in R-3.0.2, but incorrectly, resulting
        in the error caret being misplaced when only one line of 
        context is shown (in R Core versions to at least R-3.2.2).
  \item On Windows, running R.exe from a command prompt window would result in
        Ctrl-C misbehaving.  This was \PR{14948} at R Core, which was 
        supposedly fixed in R-2.15.2, but the fix only works if a 32 or
        64 bit version of R.exe is selected manually, not if the version of
        R.exe that automatically runs the R.exe for a selected architecture 
        is used (which is the intended normal usage).
}}
}


\section{CHANGES IN VERSION RELEASED 2015-07-11}{

  \subsection{INTRODUCTION}{
  \itemize{ 
  \item This version is a minor modification of the version of pqR released
        on 2015-06-24, which does not have a separate NEWS section, 
        incorporating also the changes in the version released 2015-07-08.
        These modifications fix some installation and testing 
        issues that caused problems on some platforms. There are also a few
        documentation and bug fixes, a few more tests, and some expansion
        in the use of static boxes (see below).
        Version 2015-06-24 of pqR improved reliability and portability, and
        also contained some performance improvements, including some that
        substantially speed up interpretive execution of programs that 
        do many scalar operations.  Details are below.
}}

  \subsection{INSTALLATION}{
  \itemize{
  \item The method used to quickly test for NaN/NA has changed to one that
        should work universally for all current processors
        (any using IEEE floating point, as already assumed in R,
        with consistent endianness, as is apparently the case for 
        all current general-purpose processors, and was partially
        assumed before).  There is therefore no longer any reason to define
        the symbol \code{ENABLE_ISNAN_TRICK} when compiling pqR (it
        will be ignored if defined).
  \item The module used to support parallel computation in 
        helper threads has been updated to avoid a syntactic 
        construction that technically violates the OpenMP 3.1 
        specification.  This construction had been accepted without error
        by gcc 4.8 and earlier, but is not accepted by some recent
        compilers.
  \item The tests in the version supplied of the recommended Matrix package
        have been changed to not assume things that may not be true
        regarding the speed and long double precision of the machine being
        used.  (These tests produced spurious errors on some platforms.)
}}

  \subsection{DOCUMENTATION UPDATE}{
  \itemize{
  \item The R Internals manual has been updated to better explain some
        aspects of pqR implementation.
}}

  \subsection{FEATURE CHANGE}{
  \itemize{
  \item Parsed expressions no longer contain explict parenthesis
        operators when the parentheses are necessary to override
        the precedence of operators.  These necessary parentheses
        will be inserted when the expression is deparsed.  See
        the help on \code{parse} and \code{deparse}.

        This change does impact a few packages (such as coxme)
        that consider the presence of parentheses in formulas
        to be significant.  Formulas may be exempted from parenthesis
        suppression in a future release, but for now, such packages
        won't work.
}}

  \subsection{PERFORMANCE IMPROVEMENTS}{
  \itemize{
  \item The overhead of interpreting R code has been reduced by various
        detailed code improvements, and by sometimes returning scalar
        integer and real values in special ``static boxes''.  As a result,
        the benefit of using the byte-code compiler is reduced.  Note that
        in pqR using the byte-code compiler can often slow down functions,
        since byte-compiled code does not support some pqR optimizations
        such as task merging.
  \item Speed of evaluation for expressions with necessary parentheses will
        be faster because of the feature change mentioned above that eliminates
        them.  Note that including unnecessary parentheses will still 
        (slightly) slow down evaluation.  (These unnecessary parentheses are 
        preserved so that the expression will appear as written when deparsed.)
  \item Assignment to list elements, and other uses of the \code{$<-}
        operator, are now substantially faster.
  \item Coercion of logical and integer vectors to character vectors is
        now much faster, as is creation of names with sequence numbers.
  \item Operations that create strings are now sometimes faster, due to
        improvements in string hashing and memory allocation.
}}

  \subsection{PERFORMANCE IMPROVEMENTS FROM A LATER R CORE RELEASE}{
    \itemize{
    \item A number of performance improvements relating to S3 and S4
          class implementation, due to Tomas Kalibera, were incorporated from
          R 3.2.0.
}}

  \subsection{BUG FIXES}{
  \itemize{
  \item A large number of fixes were made to correct reliability problems
        (mostly regarding protection of pointers).  Many of these were provided
        by Tomas Kalibera as fixes to R Core versions (sometimes with 
        adaptation required for use in pqR).  Some were fixed in pqR
        and reported to R Core.  Others were for problems only existing in pqR.
  \item Fixed a bug in which pqR's optimization of updates such as 
        \code{a<-a+1} could sometimes permit modification of a locked binding.
  \item Fixed related problems with \code{apply}, \code{lapply}, \code{vapply},
        and \code{eapply}, that can show up when the value returned by the 
        function being applied is itself a function.  This problem also
        resulted in incorrect display of saved warning messages.  The problems
        are also fixed in R-3.2.0, in a different way.
  \item The \code{gctorture} function now works as documented, forcing
        a FULL garbage collection on every allocation.  This does make
        running with gctorture enabled even slower than before, when
        most garbage collections were partial, but is more likely to
        find problems.
  \item Fixed a bug in \code{nls} when the \code{algorithm="port"}
        option is used, which could result in a call of \code{nls}
        being terminated with a spurious error message.  This bug
        is most likely to arise on a 64-bit big-endian platform,
        such as a 64-bit SPARC build, but will occur with small
        probability on most platforms.  It is also present in R Core 
        versions of R.
  \item Fixed a bug in \code{readBin} in which a crash could occur due to
        misaligned data accesses.  This bug is also present in R Core
        versions of R.
}}

  \subsection{BUG FIX CORRESPONDING TO ONE IN A LATER R CORE RELEASE}{
  \itemize{
  \item Removed incorrect information from \code{help(call)}, as also
        done in R-3.0.2.
}}
}


\section{CHANGES IN VERSION RELEASED 2014-11-16}{

  \subsection{INTRODUCTION}{

  \itemize{ 
  \item This and the previous release of 2014-10-23 (which does not have
        a separate NEWS section) are minor updates to the 
        release of 2014-09-30, with fixes for a few problems, and a few 
        performance improvements.  Packages installed for pqR-2014-09-30 
        or pqR-2014-10-23 do not need to be reinstalled for this release.
}}
  \subsection{INSTALLATION, BUILDING, AND TESTING}{
  \itemize{
  \item For Mac OS X, a change has been made to allow use of the Accelerate 
        framework for the BLAS in OS X 10.10 (Yosemite), adapted from a patch 
        by R Core.
  \item A new test (var-lookup.R) for correctness of local vs. global symbol 
        bindings has been added, which is run with other tests done by 
        "make check".
}}
  \subsection{DOCUMENTATION UPDATES}{
    \itemize{
    \item The documentation on "contexts" in the R Internals manual has
          been updated to reflect a change made in pqR-2014-09-30.  (The
          internals manual has also been updated to reflect changes below.)
}}
  \subsection{PERFORMANCE IMPROVEMENTS}{
    \itemize{
    \item The speed of \code{for} loops has been improved by not bothering
          to set the index variable again if it is still set to the old
          value in its binding cell.
    \item Evaluation of symbols is now a bit faster when the symbol has a 
          binding in the local environment whose location is cached.
    \item Lookup of functions now often skips local environments that
          were previously found not to contain the symbol being looked up.
          In particular, this speeds up calls of base functions that are
          not already fast due to their being recognized as "special" symbols.
    \item The set of "special" symbols for which lookups in local environments
          is usually particularly fast now includes \code{.C}, \code{.Fortran},
          \code{.Call}, \code{.External}, and \code{.Internal}.
    \item Adjusted a tuning parameter for \code{rowSums} and \code{rowMeans}
          to be more appropriate for the cache size in modern processors.
}}
  \subsection{PERFORMANCE IMPROVEMENT FROM A LATER R CORE RELEASE}{
    \itemize{
    \item The faster C implementation of diagonal matrix creation with
          \code{diag} from R-3.0.0 has been adapted for pqR.
}}
  \subsection{BUG FIXES}{
    \itemize{
    \item Fixed a number of places in the interpreter and base packages
          where objects were not properly protected agains garbage collection
          (many involving use of the \code{install} function).  Most of
          these problems are in R-2.15.0 or R-2.15.1, and probably also in 
          later R Core releases.
    \item Fixed a bug in which subsetting a vector with a range created
          with the colon operator that consisted entirely of invalid indexes 
          could cause a crash (eg, \code{c(1,2)[10:20]}.
    \item Fixed a bug (pqR issue #27) in which a user-defined replacement
          function might get an argument that is not marked as shared, which 
          could cause anomalous behaviour in some circumstances.
    \item Fixed an issue with passing on variant return requests to function
          bodies (though it's hard to construct an example where this issue
          produces incorrect results).
    \item Fixed a bug in initialization of user-supplied random number
          generators, which occassionally showed up in package rngwell19937.
    \item (Actually fixed in pqR-2014-09-30 but omitted from NEWS.)	
          Fixed problems with calls of \code{strncpy} that were described in
          PR #15990 at r-project.org.
}}
}


\section{CHANGES IN VERSION RELEASED 2014-09-30}{

  \subsection{INTRODUCTION}{

  \itemize{ 

\item This release contains several major performance improvements.  Notably,
      lookup of variables will sometimes be much faster, variable updates
      like \code{v <- v + 1} will often not allocate any new space,
      assignments to parts of variables (eg, \code{a[i] <- 0)} is much faster
      in the interpreter (no change for byte-compiled code), external
      functions called with \code{.Call} or \code{.External} now get faster
      macro or inline versions of functions such as \code{CAR}, \code{LENGTH},
      and \code{REAL}, and calling of external functions with \code{.C} and 
      \code{.Fortran} is substantially  faster, and can sometimes be done in 
      a helper thread.

\item Changes have been made to configuration options regarding use of BLAS
      routines for matrix multiplication, as described below.  In part, these
      changes are intended to made the default be close to what R Core 
      releases do (but without the unnecessary inefficiency).

\item A number of updates from R Core releases after R-2.15.0 have 
      been incorporated or adapted for use in pqR.  These provide some 
      performance improvements, some new features or feature changes, and 
      some bug fixes and documentation updates.

\item Many other feature changes and performance improvements have also
      been made, as described below, and a number of bugs have been fixed,
      some of which are also present in the latest R Core release, R-3.1.1.

\item Packages using \code{.Call} or \code{.External} should be re-installed
      for use with this version of pqR.
}}

  \subsection{FEATURE CHANGES}{
  \itemize{
\item The \code{mat_mult_with_BLAS} option, which controls whether the
      BLAS routines or pqR's C routines are used for matrix multiplication,
      may now be set to \code{NA}, which is equivalent to \code{FALSE},
      except that for multiplication of sufficiently large matrices (not
      vector-vector, vector-matrix, or matrix-vector multiplication) pqR 
      will use a BLAS routine unless there is an element in one of the 
      operands that is \code{NA} or \code{NaN}.  This mimics the behaviour 
      of R Core implementations (at least through 3.1.1), which is motivated
      by a desire to ensure that \code{NA} is propagated correctly even
      if the BLAS does not do so, but avoids the substantial but needless 
      inefficiency present in the R Core implementation.  
\item A \code{BLAS_in_helpers} option now allows run-time control of
      whether BLAS routines may be done in a helper thread. (But this
      will be fixed at \code{FALSE} if that is set as the default when
      pqR is built.)
\item A \code{codePromises} option has been added to \code{deparse},
      and documented in \code{help(.deparseOpts)}.  With this option,
      the deparsed expression uses the code part of a promise, not
      the value, similarly to the existing \code{delayPromises}
      option, but without the extra text that that option produces.
\item This new \code{codePromises} deparse option is now used when producing
      error messages and traceback output.  This improves error messages
      in the new scheme for subset assignments (see the section on
      performance improvements below), and also avoids the voluminous
      output previously produced in circumstances such as the following:
\preformatted{   `f<-` <- function (x,value) x[1,1] <- value
   a <- 1
   f(a) <- rep(123,1000)  # gives an error
   traceback()
}
      This previously produced output with 1000 repetitions of 123
      in the traceback produced following the error message.  The traceback
      now instead shows the expression \code{rep(123,1000)}.
\item The \code{evaluate} option for \code{dump} has been extended to
      allow access to the new \code{codePromises} deparse option.
      See \code{help(dump)}.
\item The formal arguments of primitive functions will now be returned
      by \code{formals}, as they are shown when printed or with \code{args}.
      In R Core releases (at least to R-3.1.1), the result of \code{formals}
      for a primitive is \code{NULL}.
\item Setting the \code{deparse.max.lines} option will now limit the
      number of lines printed when exiting debug of a function, as
      well as when entering.
\item In \code{.C} and \code{.Fortran}, arguments may be character strings
      even when \code{DUP=FALSE} is specified - they are duplicated regardless.
      This differs from R Core versions, which (at least through R-3.1.1)
      give an error if an argument is a character string and \code{DUP=FALSE}.
\item In \code{.C} and \code{.Fortran}, scalars (vectors of length one)
      are duplicated (in effect, though not necessarily physically) even 
      when \code{DUP=FALSE} is specified.  However, they are not duplicated 
      in R Core versions (at least through R-3.1.1), 
      so it may be unwise to rely on this.
\item A \code{HELPER} argument can now be used in \code{.C} and 
      \code{.Fortran} to specify that the C or Fortran routine may
      (sometimes) be done in a helper thread.  (See the section on
      performance improvements below.)
}}

  \subsection{FEATURE CHANGES CORRESPONDING TO THOSE IN LATER R CORE RELEASES}{
    \itemize{
\item From R-3.0.2: The unary \code{+} operator now converts a logical vector
      to an integer vector.
\item From R-3.0.0: Support for "converters" for use with \code{.C} has been 
      dropped.
\item From R-2.15.1:
      \code{pmin()} and \code{pmax())} now also work when one of the inputs 
      is of length zero and others are not, returning a zero-length vector,
      analogously to, say, \code{+}.
\item From R-2.15.1:
      .C() gains some protection against the misuse of character vector
      arguments.  (An all too common error is to pass character(N),
      which initializes the elements to "", and then attempt to edit
      the strings in-place, sometimes forgetting to terminate them.)
\item From R-2.15.1:
      Calls to the new function globalVariables() in package utils
      declare that functions and other objects in a package should be
      treated as globally defined, so that CMD check will not note
      them.
\item From R-2.15.1:
      print(packageDescription(*)) trims the Collate field by default.
\item From R-2.15.1: A new option "show.error.locations" has been added.  
      When set to
      TRUE, error messages will contain the location of the most recent
      call containing source reference information. (Other values are
      supported as well; see ?options.)
\item From R-2.15.1:
      C entry points R_GetCurrentSrcref and R_GetSrcFilename have been
      added to the API to allow debuggers access to the source
      references on the stack.
}}

  \subsection{INSTALLATION, BUILDING, TESTING, AND DEBUGGING}{
    \itemize{
\item The \code{--enable-mat-mult-with-BLAS} configuration
      option has been replaced by the ability to use a configure 
      argument of \code{mat_mult_in_BLAS=FALSE}, \code{mat_mult_in_BLAS=FALSE},
      or \code{mat_mult_in_BLAS=NA}, to set the default value of this
      option.
\item The \code{--disable-mat-mult-with-BLAS-in-helpers} configuration
      option has been replaced by the ability to use a configure 
      argument of \code{BLAS_in_helpers=FALSE} or \code{BLAS_in_helpers=TRUE}
      to set the default value of this option.
\item The LAPACK routines used are now the same as those in R-3.1.1 (version
      3.5.0).
      However, the \code{.Call} interface to these remains as in 
      R-2.15.0 to R-2.15.3 (it was changed to use \code{.Internal} in R-3.0.0).
      Since LAPACK 3.5.0 uses some more recent Fortran features, a 
      Fortran 77 compiler such as \code{g77} will no longer suffice.
\item Setting the environment variable \code{R_ABORT} to any non-null
      string will prevent any attempt to produce a stack trace on a
      segmentation fault, in favour of instead producing (maybe) an
      immediate core dump.
\item The variable \code{R_BIT_BUCKET} in \file{share/make/vars.mk}
      now specifies a file to receive output that is normally ignored
      when building pqR.  It is set to \file{dev/null} in the distribution,
      but this can be changed to help diagnose build problems.
\item The C functions \code{R_inspect} and \code{R_inspect3} functions are now
      visible to package code, so they can be used there for debugging.
      To see what they do, look in \file{src/main/inspect.c}.  They are subject
      to change, and should not appear in any code released to users.
\item The \code{Rf_error} and related procedures declared in 
      \file{R_ext/Error.h} are now if possible declared to never return,
      allowing for slightly better code generation by the compiler, 
      and avoiding spurious compiler warnings.  This parallels a change 
      in R-3.0.1, but is more general, using the C11 noreturn facility if 
      present, and otherwise resorting to the gcc facility (if gcc is used).
}}

  \subsection{INSTALLATION FEATURES LIKE THOSE IN LATER R CORE RELEASES}{
    \itemize{
\item From R-2.15.1:
      install.packages("pkg_version.tgz") on Mac OS X now has sanity
      checks that this is actually a binary package (as people have
      tried it with incorrectly named source packages).
\item From R-2.15.2: \code{--with-blas='-framework vecLib'} now also works
      on OS X 10.8 and 10.9.
\item From R-2.15.3:
      Configuration and R CMD javareconf now come up with a smaller set
      of library paths for Java on Oracle-format JDK (including
      OpenJDK).  This helps avoid conflicts between libraries (such as
      libjpeg) supplied in the JDK and system libraries.  This can
      always be overridden if needed: see the 'R Installation and
      Administration' manual.
\item From R-2.15.3:
      The configure tests for Objective C and Objective C++ now work on
      Mac OS 10.8 with Xcode 4.5.2 (PR#15107).
\item The cairo-based versions of \code{X11()} now work with
      current versions of cairographics (e.g. 1.12.10).  (\PR{15168})

}}

  \subsection{DOCUMENTATION UPDATES}{
  These are in addition to changes in documentation relating to other
  changes reported here.
    \itemize{
\item Some incorrect code has been corrected in the "Writing
      R Extensions" manual, in the "Zero finding"
      and "Calculating numerical derivatives" sections.  The
      discussion in "Finding and Setting Variables" has also been
      clarified to reflect current behaviour.
\item Documentation in the "R Internals" manual has been updated
      to reflect recent changes in pqR regarding symbols and variable
      lookup, and to remove incorrect information about the global cache
      present in the version from R-2.15.0 (and R-3.1.1).
\item Fixed an out-of-date comment in the section on helper threads in
      the "R Internals" manual.
}}

  \subsection{PERFORMANCE IMPROVEMENTS}{
    Numerous improvements in speed and memory usage have been made in this
    release of pqR.  Some of these are noted here.
    \itemize{
\item Lookup of local variables is now usually much faster (especially when
      the number of local variables is large), since for each symbol,
      the last local binding found is now recorded, usually avoiding a 
      linear search through local symbol bindings.  Those lookups that are
      still needed are also now a bit faster, due to unrolling of the 
      search loop.
\item Assignments to selected parts of variables (eg, \code{a[i,j] <- 0} or
      \code{names(L$a[[f()]]) <- v}) are now much faster in the interpreter.
      (Such assignments within functions that are byte-compiled use a 
      different mechanism that has not been changed in this release.)  
      
      This change also alters the error 
      messages produced from such assignments.  They are probably not as 
      informative (at least to unsophisticated users) as those that
      the interpreter produced previously, though they are better than 
      those produced from byte-compiled code.  On the plus side, the error 
      messages are now consistent for primitive and user-written replacement 
      functions, and some messages now contain short, intelligible expressions
      that could previously contain huge amounts of data (see the section on 
      new features above).  

      This change also fixes the anomaly that arguments
      of subset expressions would sometimes be evaluated more than once
      (eg, \code{f()} in the example above).
\item The speed of \code{.C} and \code{.Fortran} has been substantially
      improved, partly by incorporating changes in R-2.15.1 and R-2.15.2,
      but with substantial additional improvements as well.  
\item The speed of \code{.Call} and \code{.External} has been improved somewhat.
      More importantly, the C routines called will get macro versions of 
      \code{CAR}, \code{CDR}, \code{CADR}, etc., macro versions of \code{TYPEOF}
      and \code{LENGTH}, and inline function versions of \code{INTEGER},
      \code{LOGICAL}, \code{REAL}, \code{COMPLEX}, and \code{RAW}.  This
      avoidance of procedure call overhead for these operations may speed
      up some C procedures substantially.
\item In some circumstances, a routine called with \code{.C} or \code{.Fortran}
      can now be done in a helper thread, in parallel with other computations.
      This is done only if requested with the \code{HELPER} option, and
      at present only in certain limited circumstances, in which only a single
      output variable is used.  See \code{help(.C)} or \code{help(.Fortran)}
      for details.
\item As an initial use of the previous feature, the \code{findInterval} 
      function now will sometimes execute its C routine in a helper thread.
      (More significant uses of the \code{HELPER} option to \code{.C} and
      \code{.Fortran} will follow in later releases.)
\item Assignments that update a local variable by applying a single unary or 
      binary mathematical operation will now often re-use space for
      the variable that is updated, rather than allocating new space.
      For example, this will be done with all the assignments in the
      second line below:
\preformatted{   u <- rep(1,1000); v <- rep(2,1000); w <- exp(2)
   u <- exp(u); u <- 2*u; v <- v/2; u <- u+v; w <- w+1
}
      This modification also has the effect of increasing the possibilities
      for task merging.  For example, in the above code, the first two
      updates for \code{u} will be merged into one computation that sets
      \code{u} to \code{2*exp(u)} using a single loop over the vector.
\item The performance of \code{rep} and \code{rep.int} is much improved.
      These improvements (and improvements previously made in pqR) go beyond 
      those in R Core releases from R-2.15.2 on, so these functions are often 
      substantially faster in pqR than in R-2.15.2 or later R Core versions
      to at least R-3.1.1, for both long and short vectors.  (However, note
      that the changes in functionality made in R-2.15.2 have not been made 
      in pqR; in particular, pairlists are still allowed, as in R-2.15.0.)
\item For numeric vectors, the repetition done by \code{rep} and \code{rep.int}
      may now be done in a helper thread, in parallel with other computations.
      For example, attaching names to the result of \code{rep} (if necessary)
      may be done in parallel with replication of the data part.
\item The amount of space used on the C stack has been reduced, with the
      result that deeper recursion is possible within a given C stack
      limit.  For example, the following is now possible with the default
      stack limit (at least on one Intel Linux system with gcc 4.6.3, results
      will vary with platform):
\preformatted{   f <- function (n) { if (n>0) 1+f(n-1) else 0 }
   options(expressions=500000)
   f(7000)
}
      For comparison, with pqR-2014-06-1, and R-3.1.1, trying to evaluate 
      f(3100) gives a C stack overflow error (but f(3000) works).
\item Expressions now sometimes return constant values, that are shared,
      and likely stored in read-only memory.  These constants include 
      \code{NULL}, the scalars (vectors of length one) \code{FALSE}, 
      \code{TRUE}, \code{NA}, \code{NA_real_}, 0.0, 1.0, 0L, 1L, ..., 10L, 
      and some one-element pairlists with such constant elements.  Apart 
      from \code{NULL}, these constants are not
      \emph{always} used for the corresponding value, but they often are, which
      saves on memory and associated garbage collection time.  External routines
      that incorrectly modify objects without checking that \code{NAMED} is
      zero may now crash when passed a read-only constant, which is a generally
      desirable debugging aid, though it might sometimes cause a package that
      had previously at least sort-of worked to no longer run.
\item The \code{substr} function has been sped up, and uses less memory,
      especially when a small substring is extracted from a long string.
      Assignment to \code{substr} has also been sped up a bit.
\item The function for unserializing data (eg, reading file \file{.RData}) is
      now done with elimination of tail-recursion (on the CDR field) when 
      reading pairlists.  This is both faster and less likely to produce a stack
      overflow.  Some other improvements to serializing/unserializing have
      also been made, including support for restoring constant values (mentioned
      above) as constant values.
\item Lookup of S3 methods has been sped up, especially when no method is
      found.  This is important for several primitive functions, such as 
      \code{$}, that look for a method when applied to an object with a class
      attribute, but perform the operation themselves if no method is found.
\item Integer plus, minus, and times are now somewhat faster (a side effect
      of switching to a more robust overflow check, as described below).
\item Several improvements relating to garbage collection have been made.
      One change is that the amount of memory used for each additional
      symbol has been reduced from 112 bytes (two CONS cells) to 80 bytes
      (on 64-bit platforms), not counting the space for the symbol's name
      (a minumum of 48 bytes on 64-bit platforms).  Another change is in 
      tuning of heap sizes, in order to reduce occasions in which garbage 
      collection is very frequent.
\item Many uses of the \code{return} statement have been sped up.
\item Functions in the \code{apply} family have been sped up when they are
      called with no additional arguments for the function being applied.
\item The performance problem reported in PR #15798 at r-project.org has
      been fixed (differently from the R Core fix).
\item A performance bug has been fixed in which any assignment to a vector 
      subscripted with a string index caused the entire vector to be copied.
      For example, the final assignment in the code below would copy all
      of \code{a}:
\preformatted{   a<-rep(1.1,10000); names(a)[1] <- "x"
   a["x"] <- 9
}
      This bug exists in R Core implementations though at least R-3.1.1.
\item A performance bug has been fixed that involved subscripting with many 
      invalid string indexes, reported on r-devel on 2010-07-15 and 
      2013-05-8.  It is illustrated by the following code, 
      which was more than ten thousand times slower than expected:
\preformatted{   x <- c(A=10L, B=20L, C=30L)
   subscript <- c(LETTERS[1:3], sprintf("ID\%05d", 1:150000))
   system.time(y1 <- x[subscript])
}
      The fix in this version of pqR does not solve the related problem 
      when assigning to \code{x[subscript]}, which is still slow.  Fixing
      that would require implementation of a new method, possibly requiring
      more memory.

      This performance bug exists in R Core releases through R-3.1.1, but
      may now be fixed (differently) in the current R Core development version.
}}

  \subsection{BUG FIXES}{
    \itemize{
\item Fixed a bug in \code{numericDeriv} (see also the documentation
      update above), which is illustrated by the following
      code, which gave the wrong derivative:
\preformatted{    x <- y <- 10
    numericDeriv(quote(x+y),c("x","y"))
}
      I reported this to R Core, and it is also fixed (differently) in
      R-3.1.1.
\item Fixed a problem in \code{.C} and \code{.Fortran} where, contrary
      to the documentation (except when \code{DUP=TRUE} and no duplication 
      was actually needed), logical values after the call other than 
      \code{TRUE}, \code{FALSE}, and \code{NA} are not mapped to \code{TRUE},
      but instead exist as invalid values that may show up later.
      This bug exists in R Core versions 2.15.1 through at least 3.1.1.
      I reported it as \PR{15878} at r-project.org, so it may be fixed in
      a later R Core release.
\item Fixed a problem with treatment of \code{ANYSXP} in specifying
      types of registered C or Fortran routines, which in particular had
      prevented the types of \code{str_signif}, used in \code{formatC},
      from being registered.  (This bug exists in R Core versions of R
      at least through R-3.1.1.) 
\item Fixed a bug in \code{substr} applied to a string with UTF-8
      encoding, which could cause a crash for code such as
\preformatted{   a <- "\xc3\xa9"
   Encoding(a) <- "UTF-8"
   b <- paste0(rep(a,8000),collapse="")
   c <- substr(b,1,16000)
}
      I reported this as PR{15910} at r-project.org, so it may be
      fixed in an R Core release after R-3.1.1.  A related bug in
      assignment to \code{substr} has also been fixed.
\item Fixed a bug in how debugging is handled that is illustrated by the
      following output:
\preformatted{   > g <- function () { A <<- A+1; function (x) x+1 }
   > f <- function () (g())(10)
   > A <- 0; f(); print(A)
   [1] 11
   [1] 1
   > debug(f);
   > A <- 0; f(); print(A)
   debugging in: f()
   debug: (g())(10)
   Browse[2]> c
   exiting from: f()
   [1] 11
   [1] 2
}
   Note that the final value of \code{A} is different (and wrong) when
   \code{f} is stepped through in the debugger.  This bug exists in
   R Core releases through at least R-3.1.1.
\item Fixed a bug illustrated by the following code, which gave
      an error saying that \code{p[1,1]} has the wrong number of subscripts:
\preformatted{   p <- pairlist(1,2,3,4); dim(p) <- c(2,2); p[1,1] <- 9
}
   This bug exists in R Core releases through at least R-3.1.1.
\item Fixed the following pqR bug (and related bugs), in which
      \code{b} was modified by the assignment to \code{a}:
\preformatted{   a <- list(list(1+1))
   b <- a
   attr(a[[1]][[1]],"fred")<-9
   print(b)
}
\item Fixed the following bug in which \code{b} was modified
      by an assignment to \code{a} with a vector subscript:
\preformatted{   a <- list(list(mk2(1)))
   b <- a[[1]]
   a[[c(1,1)]][1] <- 3
   print(b)
}
      This bug also exists in R-2.15.0, but was fixed in R-3.1.1 
      (quite differently than in pqR).
\item Fixed a lack of error checking bug that could cause expressions
      such as \code{match.call(,expression())} to crash from an
      invalid memory reference.  This bug also exists in R-2.15.0 and
      R-3.1.1.
\item Fixed the non-robust checks for integer overflow, which reportedly
      sometimes fail when using clang on a Mac.  This is #PR 15774 at
      r-project.org, fixed in R-3.1.1, but fixed differently in pqR.
\item Fixed a pqR bug with expressions of the form \code{t(x)\%*\%y}
      when \code{y} is an S4 object.
\item Fixed a bug (PR #15399 at r-project.og) in \code{na.omit} and 
      \code{na.exclude} that led to a
      data frame that should have had zero rows having one row instead.
      (Also fixed in R-3.1.1, though differently.)
\item Fixed the problem that RStudio crashed whenever a function was
      debugged (with \code{debug}).  This was due to pqR having changed
      the order of fields in the \code{RCNTXT} structure, which is an
      internal data structure of the interpreter, but is nevertheless
      accessed in RStudio.  The order of fields is now back to what it was.
\item Fixed the bug in \code{nlm} reported as PR #15958
      at r-project.org, along with related bugs in \code{uniroot} and
      \code{optimize}.  These all involve situations where the function
      being optimized saves its argument in some manner, and then sees
      the saved value change when the optimizer re-uses the space for the 
      argument on the next call.  The fix made is to no longer reuse the 
      space, which will unfortunately cause a (fairly small) decline in 
      performance.

      The \code{optim} function also has this problem, but only
      when numerical derivatives are used.  It has not yet been fixed.
      The \code{integrate} function does not seem to have a problem.
\item Fixed a bug in the code to check for C stack overflow, that may
      show up when the fallback method for determining the start of the
      stack is needed, and a stack check is then done when very little stack
      is in use, resulting in an erroneous report of stack overflow.  The
      problem is platform dependent, but arises on a SPARC Solaris system 
      when using gcc 3.4.3, once stack usage is reduced by the improvement
      described above, leading to failure of one of the tests for package 
      Matrix.  This bug exists in R Core version back to 2.11.1 (or earlier)
      and up to at least 3.1.1.
}}

  \subsection{BUG FIXES CORRESPONDING TO THOSE IN LATER R CORE RELEASES}{
    \itemize{
\item From R-2.15.1: 
      Trying to update (recommended) packages in R_HOME/library without
      write access is now dealt with more gracefully.  Further, such
      package updates may be skipped (with a warning), when a newer
      installed version is already going to be used from .libPaths().
      (PR#14866)
\item From R-2.15.1:
      \command{R CMD check} with \env{_R_CHECK_NO_RECOMMENDED_}
      set to a true value (as done by the \command{--as-cran} option)
      could issue false errors if there was an indirect dependency
      on a recommended package.
\item From R-2.15.1:
      getMethod(f, sig) produced an incorrect error message in some
      cases when f was not a string).
\item From R-2.15.2:
      In Windows, the GUI preferences for foreground color were 
      not always respected.  (Reported by Benjamin Wells.)
\item From R-2.15.1:
      The evaluator now keeps track of source references outside of
      functions, e.g. when source() executes a script.
\item From R-2.15.1:
      The value returned by tools::psnice() for invalid pid values was
      not always NA as documented.
\item From R-2.15.2:
      \code{sort.list(method = "radix")} could give incorrect
      results on certain compilers (seen with \command{clang} on Mac OS
      10.7 and \command{Xcode 4.4.1}).
\item From R-3.0.1:
      Calling \code{file.copy()} or \code{dirname()} with the
      invalid input \code{""} (which was being used in packages, despite
      not being a file path) could have caused a segfault.
\item From R-3.0.1:
      \code{dirname("")} is now \code{""} rather than \code{"."} (unless
      it segfaulted).
\item Similarly to R-3.1.1-patched:
      In package \code{parallel}, child processes now call \code{_Exit}
      rather than \code{exit}, so that the main process is not affected
      by flushing of input/output buffers in the child.
}}
}


\section{CHANGES IN VERSION RELEASED 2014-06-19}{

  \subsection{INTRODUCTION}{

  \itemize{ 

\item This is a maintenance release, with bug fixes, documentation
      improvements (including provision of previously missing
      documentation), and changes for compatibility with R Core releases.
      There are some new features in this release that help
      with testing pqR and packages. There are no significant changes 
      in performance.

\item See the sections below on earlier releases for general
      information on pqR.  

\item Note that there was a test release of 2014-06-10 that 
      is superceded by this release, with no separate listing 
      of the changes it contained.
  }}

  \subsection{NEW FEATURES FOR TESTING}{
    \itemize{
\item The setting of the \code{R_SEED} environment variable now specifies what
      random number seed to use when \code{set.seed} is not called.  When
      \code{R_SEED} is not set, the seed will be set from the time and process
      ID as before.  It is recommended that \code{R_SEED} be set before running
      tests on pqR or packages, so that the results will be reproducible.
      For example, some packages report an error if a hypothesis test on
      simulated data results in a p-value less than some threshold.  If 
      \code{R_SEED} is not set, these packages will fail their tests now 
      and then at random, whereas setting \code{R_SEED} will result either
      in consistent success or (less likely) consistent failure.
\item The comparison of test output with saved output using \code{Rdiff} now
      ignores any output from \code{valgrind}, so spurious errors will not be
      triggered by using it.  When using \code{valgrind}, the
      output files should be checked manually for \code{valgrind} messages 
      that are of possible interest.
\item The test script in \file{tests/internet.R} no longer looks at CRAN's html
      code, which is subject to change.  It instead looks at a special test file
      at \url{pqR-project.org}.
\item Fixed problems wit the \file{reg-tests-1b} test script.  Also, now sets
      the random seed, so it's consistent (even without R_SEED set), and has
      its output compared to a saved version.  Non-fatal errors (with
      code 5) should be expected on systems without enough memory for xz
      compression.
  }}

  \subsection{CHANGE FOR COMPATIBILITY}{
    \itemize{
\item The result of \code{diag(list(1,3,5))} is now a matrix of type
      double.  In R-2.15.0, this expression did not produce a sensible
      result.  A previous fix in pqR made this expression produce a matrix of 
      type list.  A later change by R Core also fixed this, but so it
      produced a double matrix, coercing the list to a numeric vector
      (to the extent possible); pqR now does the same.
  }}

  \subsection{DOCUMENTATION UPDATES}{
    \itemize{
\item The documentation for \code{c} now says how the names for the 
      result are determined, including previously missing information
      on the \code{use.names} argument, and on the role of the names of
      arguments in the call of \code{c}.  This documentation is missing
      in R-2.15.0 and R-3.1.0.
\item The documentaton for \code{diag} now documents that a diagonal matrix 
      is always created with type double or complex, and that the
      names of an extracted diagonal vector are taken from a \code{names}
      attribute (if present), if not from the row and column names.  This
      information is absent in the documentation in R-2.15.1 and R-3.1.0.
\item Incorrect information regarding the pointer protection stack
      was removed from \code{help(Memory)}.  This incorrect information
      is present in R-2.15.0 and R-3.1.0 as well.
\item There is now information in \code{help(Arithmetic)} regarding what
      happens when the operands of an arithmetic operation are \code{NA}
      or \code{NaN}, including the arbitrary nature of the result when
      one operand is \code{NA} and the other is \code{NaN}.  There is
      no discussion of this issue in the documentation for R-2.15.0 and R-3.1.0.
\item The \code{R_HELPERS} and \code{R_HELPERS_TRACE} environment variables
      are now documented in \code{help("environment variables")}.  The
      documentation in \code{help(helpers)} has also been clarified.
\item The \code{R_DEBUGGER} and \code{R_DEBUGGER_ARGS} environment variables
      are now documented in \code{help("environment variables")} as 
      alternatives to the \code{--debugger} and \code{--debugger-args}
      arguments.
  }}

  \subsection{BUG FIXES}{
    \itemize{
\item Fixed lack of protection bugs in the \code{equal} and \code{greater}
      functions in \file{sort.c}.  These bugs are also present in R-2.15.0
      and R-3.1.0.
\item Fixed lack of protection bugs in the \code{D} function in \file{deriv.c}.
      These bugs are also present in R-2.15.0 and R-3.1.0.
\item Fixed argument error-checking bugs in \code{getGraphicsEventEnv}
      and \code{setGraphicsEventEnv} (also present in R-2.15.0 and R-3.1.0).
\item Fixed a stack imbalance bug that shows up in the expression
      \code{anyDuplicated(c(1,2,1),incomp=2)}.  This bug is also present
      in R-2.15.0 and R-3.1.0.  The bug is reported only when the \code{base}
      package is not byte compiled (but still exists silently when it is 
      compiled).
\item Fixed a bug in the foreign package that showed up on systems where
      the C \code{char} type is unsigned, such as a Rasberry Pi running
      Rasbian.  I reported this to R Core, and it is also fixed in R-3.1.0.
\item Fixed a lack of protection bug that arose when \code{log} produced a
      warning.
\item Fixed a lack of protection bug in the \code{lang[23456]}
      C functions.
\item Fixed a stack imbalance bug that showed up when an assignment was
      made to an array of three or more dimensions using a zero-length
      subscript.
\item Fixed a problem with \code{news()} that was due to pqR's version
      numbers being dates (pqR issue #1).
\item Fixed out-of-bound memory accesses in \code{R_chull} and \code{scanFrame}
      that valgrind reports (but which are likely to be innocuous).
  }}

  \subsection{BUG FIXES CORRESPONDING TO THOSE IN LATER R CORE RELEASES}{
    \itemize{
\item From R-2.15.1: The string "infinity" now converts correctly to \code{Inf}
      (PR#14933).
\item From R-2.15.1: The generic for backsolve is now correct (PR#14883).
\item From R-2.15.1: A bug in \code{get_all_vars} was fixed (PR#14847).
\item From R-2.15.1: Fixed an argument error checking bug in \code{dev.set}.
\item From R-3.1.0-patched: Fixed a problem with \code{mcmapply} not 
      parallelizing when the number of jobs was less than number of cores.
      (However, unlike R-3.1.0-patched, this fix doesn't try to 
      parallelize when there is only one core.)
  }}
}

\section{CHANGES IN VERSION RELEASED 2014-02-23}{

  \subsection{INTRODUCTION}{

  \itemize{ 

\item This is a maintenance release, with bug fixes, changes for
      compatibility with packages, additional correctness tests, and 
      documentation improvements.  There are no new features in this 
      release, and no significant changes in performance.

\item See the sections below on earlier releases for general
      information on pqR.
  }}

  \subsection{INSTALLATION AND TESTING}{
    \itemize{
\item The information in the file "INSTALL" in the main source directory 
      has been re-written.  It now contains all the information expected
      to be needed for most installations, without the user needing to
      refer to R-admin, including information on the configuration
      options that have been added for pqR.  It also has information on
      how to build pqR from a development version downloaded from github.

\item Additional tests regarding subsetting operations, maintenance of
      NAMEDCNT, and operation of helper threads have been written.
      They are run with \code{make check} or \code{make check-all}.

\item A "create-configure" shell script is now included, which allows
      for creation of the "configure" shell script when it is non-functional
      or not present (as when building from a development version of pqR).
      It is not needed for typical installs of pqR releases.

\item Some problems with installation on Microsoft Windows (identified
      by Yu Gong) have hopefully been fixed.  (But trying to install
      pqR on Windows is still recommended only for adventurous users.)

\item A problem with installing pqR as a shared library when multithreading
      is disabled has been fixed.

\item Note that any packages (except those written only in R, plus 
      C or Fortran routines called by \code{.C} or \code{.Fortran}) that
      were compiled and installed under R Core versions of R must be 
      re-installed for use with pqR, as is generally the case with new versions
      of R (although it so happens that it is not necessary to re-install
      packages installed with pqR-2013-07-22 or pqR-2013-12-29 with this 
      release, because the formats of the crucial internal data structures 
      happen not to have changed).
  }}

  \subsection{DOCUMENTATION UPDATES}{
    \itemize{
\item The instructions in "INSTALL" have been re-written, as noted above.
\item The manual on "Writing R Extensions" now has additional information 
      (in the section on "Named objects and copying") on paying proper attention
      to NAMED for objects found in lists.
\item More instructions on how to create a release branch of pqR from a 
      development branch have been added to mods/README (or MODS).
  }}

  \subsection{CHANGES REGARDING PACKAGE COMPATIBILITY AND CHECKING}{
    \itemize{
\item Changed the behaviour of \code{$} when dispatching so that the unevaluated
      element name arrives as a string, as in R-2.15.0.  This behaviour is
      needed for the "dyn" package.  The issue is illustrated by the
      following code:
\preformatted{    a <- list(p=3,q=4)
    class(a) <- "fred"
    `$.fred` <-
      function (x,n) { print(list(n,substitute(n))); x[[n]] }
    print(a$q)
}
      In R-2.15.0, both elements of the list printed are strings, but in
      pqR-2013-12-29, the element from "substitute" is a symbol.  Changed
      \code{help("$")} to document this behaviour, and the corresponding 
      behaviour of \code{"$<-"}.  Added a test with \code{make check} for it.
\item Redefined "fork" to "Rf_fork" so that helper threads can be disabled
      in the child when "fork" is used in packages like "multicore". 
      (Special mods for this had previously been made to the "parallel" 
      package, but this is a more universal scheme.)
\item Added an option (currently set) for pqR to ignore incorrect zero
      pointers encountered by the garbage collector (as R-2.15.0 does).
      This avoids crashes with some packages (eg, "birch") that incorrectly
      set up objects with zero pointers.
\item Changed a C procedure name in the "matprod" routines to reduce the
      chance of a name conflict with C code in packages.
\item Made \code{NA_LOGICAL} and \code{NA_INTEGER} appear as variables
      (rather than constants) in packages, as needed for package
      "RcppEigen".
\item Made \code{R_CStackStart} and \code{R_CStackLimit} visible to 
      packages, as needed for package "vimcom".
\item Fixed problem with using \code{NAMED} in a package that defines
      \code{USE_RINTERNALS}, such as "igraph".
\item Calls of external routines with .Call and .External are now
      followed by checks that the routine didn't incorrectly change 
      the constant objects sometimes used internally in pqR for TRUE, 
      FALSE, and NA.  (Previously, such checks were made only after calls 
      of .C and .Fortran.)
  }}

  \subsection{BUG FIXES}{
    \itemize{
\item Fixed the following bug (also present in R-2.15.0 and R-3.0.2):
\preformatted{    x <- t(5)
    print (x \%*\% c(3,4))
    print (crossprod(5,c(3,4)))
}
     The call of \code{crossprod} produced an error, whereas the corresponding
     use of \code{\%*\%} does not.

     In pqR-2013-12-29, this bug also affected the expression 
     \code{t(5) \%*\% c(3,4)}, since it is converted to the equivalent of 
     \code{crossprod(5,c(3,4))}.

\item Fixed a problem in R_AllocStringBuffer that could result in
      a crash due to an invalid memory access.  (This bug is also
      present in R-2.15.0 and R-3.0.2.)
\item Fixed a bug in a "matprod" routine sometimes affecting 
      \code{tcrossprod} (or an equivalent use of \code{\%*\%}) with 
      helper threads.
\item Fixed a bug illustrated by the following:
\preformatted{    f <- function (a)
    { x <- a
      function () { b <- a; b[2]<-1000; a+b  }
    }
    g <- f(c(7,8,9))
    save.image("tmpimage")
    load("tmpimage")
    print(g())
}
      where the result printed was 14 2000 18 rather than 14 1008 18.
\item Fixed a bug in \code{prod} with an integer vector containing \code{NA}, 
      such as, \code{prod(NA)}.
\item Fixed a lack-of-protection bug in mkCharLenCE that showed up
      in checks for packages "cmrutils".
\item Fixed a problem with xtfrm demonstrated by the following:
\preformatted{    f<-function(...) xtfrm(...); f(c(1,3,2))
}
      which produced an error saying '...' was used in an incorrect context.
      This affected package "lsr". 
\item Fixed a bug in maintaining NAMEDCNT when assigning to a variable in
      an environment using \code{$}, which showed up in package "plus".
\item Fixed a bug that causes the code below to create a circular data 
      structure:
\preformatted{    { a <- list(1); a[[1]] <- a; a }
}
\item Fixed bugs such as that illustrated below:
\preformatted{    a <- list(list(list(1)))
    b <- a
    a[[1]][[1]][[1]]<-2
    print(b)
}
      in which the assignment to \code{a} changes \code{b}, and added tests
      for such bugs.
\item Fixed a bug where unary minus might improperly reuse its operand for
      the result even when it was logical (eg, in \code{-c(F,T,T,F)}).
\item Fixed a bug in pairlist element deletion, and added tests in subset.R
      for such cases.
\item The ISNAN trick (if enabled) is now used only in the interpreter itself,
      not in packages, since the macro implementing it evaluates its argument
      twice, which doesn't work if it has side effects (as happens in the 
      "ff" package).
\item Fixed a bug that sometimes resulted in task merging being disabled
      when it shouldn't have been.
}}
}

\section{CHANGES IN VERSION RELEASED 2013-12-29}{

  \subsection{INTRODUCTION}{

  \itemize{ 

\item This is the first publicized release of pqR after pqR-2013-07-22.  
      A verson dated 2013-11-28 was released for testing; it differs
      from this release only in bug and documentation fixes, which
      are not separately detailed in this NEWS file.

\item pqR is based on R-2.15.0, distributed by the R Core Team, but
improves on it in many ways, mostly ways that speed it up, but also by
implementing some new features and fixing some bugs.  See the notes
below on earlier pqR releases for general discussion of pqR, and for
information that has not changed from previous releases of pqR.

\item The most notable change in this release is that ``task merging''
      is now implemented.  This can speed up sequences
      of vector operations by merging several operations into one, which 
      reduces time spent writing and later reading data in memory. 
      See \code{help(merging)} and the item below for more details.

\item This release also includes other performance improvements, bug fixes,
      and code cleanups, as detailed below.
  }}

  \subsection{INSTALLATION AND TESTING}{
    \itemize{

\item Additional configuration options are now present to allow
      enabling and disabling of task merging, and more generally, of the
      deferred evaluation framework needed for both task merging and
      use of helper threads.  By default, these facilities are enabled.
      The \code{--disable-task-merging} option to \code{./configure}
      disables task merging, \code{--disable-helper-threads} disables
      support for helper threads (as before), and 
      \code{--disable-deferred-evaluation} disables both of these
      features, along with the whole deferred evaluation framework.
      See the \code{R-admin} manual for more details.

\item See the pqR wiki at \code{https://github.com/radfordneal/pqR/wiki}
      for the latest news regarding systems and packages that do or do not
      work with pqR.

\item Note that any packages (except those written only in R, plus 
      C or Fortran routines called by \code{.C} or \code{.Fortran}) that
      were compiled and installed under R Core versions of R must be 
      re-installed for use with pqR, as is generally the case with new versions
      of R (although it so happens that it is not necessary to re-install
      packages installed with pqR-2013-07-22 with this release, because the 
      formats of the crucial internal data structures happen not to have
      changed).

\item Additional tests of matrix multiplication (\code{\%*\%}, \code{crossprod},
      and \code{tcrossprod}) have been written.  They are run with
      \code{make check} or \code{make check-all}.

  }}

  \subsection{INTERNAL STRUCTURES AND APPLICATION PROGRAM INTERFACE}{
    \itemize{

\item The table of built-in function names, C functions implementing them, and
      operation flags, which was previously found in \code{src/main/names.c},
      has been split into multiple tables, located in the source files that 
      define such built-in functions (with only a few entries still in 
      \code{names.c}).  This puts the descriptions of these built-in
      functions next to their definitions, improving maintainability, and
      also reduces the number of global functions.  This change should have 
      no effects visible to users.

\item The initialization for fast dispatch to some primitive functions
      is now done in \code{names.c}, using tables in other source files
      analogous to those described in the point just above.  This is 
      cleaner, and eliminates an anomaly in the previous versions of
      pqR that a primitive function could be slower the first time it was
      used than when used later.
  }}

  \subsection{PERFORMANCE IMPROVEMENTS}{
    \itemize{
\item Some sequences of vector operations can now be merged into a single
      operation, which can speed them up by eliminating memory operations
      to store and fetch intermediate results.  For example, when \code{v} is 
      a long vector, the expression 
      \code{exp(v+1)} can be merged into one task, which will compute 
      \code{exp(v[i]+1)} for each element, \code{i}, of \code{v} in a 
      single loop.  

      Currently, such ``task merging'' is done only for (some)
      operations in which only one operand is a vector. When there are
      helper threads (which might be able to do some operations even
      faster, in parallel) merging is done only when one of the
      operations merged is a simple addition, subtraction, or
      multiplication (with one vector operand and one scalar operand).

      See \code{help(merging)} for more details.

\item During all garbage collections, any tasks whose outputs are not
      referenced are now waited for, to allow memory used by their outputs to be
      recovered.  (Such unreferenced outputs should be rare in real 
      programs.)  In a full garbage collection, tasks with large inputs
      or outputs that are referenced only as task inputs
      are also waited for, so that the memory they occupy can be recovered.

\item The built-in C matrix multiplication routines and those in the supplied 
      BLAS have both been sped up, especially those used by \code{crossprod}
      and \code{tcrossprod}.  This will of course have no effect if a different
      BLAS is used and the \code{mat_mult_with_BLAS} option is set to
      \code{TRUE}.

\item Matrix multiplications in which one operand can be recognized as the
      result of a transpose operation are now done without actually creating
      the transpose as an intermediate result, thereby reducing both 
      computation time and memory usage.  Effectively, these uses of the
      \code{\%*\%} operator are converted to uses of \code{crossprod} or
      \code{tcrossprod}.  See \code{help("\%*\%")} for details.

\item Speed of \code{ifelse} has been improved (though it's now slower when the
      condition is scalar due to the bug fix mentioned below).

\item Inputs to the mod operator can now be piped. (Previously, this was 
      inadvertently prevented in some cases.)

\item The speed of the quick check for NA/NaN that can be enabled with 
      \code{-DENABLE_ISNAN_TRICK} in CFLAGS has been improved.
  }}

  \subsection{BUG FIXES}{
    \itemize{
\item Fixed a bug in \code{ifelse} with scalar condition but other
      operands with length greater than one.  (Pointed out by Luke Tierney.)

\item Fixed a bug stemming from re-use of operand storage for a result
      (pointed out by Luke Tierney) illustrated by the following:
\preformatted{   A <- array(c(1), dim = c(1,1), dimnames = list("a", 1))
   x <- c(a=1)
   A/(pi*x)
}

\item The \code{--disable-mat-mult-with-BLAS-in-helpers} configuration
      setting is now respected for complex matrix multiplication
      (previously it had only disabled use of the BLAS in helper
      threads for real matrix multiplication).

\item The documentation for \code{aperm} now says that the default
      method does not copy attributes (other than dimensions and
      dimnames).  Previously, it incorrecty said it did (as is the
      case also in R-2.15.0 and R-3.0.2).

\item Changed \code{apply} from previous versions of pqR to replicate
      the behaviour seen in R-2.15.0 (and later R Core version) when the matrix 
      or array has a class attribute.  Documented this behaviour (which is
      somewhat dubious and convoluted) in the help entry for \code{apply}.
      This change fixes a problem seen in package TSA (and probably others).

\item Changed \code{rank} from prevous versions of pqR to replicate
      the behaviour when it is applied to data frames that is seen in R-2.15.0 
      (and later R Core versions).  Documented this (somewhat dubious) 
      behaviour in the help entry for \code{rank}.  This change fixes a
      problem in the \code{coin} package.

\item Fixed a bug in keeping track of references when assigning 
      repeated elements into a list array.

\item Fixed the following bug (also present in R-2.15.0 and R-3.0.2):
\preformatted{   v <- c(1,2)
   m <- matrix(c(3,4),1,2)
   print(t(m)\%*\%v)
   print(crossprod(m,v))
}
in which \code{crossprod} gave an error rather than produce the answer
for the corresponding use of \code{\%*\%}.

\item Bypassed a problem with the Xcode gcc compiler for the Mac that 
      led to it falsely saying that using -DENABLE_ISNAN_TRICK in CFLAGS
      doesn't work.
  }}
}


\section{CHANGES IN VERSION RELEASED 2013-07-22}{

  \subsection{INTRODUCTION}{

  \itemize{ 

\item pqR is based on R-2.15.0, distributed by the R Core Team, but
improves on it in many ways, mostly ways that speed it up, but also by
implementing some new features and fixing some bugs.  See the notes
below, on the release of 2013-06-28, for general discussion of pqR,
and for information on pqR that has not changed since that release.

\item This updated release of pqR provides some performance
enhancements and bug fixes, including some from R Core releases after
R-2.15.0.  More work is still needed to incorporate improvements in
R-2.15.1 and later R Core releases into pqR.

\item This release is the same as the briefly-released version of
2013-17-19, except that it fixes one bug and one reversion of an
optimization that were introduced in that release, and tweaks the
Windows Makefiles (which are not yet fully tested).

  }}

  \subsection{FEATURE AND DOCUMENTATION CHANGES}{
    \itemize{
      \item Detailed information on what operations can be done in helper
            threads is now provided by help(helpers).
      \item Assignment to parts of a vector via code such as 
            \code{v[[i]]<-value} and \code{v[ix]<-values} now automatically 
            converts raw values to the appropriate type
            for assignment into numeric or string vectors, and assignment
            of numeric or string values into a raw vector now results in the
            raw vector being first converted to the corresponding type.  This
            is consistent with the existing behaviour with other types.
      \item The allowed values for assignment to an element of an "expression" 
            list has been expanded to match the allowed values for ordinary
            lists.  These values (such as function closures) could previously 
            occur in expression lists as a result of other operations (such
            as creation with the \code{expression} primitive).
      \item Operations such as
            \code{v <- pairlist(1,2,3); v[[-2]] <- NULL} now raise an error.
            These operations were previously documented as being illegal, and
            they are illegal for ordinary lists.  The proper way to do
            this deletion is \code{v <- pairlist(1,2,3); v[-2] <- NULL}.
      \item Raising \code{-Inf} to a large value (eg, \code{(-Inf)^(1e16)})
            no longer produces an incomprehensible warning.  As before, the 
            value returned is \code{Inf}, because (due to their 
            limited-precision floating-point representation) all such large 
            numbers are even integers.
  }}

  \subsection{FEATURE CHANGES CORRESPONDING TO THOSE IN LATER R CORE RELEASES}{
    \itemize{
\item From R-2.15.1: On Windows, there are two new environment variables which
      control the defaults for command-line options.

      If \env{R_WIN_INTERNET2} is set to a non-empty value, it is as if
      \option{--internet2} was used.

      If \env{R_MAX_MEM_SIZE} is set, it gives the default memory limit
      if \option{--max-mem-size} is not specified: invalid values being
      ignored.

\item From R-2.15.1: The NA warning messages from e.g. \code{pchisq()} now 
      report the call to the closure and not that of the \code{.Internal}.

\item The following included software has been updated to new versions:
      zlib to 1.2.8, LZMA to 5.0.4, and PCRE to 8.33.
  }}

  \subsection{INSTALLATION AND TESTING}{
    \itemize{

\item See the pqR wiki at \code{https://github.com/radfordneal/pqR/wiki}
      for the latest news regarding systems and packages that do or do not
      work with pqR.

\item Note that any previosly-installed packages must be re-installed for 
      use with pqR (as is generally the case with new versions of R), except
      for those written purely in R.

\item It is now known that pqR can be successfully installed under Mac
      OS X for use via the command line (at least with some versions
      of OS X).  The gcc 4.2
      compiler supplied by Apple with Xcode works when helper threads
      are disabled, but does not have the full OpenMP support required for
      helper threads.   For helper threads to work, a C compiler that fully
      supports OpenMP is needed, such as gcc 4.7.3 (available via 
      macports.org).

      The Apple BLAS and LAPACK routines can be used by giving the
      \code{--with-blas='-framework vecLib'} and \code{--withlapack}
      options to \code{configure}.  This speeds up some operations
      but slows down others.

      The R Mac GUI would need to be recompiled for use with pqR.
      There are problems doing this unless helper threads
      are disabled (see pqR issue #17 for discussion).

      Compiled binary versions of pqR for Mac OS X are not yet being supplied.
      Installation on a Mac is recommended only for users experienced
      in installation of R from source code.

\item Success has also been reported in installing pqR on a Windows
      system, including with helper threads, but various tweaks were
      required.  Some of these tweaks are incorporated in this release,
      but they are probably not sufficient for installation "out of the box".
      Attempting to install pqR on Windows is recommended only for
      users who are both experienced and adventurous.

\item Compilation using the \code{-O3} option for gcc is not recommended.
      It speeds up some operations, but slows down others.  With gcc 4.7.3
      on a 32-bit Intel system running Ubuntu 13.04, compiling with 
      \code{-O3} causes compiled functions to crash. (This is not a
      pqR issue, since the same thing happens when R-2.15.0 is compiled 
      with \code{-O3}).
  }}

  \subsection{INTERNAL STRUCTURES AND APPLICATION PROGRAM INTERFACE}{
    \itemize{

\item The R internals manual now documents (in Section 1.8) a
      preliminary set of conventions that pqR follows (not yet
      perfectly) regarding when objects may be modified, and how
      NAMEDCNT should be maintained.  R-2.15.0 did not follow any
      clear conventions.

\item The documentation in the R internals manual on how helper
      threads are implemented in pqR now has the correct title.  (It
      would previously have been rather hard to notice.)

  }}

  \subsection{PERFORMANCE IMPROVEMENTS}{
    \itemize{
\item Some unnecessary duplication of objects has been eliminated.  Here
      are three examples:  
      Creation of lists no longer duplicates all the elements put in the
      list, but instead increments \code{NAMEDCNT} for these elements, so
      that
\preformatted{   a <- numeric(10000)
   k <- list(1,a)
}
no longer duplicates \code{a} when \code{k} is created (though a duplication
will be needed later if either \code{a} or \code{k[[2]]} is modified).
      Furthermore, the assignment below to \code{b$x}, no longer
      causes duplication of the 10000 elements of \code{y}:
\preformatted{   a <- list (x=1, y=seq(0,1,length=10000))
   b <- a
   b$x <- 2
}
Instead, a single vector of 10000 elements is shared between \code{a$y} and
\code{b$y}, and will be duplicated later only if necessary.  Unnecessary
duplication of a 10000-element vector is also avoided when \code{b[1]} is 
assigned to in the code below:
\preformatted{   a <- list (x=1, y=seq(0,1,length=10000))
   b <- a$y
   a$y <- 0
   b[1] <- 1
}
The assignment to \code{a$y} now reduces \code{NAMEDCNT} for the vector
bound to \code{b}, allowing it to be changed without duplication.

\item Assignment to part of a vector using code such as \code{v[101:200]<-0}
      will now not actually create a vector of 100 indexes, but will instead
      simply change the elements with indexes 101 to 200 without creating
      an index vector.  This optimization has not yet been implemented for
      matrix or array indexing.

\item Assignments to parts of vectors, matrices, and arrays using "[" has been
      sped up by detailed code improvements, quite substantially in some
      cases.

\item Subsetting of arrays of three or more dimensions using "[" has
      been sped up by detailed code improvements.

\item Pending summations of one-argument mathematical functions are now
      passed on by \code{sum}.  So, for example, in 
      \code{sum(exp(a)) + sum(exp(b))}, the two
      summations of exponentials can now potentially be done in parallel.

\item A full garbage collection now does not wait for all tasks being
      done by helpers to complete.  Instead, only tasks that are using
      or computing variables that are not otherwise referenced are 
      waited for (so that this storage can be reclaimed).
  }}

  \subsection{BUG FIXES}{
    \itemize{
\item A bug that could have affected the result of \code{sum(abs(v))} when
      it is done by a helper thread has been fixed.
\item A bug that could have allowed \code{as.vector}, \code{as.integer}, etc.
      to pass on an object still being computed to a caller not expecting
      such a pending object has been fixed.
\item Some bugs in which production of warnings at inopportune times could 
      have caused serious problems have been fixed.
\item The bug illustrated below (pqR issue #13) has been fixed:
\preformatted{   > l = list(list(list(1)))
   > l1 = l[[1]]
   > l[[c(1,1,1)]] <- 2
   > l1
   [[1]]
   [[1]][[1]]
   [1] 2
}
\item Fixed a bug (also present in R-2.15.0 and R-3.0.1) illustrated by the
following code:
\preformatted{   > a <- list(x=c(1,2),y=c(3,4))
   > b <- as.pairlist(a)
   > b$x[1] <- 9
   > print(a)
   $x
   [1] 9 2
   
   $y
   [1] 3 4
}
The value printed for a has a$x[1] changed to 9, when it should still be 1.
See pqR issue #14.
\item Fixed a bug (also present in R-2.15.0 and R-3.0.1) in which extending
      an "expression" by assigning to a new element changes it to an ordinary
      list.  See pqR issue #15.
\item Fixed several bugs (also present in R-2.15.0 and R-3.0.1) illustrated
by the code below (see pqR issue #16):
\preformatted{   v <- c(10,20,30)
   v[[2]] <- NULL        # wrong error message
   
   x <- pairlist(list(1,2))
   x[[c(1,2)]] <- NULL   # wrongly gives an error, referring to misuse
                         # of the internal SET_VECTOR_ELT procedure
   
   v<-list(1)
   v[[quote(abc)]] <- 2  # internal error, this time for SET_STRING_ELT
   
   a <- pairlist(10,20,30,40,50,60)
   dim(a) <- c(2,3)
   dimnames(a) <- list(c("a","b"),c("x","y","z"))
   print(a)              # doesn't print names
   
   a[["a","x"]] <- 0     # crashes with a segmentation fault
}
  }}

  \subsection{BUG FIXES CORRESPONDING TO THOSE IN LATER R CORE RELEASES}{
    \itemize{
\item From R-2.15.1: \code{formatC()} uses the C entry point \code{str_signif}
      which could write beyond the length allocated for the output string.

\item From R-2.15.1: \code{plogis(x, lower = FALSE, log.p = TRUE)} no longer
      underflows early for large x (e.g. 800).

\item From R-2.15.1: \code{?Arithmetic}'s \dQuote{\code{1 ^ y} and \code{y ^ 0}
	are \code{1}, \emph{always}} now also applies for \code{integer}
      vectors \code{y}.

\item From R-2.15.1: X11-based pixmap devices like \code{png(type = "Xlib")} 
      were trying to set the cursor style, which triggered some warnings and
      hangs.

\item From R-3.0.1 patched: Fixed comment-out bug in BLAS, as per PR 14964.
  }}
}


\section{CHANGES IN VERSION RELEASED 2013-06-28}{

\subsection{INTRODUCTION}{

\itemize{ 
\item This release of pqR is based on R-2.15.0, distributed by the R
Core Team, but improves on it in many ways, mostly ways that speed it
up, but also by implementing some new features and fixing some bugs.
One notable speed improvement in pqR is that for systems with multiple
processors or processor cores, pqR is able to do some numeric
computations in parallel with other operations of the interpreter, and
with other numeric computations.

\item This is the second publicised release of pqR (the first was on
2013-06-20, and there were earlier unpublicised releases). It fixes one
significant pqR bug (that could cause two empty strings to not compare
as equal, reported by Jon Clayden), fixes a bug reported to R Core (PR
15363) that also existed in pqR (see below), fixes a bug in deciding
when matrix multiplies are best done in a helper thread, and fixes some
issues preventing pqR from being built in some situations (including
some partial fixes for Windows suggested by "armgong").  Since the
rest of the news is almost unchanged from the previous release, I have
not made a separate news section for this release. (New sections will
be created once new releases have significant differences.)

\item This section documents changes in pqR from R-2.15.0 that are of
direct interest to users.  For changes from earlier version of R to
R-2.15.0, see the ONEWS, OONEWS, and OOONEWS files.  Changes of little
interest to users, such as code cleanups and internal details on
performance improvements, are documented in the file MODS, which
relates these changes to branches in the code repository at
github.com/radfordneal/pqR.

\item Note that for compatibility with R's version system, pqR presently
uses the same version number, 2.15.0, as the version of R on which it
is based. This allows checks for feature availability to continue to
work.  This scheme will likely change in the future.  Releases of pqR
with the same version number are distinguished by release date.

\item See radfordneal.github.io/pqR for current information on pqR, including
announcements of new releases, a link to the page for making and viewing
reports of bugs and other issues, and a link to the wiki page containing
information such as systems on which pqR has been tested.

}}

  \subsection{FEATURE CHANGES}{
    \itemize{
      \item A new primitive function \code{get_rm} has been added,
            which removes a variable while returning the value it
            had when removed.  See \code{help(get_rm)} for details,
            and how this can sometimes improve efficiency of R functions.

      \item An enhanced version of the \code{Rprofmem} function for profiling
            allocation of vectors has been implemented, that can
            display more information, and can output to the terminal,
            allowing the source of allocations to more easily be
            determined.  Also, \code{Rprofmem} is now always accessible
            (not requiring the \code{--enable-memory-profiling} configuration
            option).  Its overhead when not in use is negligible.
 
            The new version allows records of memory allocation to be
            output to the terminal, where their position relative to
            other output can be informative (this is the default for the
            new \code{Rprofmemt} variant).  More identifying
            information, including type, number of elements, and
            hexadecimal address, can also be output.  For more details on
            these and other changes, see \code{help(Rprofmem)}.

      \item A new primitive function, pnamedcnt, has been added, that
            prints the NAMEDCNT/NAMED count for an R object, which is helpful
            in tracking when objects will have to be duplicated.  For
            details, see help(pnamedcnt).

      \item The \code{tracemem} function is defunct.  What exactly it was
            supposed to do in R-2.15.0 was unclear, and optimizations 
            in pqR make it even less clear what it should do.  The bit
            in object headers that was used to implement it has been
            put to a better use in pqR.  The \code{--enable-memory-profiling}
            configuration option used to enable it no longer exists.

            The \code{retracemem} function remains for compatibility
            (doing nothing).  The \code{Rprofmemt} and \code{pnamedcnt}
            functions described above provide alternative ways of gaining
            insight into memory allocation behaviour.

      \item Some options that can be set by arguments to the R command can
            now also be set with environment variables, specifically, the
            values of R_DEBUGGER, R_DEBUGGER_ARGS, and R_HELPERS give the
            default when \code{--debugger}, \code{--debugger-args}, and 
            \code{--helpers} are not specified on the command line.  This 
            feature is useful when using a shell file or Makefile that contains 
            R commands that one would rather not have to modify.
    }
  }

  \subsection{INSTALLATION AND TESTING}{
    \itemize{

      \item The procedure for compiling and installing from source is largely 
            unchanged from R-2.15.0.  In particular, the final result is a 
            program called "R", not "pqR", though of course you can provide a 
            link to it called "pqR".  Note that (as for R-2.15.0) it is not 
            necessary to do an "install" after "make" --- one can just
            run bin/R in the directory where you did "make".  This may be 
            convenient if you wish to try out pqR along with your current 
            version of R.

      \item Testing of pqR has so far been done only on Linux/Unix
            systems, not on Windows or Mac systems.  There is no specific
            reason to believe that it will not work on Windows or Mac
            systems, but until tests have been done, trying to use it 
            on these systems is not recommended.  (However, some users
            have reported that pqR can be built on Mac systems, as long
            as a C compiler fully supporting OpenMP is used, or the
            \code{--disable-helper-threads} configuration option is used.)

      \item This release contains the versions of the standard and recommended
            packages that were released with R-2.15.0.  Newer versions may
            or may not be compatible (same as for R-2.15.0).

      \item It is intended that this release will be fully compatible with
            R-2.15.0, but you will need to recompile any packages (other
            that those with only R code) that you had installed for R-2.15.0, 
            and any other C code you use with R, since the format of internal 
            data structures has changed (see below).

      \item New configuration options relating to helper threads and
            to matrix multiplication now exist.  For details, see 
            doc/R-admin.html (or R-admin.pdf), or run \code{./configure --help}.

            In particular, the \code{--disable-helper-threads} option
            to configure will remove support for helper threads.  Use of
            this option is advised if you know that multiple processors
            or processor cores will not be available, or if you know that
            the C compiler used does not support OpenMP 3.0 or 3.1 (which 
            is used in the implementation of the helpers package).

      \item Including \code{-DENABLE_ISNAN_TRICK} in CFLAGS will speed up 
            checks for NA and NaN on machines on which it works.  It works
            on Intel processors (verified both empirically and by consulting
            Intel documentation).  It does not work on SPARC machines.

      \item The \code{--enable-memory-profiling} option to configure
            no longer exists.  In pqR, the \code{Rprofmem} function is always
            enabled, and the \code{tracemem} function is defunct.  (See
            discussion above.)

      \item When installing from source, the output of configure 
            now displays whether standard and recommended packages will
            be byte compiled.

      \item The tests of random number generation run with \code{make check-all}
            now set the random number seed explicitly.  Previously, the random
            number seed was set from the time and process ID, with the result
            that these tests would occasionally fail non-deterministically,
            when by chance one of the p-values obtained was below the threshold
            used.  (Any such failure should now occur consistently, rather
            than appearing to be due to a non-deterministic bug.)

      \item Note that (as in R-2.15.0) the output of \code{make check-all} for 
            the boot package includes many warning messages regarding a 
            non-integer argument, and when byte compilation is enabled, these 
            messages identify the wrong function call as the source.  This 
            appears to have no wider implications, and can be ignored.

      \item Testing of the "xz" compression method is now done with \code{try},
            so that failure will be tolerated on machines that don't have enough
            memory for these tests.

      \item The details of how valgrind is used have changed. See the source
            file \file{memory.c}.
    }
  }

  \subsection{INTERNAL STRUCTURES AND APPLICATION PROGRAM INTERFACE}{
    \itemize{
      \item The internal structure of an object has changed, in ways that 
            should be compatible with R-2.15.0, but which do require 
            re-compilation.  The flags in the object header for \code{DEBUG},
            \code{RSTEP}, and \code{TRACE} now exist only for non-vector 
            objects, which is sufficient for their present use (now that 
            \code{tracemem} is defunct).

      \item The sizes of objects have changed in some cases (though not most).
            For a 32-bit configuration, the size of a cons cell increases
            from 28 bytes to 32 bytes; for a 64-bit configuration, the
            size of a cons cell remains at 56 bytes.  For a 32-bit 
            configuration, the size of a vector of one double remains
            at 32 bytes; for a 64-bit configuration (with 8-byte alignment), 
            the size of a vector of one double remains at 48 bytes.

      \item Note that the actual amount of memory occupied by an object
            depends on the set of node classes defined (which may be tuned).
            There is no longer a separate node class for cons cells and
            zero-length vectors (as in R-2.15.0) --- instead, cons cells
            share a node class with whatever vectors also fit in that
            node class.

      \item The old two-bit NAMED field of an object is now a three-bit
            NAMEDCNT field, to allow for a better attempt at reference
            counting.  Versions of the the NAMED and SET_NAMED macros
            are still defined for compatibility.  See the R-ints manual
            for details.

      \item Setting the length of a vector to something less than its
            allocated length using SETLENGTH is deprecated.  The LENGTH
            field is used for memory allocation tracking by the garbage
            collector (as is also the case in R-2.15.0), so setting it 
            to the wrong value may cause problems.  (Setting the length
            to more than the allocated length is of course even worse.)
    }
  }

  \subsection{PERFORMANCE IMPROVEMENTS}{
    \itemize{
      \item Many detailed improvements have been made that reduce
            general interpretive overhead and speed up particular 
            functions.  Only some of these improvements are noted
            below.

      \item Numerical computations can now be performed in parallel with
            each other and with interpretation of R code, by using 
            ``helper threads'', on machines
            with multiple processors or multiple processor cores.  When
            the output of one such computation is used as the input to
            another computation, these computations can often be done
            in parallel, with the output of one task being ``pipelined''
            to the other task.  Note that these 
            parallel execution facilities do not require any changes to user 
            code --- only that helper threads be enabled with the 
            \code{--helpers} option to the command starting pqR. See 
            \code{help(helpers)} for details.

            However, helper threads are not used for operations that are 
            done within the interpreter for byte-compiled code or that are 
            done in primitive functions invoked by the byte-code interpreter.

            This facility is still undergoing rapid development.  Additional 
            documentation on which operations may be done in parallel will be 
            forthcoming.

      \item A better attempt at counting how many "names" an object has
            is now made, which reduces how often objects are duplicated
            unnecessarily.  This change is ongoing, with further improvements
            and documentation forthcoming.

      \item Several primitive functions that can generate integer sequences
            --- ":", seq.int, seq_len, and seq_along --- will now sometimes
            not generate an actual sequence, but rather just a description
            of its start and end points.  This is not visible to users,
            but is used to speed up several operations.

            In particular, "for" loops such as \code{for (i in 1:1000000) ...}
            are now done without actually allocating a vector to hold
            the sequence.  This saves both space and time.  Also,
            a subscript such as \code{101:200} for a vector or as the first 
            subscript for a matrix is now (often) handled without actually 
            creating a vector of indexes, saving both time and space.  

            However, the above performance improvements 
            are not effective in compiled code.

      \item Matrix multiplications with the \code{\%*\%} operator are now
            much faster when the operation is a vector dot product, a
            vector-matrix product, a matrix-vector product, or more generally
            when the sum of the numbers of rows and columns in the result
            is not much less than their product.  This improvement results
            from the elimination of a costly check for NA/NaN elements in the 
            operands before doing the multiply.  There is no need for this check
            if the supplied BLAS is used.  If a BLAS that does not properly
            handle NaN is supplied, the \code{\%*\%} operator will still
            handle NaN properly if the new library of matrix multiply
            routines is used for \code{\%*\%} instead of the BLAS.  See the
            next two items for more relevant details.

      \item A new library of matrix multiply routines is provided, which
            is guaranteed to handle NA/NaN correctly, and which supports
            pipelined computation with helper threads.  Whether this
            library or the BLAS routines are used for \code{\%*\%} is
            controlled by the \code{mat_mult_with_BLAS} option. The default
            is to not use the BLAS, but the 
            \code{--enable-mat-mult-with-BLAS-by-default} configuration option
            will change this.  See \code{help("\%*\%")} for details.

      \item The BLAS routines supplied with R were modified to improve the 
            performance of the routines DGEMM (matrix-matrix multiply) and 
            DGEMV (matrix-vector multiply).  Also, proper propagation of NaN, 
            Inf, etc. is now always done in these routines.  This speeds
            up the \code{\%*\%} operator in R, when the supplied BLAS is used
            for matrix multiplications, and speeds up other matrix operations
            that call these BLAS routines, if the BLAS used is the one supplied.

      \item The low-level routines for generation of uniform random
            numbers have been improved.  (These routines are also used for
            higher-level functions such as \code{rnorm}.)

            The previous code copied the seed back and forth to
            .Random.seed for every call of a random number generation
            function, which is rather time consuming given that for
            the default generator \code{.Random.seed} is 625 integers long.
            It also allocated new space for \code{.Random.seed} every time.
            Now, \code{.Random.seed} is used without copying, except when the 
            generator is user-supplied.  

            The previous code had imposed an unnecessary limit on the
            length of a seed for a user-supplied random number
            generator, which has now been removed.

      \item The \code{any} and \code{all} primitives have been substantially
            sped up for large vectors.  

            Also, expressions such as
            \code{all(v>0)} and \code{any(is.na(v))}, where \code{v} is a
            real vector, avoid computing and storing a logical vector,
            instead computing the result of \code{any} or \code{all}
            without this intermediate, looking at only as much of \code{v}
            as is needed to determine the result.
            However, this improvement is not effective in compiled code.

      \item When \code{sum} is applied to many mathematical functions
            of one vector argument, for example \code{sum(log(v))}, the
            sum is performed as the function is computed, without a
            vector being allocated to hold the function values.  
            However, this improvement is not effective in compiled code.

      \item The handling of power operations has been improved (primarily 
            for powers of reals, but slightly affecting powers of integers too).
            In particular, scalar powers of 2, 1, 0, and -1, are handled 
            specially to avoid general power operations in these cases.

      \item Extending lists and character vectors by assigning to an
            index past the end, and deleting list items by assigning NULL
            have been sped up substantially.

      \item The speed of the transpose (\code{t}) function has been
            improved, when applied to real, integer, and logical
            matrices.

      \item The \code{cbind} and \code{rbind} functions have been greatly
            sped up for large objects.

      \item The \code{c} and \code{unlist} functions have been sped up 
            by a bit in simple cases, and by a lot in some situations 
            involving names.

      \item The \code{matrix} function has been greatly sped up, in
            many cases.

      \item Extraction of subsets of vectors or matrices (eg, \code{v[100:200]}
            or \code{M[1:100,101:110]}) has been sped up substantially.

      \item Logical operations and relational operators have been sped up
            in simple cases. Relational
            operators have also been substantially sped up for long vectors.

      \item Access via the $ operator to lists, pairlists, and environments 
            has been sped up. 

      \item Existing code for handling special cases of "[" in which there is
            only one scalar index was replaced by cleaner code that handles 
            more cases.   The old code handled only integer and real vectors, 
            and only positive indexes.  The new code handles all atomic 
            vectors (logical, integer, real, complex, raw, and string), and 
            positive or negative indexes that are not out of bounds.

      \item Many unary and binary primitive functions are now usually
            called using a faster internal interface that does not allocate
            nodes for a pairlist of evaluated arguments. This change
            substantially speeds up some programs.

      \item Lookup of some builtin/special function symbols (eg, "+" and "if")
            has been sped up by allowing fast bypass of non-global environments
            that do not contain (and have never contained) one of these 
            symbols.

      \item Some binary and unary arithmetic operations have been sped
            up by, when possible, using the space holding one of the
            operands to hold the result, rather than allocating new
            space.  Though primarily a speed improvement, for very
            long vectors avoiding this allocation could avoid running
            out of space.

      \item Some speedup has been obtained by using new internal C functions 
            for performing exact or partial string matches in the interpreter.
    }
  }

  \subsection{BUG FIXES}{
    \itemize{
      \item The "debug" facility has been fixed.  Its behaviour for if,
            while, repeat, and for statements when the inner statement
            was or was not one with curly brackets had made no sense.
            The fixed behaviour is now documented in help(debug). 
            (I reported this bug and how
            to fix it to the R Core Team in July 2012, but the bug is 
            still present in R-3.0.1, released May 2013.)

      \item Fixed a bug in \code{sum}, where overflow is allowed (and not 
            detected) where overflow can actually be avoided.  For example:
\preformatted{   > v<-c(3L,1000000000L:1010000000L,-(1000000000L:1010000000L))
   > sum(v)
   [1] 4629
}
            Also fixed a related bug in \code{mean}, applied to an integer
            vector, which would arise only on a system where a long double 
            is no bigger than a double.

      \item Fixed \code{diag} so that it returns a matrix when passed
            a list of elements to put on the diagonal.

      \item Fixed a bug that could lead to mis-identification of the 
            direction of stack growth on a non-Windows system, causing
            stack overflow to not be detected, and a segmentation fault 
            to occur.  (I also reported this bug and how to fix it to the 
            R Core Team, who included a fix in R-2.15.2.)

      \item Fixed a bug where, for example, \code{log(base=4)} returned 
            the natural log of 4, rather than signalling an error. 

      \item The documentation on what \code{MARGIN} arguments are allowed for
            \code{apply} has been clarified, and checks for validity added.
            The call 
\preformatted{   > apply(array(1:24,c(2,3,4)),-3,sum)
}
            now produces correct results (the same as when \code{MARGIN}
            is \code{1:2}).

      \item Fixed a bug in which \code{Im(matrix(complex(0),3,4))} returned
            a matrix of zero elements rather than a matrix of NA elements.

      \item Fixed a bug where more than six warning messages at startup
            would overwrite random memory, causing garbage output 
            and perhaps arbitrarily bizarre behaviour.

      \item Fixed a bug where LC_PAPER was not correctly set at startup.

      \item Fixed gc.time, which was producing grossly incorrect values
            for user and system time.

      \item Now check for bad arguments for .rowSums, .colSums, .rowMeans,
            and .rowMeans (would previously segfault if n*p too big).

      \item Fixed a bug where excess warning messages may be produced
            on conversion to RAW.  For instance:
\preformatted{   > as.raw(1e40)
   [1] 00
   Warning messages:
   1: NAs introduced by coercion 
   2: out-of-range values treated as 0 in coercion to raw 
}
            Now, only the second warning message is produced.

      \item A bug has been fixed in which rbind would not handle 
            non-vector objects such as function closures, whereas
            cbind did handle them, and both were documented to do so.

      \item Fixed a bug in numeric_deriv in stats/src/nls.c, where it
            was not duplicating when it should, as illustrated below:
\preformatted{   > x <- 5; y <- 2; f <- function (y) x
   > numericDeriv(f(y),"y")
    [1] 5
    attr(,"gradient")
         [,1]
    [1,]    0
    > x
    [1] 5
    attr(,"gradient")
         [,1]
    [1,]    0
}

      \item Fixed a bug in vapply illustrated by the following:
\preformatted{   X<-list(456)
   f<-function(a)X
   A<-list(1,2)  
   B<-vapply(A,f,list(0))
   print(B)
   X[[1]][1]<-444
   print(B)
}
            After the fix, the values in \code{B} are no long changed by the 
            assignment to \code{X}. Similar bugs in mapply, eapply, and rapply 
            have also been fixed.  I reported these bugs to r-devel, and
            (different) fixes are in R-3.0.0 and later versions.

      \item Fixed a but in rep.int illustrated by the following:
\preformatted{   a<-list(1,2)
   b<-rep.int(a,c(2,2))
   b[[1]][1]<-9
   print(a[[1]])
}

      \item Fixed a bug in mget, illustrated by the following code:
\preformatted{   a <- numeric(1)
   x <- mget("a",as.environment(1))
   print(x)
   a[1] <- 9
   print(x)
}

      \item Fixed bugs that the R Core Team fixed (differently) for R-2.15.3,
            illustrated by the following:
\preformatted{   a <- list(c(1,2),c(3,4))
   b <- list(1,2,3)
   b[2:3] <- a
   b[[2]][2] <- 99
   print(a[[1]][2])

   a <- list(1+1,1+1)
   b <- list(1,1,1,1)
   b[1:4] <- a
   b[[1]][1] <- 1
   print(b[2:4])
}

      \item Fixed a bug illustrated by the following:
\preformatted{   > library(compiler)
   > foo <- function(x,y) UseMethod("foo")
   > foo.numeric <- function(x,y) "numeric"
   > foo.default <- function(x,y) "default"
   > testi <- function () foo(x=NULL,2)
   > testc <- cmpfun (function () foo(x=NULL,2))
   > testi() 
   [1] "default"
   > testc()
   [1] "numeric"
}

      \item Fixed several bugs that produced wrong results 
            such as the following:
\preformatted{   a<-list(c(1,2),c(3,4),c(5,6))
   b<-a[2:3]
   a[[2]][2]<-9
   print(b[[1]][2])
}
      I reported this to r-devel, and a (different) fix is in R-3.0.0 and 
      later versions.

      \item Fixed bugs reported on r-devel by Justin Talbot, Jan 2013 (also
            fixed, differently, in R-2.15.3), illustrated by the following:
\preformatted{   a <- list(1)
   b <- (a[[1]] <- a)
   print(b)
   a <- list(x=1)
   b <- (a$x <- a)
   print(b)
}

      \item Fixed \code{svd} so that it will not return a list with
            \code{NULL} elements.  This matches the behaviour of \code{La.svd}.

      \item Fixed (by a kludge, not a proper fix) a bug in the "tre"
            package for regular expression matching (eg, in \code{sub}),
            which shows up when \code{WCHAR_MAX} doesn't fit in an
            "int".  The kludge reduces \code{WCHAR_MAX} to fit, but really
            the "int" variables ought to be bigger.  (This problem
            showed up on a Raspberry Pi running Raspbian.)

      \item Fixed a minor error-reporting bug with
            \code{(1:2):integer(0)} and similar expressions.

      \item Fixed a small error-reporting bug with "$",
            illustrated by the following output:
\preformatted{    > options(warnPartialMatchDollar=TRUE)
    > pl <- pairlist(abc=1,def=2)
    > pl$ab
    [1] 1
    Warning message:
    In pl$ab : partial match of 'ab' to ''
}

      \item Fixed documentation error in R-admin regarding the
            \code{--disable-byte-compiled-packages} configuration option, 
            and changed the DESCRIPTION file for the recommended mgcv 
            package to respect this option.

      \item Fixed a bug reported to R Core (PR 15363, 2013-006-26) that
            also existed in pqR-2013-06-20.  This bug sometimes caused memory
            expansion when many complex assignments or removals were done
            in the global environment.
    }
  }
}<|MERGE_RESOLUTION|>--- conflicted
+++ resolved
@@ -156,20 +156,12 @@
   \item The speed of \code{substr} has been improved.
   \item The speed of \code{which} has been improved.
   \item The speed of \code{.Call} has been improved.
-<<<<<<< HEAD
-  \itme Input and output have been sped up, sometimes considerably,
-        both with regard to low-level character io, and with respect to 
-        output formatting.
-  \item The \code{\%\%} and \code{\%/\%} operators are now faster when 
-        their operands are real vectors that contain integer values.
-=======
   \item The speed of \code{any} and \code{all} has been improved,
         for cases when many elements need to be checked to determine
         the result.
   \item Input and output have been sped up, sometimes considerably,
         both with regard to low-level character io, and with respect to 
         output formatting.
->>>>>>> d86de798
   \item Subscripting with a logical vector is now faster for long vectors.
   \item The \code{grep}, \code{grepl}, \code{sub}, and \code{gsub} functions
         have been speeded up, substantially in some situations.
@@ -327,14 +319,11 @@
 
   \subsection{BUG FIXES}{
   \itemize{
-<<<<<<< HEAD
-=======
   \item Fixed a pqR bug illustrated by the following code:
 \preformatted{    p<-matrix(c(2L,3L,2L,2L),1,4); p[,p]<-1L; p
 }
         This previously produced a matrix with values 1, 1, 2, 2 rather than the
         correct answer of 2, 1, 1, 2.
->>>>>>> d86de798
   \item Fixed bugs illustrated by \code{format(3.1,width=9999)}, in which
         large field widths are reduced to 999, but are filled with only spaces.
         The field widths are now automatically reduced to 999 (2000 for
@@ -379,11 +368,7 @@
 \preformatted{    a <- as.integer(NA); e <- new.env(size=a); print(a)
 }
         The value printed was previously 0 rather than NA.
-<<<<<<< HEAD
-        This bug also exists in R Core versions to at least R-3.4.4.
-=======
         This bug also exists in R Core versions to at least R-3.5.0.
->>>>>>> d86de798
   \item Fixed a bug that caused a crash (rather than an error message)
         for code like the following:
 \preformatted{    a <- quote(r<-1); a[[2]] <- character(0); eval(a)
