--- conflicted
+++ resolved
@@ -10,7 +10,6 @@
 
   \subsection{INTRODUCTION}{
   \itemize{ 
-<<<<<<< HEAD
   \item This release has several signficicant performance improvements.
         It also has some feature changes and bug fixes, including some
         features from later R Core versions.
@@ -55,29 +54,6 @@
         and earlier), since given current software environments, it is 
         effectively impossible to use the FPU in these system to
         perform correctly-rounded 64-bit floating-point operations.
-=======
-  \item This release has several signficicant performance improvements,
-        and a few minor feature changes and bug fixes.
-  }}
-
-  \subsection{DOCUMENTATION AND FEATURE CHANGES}{
-  \itemize{
-  \item It is now allowed to set the length of an ``expression''
-        object with \code{length(e)<-len}, as for other vector
-        types.  Any extra elements are set to \code{NULL}.
-  \item Attempts to set attributes on a symbol are now silently ignored,
-        both at the R level, with \code{attr} and \code{attributes}, and
-        at the C API level, with \code{SET_ATTRIB}.  Getting the attributes
-        of a symbol returns NULL.  Previously (and also in R-3.4.0),
-        attributes could be attached to symbols, but they were lost
-        when a workspace was saved and restored.
-  \item There is no longer a \code{SET_PRINTNAME} function available in
-        the C API.  Setting the print name of a symbol has never been
-        a safe or reasonable thing to do.
-  \item The default \code{size} for \code{new.env} is now \code{NA}, which
-        gives an internal default, which now varies depending on the
-        platform and configuration options.
->>>>>>> 178d0912
   }}
 
   \subsection{PERFORMANCE IMPROVEMENTS}{
@@ -88,7 +64,6 @@
         memory is sometimes allocated at the end of a vector to allow
         expansion without reallocation.  This improvement mirrors a
         recent improvement in R-3.4.0, but applies in more situations.
-<<<<<<< HEAD
   \item Subsetting an unclassed object now does not cause a copy of
         the object to be made.  For example, the following do not
         require copying \code{obj}:
@@ -98,14 +73,11 @@
         \code{unclass(obj)} do not require copying.  Note that with
         this improvement, there is now no reason to use \code{.subset}
         or \code{.subset2}.
-=======
->>>>>>> 178d0912
   \item Relational operators are now faster, and may sometimes be done in 
         helper threads (though currently without pipelining of data).
         Computations such as \code{sum(vec>0)} are now done with a
         merged procedure that avoids creating \code{vec>0} as an intermediate
         value.
-<<<<<<< HEAD
   \item The \code{rep} function is now often faster for string vectors,
         and for vectors of any type that have names.
   \item Improved methods for symbol lookup are now used, which increase
@@ -181,16 +153,6 @@
         strings byte-by-byte in numerical order.
   }}  
 
-=======
-  \item Improved methods for symbol lookup are now used, which increase
-        speed in many contexts, and especially in functions that are
-        defined in packages (rather than in the global workspace).
-  \item New versions of the C matrix multiply functions are now used,
-        which may be faster due to use of the C "restrict" keyword to
-        allow better optimization.
-  }}
-
->>>>>>> 178d0912
   \subsection{BUG FIXES}{
   \itemize{
   \item The documentation on \code{debug} and \code{debugonce} has been
@@ -199,13 +161,10 @@
         subsequent R Core versions to at least R-3.4.1, but they have never 
         been implemented as documented, but rather have always been 
         completely ignored.
-<<<<<<< HEAD
-=======
   \item Fixed a pqR bug illustrated by the following:
 \preformatted{    a <- c(2,3); e <- new.env(); e[["x"]] <- a; a[2] <- 9; e$x[2]
 }
         The value printed was 9 rather than 3.
->>>>>>> 178d0912
   \item Previously, \code{length(plist)<-n} did not work when \code{plist}
         was a pairlist, but it does now.  This bug also exists in R Core
         versions to at least R-3.4.0.
