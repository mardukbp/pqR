\newcommand{\PR}{\Sexpr[results=rd]{tools:::Rd_expr_PR(#1)}}
\newcommand{\CRANpkg}{\href{http://CRAN.R-project.org/package=#1}{\pkg{#1}}}

\name{NEWS}
\title{ pqR News}
\encoding{UTF-8}


\section{CHANGES IN VERSION RELEASED 2017-00-00}{

  \subsection{INTRODUCTION}{
  \itemize{ 
  \item This release has several signficicant performance improvements,
        and a few minor feature changes and bug fixes.
  }}

  \subsection{DOCUMENTATION AND FEATURE CHANGES}{
  \itemize{
  \item It is now allowed to set the length of an ``expression''
        object with \code{length(e)<-len}, as for other vector
        types.  Any extra elements are set to \code{NULL}.
  \item Attempts to set attributes on a symbol are now silently ignored,
        both at the R level, with \code{attr} and \code{attributes}, and
        at the C API level, with \code{SET_ATTRIB}.  Getting the attributes
        of a symbol returns NULL.  Previously (and also in R-3.4.0),
        attributes could be attached to symbols, but they were lost
        when a workspace was saved and restored.
  \item There is no longer a \code{SET_PRINTNAME} function available in
        the C API.  Setting the print name of a symbol has never been
        a safe or reasonable thing to do.
  \item The default \code{size} for \code{new.env} is now \code{NA}, which
        gives an internal default, which now varies depending on the
        platform and configuration options.
  }}

  \subsection{PERFORMANCE IMPROVEMENTS}{
  \itemize{
  \item Operations that increase or decrease the length of a vector
        (including lists) now often make changes in place, rather than
        allocating a new vector.  A small amount of additional
        memory is sometimes allocated at the end of a vector to allow
        expansion without reallocation.  This improvement mirrors a
        recent improvement in R-3.4.0, but applies in more situations.
  \item Relational operators are now faster, and may sometimes be done in 
        helper threads (though currently without pipelining of data).
        Computations such as \code{sum(vec>0)} are now done with a
        merged procedure that avoids creating \code{vec>0} as an intermediate
        value.
<<<<<<< HEAD
=======
  \item The \code{rep} function is now often faster for string vectors,
        and for vectors of any type that have names.
>>>>>>> 354e5eba
  \item Improved methods for symbol lookup are now used, which increase
        speed in many contexts, and especially in functions that are
        defined in packages (rather than in the global workspace).
  \item New versions of the C matrix multiply functions are now used,
        which may be faster due to use of the C "restrict" keyword to
        allow better optimization.
  }}

  \subsection{BUG FIXES}{
  \itemize{
  \item Previously, \code{length(plist)<-n} did not work when \code{plist}
        was a pairlist, but it does now.  This bug also exists in R Core
        versions to at least R-3.4.0.
  \item Fixed a bug illustrated by the following:
\preformatted{    a <- as.integer(NA); e <- new.env(size=a); print(a)
}
        The value printed was previously 0 rather than NA.
        This bug also exists in R Core versions to at least R-3.4.0.
  }}
<<<<<<< HEAD
=======

  \subsection{NEW FEATURES FROM R CORE RELEASES}{
  \itemize{
  \item From R-3.0.0: There is a new function \code{rep_len()} analogous to 
        \code{rep.int()} for when speed is required (and names are not).

        Note, however, that in pqR \code{rep} is as fast as
        \code{rep_len} (and also \code{rep.int}) when there are no names.
  }}
>>>>>>> 354e5eba
}


\section{CHANGES IN VERSION RELEASED 2017-06-09}{

  \subsection{INTRODUCTION}{
  \itemize{ 
  \item pqR now uses a new garbage collector and new schemes for memory
        layout.  Objects are represented more compactly, much more compactly
        if ``compressed pointers'' are used. Garbage collection is faster,
        and will have a more localized memory access/write pattern, which
        may be of significance for cache performance and for performance with
        functions like \code{mclapply} from the \code{parallel} package.

        The new garbage collection scheme uses a general-purpose Segmented
        Generational Garbage Collector, the source code for which is at
        https://gitlab.com/radfordneal/sggc
  }}

  \subsection{INSTALLATION}{
  \itemize{
  \item There is now an \code{--enable-compressed-pointers} option to
        \code{configure}.  When included, pqR will be built with 
        32-bit compressed pointers, which considerably reduces
        memory usage (especially if many small objects are used) 
        on a system with 64-bit pointers (slightly on
        a system with 32-bit pointers).  Use of compressed pointers
        results in a speed penalty on some tasks of up to about 30\%,
        while on other tasks the lower memory usage may improve speed.
  \item There is now an \code{--enable-aux-for-attrib} option to
        \code{configure}.  This is ignored if 
        \code{--enable-compressed-pointers} is used, or if the platform
        does not use 64-bit pointers.  Otherwise, it results in 
        attributes for objects being stored as ``auxiliary information'',
        which allows for some objects to be stored more compactly,
        with some possible speed and memory advantages, though some operations
        become slightly slower.
  \item Packages containing C code must be installed with a build of
        pqR configured with the same setting of
        \code{--enable-compressed-pointers} or
        \code{--enable-aux-for-attrib} as the build of pqR in which
        they are used.
  \item The \code{--enable-strict-barrier} option to \code{configure}
        has been removed.  In pqR, usages in C code such as \code{CAR(x)=y}
        cause compile errors regardless of this option, so it is not
        needed for that purpose.  The use of this option to enable the 
        \code{PROTECTCHECK} feature will be replaced by a similar feature
        in a future pqR release.
  }}

  \subsection{DOCUMENTATION AND FEATURE CHANGES}{
  \itemize{
  \item Documentation in the ``R Installation and Administration'',
        ``Writing R Extensions'', and ``R Internals'' manuals has
        been updated to reflect the new garbage collection and memory
        layout schemes.  There are also updates to \code{help(Memory)},
        \code{help("Memory-limits")}, and \code{help(gc)}.
  \item The format of the output of \code{gc} has changed, to reflect
        the characteristics of the new garbage collector.  See
        \code{help(gc)} for details.
  \item Memory allocated by a C function using \code{R_alloc} will no
        longer appear in output of \code{Rprofmem}.
  \item The \code{pages} argument for Rprofmem is now ignored.
  \item The output of \code{.Internal(inspect(x))} now includes both the
        uncompressed and the compressed pointers to \code{x}, and other
        information relevant to the new scheme, while omitting
        some information that was specific to the previous garbage collector.
  }}

  \subsection{CHANGES TO THE C API}{
  \itemize{
  \item The \code{SETLENGTH} function now performs some checks to avoid
        possible disaster.  Its use is still discouraged.
  \item The probably never-used \code{call_R} and \code{call_S} functions
        have been disabled.
  \item It is now illegal to set the ``internal'' value associated with a symbol
        to anything other than a primitive function (\code{BUILTINSXP}
        or \code{SPECIALSXP} type).  The \code{INTERNAL} values are no longer
        stored in symbol objects, but in a separate table, with the
        consequence that it may not be possible to use \code{SET_INTERNAL}
        for a symbol that was not given an internal value during initialization.
  \item Passing a non-vector object to a C function using \code{.C} is now
        even less advisable than before.  If compressed pointers are used,
        this will work only if the argument is recevied as a \code{void*}
        pointer, then cast to \code{uintptr_t}, then to \code{SEXP} (this
        should work when SEXP is either a compressed an uncompressed 
        pointer).
  }}

  \subsection{BUG FIXES}{
  \itemize{
  \item Cross-references between manuals in doc/manual, such as R-admin.html
        and R-exts.html,
        now go to the other manuals in the same place.  Previously (and
        in current R core versions), they went to the manuals of that
        name at cran.r-project.org, even when those manuals are not for
        the same version of R.
  }}

}


\section{CHANGES IN VERSION RELEASED 2016-10-24}{

  \subsection{INTRODUCTION}{
  \itemize{ 
  \item This is a small maintenance release, fixing a few bugs and installation
        problems.
  }}

  \subsection{INSTALLATION}{
  \itemize{
  \item When building pqR on a Mac, some Mac-specific source files
        are now compiled with the default 'gcc' (really clang on
        recent Macs), regardless of what C compiler has been specified
        for other uses.  This is necessary to bypass problems with
        Apple-supplied header files on El Capitan and Sierra. There are
        also a few other tweaks to building on a Mac.
  }}

  \subsection{BUG FIXES}{
  \itemize{
  \item Some bugs have been fixed involving the interaction of finalizers
        and active bindings with some pqR optimizations, one of which
        showed up when building with clang on a Mac.
  }}
}


\section{CHANGES IN VERSION RELEASED 2016-10-05}{

  \subsection{INTRODUCTION}{
  \itemize{ 
  \item With this release, pqR, which was based on R-2.15.0, now incorporates
        the new features, bug fixes, and some relevant performance improvements
        from R-2.15.1.  The pqR version number 
        has been advanced to 2.15.1 to reflect this.  (This version number is
        checked when trying to install packages.)

        Note that there could still be incompatibilities with packages
        that work with R-2.15.1, either because of bugs in pqR, or because
        a package may rely on a bug that is fixed in pqR, or because
        pqR implements some changes from R Core versions after R-2.15.1 that
        are not compatibile with R-2.15.1, or because some new
        pqR features are not totally compatible with R-2.15.1.

        Since many features from later R Core versions are also implemented
        in pqR, some packages that state a dependence on a later version
        of R might nevertheless work with pqR, if the dependence declaration in
        the DESCRIPTION file is changed.
  \item The 'digest' package (by Dirk Eddelbuettel and others) is now
        included in the release as a recommended package (which will
        therefore be available without having to install it).  The version 
        used is based on digest_0.6.10, with a slight modification to
        correctly handle pqR's constant objects (hence called digest_0.6.10.1).
  \item The pqR package repository (see information at pqR-project.org) has
        now been updated to include some packages (or new versions of packages)
        that depend on R-2.15.1, which were previously not included.
  \item There are also some new pqR features and performance improvements
        in this release, including
        \code{across} and \code{down} options for \code{for} statements, a
        less error-prone scheme for protecting objects from garbage 
        collection in C code, and faster implementations of subset 
        replacement with \code{[ ]}, \code{[[ ]]}, and \code{$}.
  }}

  \subsection{INSTALLATION}{
  \itemize{
  \item The direction of growth of the C stack is no longer determined
        at runtime.  Instead, it is assumed by default to grow downwards,
        as is the case for virtually all current platforms.  This can
        be overridden when building pqR by including \code{-DR_CStackDir=-1}
        in \code{CFLAGS}.  See the R-admin manual for more details.
  }}

  \subsection{NEW FEATURES}{
  \itemize{
  \item The \code{for} statement now has \code{down} and \code{across}
        forms, which conveniently iterate over the rows 
        (\code{down}) or columns (\code{across}) of a matrix.  See
        \code{help("for")} for details.
  \item C functions called from R (by \code{.Call} or \code{.External}) 
        can now protect objects from garbage collection using a new, 
        less error-prone, method, rather than the old (and still present)
        \code{PROTECT} and \code{UNPROTECT} calls.  See the section titled
        ``Handling the effects of garbage collection'' (5.9.1) in the ``Writing 
        R Exensions'' manual for details on the new facility, as well as
        improved documentation on the old facilities.
  \item The \code{serialize} and \code{saveRDS} functions now take a 
        \code{nosharing} argument, which defaults to \code{FALSE}.  When
        \code{nosharing} is \code{TRUE}, constant objects (and perhaps in 
        future other shared objects) are serialized as if they were not
        shared.  This is used in the modified 'digest' package included
        with the release to ensure that objects that are the same according
        to \code{identical} will have identical serializations.
  \item The default for the \code{last} argument of \code{substring} is
        now \code{.Machine$integer.max}.  The previous default was 1000000
        (and still is in R-3.3.1), which made absolutely no sense, and
        is likely responsible for bugs in user code that assumes that,
        for example, \code{substring(s,2)} will always return a string like
        \code{s} but without the first character, regardless of how many
        characters are in \code{s}.  This assumption will now actually be true.
  \item Since assignments like \code{"1A"<-c(3,4)} are allowed, for consistency,
        pqR now also allows assignments like \code{"1A"[2]<-10}.  However,
        it is recommended that if a symbol that is not syntactically valid
        must be used, it should be written with backquotes, as in
        \code{`1A`[2]<-10}.  This will work on the right-hand side too,
        and is also a bit faster.
  \item \code{.Call} and \code{.External} now take a defensive measure
        against C code that incorrectly assumes that the value stored
        in a variable will not be shared with other variables.  If
        \code{.Call} or \code{.External} is passed a simple variable as
        an argument, and the value of that variable is a scalar without
        attributes that is shared with another variable
        (ie, \code{NAMED} is greater than 1), this value is duplicated and
        reassigned before the C function is called.  This is a defense against
        incorrect usage, and should not be relied on --- instead, the
        incorrect usage should be fixed.
  }}

  \subsection{PERFORMANCE IMPROVEMENTS}{
  \itemize{
  \item Replacing part of a vector or list with \code{[ ]}, \code{[[ ]]},
        and \code{$} is now often faster.  The improvement can be by up to 
        a factor two or more when the index and replacement value are scalars.
  \item In some contexts, the \code{unclass} function now takes 
        negligible time, with no copying of the object that is unclassed.
        In particular this is the case when \code{unclass(x)} is the object
        of a \code{for} statement, the operand of an arithmetic operator,
        the argument of a univariate mathematical function, or the 
        argument of \code{length}.  For example, in
\preformatted{    `+.myclass` <- function (e1, e2)
        (unclass(e1) + unclass(e2)) \%\% 100
}  
        the two calls of \code{unclass} do not require duplicating
        \code{e1} or \code{e2}.
  \item Arithmetic with a mixture of complex and real/integer operands
        is now faster.
  }}

  \subsection{BUG FIXES}{
    \itemize{
    \item Fixed some problems with reporting of missing arguments to functions,
          which were introduced in pqR-2016-06-24.  For example, 
\preformatted{    f <- function(x) x; g <- function(y) f(y); g()
}
          would not display an error message, when it should.
    \item Fixed a problem affecting mixed complex and real/integer arithmetic
          when the result is directly assigned to one of the operands,
          illustrated by
\preformatted{    a <- 101:110; b <- (1:10)+0i; a <- a-b; a
}
    \item Fixed a bug involving invalid UTF-8 byte sequences,
          which was introduced in R-2.15.1, and is present in later
          R Core releases to at least R-3.3.1.  The bug is illustrated by
          the following code, which results in an infinite loop in the
          interpreter, when run on a Linux system in a UTF-8 locale:
\preformatted{    plot(0); text(1,0,"ab\xc3")
}
          The code from R-2.15.1 causing the bug was incorporated into
          this release of pqR, but the problem was fixed after the
          fBasics package was seen to fail with a test release of pqR,
          so the bug does not appear in any stable release of pqR.
    \item Fixed misinformation in help(length) about the length of
          expressions (which is also present in R Core versions to 
          at least R-3.3.1).
    \item The usage in \code{help("[[")} now shows that the replacement
          form can take more than one index (for arrays). 
          (This is also missing in R Core versions to at least R-3.3.1.)
  }}

  \subsection{NEW FEATURES FROM R CORE VERSIONS}{
  \itemize{
  \item From R-2.15.1: source() now uses withVisible() rather than
        .Internal(eval.with.vis).  This sometimes alters tracebacks
        slightly.
  \item From R-2.15.1: splineDesign() and spline.des() in package
        splines have a new option sparse which can be used for efficient
        construction of a sparse B-spline design matrix (_via_ Matrix).
  \item From R-2.15.1: norm() now allows type = "2" (the spectral or 2-norm)
        as well, mainly for didactical completeness.
  \item From R-2.15.1 (actually implemented in pqR-2014-09-30, but not
        noted in NEWS then): 
        colorRamp() (and hence colorRampPalette()) now also works for the
        boundary case of just one color when the ramp is flat.
  \item From R-2.15.1 (actually implemented in pqR-2014-09-30, but not
        noted in NEWS then): 
        For tiff(type = "windows"), the numbering of per-page files
        except the last was off by one.
  \item From R-2.15.1 (actually implemented in pqR-2014-09-30, but not
        noted in NEWS then):
        For R CMD check, a few people have reported problems with
        junctions on Windows (although they were tested on Windows 7, XP
        and Server 2008 machines and it is unknown under what
        circumstances the problems occur).  Setting the environment
        variable R_WIN_NO_JUNCTIONS to a non-empty value (e.g. in
        ~/.R/check.Renviron) will force copies to be used instead.
  \item From R-2.15.1 and later R Core versions:
        More cases in which merge() could create a data frame with
        duplicate column names now give warnings.  Cases where names
        specified in by match multiple columns are errors.  [ Plus
        other tweaks from later versions. ]
  \item From R-2.15.1: Added Polish translations by Łukasz Daniel.
  }}

  \subsection{PERFORMANCE IMPROVEMENTS FROM R CORE VERSIONS}{
  \itemize{
  \item From R-2.15.1:
        In package parallel, makeForkCluster() and the multicore-based
        functions use native byte-order for serialization.
  \item From R-2.15.1:
        lm.fit(), lm.wfit(), glm.fit() and lsfit() do less copying of
        objects, mainly by using .Call() rather than .Fortran().
  \item From R-2.15.1:
        tabulate() makes use of .C(DUP = FALSE) and hence does not copy
        bin.  (Suggested by Tim Hesterberg.)  It also avoids making a
        copy of a factor argument bin.
  \item From R-2.15.1:
        Other functions (often or always) doing less copying include
        cut(), dist(), the complex case of eigen(), hclust(), image(),
        kmeans(), loess(), stl() and svd(LINPACK = TRUE).
  }}

  \subsection{BUG FIXES CORRESPONDING TO THOSE IN R CORE VERSIONS}{
    \itemize{
    \item From R-2.15.1:
          Nonsense uses such as seq(1:50, by = 5) (from package plotrix)
          and seq.int(1:50, by = 5) are now errors.
    \item From R-2.15.1:
          The residuals in the 5-number summary printed by summary() on an
          "lm" object are now explicitly labelled as weighted residuals
          when non-constant weights are present.  (Wish of PR#14840.)
    \item From R-2.15.1:
          The plot() method for class "stepfun" only used the optional xval
          argument to compute xlim and not the points at which to plot (as
          documented).  (PR#14864)
    \item From R-2.15.1:
          hclust() is now fast again (as up to end of 2003), with a
          different fix for the "median"/"centroid" problem.  (PR#4195).
    \item From R-2.15.1:
          In package parallel, clusterApply() and similar failed to handle
          a (pretty pointless) length-1 argument. (PR#14898)
    \item From R-2.15.1:
          For tiff(type = "windows"), the numbering of per-page files
          except the last was off by one.
    \item From R-2.15.1:
          In package parallel, clusterApply() and similar failed to handle
          a (pretty pointless) length-1 argument. (PR#14898)
    \item From R-2.15.1:
          The plot() and Axis() methods for class "table" now respect
          graphical parameters such as cex.axis.  (Reported by Martin
          Becker.)
    \item From R-2.15.1 (actually fixed in pqR-2014-09-30 but omitted
          from NEWS):  
          Under some circumstances package.skeleton() would give out
          progress reports that could not be translated and so were
          displayed by question marks.  Now they are always in English.
          (This was seen for CJK locales on Windows, but may have occurred
          elsewhere.)
    \item From R-2.15.1:
          The replacement method for window() now works correctly for
          multiple time series of class "mts".  (PR#14925)
    \item From R-2.15.1: is.unsorted() gave incorrect results on non-atomic 
          objects such as data frames.  (Reported by Matthew Dowle.)
    \item From R-2.15.1 (actually fixed in pqR-2014-09-30 but omitted
          from NEWS):
          Using a string as a ?call? in an error condition with
          options(showErrorCalls=TRUE) could cause a segfault.  (PR#14931)
    \item From R-2.15.1:
          In legend(), setting some entries of lwd to NA was inconsistent
          (depending on the graphics device) in whether it would suppress
          those lines; now it consistently does so.  (PR#14926)
    \item From R-2.15.1:
          C entry points mkChar and mkCharCE now check that the length of
          the string they are passed does not exceed 2^31-1 bytes: they
          used to overflow with unpredictable consequences.
    \item From R-2.15.1:
          by() failed for a zero-row data frame.  (Reported by Weiqiang
          Qian).

          [ Note: When \code{simplify=TRUE} (the default), the results 
            with zero-row data frames, and more generally when there are
            empty subsets, are not particularly sensible, but this has
            not been changed in pqR due to compatibility concerns. ]
    \item From R-2.15.1:
          Yates correction in chisq.test() could be bigger than the terms
          it corrected, previously leading to an infinite test statistic in
          some corner cases which are now reported as NaN.
    \item From R-2.15.1 (actually fixed in pqR-2014-09-30 but omitted
          from NEWS):
          xgettext() and related functions sometimes returned items that
          were not strings for translation. (PR#14935)
    \item From R-2.15.1:
          plot(<lm>, which=5) now correctly labels the factor level
          combinations for the special case where all h[i,i] are the same.
          (PR#14837)
  }}
}


\section{CHANGES IN VERSION RELEASED 2016-06-24}{

  \subsection{INTRODUCTION}{
  \itemize{ 
  \item This release extends the R language in ways that address a
        set of related flaws in the design of R, and before it S.

        These extensions make it easier to write reliable programs,
        by making the easy way to do things also be the correct
        way, unlike the previous situation with sequence generation using
        the colon operator, and dimension dropping when subsetting arrays.
  \item Several other changes in features are also implemented in this
        version, some of which are related to the major language extensions.
  \item There are also a few bug fixes, and some improvements in testing,
        but no major performance improvements (though some tweaks).
}}

  \subsection{PACKAGE INSTALLATION}{
  \itemize{
  \item New packages (or other R code) that use the new ``along''
        form of the ``for'' statement, or which rely on the new
        facilities for not dropping dimensions (see below), should not be 
        byte compiled, since these features are not supported in
        byte-compiled code.  In pqR, using byte compilation is not always
        advantageous in any case.
  \item Installation and checking of existing packages may require
        setting the environment variable \code{R_PARSE_DOTDOT} to
        \code{FALSE}, so that names with interior sequences of dots
        will be accepted (see below).
  \item The base package is no longer byte-compiled, even if pqR is
        configured with \code{--enable-byte-compiled-packages}, since
        it now uses new features not supported by the bytecode compiler.
}}

  \subsection{MAJOR LANGUAGE EXTENSIONS AND OTHER CHANGES}{
  \itemize{
  \item There is a new \code{..} operator for generating increasing integer
        sequences, which is a less error-prone replacement for the \code{:}
        operator (which remains for backwards compatibility).  Since \code{..}
        generates only increasing sequences, it can generate an empty
        sequence when the end value is less than the start value, thereby
        avoiding some very common bugs that arise when \code{:} is used.

        The \code{..} operator also has lower precedence than arithmetic
        operators (unlike \code{:}), which avoids another common set of bugs.

        For example, the following code sets all interior elements of the 
        matrix \code{M} to zero, that is, all elements except those in the 
        first or last row or column:
\preformatted{    for (i in 2..nrow(M)-1)
        for (j in 2..ncol(M)-1)
            M[i,j] <- 0
}
        Without the new \code{..} operator, it is awkward to write code
        for this task that works correctly when \code{M} has two or fewer 
        rows, or two or fewer columns.
  \item In order that the \code{..} operator can be conveniently used
        in contexts such as \code{i..j}, consecutive dots are no longer
        allowed in names (without using backticks), except at the
        beginning or end.  So \code{i..j} is not a valid name, but
        \code{..i..} is valid (though not recommended).  With this restriction
        on names, most uses of the \code{..} operator are unambiguous even
        if it is not surrounded by spaces.  The only exceptions are some uses in
        which \code{..} is written with a space after it but not before it,
        expressions such as \code{i..(a+b)}, which is a
        call of a function named \code{i..}, and expressions such as 
        \code{i..-j}, which returns the difference between \code{i..} and 
        \code{j}.  Most such uses will be stylistically bad, redundant
        (note that the parentheses around \code{a+b} above are unnecessary),
        or probably unlikely (as is the case for \code{i..-j}).

        To accomodate old R code that has consecutive dots within names,
        parsing of the \code{..} operator can be disabled by setting the
        \code{parse_dotdot} option to \code{FALSE} (with the \code{options}
        function). The \code{parse_dotdot} option defaults to \code{TRUE} 
        unless the environment variable
        \code{R_PARSE_DOTDOT} is set to \code{FALSE}.  When \code{parse_dotdot}
        is \code{FALSE}, consecutive dots are allowed in names, and \code{..}
        is not a reserved word.
  \item Another source of bugs is the automatic dropping
        of dimensions of size one when subsetting matrices (or 
        higher-dimensional arrays) using \code{[]},
        unless the \code{drop=FALSE} argument is specified.  This frequently
        results in code that mostly works, but not when, for example, a data set
        has only one observation, or a model uses only one explanatory 
        variable.

        To make handling this problem easier, if no \code{drop} argument is
        specified, pqR now does not drop a dimension of size one if the
        subscript for that dimension is a one-dimensional non-logical array.  
        For example,
        if \code{A} is a matrix, \code{A[1..100,array(1)]} will produce a
        matrix, whereas \code{A[1..100,1]} will produce a vector.

        To make this feature more useful, the new \code{..} operator 
        produces a one-dimensional array, not a bare vector.  So
        \code{A[1..n,1..m]} will always produce a matrix result, even
        when \code{n} or \code{m} are one.  (It will also correctly
        produce an array with zero rows or zero columns when \code{n}
        or \code{m} are zero.)

        This change also applies to subsetting of data frames.  For 
        example, \code{df[1..10,1..n]} will return a data frame (not a
        vector) even when \code{n} is one.
  \item Problems with dimensions of size one being dropped also arise
        when an entire row, or an entire column, is selected with an empty
        (missing) subscript, and there happens to be only one row, or only one 
        column.  For example, if \code{A} is a matrix with one column, 
        \code{A[1:10,]} will be a vector, not a matrix.

        To address this problem, pqR now allows a missing argument to
        be specified by \code{_}, rather than by nothing at all, and
        the \code{[]} operator (for matrices, arrays, and data frames)
        will not drop a dimension if its subscript is \code{_}.  So
        \code{A[1:10,_]} will be a matrix even when \code{A} has only
        one column.

        R functions that check for a missing argument with the \code{missing}
        function will see both an empty argument and \code{_} as missing,
        but can distinguish them using the \code{missing_from_underline}
        function.
  \item A common use of \code{for} statements is to iterate over indexes
        of a vector, or row and column indexes of a matrix.  A new type 
        of \code{for} statement with ``along'' rather than ``in'' now makes
        this more convenient.
  
        For vectors, the form 
\preformatted{    for (i along vec) ...
}
        is equivalent to
\preformatted{    for (i in seq_along(vec)) ...
}
        For matrices, the form
\preformatted{    for (i, j along M) ...
}
is equivalent to
\preformatted{    for (j in 1..ncol(M))
        for (i in 1..nrow(M))
            ...
}
        However, if \code{M} is of a class with its own \code{dim} method,
        this method is not used (effectively, \code{ncol(unclass(M))} and
        \code{nrow(unclass(m))} are used).  This may well change in future, 
        and similarly a \code{length} method may in future be used when 
        ``along'' is used with a vector.
  \item Because of the new restriction on names, the \code{make.names}
        function will now (by default) convert a sequence of consecutive dots 
        in the name it would otherwise have made to a single dot.  (See
        \code{help(make.names)} for further details).  
  \item For the same reason, \code{make.unique} has been changed so that
        the separator string (which defaults to a dot) 
        will not be appended to a name if the name already ends in that string.
}}

  \subsection{BUG FIXES}{
  \itemize{
  \item Fixed a bug (or mis-feature) in subsetting with a single empty
        subscript, as in \code{A[]}.  This now works the same as if
        the empty subscript had been the sequence of all indexes (ie,
        like \code{A[1..length(A)]}), which removes all attributes except
        names.

        R Core versions to at least R-3.3.1 instead return \code{A}
        unchanged, preserving all attributes, though attributes are
        not retained with other uses of the \code{[]} operator.  This
        is contrary to the description in \code{help("[")}, and also
        does not coincde with the (different) description in the R
        language definition.  

        Returning \code{A} unchanged is not only inconsistent, but also
        useless, since there is then no reason to ever write \code{A[]}.
        However, internally, R Core implementions duplicate \code{A},
        which may be of significance when \code{A[]} is passed as
        an argument of \code{.C}, \code{.Fortran}, \code{.Call}, or
        \code{.External}, but only if the programmer is not 
        abiding by the rules.  However, in pqR, the data part of a vector or
        matrix is still copied when \code{A[]} is evaluated, so such
        rule-breaking should still largely be accommodated.  A further
        temporary kludge is implemented to make \code{x[,drop=FALSE]}
        simply return a duplicate of \code{x}, since this (pointless)
        operation is done by some packages.
  \item Fixed bugs in the conversion of strings to numbers, so that the
        behaviour now matches \code{help(NumericConstants)}, which
        states that numeric constants are parsed very similarly to C99.
        This was not true before (or in R-2.15.0) -- some erroneous
        syntax was accepted without error, and some correct syntax was
        rejected, or gave the wrong value.  

        In particular, fractional
        parts are now accepted for hexadecimal constants.  Later R Core
        versions made some fixes, but up to at least R-3.3.1 there are
        still problems.  For example, in R-3.3.1, 
        \code{parse(text="0x1.8")[[1]]} gives an error, and 
        \code{as.numeric("0x1.8")} produces 24 (as does \code{\link{scan}}
        when given this input).  In this version of pqR, these return the
        correct value of 1.5.
  \item Fixed a problem with identifying the version of the
        makeinfo program that is installed that arises with recent versions
        of makeinfo.
  \item Put in a check for non-existent primitives when unserializing
        R objects, as was done in R-3.0.1.
  \item Fixed a bug (also in R-2.15.0, but fixed in later R Core versions)
        illustrated by the following code:
\preformatted{    a <- array(c(3,4),dimnames=list(xyz=c("fred","bert")))
    print(a[1:2])
    print(a[])  # should print same thing, but didn't
}
  \item Fixed a bug illustrated by the following code:
\preformatted{    f <- function (x) { try(x); missing(x) }
    g <- function (y) f(y)
    h <- function (z) g(z)

    f(pi[1,1])  # FALSE
    g(pi[1,1])  # FALSE
    h(pi[1,1])  # Should also be FALSE, but isn't!
}
        This bug is in R Core versions to at least R-3.3.1.
  \item Fixed a bug in which an internal error message is displayed
        as shown below:
\preformatted{    > f <- function (...) ..1; f()
    Error in f() : 'nthcdr' needs a list to CDR down
}
        A sensible error message is now produced.  This bug is also
        in R Core versions to at least R-3.3.1.
  \item Fixed a bug in S4 method dispatch that caused failure
        of the no-segfault test done by make check-all on Windows 10 
        (pqR issue #29 + related fix).  (Also in R-2.15.0, and partially fixed
        in R-3.3.0.)
  \item Fixed a bug illustrated by
\preformatted{   atan; show <- function (x) cat("HI\n"); atan
}
        Now, pqR no longer prints HI! for the second display of \code{atan}.
  \item Fixed a pqR bug in which the result of \code{getParseData} omitted
        the letter at the end of \code{1i} or \code{1L}.
  \item Fixed a pqR bug in which enabling trace output from the 
        helpers module and then typing control/C while trace output is
        being printed could lead to pqR hanging. 
}}
}


\section{CHANGES IN VERSION RELEASED 2015-09-14}{

  \subsection{INTRODUCTION}{
  \itemize{ 
  \item With this release, pqR now works on Microsoft Windows systems.
        See below for details.
  \item The facilities for embedding R in other applications have also
        been tested in this release, and some problems with how this is
        done in R Core versions have been fixed.
  \item The parser and deparser, and the method for
        performing the basic Read-Eval-Print Loop, have 
        been substantially rewritten.  This has few user-visible effects
        at present (apart from bug fixes and performance improvements),
        but sets the stage for future improvements in pqR.
  \item The facility for recording detailed parsing data introduced n
        R-3.0.0 has now been implemented in pqR as part of the parser
        rewrite.
  \item There are also a few other improvements and bug fixes.
}}

  \subsection{INSTALLATION ON MICROSOFT WINDOWS}{
  \itemize{
  \item Building pqR on Microsoft Windows systems, using the Rtools
        facilities, has now been tested, and some problems found in 
        this environment have been fixed.  Binary distributions are
        not yet provided, however.
  \item Detailed and explicit instructions for building pqR from
        source on Windows systems are now provided, in the 
        \file{src/gnuwin32/INSTALL} file of the pqR source directory.
        These instructions mostly correspond to information in
        The R Installation and Administration manual, but in more
        accessible form.
  \item See \url{pqR-project.org} for more information on Windows systems 
        on which pqR has been tested, and on any problems and workarounds
        that may have been discovered.
  \item The Writing R Extensions manual now warns that on Windows,
        with the Rtools toolchain, a thread started by OpenMP may have 
        its floating point unit set so that long double arithmetic is 
        the same as double arithmetic  Use \code{__asm__("fninit")} in 
        C to reset the FPU so that long double arithmetic will work.
  \item The default is now to install packages from source, since there
        is no binary repository for pqR.
}}

  \subsection{EMBEDDED R FACILITIES AND EXAMPLES}{
  \itemize{
  \item The \code{R_ReplDLLinit} and \code{R_ReplDLLdo1} functions in
        \file{src/main/main.c} have been fixed to handle errors 
        correctly, and to avoid code duplication with \code{R_ReplIteration}.
  \item Another test of embedded R has been added to \file{tests/Embedding},
        which is the same as an example in the R Extensions manual, which
        has been improved.
  \item Another example in the R Extensions manual has been changed to
        mimic \file{src/gnuwin32/embeddedR.c}.  
  \item The example in \file{src/gnuwin32/front-ends/rtest.c} has also been 
        updated.
}}

  \subsection{DOCUMENTATION UPDATES}{
  \itemize{
  \item The R Language Definition and the help files on
        assignment operators (eg, \code{help("=")}) contained
        incorrect and incomplete information on the precedence
        of operators, especially the assignment operators.  
        This and other incorrect information has been corrected.
  \item The examples in \code{help(parse)} and \code{help(getParseData}
        have been improved.
}}

  \subsection{INTERNAL CODE REWRITES}{
  \itemize{
  \item The parser has been rewritten to use top-down recursive
        descent, rather than a bottom-up parser produced by Bison
        as was used previously.  This substantially simplifies
        the parser, and allows several kludges in the previous
        scheme to be eliminated.  Also, the rewritten parser can now
        record detailed parse information (see below).

        The new parser for pqR is usually about a factor of 1.5 faster
        than the parser in R-3.2.2, but it is sometimes enormously faster,
        since the parser in R-3.2.2 will in some contexts take time growing
        as the square of the length of the source file.
  \item Much of the deparser has been rewritten.  It no longer
        looks at the definitions of operators, which are irrelevant,
        since the parser does not look at them.
  \item The methods by which the Read-Eval-Print Loop (REPL) is
        done (in various contexts) have been rationalized, in
        coordination with the new parsing scheme.
}}

  \subsection{NEW FEATURES}{
  \itemize{
  \item In pqR-2015-07-11, the parser was changed to not include
        parentheses in R language objects if they were necessary
        in order for the expression to be parsed correctly.  Omitting
        such parentheses improves performance.  In  this version, 
        such parentheses are removed only if the \code{keep.parens}
        option is \code{FALSE} (the default).  Also, parentheses
        are never removed from expressions that are on the right
        side of a formula, since some packages asssign significance
        to such parentheses beyond their grouping function.
  \item The right assignment operators, \code{->} and \code{->>},
        are now real operators.  Previously (and in current R Core
        versions), expressions involving these operators were converted
        to the corresponding left assignment expressions.  This
        has the potential to cause pointless confusion.
  \item The \code{**} operator, which has always been accepted as
        a synonym for the \code{^} operator, is now recorded as
        itself, rather than being converted to \code{^} by the
        parser.  This avoids unnecessary anomalies such as the following
        confusing error report:
\preformatted{  > a - **b
  Error: unexpected '^' in "a - **"
}
        The \code{**} operator is defined to be the same primitive
        as \code{^}, which is associated with the name \code{^}, and
        hence dispatches on methods for \code{^} even if called via
        \code{**}.
}}

  \subsection{NEW FEATURES FROM LATER R CORE VERSIONS}{
  \itemize{
  \item From R-3.0.0: For compatibility with packages written to
        be able to handle the long vectors introduced in R-3.0.0, 
        definitions for \code{R_xlen_t},
        \code{R_XLEN_T_MAX}, \code{XLENGTH}, \code{XTRUELENGTH}, 
        \code{SHORT_VEC_LENGTH}, \code{SET_SHORT_VEC_TRUELENGTH} are now 
        provided, all the same as the corresponding regular versions (as
        is also the case for R-3.0.0+ on 32-bit platforms).  The 
        \code{IS_LONG_VEC} macro is also defined (as always false).
        Note, however, that packages that declare a dependency on
        R >= 3.0.0 will not install even if they would in fact work
        with pqR because of these compatibility definitions.
  \item From R-3.0.0: The \code{srcfile} argument to \code{parse()} may now 
        be a character string, to be used in error messages.
  \item The facilities for recording detailed parsing information
        from R-3.0.0 are now implemented in pqR, as part of the
        rewrite of the parser, along with the
        extension to provide partial parse information when a syntax error
        occurs that was introduced in R-3.0.2.  See help on \code{parse}
        and \code{getParseData} for details.
  \item From R-2.15.2: On Windows, the C stack size has been increased 
        to 64MB (it has been 10MB since the days of 32MB RAM systems).
}}

  \subsection{PERFORMANCE IMPROVEMENTS}{
  \itemize{
  \item Character-at-a time input has been sped up by reducing procedure
        call overhead.  This significantly speeds up \code{readLines}
        and \code{scan}.
  \item The new parser is faster than the old parser, both because of the
        parser rewrite (see above) and because of the faster character
        input.
}}

  \subsection{BUG FIXES MATCHING THOSE IN LATER R CORE VERSIONS}{
  \itemize{
  \item From R-2.15.1: Names containing characters which need to be escaped 
        were not deparsed properly (PR#14846).  Fixed in pqR partly based
        on R Core fix.
  \item From R-2.15.2: When given a 0-byte file and asked to keep source
        references, parse() read input from stdin() instead.
  \item From R-2.15.3: Expressions involving user defined operators were not 
        always deparsed faithfully (PR#15179).  Fixed in pqR as part of
        the rewrite of the parser and deparser.
  \item From R-3.0.2: source() did not display filenames when reporting 
        syntax errors.
  \item From R-3.1.3: The parser now gives an error if a null character 
        is included in a string using Unicode escapes. (PR#16046)
  \item From R-3.0.2: Deparsing of infix operators with named arguments is 
        improved (PR#15350). [ In fact, the change, both in pqR and in 
        R Core versions, is only with respect to operators in percent 
        signs, such as \code{\%fred\%}, with these now being deparsed as
        function calls if either argument is named. ]
  \item From R-3.2.2: Rscript and command line R silently ignored incomplete
        statements at the end of a script; now they are reported as parse errors
        (PR#16350).  Fixed in pqR as part of the rewrite of the parser
        and deparser.
  \item From R-3.2.1: The parser could overflow internally when given 
        numbers in scientific format with extremely large exponents.  
        (PR#16358).  Fixed in pqR partly as in R Core fix.  Was actually a 
        problem with any numerical input, not just with the parser.
  \item From R-3.1.3: Extremely large exponents on zero expressed in scientific
        notation (e.g. \code{0.0e50000}) could give \code{NaN} (\PR{15976}).
        Fixed as in R Core fix.
  \item From R-2.15.3:  On Windows, work around an event-timing problem when
        the RGui console was closed from the \sQuote{X} control and the closure
        cancelled. (This would on some 64-bit systems crash \R, typically
        those with a slow GPU relative to the CPU.)
}}

  \subsection{BUG FIXES}{
  \itemize{
  \item Fixed a bug in which a "cons memory exhausted" error could
        be raised even though a full garbage collection that might
        recover more memory had not been attempted.  (This bug appears
        to be present in R Core versions as well.)
  \item The new parser fixes bugs arising from the old parser's kludge
        to handle semicolons, illustrated by the incorrect output seen below:
\preformatted{  > p<-parse()
  ?"abc;xyz"
  Error in parse() : <stdin>:1:1: unexpected INCOMPLETE_STRING
  1: "abc;
      ^
  > p<-parse()
  ?8 #abc;xyz
  Error in parse() : <stdin>:1:7: unexpected end of input
  1: 8 #abc;
          ^
}
  \item Fixed deparsing of complex numbers, which were always deparsed
        as the sum of a real and an imaginary part, even though the
        parser can only produce complex numbers that are pure imaginary.
        For example, the following output was produced before:
\preformatted{  > deparse(quote(3*5i))
  [1] "3 * (0+5i)"
}
        This is now deparsed to \code{"3 * 5i"}.  This bug exists
        in all R Core versions through at least R-3.2.2.
  \item Fixed a number of bugs in the deparser that are illustrated
        by the following, which produce incorrect output as noted, in
        R Core versions through at least R-3.2.2:
\preformatted{  deparse(parse(text="`+`(a,b)[1]")[[1]])# Omits necessary parens
  deparse(quote(`[<-`(x,1)),control="S_compatible")  # unmatched " and '
  deparse(parse(text="a = b <- c")[[1]]) # Puts in unnecessary parens
  deparse(parse(text="a+!b")[[1]])       # Puts in unnecessary parens
  deparse(parse(text="?lm")[[1]])        # Doesn't know about ? operator
  deparse(parse(text="a:=b")[[1]])       # Doesn't know about := operator
  deparse(parse(text="a$'x'")[[1]])      # Conflates name and character
  deparse(parse(text="`*`(2)")[[1]])     # Result is syntactically invalid
  deparse(parse(text="`$`(a,b+2)")[[1]]) # Result is syntactically invalid
  e<-quote(if(x) X else Y); e[[3]]<-quote(if(T)3); deparse(e)# all here 
  e <- quote(f(x)); e[[2]] <- quote((a=1))[[2]]; deparse(e)  # and below 
  e <- quote(f(Q=x)); e[[2]] <- quote((a=1))[[2]]; deparse(e)# need parens
  e <- quote(while(x) 1); e[[2]] <- quote((a=1))[[2]]; deparse(e)
  e <- quote(if(x) 1 else 2); e[[2]] <- quote((a=1))[[2]]; deparse(e)
  e <- quote(for(x in y) 1); e[[3]] <- quote((a=1))[[2]]; deparse(e)
}
In addition, the bug illustrated below was fixed, which was fixed
(differently) in R-3.0.0:
\preformatted{  a<-quote(f(1,2)); a[[1]]<-function(x,y)x+y; deparse(a)  # Omits parens
}
  \item Fixed the following bug (also in R Core versions to at least 
        R-3.2.2):
\preformatted{ > parse()
 ?'\12a\x.'
 Error: '\x' used without hex digits in character string starting "'\1a\x"
}
        Note that the "2" has disappeared from the error message.  This
        bug also affected the results of \code{getParseData}.
  \item Fixed a memory leak that can be seen by running the code below:
\preformatted{  > long <- paste0 (c('"', rep("1234567890",820), '\\x."'), collapse="")
  > for (i in 1:1000000) try (e <- parse(text=long), silent=TRUE)
}
        The leak will not occur if 820 is changed to 810 in the above.
        This bug also exists in R Core versions to at least R-3.2.2.
  \item Entering a string constant containing Unicode escapes that was
        9999 or 10000 characters long would produce an error message saying
        "String is too long (max 10000 chars)".  This has been fixed
        so that the maximum now really is 10000 characters.  (Also present
        in R Core versions, to at least R-3.2.2.)
  \item Fixed a bug that caused the error caret in syntax error reports
        to be misplaced when more than one line of context was shown.
        This was supposedly fixed in R-3.0.2, but incorrectly, resulting
        in the error caret being misplaced when only one line of 
        context is shown (in R Core versions to at least R-3.2.2).
  \item On Windows, running R.exe from a command prompt window would result in
        Ctrl-C misbehaving.  This was \PR{14948} at R Core, which was 
        supposedly fixed in R-2.15.2, but the fix only works if a 32 or
        64 bit version of R.exe is selected manually, not if the version of
        R.exe that automatically runs the R.exe for a selected architecture 
        is used (which is the intended normal usage).
}}
}


\section{CHANGES IN VERSION RELEASED 2015-07-11}{

  \subsection{INTRODUCTION}{
  \itemize{ 
  \item This version is a minor modification of the version of pqR released
        on 2015-06-24, which does not have a separate NEWS section, 
        incorporating also the changes in the version released 2015-07-08.
        These modifications fix some installation and testing 
        issues that caused problems on some platforms. There are also a few
        documentation and bug fixes, a few more tests, and some expansion
        in the use of static boxes (see below).
        Version 2015-06-24 of pqR improved reliability and portability, and
        also contained some performance improvements, including some that
        substantially speed up interpretive execution of programs that 
        do many scalar operations.  Details are below.
}}

  \subsection{INSTALLATION}{
  \itemize{
  \item The method used to quickly test for NaN/NA has changed to one that
        should work universally for all current processors
        (any using IEEE floating point, as already assumed in R,
        with consistent endianness, as is apparently the case for 
        all current general-purpose processors, and was partially
        assumed before).  There is therefore no longer any reason to define
        the symbol \code{ENABLE_ISNAN_TRICK} when compiling pqR (it
        will be ignored if defined).
  \item The module used to support parallel computation in 
        helper threads has been updated to avoid a syntactic 
        construction that technically violates the OpenMP 3.1 
        specification.  This construction had been accepted without error
        by gcc 4.8 and earlier, but is not accepted by some recent
        compilers.
  \item The tests in the version supplied of the recommended Matrix package
        have been changed to not assume things that may not be true
        regarding the speed and long double precision of the machine being
        used.  (These tests produced spurious errors on some platforms.)
}}

  \subsection{DOCUMENTATION UPDATE}{
  \itemize{
  \item The R Internals manual has been updated to better explain some
        aspects of pqR implementation.
}}

  \subsection{FEATURE CHANGE}{
  \itemize{
  \item Parsed expressions no longer contain explict parenthesis
        operators when the parentheses are necessary to override
        the precedence of operators.  These necessary parentheses
        will be inserted when the expression is deparsed.  See
        the help on \code{parse} and \code{deparse}.

        This change does impact a few packages (such as coxme)
        that consider the presence of parentheses in formulas
        to be significant.  Formulas may be exempted from parenthesis
        suppression in a future release, but for now, such packages
        won't work.
}}

  \subsection{PERFORMANCE IMPROVEMENTS}{
  \itemize{
  \item The overhead of interpreting R code has been reduced by various
        detailed code improvements, and by sometimes returning scalar
        integer and real values in special ``static boxes''.  As a result,
        the benefit of using the byte-code compiler is reduced.  Note that
        in pqR using the byte-code compiler can often slow down functions,
        since byte-compiled code does not support some pqR optimizations
        such as task merging.
  \item Speed of evaluation for expressions with necessary parentheses will
        be faster because of the feature change mentioned above that eliminates
        them.  Note that including unnecessary parentheses will still 
        (slightly) slow down evaluation.  (These unnecessary parentheses are 
        preserved so that the expression will appear as written when deparsed.)
  \item Assignment to list elements, and other uses of the \code{$<-}
        operator, are now substantially faster.
  \item Coercion of logical and integer vectors to character vectors is
        now much faster, as is creation of names with sequence numbers.
  \item Operations that create strings are now sometimes faster, due to
        improvements in string hashing and memory allocation.
}}

  \subsection{PERFORMANCE IMPROVEMENTS FROM A LATER R CORE RELEASE}{
    \itemize{
    \item A number of performance improvements relating to S3 and S4
          class implementation, due to Tomas Kalibera, were incorporated from
          R 3.2.0.
}}

  \subsection{BUG FIXES}{
  \itemize{
  \item A large number of fixes were made to correct reliability problems
        (mostly regarding protection of pointers).  Many of these were provided
        by Tomas Kalibera as fixes to R Core versions (sometimes with 
        adaptation required for use in pqR).  Some were fixed in pqR
        and reported to R Core.  Others were for problems only existing in pqR.
  \item Fixed a bug in which pqR's optimization of updates such as 
        \code{a<-a+1} could sometimes permit modification of a locked binding.
  \item Fixed related problems with \code{apply}, \code{lapply}, \code{vapply},
        and \code{eapply}, that can show up when the value returned by the 
        function being applied is itself a function.  This problem also
        resulted in incorrect display of saved warning messages.  The problems
        are also fixed in R-3.2.0, in a different way.
  \item The \code{gctorture} function now works as documented, forcing
        a FULL garbage collection on every allocation.  This does make
        running with gctorture enabled even slower than before, when
        most garbage collections were partial, but is more likely to
        find problems.
  \item Fixed a bug in \code{nls} when the \code{algorithm="port"}
        option is used, which could result in a call of \code{nls}
        being terminated with a spurious error message.  This bug
        is most likely to arise on a 64-bit big-endian platform,
        such as a 64-bit SPARC build, but will occur with small
        probability on most platforms.  It is also present in R Core 
        versions of R.
  \item Fixed a bug in \code{readBin} in which a crash could occur due to
        misaligned data accesses.  This bug is also present in R Core
        versions of R.
}}

  \subsection{BUG FIX CORRESPONDING TO ONE IN A LATER R CORE RELEASE}{
  \itemize{
  \item Removed incorrect information from \code{help(call)}, as also
        done in R-3.0.2.
}}
}


\section{CHANGES IN VERSION RELEASED 2014-11-16}{

  \subsection{INTRODUCTION}{

  \itemize{ 
  \item This and the previous release of 2014-10-23 (which does not have
        a separate NEWS section) are minor updates to the 
        release of 2014-09-30, with fixes for a few problems, and a few 
        performance improvements.  Packages installed for pqR-2014-09-30 
        or pqR-2014-10-23 do not need to be reinstalled for this release.
}}
  \subsection{INSTALLATION, BUILDING, AND TESTING}{
  \itemize{
  \item For Mac OS X, a change has been made to allow use of the Accelerate 
        framework for the BLAS in OS X 10.10 (Yosemite), adapted from a patch 
        by R Core.
  \item A new test (var-lookup.R) for correctness of local vs. global symbol 
        bindings has been added, which is run with other tests done by 
        "make check".
}}
  \subsection{DOCUMENTATION UPDATES}{
    \itemize{
    \item The documentation on "contexts" in the R Internals manual has
          been updated to reflect a change made in pqR-2014-09-30.  (The
          internals manual has also been updated to reflect changes below.)
}}
  \subsection{PERFORMANCE IMPROVEMENTS}{
    \itemize{
    \item The speed of \code{for} loops has been improved by not bothering
          to set the index variable again if it is still set to the old
          value in its binding cell.
    \item Evaluation of symbols is now a bit faster when the symbol has a 
          binding in the local environment whose location is cached.
    \item Lookup of functions now often skips local environments that
          were previously found not to contain the symbol being looked up.
          In particular, this speeds up calls of base functions that are
          not already fast due to their being recognized as "special" symbols.
    \item The set of "special" symbols for which lookups in local environments
          is usually particularly fast now includes \code{.C}, \code{.Fortran},
          \code{.Call}, \code{.External}, and \code{.Internal}.
    \item Adjusted a tuning parameter for \code{rowSums} and \code{rowMeans}
          to be more appropriate for the cache size in modern processors.
}}
  \subsection{PERFORMANCE IMPROVEMENT FROM A LATER R CORE RELEASE}{
    \itemize{
    \item The faster C implementation of diagonal matrix creation with
          \code{diag} from R-3.0.0 has been adapted for pqR.
}}
  \subsection{BUG FIXES}{
    \itemize{
    \item Fixed a number of places in the interpreter and base packages
          where objects were not properly protected agains garbage collection
          (many involving use of the \code{install} function).  Most of
          these problems are in R-2.15.0 or R-2.15.1, and probably also in 
          later R Core releases.
    \item Fixed a bug in which subsetting a vector with a range created
          with the colon operator that consisted entirely of invalid indexes 
          could cause a crash (eg, \code{c(1,2)[10:20]}.
    \item Fixed a bug (pqR issue #27) in which a user-defined replacement
          function might get an argument that is not marked as shared, which 
          could cause anomalous behaviour in some circumstances.
    \item Fixed an issue with passing on variant return requests to function
          bodies (though it's hard to construct an example where this issue
          produces incorrect results).
    \item Fixed a bug in initialization of user-supplied random number
          generators, which occassionally showed up in package rngwell19937.
    \item (Actually fixed in pqR-2014-09-30 but omitted from NEWS.)	
          Fixed problems with calls of \code{strncpy} that were described in
          PR #15990 at r-project.org.
}}
}


\section{CHANGES IN VERSION RELEASED 2014-09-30}{

  \subsection{INTRODUCTION}{

  \itemize{ 

\item This release contains several major performance improvements.  Notably,
      lookup of variables will sometimes be much faster, variable updates
      like \code{v <- v + 1} will often not allocate any new space,
      assignments to parts of variables (eg, \code{a[i] <- 0)} is much faster
      in the interpreter (no change for byte-compiled code), external
      functions called with \code{.Call} or \code{.External} now get faster
      macro or inline versions of functions such as \code{CAR}, \code{LENGTH},
      and \code{REAL}, and calling of external functions with \code{.C} and 
      \code{.Fortran} is substantially  faster, and can sometimes be done in 
      a helper thread.

\item Changes have been made to configuration options regarding use of BLAS
      routines for matrix multiplication, as described below.  In part, these
      changes are intended to made the default be close to what R Core 
      releases do (but without the unnecessary inefficiency).

\item A number of updates from R Core releases after R-2.15.0 have 
      been incorporated or adapted for use in pqR.  These provide some 
      performance improvements, some new features or feature changes, and 
      some bug fixes and documentation updates.

\item Many other feature changes and performance improvements have also
      been made, as described below, and a number of bugs have been fixed,
      some of which are also present in the latest R Core release, R-3.1.1.

\item Packages using \code{.Call} or \code{.External} should be re-installed
      for use with this version of pqR.
}}

  \subsection{FEATURE CHANGES}{
  \itemize{
\item The \code{mat_mult_with_BLAS} option, which controls whether the
      BLAS routines or pqR's C routines are used for matrix multiplication,
      may now be set to \code{NA}, which is equivalent to \code{FALSE},
      except that for multiplication of sufficiently large matrices (not
      vector-vector, vector-matrix, or matrix-vector multiplication) pqR 
      will use a BLAS routine unless there is an element in one of the 
      operands that is \code{NA} or \code{NaN}.  This mimics the behaviour 
      of R Core implementations (at least through 3.1.1), which is motivated
      by a desire to ensure that \code{NA} is propagated correctly even
      if the BLAS does not do so, but avoids the substantial but needless 
      inefficiency present in the R Core implementation.  
\item A \code{BLAS_in_helpers} option now allows run-time control of
      whether BLAS routines may be done in a helper thread. (But this
      will be fixed at \code{FALSE} if that is set as the default when
      pqR is built.)
\item A \code{codePromises} option has been added to \code{deparse},
      and documented in \code{help(.deparseOpts)}.  With this option,
      the deparsed expression uses the code part of a promise, not
      the value, similarly to the existing \code{delayPromises}
      option, but without the extra text that that option produces.
\item This new \code{codePromises} deparse option is now used when producing
      error messages and traceback output.  This improves error messages
      in the new scheme for subset assignments (see the section on
      performance improvements below), and also avoids the voluminous
      output previously produced in circumstances such as the following:
\preformatted{   `f<-` <- function (x,value) x[1,1] <- value
   a <- 1
   f(a) <- rep(123,1000)  # gives an error
   traceback()
}
      This previously produced output with 1000 repetitions of 123
      in the traceback produced following the error message.  The traceback
      now instead shows the expression \code{rep(123,1000)}.
\item The \code{evaluate} option for \code{dump} has been extended to
      allow access to the new \code{codePromises} deparse option.
      See \code{help(dump)}.
\item The formal arguments of primitive functions will now be returned
      by \code{formals}, as they are shown when printed or with \code{args}.
      In R Core releases (at least to R-3.1.1), the result of \code{formals}
      for a primitive is \code{NULL}.
\item Setting the \code{deparse.max.lines} option will now limit the
      number of lines printed when exiting debug of a function, as
      well as when entering.
\item In \code{.C} and \code{.Fortran}, arguments may be character strings
      even when \code{DUP=FALSE} is specified - they are duplicated regardless.
      This differs from R Core versions, which (at least through R-3.1.1)
      give an error if an argument is a character string and \code{DUP=FALSE}.
\item In \code{.C} and \code{.Fortran}, scalars (vectors of length one)
      are duplicated (in effect, though not necessarily physically) even 
      when \code{DUP=FALSE} is specified.  However, they are not duplicated 
      in R Core versions (at least through R-3.1.1), 
      so it may be unwise to rely on this.
\item A \code{HELPER} argument can now be used in \code{.C} and 
      \code{.Fortran} to specify that the C or Fortran routine may
      (sometimes) be done in a helper thread.  (See the section on
      performance improvements below.)
}}

  \subsection{FEATURE CHANGES CORRESPONDING TO THOSE IN LATER R CORE RELEASES}{
    \itemize{
\item From R-3.0.2: The unary \code{+} operator now converts a logical vector
      to an integer vector.
\item From R-3.0.0: Support for "converters" for use with \code{.C} has been 
      dropped.
\item From R-2.15.1:
      \code{pmin()} and \code{pmax())} now also work when one of the inputs 
      is of length zero and others are not, returning a zero-length vector,
      analogously to, say, \code{+}.
\item From R-2.15.1:
      .C() gains some protection against the misuse of character vector
      arguments.  (An all too common error is to pass character(N),
      which initializes the elements to "", and then attempt to edit
      the strings in-place, sometimes forgetting to terminate them.)
\item From R-2.15.1:
      Calls to the new function globalVariables() in package utils
      declare that functions and other objects in a package should be
      treated as globally defined, so that CMD check will not note
      them.
\item From R-2.15.1:
      print(packageDescription(*)) trims the Collate field by default.
\item From R-2.15.1: A new option "show.error.locations" has been added.  
      When set to
      TRUE, error messages will contain the location of the most recent
      call containing source reference information. (Other values are
      supported as well; see ?options.)
\item From R-2.15.1:
      C entry points R_GetCurrentSrcref and R_GetSrcFilename have been
      added to the API to allow debuggers access to the source
      references on the stack.
}}

  \subsection{INSTALLATION, BUILDING, TESTING, AND DEBUGGING}{
    \itemize{
\item The \code{--enable-mat-mult-with-BLAS} configuration
      option has been replaced by the ability to use a configure 
      argument of \code{mat_mult_in_BLAS=FALSE}, \code{mat_mult_in_BLAS=FALSE},
      or \code{mat_mult_in_BLAS=NA}, to set the default value of this
      option.
\item The \code{--disable-mat-mult-with-BLAS-in-helpers} configuration
      option has been replaced by the ability to use a configure 
      argument of \code{BLAS_in_helpers=FALSE} or \code{BLAS_in_helpers=TRUE}
      to set the default value of this option.
\item The LAPACK routines used are now the same as those in R-3.1.1 (version
      3.5.0).
      However, the \code{.Call} interface to these remains as in 
      R-2.15.0 to R-2.15.3 (it was changed to use \code{.Internal} in R-3.0.0).
      Since LAPACK 3.5.0 uses some more recent Fortran features, a 
      Fortran 77 compiler such as \code{g77} will no longer suffice.
\item Setting the environment variable \code{R_ABORT} to any non-null
      string will prevent any attempt to produce a stack trace on a
      segmentation fault, in favour of instead producing (maybe) an
      immediate core dump.
\item The variable \code{R_BIT_BUCKET} in \file{share/make/vars.mk}
      now specifies a file to receive output that is normally ignored
      when building pqR.  It is set to \file{dev/null} in the distribution,
      but this can be changed to help diagnose build problems.
\item The C functions \code{R_inspect} and \code{R_inspect3} functions are now
      visible to package code, so they can be used there for debugging.
      To see what they do, look in \file{src/main/inspect.c}.  They are subject
      to change, and should not appear in any code released to users.
\item The \code{Rf_error} and related procedures declared in 
      \file{R_ext/Error.h} are now if possible declared to never return,
      allowing for slightly better code generation by the compiler, 
      and avoiding spurious compiler warnings.  This parallels a change 
      in R-3.0.1, but is more general, using the C11 noreturn facility if 
      present, and otherwise resorting to the gcc facility (if gcc is used).
}}

  \subsection{INSTALLATION FEATURES LIKE THOSE IN LATER R CORE RELEASES}{
    \itemize{
\item From R-2.15.1:
      install.packages("pkg_version.tgz") on Mac OS X now has sanity
      checks that this is actually a binary package (as people have
      tried it with incorrectly named source packages).
\item From R-2.15.2: \code{--with-blas='-framework vecLib'} now also works
      on OS X 10.8 and 10.9.
\item From R-2.15.3:
      Configuration and R CMD javareconf now come up with a smaller set
      of library paths for Java on Oracle-format JDK (including
      OpenJDK).  This helps avoid conflicts between libraries (such as
      libjpeg) supplied in the JDK and system libraries.  This can
      always be overridden if needed: see the 'R Installation and
      Administration' manual.
\item From R-2.15.3:
      The configure tests for Objective C and Objective C++ now work on
      Mac OS 10.8 with Xcode 4.5.2 (PR#15107).
\item The cairo-based versions of \code{X11()} now work with
      current versions of cairographics (e.g. 1.12.10).  (\PR{15168})

}}

  \subsection{DOCUMENTATION UPDATES}{
  These are in addition to changes in documentation relating to other
  changes reported here.
    \itemize{
\item Some incorrect code has been corrected in the "Writing
      R Extensions" manual, in the "Zero finding"
      and "Calculating numerical derivatives" sections.  The
      discussion in "Finding and Setting Variables" has also been
      clarified to reflect current behaviour.
\item Documentation in the "R Internals" manual has been updated
      to reflect recent changes in pqR regarding symbols and variable
      lookup, and to remove incorrect information about the global cache
      present in the version from R-2.15.0 (and R-3.1.1).
\item Fixed an out-of-date comment in the section on helper threads in
      the "R Internals" manual.
}}

  \subsection{PERFORMANCE IMPROVEMENTS}{
    Numerous improvements in speed and memory usage have been made in this
    release of pqR.  Some of these are noted here.
    \itemize{
\item Lookup of local variables is now usually much faster (especially when
      the number of local variables is large), since for each symbol,
      the last local binding found is now recorded, usually avoiding a 
      linear search through local symbol bindings.  Those lookups that are
      still needed are also now a bit faster, due to unrolling of the 
      search loop.
\item Assignments to selected parts of variables (eg, \code{a[i,j] <- 0} or
      \code{names(L$a[[f()]]) <- v}) are now much faster in the interpreter.
      (Such assignments within functions that are byte-compiled use a 
      different mechanism that has not been changed in this release.)  
      
      This change also alters the error 
      messages produced from such assignments.  They are probably not as 
      informative (at least to unsophisticated users) as those that
      the interpreter produced previously, though they are better than 
      those produced from byte-compiled code.  On the plus side, the error 
      messages are now consistent for primitive and user-written replacement 
      functions, and some messages now contain short, intelligible expressions
      that could previously contain huge amounts of data (see the section on 
      new features above).  

      This change also fixes the anomaly that arguments
      of subset expressions would sometimes be evaluated more than once
      (eg, \code{f()} in the example above).
\item The speed of \code{.C} and \code{.Fortran} has been substantially
      improved, partly by incorporating changes in R-2.15.1 and R-2.15.2,
      but with substantial additional improvements as well.  
\item The speed of \code{.Call} and \code{.External} has been improved somewhat.
      More importantly, the C routines called will get macro versions of 
      \code{CAR}, \code{CDR}, \code{CADR}, etc., macro versions of \code{TYPEOF}
      and \code{LENGTH}, and inline function versions of \code{INTEGER},
      \code{LOGICAL}, \code{REAL}, \code{COMPLEX}, and \code{RAW}.  This
      avoidance of procedure call overhead for these operations may speed
      up some C procedures substantially.
\item In some circumstances, a routine called with \code{.C} or \code{.Fortran}
      can now be done in a helper thread, in parallel with other computations.
      This is done only if requested with the \code{HELPER} option, and
      at present only in certain limited circumstances, in which only a single
      output variable is used.  See \code{help(.C)} or \code{help(.Fortran)}
      for details.
\item As an initial use of the previous feature, the \code{findInterval} 
      function now will sometimes execute its C routine in a helper thread.
      (More significant uses of the \code{HELPER} option to \code{.C} and
      \code{.Fortran} will follow in later releases.)
\item Assignments that update a local variable by applying a single unary or 
      binary mathematical operation will now often re-use space for
      the variable that is updated, rather than allocating new space.
      For example, this will be done with all the assignments in the
      second line below:
\preformatted{   u <- rep(1,1000); v <- rep(2,1000); w <- exp(2)
   u <- exp(u); u <- 2*u; v <- v/2; u <- u+v; w <- w+1
}
      This modification also has the effect of increasing the possibilities
      for task merging.  For example, in the above code, the first two
      updates for \code{u} will be merged into one computation that sets
      \code{u} to \code{2*exp(u)} using a single loop over the vector.
\item The performance of \code{rep} and \code{rep.int} is much improved.
      These improvements (and improvements previously made in pqR) go beyond 
      those in R Core releases from R-2.15.2 on, so these functions are often 
      substantially faster in pqR than in R-2.15.2 or later R Core versions
      to at least R-3.1.1, for both long and short vectors.  (However, note
      that the changes in functionality made in R-2.15.2 have not been made 
      in pqR; in particular, pairlists are still allowed, as in R-2.15.0.)
\item For numeric vectors, the repetition done by \code{rep} and \code{rep.int}
      may now be done in a helper thread, in parallel with other computations.
      For example, attaching names to the result of \code{rep} (if necessary)
      may be done in parallel with replication of the data part.
\item The amount of space used on the C stack has been reduced, with the
      result that deeper recursion is possible within a given C stack
      limit.  For example, the following is now possible with the default
      stack limit (at least on one Intel Linux system with gcc 4.6.3, results
      will vary with platform):
\preformatted{   f <- function (n) { if (n>0) 1+f(n-1) else 0 }
   options(expressions=500000)
   f(7000)
}
      For comparison, with pqR-2014-06-1, and R-3.1.1, trying to evaluate 
      f(3100) gives a C stack overflow error (but f(3000) works).
\item Expressions now sometimes return constant values, that are shared,
      and likely stored in read-only memory.  These constants include 
      \code{NULL}, the scalars (vectors of length one) \code{FALSE}, 
      \code{TRUE}, \code{NA}, \code{NA_real_}, 0.0, 1.0, 0L, 1L, ..., 10L, 
      and some one-element pairlists with such constant elements.  Apart 
      from \code{NULL}, these constants are not
      \emph{always} used for the corresponding value, but they often are, which
      saves on memory and associated garbage collection time.  External routines
      that incorrectly modify objects without checking that \code{NAMED} is
      zero may now crash when passed a read-only constant, which is a generally
      desirable debugging aid, though it might sometimes cause a package that
      had previously at least sort-of worked to no longer run.
\item The \code{substr} function has been sped up, and uses less memory,
      especially when a small substring is extracted from a long string.
      Assignment to \code{substr} has also been sped up a bit.
\item The function for unserializing data (eg, reading file \file{.RData}) is
      now done with elimination of tail-recursion (on the CDR field) when 
      reading pairlists.  This is both faster and less likely to produce a stack
      overflow.  Some other improvements to serializing/unserializing have
      also been made, including support for restoring constant values (mentioned
      above) as constant values.
\item Lookup of S3 methods has been sped up, especially when no method is
      found.  This is important for several primitive functions, such as 
      \code{$}, that look for a method when applied to an object with a class
      attribute, but perform the operation themselves if no method is found.
\item Integer plus, minus, and times are now somewhat faster (a side effect
      of switching to a more robust overflow check, as described below).
\item Several improvements relating to garbage collection have been made.
      One change is that the amount of memory used for each additional
      symbol has been reduced from 112 bytes (two CONS cells) to 80 bytes
      (on 64-bit platforms), not counting the space for the symbol's name
      (a minumum of 48 bytes on 64-bit platforms).  Another change is in 
      tuning of heap sizes, in order to reduce occasions in which garbage 
      collection is very frequent.
\item Many uses of the \code{return} statement have been sped up.
\item Functions in the \code{apply} family have been sped up when they are
      called with no additional arguments for the function being applied.
\item The performance problem reported in PR #15798 at r-project.org has
      been fixed (differently from the R Core fix).
\item A performance bug has been fixed in which any assignment to a vector 
      subscripted with a string index caused the entire vector to be copied.
      For example, the final assignment in the code below would copy all
      of \code{a}:
\preformatted{   a<-rep(1.1,10000); names(a)[1] <- "x"
   a["x"] <- 9
}
      This bug exists in R Core implementations though at least R-3.1.1.
\item A performance bug has been fixed that involved subscripting with many 
      invalid string indexes, reported on r-devel on 2010-07-15 and 
      2013-05-8.  It is illustrated by the following code, 
      which was more than ten thousand times slower than expected:
\preformatted{   x <- c(A=10L, B=20L, C=30L)
   subscript <- c(LETTERS[1:3], sprintf("ID\%05d", 1:150000))
   system.time(y1 <- x[subscript])
}
      The fix in this version of pqR does not solve the related problem 
      when assigning to \code{x[subscript]}, which is still slow.  Fixing
      that would require implementation of a new method, possibly requiring
      more memory.

      This performance bug exists in R Core releases through R-3.1.1, but
      may now be fixed (differently) in the current R Core development version.
}}

  \subsection{BUG FIXES}{
    \itemize{
\item Fixed a bug in \code{numericDeriv} (see also the documentation
      update above), which is illustrated by the following
      code, which gave the wrong derivative:
\preformatted{    x <- y <- 10
    numericDeriv(quote(x+y),c("x","y"))
}
      I reported this to R Core, and it is also fixed (differently) in
      R-3.1.1.
\item Fixed a problem in \code{.C} and \code{.Fortran} where, contrary
      to the documentation (except when \code{DUP=TRUE} and no duplication 
      was actually needed), logical values after the call other than 
      \code{TRUE}, \code{FALSE}, and \code{NA} are not mapped to \code{TRUE},
      but instead exist as invalid values that may show up later.
      This bug exists in R Core versions 2.15.1 through at least 3.1.1.
      I reported it as \PR{15878} at r-project.org, so it may be fixed in
      a later R Core release.
\item Fixed a problem with treatment of \code{ANYSXP} in specifying
      types of registered C or Fortran routines, which in particular had
      prevented the types of \code{str_signif}, used in \code{formatC},
      from being registered.  (This bug exists in R Core versions of R
      at least through R-3.1.1.) 
\item Fixed a bug in \code{substr} applied to a string with UTF-8
      encoding, which could cause a crash for code such as
\preformatted{   a <- "\xc3\xa9"
   Encoding(a) <- "UTF-8"
   b <- paste0(rep(a,8000),collapse="")
   c <- substr(b,1,16000)
}
      I reported this as PR{15910} at r-project.org, so it may be
      fixed in an R Core release after R-3.1.1.  A related bug in
      assignment to \code{substr} has also been fixed.
\item Fixed a bug in how debugging is handled that is illustrated by the
      following output:
\preformatted{   > g <- function () { A <<- A+1; function (x) x+1 }
   > f <- function () (g())(10)
   > A <- 0; f(); print(A)
   [1] 11
   [1] 1
   > debug(f);
   > A <- 0; f(); print(A)
   debugging in: f()
   debug: (g())(10)
   Browse[2]> c
   exiting from: f()
   [1] 11
   [1] 2
}
   Note that the final value of \code{A} is different (and wrong) when
   \code{f} is stepped through in the debugger.  This bug exists in
   R Core releases through at least R-3.1.1.
\item Fixed a bug illustrated by the following code, which gave
      an error saying that \code{p[1,1]} has the wrong number of subscripts:
\preformatted{   p <- pairlist(1,2,3,4); dim(p) <- c(2,2); p[1,1] <- 9
}
   This bug exists in R Core releases through at least R-3.1.1.
\item Fixed the following pqR bug (and related bugs), in which
      \code{b} was modified by the assignment to \code{a}:
\preformatted{   a <- list(list(1+1))
   b <- a
   attr(a[[1]][[1]],"fred")<-9
   print(b)
}
\item Fixed the following bug in which \code{b} was modified
      by an assignment to \code{a} with a vector subscript:
\preformatted{   a <- list(list(mk2(1)))
   b <- a[[1]]
   a[[c(1,1)]][1] <- 3
   print(b)
}
      This bug also exists in R-2.15.0, but was fixed in R-3.1.1 
      (quite differently than in pqR).
\item Fixed a lack of error checking bug that could cause expressions
      such as \code{match.call(,expression())} to crash from an
      invalid memory reference.  This bug also exists in R-2.15.0 and
      R-3.1.1.
\item Fixed the non-robust checks for integer overflow, which reportedly
      sometimes fail when using clang on a Mac.  This is #PR 15774 at
      r-project.org, fixed in R-3.1.1, but fixed differently in pqR.
\item Fixed a pqR bug with expressions of the form \code{t(x)\%*\%y}
      when \code{y} is an S4 object.
\item Fixed a bug (PR #15399 at r-project.og) in \code{na.omit} and 
      \code{na.exclude} that led to a
      data frame that should have had zero rows having one row instead.
      (Also fixed in R-3.1.1, though differently.)
\item Fixed the problem that RStudio crashed whenever a function was
      debugged (with \code{debug}).  This was due to pqR having changed
      the order of fields in the \code{RCNTXT} structure, which is an
      internal data structure of the interpreter, but is nevertheless
      accessed in RStudio.  The order of fields is now back to what it was.
\item Fixed the bug in \code{nlm} reported as PR #15958
      at r-project.org, along with related bugs in \code{uniroot} and
      \code{optimize}.  These all involve situations where the function
      being optimized saves its argument in some manner, and then sees
      the saved value change when the optimizer re-uses the space for the 
      argument on the next call.  The fix made is to no longer reuse the 
      space, which will unfortunately cause a (fairly small) decline in 
      performance.

      The \code{optim} function also has this problem, but only
      when numerical derivatives are used.  It has not yet been fixed.
      The \code{integrate} function does not seem to have a problem.
\item Fixed a bug in the code to check for C stack overflow, that may
      show up when the fallback method for determining the start of the
      stack is needed, and a stack check is then done when very little stack
      is in use, resulting in an erroneous report of stack overflow.  The
      problem is platform dependent, but arises on a SPARC Solaris system 
      when using gcc 3.4.3, once stack usage is reduced by the improvement
      described above, leading to failure of one of the tests for package 
      Matrix.  This bug exists in R Core version back to 2.11.1 (or earlier)
      and up to at least 3.1.1.
}}

  \subsection{BUG FIXES CORRESPONDING TO THOSE IN LATER R CORE RELEASES}{
    \itemize{
\item From R-2.15.1: 
      Trying to update (recommended) packages in R_HOME/library without
      write access is now dealt with more gracefully.  Further, such
      package updates may be skipped (with a warning), when a newer
      installed version is already going to be used from .libPaths().
      (PR#14866)
\item From R-2.15.1:
      \command{R CMD check} with \env{_R_CHECK_NO_RECOMMENDED_}
      set to a true value (as done by the \command{--as-cran} option)
      could issue false errors if there was an indirect dependency
      on a recommended package.
\item From R-2.15.1:
      getMethod(f, sig) produced an incorrect error message in some
      cases when f was not a string).
\item From R-2.15.2:
      In Windows, the GUI preferences for foreground color were 
      not always respected.  (Reported by Benjamin Wells.)
\item From R-2.15.1:
      The evaluator now keeps track of source references outside of
      functions, e.g. when source() executes a script.
\item From R-2.15.1:
      The value returned by tools::psnice() for invalid pid values was
      not always NA as documented.
\item From R-2.15.2:
      \code{sort.list(method = "radix")} could give incorrect
      results on certain compilers (seen with \command{clang} on Mac OS
      10.7 and \command{Xcode 4.4.1}).
\item From R-3.0.1:
      Calling \code{file.copy()} or \code{dirname()} with the
      invalid input \code{""} (which was being used in packages, despite
      not being a file path) could have caused a segfault.
\item From R-3.0.1:
      \code{dirname("")} is now \code{""} rather than \code{"."} (unless
      it segfaulted).
\item Similarly to R-3.1.1-patched:
      In package \code{parallel}, child processes now call \code{_Exit}
      rather than \code{exit}, so that the main process is not affected
      by flushing of input/output buffers in the child.
}}
}


\section{CHANGES IN VERSION RELEASED 2014-06-19}{

  \subsection{INTRODUCTION}{

  \itemize{ 

\item This is a maintenance release, with bug fixes, documentation
      improvements (including provision of previously missing
      documentation), and changes for compatibility with R Core releases.
      There are some new features in this release that help
      with testing pqR and packages. There are no significant changes 
      in performance.

\item See the sections below on earlier releases for general
      information on pqR.  

\item Note that there was a test release of 2014-06-10 that 
      is superceded by this release, with no separate listing 
      of the changes it contained.
  }}

  \subsection{NEW FEATURES FOR TESTING}{
    \itemize{
\item The setting of the \code{R_SEED} environment variable now specifies what
      random number seed to use when \code{set.seed} is not called.  When
      \code{R_SEED} is not set, the seed will be set from the time and process
      ID as before.  It is recommended that \code{R_SEED} be set before running
      tests on pqR or packages, so that the results will be reproducible.
      For example, some packages report an error if a hypothesis test on
      simulated data results in a p-value less than some threshold.  If 
      \code{R_SEED} is not set, these packages will fail their tests now 
      and then at random, whereas setting \code{R_SEED} will result either
      in consistent success or (less likely) consistent failure.
\item The comparison of test output with saved output using \code{Rdiff} now
      ignores any output from \code{valgrind}, so spurious errors will not be
      triggered by using it.  When using \code{valgrind}, the
      output files should be checked manually for \code{valgrind} messages 
      that are of possible interest.
\item The test script in \file{tests/internet.R} no longer looks at CRAN's html
      code, which is subject to change.  It instead looks at a special test file
      at \url{pqR-project.org}.
\item Fixed problems wit the \file{reg-tests-1b} test script.  Also, now sets
      the random seed, so it's consistent (even without R_SEED set), and has
      its output compared to a saved version.  Non-fatal errors (with
      code 5) should be expected on systems without enough memory for xz
      compression.
  }}

  \subsection{CHANGE FOR COMPATIBILITY}{
    \itemize{
\item The result of \code{diag(list(1,3,5))} is now a matrix of type
      double.  In R-2.15.0, this expression did not produce a sensible
      result.  A previous fix in pqR made this expression produce a matrix of 
      type list.  A later change by R Core also fixed this, but so it
      produced a double matrix, coercing the list to a numeric vector
      (to the extent possible); pqR now does the same.
  }}

  \subsection{DOCUMENTATION UPDATES}{
    \itemize{
\item The documentation for \code{c} now says how the names for the 
      result are determined, including previously missing information
      on the \code{use.names} argument, and on the role of the names of
      arguments in the call of \code{c}.  This documentation is missing
      in R-2.15.0 and R-3.1.0.
\item The documentaton for \code{diag} now documents that a diagonal matrix 
      is always created with type double or complex, and that the
      names of an extracted diagonal vector are taken from a \code{names}
      attribute (if present), if not from the row and column names.  This
      information is absent in the documentation in R-2.15.1 and R-3.1.0.
\item Incorrect information regarding the pointer protection stack
      was removed from \code{help(Memory)}.  This incorrect information
      is present in R-2.15.0 and R-3.1.0 as well.
\item There is now information in \code{help(Arithmetic)} regarding what
      happens when the operands of an arithmetic operation are \code{NA}
      or \code{NaN}, including the arbitrary nature of the result when
      one operand is \code{NA} and the other is \code{NaN}.  There is
      no discussion of this issue in the documentation for R-2.15.0 and R-3.1.0.
\item The \code{R_HELPERS} and \code{R_HELPERS_TRACE} environment variables
      are now documented in \code{help("environment variables")}.  The
      documentation in \code{help(helpers)} has also been clarified.
\item The \code{R_DEBUGGER} and \code{R_DEBUGGER_ARGS} environment variables
      are now documented in \code{help("environment variables")} as 
      alternatives to the \code{--debugger} and \code{--debugger-args}
      arguments.
  }}

  \subsection{BUG FIXES}{
    \itemize{
\item Fixed lack of protection bugs in the \code{equal} and \code{greater}
      functions in \file{sort.c}.  These bugs are also present in R-2.15.0
      and R-3.1.0.
\item Fixed lack of protection bugs in the \code{D} function in \file{deriv.c}.
      These bugs are also present in R-2.15.0 and R-3.1.0.
\item Fixed argument error-checking bugs in \code{getGraphicsEventEnv}
      and \code{setGraphicsEventEnv} (also present in R-2.15.0 and R-3.1.0).
\item Fixed a stack imbalance bug that shows up in the expression
      \code{anyDuplicated(c(1,2,1),incomp=2)}.  This bug is also present
      in R-2.15.0 and R-3.1.0.  The bug is reported only when the \code{base}
      package is not byte compiled (but still exists silently when it is 
      compiled).
\item Fixed a bug in the foreign package that showed up on systems where
      the C \code{char} type is unsigned, such as a Rasberry Pi running
      Rasbian.  I reported this to R Core, and it is also fixed in R-3.1.0.
\item Fixed a lack of protection bug that arose when \code{log} produced a
      warning.
\item Fixed a lack of protection bug in the \code{lang[23456]}
      C functions.
\item Fixed a stack imbalance bug that showed up when an assignment was
      made to an array of three or more dimensions using a zero-length
      subscript.
\item Fixed a problem with \code{news()} that was due to pqR's version
      numbers being dates (pqR issue #1).
\item Fixed out-of-bound memory accesses in \code{R_chull} and \code{scanFrame}
      that valgrind reports (but which are likely to be innocuous).
  }}

  \subsection{BUG FIXES CORRESPONDING TO THOSE IN LATER R CORE RELEASES}{
    \itemize{
\item From R-2.15.1: The string "infinity" now converts correctly to \code{Inf}
      (PR#14933).
\item From R-2.15.1: The generic for backsolve is now correct (PR#14883).
\item From R-2.15.1: A bug in \code{get_all_vars} was fixed (PR#14847).
\item From R-2.15.1: Fixed an argument error checking bug in \code{dev.set}.
\item From R-3.1.0-patched: Fixed a problem with \code{mcmapply} not 
      parallelizing when the number of jobs was less than number of cores.
      (However, unlike R-3.1.0-patched, this fix doesn't try to 
      parallelize when there is only one core.)
  }}
}

\section{CHANGES IN VERSION RELEASED 2014-02-23}{

  \subsection{INTRODUCTION}{

  \itemize{ 

\item This is a maintenance release, with bug fixes, changes for
      compatibility with packages, additional correctness tests, and 
      documentation improvements.  There are no new features in this 
      release, and no significant changes in performance.

\item See the sections below on earlier releases for general
      information on pqR.
  }}

  \subsection{INSTALLATION AND TESTING}{
    \itemize{
\item The information in the file "INSTALL" in the main source directory 
      has been re-written.  It now contains all the information expected
      to be needed for most installations, without the user needing to
      refer to R-admin, including information on the configuration
      options that have been added for pqR.  It also has information on
      how to build pqR from a development version downloaded from github.

\item Additional tests regarding subsetting operations, maintenance of
      NAMEDCNT, and operation of helper threads have been written.
      They are run with \code{make check} or \code{make check-all}.

\item A "create-configure" shell script is now included, which allows
      for creation of the "configure" shell script when it is non-functional
      or not present (as when building from a development version of pqR).
      It is not needed for typical installs of pqR releases.

\item Some problems with installation on Microsoft Windows (identified
      by Yu Gong) have hopefully been fixed.  (But trying to install
      pqR on Windows is still recommended only for adventurous users.)

\item A problem with installing pqR as a shared library when multithreading
      is disabled has been fixed.

\item Note that any packages (except those written only in R, plus 
      C or Fortran routines called by \code{.C} or \code{.Fortran}) that
      were compiled and installed under R Core versions of R must be 
      re-installed for use with pqR, as is generally the case with new versions
      of R (although it so happens that it is not necessary to re-install
      packages installed with pqR-2013-07-22 or pqR-2013-12-29 with this 
      release, because the formats of the crucial internal data structures 
      happen not to have changed).
  }}

  \subsection{DOCUMENTATION UPDATES}{
    \itemize{
\item The instructions in "INSTALL" have been re-written, as noted above.
\item The manual on "Writing R Extensions" now has additional information 
      (in the section on "Named objects and copying") on paying proper attention
      to NAMED for objects found in lists.
\item More instructions on how to create a release branch of pqR from a 
      development branch have been added to mods/README (or MODS).
  }}

  \subsection{CHANGES REGARDING PACKAGE COMPATIBILITY AND CHECKING}{
    \itemize{
\item Changed the behaviour of \code{$} when dispatching so that the unevaluated
      element name arrives as a string, as in R-2.15.0.  This behaviour is
      needed for the "dyn" package.  The issue is illustrated by the
      following code:
\preformatted{    a <- list(p=3,q=4)
    class(a) <- "fred"
    `$.fred` <-
      function (x,n) { print(list(n,substitute(n))); x[[n]] }
    print(a$q)
}
      In R-2.15.0, both elements of the list printed are strings, but in
      pqR-2013-12-29, the element from "substitute" is a symbol.  Changed
      \code{help("$")} to document this behaviour, and the corresponding 
      behaviour of \code{"$<-"}.  Added a test with \code{make check} for it.
\item Redefined "fork" to "Rf_fork" so that helper threads can be disabled
      in the child when "fork" is used in packages like "multicore". 
      (Special mods for this had previously been made to the "parallel" 
      package, but this is a more universal scheme.)
\item Added an option (currently set) for pqR to ignore incorrect zero
      pointers encountered by the garbage collector (as R-2.15.0 does).
      This avoids crashes with some packages (eg, "birch") that incorrectly
      set up objects with zero pointers.
\item Changed a C procedure name in the "matprod" routines to reduce the
      chance of a name conflict with C code in packages.
\item Made \code{NA_LOGICAL} and \code{NA_INTEGER} appear as variables
      (rather than constants) in packages, as needed for package
      "RcppEigen".
\item Made \code{R_CStackStart} and \code{R_CStackLimit} visible to 
      packages, as needed for package "vimcom".
\item Fixed problem with using \code{NAMED} in a package that defines
      \code{USE_RINTERNALS}, such as "igraph".
\item Calls of external routines with .Call and .External are now
      followed by checks that the routine didn't incorrectly change 
      the constant objects sometimes used internally in pqR for TRUE, 
      FALSE, and NA.  (Previously, such checks were made only after calls 
      of .C and .Fortran.)
  }}

  \subsection{BUG FIXES}{
    \itemize{
\item Fixed the following bug (also present in R-2.15.0 and R-3.0.2):
\preformatted{    x <- t(5)
    print (x \%*\% c(3,4))
    print (crossprod(5,c(3,4)))
}
     The call of \code{crossprod} produced an error, whereas the corresponding
     use of \code{\%*\%} does not.

     In pqR-2013-12-29, this bug also affected the expression 
     \code{t(5) \%*\% c(3,4)}, since it is converted to the equivalent of 
     \code{crossprod(5,c(3,4))}.

\item Fixed a problem in R_AllocStringBuffer that could result in
      a crash due to an invalid memory access.  (This bug is also
      present in R-2.15.0 and R-3.0.2.)
\item Fixed a bug in a "matprod" routine sometimes affecting 
      \code{tcrossprod} (or an equivalent use of \code{\%*\%}) with 
      helper threads.
\item Fixed a bug illustrated by the following:
\preformatted{    f <- function (a)
    { x <- a
      function () { b <- a; b[2]<-1000; a+b  }
    }
    g <- f(c(7,8,9))
    save.image("tmpimage")
    load("tmpimage")
    print(g())
}
      where the result printed was 14 2000 18 rather than 14 1008 18.
\item Fixed a bug in \code{prod} with an integer vector containing \code{NA}, 
      such as, \code{prod(NA)}.
\item Fixed a lack-of-protection bug in mkCharLenCE that showed up
      in checks for packages "cmrutils".
\item Fixed a problem with xtfrm demonstrated by the following:
\preformatted{    f<-function(...) xtfrm(...); f(c(1,3,2))
}
      which produced an error saying '...' was used in an incorrect context.
      This affected package "lsr". 
\item Fixed a bug in maintaining NAMEDCNT when assigning to a variable in
      an environment using \code{$}, which showed up in package "plus".
\item Fixed a bug that causes the code below to create a circular data 
      structure:
\preformatted{    { a <- list(1); a[[1]] <- a; a }
}
\item Fixed bugs such as that illustrated below:
\preformatted{    a <- list(list(list(1)))
    b <- a
    a[[1]][[1]][[1]]<-2
    print(b)
}
      in which the assignment to \code{a} changes \code{b}, and added tests
      for such bugs.
\item Fixed a bug where unary minus might improperly reuse its operand for
      the result even when it was logical (eg, in \code{-c(F,T,T,F)}).
\item Fixed a bug in pairlist element deletion, and added tests in subset.R
      for such cases.
\item The ISNAN trick (if enabled) is now used only in the interpreter itself,
      not in packages, since the macro implementing it evaluates its argument
      twice, which doesn't work if it has side effects (as happens in the 
      "ff" package).
\item Fixed a bug that sometimes resulted in task merging being disabled
      when it shouldn't have been.
}}
}

\section{CHANGES IN VERSION RELEASED 2013-12-29}{

  \subsection{INTRODUCTION}{

  \itemize{ 

\item This is the first publicized release of pqR after pqR-2013-07-22.  
      A verson dated 2013-11-28 was released for testing; it differs
      from this release only in bug and documentation fixes, which
      are not separately detailed in this NEWS file.

\item pqR is based on R-2.15.0, distributed by the R Core Team, but
improves on it in many ways, mostly ways that speed it up, but also by
implementing some new features and fixing some bugs.  See the notes
below on earlier pqR releases for general discussion of pqR, and for
information that has not changed from previous releases of pqR.

\item The most notable change in this release is that ``task merging''
      is now implemented.  This can speed up sequences
      of vector operations by merging several operations into one, which 
      reduces time spent writing and later reading data in memory. 
      See \code{help(merging)} and the item below for more details.

\item This release also includes other performance improvements, bug fixes,
      and code cleanups, as detailed below.
  }}

  \subsection{INSTALLATION AND TESTING}{
    \itemize{

\item Additional configuration options are now present to allow
      enabling and disabling of task merging, and more generally, of the
      deferred evaluation framework needed for both task merging and
      use of helper threads.  By default, these facilities are enabled.
      The \code{--disable-task-merging} option to \code{./configure}
      disables task merging, \code{--disable-helper-threads} disables
      support for helper threads (as before), and 
      \code{--disable-deferred-evaluation} disables both of these
      features, along with the whole deferred evaluation framework.
      See the \code{R-admin} manual for more details.

\item See the pqR wiki at \code{https://github.com/radfordneal/pqR/wiki}
      for the latest news regarding systems and packages that do or do not
      work with pqR.

\item Note that any packages (except those written only in R, plus 
      C or Fortran routines called by \code{.C} or \code{.Fortran}) that
      were compiled and installed under R Core versions of R must be 
      re-installed for use with pqR, as is generally the case with new versions
      of R (although it so happens that it is not necessary to re-install
      packages installed with pqR-2013-07-22 with this release, because the 
      formats of the crucial internal data structures happen not to have
      changed).

\item Additional tests of matrix multiplication (\code{\%*\%}, \code{crossprod},
      and \code{tcrossprod}) have been written.  They are run with
      \code{make check} or \code{make check-all}.

  }}

  \subsection{INTERNAL STRUCTURES AND APPLICATION PROGRAM INTERFACE}{
    \itemize{

\item The table of built-in function names, C functions implementing them, and
      operation flags, which was previously found in \code{src/main/names.c},
      has been split into multiple tables, located in the source files that 
      define such built-in functions (with only a few entries still in 
      \code{names.c}).  This puts the descriptions of these built-in
      functions next to their definitions, improving maintainability, and
      also reduces the number of global functions.  This change should have 
      no effects visible to users.

\item The initialization for fast dispatch to some primitive functions
      is now done in \code{names.c}, using tables in other source files
      analogous to those described in the point just above.  This is 
      cleaner, and eliminates an anomaly in the previous versions of
      pqR that a primitive function could be slower the first time it was
      used than when used later.
  }}

  \subsection{PERFORMANCE IMPROVEMENTS}{
    \itemize{
\item Some sequences of vector operations can now be merged into a single
      operation, which can speed them up by eliminating memory operations
      to store and fetch intermediate results.  For example, when \code{v} is 
      a long vector, the expression 
      \code{exp(v+1)} can be merged into one task, which will compute 
      \code{exp(v[i]+1)} for each element, \code{i}, of \code{v} in a 
      single loop.  

      Currently, such ``task merging'' is done only for (some)
      operations in which only one operand is a vector. When there are
      helper threads (which might be able to do some operations even
      faster, in parallel) merging is done only when one of the
      operations merged is a simple addition, subtraction, or
      multiplication (with one vector operand and one scalar operand).

      See \code{help(merging)} for more details.

\item During all garbage collections, any tasks whose outputs are not
      referenced are now waited for, to allow memory used by their outputs to be
      recovered.  (Such unreferenced outputs should be rare in real 
      programs.)  In a full garbage collection, tasks with large inputs
      or outputs that are referenced only as task inputs
      are also waited for, so that the memory they occupy can be recovered.

\item The built-in C matrix multiplication routines and those in the supplied 
      BLAS have both been sped up, especially those used by \code{crossprod}
      and \code{tcrossprod}.  This will of course have no effect if a different
      BLAS is used and the \code{mat_mult_with_BLAS} option is set to
      \code{TRUE}.

\item Matrix multiplications in which one operand can be recognized as the
      result of a transpose operation are now done without actually creating
      the transpose as an intermediate result, thereby reducing both 
      computation time and memory usage.  Effectively, these uses of the
      \code{\%*\%} operator are converted to uses of \code{crossprod} or
      \code{tcrossprod}.  See \code{help("\%*\%")} for details.

\item Speed of \code{ifelse} has been improved (though it's now slower when the
      condition is scalar due to the bug fix mentioned below).

\item Inputs to the mod operator can now be piped. (Previously, this was 
      inadvertently prevented in some cases.)

\item The speed of the quick check for NA/NaN that can be enabled with 
      \code{-DENABLE_ISNAN_TRICK} in CFLAGS has been improved.
  }}

  \subsection{BUG FIXES}{
    \itemize{
\item Fixed a bug in \code{ifelse} with scalar condition but other
      operands with length greater than one.  (Pointed out by Luke Tierney.)

\item Fixed a bug stemming from re-use of operand storage for a result
      (pointed out by Luke Tierney) illustrated by the following:
\preformatted{   A <- array(c(1), dim = c(1,1), dimnames = list("a", 1))
   x <- c(a=1)
   A/(pi*x)
}

\item The \code{--disable-mat-mult-with-BLAS-in-helpers} configuration
      setting is now respected for complex matrix multiplication
      (previously it had only disabled use of the BLAS in helper
      threads for real matrix multiplication).

\item The documentation for \code{aperm} now says that the default
      method does not copy attributes (other than dimensions and
      dimnames).  Previously, it incorrecty said it did (as is the
      case also in R-2.15.0 and R-3.0.2).

\item Changed \code{apply} from previous versions of pqR to replicate
      the behaviour seen in R-2.15.0 (and later R Core version) when the matrix 
      or array has a class attribute.  Documented this behaviour (which is
      somewhat dubious and convoluted) in the help entry for \code{apply}.
      This change fixes a problem seen in package TSA (and probably others).

\item Changed \code{rank} from prevous versions of pqR to replicate
      the behaviour when it is applied to data frames that is seen in R-2.15.0 
      (and later R Core versions).  Documented this (somewhat dubious) 
      behaviour in the help entry for \code{rank}.  This change fixes a
      problem in the \code{coin} package.

\item Fixed a bug in keeping track of references when assigning 
      repeated elements into a list array.

\item Fixed the following bug (also present in R-2.15.0 and R-3.0.2):
\preformatted{   v <- c(1,2)
   m <- matrix(c(3,4),1,2)
   print(t(m)\%*\%v)
   print(crossprod(m,v))
}
in which \code{crossprod} gave an error rather than produce the answer
for the corresponding use of \code{\%*\%}.

\item Bypassed a problem with the Xcode gcc compiler for the Mac that 
      led to it falsely saying that using -DENABLE_ISNAN_TRICK in CFLAGS
      doesn't work.
  }}
}


\section{CHANGES IN VERSION RELEASED 2013-07-22}{

  \subsection{INTRODUCTION}{

  \itemize{ 

\item pqR is based on R-2.15.0, distributed by the R Core Team, but
improves on it in many ways, mostly ways that speed it up, but also by
implementing some new features and fixing some bugs.  See the notes
below, on the release of 2013-06-28, for general discussion of pqR,
and for information on pqR that has not changed since that release.

\item This updated release of pqR provides some performance
enhancements and bug fixes, including some from R Core releases after
R-2.15.0.  More work is still needed to incorporate improvements in
R-2.15.1 and later R Core releases into pqR.

\item This release is the same as the briefly-released version of
2013-17-19, except that it fixes one bug and one reversion of an
optimization that were introduced in that release, and tweaks the
Windows Makefiles (which are not yet fully tested).

  }}

  \subsection{FEATURE AND DOCUMENTATION CHANGES}{
    \itemize{
      \item Detailed information on what operations can be done in helper
            threads is now provided by help(helpers).
      \item Assignment to parts of a vector via code such as 
            \code{v[[i]]<-value} and \code{v[ix]<-values} now automatically 
            converts raw values to the appropriate type
            for assignment into numeric or string vectors, and assignment
            of numeric or string values into a raw vector now results in the
            raw vector being first converted to the corresponding type.  This
            is consistent with the existing behaviour with other types.
      \item The allowed values for assignment to an element of an "expression" 
            list has been expanded to match the allowed values for ordinary
            lists.  These values (such as function closures) could previously 
            occur in expression lists as a result of other operations (such
            as creation with the \code{expression} primitive).
      \item Operations such as
            \code{v <- pairlist(1,2,3); v[[-2]] <- NULL} now raise an error.
            These operations were previously documented as being illegal, and
            they are illegal for ordinary lists.  The proper way to do
            this deletion is \code{v <- pairlist(1,2,3); v[-2] <- NULL}.
      \item Raising \code{-Inf} to a large value (eg, \code{(-Inf)^(1e16)})
            no longer produces an incomprehensible warning.  As before, the 
            value returned is \code{Inf}, because (due to their 
            limited-precision floating-point representation) all such large 
            numbers are even integers.
  }}

  \subsection{FEATURE CHANGES CORRESPONDING TO THOSE IN LATER R CORE RELEASES}{
    \itemize{
\item From R-2.15.1: On Windows, there are two new environment variables which
      control the defaults for command-line options.

      If \env{R_WIN_INTERNET2} is set to a non-empty value, it is as if
      \option{--internet2} was used.

      If \env{R_MAX_MEM_SIZE} is set, it gives the default memory limit
      if \option{--max-mem-size} is not specified: invalid values being
      ignored.

\item From R-2.15.1: The NA warning messages from e.g. \code{pchisq()} now 
      report the call to the closure and not that of the \code{.Internal}.

\item The following included software has been updated to new versions:
      zlib to 1.2.8, LZMA to 5.0.4, and PCRE to 8.33.
  }}

  \subsection{INSTALLATION AND TESTING}{
    \itemize{

\item See the pqR wiki at \code{https://github.com/radfordneal/pqR/wiki}
      for the latest news regarding systems and packages that do or do not
      work with pqR.

\item Note that any previosly-installed packages must be re-installed for 
      use with pqR (as is generally the case with new versions of R), except
      for those written purely in R.

\item It is now known that pqR can be successfully installed under Mac
      OS X for use via the command line (at least with some versions
      of OS X).  The gcc 4.2
      compiler supplied by Apple with Xcode works when helper threads
      are disabled, but does not have the full OpenMP support required for
      helper threads.   For helper threads to work, a C compiler that fully
      supports OpenMP is needed, such as gcc 4.7.3 (available via 
      macports.org).

      The Apple BLAS and LAPACK routines can be used by giving the
      \code{--with-blas='-framework vecLib'} and \code{--withlapack}
      options to \code{configure}.  This speeds up some operations
      but slows down others.

      The R Mac GUI would need to be recompiled for use with pqR.
      There are problems doing this unless helper threads
      are disabled (see pqR issue #17 for discussion).

      Compiled binary versions of pqR for Mac OS X are not yet being supplied.
      Installation on a Mac is recommended only for users experienced
      in installation of R from source code.

\item Success has also been reported in installing pqR on a Windows
      system, including with helper threads, but various tweaks were
      required.  Some of these tweaks are incorporated in this release,
      but they are probably not sufficient for installation "out of the box".
      Attempting to install pqR on Windows is recommended only for
      users who are both experienced and adventurous.

\item Compilation using the \code{-O3} option for gcc is not recommended.
      It speeds up some operations, but slows down others.  With gcc 4.7.3
      on a 32-bit Intel system running Ubuntu 13.04, compiling with 
      \code{-O3} causes compiled functions to crash. (This is not a
      pqR issue, since the same thing happens when R-2.15.0 is compiled 
      with \code{-O3}).
  }}

  \subsection{INTERNAL STRUCTURES AND APPLICATION PROGRAM INTERFACE}{
    \itemize{

\item The R internals manual now documents (in Section 1.8) a
      preliminary set of conventions that pqR follows (not yet
      perfectly) regarding when objects may be modified, and how
      NAMEDCNT should be maintained.  R-2.15.0 did not follow any
      clear conventions.

\item The documentation in the R internals manual on how helper
      threads are implemented in pqR now has the correct title.  (It
      would previously have been rather hard to notice.)

  }}

  \subsection{PERFORMANCE IMPROVEMENTS}{
    \itemize{
\item Some unnecessary duplication of objects has been eliminated.  Here
      are three examples:  
      Creation of lists no longer duplicates all the elements put in the
      list, but instead increments \code{NAMEDCNT} for these elements, so
      that
\preformatted{   a <- numeric(10000)
   k <- list(1,a)
}
no longer duplicates \code{a} when \code{k} is created (though a duplication
will be needed later if either \code{a} or \code{k[[2]]} is modified).
      Furthermore, the assignment below to \code{b$x}, no longer
      causes duplication of the 10000 elements of \code{y}:
\preformatted{   a <- list (x=1, y=seq(0,1,length=10000))
   b <- a
   b$x <- 2
}
Instead, a single vector of 10000 elements is shared between \code{a$y} and
\code{b$y}, and will be duplicated later only if necessary.  Unnecessary
duplication of a 10000-element vector is also avoided when \code{b[1]} is 
assigned to in the code below:
\preformatted{   a <- list (x=1, y=seq(0,1,length=10000))
   b <- a$y
   a$y <- 0
   b[1] <- 1
}
The assignment to \code{a$y} now reduces \code{NAMEDCNT} for the vector
bound to \code{b}, allowing it to be changed without duplication.

\item Assignment to part of a vector using code such as \code{v[101:200]<-0}
      will now not actually create a vector of 100 indexes, but will instead
      simply change the elements with indexes 101 to 200 without creating
      an index vector.  This optimization has not yet been implemented for
      matrix or array indexing.

\item Assignments to parts of vectors, matrices, and arrays using "[" has been
      sped up by detailed code improvements, quite substantially in some
      cases.

\item Subsetting of arrays of three or more dimensions using "[" has
      been sped up by detailed code improvements.

\item Pending summations of one-argument mathematical functions are now
      passed on by \code{sum}.  So, for example, in 
      \code{sum(exp(a)) + sum(exp(b))}, the two
      summations of exponentials can now potentially be done in parallel.

\item A full garbage collection now does not wait for all tasks being
      done by helpers to complete.  Instead, only tasks that are using
      or computing variables that are not otherwise referenced are 
      waited for (so that this storage can be reclaimed).
  }}

  \subsection{BUG FIXES}{
    \itemize{
\item A bug that could have affected the result of \code{sum(abs(v))} when
      it is done by a helper thread has been fixed.
\item A bug that could have allowed \code{as.vector}, \code{as.integer}, etc.
      to pass on an object still being computed to a caller not expecting
      such a pending object has been fixed.
\item Some bugs in which production of warnings at inopportune times could 
      have caused serious problems have been fixed.
\item The bug illustrated below (pqR issue #13) has been fixed:
\preformatted{   > l = list(list(list(1)))
   > l1 = l[[1]]
   > l[[c(1,1,1)]] <- 2
   > l1
   [[1]]
   [[1]][[1]]
   [1] 2
}
\item Fixed a bug (also present in R-2.15.0 and R-3.0.1) illustrated by the
following code:
\preformatted{   > a <- list(x=c(1,2),y=c(3,4))
   > b <- as.pairlist(a)
   > b$x[1] <- 9
   > print(a)
   $x
   [1] 9 2
   
   $y
   [1] 3 4
}
The value printed for a has a$x[1] changed to 9, when it should still be 1.
See pqR issue #14.
\item Fixed a bug (also present in R-2.15.0 and R-3.0.1) in which extending
      an "expression" by assigning to a new element changes it to an ordinary
      list.  See pqR issue #15.
\item Fixed several bugs (also present in R-2.15.0 and R-3.0.1) illustrated
by the code below (see pqR issue #16):
\preformatted{   v <- c(10,20,30)
   v[[2]] <- NULL        # wrong error message
   
   x <- pairlist(list(1,2))
   x[[c(1,2)]] <- NULL   # wrongly gives an error, referring to misuse
                         # of the internal SET_VECTOR_ELT procedure
   
   v<-list(1)
   v[[quote(abc)]] <- 2  # internal error, this time for SET_STRING_ELT
   
   a <- pairlist(10,20,30,40,50,60)
   dim(a) <- c(2,3)
   dimnames(a) <- list(c("a","b"),c("x","y","z"))
   print(a)              # doesn't print names
   
   a[["a","x"]] <- 0     # crashes with a segmentation fault
}
  }}

  \subsection{BUG FIXES CORRESPONDING TO THOSE IN LATER R CORE RELEASES}{
    \itemize{
\item From R-2.15.1: \code{formatC()} uses the C entry point \code{str_signif}
      which could write beyond the length allocated for the output string.

\item From R-2.15.1: \code{plogis(x, lower = FALSE, log.p = TRUE)} no longer
      underflows early for large x (e.g. 800).

\item From R-2.15.1: \code{?Arithmetic}'s \dQuote{\code{1 ^ y} and \code{y ^ 0}
	are \code{1}, \emph{always}} now also applies for \code{integer}
      vectors \code{y}.

\item From R-2.15.1: X11-based pixmap devices like \code{png(type = "Xlib")} 
      were trying to set the cursor style, which triggered some warnings and
      hangs.

\item From R-3.0.1 patched: Fixed comment-out bug in BLAS, as per PR 14964.
  }}
}


\section{CHANGES IN VERSION RELEASED 2013-06-28}{

\subsection{INTRODUCTION}{

\itemize{ 
\item This release of pqR is based on R-2.15.0, distributed by the R
Core Team, but improves on it in many ways, mostly ways that speed it
up, but also by implementing some new features and fixing some bugs.
One notable speed improvement in pqR is that for systems with multiple
processors or processor cores, pqR is able to do some numeric
computations in parallel with other operations of the interpreter, and
with other numeric computations.

\item This is the second publicised release of pqR (the first was on
2013-06-20, and there were earlier unpublicised releases). It fixes one
significant pqR bug (that could cause two empty strings to not compare
as equal, reported by Jon Clayden), fixes a bug reported to R Core (PR
15363) that also existed in pqR (see below), fixes a bug in deciding
when matrix multiplies are best done in a helper thread, and fixes some
issues preventing pqR from being built in some situations (including
some partial fixes for Windows suggested by "armgong").  Since the
rest of the news is almost unchanged from the previous release, I have
not made a separate news section for this release. (New sections will
be created once new releases have significant differences.)

\item This section documents changes in pqR from R-2.15.0 that are of
direct interest to users.  For changes from earlier version of R to
R-2.15.0, see the ONEWS, OONEWS, and OOONEWS files.  Changes of little
interest to users, such as code cleanups and internal details on
performance improvements, are documented in the file MODS, which
relates these changes to branches in the code repository at
github.com/radfordneal/pqR.

\item Note that for compatibility with R's version system, pqR presently
uses the same version number, 2.15.0, as the version of R on which it
is based. This allows checks for feature availability to continue to
work.  This scheme will likely change in the future.  Releases of pqR
with the same version number are distinguished by release date.

\item See radfordneal.github.io/pqR for current information on pqR, including
announcements of new releases, a link to the page for making and viewing
reports of bugs and other issues, and a link to the wiki page containing
information such as systems on which pqR has been tested.

}}

  \subsection{FEATURE CHANGES}{
    \itemize{
      \item A new primitive function \code{get_rm} has been added,
            which removes a variable while returning the value it
            had when removed.  See \code{help(get_rm)} for details,
            and how this can sometimes improve efficiency of R functions.

      \item An enhanced version of the \code{Rprofmem} function for profiling
            allocation of vectors has been implemented, that can
            display more information, and can output to the terminal,
            allowing the source of allocations to more easily be
            determined.  Also, \code{Rprofmem} is now always accessible
            (not requiring the \code{--enable-memory-profiling} configuration
            option).  Its overhead when not in use is negligible.
 
            The new version allows records of memory allocation to be
            output to the terminal, where their position relative to
            other output can be informative (this is the default for the
            new \code{Rprofmemt} variant).  More identifying
            information, including type, number of elements, and
            hexadecimal address, can also be output.  For more details on
            these and other changes, see \code{help(Rprofmem)}.

      \item A new primitive function, pnamedcnt, has been added, that
            prints the NAMEDCNT/NAMED count for an R object, which is helpful
            in tracking when objects will have to be duplicated.  For
            details, see help(pnamedcnt).

      \item The \code{tracemem} function is defunct.  What exactly it was
            supposed to do in R-2.15.0 was unclear, and optimizations 
            in pqR make it even less clear what it should do.  The bit
            in object headers that was used to implement it has been
            put to a better use in pqR.  The \code{--enable-memory-profiling}
            configuration option used to enable it no longer exists.

            The \code{retracemem} function remains for compatibility
            (doing nothing).  The \code{Rprofmemt} and \code{pnamedcnt}
            functions described above provide alternative ways of gaining
            insight into memory allocation behaviour.

      \item Some options that can be set by arguments to the R command can
            now also be set with environment variables, specifically, the
            values of R_DEBUGGER, R_DEBUGGER_ARGS, and R_HELPERS give the
            default when \code{--debugger}, \code{--debugger-args}, and 
            \code{--helpers} are not specified on the command line.  This 
            feature is useful when using a shell file or Makefile that contains 
            R commands that one would rather not have to modify.
    }
  }

  \subsection{INSTALLATION AND TESTING}{
    \itemize{

      \item The procedure for compiling and installing from source is largely 
            unchanged from R-2.15.0.  In particular, the final result is a 
            program called "R", not "pqR", though of course you can provide a 
            link to it called "pqR".  Note that (as for R-2.15.0) it is not 
            necessary to do an "install" after "make" --- one can just
            run bin/R in the directory where you did "make".  This may be 
            convenient if you wish to try out pqR along with your current 
            version of R.

      \item Testing of pqR has so far been done only on Linux/Unix
            systems, not on Windows or Mac systems.  There is no specific
            reason to believe that it will not work on Windows or Mac
            systems, but until tests have been done, trying to use it 
            on these systems is not recommended.  (However, some users
            have reported that pqR can be built on Mac systems, as long
            as a C compiler fully supporting OpenMP is used, or the
            \code{--disable-helper-threads} configuration option is used.)

      \item This release contains the versions of the standard and recommended
            packages that were released with R-2.15.0.  Newer versions may
            or may not be compatible (same as for R-2.15.0).

      \item It is intended that this release will be fully compatible with
            R-2.15.0, but you will need to recompile any packages (other
            that those with only R code) that you had installed for R-2.15.0, 
            and any other C code you use with R, since the format of internal 
            data structures has changed (see below).

      \item New configuration options relating to helper threads and
            to matrix multiplication now exist.  For details, see 
            doc/R-admin.html (or R-admin.pdf), or run \code{./configure --help}.

            In particular, the \code{--disable-helper-threads} option
            to configure will remove support for helper threads.  Use of
            this option is advised if you know that multiple processors
            or processor cores will not be available, or if you know that
            the C compiler used does not support OpenMP 3.0 or 3.1 (which 
            is used in the implementation of the helpers package).

      \item Including \code{-DENABLE_ISNAN_TRICK} in CFLAGS will speed up 
            checks for NA and NaN on machines on which it works.  It works
            on Intel processors (verified both empirically and by consulting
            Intel documentation).  It does not work on SPARC machines.

      \item The \code{--enable-memory-profiling} option to configure
            no longer exists.  In pqR, the \code{Rprofmem} function is always
            enabled, and the \code{tracemem} function is defunct.  (See
            discussion above.)

      \item When installing from source, the output of configure 
            now displays whether standard and recommended packages will
            be byte compiled.

      \item The tests of random number generation run with \code{make check-all}
            now set the random number seed explicitly.  Previously, the random
            number seed was set from the time and process ID, with the result
            that these tests would occasionally fail non-deterministically,
            when by chance one of the p-values obtained was below the threshold
            used.  (Any such failure should now occur consistently, rather
            than appearing to be due to a non-deterministic bug.)

      \item Note that (as in R-2.15.0) the output of \code{make check-all} for 
            the boot package includes many warning messages regarding a 
            non-integer argument, and when byte compilation is enabled, these 
            messages identify the wrong function call as the source.  This 
            appears to have no wider implications, and can be ignored.

      \item Testing of the "xz" compression method is now done with \code{try},
            so that failure will be tolerated on machines that don't have enough
            memory for these tests.

      \item The details of how valgrind is used have changed. See the source
            file \file{memory.c}.
    }
  }

  \subsection{INTERNAL STRUCTURES AND APPLICATION PROGRAM INTERFACE}{
    \itemize{
      \item The internal structure of an object has changed, in ways that 
            should be compatible with R-2.15.0, but which do require 
            re-compilation.  The flags in the object header for \code{DEBUG},
            \code{RSTEP}, and \code{TRACE} now exist only for non-vector 
            objects, which is sufficient for their present use (now that 
            \code{tracemem} is defunct).

      \item The sizes of objects have changed in some cases (though not most).
            For a 32-bit configuration, the size of a cons cell increases
            from 28 bytes to 32 bytes; for a 64-bit configuration, the
            size of a cons cell remains at 56 bytes.  For a 32-bit 
            configuration, the size of a vector of one double remains
            at 32 bytes; for a 64-bit configuration (with 8-byte alignment), 
            the size of a vector of one double remains at 48 bytes.

      \item Note that the actual amount of memory occupied by an object
            depends on the set of node classes defined (which may be tuned).
            There is no longer a separate node class for cons cells and
            zero-length vectors (as in R-2.15.0) --- instead, cons cells
            share a node class with whatever vectors also fit in that
            node class.

      \item The old two-bit NAMED field of an object is now a three-bit
            NAMEDCNT field, to allow for a better attempt at reference
            counting.  Versions of the the NAMED and SET_NAMED macros
            are still defined for compatibility.  See the R-ints manual
            for details.

      \item Setting the length of a vector to something less than its
            allocated length using SETLENGTH is deprecated.  The LENGTH
            field is used for memory allocation tracking by the garbage
            collector (as is also the case in R-2.15.0), so setting it 
            to the wrong value may cause problems.  (Setting the length
            to more than the allocated length is of course even worse.)
    }
  }

  \subsection{PERFORMANCE IMPROVEMENTS}{
    \itemize{
      \item Many detailed improvements have been made that reduce
            general interpretive overhead and speed up particular 
            functions.  Only some of these improvements are noted
            below.

      \item Numerical computations can now be performed in parallel with
            each other and with interpretation of R code, by using 
            ``helper threads'', on machines
            with multiple processors or multiple processor cores.  When
            the output of one such computation is used as the input to
            another computation, these computations can often be done
            in parallel, with the output of one task being ``pipelined''
            to the other task.  Note that these 
            parallel execution facilities do not require any changes to user 
            code --- only that helper threads be enabled with the 
            \code{--helpers} option to the command starting pqR. See 
            \code{help(helpers)} for details.

            However, helper threads are not used for operations that are 
            done within the interpreter for byte-compiled code or that are 
            done in primitive functions invoked by the byte-code interpreter.

            This facility is still undergoing rapid development.  Additional 
            documentation on which operations may be done in parallel will be 
            forthcoming.

      \item A better attempt at counting how many "names" an object has
            is now made, which reduces how often objects are duplicated
            unnecessarily.  This change is ongoing, with further improvements
            and documentation forthcoming.

      \item Several primitive functions that can generate integer sequences
            --- ":", seq.int, seq_len, and seq_along --- will now sometimes
            not generate an actual sequence, but rather just a description
            of its start and end points.  This is not visible to users,
            but is used to speed up several operations.

            In particular, "for" loops such as \code{for (i in 1:1000000) ...}
            are now done without actually allocating a vector to hold
            the sequence.  This saves both space and time.  Also,
            a subscript such as \code{101:200} for a vector or as the first 
            subscript for a matrix is now (often) handled without actually 
            creating a vector of indexes, saving both time and space.  

            However, the above performance improvements 
            are not effective in compiled code.

      \item Matrix multiplications with the \code{\%*\%} operator are now
            much faster when the operation is a vector dot product, a
            vector-matrix product, a matrix-vector product, or more generally
            when the sum of the numbers of rows and columns in the result
            is not much less than their product.  This improvement results
            from the elimination of a costly check for NA/NaN elements in the 
            operands before doing the multiply.  There is no need for this check
            if the supplied BLAS is used.  If a BLAS that does not properly
            handle NaN is supplied, the \code{\%*\%} operator will still
            handle NaN properly if the new library of matrix multiply
            routines is used for \code{\%*\%} instead of the BLAS.  See the
            next two items for more relevant details.

      \item A new library of matrix multiply routines is provided, which
            is guaranteed to handle NA/NaN correctly, and which supports
            pipelined computation with helper threads.  Whether this
            library or the BLAS routines are used for \code{\%*\%} is
            controlled by the \code{mat_mult_with_BLAS} option. The default
            is to not use the BLAS, but the 
            \code{--enable-mat-mult-with-BLAS-by-default} configuration option
            will change this.  See \code{help("\%*\%")} for details.

      \item The BLAS routines supplied with R were modified to improve the 
            performance of the routines DGEMM (matrix-matrix multiply) and 
            DGEMV (matrix-vector multiply).  Also, proper propagation of NaN, 
            Inf, etc. is now always done in these routines.  This speeds
            up the \code{\%*\%} operator in R, when the supplied BLAS is used
            for matrix multiplications, and speeds up other matrix operations
            that call these BLAS routines, if the BLAS used is the one supplied.

      \item The low-level routines for generation of uniform random
            numbers have been improved.  (These routines are also used for
            higher-level functions such as \code{rnorm}.)

            The previous code copied the seed back and forth to
            .Random.seed for every call of a random number generation
            function, which is rather time consuming given that for
            the default generator \code{.Random.seed} is 625 integers long.
            It also allocated new space for \code{.Random.seed} every time.
            Now, \code{.Random.seed} is used without copying, except when the 
            generator is user-supplied.  

            The previous code had imposed an unnecessary limit on the
            length of a seed for a user-supplied random number
            generator, which has now been removed.

      \item The \code{any} and \code{all} primitives have been substantially
            sped up for large vectors.  

            Also, expressions such as
            \code{all(v>0)} and \code{any(is.na(v))}, where \code{v} is a
            real vector, avoid computing and storing a logical vector,
            instead computing the result of \code{any} or \code{all}
            without this intermediate, looking at only as much of \code{v}
            as is needed to determine the result.
            However, this improvement is not effective in compiled code.

      \item When \code{sum} is applied to many mathematical functions
            of one vector argument, for example \code{sum(log(v))}, the
            sum is performed as the function is computed, without a
            vector being allocated to hold the function values.  
            However, this improvement is not effective in compiled code.

      \item The handling of power operations has been improved (primarily 
            for powers of reals, but slightly affecting powers of integers too).
            In particular, scalar powers of 2, 1, 0, and -1, are handled 
            specially to avoid general power operations in these cases.

      \item Extending lists and character vectors by assigning to an
            index past the end, and deleting list items by assigning NULL
            have been sped up substantially.

      \item The speed of the transpose (\code{t}) function has been
            improved, when applied to real, integer, and logical
            matrices.

      \item The \code{cbind} and \code{rbind} functions have been greatly
            sped up for large objects.

      \item The \code{c} and \code{unlist} functions have been sped up 
            by a bit in simple cases, and by a lot in some situations 
            involving names.

      \item The \code{matrix} function has been greatly sped up, in
            many cases.

      \item Extraction of subsets of vectors or matrices (eg, \code{v[100:200]}
            or \code{M[1:100,101:110]}) has been sped up substantially.

      \item Logical operations and relational operators have been sped up
            in simple cases. Relational
            operators have also been substantially sped up for long vectors.

      \item Access via the $ operator to lists, pairlists, and environments 
            has been sped up. 

      \item Existing code for handling special cases of "[" in which there is
            only one scalar index was replaced by cleaner code that handles 
            more cases.   The old code handled only integer and real vectors, 
            and only positive indexes.  The new code handles all atomic 
            vectors (logical, integer, real, complex, raw, and string), and 
            positive or negative indexes that are not out of bounds.

      \item Many unary and binary primitive functions are now usually
            called using a faster internal interface that does not allocate
            nodes for a pairlist of evaluated arguments. This change
            substantially speeds up some programs.

      \item Lookup of some builtin/special function symbols (eg, "+" and "if")
            has been sped up by allowing fast bypass of non-global environments
            that do not contain (and have never contained) one of these 
            symbols.

      \item Some binary and unary arithmetic operations have been sped
            up by, when possible, using the space holding one of the
            operands to hold the result, rather than allocating new
            space.  Though primarily a speed improvement, for very
            long vectors avoiding this allocation could avoid running
            out of space.

      \item Some speedup has been obtained by using new internal C functions 
            for performing exact or partial string matches in the interpreter.
    }
  }

  \subsection{BUG FIXES}{
    \itemize{
      \item The "debug" facility has been fixed.  Its behaviour for if,
            while, repeat, and for statements when the inner statement
            was or was not one with curly brackets had made no sense.
            The fixed behaviour is now documented in help(debug). 
            (I reported this bug and how
            to fix it to the R Core Team in July 2012, but the bug is 
            still present in R-3.0.1, released May 2013.)

      \item Fixed a bug in \code{sum}, where overflow is allowed (and not 
            detected) where overflow can actually be avoided.  For example:
\preformatted{   > v<-c(3L,1000000000L:1010000000L,-(1000000000L:1010000000L))
   > sum(v)
   [1] 4629
}
            Also fixed a related bug in \code{mean}, applied to an integer
            vector, which would arise only on a system where a long double 
            is no bigger than a double.

      \item Fixed \code{diag} so that it returns a matrix when passed
            a list of elements to put on the diagonal.

      \item Fixed a bug that could lead to mis-identification of the 
            direction of stack growth on a non-Windows system, causing
            stack overflow to not be detected, and a segmentation fault 
            to occur.  (I also reported this bug and how to fix it to the 
            R Core Team, who included a fix in R-2.15.2.)

      \item Fixed a bug where, for example, \code{log(base=4)} returned 
            the natural log of 4, rather than signalling an error. 

      \item The documentation on what \code{MARGIN} arguments are allowed for
            \code{apply} has been clarified, and checks for validity added.
            The call 
\preformatted{   > apply(array(1:24,c(2,3,4)),-3,sum)
}
            now produces correct results (the same as when \code{MARGIN}
            is \code{1:2}).

      \item Fixed a bug in which \code{Im(matrix(complex(0),3,4))} returned
            a matrix of zero elements rather than a matrix of NA elements.

      \item Fixed a bug where more than six warning messages at startup
            would overwrite random memory, causing garbage output 
            and perhaps arbitrarily bizarre behaviour.

      \item Fixed a bug where LC_PAPER was not correctly set at startup.

      \item Fixed gc.time, which was producing grossly incorrect values
            for user and system time.

      \item Now check for bad arguments for .rowSums, .colSums, .rowMeans,
            and .rowMeans (would previously segfault if n*p too big).

      \item Fixed a bug where excess warning messages may be produced
            on conversion to RAW.  For instance:
\preformatted{   > as.raw(1e40)
   [1] 00
   Warning messages:
   1: NAs introduced by coercion 
   2: out-of-range values treated as 0 in coercion to raw 
}
            Now, only the second warning message is produced.

      \item A bug has been fixed in which rbind would not handle 
            non-vector objects such as function closures, whereas
            cbind did handle them, and both were documented to do so.

      \item Fixed a bug in numeric_deriv in stats/src/nls.c, where it
            was not duplicating when it should, as illustrated below:
\preformatted{   > x <- 5; y <- 2; f <- function (y) x
   > numericDeriv(f(y),"y")
    [1] 5
    attr(,"gradient")
         [,1]
    [1,]    0
    > x
    [1] 5
    attr(,"gradient")
         [,1]
    [1,]    0
}

      \item Fixed a bug in vapply illustrated by the following:
\preformatted{   X<-list(456)
   f<-function(a)X
   A<-list(1,2)  
   B<-vapply(A,f,list(0))
   print(B)
   X[[1]][1]<-444
   print(B)
}
            After the fix, the values in \code{B} are no long changed by the 
            assignment to \code{X}. Similar bugs in mapply, eapply, and rapply 
            have also been fixed.  I reported these bugs to r-devel, and
            (different) fixes are in R-3.0.0 and later versions.

      \item Fixed a but in rep.int illustrated by the following:
\preformatted{   a<-list(1,2)
   b<-rep.int(a,c(2,2))
   b[[1]][1]<-9
   print(a[[1]])
}

      \item Fixed a bug in mget, illustrated by the following code:
\preformatted{   a <- numeric(1)
   x <- mget("a",as.environment(1))
   print(x)
   a[1] <- 9
   print(x)
}

      \item Fixed bugs that the R Core Team fixed (differently) for R-2.15.3,
            illustrated by the following:
\preformatted{   a <- list(c(1,2),c(3,4))
   b <- list(1,2,3)
   b[2:3] <- a
   b[[2]][2] <- 99
   print(a[[1]][2])

   a <- list(1+1,1+1)
   b <- list(1,1,1,1)
   b[1:4] <- a
   b[[1]][1] <- 1
   print(b[2:4])
}

      \item Fixed a bug illustrated by the following:
\preformatted{   > library(compiler)
   > foo <- function(x,y) UseMethod("foo")
   > foo.numeric <- function(x,y) "numeric"
   > foo.default <- function(x,y) "default"
   > testi <- function () foo(x=NULL,2)
   > testc <- cmpfun (function () foo(x=NULL,2))
   > testi() 
   [1] "default"
   > testc()
   [1] "numeric"
}

      \item Fixed several bugs that produced wrong results 
            such as the following:
\preformatted{   a<-list(c(1,2),c(3,4),c(5,6))
   b<-a[2:3]
   a[[2]][2]<-9
   print(b[[1]][2])
}
      I reported this to r-devel, and a (different) fix is in R-3.0.0 and 
      later versions.

      \item Fixed bugs reported on r-devel by Justin Talbot, Jan 2013 (also
            fixed, differently, in R-2.15.3), illustrated by the following:
\preformatted{   a <- list(1)
   b <- (a[[1]] <- a)
   print(b)
   a <- list(x=1)
   b <- (a$x <- a)
   print(b)
}

      \item Fixed \code{svd} so that it will not return a list with
            \code{NULL} elements.  This matches the behaviour of \code{La.svd}.

      \item Fixed (by a kludge, not a proper fix) a bug in the "tre"
            package for regular expression matching (eg, in \code{sub}),
            which shows up when \code{WCHAR_MAX} doesn't fit in an
            "int".  The kludge reduces \code{WCHAR_MAX} to fit, but really
            the "int" variables ought to be bigger.  (This problem
            showed up on a Raspberry Pi running Raspbian.)

      \item Fixed a minor error-reporting bug with
            \code{(1:2):integer(0)} and similar expressions.

      \item Fixed a small error-reporting bug with "$",
            illustrated by the following output:
\preformatted{    > options(warnPartialMatchDollar=TRUE)
    > pl <- pairlist(abc=1,def=2)
    > pl$ab
    [1] 1
    Warning message:
    In pl$ab : partial match of 'ab' to ''
}

      \item Fixed documentation error in R-admin regarding the
            \code{--disable-byte-compiled-packages} configuration option, 
            and changed the DESCRIPTION file for the recommended mgcv 
            package to respect this option.

      \item Fixed a bug reported to R Core (PR 15363, 2013-006-26) that
            also existed in pqR-2013-06-20.  This bug sometimes caused memory
            expansion when many complex assignments or removals were done
            in the global environment.
    }
  }
}<|MERGE_RESOLUTION|>--- conflicted
+++ resolved
@@ -46,11 +46,8 @@
         Computations such as \code{sum(vec>0)} are now done with a
         merged procedure that avoids creating \code{vec>0} as an intermediate
         value.
-<<<<<<< HEAD
-=======
   \item The \code{rep} function is now often faster for string vectors,
         and for vectors of any type that have names.
->>>>>>> 354e5eba
   \item Improved methods for symbol lookup are now used, which increase
         speed in many contexts, and especially in functions that are
         defined in packages (rather than in the global workspace).
@@ -70,8 +67,6 @@
         The value printed was previously 0 rather than NA.
         This bug also exists in R Core versions to at least R-3.4.0.
   }}
-<<<<<<< HEAD
-=======
 
   \subsection{NEW FEATURES FROM R CORE RELEASES}{
   \itemize{
@@ -81,7 +76,6 @@
         Note, however, that in pqR \code{rep} is as fast as
         \code{rep_len} (and also \code{rep.int}) when there are no names.
   }}
->>>>>>> 354e5eba
 }
 
 
