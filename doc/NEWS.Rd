--- conflicted
+++ resolved
@@ -117,13 +117,10 @@
         tabulate() makes use of .C(DUP = FALSE) and hence does not copy
         bin.  (Suggested by Tim Hesterberg.)  It also avoids making a
         copy of a factor argument bin.
-<<<<<<< HEAD
-=======
   \item From R-2.15.1:
         Other functions (often or always) doing less copying include
         cut(), dist(), the complex case of eigen(), hclust(), image(),
         kmeans(), loess(), stl() and svd(LINPACK = TRUE).
->>>>>>> 4d7f8ed2
   }}
 
   \subsection{BUG FIXES CORRESPONDING TO THOSE IN R CORE VERSIONS}{
