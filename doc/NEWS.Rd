\newcommand{\PR}{\Sexpr[results=rd]{tools:::Rd_expr_PR(#1)}}
\newcommand{\CRANpkg}{\href{http://CRAN.R-project.org/package=#1}{\pkg{#1}}}

\name{NEWS}
\title{ pqR News}
\encoding{UTF-8}


\section{CHANGES IN VERSION RELEASED 2018-00-00}{

  \subsection{FEATURE CHANGES}{
  \itemize{
<<<<<<< HEAD
  \item It is now allowed to use \code{...} anywhere an expression is
        allowed when \code{...} refers to exactly one argument.
  }}

  \subsection{PERFORMANCE IMPROVEMENTS}{
  \itemize{
  \item The \code{is.na}, \code{is.nan}, \code{is.finite}, and 
        \code{is.infinite} functions are now faster for unnamed 
        scalar arguments.
  \item The \code{sample} function has been sped up for some cases.
  \item Common cases of \code{UseMethod} have been sped up.
=======
  \item \code{D} and \code{deriv} no longer add parenthesis in (some of)
        the places where they would be needed according to precedence, since
        this slows evaluation, and is unnecessary considering that
        \code{deparse} adds such parentheses.
  }}
  \subsection{NEW FEATURES FROM R CORE RELEASES}{
  \itemize{
  \item From R-3.4.0: The \code{deriv()} and similar functions now can compute
        derivatives of \code{log1p()}, \code{sinpi()} and similar
        one-argument functions, thanks to a contribution by Jerry Lewis.
        [ Except that \code{sinpi}, etc. are not yet in pqR. ]
>>>>>>> 561acd6c
  }}
}


\section{CHANGES IN VERSION RELEASED 2018-11-18}{

  \subsection{INTRODUCTION}{
  \itemize{ 
  \item This release has many significant performance improvements.
        It also has some new or changed features, including some from
        later R Core versions, and some bug fixes.

  \item One notable change is
        that when code is read with \code{source}, or done with \code{Rscript},
        or parsed from text strings or a file, an error is no longer produced
        when an \code{else} at the top level appears at the beginning
        of a line.  See below for more details.

  \item New binary operators \code{!!} and \code{!} have been introduced
        as more concise ways of writing \code{paste} and \code{paste0}.

  \item With the performance improvements in this release, it is
        generally no longer desirable to use the bytecode compiler.
        Defaults during configuration and use have therefore been
        changed so that the bytecode compiler, and byte-compiled code,
        will not be used unless very deliberately enabled.

  \item Platforms on which pqR is used must now correctly implement
        64-bit IEEE floating-point arithmetic.  This is a preliminary to future
        changes aimed at improving reproducibility of numerical results.
  }}

  \subsection{INSTALLATION, TESTING, AND PACKAGES}{
  \itemize{
  \item Byte compilation is now discouraged, because on the whole it 
        makes performance worse rather than better, since it does not
        support some pqR performance improvements, and also because it does not
        implement some pqR language extensions.

        When pqR is configured, \code{--disable-byte-compiled-packages}
        is now the default.

        It is still possible to enable byte compilation, but this is
        meant only for research purposes, to compare performance of
        interpreted and byte-compiled code.  No byte compilation
        of packages will be done unless the \code{R_PKG_BYTECOMPILE}
        environment variable is set to \code{TRUE}, regardless of any
        other settings.  Byte code will not be used when evaluating
        expressions unless the \code{R_USE_BYTECODE} environment
        variable is set to \code{TRUE}, even if its evaluation is
        explicitly requested.

        The JIT feature is now never enabled, regardless of any attempt
        to do so.
  \item By default, \code{install.packages} now looks first in the
        pqR repository, at \url{ftp://price.utstat.utoronto.ca}, and
        if the package is not found there, at the CRAN mirror located
        at \url{http://cloud.r-project.org}.
  \item A platform on which pqR is installed must now
        implement correct 64-bit IEEE floating-point arithmetic for the C 
        "double" type.  In particular, this means that pqR is not supported
        on Intel x86 platforms without SSE2 instructions (Pentium III
        and earlier), since given current software environments, it is 
        effectively impossible to use the FPU in these system to
        perform correctly-rounded 64-bit floating-point operations.

        On processors with fused multiply-add instructions, achieving
        reproducible IEEE arithmetic will require compiling with the 
        gcc/clang option \code{-ffp-contract=off}.
  \item The malloc/free routines written by Doug Lea (in
        src/extra/dlmalloc), which by default are used for Windows platforms,
        can now also be used for non-Windows platforms, by including
        \code{-DLEA_MALLOC} in \code{CFLAGS}.  This is meant for 
        experimentation, and is not recommended for general use.
  \item More testing of the correctness of matrix multiplication
        operations is now done by \code{make check}.  Setting the
        \code{R_MATPROD_TEST_COUNT} environment variable to a value
        greater than the default of 200 will increase the number of
        random cases of matrix multiplication that are generated and
        checked.  Setting \code{R_MATPROD_TEST_BLAS} to TRUE will
        case the BLAS matrix multiplication routines to be tested
        as well as the C matprod functions.
  \item Recommended packages that have been tweaked to work with pqR
        (sometimes just to change the version of R depended on)
        are now marked by having a version number ending in -909.
        A source code repository recording the changes to these (and
        other) packages may be found at 
\preformatted{    https://github.com/radfordneal/R-package-mods
}
  \item The interpreter now aborts if it detects a protection stack
        imbalance.  This previously resulted only in a message being
        printed, which might be overlooked; this change ensures that
        the error will be noticed.  Also, continuing after an imbalance
        is detected is not safe, since bad maintenance of the protection
        stack can lead to garbage collection of objects that are still
        in use, and thence to arbitrary memory corruption.
  \item As in R-3.2.0: \command{configure} options \option{--with-system-zlib},
        \option{--with-system-bzlib} and \option{--with-system-pcre} are
        now the default.  For the time being there is fallback to the
        versions included in the \R sources if no system versions are
        found or (unlikely) if they are too old.

        Linux users should check that the \code{-devel} or \code{-dev}
        versions of packages \pkg{zlib}, \pkg{bzip2}/\pkg{libbz2} and
        \pkg{pcre} as well as \pkg{xz-devel}/\pkg{liblzma-dev} (or
        similar names) are installed.
  }}

  \subsection{PERFORMANCE IMPROVEMENTS}{
  \itemize{
  \item New versions of the C matrix multiply functions are now used, which
        take advantage of SIMD instructions on Intel/AMD processors, and
        which may perform operations in parallel using helper threads (when
        these are enabled).  

        These routines will (if built properly) produce exactly the
        same results as naive matrix multiplication routines in which
        each element of the result is computed as a dot product of two
        vectors, with the dot products computed by sequentially summing
        products of elements.  NA and NaN values are therefore propagated
        properly, and roundoff errors are the same as for the naive
        method (which is the same as the variant of the reference BLAS 
        routines that are supplied with pqR).

        Partly because of this desire to maintain reproducibility,
        these routines are not always as fast as the multiplication
        routines in optimized BLAS packages such as openBLAS.
        Performance is generally less than a factor of two worse than
        these optimized BLAS routines, however, and in some contexts
        performance is actually better.
  \item The radix sorting procedure introduced in R-3.3.1 is now available
        in pqR.  The R-3.3.1 NEWS entry regarding this was as follows:
      
        The radix sort algorithm and implementation from
        \CRANpkg{data.table} (\code{forder}) replaces the previous
        radix (counting) sort and adds a new method for
        \code{order()}.  Contributed by Matt Dowle and Arun
        Srinivasan, the new algorithm supports logical, integer (even
        with large values), real, and character vectors.  It
        outperforms all other methods, but there are some caveats (see
        \code{?sort}).

        Some other changes in \code{sort} and \code{order} from later R Core
        releases (to R-3.4.1) have also been incorporated.

        A new merge sort procedure has been implemented, and is used by 
        default in those cases where radix sort is not suitable.  The
        previous shellshort procedure is still available, and is used by
        default for short numerical vectors.  Shellsort is generally
        slower than merge sort for longer vectors, though it does have 
        the advantage of not allocating any auxiliary storage.  Whether to use
        merge sort or shellsort can now be specified for \code{rank},
        and \code{"merge"} is now an option for the method arguments of
        \code{order}, \code{sort.int}, and \code{sort.list}.
  \item Operations that increase or decrease the length of a vector
        (including lists) now often make changes in place, rather than
        allocating a new vector.  A small amount of additional
        memory is sometimes allocated at the end of a vector to allow
        expansion without reallocation.  This improvement mirrors a
        recent improvement in R-3.4.0, but applies in more situations.
  \item The \code{c} function will sometimes use the space allocated to its
        first argument for the result, after extending it in place.  
        In assigments like \code{v<-c(v,x)}, the space for \code{v}
        may be extended and \code{x} copied into it in place.
        The copying needed by \code{c} may now sometimes be done in
        parallel in a helper thread.
  \item Subsetting an unclassed object now does not cause a copy of
        the object to be made.  For example, the following do not
        require copying \code{obj}:
\preformatted{    x <- unclass(obj)[-1]; y <- unclass(obj)[[1]]
}
        \code{help(unclass)} now documents what operations on 
        \code{unclass(obj)} do not require copying.  Note that with
        this improvement, there is now no reason to use \code{.subset}
        or \code{.subset2}.
  \item The \code{sample} (and \code{sample.int}) functions have been
        sped up.  The improvement can be enormous when sampling a small 
        number of items from a much larger set, without replacement,
        due to use of a hashing scheme.  Hashing is done
        automatically whenever it appears to be advantageous, and
        does not change the result. (A somewhat similar hashing scheme 
        was introduced in R Core versions from R-3.0.0, but it gives 
        different results, and hence is enabled by default only for very 
        large sets.)
  \item The \code{paste} and \code{paste0} functions have been sped up.
        They are now about two to six times
        faster than in R-3.4.0, and are usually faster than the 
        \code{stri_paste} function from the \code{stringi} package.
        Pasting with an integer vector is now done without converting
        it to an intermediate string vector.
  \item Substring extraction and replacement with \code{substr} or
        \code{substring} has also been sped up for long strings.
  \item Conversion of integer, double, and logical values to strings,
        and vice versa, has been sped up, in some cases enormously.
  \item The \code{serialize} and \code{unserialize} functions have been
        sped up, particularly when the default "XDR" format is used.
        The old, slow, and cumbersome XDR routines written by Sun are
        no longer used. The advantage of using the \code{xdr=FALSE}
        option to \code{serialize} is now quite small.
  \item From R-3.0.0 (with further pqR improvements): 
        The \code{@<-} operator is now implemented as a primitive, which should
        reduce some copying of objects when used.  Note that the operator
        object must now be in package base: do not try to import it
        explicitly from package methods.
  \item Relational operators are now faster, and may sometimes be done in 
        helper threads (though currently without pipelining of data).
        Computations such as \code{sum(vec>0)} are now done with a
        merged procedure that avoids creating \code{vec>0} as an intermediate
        value.
  \item The speed of the logical operators (\code{!}, \code{&}, and \code{|})
        has been improved for long vectors, and they may now be done
        in a helper thread (though currently without pipelining of data).
  \item Many 1-argument math functions (such as \code{exp} and \code{sin})
        are now sometimes computed in parallel using two threads 
        (possibly running in parallel with the master thread).
  \item Creation of matrices with \code{matrix} is now faster.
  \item Division of a vector by a scalar real or integer value of 2 is now
        automatically converted to a faster multiplication by 0.5 (which
        produces exactly the same result).
  \item Creation of arrays with \code{array} is now usually done with
        a faster internal routine, mimicking (with improvements) changes
        in R-2.15.2 and later R Core versions.
  \item The \code{which.min}, and \code{which.max} functions have been
        sped up, especially for logical and integer arguments (partially
        using code from R-3.2.3, with improvements).
  \item The \code{rep} function is now often faster for string vectors,
        and for vectors of any type that have names.
  \item Improved methods for symbol lookup are now used, which increase
        speed in many contexts, and especially in functions that are
        defined in packages (rather than in the global workspace).
  \item The \code{get} and \code{mget} functions have been sped up.
  \item The speed of \code{package::symbol} and \code{package:::symbol}
        has been improved, especially when the package is \code{base}.
  \item The speed of \code{nchar} has been greatly improved.
  \item The speed of \code{substr} has been improved.
  \item The speed of \code{which} has been improved.
  \item The speed of \code{.Call} has been improved.
  \item The speed of \code{any} and \code{all} has been improved,
        for cases when many elements need to be checked to determine
        the result.
  \item The speed of \code{substitute} has been improved for many
        cases.
  \item The speed of \code{pmin} and \code{pmax} has been improved,
        especially when they have only two arguments.
  \item Input and output have been sped up, sometimes considerably,
        both with regard to low-level character io, and with respect to 
        output formatting.
  \item Subscripting with a logical vector is now faster for long vectors.
  \item Setting names on a vector has now been sped up in many cases.
  \item Calls to LAPACK routines in the base package are now done with
        \code{.Internal} rather than \code{.Call}, which provides a 
        noticeable speedup for operations on small matrices.  This is
        similar to a change made in R-3.0.0.
  \item The \code{grep}, \code{grepl}, \code{sub}, and \code{gsub} functions
        have been speeded up, substantially in some situations.
  \item The speed of \code{rbind} for data frames has been improved for
        simple cases where all arguments are simple data frames with
        columns that are atomic vectors.
  \item Merging of arithmetic operations on vectors has been streamlined,
        with consequent reduction in code size.  Now only the \code{abs}
        function may be merged (not other one-argument math functions),
        and \code{^} is merged only when the second operand is 2.  
        The first operation in a merged sequence can now sometimes be
        on two vectors (merged operations are otherwise restricted to
        operating on a vector and a scalar).  Division can now
        only be the last operation in a merged sequence.
  \item Tasks that may be mergable with later tasks are now by default
        scheduled with a "hold" option, which prevents them from being
        started immediately in a helper thread (which would make a merge
        impossible).  They are instead eligible to be done in a helper
        thread only when a merge is no longer possible, or the result
        becomes needed, or the master thread starts what is recognized 
        as being a long computation (currently only garbage collection).  
        This behaviour can be disabled with the \code{helpers_no_holding}
        option (see \code{help(options)}).
  \item General interpretive overhead has been reduced in some contexts,
        particularly when extracting or replacing subsets with 
        \code{[.]} or \code{[[.]]}.
  }}

  \subsection{FEATURE CHANGES}{
  \itemize{
  \item It is no longer necessary to avoid putting the \code{else}
        clause of an unenclosed \code{if} statement at the start of a line 
        when code is read from a file with \code{source} or
        \code{parse}, or is parsed from a vector of character strings,
        or is run with \code{Rscript}, or when the \code{--peek-for-else}
        option is used when starting an R session.  In interactive sessions,
        it is still by default necessary to not start an \code{else} clause 
        on a new line, since in that context checking whether an \code{else} 
        is on the next line would require waiting for the user to input a
        line which they may not intend to enter.
  \item Character pasting operations can now be written more concisely using
        new binary operators \code{!} and \code{!!}, with \code{a !! b}
        equivalent to \code{paste(a,b)} and \code{a ! b} equivalent
        to \code{paste0(a,b)}.
  \item The \code{along}, \code{across}, and \code{down} forms of 
        the \code{for} statement (introduced in pqR-2016-06-24 and
        pqR-2016-10-05) now set the loop variable(s) to the
        corresponding length or dimension size when the loop is done
        zero times, rather than to \code{NULL}.
  \item An attempt is now made to get \code{seek} to work on text files
        when re-encoding is done, but it's possible that some anomalies
        could arise.
  \item Previously, when a scalar was extracted from a matrix or array 
        with \code{[]}, a name derived from a dimension name was attached
        to it only if a single dimension had names (though this was not 
        correctly documented by \code{help("[")}, and is not correctly
        documented in R Core versions to at least R-3.5.0).  This behaviour has
        been changed in pqR so that a name is attached when two dimensions
        have names provided one of these dimensions had dropping suppressed.
        This gives reliable results when matrices happen to have only one
        row or column, as illustrated by the last example in \code{help("[")}.
  \item When \code{unlist} is applied to an atomic vector, names are now removed
        if \code{use.names} is \code{FALSE} (not the default).
  \item The \code{text} argument of \code{parse} is now coerced to a 
        character vector using \code{as.character}, with possible method
        dispatch.
  \item The \code{memory.profile} function now has an argument that can
        restrict the counts for vector objects to only those of some minimum
        length.
  \item The \code{Rprofmemt} function now has a \code{bytes} argument, which
        can be set to \code{FALSE} to suppress output of the number of bytes
        allocated (useful for producing platform-independent output).
  \item When the \code{unlist} and \code{c} functions create names for their
        result, the situations in which a sequence number is appended to a 
        name are now the same for atomic vectors and lists.  For example, 
        \code{unlist(list(x=list(2,a=3)))} and \code{unlist(list(x=c(2,a=3)))}
        now return the same result (in which the name for the first element 
        is \code{x}, not \code{x1}).
  \item It is now no longer possible to create an S4 object with a vector
        data part and a slot called "names" that is not a 
        character vector.  This was previously allowed
        (and is in R-3.5.1), but didn't really work, as illustrated 
        below: 
\preformatted{  > setClass("X",representation(names="logical"),prototype(1,names=c(T,F)))
  > a <- new("X")
  > a@names
  [1]  TRUE FALSE
  > b <- a+1
  > b@names
  Error: no slot of name "names" for this object of class "cl"
}
        However, completely consistent behaviour in this regard is still 
        not enforced.
  \item A \code{slots} argument that is a named character vector is now
        allowed for \code{setClass}, to provide some compatibility with
        extensions to the \code{methods} package in R-3.0.0, prior to fully
        porting those extensions.
  \item The warning message "restarting interrupted promise evaluation" is
        no longer produced.
  \item The \code{\%\%} operator can no longer produce a warning of
        "probable complete loss of accuracy in modulus", the possiblity
        of which had prevented it being done in parallel in a helper thread.
  \item The \code{sin}, \code{cos}, and \code{tan} functions no longer produce
        a warning message when they return \code{NA} when given \code{Inf}
        as their argument, the possiblity of which had prevented them being
        done in parallel in a helper thread.
  \item The \code{inhibit_release} argument to the \code{gctorture2} function,
        and the \code{R_GCTORTURE_INHIBIT_RELEASE} environment variable,
        can now (as earlier, and in R Core versions of R) be used to prevent 
        freed objects from being reused.
  \item The \code{cumsum} and \code{cumprod} functions now correctly propagate 
        \code{NaN} and \code{NA} values that are encountered to all later
        values, with \code{NA} taking precedence over \code{NaN}.  Previously,
        \code{NaN} had been converted to \code{NA} in \code{cumsum}.  (In
        R-3.5.0, the behaviour in this respect appears to be platform 
        dependent.)
  \item Indexes used with \code{[[} can be symbols, with effect equivalent 
        to indexing with the symbol's print name.  This has actually been
        true since pqR-2013-07-22, but wasn't documented.
  \item When applied to complex vectors, the \code{prod} and \code{cumprod}
        functions now produce results matching those obtained with the
        \code{*} operator.
  \item The old serialization format, used prior to December 2001, is 
        no longer supported in pqR.  Code to support it would need to
        be changed to accomodate recent changes in pqR, and meaningful
        testing of such changes seems like it would require excessive
        efforts.
  \item It is now allowed to set the length of an ``expression''
        object with \code{length(e)<-len}, as for other vector
        types.  Any extra elements are set to \code{NULL}.
  \item Attempts to set attributes on a symbol are now silently ignored,
        both at the R level, with \code{attr} and \code{attributes}, and
        at the C API level, with \code{SET_ATTRIB}.  Getting the attributes
        of a symbol returns NULL.  Previously (and also in R-3.4.0),
        attributes could be attached to symbols, but they were lost
        when a workspace was saved and restored.  Attaching attributes
        to symbols is now also disallowed in R-3.5.0.
  \item There is no longer a \code{SET_PRINTNAME} function available in
        the C API (even if internal header files are used).  Setting the 
        print name of a symbol has never been
        a safe or reasonable thing to do.
  \item The default \code{size} for \code{new.env} is now \code{NA}, which
        gives an internal default, which now varies depending on the
        platform and configuration options.
  \item Assigning to \code{...} or \code{..1}, \code{..2}, etc. with
        \code{<-} and other assignment operators is no longer allowed.
  \item A warning is no longer generated when the first argument of
        \code{.C}, \code{.Fortran}, \code{.Call}, or \code{.External} is
        given its proper name of \code{.NAME}.  For the moment, the first
        argument is also allowed to be called "name", though this is deprecated.
        Passing more than one \code{PACKAGE}, \code{NAOK}, \code{DUP}, 
        \code{HELPERS}, or \code{ENCODING} argument now results in an error 
        rather than a warning. 
  \item There is now a \code{helpers_no_holding} option; see note above
        under performance improvements.
  \item The defensive measures against code that incorrectly modifies arguments
        to \code{.Call}, which were introduced in pqR-2016-10-05, have been
        extended, so that scalar function arguments that appear to reference
        shared data may now also be duplicated.  Note that this defensive
        measure should not be relied upon - code called with \code{.Call}
        should modify objects only after confirming that they are not shared.
  \item [ Following changes from R Core releases described below: ]
        ICU is not used by default for collation if the initial locale 
        is \code{"C"} or \code{"POSIX"}; the C \code{strcmp} function
        is used instead, as when \code{icuSetCollate(locale="ASCII")} 
        has been called.  This default may of course be changed using
        \code{icuSetCollate}.
  \item There is now a \code{"first"} option for the filter used by
        \code{available.packages}, which takes the package found in the
        earliest repository, regardless of version.
  \item The version of the \code{boot} package included as a recommended
        package is now 1.3-9 (named 1.3-9-909 since it is slightly tweaked).
  \item The version of the \code{digest} package included as a recommended
        package is now 0.6.18 (named 0.6.18-909 since it is slightly tweaked).
  \item The version of the \code{KernSmooth} package included as a recommended
        package is now 2.23-15.
  \item The version of the \code{class} package included as a recommended
        package is now 7.3-5.
  \item The version of the \code{lattice} package included as a recommended
        package is now 0.20-29.
  \item The version of the \code{mgcv} package included as a recommended
        package is now 1.7-24.
  \item The version of the \code{nlme} package included as a recommended
        package is now 3.1-107.
  \item The version of the \code{nnet} package included as a recommended
        package is now 7.3-12.
  \item The version of the \code{rpart} package included as a recommended
        package is now 4.1-13.
  \item The version of the \code{spatial} package included as a recommended
        package is now 7.3-5.
  \item The version of the \code{survival} package included as a recommended
        package is now 2.37-7.
  }}

  \subsection{NEW FEATURES FROM R CORE RELEASES}{
  \itemize{
  \item From R-3.0.0: New simple \code{provideDimnames()}
        utility function.  From R-3.2.4: \code{provideDimnames()}
        gets an optional \code{unique} argument.

  \item From R-3.0.0: \code{mget()} now has a default for \code{envir} (the 
        frame from which it is called), for consistency with \code{get()} and
        \code{assign()}.

  \item From R-3.0.0: The \code{R_forceSymbols} function, which disallows
        calls of C functions via names given by character strings, is now 
        implemented, as described in \code{R-exts}.

  \item From R-3.0.2: New \code{assertCondition()}, etc. utilities in tools,
        useful for testing.

  \item An \code{anyNA} function is now provided, defined simply as
        \code{function (x) any(is.na(x))} (which is fast in pqR).
        This is useful only for compatibility with the \code{anyNA}
        function introduced in R-3.1.0.  The \code{recursive} argument
        to \code{anyNA} introduced in R-3.2.0 is not implemented.

  \item From R-3.1.0: The way the unary operators (\code{+ - !}) handle
        attributes is now more consistent.  If there is no coercion,
        all attributes (including class) are copied from the input to
        the result: otherwise only names, dims and dimnames are.

  \item From R-3.0.0: There is a new function \code{rep_len()} analogous to 
        \code{rep.int()} for when speed is required (and names are not).

        Note, however, that in pqR \code{rep} is as fast as
        \code{rep_len} (and also \code{rep.int}) when there are no names.

  \item From R-3.1.2: \code{capabilities()} now reports if ICU is
        compiled in for use for collation (it is only actually used if
        a suitable locale is set for collation, and never for a
        \code{C} locale).

  \item From R-3.1.2: \code{icuSetCollate()} allows \code{locale = "default"},
        and \code{locale = "none"} to use OS services rather than ICU for
        collation.

        Environment variable \env{R_ICU_LOCALE} can be used to set the
        default ICU locale, in case the one derived from the OS locale is
        inappropriate (this is currently necessary on Windows).

  \item From R-3.1.2: New function \code{icuGetCollate()} to report on the ICU
        collation locale in use (if any).

  \item From R-3.1.3: \code{icuSetCollate()} now accepts \code{locale = "ASCII"}
        which uses the basic C function \code{strcmp} and so collates
        strings byte-by-byte in numerical order.

  \item From R-3.2.0: New function \code{trimws()} for removing leading/trailing
        whitespace.  The pqR version is modified to slightly improve speed.

  \item From R-3.2.0: New \code{get0()} function, combining \code{exists()} and
        \code{get()} in one call, for efficiency.

  \item From R-3.2.0: New function \code{.getNamespaceInfo()}, a
        no-check version of \code{getNamespaceInfo()} mostly for
        internal speedups.

  \item From R-3.3.0: New function \code{strrep()} for repeating the elements
        of a character vector.  The pqR version has a significantly faster
        implementation.

  \item From R-3.3.0: New programmeR's utility function \code{chkDots()}.

  \item From R-3.3.0: New string utilities \code{startsWith(x, prefix)} and
        \code{endsWith(x, suffix)}.  (However, in pqR, \code{NULL} arguments
        are allowed, and are treated the same as zero-length character vectors.)

  \item The \code{lengths} function has been ported from R Core releases
        which had NEWS items as below:

        R-3.2.0: New \code{lengths()} function for getting the lengths
        of all elements in a list.

        R-3.2.1: \code{lengths(x)} now also works (trivially) for
        atomic \code{x} and hence can be used more generally as an
        efficient replacement of \code{sapply(x, length)} and similar.

        R-3.3.0: \code{lengths()} considers methods for \code{length}
        and \code{[[} on \code{x}, so it should work automatically on
        any objects for which appropriate methods on those generics
        are defined.
  \item From R-3.5.0: If \option{--default-packages} is not used, then
      \command{Rscript} now checks the environment variable
      \env{R_SCRIPT_DEFAULT_PACKAGES}. If this is set, then it takes
      precedence over \env{R_DEFAULT_PACKAGES}. If default packages are
      not specified on the command line or by one of these environment
      variables, then \command{Rscript} now uses the same default
      packages as \command{R}. For now, the previous behavior of not
      including \pkg{methods} can be restored by setting the environment
      variable \env{R_SCRIPT_LEGACY} to \samp{yes}.
  \item The C macros \code{MAYBE_SHARED}, \code{NO_REFERENCES}, 
        \code{MAYBE_REFERENCED}, \code{NOT_SHARED}, and \code{MARK_MUTABLE}
        have been added to \file{Rinternals.h}, for compatibility with
        recent R Core versions.
}}

  \subsection{BUG FIXES}{
  \itemize{
  \item A long-known "bug" that was tolerated for performance reasons
        is no longer tolerated.  Previously, values for arguments of functions
        or operators could be changed by evaluation of later operators, as
        illustrated below:
\preformatted{    > a<-c(10,20); a+(a[2]<-7)
    [1] 17 14}
        The result is now (correctly) a vector with elements 17 and 27.  This
        is also fixed in R-3.5, but without this being documented (as far as I
        can see).
  \item Fixed bugs in the deparser related to the following, reported on r-devel
        by Martin Binder in July 2017:
\preformatted{    > (expr = substitute(-a * 10, list(a = quote(if (TRUE) 1 else 0))))
    -if (TRUE) 1 else 0 * 10
}
The deparsed expression printed does not parse to the actual expression.
After the fix, the output is now
\preformatted{    (-if (TRUE) 1 else 0) * 10}
This bug remains in R Core versions to at least R-3.5.1.
  \item Fixed a bug in which \code{pmin(NA,0/0)} produced \code{NaN} as
        its result, rather than \code{NA}, which \code{help(pmin)} implies
        should be the result.  This bug also exists in R Core versions 
        to at least R-3.5.1.
  \item Fixed a bug in which setting names could cause a quoted expression
        to be evaluated, illustrated by the following:
\preformatted{    > abc <- 1:2; b <- quote(cat("Hi!\n")); names(abc) <- b
    Hi!
    > abc
    <NA> <NA> 
       1    2 
}
        The \code{cat} function is now no longer called, and the names
        attached to \code{abc} are now \code{"cat"} and \code{"Hi!\n"},
        the correct conversion of the quoted expression to a character
        vector.  This bug also exists in R Core versions to at least R-3.5.1.
  \item Fixed a pqR bug illustrated by the following code:
\preformatted{    p<-matrix(c(2L,3L,2L,2L),1,4); p[,p]<-1L; p
}
        This previously produced a matrix with values 1, 1, 2, 2 rather than the
        correct answer of 2, 1, 1, 2.
  \item Fixed a bug illustrated by
        \code{deparse(as.integer(c(2^31-1,NA,-(2^31-1))))}
        producing incorrect output.
  \item Fixed bugs illustrated by \code{format(3.1,width=9999)}, in which
        large field widths are reduced to 999, but are filled with only spaces.
        The field widths are now automatically reduced to 999 (2000 for
        complex values), but contain correct data.  This bug was also
        fixed (differently) in R-3.1.3, except for complex values.
  \item Fixed a bug that caused the following to fail with an error,
        rather than print the square root of two:
\preformatted{    f <- function (...) ..1(2); f(sqrt)
}
        This bug also exists in R Core versions to at least R-3.5.1.
  \item Fixed bugs in which \code{as.numeric("0x1.1.1p0")} didn't give an error,
        and \code{as.numeric("0x1fffffffffffff.7ffp0")} gave an 
        incorrectly-rounded result.  Both bugs (and related ones previously
        fixed in pqR) exist in R-3.5.1.
  \item Fixed a bug that caused
        \code{print(c(F,NA,NA,F),na.print="abcdef")} to
        produce incorrectly-formatted output.  This bug also exists in
        R Core versions to at least R-3.5.1.
  \item The documentation on \code{debug} and \code{debugonce} has been
        fixed to remove mention of the \code{text} and \code{condition} 
        arguments. These arguments were documented in R-2.10.0, and in 
        subsequent R Core versions, but at least to R-3.4.1, they have never 
        been implemented as documented, but rather have always been 
        completely ignored.
  \item Fixed two pqR bugs illustrated by the following:
\preformatted{    a <- c(2,3); e <- new.env(); e[["x"]] <- a; a[2] <- 9; e$x[2]
    L <- list(1,2); y <- list(2+1); L[2] <- y; y[[1]][1] <- 9; L[[2]]
}
        For both lines above, the value printed was 9 rather than 3.
  \item Fixed a pqR bug in which the \code{evaluate} argument to \code{dump}
        was interpreted backwards.
  \item Fixed a pqR bug in which \code{parse} sometimes produced parse data
        in which an \code{if} expression at the end of a line was said to 
        end at the start of the next line.
  \item Fixed a pqR bug in which the "parent" column returned by 
        \code{getParseData} could be of double rather than integer type.
  \item Previously, \code{length(plist)<-n} did not work when \code{plist}
        was a pairlist, but it does now.  This bug was also fixed independently
        in R-3.4.3.
  \item Fixed a bug illustrated by the following:
\preformatted{    L <- list(c(3,4))
    M <- matrix(L,2,2)
    M[[1,1]][1] <- 9
    L
}
        In the value printed for \code{L}, \code{L[[1]][1]} had changed to 9.
        This bug also exists in R Core versions to at least R-3.5.1.
  \item Fixed a bug illustrated by the following:
\preformatted{    a <- as.integer(NA); e <- new.env(size=a); print(a)
}
        The value printed was previously 0 rather than NA.
        This bug also exists in R Core versions to at least R-3.5.1.
  \item Fixed a bug that caused a crash (rather than an error message)
        for code like the following:
\preformatted{    a <- quote(r<-1); a[[2]] <- character(0); eval(a)
}
  }}

  \subsection{BUG FIXES FROM R CORE RELEASES}{
  \itemize{
  \item From R-2.15.2: \code{R CMD build --resave-data} could fail if there 
        was no \file{data} directory but there was an \file{R/sysdata.rda}
        file. (\PR{14947})
  \item Similarly to R-3.1.2, \code{as.environment(list())} and 
        \code{list2env(list())} now work, and as.list() of such an
        environment (or any empty environment) now gives an
        empty list with no names, the same as \code{list()}. (PR#15926)

  \item From R-3.5.0: \code{dist(x, method = "canberra")} now uses the correct
        definition; the result may only differ when \code{x} contains
        values of differing signs, e.g. not for 0-1 data.

  \item From R-3.0.2: \code{deparse()} now deparses raw vectors in a form that
        is syntactically correct. (\PR{15369})

  \item From R-3.5.0 \code{Rscript} can now accept more than one argument given 
      on the \samp{#!} line of a script. Previously, one could only pass a
      single argument on the \samp{#!} line in Linux.
  }}
}


\section{CHANGES IN VERSION RELEASED 2017-06-09}{

  \subsection{INTRODUCTION}{
  \itemize{ 
  \item pqR now uses a new garbage collector and new schemes for memory
        layout.  Objects are represented more compactly, much more compactly
        if ``compressed pointers'' are used. Garbage collection is faster,
        and will have a more localized memory access/write pattern, which
        may be of significance for cache performance and for performance with
        functions like \code{mclapply} from the \code{parallel} package.

        The new garbage collection scheme uses a general-purpose Segmented
        Generational Garbage Collector, the source code for which is at
        https://gitlab.com/radfordneal/sggc
  }}

  \subsection{INSTALLATION}{
  \itemize{
  \item There is now an \code{--enable-compressed-pointers} option to
        \code{configure}.  When included, pqR will be built with 
        32-bit compressed pointers, which considerably reduces
        memory usage (especially if many small objects are used) 
        on a system with 64-bit pointers (slightly on
        a system with 32-bit pointers).  Use of compressed pointers
        results in a speed penalty on some tasks of up to about 30\%,
        while on other tasks the lower memory usage may improve speed.
  \item There is now an \code{--enable-aux-for-attrib} option to
        \code{configure}.  This is ignored if 
        \code{--enable-compressed-pointers} is used, or if the platform
        does not use 64-bit pointers.  Otherwise, it results in 
        attributes for objects being stored as ``auxiliary information'',
        which allows for some objects to be stored more compactly,
        with some possible speed and memory advantages, though some operations
        become slightly slower.
  \item Packages containing C code must be installed with a build of
        pqR configured with the same setting of
        \code{--enable-compressed-pointers} or
        \code{--enable-aux-for-attrib} as the build of pqR in which
        they are used.
  \item The \code{--enable-strict-barrier} option to \code{configure}
        has been removed.  In pqR, usages in C code such as \code{CAR(x)=y}
        cause compile errors regardless of this option, so it is not
        needed for that purpose.  The use of this option to enable the 
        \code{PROTECTCHECK} feature will be replaced by a similar feature
        in a future pqR release.
  }}

  \subsection{DOCUMENTATION AND FEATURE CHANGES}{
  \itemize{
  \item Documentation in the ``R Installation and Administration'',
        ``Writing R Extensions'', and ``R Internals'' manuals has
        been updated to reflect the new garbage collection and memory
        layout schemes.  There are also updates to \code{help(Memory)},
        \code{help("Memory-limits")}, and \code{help(gc)}.
  \item The format of the output of \code{gc} has changed, to reflect
        the characteristics of the new garbage collector.  See
        \code{help(gc)} for details.
  \item Memory allocated by a C function using \code{R_alloc} will no
        longer appear in output of \code{Rprofmem}.
  \item The \code{pages} argument for Rprofmem is now ignored.
  \item The output of \code{.Internal(inspect(x))} now includes both the
        uncompressed and the compressed pointers to \code{x}, and other
        information relevant to the new scheme, while omitting
        some information that was specific to the previous garbage collector.
  }}

  \subsection{CHANGES TO THE C API}{
  \itemize{
  \item The \code{SETLENGTH} function now performs some checks to avoid
        possible disaster.  Its use is still discouraged.
  \item The probably never-used \code{call_R} and \code{call_S} functions
        have been disabled.
  \item It is now illegal to set the ``internal'' value associated with a symbol
        to anything other than a primitive function (\code{BUILTINSXP}
        or \code{SPECIALSXP} type).  The \code{INTERNAL} values are no longer
        stored in symbol objects, but in a separate table, with the
        consequence that it may not be possible to use \code{SET_INTERNAL}
        for a symbol that was not given an internal value during initialization.
  \item Passing a non-vector object to a C function using \code{.C} is now
        even less advisable than before.  If compressed pointers are used,
        this will work only if the argument is recevied as a \code{void*}
        pointer, then cast to \code{uintptr_t}, then to \code{SEXP} (this
        should work when SEXP is either a compressed an uncompressed 
        pointer).
  }}

  \subsection{BUG FIXES}{
  \itemize{
  \item Cross-references between manuals in doc/manual, such as R-admin.html
        and R-exts.html,
        now go to the other manuals in the same place.  Previously (and
        in current R core versions), they went to the manuals of that
        name at cran.r-project.org, even when those manuals are not for
        the same version of R.
  }}

}


\section{CHANGES IN VERSION RELEASED 2016-10-24}{

  \subsection{INTRODUCTION}{
  \itemize{ 
  \item This is a small maintenance release, fixing a few bugs and installation
        problems.
  }}

  \subsection{INSTALLATION}{
  \itemize{
  \item When building pqR on a Mac, some Mac-specific source files
        are now compiled with the default 'gcc' (really clang on
        recent Macs), regardless of what C compiler has been specified
        for other uses.  This is necessary to bypass problems with
        Apple-supplied header files on El Capitan and Sierra. There are
        also a few other tweaks to building on a Mac.
  }}

  \subsection{BUG FIXES}{
  \itemize{
  \item Some bugs have been fixed involving the interaction of finalizers
        and active bindings with some pqR optimizations, one of which
        showed up when building with clang on a Mac.
  }}
}


\section{CHANGES IN VERSION RELEASED 2016-10-05}{

  \subsection{INTRODUCTION}{
  \itemize{ 
  \item With this release, pqR, which was based on R-2.15.0, now incorporates
        the new features, bug fixes, and some relevant performance improvements
        from R-2.15.1.  The pqR version number 
        has been advanced to 2.15.1 to reflect this.  (This version number is
        checked when trying to install packages.)

        Note that there could still be incompatibilities with packages
        that work with R-2.15.1, either because of bugs in pqR, or because
        a package may rely on a bug that is fixed in pqR, or because
        pqR implements some changes from R Core versions after R-2.15.1 that
        are not compatibile with R-2.15.1, or because some new
        pqR features are not totally compatible with R-2.15.1.

        Since many features from later R Core versions are also implemented
        in pqR, some packages that state a dependence on a later version
        of R might nevertheless work with pqR, if the dependence declaration in
        the DESCRIPTION file is changed.
  \item The 'digest' package (by Dirk Eddelbuettel and others) is now
        included in the release as a recommended package (which will
        therefore be available without having to install it).  The version 
        used is based on digest_0.6.10, with a slight modification to
        correctly handle pqR's constant objects (hence called digest_0.6.10.1).
  \item The pqR package repository (see information at pqR-project.org) has
        now been updated to include some packages (or new versions of packages)
        that depend on R-2.15.1, which were previously not included.
  \item There are also some new pqR features and performance improvements
        in this release, including
        \code{across} and \code{down} options for \code{for} statements, a
        less error-prone scheme for protecting objects from garbage 
        collection in C code, and faster implementations of subset 
        replacement with \code{[ ]}, \code{[[ ]]}, and \code{$}.
  }}

  \subsection{INSTALLATION}{
  \itemize{
  \item The direction of growth of the C stack is no longer determined
        at runtime.  Instead, it is assumed by default to grow downwards,
        as is the case for virtually all current platforms.  This can
        be overridden when building pqR by including \code{-DR_CStackDir=-1}
        in \code{CFLAGS}.  See the R-admin manual for more details.
  }}

  \subsection{NEW FEATURES}{
  \itemize{
  \item The \code{for} statement now has \code{down} and \code{across}
        forms, which conveniently iterate over the rows 
        (\code{down}) or columns (\code{across}) of a matrix.  See
        \code{help("for")} for details.
  \item C functions called from R (by \code{.Call} or \code{.External}) 
        can now protect objects from garbage collection using a new, 
        less error-prone, method, rather than the old (and still present)
        \code{PROTECT} and \code{UNPROTECT} calls.  See the section titled
        ``Handling the effects of garbage collection'' (5.9.1) in the ``Writing 
        R Exensions'' manual for details on the new facility, as well as
        improved documentation on the old facilities.
  \item The \code{serialize} and \code{saveRDS} functions now take a 
        \code{nosharing} argument, which defaults to \code{FALSE}.  When
        \code{nosharing} is \code{TRUE}, constant objects (and perhaps in 
        future other shared objects) are serialized as if they were not
        shared.  This is used in the modified 'digest' package included
        with the release to ensure that objects that are the same according
        to \code{identical} will have identical serializations.
  \item The default for the \code{last} argument of \code{substring} is
        now \code{.Machine$integer.max}.  The previous default was 1000000
        (and still is in R-3.3.1), which made absolutely no sense, and
        is likely responsible for bugs in user code that assumes that,
        for example, \code{substring(s,2)} will always return a string like
        \code{s} but without the first character, regardless of how many
        characters are in \code{s}.  This assumption will now actually be true.
  \item Since assignments like \code{"1A"<-c(3,4)} are allowed, for consistency,
        pqR now also allows assignments like \code{"1A"[2]<-10}.  However,
        it is recommended that if a symbol that is not syntactically valid
        must be used, it should be written with backquotes, as in
        \code{`1A`[2]<-10}.  This will work on the right-hand side too,
        and is also a bit faster.
  \item \code{.Call} and \code{.External} now take a defensive measure
        against C code that incorrectly assumes that the value stored
        in a variable will not be shared with other variables.  If
        \code{.Call} or \code{.External} is passed a simple variable as
        an argument, and the value of that variable is a scalar without
        attributes that is shared with another variable
        (ie, \code{NAMED} is greater than 1), this value is duplicated and
        reassigned before the C function is called.  This is a defense against
        incorrect usage, and should not be relied on --- instead, the
        incorrect usage should be fixed.
  }}

  \subsection{PERFORMANCE IMPROVEMENTS}{
  \itemize{
  \item Replacing part of a vector or list with \code{[ ]}, \code{[[ ]]},
        and \code{$} is now often faster.  The improvement can be by up to 
        a factor two or more when the index and replacement value are scalars.
  \item In some contexts, the \code{unclass} function now takes 
        negligible time, with no copying of the object that is unclassed.
        In particular this is the case when \code{unclass(x)} is the object
        of a \code{for} statement, the operand of an arithmetic operator,
        the argument of a univariate mathematical function, or the 
        argument of \code{length}.  For example, in
\preformatted{    `+.myclass` <- function (e1, e2)
        (unclass(e1) + unclass(e2)) \%\% 100
}  
        the two calls of \code{unclass} do not require duplicating
        \code{e1} or \code{e2}.
  \item Arithmetic with a mixture of complex and real/integer operands
        is now faster.
  }}

  \subsection{BUG FIXES}{
    \itemize{
    \item Fixed some problems with reporting of missing arguments to functions,
          which were introduced in pqR-2016-06-24.  For example, 
\preformatted{    f <- function(x) x; g <- function(y) f(y); g()
}
          would not display an error message, when it should.
    \item Fixed a problem affecting mixed complex and real/integer arithmetic
          when the result is directly assigned to one of the operands,
          illustrated by
\preformatted{    a <- 101:110; b <- (1:10)+0i; a <- a-b; a
}
    \item Fixed a bug involving invalid UTF-8 byte sequences,
          which was introduced in R-2.15.1, and is present in later
          R Core releases to at least R-3.3.1.  The bug is illustrated by
          the following code, which results in an infinite loop in the
          interpreter, when run on a Linux system in a UTF-8 locale:
\preformatted{    plot(0); text(1,0,"ab\xc3")
}
          The code from R-2.15.1 causing the bug was incorporated into
          this release of pqR, but the problem was fixed after the
          fBasics package was seen to fail with a test release of pqR,
          so the bug does not appear in any stable release of pqR.
    \item Fixed misinformation in help(length) about the length of
          expressions (which is also present in R Core versions to 
          at least R-3.3.1).
    \item The usage in \code{help("[[")} now shows that the replacement
          form can take more than one index (for arrays). 
          (This is also missing in R Core versions to at least R-3.3.1.)
  }}

  \subsection{NEW FEATURES FROM R CORE VERSIONS}{
  \itemize{
  \item From R-2.15.1: source() now uses withVisible() rather than
        .Internal(eval.with.vis).  This sometimes alters tracebacks
        slightly.
  \item From R-2.15.1: splineDesign() and spline.des() in package
        splines have a new option sparse which can be used for efficient
        construction of a sparse B-spline design matrix (_via_ Matrix).
  \item From R-2.15.1: norm() now allows type = "2" (the spectral or 2-norm)
        as well, mainly for didactical completeness.
  \item From R-2.15.1 (actually implemented in pqR-2014-09-30, but not
        noted in NEWS then): 
        colorRamp() (and hence colorRampPalette()) now also works for the
        boundary case of just one color when the ramp is flat.
  \item From R-2.15.1 (actually implemented in pqR-2014-09-30, but not
        noted in NEWS then): 
        For tiff(type = "windows"), the numbering of per-page files
        except the last was off by one.
  \item From R-2.15.1 (actually implemented in pqR-2014-09-30, but not
        noted in NEWS then):
        For R CMD check, a few people have reported problems with
        junctions on Windows (although they were tested on Windows 7, XP
        and Server 2008 machines and it is unknown under what
        circumstances the problems occur).  Setting the environment
        variable R_WIN_NO_JUNCTIONS to a non-empty value (e.g. in
        ~/.R/check.Renviron) will force copies to be used instead.
  \item From R-2.15.1 and later R Core versions:
        More cases in which merge() could create a data frame with
        duplicate column names now give warnings.  Cases where names
        specified in by match multiple columns are errors.  [ Plus
        other tweaks from later versions. ]
  \item From R-2.15.1: Added Polish translations by Łukasz Daniel.
  }}

  \subsection{PERFORMANCE IMPROVEMENTS FROM R CORE VERSIONS}{
  \itemize{
  \item From R-2.15.1:
        In package parallel, makeForkCluster() and the multicore-based
        functions use native byte-order for serialization.
  \item From R-2.15.1:
        lm.fit(), lm.wfit(), glm.fit() and lsfit() do less copying of
        objects, mainly by using .Call() rather than .Fortran().
  \item From R-2.15.1:
        tabulate() makes use of .C(DUP = FALSE) and hence does not copy
        bin.  (Suggested by Tim Hesterberg.)  It also avoids making a
        copy of a factor argument bin.
  \item From R-2.15.1:
        Other functions (often or always) doing less copying include
        cut(), dist(), the complex case of eigen(), hclust(), image(),
        kmeans(), loess(), stl() and svd(LINPACK = TRUE).
  }}

  \subsection{BUG FIXES CORRESPONDING TO THOSE IN R CORE VERSIONS}{
    \itemize{
    \item From R-2.15.1:
          Nonsense uses such as seq(1:50, by = 5) (from package plotrix)
          and seq.int(1:50, by = 5) are now errors.
    \item From R-2.15.1:
          The residuals in the 5-number summary printed by summary() on an
          "lm" object are now explicitly labelled as weighted residuals
          when non-constant weights are present.  (Wish of PR#14840.)
    \item From R-2.15.1:
          The plot() method for class "stepfun" only used the optional xval
          argument to compute xlim and not the points at which to plot (as
          documented).  (PR#14864)
    \item From R-2.15.1:
          hclust() is now fast again (as up to end of 2003), with a
          different fix for the "median"/"centroid" problem.  (PR#4195).
    \item From R-2.15.1:
          In package parallel, clusterApply() and similar failed to handle
          a (pretty pointless) length-1 argument. (PR#14898)
    \item From R-2.15.1:
          For tiff(type = "windows"), the numbering of per-page files
          except the last was off by one.
    \item From R-2.15.1:
          In package parallel, clusterApply() and similar failed to handle
          a (pretty pointless) length-1 argument. (PR#14898)
    \item From R-2.15.1:
          The plot() and Axis() methods for class "table" now respect
          graphical parameters such as cex.axis.  (Reported by Martin
          Becker.)
    \item From R-2.15.1 (actually fixed in pqR-2014-09-30 but omitted
          from NEWS):  
          Under some circumstances package.skeleton() would give out
          progress reports that could not be translated and so were
          displayed by question marks.  Now they are always in English.
          (This was seen for CJK locales on Windows, but may have occurred
          elsewhere.)
    \item From R-2.15.1:
          The replacement method for window() now works correctly for
          multiple time series of class "mts".  (PR#14925)
    \item From R-2.15.1: is.unsorted() gave incorrect results on non-atomic 
          objects such as data frames.  (Reported by Matthew Dowle.)
    \item From R-2.15.1 (actually fixed in pqR-2014-09-30 but omitted
          from NEWS):
          Using a string as a ?call? in an error condition with
          options(showErrorCalls=TRUE) could cause a segfault.  (PR#14931)
    \item From R-2.15.1:
          In legend(), setting some entries of lwd to NA was inconsistent
          (depending on the graphics device) in whether it would suppress
          those lines; now it consistently does so.  (PR#14926)
    \item From R-2.15.1:
          C entry points mkChar and mkCharCE now check that the length of
          the string they are passed does not exceed 2^31-1 bytes: they
          used to overflow with unpredictable consequences.
    \item From R-2.15.1:
          by() failed for a zero-row data frame.  (Reported by Weiqiang
          Qian).

          [ Note: When \code{simplify=TRUE} (the default), the results 
            with zero-row data frames, and more generally when there are
            empty subsets, are not particularly sensible, but this has
            not been changed in pqR due to compatibility concerns. ]
    \item From R-2.15.1:
          Yates correction in chisq.test() could be bigger than the terms
          it corrected, previously leading to an infinite test statistic in
          some corner cases which are now reported as NaN.
    \item From R-2.15.1 (actually fixed in pqR-2014-09-30 but omitted
          from NEWS):
          xgettext() and related functions sometimes returned items that
          were not strings for translation. (PR#14935)
    \item From R-2.15.1:
          plot(<lm>, which=5) now correctly labels the factor level
          combinations for the special case where all h[i,i] are the same.
          (PR#14837)
  }}
}


\section{CHANGES IN VERSION RELEASED 2016-06-24}{

  \subsection{INTRODUCTION}{
  \itemize{ 
  \item This release extends the R language in ways that address a
        set of related flaws in the design of R, and before it S.

        These extensions make it easier to write reliable programs,
        by making the easy way to do things also be the correct
        way, unlike the previous situation with sequence generation using
        the colon operator, and dimension dropping when subsetting arrays.
  \item Several other changes in features are also implemented in this
        version, some of which are related to the major language extensions.
  \item There are also a few bug fixes, and some improvements in testing,
        but no major performance improvements (though some tweaks).
}}

  \subsection{PACKAGE INSTALLATION}{
  \itemize{
  \item New packages (or other R code) that use the new ``along''
        form of the ``for'' statement, or which rely on the new
        facilities for not dropping dimensions (see below), should not be 
        byte compiled, since these features are not supported in
        byte-compiled code.  In pqR, using byte compilation is not always
        advantageous in any case.
  \item Installation and checking of existing packages may require
        setting the environment variable \code{R_PARSE_DOTDOT} to
        \code{FALSE}, so that names with interior sequences of dots
        will be accepted (see below).
  \item The base package is no longer byte-compiled, even if pqR is
        configured with \code{--enable-byte-compiled-packages}, since
        it now uses new features not supported by the bytecode compiler.
}}

  \subsection{MAJOR LANGUAGE EXTENSIONS AND OTHER CHANGES}{
  \itemize{
  \item There is a new \code{..} operator for generating increasing integer
        sequences, which is a less error-prone replacement for the \code{:}
        operator (which remains for backwards compatibility).  Since \code{..}
        generates only increasing sequences, it can generate an empty
        sequence when the end value is less than the start value, thereby
        avoiding some very common bugs that arise when \code{:} is used.

        The \code{..} operator also has lower precedence than arithmetic
        operators (unlike \code{:}), which avoids another common set of bugs.

        For example, the following code sets all interior elements of the 
        matrix \code{M} to zero, that is, all elements except those in the 
        first or last row or column:
\preformatted{    for (i in 2..nrow(M)-1)
        for (j in 2..ncol(M)-1)
            M[i,j] <- 0
}
        Without the new \code{..} operator, it is awkward to write code
        for this task that works correctly when \code{M} has two or fewer 
        rows, or two or fewer columns.
  \item In order that the \code{..} operator can be conveniently used
        in contexts such as \code{i..j}, consecutive dots are no longer
        allowed in names (without using backticks), except at the
        beginning or end.  So \code{i..j} is not a valid name, but
        \code{..i..} is valid (though not recommended).  With this restriction
        on names, most uses of the \code{..} operator are unambiguous even
        if it is not surrounded by spaces.  The only exceptions are some uses in
        which \code{..} is written with a space after it but not before it,
        expressions such as \code{i..(a+b)}, which is a
        call of a function named \code{i..}, and expressions such as 
        \code{i..-j}, which returns the difference between \code{i..} and 
        \code{j}.  Most such uses will be stylistically bad, redundant
        (note that the parentheses around \code{a+b} above are unnecessary),
        or probably unlikely (as is the case for \code{i..-j}).

        To accomodate old R code that has consecutive dots within names,
        parsing of the \code{..} operator can be disabled by setting the
        \code{parse_dotdot} option to \code{FALSE} (with the \code{options}
        function). The \code{parse_dotdot} option defaults to \code{TRUE} 
        unless the environment variable
        \code{R_PARSE_DOTDOT} is set to \code{FALSE}.  When \code{parse_dotdot}
        is \code{FALSE}, consecutive dots are allowed in names, and \code{..}
        is not a reserved word.
  \item Another source of bugs is the automatic dropping
        of dimensions of size one when subsetting matrices (or 
        higher-dimensional arrays) using \code{[]},
        unless the \code{drop=FALSE} argument is specified.  This frequently
        results in code that mostly works, but not when, for example, a data set
        has only one observation, or a model uses only one explanatory 
        variable.

        To make handling this problem easier, if no \code{drop} argument is
        specified, pqR now does not drop a dimension of size one if the
        subscript for that dimension is a one-dimensional non-logical array.  
        For example,
        if \code{A} is a matrix, \code{A[1..100,array(1)]} will produce a
        matrix, whereas \code{A[1..100,1]} will produce a vector.

        To make this feature more useful, the new \code{..} operator 
        produces a one-dimensional array, not a bare vector.  So
        \code{A[1..n,1..m]} will always produce a matrix result, even
        when \code{n} or \code{m} are one.  (It will also correctly
        produce an array with zero rows or zero columns when \code{n}
        or \code{m} are zero.)

        This change also applies to subsetting of data frames.  For 
        example, \code{df[1..10,1..n]} will return a data frame (not a
        vector) even when \code{n} is one.
  \item Problems with dimensions of size one being dropped also arise
        when an entire row, or an entire column, is selected with an empty
        (missing) subscript, and there happens to be only one row, or only one 
        column.  For example, if \code{A} is a matrix with one column, 
        \code{A[1:10,]} will be a vector, not a matrix.

        To address this problem, pqR now allows a missing argument to
        be specified by \code{_}, rather than by nothing at all, and
        the \code{[]} operator (for matrices, arrays, and data frames)
        will not drop a dimension if its subscript is \code{_}.  So
        \code{A[1:10,_]} will be a matrix even when \code{A} has only
        one column.

        R functions that check for a missing argument with the \code{missing}
        function will see both an empty argument and \code{_} as missing,
        but can distinguish them using the \code{missing_from_underline}
        function.
  \item A common use of \code{for} statements is to iterate over indexes
        of a vector, or row and column indexes of a matrix.  A new type 
        of \code{for} statement with ``along'' rather than ``in'' now makes
        this more convenient.
  
        For vectors, the form 
\preformatted{    for (i along vec) ...
}
        is equivalent to
\preformatted{    for (i in seq_along(vec)) ...
}
        For matrices, the form
\preformatted{    for (i, j along M) ...
}
is equivalent to
\preformatted{    for (j in 1..ncol(M))
        for (i in 1..nrow(M))
            ...
}
        However, if \code{M} is of a class with its own \code{dim} method,
        this method is not used (effectively, \code{ncol(unclass(M))} and
        \code{nrow(unclass(m))} are used).  This may well change in future, 
        and similarly a \code{length} method may in future be used when 
        ``along'' is used with a vector.
  \item Because of the new restriction on names, the \code{make.names}
        function will now (by default) convert a sequence of consecutive dots 
        in the name it would otherwise have made to a single dot.  (See
        \code{help(make.names)} for further details).  
  \item For the same reason, \code{make.unique} has been changed so that
        the separator string (which defaults to a dot) 
        will not be appended to a name if the name already ends in that string.
}}

  \subsection{BUG FIXES}{
  \itemize{
  \item Fixed a bug (or mis-feature) in subsetting with a single empty
        subscript, as in \code{A[]}.  This now works the same as if
        the empty subscript had been the sequence of all indexes (ie,
        like \code{A[1..length(A)]}), which removes all attributes except
        names.

        R Core versions to at least R-3.3.1 instead return \code{A}
        unchanged, preserving all attributes, though attributes are
        not retained with other uses of the \code{[]} operator.  This
        is contrary to the description in \code{help("[")}, and also
        does not coincde with the (different) description in the R
        language definition.  

        Returning \code{A} unchanged is not only inconsistent, but also
        useless, since there is then no reason to ever write \code{A[]}.
        However, internally, R Core implementions duplicate \code{A},
        which may be of significance when \code{A[]} is passed as
        an argument of \code{.C}, \code{.Fortran}, \code{.Call}, or
        \code{.External}, but only if the programmer is not 
        abiding by the rules.  However, in pqR, the data part of a vector or
        matrix is still copied when \code{A[]} is evaluated, so such
        rule-breaking should still largely be accommodated.  A further
        temporary kludge is implemented to make \code{x[,drop=FALSE]}
        simply return a duplicate of \code{x}, since this (pointless)
        operation is done by some packages.
  \item Fixed bugs in the conversion of strings to numbers, so that the
        behaviour now matches \code{help(NumericConstants)}, which
        states that numeric constants are parsed very similarly to C99.
        This was not true before (or in R-2.15.0) -- some erroneous
        syntax was accepted without error, and some correct syntax was
        rejected, or gave the wrong value.  

        In particular, fractional
        parts are now accepted for hexadecimal constants.  Later R Core
        versions made some fixes, but up to at least R-3.3.1 there are
        still problems.  For example, in R-3.3.1, 
        \code{parse(text="0x1.8")[[1]]} gives an error, and 
        \code{as.numeric("0x1.8")} produces 24 (as does \code{\link{scan}}
        when given this input).  In this version of pqR, these return the
        correct value of 1.5.
  \item Fixed a problem with identifying the version of the
        makeinfo program that is installed that arises with recent versions
        of makeinfo.
  \item Put in a check for non-existent primitives when unserializing
        R objects, as was done in R-3.0.1.
  \item Fixed a bug (also in R-2.15.0, but fixed in later R Core versions)
        illustrated by the following code:
\preformatted{    a <- array(c(3,4),dimnames=list(xyz=c("fred","bert")))
    print(a[1:2])
    print(a[])  # should print same thing, but didn't
}
  \item Fixed a bug illustrated by the following code:
\preformatted{    f <- function (x) { try(x); missing(x) }
    g <- function (y) f(y)
    h <- function (z) g(z)

    f(pi[1,1])  # FALSE
    g(pi[1,1])  # FALSE
    h(pi[1,1])  # Should also be FALSE, but isn't!
}
        This bug is in R Core versions to at least R-3.3.1.
  \item Fixed a bug in which an internal error message is displayed
        as shown below:
\preformatted{    > f <- function (...) ..1; f()
    Error in f() : 'nthcdr' needs a list to CDR down
}
        A sensible error message is now produced.  This bug is also
        in R Core versions to at least R-3.3.1.
  \item Fixed a bug in S4 method dispatch that caused failure
        of the no-segfault test done by make check-all on Windows 10 
        (pqR issue #29 + related fix).  (Also in R-2.15.0, and partially fixed
        in R-3.3.0.)
  \item Fixed a bug illustrated by
\preformatted{   atan; show <- function (x) cat("HI\n"); atan
}
        Now, pqR no longer prints HI! for the second display of \code{atan}.
  \item Fixed a pqR bug in which the result of \code{getParseData} omitted
        the letter at the end of \code{1i} or \code{1L}.
  \item Fixed a pqR bug in which enabling trace output from the 
        helpers module and then typing control/C while trace output is
        being printed could lead to pqR hanging. 
}}
}


\section{CHANGES IN VERSION RELEASED 2015-09-14}{

  \subsection{INTRODUCTION}{
  \itemize{ 
  \item With this release, pqR now works on Microsoft Windows systems.
        See below for details.
  \item The facilities for embedding R in other applications have also
        been tested in this release, and some problems with how this is
        done in R Core versions have been fixed.
  \item The parser and deparser, and the method for
        performing the basic Read-Eval-Print Loop, have 
        been substantially rewritten.  This has few user-visible effects
        at present (apart from bug fixes and performance improvements),
        but sets the stage for future improvements in pqR.
  \item The facility for recording detailed parsing data introduced n
        R-3.0.0 has now been implemented in pqR as part of the parser
        rewrite.
  \item There are also a few other improvements and bug fixes.
}}

  \subsection{INSTALLATION ON MICROSOFT WINDOWS}{
  \itemize{
  \item Building pqR on Microsoft Windows systems, using the Rtools
        facilities, has now been tested, and some problems found in 
        this environment have been fixed.  Binary distributions are
        not yet provided, however.
  \item Detailed and explicit instructions for building pqR from
        source on Windows systems are now provided, in the 
        \file{src/gnuwin32/INSTALL} file of the pqR source directory.
        These instructions mostly correspond to information in
        The R Installation and Administration manual, but in more
        accessible form.
  \item See \url{pqR-project.org} for more information on Windows systems 
        on which pqR has been tested, and on any problems and workarounds
        that may have been discovered.
  \item The Writing R Extensions manual now warns that on Windows,
        with the Rtools toolchain, a thread started by OpenMP may have 
        its floating point unit set so that long double arithmetic is 
        the same as double arithmetic  Use \code{__asm__("fninit")} in 
        C to reset the FPU so that long double arithmetic will work.
  \item The default is now to install packages from source, since there
        is no binary repository for pqR.
}}

  \subsection{EMBEDDED R FACILITIES AND EXAMPLES}{
  \itemize{
  \item The \code{R_ReplDLLinit} and \code{R_ReplDLLdo1} functions in
        \file{src/main/main.c} have been fixed to handle errors 
        correctly, and to avoid code duplication with \code{R_ReplIteration}.
  \item Another test of embedded R has been added to \file{tests/Embedding},
        which is the same as an example in the R Extensions manual, which
        has been improved.
  \item Another example in the R Extensions manual has been changed to
        mimic \file{src/gnuwin32/embeddedR.c}.  
  \item The example in \file{src/gnuwin32/front-ends/rtest.c} has also been 
        updated.
}}

  \subsection{DOCUMENTATION UPDATES}{
  \itemize{
  \item The R Language Definition and the help files on
        assignment operators (eg, \code{help("=")}) contained
        incorrect and incomplete information on the precedence
        of operators, especially the assignment operators.  
        This and other incorrect information has been corrected.
  \item The examples in \code{help(parse)} and \code{help(getParseData}
        have been improved.
}}

  \subsection{INTERNAL CODE REWRITES}{
  \itemize{
  \item The parser has been rewritten to use top-down recursive
        descent, rather than a bottom-up parser produced by Bison
        as was used previously.  This substantially simplifies
        the parser, and allows several kludges in the previous
        scheme to be eliminated.  Also, the rewritten parser can now
        record detailed parse information (see below).

        The new parser for pqR is usually about a factor of 1.5 faster
        than the parser in R-3.2.2, but it is sometimes enormously faster,
        since the parser in R-3.2.2 will in some contexts take time growing
        as the square of the length of the source file.
  \item Much of the deparser has been rewritten.  It no longer
        looks at the definitions of operators, which are irrelevant,
        since the parser does not look at them.
  \item The methods by which the Read-Eval-Print Loop (REPL) is
        done (in various contexts) have been rationalized, in
        coordination with the new parsing scheme.
}}

  \subsection{NEW FEATURES}{
  \itemize{
  \item In pqR-2015-07-11, the parser was changed to not include
        parentheses in R language objects if they were necessary
        in order for the expression to be parsed correctly.  Omitting
        such parentheses improves performance.  In  this version, 
        such parentheses are removed only if the \code{keep.parens}
        option is \code{FALSE} (the default).  Also, parentheses
        are never removed from expressions that are on the right
        side of a formula, since some packages asssign significance
        to such parentheses beyond their grouping function.
  \item The right assignment operators, \code{->} and \code{->>},
        are now real operators.  Previously (and in current R Core
        versions), expressions involving these operators were converted
        to the corresponding left assignment expressions.  This
        has the potential to cause pointless confusion.
  \item The \code{**} operator, which has always been accepted as
        a synonym for the \code{^} operator, is now recorded as
        itself, rather than being converted to \code{^} by the
        parser.  This avoids unnecessary anomalies such as the following
        confusing error report:
\preformatted{  > a - **b
  Error: unexpected '^' in "a - **"
}
        The \code{**} operator is defined to be the same primitive
        as \code{^}, which is associated with the name \code{^}, and
        hence dispatches on methods for \code{^} even if called via
        \code{**}.
}}

  \subsection{NEW FEATURES FROM LATER R CORE VERSIONS}{
  \itemize{
  \item From R-3.0.0: For compatibility with packages written to
        be able to handle the long vectors introduced in R-3.0.0, 
        definitions for \code{R_xlen_t},
        \code{R_XLEN_T_MAX}, \code{XLENGTH}, \code{XTRUELENGTH}, 
        \code{SHORT_VEC_LENGTH}, \code{SET_SHORT_VEC_TRUELENGTH} are now 
        provided, all the same as the corresponding regular versions (as
        is also the case for R-3.0.0+ on 32-bit platforms).  The 
        \code{IS_LONG_VEC} macro is also defined (as always false).
        Note, however, that packages that declare a dependency on
        R >= 3.0.0 will not install even if they would in fact work
        with pqR because of these compatibility definitions.
  \item From R-3.0.0: The \code{srcfile} argument to \code{parse()} may now 
        be a character string, to be used in error messages.
  \item The facilities for recording detailed parsing information
        from R-3.0.0 are now implemented in pqR, as part of the
        rewrite of the parser, along with the
        extension to provide partial parse information when a syntax error
        occurs that was introduced in R-3.0.2.  See help on \code{parse}
        and \code{getParseData} for details.
  \item From R-2.15.2: On Windows, the C stack size has been increased 
        to 64MB (it has been 10MB since the days of 32MB RAM systems).
}}

  \subsection{PERFORMANCE IMPROVEMENTS}{
  \itemize{
  \item Character-at-a time input has been sped up by reducing procedure
        call overhead.  This significantly speeds up \code{readLines}
        and \code{scan}.
  \item The new parser is faster than the old parser, both because of the
        parser rewrite (see above) and because of the faster character
        input.
}}

  \subsection{BUG FIXES MATCHING THOSE IN LATER R CORE VERSIONS}{
  \itemize{
  \item From R-2.15.1: Names containing characters which need to be escaped 
        were not deparsed properly (PR#14846).  Fixed in pqR partly based
        on R Core fix.
  \item From R-2.15.2: When given a 0-byte file and asked to keep source
        references, parse() read input from stdin() instead.
  \item From R-2.15.3: Expressions involving user defined operators were not 
        always deparsed faithfully (PR#15179).  Fixed in pqR as part of
        the rewrite of the parser and deparser.
  \item From R-3.0.2: source() did not display filenames when reporting 
        syntax errors.
  \item From R-3.1.3: The parser now gives an error if a null character 
        is included in a string using Unicode escapes. (PR#16046)
  \item From R-3.0.2: Deparsing of infix operators with named arguments is 
        improved (PR#15350). [ In fact, the change, both in pqR and in 
        R Core versions, is only with respect to operators in percent 
        signs, such as \code{\%fred\%}, with these now being deparsed as
        function calls if either argument is named. ]
  \item From R-3.2.2: Rscript and command line R silently ignored incomplete
        statements at the end of a script; now they are reported as parse errors
        (PR#16350).  Fixed in pqR as part of the rewrite of the parser
        and deparser.
  \item From R-3.2.1: The parser could overflow internally when given 
        numbers in scientific format with extremely large exponents.  
        (PR#16358).  Fixed in pqR partly as in R Core fix.  Was actually a 
        problem with any numerical input, not just with the parser.
  \item From R-3.1.3: Extremely large exponents on zero expressed in scientific
        notation (e.g. \code{0.0e50000}) could give \code{NaN} (\PR{15976}).
        Fixed as in R Core fix.
  \item From R-2.15.3:  On Windows, work around an event-timing problem when
        the RGui console was closed from the \sQuote{X} control and the closure
        cancelled. (This would on some 64-bit systems crash \R, typically
        those with a slow GPU relative to the CPU.)
}}

  \subsection{BUG FIXES}{
  \itemize{
  \item Fixed a bug in which a "cons memory exhausted" error could
        be raised even though a full garbage collection that might
        recover more memory had not been attempted.  (This bug appears
        to be present in R Core versions as well.)
  \item The new parser fixes bugs arising from the old parser's kludge
        to handle semicolons, illustrated by the incorrect output seen below:
\preformatted{  > p<-parse()
  ?"abc;xyz"
  Error in parse() : <stdin>:1:1: unexpected INCOMPLETE_STRING
  1: "abc;
      ^
  > p<-parse()
  ?8 #abc;xyz
  Error in parse() : <stdin>:1:7: unexpected end of input
  1: 8 #abc;
          ^
}
  \item Fixed deparsing of complex numbers, which were always deparsed
        as the sum of a real and an imaginary part, even though the
        parser can only produce complex numbers that are pure imaginary.
        For example, the following output was produced before:
\preformatted{  > deparse(quote(3*5i))
  [1] "3 * (0+5i)"
}
        This is now deparsed to \code{"3 * 5i"}.  This bug exists
        in all R Core versions through at least R-3.2.2.
  \item Fixed a number of bugs in the deparser that are illustrated
        by the following, which produce incorrect output as noted, in
        R Core versions through at least R-3.2.2:
\preformatted{  deparse(parse(text="`+`(a,b)[1]")[[1]])# Omits necessary parens
  deparse(quote(`[<-`(x,1)),control="S_compatible")  # unmatched " and '
  deparse(parse(text="a = b <- c")[[1]]) # Puts in unnecessary parens
  deparse(parse(text="a+!b")[[1]])       # Puts in unnecessary parens
  deparse(parse(text="?lm")[[1]])        # Doesn't know about ? operator
  deparse(parse(text="a:=b")[[1]])       # Doesn't know about := operator
  deparse(parse(text="a$'x'")[[1]])      # Conflates name and character
  deparse(parse(text="`*`(2)")[[1]])     # Result is syntactically invalid
  deparse(parse(text="`$`(a,b+2)")[[1]]) # Result is syntactically invalid
  e<-quote(if(x) X else Y); e[[3]]<-quote(if(T)3); deparse(e)# all here 
  e <- quote(f(x)); e[[2]] <- quote((a=1))[[2]]; deparse(e)  # and below 
  e <- quote(f(Q=x)); e[[2]] <- quote((a=1))[[2]]; deparse(e)# need parens
  e <- quote(while(x) 1); e[[2]] <- quote((a=1))[[2]]; deparse(e)
  e <- quote(if(x) 1 else 2); e[[2]] <- quote((a=1))[[2]]; deparse(e)
  e <- quote(for(x in y) 1); e[[3]] <- quote((a=1))[[2]]; deparse(e)
}
In addition, the bug illustrated below was fixed, which was fixed
(differently) in R-3.0.0:
\preformatted{  a<-quote(f(1,2)); a[[1]]<-function(x,y)x+y; deparse(a)  # Omits parens
}
  \item Fixed the following bug (also in R Core versions to at least 
        R-3.2.2):
\preformatted{ > parse()
 ?'\12a\x.'
 Error: '\x' used without hex digits in character string starting "'\1a\x"
}
        Note that the "2" has disappeared from the error message.  This
        bug also affected the results of \code{getParseData}.
  \item Fixed a memory leak that can be seen by running the code below:
\preformatted{  > long <- paste0 (c('"', rep("1234567890",820), '\\x."'), collapse="")
  > for (i in 1:1000000) try (e <- parse(text=long), silent=TRUE)
}
        The leak will not occur if 820 is changed to 810 in the above.
        This bug also exists in R Core versions to at least R-3.2.2.
  \item Entering a string constant containing Unicode escapes that was
        9999 or 10000 characters long would produce an error message saying
        "String is too long (max 10000 chars)".  This has been fixed
        so that the maximum now really is 10000 characters.  (Also present
        in R Core versions, to at least R-3.2.2.)
  \item Fixed a bug that caused the error caret in syntax error reports
        to be misplaced when more than one line of context was shown.
        This was supposedly fixed in R-3.0.2, but incorrectly, resulting
        in the error caret being misplaced when only one line of 
        context is shown (in R Core versions to at least R-3.2.2).
  \item On Windows, running R.exe from a command prompt window would result in
        Ctrl-C misbehaving.  This was \PR{14948} at R Core, which was 
        supposedly fixed in R-2.15.2, but the fix only works if a 32 or
        64 bit version of R.exe is selected manually, not if the version of
        R.exe that automatically runs the R.exe for a selected architecture 
        is used (which is the intended normal usage).
}}
}


\section{CHANGES IN VERSION RELEASED 2015-07-11}{

  \subsection{INTRODUCTION}{
  \itemize{ 
  \item This version is a minor modification of the version of pqR released
        on 2015-06-24, which does not have a separate NEWS section, 
        incorporating also the changes in the version released 2015-07-08.
        These modifications fix some installation and testing 
        issues that caused problems on some platforms. There are also a few
        documentation and bug fixes, a few more tests, and some expansion
        in the use of static boxes (see below).
        Version 2015-06-24 of pqR improved reliability and portability, and
        also contained some performance improvements, including some that
        substantially speed up interpretive execution of programs that 
        do many scalar operations.  Details are below.
}}

  \subsection{INSTALLATION}{
  \itemize{
  \item The method used to quickly test for NaN/NA has changed to one that
        should work universally for all current processors
        (any using IEEE floating point, as already assumed in R,
        with consistent endianness, as is apparently the case for 
        all current general-purpose processors, and was partially
        assumed before).  There is therefore no longer any reason to define
        the symbol \code{ENABLE_ISNAN_TRICK} when compiling pqR (it
        will be ignored if defined).
  \item The module used to support parallel computation in 
        helper threads has been updated to avoid a syntactic 
        construction that technically violates the OpenMP 3.1 
        specification.  This construction had been accepted without error
        by gcc 4.8 and earlier, but is not accepted by some recent
        compilers.
  \item The tests in the version supplied of the recommended Matrix package
        have been changed to not assume things that may not be true
        regarding the speed and long double precision of the machine being
        used.  (These tests produced spurious errors on some platforms.)
}}

  \subsection{DOCUMENTATION UPDATE}{
  \itemize{
  \item The R Internals manual has been updated to better explain some
        aspects of pqR implementation.
}}

  \subsection{FEATURE CHANGE}{
  \itemize{
  \item Parsed expressions no longer contain explict parenthesis
        operators when the parentheses are necessary to override
        the precedence of operators.  These necessary parentheses
        will be inserted when the expression is deparsed.  See
        the help on \code{parse} and \code{deparse}.

        This change does impact a few packages (such as coxme)
        that consider the presence of parentheses in formulas
        to be significant.  Formulas may be exempted from parenthesis
        suppression in a future release, but for now, such packages
        won't work.
}}

  \subsection{PERFORMANCE IMPROVEMENTS}{
  \itemize{
  \item The overhead of interpreting R code has been reduced by various
        detailed code improvements, and by sometimes returning scalar
        integer and real values in special ``static boxes''.  As a result,
        the benefit of using the byte-code compiler is reduced.  Note that
        in pqR using the byte-code compiler can often slow down functions,
        since byte-compiled code does not support some pqR optimizations
        such as task merging.
  \item Speed of evaluation for expressions with necessary parentheses will
        be faster because of the feature change mentioned above that eliminates
        them.  Note that including unnecessary parentheses will still 
        (slightly) slow down evaluation.  (These unnecessary parentheses are 
        preserved so that the expression will appear as written when deparsed.)
  \item Assignment to list elements, and other uses of the \code{$<-}
        operator, are now substantially faster.
  \item Coercion of logical and integer vectors to character vectors is
        now much faster, as is creation of names with sequence numbers.
  \item Operations that create strings are now sometimes faster, due to
        improvements in string hashing and memory allocation.
}}

  \subsection{PERFORMANCE IMPROVEMENTS FROM A LATER R CORE RELEASE}{
    \itemize{
    \item A number of performance improvements relating to S3 and S4
          class implementation, due to Tomas Kalibera, were incorporated from
          R 3.2.0.
}}

  \subsection{BUG FIXES}{
  \itemize{
  \item A large number of fixes were made to correct reliability problems
        (mostly regarding protection of pointers).  Many of these were provided
        by Tomas Kalibera as fixes to R Core versions (sometimes with 
        adaptation required for use in pqR).  Some were fixed in pqR
        and reported to R Core.  Others were for problems only existing in pqR.
  \item Fixed a bug in which pqR's optimization of updates such as 
        \code{a<-a+1} could sometimes permit modification of a locked binding.
  \item Fixed related problems with \code{apply}, \code{lapply}, \code{vapply},
        and \code{eapply}, that can show up when the value returned by the 
        function being applied is itself a function.  This problem also
        resulted in incorrect display of saved warning messages.  The problems
        are also fixed in R-3.2.0, in a different way.
  \item The \code{gctorture} function now works as documented, forcing
        a FULL garbage collection on every allocation.  This does make
        running with gctorture enabled even slower than before, when
        most garbage collections were partial, but is more likely to
        find problems.
  \item Fixed a bug in \code{nls} when the \code{algorithm="port"}
        option is used, which could result in a call of \code{nls}
        being terminated with a spurious error message.  This bug
        is most likely to arise on a 64-bit big-endian platform,
        such as a 64-bit SPARC build, but will occur with small
        probability on most platforms.  It is also present in R Core 
        versions of R.
  \item Fixed a bug in \code{readBin} in which a crash could occur due to
        misaligned data accesses.  This bug is also present in R Core
        versions of R.
}}

  \subsection{BUG FIX CORRESPONDING TO ONE IN A LATER R CORE RELEASE}{
  \itemize{
  \item Removed incorrect information from \code{help(call)}, as also
        done in R-3.0.2.
}}
}


\section{CHANGES IN VERSION RELEASED 2014-11-16}{

  \subsection{INTRODUCTION}{

  \itemize{ 
  \item This and the previous release of 2014-10-23 (which does not have
        a separate NEWS section) are minor updates to the 
        release of 2014-09-30, with fixes for a few problems, and a few 
        performance improvements.  Packages installed for pqR-2014-09-30 
        or pqR-2014-10-23 do not need to be reinstalled for this release.
}}
  \subsection{INSTALLATION, BUILDING, AND TESTING}{
  \itemize{
  \item For Mac OS X, a change has been made to allow use of the Accelerate 
        framework for the BLAS in OS X 10.10 (Yosemite), adapted from a patch 
        by R Core.
  \item A new test (var-lookup.R) for correctness of local vs. global symbol 
        bindings has been added, which is run with other tests done by 
        "make check".
}}
  \subsection{DOCUMENTATION UPDATES}{
    \itemize{
    \item The documentation on "contexts" in the R Internals manual has
          been updated to reflect a change made in pqR-2014-09-30.  (The
          internals manual has also been updated to reflect changes below.)
}}
  \subsection{PERFORMANCE IMPROVEMENTS}{
    \itemize{
    \item The speed of \code{for} loops has been improved by not bothering
          to set the index variable again if it is still set to the old
          value in its binding cell.
    \item Evaluation of symbols is now a bit faster when the symbol has a 
          binding in the local environment whose location is cached.
    \item Lookup of functions now often skips local environments that
          were previously found not to contain the symbol being looked up.
          In particular, this speeds up calls of base functions that are
          not already fast due to their being recognized as "special" symbols.
    \item The set of "special" symbols for which lookups in local environments
          is usually particularly fast now includes \code{.C}, \code{.Fortran},
          \code{.Call}, \code{.External}, and \code{.Internal}.
    \item Adjusted a tuning parameter for \code{rowSums} and \code{rowMeans}
          to be more appropriate for the cache size in modern processors.
}}
  \subsection{PERFORMANCE IMPROVEMENT FROM A LATER R CORE RELEASE}{
    \itemize{
    \item The faster C implementation of diagonal matrix creation with
          \code{diag} from R-3.0.0 has been adapted for pqR.
}}
  \subsection{BUG FIXES}{
    \itemize{
    \item Fixed a number of places in the interpreter and base packages
          where objects were not properly protected agains garbage collection
          (many involving use of the \code{install} function).  Most of
          these problems are in R-2.15.0 or R-2.15.1, and probably also in 
          later R Core releases.
    \item Fixed a bug in which subsetting a vector with a range created
          with the colon operator that consisted entirely of invalid indexes 
          could cause a crash (eg, \code{c(1,2)[10:20]}.
    \item Fixed a bug (pqR issue #27) in which a user-defined replacement
          function might get an argument that is not marked as shared, which 
          could cause anomalous behaviour in some circumstances.
    \item Fixed an issue with passing on variant return requests to function
          bodies (though it's hard to construct an example where this issue
          produces incorrect results).
    \item Fixed a bug in initialization of user-supplied random number
          generators, which occassionally showed up in package rngwell19937.
    \item (Actually fixed in pqR-2014-09-30 but omitted from NEWS.)	
          Fixed problems with calls of \code{strncpy} that were described in
          PR #15990 at r-project.org.
}}
}


\section{CHANGES IN VERSION RELEASED 2014-09-30}{

  \subsection{INTRODUCTION}{

  \itemize{ 

\item This release contains several major performance improvements.  Notably,
      lookup of variables will sometimes be much faster, variable updates
      like \code{v <- v + 1} will often not allocate any new space,
      assignments to parts of variables (eg, \code{a[i] <- 0)} is much faster
      in the interpreter (no change for byte-compiled code), external
      functions called with \code{.Call} or \code{.External} now get faster
      macro or inline versions of functions such as \code{CAR}, \code{LENGTH},
      and \code{REAL}, and calling of external functions with \code{.C} and 
      \code{.Fortran} is substantially  faster, and can sometimes be done in 
      a helper thread.

\item Changes have been made to configuration options regarding use of BLAS
      routines for matrix multiplication, as described below.  In part, these
      changes are intended to made the default be close to what R Core 
      releases do (but without the unnecessary inefficiency).

\item A number of updates from R Core releases after R-2.15.0 have 
      been incorporated or adapted for use in pqR.  These provide some 
      performance improvements, some new features or feature changes, and 
      some bug fixes and documentation updates.

\item Many other feature changes and performance improvements have also
      been made, as described below, and a number of bugs have been fixed,
      some of which are also present in the latest R Core release, R-3.1.1.

\item Packages using \code{.Call} or \code{.External} should be re-installed
      for use with this version of pqR.
}}

  \subsection{FEATURE CHANGES}{
  \itemize{
\item The \code{mat_mult_with_BLAS} option, which controls whether the
      BLAS routines or pqR's C routines are used for matrix multiplication,
      may now be set to \code{NA}, which is equivalent to \code{FALSE},
      except that for multiplication of sufficiently large matrices (not
      vector-vector, vector-matrix, or matrix-vector multiplication) pqR 
      will use a BLAS routine unless there is an element in one of the 
      operands that is \code{NA} or \code{NaN}.  This mimics the behaviour 
      of R Core implementations (at least through 3.1.1), which is motivated
      by a desire to ensure that \code{NA} is propagated correctly even
      if the BLAS does not do so, but avoids the substantial but needless 
      inefficiency present in the R Core implementation.  
\item A \code{BLAS_in_helpers} option now allows run-time control of
      whether BLAS routines may be done in a helper thread. (But this
      will be fixed at \code{FALSE} if that is set as the default when
      pqR is built.)
\item A \code{codePromises} option has been added to \code{deparse},
      and documented in \code{help(.deparseOpts)}.  With this option,
      the deparsed expression uses the code part of a promise, not
      the value, similarly to the existing \code{delayPromises}
      option, but without the extra text that that option produces.
\item This new \code{codePromises} deparse option is now used when producing
      error messages and traceback output.  This improves error messages
      in the new scheme for subset assignments (see the section on
      performance improvements below), and also avoids the voluminous
      output previously produced in circumstances such as the following:
\preformatted{   `f<-` <- function (x,value) x[1,1] <- value
   a <- 1
   f(a) <- rep(123,1000)  # gives an error
   traceback()
}
      This previously produced output with 1000 repetitions of 123
      in the traceback produced following the error message.  The traceback
      now instead shows the expression \code{rep(123,1000)}.
\item The \code{evaluate} option for \code{dump} has been extended to
      allow access to the new \code{codePromises} deparse option.
      See \code{help(dump)}.
\item The formal arguments of primitive functions will now be returned
      by \code{formals}, as they are shown when printed or with \code{args}.
      In R Core releases (at least to R-3.1.1), the result of \code{formals}
      for a primitive is \code{NULL}.
\item Setting the \code{deparse.max.lines} option will now limit the
      number of lines printed when exiting debug of a function, as
      well as when entering.
\item In \code{.C} and \code{.Fortran}, arguments may be character strings
      even when \code{DUP=FALSE} is specified - they are duplicated regardless.
      This differs from R Core versions, which (at least through R-3.1.1)
      give an error if an argument is a character string and \code{DUP=FALSE}.
\item In \code{.C} and \code{.Fortran}, scalars (vectors of length one)
      are duplicated (in effect, though not necessarily physically) even 
      when \code{DUP=FALSE} is specified.  However, they are not duplicated 
      in R Core versions (at least through R-3.1.1), 
      so it may be unwise to rely on this.
\item A \code{HELPER} argument can now be used in \code{.C} and 
      \code{.Fortran} to specify that the C or Fortran routine may
      (sometimes) be done in a helper thread.  (See the section on
      performance improvements below.)
}}

  \subsection{FEATURE CHANGES CORRESPONDING TO THOSE IN LATER R CORE RELEASES}{
    \itemize{
\item From R-3.0.2: The unary \code{+} operator now converts a logical vector
      to an integer vector.
\item From R-3.0.0: Support for "converters" for use with \code{.C} has been 
      dropped.
\item From R-2.15.1:
      \code{pmin()} and \code{pmax())} now also work when one of the inputs 
      is of length zero and others are not, returning a zero-length vector,
      analogously to, say, \code{+}.
\item From R-2.15.1:
      .C() gains some protection against the misuse of character vector
      arguments.  (An all too common error is to pass character(N),
      which initializes the elements to "", and then attempt to edit
      the strings in-place, sometimes forgetting to terminate them.)
\item From R-2.15.1:
      Calls to the new function globalVariables() in package utils
      declare that functions and other objects in a package should be
      treated as globally defined, so that CMD check will not note
      them.
\item From R-2.15.1:
      print(packageDescription(*)) trims the Collate field by default.
\item From R-2.15.1: A new option "show.error.locations" has been added.  
      When set to
      TRUE, error messages will contain the location of the most recent
      call containing source reference information. (Other values are
      supported as well; see ?options.)
\item From R-2.15.1:
      C entry points R_GetCurrentSrcref and R_GetSrcFilename have been
      added to the API to allow debuggers access to the source
      references on the stack.
}}

  \subsection{INSTALLATION, BUILDING, TESTING, AND DEBUGGING}{
    \itemize{
\item The \code{--enable-mat-mult-with-BLAS} configuration
      option has been replaced by the ability to use a configure 
      argument of \code{mat_mult_in_BLAS=FALSE}, \code{mat_mult_in_BLAS=FALSE},
      or \code{mat_mult_in_BLAS=NA}, to set the default value of this
      option.
\item The \code{--disable-mat-mult-with-BLAS-in-helpers} configuration
      option has been replaced by the ability to use a configure 
      argument of \code{BLAS_in_helpers=FALSE} or \code{BLAS_in_helpers=TRUE}
      to set the default value of this option.
\item The LAPACK routines used are now the same as those in R-3.1.1 (version
      3.5.0).
      However, the \code{.Call} interface to these remains as in 
      R-2.15.0 to R-2.15.3 (it was changed to use \code{.Internal} in R-3.0.0).
      Since LAPACK 3.5.0 uses some more recent Fortran features, a 
      Fortran 77 compiler such as \code{g77} will no longer suffice.
\item Setting the environment variable \code{R_ABORT} to any non-null
      string will prevent any attempt to produce a stack trace on a
      segmentation fault, in favour of instead producing (maybe) an
      immediate core dump.
\item The variable \code{R_BIT_BUCKET} in \file{share/make/vars.mk}
      now specifies a file to receive output that is normally ignored
      when building pqR.  It is set to \file{dev/null} in the distribution,
      but this can be changed to help diagnose build problems.
\item The C functions \code{R_inspect} and \code{R_inspect3} functions are now
      visible to package code, so they can be used there for debugging.
      To see what they do, look in \file{src/main/inspect.c}.  They are subject
      to change, and should not appear in any code released to users.
\item The \code{Rf_error} and related procedures declared in 
      \file{R_ext/Error.h} are now if possible declared to never return,
      allowing for slightly better code generation by the compiler, 
      and avoiding spurious compiler warnings.  This parallels a change 
      in R-3.0.1, but is more general, using the C11 noreturn facility if 
      present, and otherwise resorting to the gcc facility (if gcc is used).
}}

  \subsection{INSTALLATION FEATURES LIKE THOSE IN LATER R CORE RELEASES}{
    \itemize{
\item From R-2.15.1:
      install.packages("pkg_version.tgz") on Mac OS X now has sanity
      checks that this is actually a binary package (as people have
      tried it with incorrectly named source packages).
\item From R-2.15.2: \code{--with-blas='-framework vecLib'} now also works
      on OS X 10.8 and 10.9.
\item From R-2.15.3:
      Configuration and R CMD javareconf now come up with a smaller set
      of library paths for Java on Oracle-format JDK (including
      OpenJDK).  This helps avoid conflicts between libraries (such as
      libjpeg) supplied in the JDK and system libraries.  This can
      always be overridden if needed: see the 'R Installation and
      Administration' manual.
\item From R-2.15.3:
      The configure tests for Objective C and Objective C++ now work on
      Mac OS 10.8 with Xcode 4.5.2 (PR#15107).
\item The cairo-based versions of \code{X11()} now work with
      current versions of cairographics (e.g. 1.12.10).  (\PR{15168})

}}

  \subsection{DOCUMENTATION UPDATES}{
  These are in addition to changes in documentation relating to other
  changes reported here.
    \itemize{
\item Some incorrect code has been corrected in the "Writing
      R Extensions" manual, in the "Zero finding"
      and "Calculating numerical derivatives" sections.  The
      discussion in "Finding and Setting Variables" has also been
      clarified to reflect current behaviour.
\item Documentation in the "R Internals" manual has been updated
      to reflect recent changes in pqR regarding symbols and variable
      lookup, and to remove incorrect information about the global cache
      present in the version from R-2.15.0 (and R-3.1.1).
\item Fixed an out-of-date comment in the section on helper threads in
      the "R Internals" manual.
}}

  \subsection{PERFORMANCE IMPROVEMENTS}{
    Numerous improvements in speed and memory usage have been made in this
    release of pqR.  Some of these are noted here.
    \itemize{
\item Lookup of local variables is now usually much faster (especially when
      the number of local variables is large), since for each symbol,
      the last local binding found is now recorded, usually avoiding a 
      linear search through local symbol bindings.  Those lookups that are
      still needed are also now a bit faster, due to unrolling of the 
      search loop.
\item Assignments to selected parts of variables (eg, \code{a[i,j] <- 0} or
      \code{names(L$a[[f()]]) <- v}) are now much faster in the interpreter.
      (Such assignments within functions that are byte-compiled use a 
      different mechanism that has not been changed in this release.)  
      
      This change also alters the error 
      messages produced from such assignments.  They are probably not as 
      informative (at least to unsophisticated users) as those that
      the interpreter produced previously, though they are better than 
      those produced from byte-compiled code.  On the plus side, the error 
      messages are now consistent for primitive and user-written replacement 
      functions, and some messages now contain short, intelligible expressions
      that could previously contain huge amounts of data (see the section on 
      new features above).  

      This change also fixes the anomaly that arguments
      of subset expressions would sometimes be evaluated more than once
      (eg, \code{f()} in the example above).
\item The speed of \code{.C} and \code{.Fortran} has been substantially
      improved, partly by incorporating changes in R-2.15.1 and R-2.15.2,
      but with substantial additional improvements as well.  
\item The speed of \code{.Call} and \code{.External} has been improved somewhat.
      More importantly, the C routines called will get macro versions of 
      \code{CAR}, \code{CDR}, \code{CADR}, etc., macro versions of \code{TYPEOF}
      and \code{LENGTH}, and inline function versions of \code{INTEGER},
      \code{LOGICAL}, \code{REAL}, \code{COMPLEX}, and \code{RAW}.  This
      avoidance of procedure call overhead for these operations may speed
      up some C procedures substantially.
\item In some circumstances, a routine called with \code{.C} or \code{.Fortran}
      can now be done in a helper thread, in parallel with other computations.
      This is done only if requested with the \code{HELPER} option, and
      at present only in certain limited circumstances, in which only a single
      output variable is used.  See \code{help(.C)} or \code{help(.Fortran)}
      for details.
\item As an initial use of the previous feature, the \code{findInterval} 
      function now will sometimes execute its C routine in a helper thread.
      (More significant uses of the \code{HELPER} option to \code{.C} and
      \code{.Fortran} will follow in later releases.)
\item Assignments that update a local variable by applying a single unary or 
      binary mathematical operation will now often re-use space for
      the variable that is updated, rather than allocating new space.
      For example, this will be done with all the assignments in the
      second line below:
\preformatted{   u <- rep(1,1000); v <- rep(2,1000); w <- exp(2)
   u <- exp(u); u <- 2*u; v <- v/2; u <- u+v; w <- w+1
}
      This modification also has the effect of increasing the possibilities
      for task merging.  For example, in the above code, the first two
      updates for \code{u} will be merged into one computation that sets
      \code{u} to \code{2*exp(u)} using a single loop over the vector.
\item The performance of \code{rep} and \code{rep.int} is much improved.
      These improvements (and improvements previously made in pqR) go beyond 
      those in R Core releases from R-2.15.2 on, so these functions are often 
      substantially faster in pqR than in R-2.15.2 or later R Core versions
      to at least R-3.1.1, for both long and short vectors.  (However, note
      that the changes in functionality made in R-2.15.2 have not been made 
      in pqR; in particular, pairlists are still allowed, as in R-2.15.0.)
\item For numeric vectors, the repetition done by \code{rep} and \code{rep.int}
      may now be done in a helper thread, in parallel with other computations.
      For example, attaching names to the result of \code{rep} (if necessary)
      may be done in parallel with replication of the data part.
\item The amount of space used on the C stack has been reduced, with the
      result that deeper recursion is possible within a given C stack
      limit.  For example, the following is now possible with the default
      stack limit (at least on one Intel Linux system with gcc 4.6.3, results
      will vary with platform):
\preformatted{   f <- function (n) { if (n>0) 1+f(n-1) else 0 }
   options(expressions=500000)
   f(7000)
}
      For comparison, with pqR-2014-06-1, and R-3.1.1, trying to evaluate 
      f(3100) gives a C stack overflow error (but f(3000) works).
\item Expressions now sometimes return constant values, that are shared,
      and likely stored in read-only memory.  These constants include 
      \code{NULL}, the scalars (vectors of length one) \code{FALSE}, 
      \code{TRUE}, \code{NA}, \code{NA_real_}, 0.0, 1.0, 0L, 1L, ..., 10L, 
      and some one-element pairlists with such constant elements.  Apart 
      from \code{NULL}, these constants are not
      \emph{always} used for the corresponding value, but they often are, which
      saves on memory and associated garbage collection time.  External routines
      that incorrectly modify objects without checking that \code{NAMED} is
      zero may now crash when passed a read-only constant, which is a generally
      desirable debugging aid, though it might sometimes cause a package that
      had previously at least sort-of worked to no longer run.
\item The \code{substr} function has been sped up, and uses less memory,
      especially when a small substring is extracted from a long string.
      Assignment to \code{substr} has also been sped up a bit.
\item The function for unserializing data (eg, reading file \file{.RData}) is
      now done with elimination of tail-recursion (on the CDR field) when 
      reading pairlists.  This is both faster and less likely to produce a stack
      overflow.  Some other improvements to serializing/unserializing have
      also been made, including support for restoring constant values (mentioned
      above) as constant values.
\item Lookup of S3 methods has been sped up, especially when no method is
      found.  This is important for several primitive functions, such as 
      \code{$}, that look for a method when applied to an object with a class
      attribute, but perform the operation themselves if no method is found.
\item Integer plus, minus, and times are now somewhat faster (a side effect
      of switching to a more robust overflow check, as described below).
\item Several improvements relating to garbage collection have been made.
      One change is that the amount of memory used for each additional
      symbol has been reduced from 112 bytes (two CONS cells) to 80 bytes
      (on 64-bit platforms), not counting the space for the symbol's name
      (a minumum of 48 bytes on 64-bit platforms).  Another change is in 
      tuning of heap sizes, in order to reduce occasions in which garbage 
      collection is very frequent.
\item Many uses of the \code{return} statement have been sped up.
\item Functions in the \code{apply} family have been sped up when they are
      called with no additional arguments for the function being applied.
\item The performance problem reported in PR #15798 at r-project.org has
      been fixed (differently from the R Core fix).
\item A performance bug has been fixed in which any assignment to a vector 
      subscripted with a string index caused the entire vector to be copied.
      For example, the final assignment in the code below would copy all
      of \code{a}:
\preformatted{   a<-rep(1.1,10000); names(a)[1] <- "x"
   a["x"] <- 9
}
      This bug exists in R Core implementations though at least R-3.1.1.
\item A performance bug has been fixed that involved subscripting with many 
      invalid string indexes, reported on r-devel on 2010-07-15 and 
      2013-05-8.  It is illustrated by the following code, 
      which was more than ten thousand times slower than expected:
\preformatted{   x <- c(A=10L, B=20L, C=30L)
   subscript <- c(LETTERS[1:3], sprintf("ID\%05d", 1:150000))
   system.time(y1 <- x[subscript])
}
      The fix in this version of pqR does not solve the related problem 
      when assigning to \code{x[subscript]}, which is still slow.  Fixing
      that would require implementation of a new method, possibly requiring
      more memory.

      This performance bug exists in R Core releases through R-3.1.1, but
      may now be fixed (differently) in the current R Core development version.
}}

  \subsection{BUG FIXES}{
    \itemize{
\item Fixed a bug in \code{numericDeriv} (see also the documentation
      update above), which is illustrated by the following
      code, which gave the wrong derivative:
\preformatted{    x <- y <- 10
    numericDeriv(quote(x+y),c("x","y"))
}
      I reported this to R Core, and it is also fixed (differently) in
      R-3.1.1.
\item Fixed a problem in \code{.C} and \code{.Fortran} where, contrary
      to the documentation (except when \code{DUP=TRUE} and no duplication 
      was actually needed), logical values after the call other than 
      \code{TRUE}, \code{FALSE}, and \code{NA} are not mapped to \code{TRUE},
      but instead exist as invalid values that may show up later.
      This bug exists in R Core versions 2.15.1 through at least 3.1.1.
      I reported it as \PR{15878} at r-project.org, so it may be fixed in
      a later R Core release.
\item Fixed a problem with treatment of \code{ANYSXP} in specifying
      types of registered C or Fortran routines, which in particular had
      prevented the types of \code{str_signif}, used in \code{formatC},
      from being registered.  (This bug exists in R Core versions of R
      at least through R-3.1.1.) 
\item Fixed a bug in \code{substr} applied to a string with UTF-8
      encoding, which could cause a crash for code such as
\preformatted{   a <- "\xc3\xa9"
   Encoding(a) <- "UTF-8"
   b <- paste0(rep(a,8000),collapse="")
   c <- substr(b,1,16000)
}
      I reported this as PR{15910} at r-project.org, so it may be
      fixed in an R Core release after R-3.1.1.  A related bug in
      assignment to \code{substr} has also been fixed.
\item Fixed a bug in how debugging is handled that is illustrated by the
      following output:
\preformatted{   > g <- function () { A <<- A+1; function (x) x+1 }
   > f <- function () (g())(10)
   > A <- 0; f(); print(A)
   [1] 11
   [1] 1
   > debug(f);
   > A <- 0; f(); print(A)
   debugging in: f()
   debug: (g())(10)
   Browse[2]> c
   exiting from: f()
   [1] 11
   [1] 2
}
   Note that the final value of \code{A} is different (and wrong) when
   \code{f} is stepped through in the debugger.  This bug exists in
   R Core releases through at least R-3.1.1.
\item Fixed a bug illustrated by the following code, which gave
      an error saying that \code{p[1,1]} has the wrong number of subscripts:
\preformatted{   p <- pairlist(1,2,3,4); dim(p) <- c(2,2); p[1,1] <- 9
}
   This bug exists in R Core releases through at least R-3.1.1.
\item Fixed the following pqR bug (and related bugs), in which
      \code{b} was modified by the assignment to \code{a}:
\preformatted{   a <- list(list(1+1))
   b <- a
   attr(a[[1]][[1]],"fred")<-9
   print(b)
}
\item Fixed the following bug in which \code{b} was modified
      by an assignment to \code{a} with a vector subscript:
\preformatted{   a <- list(list(mk2(1)))
   b <- a[[1]]
   a[[c(1,1)]][1] <- 3
   print(b)
}
      This bug also exists in R-2.15.0, but was fixed in R-3.1.1 
      (quite differently than in pqR).
\item Fixed a lack of error checking bug that could cause expressions
      such as \code{match.call(,expression())} to crash from an
      invalid memory reference.  This bug also exists in R-2.15.0 and
      R-3.1.1.
\item Fixed the non-robust checks for integer overflow, which reportedly
      sometimes fail when using clang on a Mac.  This is #PR 15774 at
      r-project.org, fixed in R-3.1.1, but fixed differently in pqR.
\item Fixed a pqR bug with expressions of the form \code{t(x)\%*\%y}
      when \code{y} is an S4 object.
\item Fixed a bug (PR #15399 at r-project.og) in \code{na.omit} and 
      \code{na.exclude} that led to a
      data frame that should have had zero rows having one row instead.
      (Also fixed in R-3.1.1, though differently.)
\item Fixed the problem that RStudio crashed whenever a function was
      debugged (with \code{debug}).  This was due to pqR having changed
      the order of fields in the \code{RCNTXT} structure, which is an
      internal data structure of the interpreter, but is nevertheless
      accessed in RStudio.  The order of fields is now back to what it was.
\item Fixed the bug in \code{nlm} reported as PR #15958
      at r-project.org, along with related bugs in \code{uniroot} and
      \code{optimize}.  These all involve situations where the function
      being optimized saves its argument in some manner, and then sees
      the saved value change when the optimizer re-uses the space for the 
      argument on the next call.  The fix made is to no longer reuse the 
      space, which will unfortunately cause a (fairly small) decline in 
      performance.

      The \code{optim} function also has this problem, but only
      when numerical derivatives are used.  It has not yet been fixed.
      The \code{integrate} function does not seem to have a problem.
\item Fixed a bug in the code to check for C stack overflow, that may
      show up when the fallback method for determining the start of the
      stack is needed, and a stack check is then done when very little stack
      is in use, resulting in an erroneous report of stack overflow.  The
      problem is platform dependent, but arises on a SPARC Solaris system 
      when using gcc 3.4.3, once stack usage is reduced by the improvement
      described above, leading to failure of one of the tests for package 
      Matrix.  This bug exists in R Core version back to 2.11.1 (or earlier)
      and up to at least 3.1.1.
}}

  \subsection{BUG FIXES CORRESPONDING TO THOSE IN LATER R CORE RELEASES}{
    \itemize{
\item From R-2.15.1: 
      Trying to update (recommended) packages in R_HOME/library without
      write access is now dealt with more gracefully.  Further, such
      package updates may be skipped (with a warning), when a newer
      installed version is already going to be used from .libPaths().
      (PR#14866)
\item From R-2.15.1:
      \command{R CMD check} with \env{_R_CHECK_NO_RECOMMENDED_}
      set to a true value (as done by the \command{--as-cran} option)
      could issue false errors if there was an indirect dependency
      on a recommended package.
\item From R-2.15.1:
      getMethod(f, sig) produced an incorrect error message in some
      cases when f was not a string).
\item From R-2.15.2:
      In Windows, the GUI preferences for foreground color were 
      not always respected.  (Reported by Benjamin Wells.)
\item From R-2.15.1:
      The evaluator now keeps track of source references outside of
      functions, e.g. when source() executes a script.
\item From R-2.15.1:
      The value returned by tools::psnice() for invalid pid values was
      not always NA as documented.
\item From R-2.15.2:
      \code{sort.list(method = "radix")} could give incorrect
      results on certain compilers (seen with \command{clang} on Mac OS
      10.7 and \command{Xcode 4.4.1}).
\item From R-3.0.1:
      Calling \code{file.copy()} or \code{dirname()} with the
      invalid input \code{""} (which was being used in packages, despite
      not being a file path) could have caused a segfault.
\item From R-3.0.1:
      \code{dirname("")} is now \code{""} rather than \code{"."} (unless
      it segfaulted).
\item Similarly to R-3.1.1-patched:
      In package \code{parallel}, child processes now call \code{_Exit}
      rather than \code{exit}, so that the main process is not affected
      by flushing of input/output buffers in the child.
}}
}


\section{CHANGES IN VERSION RELEASED 2014-06-19}{

  \subsection{INTRODUCTION}{

  \itemize{ 

\item This is a maintenance release, with bug fixes, documentation
      improvements (including provision of previously missing
      documentation), and changes for compatibility with R Core releases.
      There are some new features in this release that help
      with testing pqR and packages. There are no significant changes 
      in performance.

\item See the sections below on earlier releases for general
      information on pqR.  

\item Note that there was a test release of 2014-06-10 that 
      is superceded by this release, with no separate listing 
      of the changes it contained.
  }}

  \subsection{NEW FEATURES FOR TESTING}{
    \itemize{
\item The setting of the \code{R_SEED} environment variable now specifies what
      random number seed to use when \code{set.seed} is not called.  When
      \code{R_SEED} is not set, the seed will be set from the time and process
      ID as before.  It is recommended that \code{R_SEED} be set before running
      tests on pqR or packages, so that the results will be reproducible.
      For example, some packages report an error if a hypothesis test on
      simulated data results in a p-value less than some threshold.  If 
      \code{R_SEED} is not set, these packages will fail their tests now 
      and then at random, whereas setting \code{R_SEED} will result either
      in consistent success or (less likely) consistent failure.
\item The comparison of test output with saved output using \code{Rdiff} now
      ignores any output from \code{valgrind}, so spurious errors will not be
      triggered by using it.  When using \code{valgrind}, the
      output files should be checked manually for \code{valgrind} messages 
      that are of possible interest.
\item The test script in \file{tests/internet.R} no longer looks at CRAN's html
      code, which is subject to change.  It instead looks at a special test file
      at \url{pqR-project.org}.
\item Fixed problems wit the \file{reg-tests-1b} test script.  Also, now sets
      the random seed, so it's consistent (even without R_SEED set), and has
      its output compared to a saved version.  Non-fatal errors (with
      code 5) should be expected on systems without enough memory for xz
      compression.
  }}

  \subsection{CHANGE FOR COMPATIBILITY}{
    \itemize{
\item The result of \code{diag(list(1,3,5))} is now a matrix of type
      double.  In R-2.15.0, this expression did not produce a sensible
      result.  A previous fix in pqR made this expression produce a matrix of 
      type list.  A later change by R Core also fixed this, but so it
      produced a double matrix, coercing the list to a numeric vector
      (to the extent possible); pqR now does the same.
  }}

  \subsection{DOCUMENTATION UPDATES}{
    \itemize{
\item The documentation for \code{c} now says how the names for the 
      result are determined, including previously missing information
      on the \code{use.names} argument, and on the role of the names of
      arguments in the call of \code{c}.  This documentation is missing
      in R-2.15.0 and R-3.1.0.
\item The documentaton for \code{diag} now documents that a diagonal matrix 
      is always created with type double or complex, and that the
      names of an extracted diagonal vector are taken from a \code{names}
      attribute (if present), if not from the row and column names.  This
      information is absent in the documentation in R-2.15.1 and R-3.1.0.
\item Incorrect information regarding the pointer protection stack
      was removed from \code{help(Memory)}.  This incorrect information
      is present in R-2.15.0 and R-3.1.0 as well.
\item There is now information in \code{help(Arithmetic)} regarding what
      happens when the operands of an arithmetic operation are \code{NA}
      or \code{NaN}, including the arbitrary nature of the result when
      one operand is \code{NA} and the other is \code{NaN}.  There is
      no discussion of this issue in the documentation for R-2.15.0 and R-3.1.0.
\item The \code{R_HELPERS} and \code{R_HELPERS_TRACE} environment variables
      are now documented in \code{help("environment variables")}.  The
      documentation in \code{help(helpers)} has also been clarified.
\item The \code{R_DEBUGGER} and \code{R_DEBUGGER_ARGS} environment variables
      are now documented in \code{help("environment variables")} as 
      alternatives to the \code{--debugger} and \code{--debugger-args}
      arguments.
  }}

  \subsection{BUG FIXES}{
    \itemize{
\item Fixed lack of protection bugs in the \code{equal} and \code{greater}
      functions in \file{sort.c}.  These bugs are also present in R-2.15.0
      and R-3.1.0.
\item Fixed lack of protection bugs in the \code{D} function in \file{deriv.c}.
      These bugs are also present in R-2.15.0 and R-3.1.0.
\item Fixed argument error-checking bugs in \code{getGraphicsEventEnv}
      and \code{setGraphicsEventEnv} (also present in R-2.15.0 and R-3.1.0).
\item Fixed a stack imbalance bug that shows up in the expression
      \code{anyDuplicated(c(1,2,1),incomp=2)}.  This bug is also present
      in R-2.15.0 and R-3.1.0.  The bug is reported only when the \code{base}
      package is not byte compiled (but still exists silently when it is 
      compiled).
\item Fixed a bug in the foreign package that showed up on systems where
      the C \code{char} type is unsigned, such as a Rasberry Pi running
      Rasbian.  I reported this to R Core, and it is also fixed in R-3.1.0.
\item Fixed a lack of protection bug that arose when \code{log} produced a
      warning.
\item Fixed a lack of protection bug in the \code{lang[23456]}
      C functions.
\item Fixed a stack imbalance bug that showed up when an assignment was
      made to an array of three or more dimensions using a zero-length
      subscript.
\item Fixed a problem with \code{news()} that was due to pqR's version
      numbers being dates (pqR issue #1).
\item Fixed out-of-bound memory accesses in \code{R_chull} and \code{scanFrame}
      that valgrind reports (but which are likely to be innocuous).
  }}

  \subsection{BUG FIXES CORRESPONDING TO THOSE IN LATER R CORE RELEASES}{
    \itemize{
\item From R-2.15.1: The string "infinity" now converts correctly to \code{Inf}
      (PR#14933).
\item From R-2.15.1: The generic for backsolve is now correct (PR#14883).
\item From R-2.15.1: A bug in \code{get_all_vars} was fixed (PR#14847).
\item From R-2.15.1: Fixed an argument error checking bug in \code{dev.set}.
\item From R-3.1.0-patched: Fixed a problem with \code{mcmapply} not 
      parallelizing when the number of jobs was less than number of cores.
      (However, unlike R-3.1.0-patched, this fix doesn't try to 
      parallelize when there is only one core.)
  }}
}

\section{CHANGES IN VERSION RELEASED 2014-02-23}{

  \subsection{INTRODUCTION}{

  \itemize{ 

\item This is a maintenance release, with bug fixes, changes for
      compatibility with packages, additional correctness tests, and 
      documentation improvements.  There are no new features in this 
      release, and no significant changes in performance.

\item See the sections below on earlier releases for general
      information on pqR.
  }}

  \subsection{INSTALLATION AND TESTING}{
    \itemize{
\item The information in the file "INSTALL" in the main source directory 
      has been re-written.  It now contains all the information expected
      to be needed for most installations, without the user needing to
      refer to R-admin, including information on the configuration
      options that have been added for pqR.  It also has information on
      how to build pqR from a development version downloaded from github.

\item Additional tests regarding subsetting operations, maintenance of
      NAMEDCNT, and operation of helper threads have been written.
      They are run with \code{make check} or \code{make check-all}.

\item A "create-configure" shell script is now included, which allows
      for creation of the "configure" shell script when it is non-functional
      or not present (as when building from a development version of pqR).
      It is not needed for typical installs of pqR releases.

\item Some problems with installation on Microsoft Windows (identified
      by Yu Gong) have hopefully been fixed.  (But trying to install
      pqR on Windows is still recommended only for adventurous users.)

\item A problem with installing pqR as a shared library when multithreading
      is disabled has been fixed.

\item Note that any packages (except those written only in R, plus 
      C or Fortran routines called by \code{.C} or \code{.Fortran}) that
      were compiled and installed under R Core versions of R must be 
      re-installed for use with pqR, as is generally the case with new versions
      of R (although it so happens that it is not necessary to re-install
      packages installed with pqR-2013-07-22 or pqR-2013-12-29 with this 
      release, because the formats of the crucial internal data structures 
      happen not to have changed).
  }}

  \subsection{DOCUMENTATION UPDATES}{
    \itemize{
\item The instructions in "INSTALL" have been re-written, as noted above.
\item The manual on "Writing R Extensions" now has additional information 
      (in the section on "Named objects and copying") on paying proper attention
      to NAMED for objects found in lists.
\item More instructions on how to create a release branch of pqR from a 
      development branch have been added to mods/README (or MODS).
  }}

  \subsection{CHANGES REGARDING PACKAGE COMPATIBILITY AND CHECKING}{
    \itemize{
\item Changed the behaviour of \code{$} when dispatching so that the unevaluated
      element name arrives as a string, as in R-2.15.0.  This behaviour is
      needed for the "dyn" package.  The issue is illustrated by the
      following code:
\preformatted{    a <- list(p=3,q=4)
    class(a) <- "fred"
    `$.fred` <-
      function (x,n) { print(list(n,substitute(n))); x[[n]] }
    print(a$q)
}
      In R-2.15.0, both elements of the list printed are strings, but in
      pqR-2013-12-29, the element from "substitute" is a symbol.  Changed
      \code{help("$")} to document this behaviour, and the corresponding 
      behaviour of \code{"$<-"}.  Added a test with \code{make check} for it.
\item Redefined "fork" to "Rf_fork" so that helper threads can be disabled
      in the child when "fork" is used in packages like "multicore". 
      (Special mods for this had previously been made to the "parallel" 
      package, but this is a more universal scheme.)
\item Added an option (currently set) for pqR to ignore incorrect zero
      pointers encountered by the garbage collector (as R-2.15.0 does).
      This avoids crashes with some packages (eg, "birch") that incorrectly
      set up objects with zero pointers.
\item Changed a C procedure name in the "matprod" routines to reduce the
      chance of a name conflict with C code in packages.
\item Made \code{NA_LOGICAL} and \code{NA_INTEGER} appear as variables
      (rather than constants) in packages, as needed for package
      "RcppEigen".
\item Made \code{R_CStackStart} and \code{R_CStackLimit} visible to 
      packages, as needed for package "vimcom".
\item Fixed problem with using \code{NAMED} in a package that defines
      \code{USE_RINTERNALS}, such as "igraph".
\item Calls of external routines with .Call and .External are now
      followed by checks that the routine didn't incorrectly change 
      the constant objects sometimes used internally in pqR for TRUE, 
      FALSE, and NA.  (Previously, such checks were made only after calls 
      of .C and .Fortran.)
  }}

  \subsection{BUG FIXES}{
    \itemize{
\item Fixed the following bug (also present in R-2.15.0 and R-3.0.2):
\preformatted{    x <- t(5)
    print (x \%*\% c(3,4))
    print (crossprod(5,c(3,4)))
}
     The call of \code{crossprod} produced an error, whereas the corresponding
     use of \code{\%*\%} does not.

     In pqR-2013-12-29, this bug also affected the expression 
     \code{t(5) \%*\% c(3,4)}, since it is converted to the equivalent of 
     \code{crossprod(5,c(3,4))}.

\item Fixed a problem in R_AllocStringBuffer that could result in
      a crash due to an invalid memory access.  (This bug is also
      present in R-2.15.0 and R-3.0.2.)
\item Fixed a bug in a "matprod" routine sometimes affecting 
      \code{tcrossprod} (or an equivalent use of \code{\%*\%}) with 
      helper threads.
\item Fixed a bug illustrated by the following:
\preformatted{    f <- function (a)
    { x <- a
      function () { b <- a; b[2]<-1000; a+b  }
    }
    g <- f(c(7,8,9))
    save.image("tmpimage")
    load("tmpimage")
    print(g())
}
      where the result printed was 14 2000 18 rather than 14 1008 18.
\item Fixed a bug in \code{prod} with an integer vector containing \code{NA}, 
      such as, \code{prod(NA)}.
\item Fixed a lack-of-protection bug in mkCharLenCE that showed up
      in checks for packages "cmrutils".
\item Fixed a problem with xtfrm demonstrated by the following:
\preformatted{    f<-function(...) xtfrm(...); f(c(1,3,2))
}
      which produced an error saying '...' was used in an incorrect context.
      This affected package "lsr". 
\item Fixed a bug in maintaining NAMEDCNT when assigning to a variable in
      an environment using \code{$}, which showed up in package "plus".
\item Fixed a bug that causes the code below to create a circular data 
      structure:
\preformatted{    { a <- list(1); a[[1]] <- a; a }
}
\item Fixed bugs such as that illustrated below:
\preformatted{    a <- list(list(list(1)))
    b <- a
    a[[1]][[1]][[1]]<-2
    print(b)
}
      in which the assignment to \code{a} changes \code{b}, and added tests
      for such bugs.
\item Fixed a bug where unary minus might improperly reuse its operand for
      the result even when it was logical (eg, in \code{-c(F,T,T,F)}).
\item Fixed a bug in pairlist element deletion, and added tests in subset.R
      for such cases.
\item The ISNAN trick (if enabled) is now used only in the interpreter itself,
      not in packages, since the macro implementing it evaluates its argument
      twice, which doesn't work if it has side effects (as happens in the 
      "ff" package).
\item Fixed a bug that sometimes resulted in task merging being disabled
      when it shouldn't have been.
}}
}

\section{CHANGES IN VERSION RELEASED 2013-12-29}{

  \subsection{INTRODUCTION}{

  \itemize{ 

\item This is the first publicized release of pqR after pqR-2013-07-22.  
      A verson dated 2013-11-28 was released for testing; it differs
      from this release only in bug and documentation fixes, which
      are not separately detailed in this NEWS file.

\item pqR is based on R-2.15.0, distributed by the R Core Team, but
improves on it in many ways, mostly ways that speed it up, but also by
implementing some new features and fixing some bugs.  See the notes
below on earlier pqR releases for general discussion of pqR, and for
information that has not changed from previous releases of pqR.

\item The most notable change in this release is that ``task merging''
      is now implemented.  This can speed up sequences
      of vector operations by merging several operations into one, which 
      reduces time spent writing and later reading data in memory. 
      See \code{help(merging)} and the item below for more details.

\item This release also includes other performance improvements, bug fixes,
      and code cleanups, as detailed below.
  }}

  \subsection{INSTALLATION AND TESTING}{
    \itemize{

\item Additional configuration options are now present to allow
      enabling and disabling of task merging, and more generally, of the
      deferred evaluation framework needed for both task merging and
      use of helper threads.  By default, these facilities are enabled.
      The \code{--disable-task-merging} option to \code{./configure}
      disables task merging, \code{--disable-helper-threads} disables
      support for helper threads (as before), and 
      \code{--disable-deferred-evaluation} disables both of these
      features, along with the whole deferred evaluation framework.
      See the \code{R-admin} manual for more details.

\item See the pqR wiki at \code{https://github.com/radfordneal/pqR/wiki}
      for the latest news regarding systems and packages that do or do not
      work with pqR.

\item Note that any packages (except those written only in R, plus 
      C or Fortran routines called by \code{.C} or \code{.Fortran}) that
      were compiled and installed under R Core versions of R must be 
      re-installed for use with pqR, as is generally the case with new versions
      of R (although it so happens that it is not necessary to re-install
      packages installed with pqR-2013-07-22 with this release, because the 
      formats of the crucial internal data structures happen not to have
      changed).

\item Additional tests of matrix multiplication (\code{\%*\%}, \code{crossprod},
      and \code{tcrossprod}) have been written.  They are run with
      \code{make check} or \code{make check-all}.

  }}

  \subsection{INTERNAL STRUCTURES AND APPLICATION PROGRAM INTERFACE}{
    \itemize{

\item The table of built-in function names, C functions implementing them, and
      operation flags, which was previously found in \code{src/main/names.c},
      has been split into multiple tables, located in the source files that 
      define such built-in functions (with only a few entries still in 
      \code{names.c}).  This puts the descriptions of these built-in
      functions next to their definitions, improving maintainability, and
      also reduces the number of global functions.  This change should have 
      no effects visible to users.

\item The initialization for fast dispatch to some primitive functions
      is now done in \code{names.c}, using tables in other source files
      analogous to those described in the point just above.  This is 
      cleaner, and eliminates an anomaly in the previous versions of
      pqR that a primitive function could be slower the first time it was
      used than when used later.
  }}

  \subsection{PERFORMANCE IMPROVEMENTS}{
    \itemize{
\item Some sequences of vector operations can now be merged into a single
      operation, which can speed them up by eliminating memory operations
      to store and fetch intermediate results.  For example, when \code{v} is 
      a long vector, the expression 
      \code{exp(v+1)} can be merged into one task, which will compute 
      \code{exp(v[i]+1)} for each element, \code{i}, of \code{v} in a 
      single loop.  

      Currently, such ``task merging'' is done only for (some)
      operations in which only one operand is a vector. When there are
      helper threads (which might be able to do some operations even
      faster, in parallel) merging is done only when one of the
      operations merged is a simple addition, subtraction, or
      multiplication (with one vector operand and one scalar operand).

      See \code{help(merging)} for more details.

\item During all garbage collections, any tasks whose outputs are not
      referenced are now waited for, to allow memory used by their outputs to be
      recovered.  (Such unreferenced outputs should be rare in real 
      programs.)  In a full garbage collection, tasks with large inputs
      or outputs that are referenced only as task inputs
      are also waited for, so that the memory they occupy can be recovered.

\item The built-in C matrix multiplication routines and those in the supplied 
      BLAS have both been sped up, especially those used by \code{crossprod}
      and \code{tcrossprod}.  This will of course have no effect if a different
      BLAS is used and the \code{mat_mult_with_BLAS} option is set to
      \code{TRUE}.

\item Matrix multiplications in which one operand can be recognized as the
      result of a transpose operation are now done without actually creating
      the transpose as an intermediate result, thereby reducing both 
      computation time and memory usage.  Effectively, these uses of the
      \code{\%*\%} operator are converted to uses of \code{crossprod} or
      \code{tcrossprod}.  See \code{help("\%*\%")} for details.

\item Speed of \code{ifelse} has been improved (though it's now slower when the
      condition is scalar due to the bug fix mentioned below).

\item Inputs to the mod operator can now be piped. (Previously, this was 
      inadvertently prevented in some cases.)

\item The speed of the quick check for NA/NaN that can be enabled with 
      \code{-DENABLE_ISNAN_TRICK} in CFLAGS has been improved.
  }}

  \subsection{BUG FIXES}{
    \itemize{
\item Fixed a bug in \code{ifelse} with scalar condition but other
      operands with length greater than one.  (Pointed out by Luke Tierney.)

\item Fixed a bug stemming from re-use of operand storage for a result
      (pointed out by Luke Tierney) illustrated by the following:
\preformatted{   A <- array(c(1), dim = c(1,1), dimnames = list("a", 1))
   x <- c(a=1)
   A/(pi*x)
}

\item The \code{--disable-mat-mult-with-BLAS-in-helpers} configuration
      setting is now respected for complex matrix multiplication
      (previously it had only disabled use of the BLAS in helper
      threads for real matrix multiplication).

\item The documentation for \code{aperm} now says that the default
      method does not copy attributes (other than dimensions and
      dimnames).  Previously, it incorrecty said it did (as is the
      case also in R-2.15.0 and R-3.0.2).

\item Changed \code{apply} from previous versions of pqR to replicate
      the behaviour seen in R-2.15.0 (and later R Core version) when the matrix 
      or array has a class attribute.  Documented this behaviour (which is
      somewhat dubious and convoluted) in the help entry for \code{apply}.
      This change fixes a problem seen in package TSA (and probably others).

\item Changed \code{rank} from prevous versions of pqR to replicate
      the behaviour when it is applied to data frames that is seen in R-2.15.0 
      (and later R Core versions).  Documented this (somewhat dubious) 
      behaviour in the help entry for \code{rank}.  This change fixes a
      problem in the \code{coin} package.

\item Fixed a bug in keeping track of references when assigning 
      repeated elements into a list array.

\item Fixed the following bug (also present in R-2.15.0 and R-3.0.2):
\preformatted{   v <- c(1,2)
   m <- matrix(c(3,4),1,2)
   print(t(m)\%*\%v)
   print(crossprod(m,v))
}
in which \code{crossprod} gave an error rather than produce the answer
for the corresponding use of \code{\%*\%}.

\item Bypassed a problem with the Xcode gcc compiler for the Mac that 
      led to it falsely saying that using -DENABLE_ISNAN_TRICK in CFLAGS
      doesn't work.
  }}
}


\section{CHANGES IN VERSION RELEASED 2013-07-22}{

  \subsection{INTRODUCTION}{

  \itemize{ 

\item pqR is based on R-2.15.0, distributed by the R Core Team, but
improves on it in many ways, mostly ways that speed it up, but also by
implementing some new features and fixing some bugs.  See the notes
below, on the release of 2013-06-28, for general discussion of pqR,
and for information on pqR that has not changed since that release.

\item This updated release of pqR provides some performance
enhancements and bug fixes, including some from R Core releases after
R-2.15.0.  More work is still needed to incorporate improvements in
R-2.15.1 and later R Core releases into pqR.

\item This release is the same as the briefly-released version of
2013-17-19, except that it fixes one bug and one reversion of an
optimization that were introduced in that release, and tweaks the
Windows Makefiles (which are not yet fully tested).

  }}

  \subsection{FEATURE AND DOCUMENTATION CHANGES}{
    \itemize{
      \item Detailed information on what operations can be done in helper
            threads is now provided by help(helpers).
      \item Assignment to parts of a vector via code such as 
            \code{v[[i]]<-value} and \code{v[ix]<-values} now automatically 
            converts raw values to the appropriate type
            for assignment into numeric or string vectors, and assignment
            of numeric or string values into a raw vector now results in the
            raw vector being first converted to the corresponding type.  This
            is consistent with the existing behaviour with other types.
      \item The allowed values for assignment to an element of an "expression" 
            list has been expanded to match the allowed values for ordinary
            lists.  These values (such as function closures) could previously 
            occur in expression lists as a result of other operations (such
            as creation with the \code{expression} primitive).
      \item Operations such as
            \code{v <- pairlist(1,2,3); v[[-2]] <- NULL} now raise an error.
            These operations were previously documented as being illegal, and
            they are illegal for ordinary lists.  The proper way to do
            this deletion is \code{v <- pairlist(1,2,3); v[-2] <- NULL}.
      \item Raising \code{-Inf} to a large value (eg, \code{(-Inf)^(1e16)})
            no longer produces an incomprehensible warning.  As before, the 
            value returned is \code{Inf}, because (due to their 
            limited-precision floating-point representation) all such large 
            numbers are even integers.
  }}

  \subsection{FEATURE CHANGES CORRESPONDING TO THOSE IN LATER R CORE RELEASES}{
    \itemize{
\item From R-2.15.1: On Windows, there are two new environment variables which
      control the defaults for command-line options.

      If \env{R_WIN_INTERNET2} is set to a non-empty value, it is as if
      \option{--internet2} was used.

      If \env{R_MAX_MEM_SIZE} is set, it gives the default memory limit
      if \option{--max-mem-size} is not specified: invalid values being
      ignored.

\item From R-2.15.1: The NA warning messages from e.g. \code{pchisq()} now 
      report the call to the closure and not that of the \code{.Internal}.

\item The following included software has been updated to new versions:
      zlib to 1.2.8, LZMA to 5.0.4, and PCRE to 8.33.
  }}

  \subsection{INSTALLATION AND TESTING}{
    \itemize{

\item See the pqR wiki at \code{https://github.com/radfordneal/pqR/wiki}
      for the latest news regarding systems and packages that do or do not
      work with pqR.

\item Note that any previosly-installed packages must be re-installed for 
      use with pqR (as is generally the case with new versions of R), except
      for those written purely in R.

\item It is now known that pqR can be successfully installed under Mac
      OS X for use via the command line (at least with some versions
      of OS X).  The gcc 4.2
      compiler supplied by Apple with Xcode works when helper threads
      are disabled, but does not have the full OpenMP support required for
      helper threads.   For helper threads to work, a C compiler that fully
      supports OpenMP is needed, such as gcc 4.7.3 (available via 
      macports.org).

      The Apple BLAS and LAPACK routines can be used by giving the
      \code{--with-blas='-framework vecLib'} and \code{--withlapack}
      options to \code{configure}.  This speeds up some operations
      but slows down others.

      The R Mac GUI would need to be recompiled for use with pqR.
      There are problems doing this unless helper threads
      are disabled (see pqR issue #17 for discussion).

      Compiled binary versions of pqR for Mac OS X are not yet being supplied.
      Installation on a Mac is recommended only for users experienced
      in installation of R from source code.

\item Success has also been reported in installing pqR on a Windows
      system, including with helper threads, but various tweaks were
      required.  Some of these tweaks are incorporated in this release,
      but they are probably not sufficient for installation "out of the box".
      Attempting to install pqR on Windows is recommended only for
      users who are both experienced and adventurous.

\item Compilation using the \code{-O3} option for gcc is not recommended.
      It speeds up some operations, but slows down others.  With gcc 4.7.3
      on a 32-bit Intel system running Ubuntu 13.04, compiling with 
      \code{-O3} causes compiled functions to crash. (This is not a
      pqR issue, since the same thing happens when R-2.15.0 is compiled 
      with \code{-O3}).
  }}

  \subsection{INTERNAL STRUCTURES AND APPLICATION PROGRAM INTERFACE}{
    \itemize{

\item The R internals manual now documents (in Section 1.8) a
      preliminary set of conventions that pqR follows (not yet
      perfectly) regarding when objects may be modified, and how
      NAMEDCNT should be maintained.  R-2.15.0 did not follow any
      clear conventions.

\item The documentation in the R internals manual on how helper
      threads are implemented in pqR now has the correct title.  (It
      would previously have been rather hard to notice.)

  }}

  \subsection{PERFORMANCE IMPROVEMENTS}{
    \itemize{
\item Some unnecessary duplication of objects has been eliminated.  Here
      are three examples:  
      Creation of lists no longer duplicates all the elements put in the
      list, but instead increments \code{NAMEDCNT} for these elements, so
      that
\preformatted{   a <- numeric(10000)
   k <- list(1,a)
}
no longer duplicates \code{a} when \code{k} is created (though a duplication
will be needed later if either \code{a} or \code{k[[2]]} is modified).
      Furthermore, the assignment below to \code{b$x}, no longer
      causes duplication of the 10000 elements of \code{y}:
\preformatted{   a <- list (x=1, y=seq(0,1,length=10000))
   b <- a
   b$x <- 2
}
Instead, a single vector of 10000 elements is shared between \code{a$y} and
\code{b$y}, and will be duplicated later only if necessary.  Unnecessary
duplication of a 10000-element vector is also avoided when \code{b[1]} is 
assigned to in the code below:
\preformatted{   a <- list (x=1, y=seq(0,1,length=10000))
   b <- a$y
   a$y <- 0
   b[1] <- 1
}
The assignment to \code{a$y} now reduces \code{NAMEDCNT} for the vector
bound to \code{b}, allowing it to be changed without duplication.

\item Assignment to part of a vector using code such as \code{v[101:200]<-0}
      will now not actually create a vector of 100 indexes, but will instead
      simply change the elements with indexes 101 to 200 without creating
      an index vector.  This optimization has not yet been implemented for
      matrix or array indexing.

\item Assignments to parts of vectors, matrices, and arrays using "[" has been
      sped up by detailed code improvements, quite substantially in some
      cases.

\item Subsetting of arrays of three or more dimensions using "[" has
      been sped up by detailed code improvements.

\item Pending summations of one-argument mathematical functions are now
      passed on by \code{sum}.  So, for example, in 
      \code{sum(exp(a)) + sum(exp(b))}, the two
      summations of exponentials can now potentially be done in parallel.

\item A full garbage collection now does not wait for all tasks being
      done by helpers to complete.  Instead, only tasks that are using
      or computing variables that are not otherwise referenced are 
      waited for (so that this storage can be reclaimed).
  }}

  \subsection{BUG FIXES}{
    \itemize{
\item A bug that could have affected the result of \code{sum(abs(v))} when
      it is done by a helper thread has been fixed.
\item A bug that could have allowed \code{as.vector}, \code{as.integer}, etc.
      to pass on an object still being computed to a caller not expecting
      such a pending object has been fixed.
\item Some bugs in which production of warnings at inopportune times could 
      have caused serious problems have been fixed.
\item The bug illustrated below (pqR issue #13) has been fixed:
\preformatted{   > l = list(list(list(1)))
   > l1 = l[[1]]
   > l[[c(1,1,1)]] <- 2
   > l1
   [[1]]
   [[1]][[1]]
   [1] 2
}
\item Fixed a bug (also present in R-2.15.0 and R-3.0.1) illustrated by the
following code:
\preformatted{   > a <- list(x=c(1,2),y=c(3,4))
   > b <- as.pairlist(a)
   > b$x[1] <- 9
   > print(a)
   $x
   [1] 9 2
   
   $y
   [1] 3 4
}
The value printed for a has a$x[1] changed to 9, when it should still be 1.
See pqR issue #14.
\item Fixed a bug (also present in R-2.15.0 and R-3.0.1) in which extending
      an "expression" by assigning to a new element changes it to an ordinary
      list.  See pqR issue #15.
\item Fixed several bugs (also present in R-2.15.0 and R-3.0.1) illustrated
by the code below (see pqR issue #16):
\preformatted{   v <- c(10,20,30)
   v[[2]] <- NULL        # wrong error message
   
   x <- pairlist(list(1,2))
   x[[c(1,2)]] <- NULL   # wrongly gives an error, referring to misuse
                         # of the internal SET_VECTOR_ELT procedure
   
   v<-list(1)
   v[[quote(abc)]] <- 2  # internal error, this time for SET_STRING_ELT
   
   a <- pairlist(10,20,30,40,50,60)
   dim(a) <- c(2,3)
   dimnames(a) <- list(c("a","b"),c("x","y","z"))
   print(a)              # doesn't print names
   
   a[["a","x"]] <- 0     # crashes with a segmentation fault
}
  }}

  \subsection{BUG FIXES CORRESPONDING TO THOSE IN LATER R CORE RELEASES}{
    \itemize{
\item From R-2.15.1: \code{formatC()} uses the C entry point \code{str_signif}
      which could write beyond the length allocated for the output string.

\item From R-2.15.1: \code{plogis(x, lower = FALSE, log.p = TRUE)} no longer
      underflows early for large x (e.g. 800).

\item From R-2.15.1: \code{?Arithmetic}'s \dQuote{\code{1 ^ y} and \code{y ^ 0}
	are \code{1}, \emph{always}} now also applies for \code{integer}
      vectors \code{y}.

\item From R-2.15.1: X11-based pixmap devices like \code{png(type = "Xlib")} 
      were trying to set the cursor style, which triggered some warnings and
      hangs.

\item From R-3.0.1 patched: Fixed comment-out bug in BLAS, as per PR 14964.
  }}
}


\section{CHANGES IN VERSION RELEASED 2013-06-28}{

\subsection{INTRODUCTION}{

\itemize{ 
\item This release of pqR is based on R-2.15.0, distributed by the R
Core Team, but improves on it in many ways, mostly ways that speed it
up, but also by implementing some new features and fixing some bugs.
One notable speed improvement in pqR is that for systems with multiple
processors or processor cores, pqR is able to do some numeric
computations in parallel with other operations of the interpreter, and
with other numeric computations.

\item This is the second publicised release of pqR (the first was on
2013-06-20, and there were earlier unpublicised releases). It fixes one
significant pqR bug (that could cause two empty strings to not compare
as equal, reported by Jon Clayden), fixes a bug reported to R Core (PR
15363) that also existed in pqR (see below), fixes a bug in deciding
when matrix multiplies are best done in a helper thread, and fixes some
issues preventing pqR from being built in some situations (including
some partial fixes for Windows suggested by "armgong").  Since the
rest of the news is almost unchanged from the previous release, I have
not made a separate news section for this release. (New sections will
be created once new releases have significant differences.)

\item This section documents changes in pqR from R-2.15.0 that are of
direct interest to users.  For changes from earlier version of R to
R-2.15.0, see the ONEWS, OONEWS, and OOONEWS files.  Changes of little
interest to users, such as code cleanups and internal details on
performance improvements, are documented in the file MODS, which
relates these changes to branches in the code repository at
github.com/radfordneal/pqR.

\item Note that for compatibility with R's version system, pqR presently
uses the same version number, 2.15.0, as the version of R on which it
is based. This allows checks for feature availability to continue to
work.  This scheme will likely change in the future.  Releases of pqR
with the same version number are distinguished by release date.

\item See radfordneal.github.io/pqR for current information on pqR, including
announcements of new releases, a link to the page for making and viewing
reports of bugs and other issues, and a link to the wiki page containing
information such as systems on which pqR has been tested.

}}

  \subsection{FEATURE CHANGES}{
    \itemize{
      \item A new primitive function \code{get_rm} has been added,
            which removes a variable while returning the value it
            had when removed.  See \code{help(get_rm)} for details,
            and how this can sometimes improve efficiency of R functions.

      \item An enhanced version of the \code{Rprofmem} function for profiling
            allocation of vectors has been implemented, that can
            display more information, and can output to the terminal,
            allowing the source of allocations to more easily be
            determined.  Also, \code{Rprofmem} is now always accessible
            (not requiring the \code{--enable-memory-profiling} configuration
            option).  Its overhead when not in use is negligible.
 
            The new version allows records of memory allocation to be
            output to the terminal, where their position relative to
            other output can be informative (this is the default for the
            new \code{Rprofmemt} variant).  More identifying
            information, including type, number of elements, and
            hexadecimal address, can also be output.  For more details on
            these and other changes, see \code{help(Rprofmem)}.

      \item A new primitive function, pnamedcnt, has been added, that
            prints the NAMEDCNT/NAMED count for an R object, which is helpful
            in tracking when objects will have to be duplicated.  For
            details, see help(pnamedcnt).

      \item The \code{tracemem} function is defunct.  What exactly it was
            supposed to do in R-2.15.0 was unclear, and optimizations 
            in pqR make it even less clear what it should do.  The bit
            in object headers that was used to implement it has been
            put to a better use in pqR.  The \code{--enable-memory-profiling}
            configuration option used to enable it no longer exists.

            The \code{retracemem} function remains for compatibility
            (doing nothing).  The \code{Rprofmemt} and \code{pnamedcnt}
            functions described above provide alternative ways of gaining
            insight into memory allocation behaviour.

      \item Some options that can be set by arguments to the R command can
            now also be set with environment variables, specifically, the
            values of R_DEBUGGER, R_DEBUGGER_ARGS, and R_HELPERS give the
            default when \code{--debugger}, \code{--debugger-args}, and 
            \code{--helpers} are not specified on the command line.  This 
            feature is useful when using a shell file or Makefile that contains 
            R commands that one would rather not have to modify.
    }
  }

  \subsection{INSTALLATION AND TESTING}{
    \itemize{

      \item The procedure for compiling and installing from source is largely 
            unchanged from R-2.15.0.  In particular, the final result is a 
            program called "R", not "pqR", though of course you can provide a 
            link to it called "pqR".  Note that (as for R-2.15.0) it is not 
            necessary to do an "install" after "make" --- one can just
            run bin/R in the directory where you did "make".  This may be 
            convenient if you wish to try out pqR along with your current 
            version of R.

      \item Testing of pqR has so far been done only on Linux/Unix
            systems, not on Windows or Mac systems.  There is no specific
            reason to believe that it will not work on Windows or Mac
            systems, but until tests have been done, trying to use it 
            on these systems is not recommended.  (However, some users
            have reported that pqR can be built on Mac systems, as long
            as a C compiler fully supporting OpenMP is used, or the
            \code{--disable-helper-threads} configuration option is used.)

      \item This release contains the versions of the standard and recommended
            packages that were released with R-2.15.0.  Newer versions may
            or may not be compatible (same as for R-2.15.0).

      \item It is intended that this release will be fully compatible with
            R-2.15.0, but you will need to recompile any packages (other
            that those with only R code) that you had installed for R-2.15.0, 
            and any other C code you use with R, since the format of internal 
            data structures has changed (see below).

      \item New configuration options relating to helper threads and
            to matrix multiplication now exist.  For details, see 
            doc/R-admin.html (or R-admin.pdf), or run \code{./configure --help}.

            In particular, the \code{--disable-helper-threads} option
            to configure will remove support for helper threads.  Use of
            this option is advised if you know that multiple processors
            or processor cores will not be available, or if you know that
            the C compiler used does not support OpenMP 3.0 or 3.1 (which 
            is used in the implementation of the helpers package).

      \item Including \code{-DENABLE_ISNAN_TRICK} in CFLAGS will speed up 
            checks for NA and NaN on machines on which it works.  It works
            on Intel processors (verified both empirically and by consulting
            Intel documentation).  It does not work on SPARC machines.

      \item The \code{--enable-memory-profiling} option to configure
            no longer exists.  In pqR, the \code{Rprofmem} function is always
            enabled, and the \code{tracemem} function is defunct.  (See
            discussion above.)

      \item When installing from source, the output of configure 
            now displays whether standard and recommended packages will
            be byte compiled.

      \item The tests of random number generation run with \code{make check-all}
            now set the random number seed explicitly.  Previously, the random
            number seed was set from the time and process ID, with the result
            that these tests would occasionally fail non-deterministically,
            when by chance one of the p-values obtained was below the threshold
            used.  (Any such failure should now occur consistently, rather
            than appearing to be due to a non-deterministic bug.)

      \item Note that (as in R-2.15.0) the output of \code{make check-all} for 
            the boot package includes many warning messages regarding a 
            non-integer argument, and when byte compilation is enabled, these 
            messages identify the wrong function call as the source.  This 
            appears to have no wider implications, and can be ignored.

      \item Testing of the "xz" compression method is now done with \code{try},
            so that failure will be tolerated on machines that don't have enough
            memory for these tests.

      \item The details of how valgrind is used have changed. See the source
            file \file{memory.c}.
    }
  }

  \subsection{INTERNAL STRUCTURES AND APPLICATION PROGRAM INTERFACE}{
    \itemize{
      \item The internal structure of an object has changed, in ways that 
            should be compatible with R-2.15.0, but which do require 
            re-compilation.  The flags in the object header for \code{DEBUG},
            \code{RSTEP}, and \code{TRACE} now exist only for non-vector 
            objects, which is sufficient for their present use (now that 
            \code{tracemem} is defunct).

      \item The sizes of objects have changed in some cases (though not most).
            For a 32-bit configuration, the size of a cons cell increases
            from 28 bytes to 32 bytes; for a 64-bit configuration, the
            size of a cons cell remains at 56 bytes.  For a 32-bit 
            configuration, the size of a vector of one double remains
            at 32 bytes; for a 64-bit configuration (with 8-byte alignment), 
            the size of a vector of one double remains at 48 bytes.

      \item Note that the actual amount of memory occupied by an object
            depends on the set of node classes defined (which may be tuned).
            There is no longer a separate node class for cons cells and
            zero-length vectors (as in R-2.15.0) --- instead, cons cells
            share a node class with whatever vectors also fit in that
            node class.

      \item The old two-bit NAMED field of an object is now a three-bit
            NAMEDCNT field, to allow for a better attempt at reference
            counting.  Versions of the the NAMED and SET_NAMED macros
            are still defined for compatibility.  See the R-ints manual
            for details.

      \item Setting the length of a vector to something less than its
            allocated length using SETLENGTH is deprecated.  The LENGTH
            field is used for memory allocation tracking by the garbage
            collector (as is also the case in R-2.15.0), so setting it 
            to the wrong value may cause problems.  (Setting the length
            to more than the allocated length is of course even worse.)
    }
  }

  \subsection{PERFORMANCE IMPROVEMENTS}{
    \itemize{
      \item Many detailed improvements have been made that reduce
            general interpretive overhead and speed up particular 
            functions.  Only some of these improvements are noted
            below.

      \item Numerical computations can now be performed in parallel with
            each other and with interpretation of R code, by using 
            ``helper threads'', on machines
            with multiple processors or multiple processor cores.  When
            the output of one such computation is used as the input to
            another computation, these computations can often be done
            in parallel, with the output of one task being ``pipelined''
            to the other task.  Note that these 
            parallel execution facilities do not require any changes to user 
            code --- only that helper threads be enabled with the 
            \code{--helpers} option to the command starting pqR. See 
            \code{help(helpers)} for details.

            However, helper threads are not used for operations that are 
            done within the interpreter for byte-compiled code or that are 
            done in primitive functions invoked by the byte-code interpreter.

            This facility is still undergoing rapid development.  Additional 
            documentation on which operations may be done in parallel will be 
            forthcoming.

      \item A better attempt at counting how many "names" an object has
            is now made, which reduces how often objects are duplicated
            unnecessarily.  This change is ongoing, with further improvements
            and documentation forthcoming.

      \item Several primitive functions that can generate integer sequences
            --- ":", seq.int, seq_len, and seq_along --- will now sometimes
            not generate an actual sequence, but rather just a description
            of its start and end points.  This is not visible to users,
            but is used to speed up several operations.

            In particular, "for" loops such as \code{for (i in 1:1000000) ...}
            are now done without actually allocating a vector to hold
            the sequence.  This saves both space and time.  Also,
            a subscript such as \code{101:200} for a vector or as the first 
            subscript for a matrix is now (often) handled without actually 
            creating a vector of indexes, saving both time and space.  

            However, the above performance improvements 
            are not effective in compiled code.

      \item Matrix multiplications with the \code{\%*\%} operator are now
            much faster when the operation is a vector dot product, a
            vector-matrix product, a matrix-vector product, or more generally
            when the sum of the numbers of rows and columns in the result
            is not much less than their product.  This improvement results
            from the elimination of a costly check for NA/NaN elements in the 
            operands before doing the multiply.  There is no need for this check
            if the supplied BLAS is used.  If a BLAS that does not properly
            handle NaN is supplied, the \code{\%*\%} operator will still
            handle NaN properly if the new library of matrix multiply
            routines is used for \code{\%*\%} instead of the BLAS.  See the
            next two items for more relevant details.

      \item A new library of matrix multiply routines is provided, which
            is guaranteed to handle NA/NaN correctly, and which supports
            pipelined computation with helper threads.  Whether this
            library or the BLAS routines are used for \code{\%*\%} is
            controlled by the \code{mat_mult_with_BLAS} option. The default
            is to not use the BLAS, but the 
            \code{--enable-mat-mult-with-BLAS-by-default} configuration option
            will change this.  See \code{help("\%*\%")} for details.

      \item The BLAS routines supplied with R were modified to improve the 
            performance of the routines DGEMM (matrix-matrix multiply) and 
            DGEMV (matrix-vector multiply).  Also, proper propagation of NaN, 
            Inf, etc. is now always done in these routines.  This speeds
            up the \code{\%*\%} operator in R, when the supplied BLAS is used
            for matrix multiplications, and speeds up other matrix operations
            that call these BLAS routines, if the BLAS used is the one supplied.

      \item The low-level routines for generation of uniform random
            numbers have been improved.  (These routines are also used for
            higher-level functions such as \code{rnorm}.)

            The previous code copied the seed back and forth to
            .Random.seed for every call of a random number generation
            function, which is rather time consuming given that for
            the default generator \code{.Random.seed} is 625 integers long.
            It also allocated new space for \code{.Random.seed} every time.
            Now, \code{.Random.seed} is used without copying, except when the 
            generator is user-supplied.  

            The previous code had imposed an unnecessary limit on the
            length of a seed for a user-supplied random number
            generator, which has now been removed.

      \item The \code{any} and \code{all} primitives have been substantially
            sped up for large vectors.  

            Also, expressions such as
            \code{all(v>0)} and \code{any(is.na(v))}, where \code{v} is a
            real vector, avoid computing and storing a logical vector,
            instead computing the result of \code{any} or \code{all}
            without this intermediate, looking at only as much of \code{v}
            as is needed to determine the result.
            However, this improvement is not effective in compiled code.

      \item When \code{sum} is applied to many mathematical functions
            of one vector argument, for example \code{sum(log(v))}, the
            sum is performed as the function is computed, without a
            vector being allocated to hold the function values.  
            However, this improvement is not effective in compiled code.

      \item The handling of power operations has been improved (primarily 
            for powers of reals, but slightly affecting powers of integers too).
            In particular, scalar powers of 2, 1, 0, and -1, are handled 
            specially to avoid general power operations in these cases.

      \item Extending lists and character vectors by assigning to an
            index past the end, and deleting list items by assigning NULL
            have been sped up substantially.

      \item The speed of the transpose (\code{t}) function has been
            improved, when applied to real, integer, and logical
            matrices.

      \item The \code{cbind} and \code{rbind} functions have been greatly
            sped up for large objects.

      \item The \code{c} and \code{unlist} functions have been sped up 
            by a bit in simple cases, and by a lot in some situations 
            involving names.

      \item The \code{matrix} function has been greatly sped up, in
            many cases.

      \item Extraction of subsets of vectors or matrices (eg, \code{v[100:200]}
            or \code{M[1:100,101:110]}) has been sped up substantially.

      \item Logical operations and relational operators have been sped up
            in simple cases. Relational
            operators have also been substantially sped up for long vectors.

      \item Access via the $ operator to lists, pairlists, and environments 
            has been sped up. 

      \item Existing code for handling special cases of "[" in which there is
            only one scalar index was replaced by cleaner code that handles 
            more cases.   The old code handled only integer and real vectors, 
            and only positive indexes.  The new code handles all atomic 
            vectors (logical, integer, real, complex, raw, and string), and 
            positive or negative indexes that are not out of bounds.

      \item Many unary and binary primitive functions are now usually
            called using a faster internal interface that does not allocate
            nodes for a pairlist of evaluated arguments. This change
            substantially speeds up some programs.

      \item Lookup of some builtin/special function symbols (eg, "+" and "if")
            has been sped up by allowing fast bypass of non-global environments
            that do not contain (and have never contained) one of these 
            symbols.

      \item Some binary and unary arithmetic operations have been sped
            up by, when possible, using the space holding one of the
            operands to hold the result, rather than allocating new
            space.  Though primarily a speed improvement, for very
            long vectors avoiding this allocation could avoid running
            out of space.

      \item Some speedup has been obtained by using new internal C functions 
            for performing exact or partial string matches in the interpreter.
    }
  }

  \subsection{BUG FIXES}{
    \itemize{
      \item The "debug" facility has been fixed.  Its behaviour for if,
            while, repeat, and for statements when the inner statement
            was or was not one with curly brackets had made no sense.
            The fixed behaviour is now documented in help(debug). 
            (I reported this bug and how
            to fix it to the R Core Team in July 2012, but the bug is 
            still present in R-3.0.1, released May 2013.)

      \item Fixed a bug in \code{sum}, where overflow is allowed (and not 
            detected) where overflow can actually be avoided.  For example:
\preformatted{   > v<-c(3L,1000000000L:1010000000L,-(1000000000L:1010000000L))
   > sum(v)
   [1] 4629
}
            Also fixed a related bug in \code{mean}, applied to an integer
            vector, which would arise only on a system where a long double 
            is no bigger than a double.

      \item Fixed \code{diag} so that it returns a matrix when passed
            a list of elements to put on the diagonal.

      \item Fixed a bug that could lead to mis-identification of the 
            direction of stack growth on a non-Windows system, causing
            stack overflow to not be detected, and a segmentation fault 
            to occur.  (I also reported this bug and how to fix it to the 
            R Core Team, who included a fix in R-2.15.2.)

      \item Fixed a bug where, for example, \code{log(base=4)} returned 
            the natural log of 4, rather than signalling an error. 

      \item The documentation on what \code{MARGIN} arguments are allowed for
            \code{apply} has been clarified, and checks for validity added.
            The call 
\preformatted{   > apply(array(1:24,c(2,3,4)),-3,sum)
}
            now produces correct results (the same as when \code{MARGIN}
            is \code{1:2}).

      \item Fixed a bug in which \code{Im(matrix(complex(0),3,4))} returned
            a matrix of zero elements rather than a matrix of NA elements.

      \item Fixed a bug where more than six warning messages at startup
            would overwrite random memory, causing garbage output 
            and perhaps arbitrarily bizarre behaviour.

      \item Fixed a bug where LC_PAPER was not correctly set at startup.

      \item Fixed gc.time, which was producing grossly incorrect values
            for user and system time.

      \item Now check for bad arguments for .rowSums, .colSums, .rowMeans,
            and .rowMeans (would previously segfault if n*p too big).

      \item Fixed a bug where excess warning messages may be produced
            on conversion to RAW.  For instance:
\preformatted{   > as.raw(1e40)
   [1] 00
   Warning messages:
   1: NAs introduced by coercion 
   2: out-of-range values treated as 0 in coercion to raw 
}
            Now, only the second warning message is produced.

      \item A bug has been fixed in which rbind would not handle 
            non-vector objects such as function closures, whereas
            cbind did handle them, and both were documented to do so.

      \item Fixed a bug in numeric_deriv in stats/src/nls.c, where it
            was not duplicating when it should, as illustrated below:
\preformatted{   > x <- 5; y <- 2; f <- function (y) x
   > numericDeriv(f(y),"y")
    [1] 5
    attr(,"gradient")
         [,1]
    [1,]    0
    > x
    [1] 5
    attr(,"gradient")
         [,1]
    [1,]    0
}

      \item Fixed a bug in vapply illustrated by the following:
\preformatted{   X<-list(456)
   f<-function(a)X
   A<-list(1,2)  
   B<-vapply(A,f,list(0))
   print(B)
   X[[1]][1]<-444
   print(B)
}
            After the fix, the values in \code{B} are no long changed by the 
            assignment to \code{X}. Similar bugs in mapply, eapply, and rapply 
            have also been fixed.  I reported these bugs to r-devel, and
            (different) fixes are in R-3.0.0 and later versions.

      \item Fixed a but in rep.int illustrated by the following:
\preformatted{   a<-list(1,2)
   b<-rep.int(a,c(2,2))
   b[[1]][1]<-9
   print(a[[1]])
}

      \item Fixed a bug in mget, illustrated by the following code:
\preformatted{   a <- numeric(1)
   x <- mget("a",as.environment(1))
   print(x)
   a[1] <- 9
   print(x)
}

      \item Fixed bugs that the R Core Team fixed (differently) for R-2.15.3,
            illustrated by the following:
\preformatted{   a <- list(c(1,2),c(3,4))
   b <- list(1,2,3)
   b[2:3] <- a
   b[[2]][2] <- 99
   print(a[[1]][2])

   a <- list(1+1,1+1)
   b <- list(1,1,1,1)
   b[1:4] <- a
   b[[1]][1] <- 1
   print(b[2:4])
}

      \item Fixed a bug illustrated by the following:
\preformatted{   > library(compiler)
   > foo <- function(x,y) UseMethod("foo")
   > foo.numeric <- function(x,y) "numeric"
   > foo.default <- function(x,y) "default"
   > testi <- function () foo(x=NULL,2)
   > testc <- cmpfun (function () foo(x=NULL,2))
   > testi() 
   [1] "default"
   > testc()
   [1] "numeric"
}

      \item Fixed several bugs that produced wrong results 
            such as the following:
\preformatted{   a<-list(c(1,2),c(3,4),c(5,6))
   b<-a[2:3]
   a[[2]][2]<-9
   print(b[[1]][2])
}
      I reported this to r-devel, and a (different) fix is in R-3.0.0 and 
      later versions.

      \item Fixed bugs reported on r-devel by Justin Talbot, Jan 2013 (also
            fixed, differently, in R-2.15.3), illustrated by the following:
\preformatted{   a <- list(1)
   b <- (a[[1]] <- a)
   print(b)
   a <- list(x=1)
   b <- (a$x <- a)
   print(b)
}

      \item Fixed \code{svd} so that it will not return a list with
            \code{NULL} elements.  This matches the behaviour of \code{La.svd}.

      \item Fixed (by a kludge, not a proper fix) a bug in the "tre"
            package for regular expression matching (eg, in \code{sub}),
            which shows up when \code{WCHAR_MAX} doesn't fit in an
            "int".  The kludge reduces \code{WCHAR_MAX} to fit, but really
            the "int" variables ought to be bigger.  (This problem
            showed up on a Raspberry Pi running Raspbian.)

      \item Fixed a minor error-reporting bug with
            \code{(1:2):integer(0)} and similar expressions.

      \item Fixed a small error-reporting bug with "$",
            illustrated by the following output:
\preformatted{    > options(warnPartialMatchDollar=TRUE)
    > pl <- pairlist(abc=1,def=2)
    > pl$ab
    [1] 1
    Warning message:
    In pl$ab : partial match of 'ab' to ''
}

      \item Fixed documentation error in R-admin regarding the
            \code{--disable-byte-compiled-packages} configuration option, 
            and changed the DESCRIPTION file for the recommended mgcv 
            package to respect this option.

      \item Fixed a bug reported to R Core (PR 15363, 2013-006-26) that
            also existed in pqR-2013-06-20.  This bug sometimes caused memory
            expansion when many complex assignments or removals were done
            in the global environment.
    }
  }
}<|MERGE_RESOLUTION|>--- conflicted
+++ resolved
@@ -10,11 +10,20 @@
 
   \subsection{FEATURE CHANGES}{
   \itemize{
-<<<<<<< HEAD
   \item It is now allowed to use \code{...} anywhere an expression is
         allowed when \code{...} refers to exactly one argument.
-  }}
-
+  \item \code{D} and \code{deriv} no longer add parenthesis in (some of)
+        the places where they would be needed according to precedence, since
+        this slows evaluation, and is unnecessary considering that
+        \code{deparse} adds such parentheses.
+  }}
+  \subsection{NEW FEATURES FROM R CORE RELEASES}{
+  \itemize{
+  \item From R-3.4.0: The \code{deriv()} and similar functions now can compute
+        derivatives of \code{log1p()}, \code{sinpi()} and similar
+        one-argument functions, thanks to a contribution by Jerry Lewis.
+        [ Except that \code{sinpi}, etc. are not yet in pqR. ]
+  }}
   \subsection{PERFORMANCE IMPROVEMENTS}{
   \itemize{
   \item The \code{is.na}, \code{is.nan}, \code{is.finite}, and 
@@ -22,19 +31,6 @@
         scalar arguments.
   \item The \code{sample} function has been sped up for some cases.
   \item Common cases of \code{UseMethod} have been sped up.
-=======
-  \item \code{D} and \code{deriv} no longer add parenthesis in (some of)
-        the places where they would be needed according to precedence, since
-        this slows evaluation, and is unnecessary considering that
-        \code{deparse} adds such parentheses.
-  }}
-  \subsection{NEW FEATURES FROM R CORE RELEASES}{
-  \itemize{
-  \item From R-3.4.0: The \code{deriv()} and similar functions now can compute
-        derivatives of \code{log1p()}, \code{sinpi()} and similar
-        one-argument functions, thanks to a contribution by Jerry Lewis.
-        [ Except that \code{sinpi}, etc. are not yet in pqR. ]
->>>>>>> 561acd6c
   }}
 }
 
