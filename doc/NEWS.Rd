\newcommand{\PR}{\Sexpr[results=rd]{tools:::Rd_expr_PR(#1)}}
\newcommand{\CRANpkg}{\href{http://CRAN.R-project.org/package=#1}{\pkg{#1}}}

\name{NEWS}
\title{ pqR News}
\encoding{UTF-8}

\section{CHANGES IN VERSION RELEASED 2013-05-31}{

\subsection{INTRODUCTION}{

\itemize{
\item This is the initial public release of pqR.  It is based on R-2.15.0,
distributed by the R Core Team, but improves on it in many ways,
mostly ways that speed it up, but also by implementing some new
features and fixing some bugs.  

\item One notable improvement is that for systems with multiple
processors or processor cores, pqR is able to do some numeric
computations in parallel with other operations of the interpreter, and
with other numeric computations.

\item This section documents changes in pqR from R-2.15.0 that are of
direct interest to users.  For changes from earlier version of R to
R-2.15.0, see the ONEWS, OONEWS, and OOONEWS files.  Changes of little
interest to users, such as code cleanups and internal details on
performance improvements, are documented in the file MODS, which
relates these changes to branches in the code repository at
github.com/radfordneal/pqR.

\item Note that for compatibility with R's version system, pqR presently
uses the same version number, 2.15.0, as the version of R on which it
is based. This allows checks for feature availability to continue to
work.  This scheme will likely change in the future.  Releases of pqR
with the same version number are distinguished by release date.

}}

  \subsection{NEW FEATURES}{
    \itemize{
      \item A new primitive function \code{get_rm} has been added,
            which removes a variable while returning the value it
            had when removed.  See \code{help(get_rm)} for details,
            and how this can sometimes improve efficiency of R functions.

      \item An enhanced version of the Rprofmem function for profiling
            allocation of vectors has been implemented, that can
            display more information, and can output to the terminal,
            allowing the source of allocations to more easily be
            determined.  Also, Rprofmem has now been made accessible
            even when the \code{--enable-memory-profiling} configuration
            option is not used, since the overhead of making it
            accessible is negligible.
 
            The new version allows records of memory allocation to be
            output to the terminal, where their position relative to
            other output can be informative.  More identifying
            information, including type, number of elements, and
            hexadecimal address, can also be output.  For more details on
            these and other changes, see \code{help(Rprofmem)}.

      \item A new primitive function, pnamedcnt, has been added, that
            prints the NAMEDCNT/NAMED count for an R object, which is helpful
            in tracking when objects will have to be duplicated.  For
            details, see help(pnamedcnt).

      \item Some options that can be set by arguments to the R command can
            now also be set with environment variables, specifically, the
            values of R_DEBUGGER, R_DEBUGGER_ARGS, and R_HELPERS give the
            default when \code{--debugger}, \code{--debugger-args}, and 
            \code{--helpers} are not specified on the command line.  This 
            feature is useful when using a shell file or Makefile that contains 
            R commands that one would rather not have to modify.
    }
  }

  \subsection{INSTALLATION AND TESTING}{
    \itemize{

      \item Testing of pqR has so far been done only on Linux/Unix
            systems, not on Windows or Mac systems.  There is no specific
            reason to believe that it will not work on Windows or Mac
            systems, but until tests have been done, trying to use it 
            on these systems is not recommended.

      \item This release contains the versions of the standard and recommended
            packages that were released with R-2.15.0.  Newer versions may
            or may not be compatible (same as for R-2.15.0).

      \item It is intended that this release will be fully compatible with
            R-2.15.0, but you will need to recompile any packages (other
            that those with only R code) that you had installed for R-2.15.0, 
            and any other C code you use with R, since the format of internal 
            data structures has changed.

      \item New configuration options relating to helper threads and
            to matrix multiplication now exist.  For details, see 
            doc/R-admin.html (or R-admin.pdf), or run \code{./configure --help}.

            In particular, the \code{--disable-helper-threads} option
            to configure will remove support for helper threads.  Use of
            this option is advised if you know that multiple processors
            or processor cores will not be available, or if you know that
            the C compiler used does not support OpenMP 3.0 or 3.1 (which 
            is used in the implementation of the helpers package).

      \item Including \code{-DENABLE_ISNAN_TRICK} in CFLAGS will speed up 
            checks for NA and NaN on machines on which it works.  It works
            on Intel processors (verified both empirically and by consulting
            Intel documentation).  It does not work on SPARC machines.

      \item When installing from source, the output of configure 
            now displays whether base and recommended packages will
            be byte compiled.

      \item The tests of random number generation run with \code{make check-all}
            now set the random number seed explicitly.  Previously, the random
            number seed was set from the time and process ID, with the result
            that these tests would occasionally fail non-deterministically,
            when by chance one of the p-values obtained was below the threshold
            used.  (Any such failure should now occur consistently, rather
            than appearing to be due to a non-deterministic bug.)

      \item Note that (as in R-2.15.0) the output of \code{make check-all} for 
            the boot package includes many warning messages regarding a 
            non-integer argument, and when byte compilation is enabled, these 
            messages identify the wrong function call as the source.  This 
            appears to have no wider implications, and can be ignored.

<<<<<<< HEAD
=======
      \item Testing of the "xz" compression method is now done with \code{try},
            so that failure will be tolerated on machines that don't have enough
            memory for these tests.

>>>>>>> ce226e6d
      \item The details of how valgrind is used have changed. See the source
            file \file{memory.c}.
    }
  }

  \subsection{PERFORMANCE IMPROVEMENTS}{
    \itemize{
      \item Many detailed improvements have been made that reduce
            general interpretive overhead and speed up particular 
            functions.  Only some of these improvements are noted
            below.

      \item Numerical computations can now be performed in parallel with
            each other and with interpretation of R code, by using 
            ``helper threads'', on machines
            with multiple processors or multiple processor cores.  When
            the output of one such computation is used as the input to
            another computation, these computations can often be done
            in parallel, with the output of one task being ``pipelined''
            to the other task.  Note that these 
            parallel execution facilities do not require any changes to user 
            code --- only that helper threads be enabled with the 
            \code{--helpers} option to the command starting pqR. See 
            \code{help(helpers)} for details.

            However, helper threads are not used for operations that are 
            done within the interpreter for byte-compiled code or that are 
            done in primitive functions invoked by the byte-code interpreter.

            This facility is still undergoing rapid development.  Additional 
            documentation on which operations may be done in parallel will be 
            forthcoming.

      \item Several primitive functions that can generate integer sequences
            --- ":", seq.int, seq_len, and seq_along --- will now sometimes
            not generate an actual sequence, but rather just a description
            of its start and end points.  This is not visible to users,
            but is used to speed up several operations.

            In particular, "for" loops such as \code{for (i in 1:1000000) ...}
            are now done without actually allocating a vector to hold
            the sequence.  This saves both space and time.  Also,
            a subscript such as \code{101:200} for a vector or as the first 
            subscript for a matrix is now (often) handled without actually 
            creating a vector of indexes, saving both time and space.  

            However, the above performance improvements 
            are not effective in compiled code.

      \item Matrix multiplications with the \code{\%*\%} operator are now
            much faster when the operation is a vector dot product, a
            vector-matrix product, a matrix-vector product, or more generally
            when the sum of the numbers of rows and columns in the result
            is not much less than their product.  This improvement results
            from the elimination of a costly check for NA/NaN elements in the 
            operands before doing the multiply.  There is no need for this check
            if the supplied BLAS is used.  If a BLAS that does not properly
            handle NaN is supplied, the \code{\%*\%} operator will still
            handle NaN properly if the new library of matrix multiply
            routines is used for \code{\%*\%} instead of the BLAS.  See the
            next two items for more relevant details.

      \item A new library of matrix multiply routines is provided, which
            is guaranteed to handle NA/NaN correctly, and which supports
            pipelined computation with helper threads.  Whether this
            library or the BLAS routines are used for \code{\%*\%} is
            controlled by the \code{mat_mult_with_BLAS} option. The default
            is to not use the BLAS, but the 
            \code{--enable-mat-mult-with-BLAS-by-default} configuration option
            will change this.  See \code{help("\%*\%")} for details.

      \item The BLAS routines supplied with R were modified to improve the 
            performance of the routines DGEMM (matrix-matrix multiply) and 
            DGEMV (matrix-vector multiply).  Also, proper propagation of NaN, 
            Inf, etc. is now always done in these routines.  This speeds
            up the \code{\%*\%} operator in R, when the supplied BLAS is used
            for matrix multiplications, and speeds up other matrix operations
            that call these BLAS routines, if the BLAS used is the one supplied.

      \item The low-level routines for generation of uniform random
            numbers have been improved.  (These routines are also used for
            higher-level functions such as \code{rnorm}.)

            The previous code copied the seed back and forth to
            .Random.seed for every call of a random number generation
            function, which is rather time consuming given that for
            the default generator \code{.Random.seed} is 625 integers long.
            It also allocated new space for \code{.Random.seed} every time.
            Now, \code{.Random.seed} is used without copying, except when the 
            generator is user-supplied.  

            The previous code had imposed an unnecessary limit on the
            length of a seed for a user-supplied random number
            generator, which has now been removed.

      \item The \code{any} and \code{all} primitives have been substantially
            sped up for large vectors.  

            Also, expressions such as
            \code{all(v>0)} and \code{any(is.na(v))}, where \code{v} is a
            real vector, avoid computing and storing a logical vector,
            instead computing the result of \code{any} or \code{all}
            without this intermediate, looking at only as much of \code{v}
            as is needed to determine the result.
            However, this improvement is not effective in compiled code.

      \item When \code{sum} is applied to many mathematical functions
            of one vector argument, for example \code{sum(log(v))}, the
            sum is performed as the function is computed, without a
            vector being allocated to hold the function values.  
            However, this improvement is not effective in compiled code.

      \item The handling of power operations has been improved (primarily 
            for powers of reals, but slightly affecting powers of integers too).
            In particular, scalar powers of 2, 1, 0, and -1, are handled 
            specially to avoid general power operations in these cases.

      \item Extending lists and character vectors by assigning to an
            index past the end, and deleting list items by assigning NULL
            have been sped up substantially.

      \item The speed of the transpose (\code{t}) function has been
            improved, when applied to real, integer, and logical
            matrices.

      \item The \code{cbind} and \code{rbind} functions have been greatly
            sped up for large objects.

      \item The \code{c} and \code{unlist} functions have been sped up 
            by a bit in simple cases, and by a lot in some situations 
            involving names.

      \item The \code{matrix} function has been greatly sped up, in
            many cases.

      \item Extraction of subsets of vectors or matrices (eg, \code{v[100:200]}
            or \code{M[1:100,101:110]}) has been sped up substantially.

      \item Logical operations and relational operators have been sped up
            in simple cases. Relational
            operators have also been substantially sped up for long vectors.

      \item Access via the $ operator to lists, pairlists, and environments 
            has been sped up. 

      \item Existing code for handling special cases of "[" in which there is
            only one scalar index was replaced by cleaner code that handles 
            more cases.   The old code handled only integer and real vectors, 
            and only positive indexes.  The new code handles all atomic 
            vectors (logical, integer, real, complex, raw, and string), and 
            positive or negative indexes that are not out of bounds.

      \item Many unary and binary primitive functions are now usually
            called using a faster internal interface that does not allocate
            nodes for a pairlist of evaluated arguments. This change
            substantially speeds up some programs.

      \item Lookup of some builtin/special function symbols (eg, "+" and "if")
            has been sped up by allowing fast bypass of non-global environments
            that do not contain (and have never contained) one of these 
            symbols.

      \item Some binary and unary arithmetic operations have been sped
            up by, when possible, using the space holding one of the
            operands to hold the result, rather than allocating new
            space.  Though primarily a speed improvement, for very
            long vectors avoiding this allocation could avoid running
            out of space.

      \item Some speedup has been obtained by using new internal C functions 
            for performing exact or partial string matches in the interpreter.
    }
  }

  \subsection{BUG FIXES}{
    \itemize{
      \item The "debug" facility has been fixed.  Its behaviour for if,
            while, repeat, and for statements when the inner statement
            was or was not one with curly brackets had made no sense.
            The fixed behaviour is now documented in help(debug). 
            (I reported this bug and how
            to fix it to the R Core Team in July 2012, but the bug is 
            still present in R-3.0.1, released May 2013.)

      \item Fixed a bug in \code{sum}, where overflow is allowed (and not 
            detected) where overflow can actually be avoided.  For example:
\preformatted{   > v<-c(3L,1000000000L:1010000000L,-(1000000000L:1010000000L))
   > sum(v)
   [1] 4629
}
            Also fixed a related bug in \code{mean}, applied to an integer
            vector, which would arise only on a system where a long double 
            is no bigger than a double.

      \item Fixed \code{diag} so that it returns a matrix when passed
            a list of elements to put on the diagonal.

      \item Fixed a bug that could lead to mis-identification of the 
            direction of stack growth on a non-Windows system, causing
            stack overflow to not be detected, and a segmentation fault 
            to occur.  (I also reported this bug and how to fix it to the 
            R Core Team, who included a fix in R-2.15.2.)

      \item Fixed a bug where, for example, \code{log(base=4)} returned 
            the natural log of 4, rather than signalling an error. 

      \item The documentation on what \code{MARGIN} arguments are allowed for
            \code{apply} has been clarified, and checks for validity added.
            The call 
\preformatted{   > apply(array(1:24,c(2,3,4)),-3,sum)
}
            now produces correct results (the same as when \code{MARGIN}
            is \code{1:2}).

      \item Fixed a bug in which \code{Im(matrix(complex(0),3,4))} returned
            a matrix of zero elements rather than a matrix of NA elements.

      \item Fixed a bug where more than six warning messages at startup
            would overwrite random memory, causing garbage output 
            and perhaps arbitrarily bizarre behaviour.

      \item Fixed a bug where LC_PAPER was not correctly set at startup.

      \item Fixed gc.time, which was producing grossly incorrect values
            for user and system time.

      \item Now check for bad arguments for .rowSums, .colSums, .rowMeans,
            and .rowMeans (would previously segfault if n*p too big).

      \item Fixed a bug where excess warning messages may be produced
            on conversion to RAW.  For instance:
\preformatted{   > as.raw(1e40)
   [1] 00
   Warning messages:
   1: NAs introduced by coercion 
   2: out-of-range values treated as 0 in coercion to raw 
}
            Now, only the second warning message is produced.

      \item A bug has been fixed in which rbind would not handle 
            non-vector objects such as function closures, whereas
            cbind did handle them, and both were documented to do so.

      \item Fixed a bug in numeric_deriv in stats/src/nls.c, where it
            was not duplicating when it should, as illustrated below:
\preformatted{   > x <- 5; y <- 2; f <- function (y) x
   > numericDeriv(f(y),"y")
    [1] 5
    attr(,"gradient")
         [,1]
    [1,]    0
    > x
    [1] 5
    attr(,"gradient")
         [,1]
    [1,]    0
}

      \item Fixed a bug in vapply illustrated by the following:
\preformatted{   X<-list(456)
   f<-function(a)X
   A<-list(1,2)  
   B<-vapply(A,f,list(0))
   print(B)
   X[[1]][1]<-444
   print(B)
}
            After the fix, the values in \code{B} are no long changed by the 
            assignment to \code{X}. Similar bugs in mapply, eapply, and rapply 
            have also been fixed.  I reported these bugs to r-devel, and
            (different) fixes are in R-3.0.0 and later versions.

      \item Fixed a but in rep.int illustrated by the following:
\preformatted{   a<-list(1,2)
   b<-rep.int(a,c(2,2))
   b[[1]][1]<-9
   print(a[[1]])
}

      \item Fixed a bug in mget, illustrated by the following code:
\preformatted{   a <- numeric(1)
   x <- mget("a",as.environment(1))
   print(x)
   a[1] <- 9
   print(x)
}

      \item Fixed bugs that the R Core Team fixed (differently) for R-2.15.3,
            illustrated by the following:
\preformatted{   a <- list(c(1,2),c(3,4))
   b <- list(1,2,3)
   b[2:3] <- a
   b[[2]][2] <- 99
   print(a[[1]][2])

   a <- list(1+1,1+1)
   b <- list(1,1,1,1)
   b[1:4] <- a
   b[[1]][1] <- 1
   print(b[2:4])
}

      \item Fixed a bug illustrated by the following:
\preformatted{   > library(compiler)
   > foo <- function(x,y) UseMethod("foo")
   > foo.numeric <- function(x,y) "numeric"
   > foo.default <- function(x,y) "default"
   > testi <- function () foo(x=NULL,2)
   > testc <- cmpfun (function () foo(x=NULL,2))
   > testi() 
   [1] "default"
   > testc()
   [1] "numeric"
}

      \item Fixed several bugs that produced wrong results 
            such as the following:
\preformatted{   a<-list(c(1,2),c(3,4),c(5,6))
   b<-a[2:3]
   a[[2]][2]<-9
   print(b[[1]][2])
}
      I reported this to r-devel, and a (different) fix is in R-3.0.0 and 
      later versions.

      \item Fixed bugs reported on r-devel by Justin Talbot, Jan 2013 (also
            fixed, differently, in R-2.15.3), illustrated by the following:
\preformatted{   a <- list(1)
   b <- (a[[1]] <- a)
   print(b)
   a <- list(x=1)
   b <- (a$x <- a)
   print(b)
}

      \item Fixed \code{svd} so that it will not return a list with
            \code{NULL} elements.  This matches the behaviour of \code{La.svd}.

      \item Fixed a minor error-reporting bug with
            \code{(1:2):integer(0)} and similar expressions.

      \item Fixed a small error-reporting bug with "$",
            illustrated by the following output:
\preformatted{    > options(warnPartialMatchDollar=TRUE)
    > pl <- pairlist(abc=1,def=2)
    > pl$ab
    [1] 1
    Warning message:
    In pl$ab : partial match of 'ab' to ''
}

      \item Fixed documentation error in R-admin regarding the
            \code{--disable-byte-compiled-packages} configuration option, 
            and changed the DESCRIPTION file for the recommended mgcv 
            package to respect this option.
    }
  }
}<|MERGE_RESOLUTION|>--- conflicted
+++ resolved
@@ -127,13 +127,10 @@
             messages identify the wrong function call as the source.  This 
             appears to have no wider implications, and can be ignored.
 
-<<<<<<< HEAD
-=======
       \item Testing of the "xz" compression method is now done with \code{try},
             so that failure will be tolerated on machines that don't have enough
             memory for these tests.
 
->>>>>>> ce226e6d
       \item The details of how valgrind is used have changed. See the source
             file \file{memory.c}.
     }
