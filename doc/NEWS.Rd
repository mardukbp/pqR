\newcommand{\PR}{\Sexpr[results=rd]{tools:::Rd_expr_PR(#1)}}
\newcommand{\CRANpkg}{\href{http://CRAN.R-project.org/package=#1}{\pkg{#1}}}

\name{NEWS}
\title{ pqR News}
\encoding{UTF-8}


<<<<<<< HEAD
\section{CHANGES IN VERSION RELEASED 2013-11-28}{
=======
\section{CHANGES IN VERSION RELEASED 2013-12-28}{
>>>>>>> 7e52cd2f

  \subsection{INTRODUCTION}{

  \itemize{ 

\item This is the first publicized release of pqR after pqR-2013-07-22.  
      A verson dated 2013-11-28 was released for testing; it differs
      from this release only in bug and documentation fixes, which
      are not separately detailed in this NEWS file.

\item pqR is based on R-2.15.0, distributed by the R Core Team, but
improves on it in many ways, mostly ways that speed it up, but also by
implementing some new features and fixing some bugs.  See the notes
below on earlier pqR releases for general discussion of pqR, and for
information that has not changed from previous releases of pqR.

<<<<<<< HEAD
\item The most notable change in this release is that ``task merging''
      is now implemented.  This can speed up sequences
      of vector operations by merging several operations into one, which 
      reduces time spent writing and later reading data in memory. 
      See \code{help(merging)} and the item below for more details.

\item This release also includes other performance improvements, bug fixes,
      and code cleanups, as detailed below.
=======
>>>>>>> 7e52cd2f
  }}

  \subsection{INSTALLATION AND TESTING}{
    \itemize{

\item Additional configuration options are now present to allow
      enabling and disabling of task merging, and more generally, of the
      deferred evaluation framework needed for both task merging and
      use of helper threads.  By default, these facilities are enabled.
      The \code{--disable-task-merging} option to \code{./configure}
      disables task merging, \code{--disable-helper-threads} disables
      support for helper threads (as before), and 
      \code{--disable-deferred-evaluation} disables both of these
      features, along with the whole deferred evaluation framework.
      See the \code{R-admin} manual for more details.

\item See the pqR wiki at \code{https://github.com/radfordneal/pqR/wiki}
      for the latest news regarding systems and packages that do or do not
      work with pqR.

\item Note that any packages (except those written only in R, plus 
      C or Fortran routines called by \code{.C} or \code{.Fortran}) that
      were compiled and installed under R Core versions of R must be 
      re-installed for use with pqR, as is generally the case with new versions
      of R (although it so happens that it is not necessary to re-install
      packages installed with pqR-2013-07-22 with this release, because the 
      formats of the crucial internal data structures happen not to have
      changed).

\item Additional tests of matrix multiplication (\code{\%*\%}, \code{crossprod},
      and \code{tcrossprod}) have been written.  They are run with
      \code{make check} or \code{make check-all}.

  }}

  \subsection{INTERNAL STRUCTURES AND APPLICATION PROGRAM INTERFACE}{
    \itemize{

\item The table of built-in function names, C functions implementing them, and
      operation flags, which was previously found in \code{src/main/names.c},
      has been split into multiple tables, located in the source files that 
      define such built-in functions (with only a few entries still in 
      \code{names.c}).  This puts the descriptions of these built-in
      functions next to their definitions, improving maintainability, and
      also reduces the number of global functions.  This change should have 
      no effects visible to users.

\item The initialization for fast dispatch to some primitive functions
      is now done in \code{names.c}, using tables in other source files
      analogous to those described in the point just above.  This is 
      cleaner, and eliminates an anomaly in the previous versions of
      pqR that a primitive function could be slower the first time it was
      used than when used later.
  }}

  \subsection{PERFORMANCE IMPROVEMENTS}{
    \itemize{
\item Some sequences of vector operations can now be merged into a single
      operation, which can speed them up by eliminating memory operations
      to store and fetch intermediate results.  For example, when \code{v} is 
      a long vector, the expression 
      \code{exp(v+1)} can be merged into one task, which will compute 
      \code{exp(v[i]+1)} for each element, \code{i}, of \code{v} in a 
      single loop.  

      Currently, such ``task merging'' is done only for (some)
      operations in which only one operand is a vector. When there are
      helper threads (which might be able to do some operations even
      faster, in parallel) merging is done only when one of the
      operations merged is a simple addition, subtraction, or
      multiplication (with one vector operand and one scalar operand).

      See \code{help(merging)} for more details.

\item During all garbage collections, any tasks whose outputs are not
      referenced are now waited for, to allow memory used by their outputs to be
      recovered.  (Such unreferenced outputs should be rare in real 
      programs.)  In a full garbage collection, tasks with large inputs
      or outputs that are referenced only as task inputs
      are also waited for, so that the memory they occupy can be recovered.

\item The built-in C matrix multiplication routines and those in the supplied 
      BLAS have both been sped up, especially those used by \code{crossprod}
      and \code{tcrossprod}.  This will of course have no effect if a different
      BLAS is used and the \code{mat_mult_with_BLAS} option is set to
      \code{TRUE}.

\item Speed of \code{ifelse} has been improved (though it's now slower when the
      condition is scalar due to the bug fix mentioned below).

\item Inputs to the mod operator can now be piped. (Previously, this was 
      inadvertently prevented in some cases.)

\item The speed of the quick check for NA/NaN that can be enabled with 
      \code{-DENABLE_ISNAN_TRICK} in CFLAGS has been improved.
  }}

  \subsection{BUG FIXES}{
    \itemize{
\item Fixed a bug in \code{ifelse} with scalar condition but other
      operands with length greater than one.  (Pointed out by Luke Tierney.)

\item Fixed a bug stemming from re-use of operand storage for a result
      (pointed out by Luke Tierney) illustrated by the following:
\preformatted{   A <- array(c(1), dim = c(1,1), dimnames = list("a", 1))
   x <- c(a=1)
   A/(pi*x)
}

\item The \code{--disable-mat-mult-with-BLAS-in-helpers} configuration
      setting is now respected for complex matrix multiplication
      (previously it had only disabled use of the BLAS in helper
      threads for real matrix multiplication).

\item The documentation for \code{aperm} now says that the default
      method does not copy attributes (other than dimensions and
      dimnames).  Previously, it incorrecty said it did (as is the
      case also in R-2.15.0 and R-3.0.2).

\item Changed \code{apply} from previous versions of pqR to replicate
      the behaviour seen in R-2.15.0 (and later R Core version) when the matrix 
      or array has a class attribute.  Documented this behaviour (which is
      somewhat dubious and convoluted) in the help entry for \code{apply}.
      This change fixes a problem seen in package TSA (and probably others).

\item Fixed a bug in keeping track of references when assigning 
      repeated elements into a list array.

\item Bypassed a problem with the Xcode gcc compiler for the Mac that 
      led to it falsely saying that using -DENABLE_ISNAN_TRICK in CFLAGS
      doesn't work.
  }}
}


\section{CHANGES IN VERSION RELEASED 2013-07-22}{

  \subsection{INTRODUCTION}{

  \itemize{ 

\item pqR is based on R-2.15.0, distributed by the R Core Team, but
improves on it in many ways, mostly ways that speed it up, but also by
implementing some new features and fixing some bugs.  See the notes
below, on the release of 2013-06-28, for general discussion of pqR,
and for information on pqR that has not changed since that release.

\item This updated release of pqR provides some performance
enhancements and bug fixes, including some from R Core releases after
R-2.15.0.  More work is still needed to incorporate improvements in
R-2.15.1 and later R Core releases into pqR.

\item This release is the same as the briefly-released version of
2013-17-19, except that it fixes one bug and one reversion of an
optimization that were introduced in that release, and tweaks the
Windows Makefiles (which are not yet fully tested).

  }}

  \subsection{FEATURE AND DOCUMENTATION CHANGES}{
    \itemize{
      \item Detailed information on what operations can be done in helper
            threads is now provided by help(helpers).
      \item Assignment to parts of a vector via code such as 
            \code{v[[i]]<-value} and \code{v[ix]<-values} now automatically 
            converts raw values to the appropriate type
            for assignment into numeric or string vectors, and assignment
            of numeric or string values into a raw vector now results in the
            raw vector being first converted to the corresponding type.  This
            is consistent with the existing behaviour with other types.
      \item The allowed values for assignment to an element of an "expression" 
            list has been expanded to match the allowed values for ordinary
            lists.  These values (such as function closures) could previously 
            occur in expression lists as a result of other operations (such
            as creation with the \code{expression} primitive).
      \item Operations such as
            \code{v <- pairlist(1,2,3); v[[-2]] <- NULL} now raise an error.
            These operations were previously documented as being illegal, and
            they are illegal for ordinary lists.  The proper way to do
            this deletion is \code{v <- pairlist(1,2,3); v[-2] <- NULL}.
      \item Raising \code{-Inf} to a large value (eg, \code{(-Inf)^(1e16)})
            no longer produces an incomprehensible warning.  As before, the 
            value returned is \code{Inf}, because (due to their 
            limited-precision floating-point representation) all such large 
            numbers are even integers.
  }}

  \subsection{FEATURE CHANGES CORRESPONDING TO THOSE IN LATER R CORE RELEASES}{
    \itemize{
\item From R-2.15.1: On Windows, there are two new environment variables which
      control the defaults for command-line options.

      If \env{R_WIN_INTERNET2} is set to a non-empty value, it is as if
      \option{--internet2} was used.

      If \env{R_MAX_MEM_SIZE} is set, it gives the default memory limit
      if \option{--max-mem-size} is not specified: invalid values being
      ignored.

\item From R-2.15.1: The NA warning messages from e.g. \code{pchisq()} now 
      report the call to the closure and not that of the \code{.Internal}.

\item The following included software has been updated to new versions:
      zlib to 1.2.8, LZMA to 5.0.4, and PCRE to 8.33.
  }}

  \subsection{INSTALLATION AND TESTING}{
    \itemize{

\item See the pqR wiki at \code{https://github.com/radfordneal/pqR/wiki}
      for the latest news regarding systems and packages that do or do not
      work with pqR.

\item Note that any previosly-installed packages must be re-installed for 
      use with pqR (as is generally the case with new versions of R), except
      for those written purely in R.

\item It is now known that pqR can be successfully installed under Mac
      OS X for use via the command line (at least with some versions
      of OS X).  The gcc 4.2
      compiler supplied by Apple with Xcode works when helper threads
      are disabled, but does not have the full OpenMP support required for
      helper threads.   For helper threads to work, a C compiler that fully
      supports OpenMP is needed, such as gcc 4.7.3 (available via 
      macports.org).

      The Apple BLAS and LAPACK routines can be used by giving the
      \code{--with-blas='-framework vecLib'} and \code{--withlapack}
      options to \code{configure}.  This speeds up some operations
      but slows down others.

      The R Mac GUI would need to be recompiled for use with pqR.
      There are problems doing this unless helper threads
      are disabled (see pqR issue #17 for discussion).

      Compiled binary versions of pqR for Mac OS X are not yet being supplied.
      Installation on a Mac is recommended only for users experienced
      in installation of R from source code.

\item Success has also been reported in installing pqR on a Windows
      system, including with helper threads, but various tweaks were
      required.  Some of these tweaks are incorporated in this release,
      but they are probably not sufficient for installation "out of the box".
      Attempting to install pqR on Windows is recommended only for
      users who are both experienced and adventurous.

\item Compilation using the \code{-O3} option for gcc is not recommended.
      It speeds up some operations, but slows down others.  With gcc 4.7.3
      on a 32-bit Intel system running Ubuntu 13.04, compiling with 
      \code{-O3} causes compiled functions to crash. (This is not a
      pqR issue, since the same thing happens when R-2.15.0 is compiled 
      with \code{-O3}).
  }}

  \subsection{INTERNAL STRUCTURES AND APPLICATION PROGRAM INTERFACE}{
    \itemize{

\item The R internals manual now documents (in Section 1.8) a
      preliminary set of conventions that pqR follows (not yet
      perfectly) regarding when objects may be modified, and how
      NAMEDCNT should be maintained.  R-2.15.0 did not follow any
      clear conventions.

\item The documentation in the R internals manual on how helper
      threads are implemented in pqR now has the correct title.  (It
      would previously have been rather hard to notice.)

  }}

  \subsection{PERFORMANCE IMPROVEMENTS}{
    \itemize{
\item Some unnecessary duplication of objects has been eliminated.  Here
      are three examples:  
      Creation of lists no longer duplicates all the elements put in the
      list, but instead increments \code{NAMEDCNT} for these elements, so
      that
\preformatted{   a <- numeric(10000)
   k <- list(1,a)
}
no longer duplicates \code{a} when \code{k} is created (though a duplication
will be needed later if either \code{a} or \code{k[[2]]} is modified).
      Furthermore, the assignment below to \code{b$x}, no longer
      causes duplication of the 10000 elements of \code{y}:
\preformatted{   a <- list (x=1, y=seq(0,1,length=10000))
   b <- a
   b$x <- 2
}
Instead, a single vector of 10000 elements is shared between \code{a$y} and
\code{b$y}, and will be duplicated later only if necessary.  Unnecessary
duplication of a 10000-element vector is also avoided when \code{b[1]} is 
assigned to in the code below:
\preformatted{   a <- list (x=1, y=seq(0,1,length=10000))
   b <- a$y
   a$y <- 0
   b[1] <- 1
}
The assignment to \code{a$y} now reduces \code{NAMEDCNT} for the vector
bound to \code{b}, allowing it to be changed without duplication.

\item Assignment to part of a vector using code such as \code{v[101:200]<-0}
      will now not actually create a vector of 100 indexes, but will instead
      simply change the elements with indexes 101 to 200 without creating
      an index vector.  This optimization has not yet been implemented for
      matrix or array indexing.

\item Assignments to parts of vectors, matrices, and arrays using "[" has been
      sped up by detailed code improvements, quite substantially in some
      cases.

\item Subsetting of arrays of three or more dimensions using "[" has
      been sped up by detailed code improvements.

\item Pending summations of one-argument mathematical functions are now
      passed on by \code{sum}.  So, for example, in 
      \code{sum(exp(a)) + sum(exp(b))}, the two
      summations of exponentials can now potentially be done in parallel.

\item A full garbage collection now does not wait for all tasks being
      done by helpers to complete.  Instead, only tasks that are using
      or computing variables that are not otherwise referenced are 
      waited for (so that this storage can be reclaimed).
  }}

  \subsection{BUG FIXES}{
    \itemize{
\item A bug that could have affected the result of \code{sum(abs(v))} when
      it is done by a helper thread has been fixed.
\item A bug that could have allowed \code{as.vector}, \code{as.integer}, etc.
      to pass on an object still being computed to a caller not expecting
      such a pending object has been fixed.
\item Some bugs in which production of warnings at inopportune times could 
      have caused serious problems have been fixed.
\item The bug illustrated below (pqR issue #13) has been fixed:
\preformatted{   > l = list(list(list(1)))
   > l1 = l[[1]]
   > l[[c(1,1,1)]] <- 2
   > l1
   [[1]]
   [[1]][[1]]
   [1] 2
}
\item Fixed a bug (also present in R-2.15.0 and R-3.0.1) illustrated by the
following code:
\preformatted{   > a <- list(x=c(1,2),y=c(3,4))
   > b <- as.pairlist(a)
   > b$x[1] <- 9
   > print(a)
   $x
   [1] 9 2
   
   $y
   [1] 3 4
}
The value printed for a has a$x[1] changed to 9, when it should still be 1.
See pqR issue #14.
\item Fixed a bug (also present in R-2.15.0 and R-3.0.1) in which extending
      an "expression" by assigning to a new element changes it to an ordinary
      list.  See pqR issue #15.
\item Fixed several bugs (also present in R-2.15.0 and R-3.0.1) illustrated
by the code below (see pqR issue #16):
\preformatted{   v <- c(10,20,30)
   v[[2]] <- NULL        # wrong error message
   
   x <- pairlist(list(1,2))
   x[[c(1,2)]] <- NULL   # wrongly gives an error, referring to misuse
                         # of the internal SET_VECTOR_ELT procedure
   
   v<-list(1)
   v[[quote(abc)]] <- 2  # internal error, this time for SET_STRING_ELT
   
   a <- pairlist(10,20,30,40,50,60)
   dim(a) <- c(2,3)
   dimnames(a) <- list(c("a","b"),c("x","y","z"))
   print(a)              # doesn't print names
   
   a[["a","x"]] <- 0     # crashes with a segmentation fault
}
  }}

  \subsection{BUG FIXES CORRESPONDING TO THOSE IN LATER R CORE RELEASES}{
    \itemize{
\item From R-2.15.1: \code{formatC()} uses the C entry point \code{str_signif}
      which could write beyond the length allocated for the output string.

\item From R-2.15.1: \code{plogis(x, lower = FALSE, log.p = TRUE)} no longer
      underflows early for large x (e.g. 800).

\item From R-2.15.1: \code{?Arithmetic}'s \dQuote{\code{1 ^ y} and \code{y ^ 0}
	are \code{1}, \emph{always}} now also applies for \code{integer}
      vectors \code{y}.

\item From R-2.15.1: X11-based pixmap devices like \code{png(type = "Xlib")} 
      were trying to set the cursor style, which triggered some warnings and
      hangs.

\item From R-3.0.1 patched: Fixed comment-out bug in BLAS, as per PR 14964.
  }}
}


\section{CHANGES IN VERSION RELEASED 2013-06-28}{

\subsection{INTRODUCTION}{

\itemize{ 
\item This release of pqR is based on R-2.15.0, distributed by the R
Core Team, but improves on it in many ways, mostly ways that speed it
up, but also by implementing some new features and fixing some bugs.
One notable speed improvement in pqR is that for systems with multiple
processors or processor cores, pqR is able to do some numeric
computations in parallel with other operations of the interpreter, and
with other numeric computations.

\item This is the second publicised release of pqR (the first was on
2013-06-20, and there were earlier unpublicised releases). It fixes one
significant pqR bug (that could cause two empty strings to not compare
as equal, reported by Jon Clayden), fixes a bug reported to R Core (PR
15363) that also existed in pqR (see below), fixes a bug in deciding
when matrix multiplies are best done in a helper thread, and fixes some
issues preventing pqR from being built in some situations (including
some partial fixes for Windows suggested by "armgong").  Since the
rest of the news is almost unchanged from the previous release, I have
not made a separate news section for this release. (New sections will
be created once new releases have significant differences.)

\item This section documents changes in pqR from R-2.15.0 that are of
direct interest to users.  For changes from earlier version of R to
R-2.15.0, see the ONEWS, OONEWS, and OOONEWS files.  Changes of little
interest to users, such as code cleanups and internal details on
performance improvements, are documented in the file MODS, which
relates these changes to branches in the code repository at
github.com/radfordneal/pqR.

\item Note that for compatibility with R's version system, pqR presently
uses the same version number, 2.15.0, as the version of R on which it
is based. This allows checks for feature availability to continue to
work.  This scheme will likely change in the future.  Releases of pqR
with the same version number are distinguished by release date.

\item See radfordneal.github.io/pqR for current information on pqR, including
announcements of new releases, a link to the page for making and viewing
reports of bugs and other issues, and a link to the wiki page containing
information such as systems on which pqR has been tested.

}}

  \subsection{FEATURE CHANGES}{
    \itemize{
      \item A new primitive function \code{get_rm} has been added,
            which removes a variable while returning the value it
            had when removed.  See \code{help(get_rm)} for details,
            and how this can sometimes improve efficiency of R functions.

      \item An enhanced version of the \code{Rprofmem} function for profiling
            allocation of vectors has been implemented, that can
            display more information, and can output to the terminal,
            allowing the source of allocations to more easily be
            determined.  Also, \code{Rprofmem} is now always accessible
            (not requiring the \code{--enable-memory-profiling} configuration
            option).  Its overhead when not in use is negligible.
 
            The new version allows records of memory allocation to be
            output to the terminal, where their position relative to
            other output can be informative (this is the default for the
            new \code{Rprofmemt} variant).  More identifying
            information, including type, number of elements, and
            hexadecimal address, can also be output.  For more details on
            these and other changes, see \code{help(Rprofmem)}.

      \item A new primitive function, pnamedcnt, has been added, that
            prints the NAMEDCNT/NAMED count for an R object, which is helpful
            in tracking when objects will have to be duplicated.  For
            details, see help(pnamedcnt).

      \item The \code{tracemem} function is defunct.  What exactly it was
            supposed to do in R-2.15.0 was unclear, and optimizations 
            in pqR make it even less clear what it should do.  The bit
            in object headers that was used to implement it has been
            put to a better use in pqR.  The \code{--enable-memory-profiling}
            configuration option used to enable it no longer exists.

            The \code{retracemem} function remains for compatibility
            (doing nothing).  The \code{Rprofmemt} and \code{pnamedcnt}
            functions described above provide alternative ways of gaining
            insight into memory allocation behaviour.

      \item Some options that can be set by arguments to the R command can
            now also be set with environment variables, specifically, the
            values of R_DEBUGGER, R_DEBUGGER_ARGS, and R_HELPERS give the
            default when \code{--debugger}, \code{--debugger-args}, and 
            \code{--helpers} are not specified on the command line.  This 
            feature is useful when using a shell file or Makefile that contains 
            R commands that one would rather not have to modify.
    }
  }

  \subsection{INSTALLATION AND TESTING}{
    \itemize{

      \item The procedure for compiling and installing from source is largely 
            unchanged from R-2.15.0.  In particular, the final result is a 
            program called "R", not "pqR", though of course you can provide a 
            link to it called "pqR".  Note that (as for R-2.15.0) it is not 
            necessary to do an "install" after "make" --- one can just
            run bin/R in the directory where you did "make".  This may be 
            convenient if you wish to try out pqR along with your current 
            version of R.

      \item Testing of pqR has so far been done only on Linux/Unix
            systems, not on Windows or Mac systems.  There is no specific
            reason to believe that it will not work on Windows or Mac
            systems, but until tests have been done, trying to use it 
            on these systems is not recommended.  (However, some users
            have reported that pqR can be built on Mac systems, as long
            as a C compiler fully supporting OpenMP is used, or the
            \code{--disable-helper-threads} configuration option is used.)

      \item This release contains the versions of the standard and recommended
            packages that were released with R-2.15.0.  Newer versions may
            or may not be compatible (same as for R-2.15.0).

      \item It is intended that this release will be fully compatible with
            R-2.15.0, but you will need to recompile any packages (other
            that those with only R code) that you had installed for R-2.15.0, 
            and any other C code you use with R, since the format of internal 
            data structures has changed (see below).

      \item New configuration options relating to helper threads and
            to matrix multiplication now exist.  For details, see 
            doc/R-admin.html (or R-admin.pdf), or run \code{./configure --help}.

            In particular, the \code{--disable-helper-threads} option
            to configure will remove support for helper threads.  Use of
            this option is advised if you know that multiple processors
            or processor cores will not be available, or if you know that
            the C compiler used does not support OpenMP 3.0 or 3.1 (which 
            is used in the implementation of the helpers package).

      \item Including \code{-DENABLE_ISNAN_TRICK} in CFLAGS will speed up 
            checks for NA and NaN on machines on which it works.  It works
            on Intel processors (verified both empirically and by consulting
            Intel documentation).  It does not work on SPARC machines.

      \item The \code{--enable-memory-profiling} option to configure
            no longer exists.  In pqR, the \code{Rprofmem} function is always
            enabled, and the \code{tracemem} function is defunct.  (See
            discussion above.)

      \item When installing from source, the output of configure 
            now displays whether standard and recommended packages will
            be byte compiled.

      \item The tests of random number generation run with \code{make check-all}
            now set the random number seed explicitly.  Previously, the random
            number seed was set from the time and process ID, with the result
            that these tests would occasionally fail non-deterministically,
            when by chance one of the p-values obtained was below the threshold
            used.  (Any such failure should now occur consistently, rather
            than appearing to be due to a non-deterministic bug.)

      \item Note that (as in R-2.15.0) the output of \code{make check-all} for 
            the boot package includes many warning messages regarding a 
            non-integer argument, and when byte compilation is enabled, these 
            messages identify the wrong function call as the source.  This 
            appears to have no wider implications, and can be ignored.

      \item Testing of the "xz" compression method is now done with \code{try},
            so that failure will be tolerated on machines that don't have enough
            memory for these tests.

      \item The details of how valgrind is used have changed. See the source
            file \file{memory.c}.
    }
  }

  \subsection{INTERNAL STRUCTURES AND APPLICATION PROGRAM INTERFACE}{
    \itemize{
      \item The internal structure of an object has changed, in ways that 
            should be compatible with R-2.15.0, but which do require 
            re-compilation.  The flags in the object header for \code{DEBUG},
            \code{RSTEP}, and \code{TRACE} now exist only for non-vector 
            objects, which is sufficient for their present use (now that 
            \code{tracemem} is defunct).

      \item The sizes of objects have changed in some cases (though not most).
            For a 32-bit configuration, the size of a cons cell increases
            from 28 bytes to 32 bytes; for a 64-bit configuration, the
            size of a cons cell remains at 56 bytes.  For a 32-bit 
            configuration, the size of a vector of one double remains
            at 32 bytes; for a 64-bit configuration (with 8-byte alignment), 
            the size of a vector of one double remains at 48 bytes.

      \item Note that the actual amount of memory occupied by an object
            depends on the set of node classes defined (which may be tuned).
            There is no longer a separate node class for cons cells and
            zero-length vectors (as in R-2.15.0) --- instead, cons cells
            share a node class with whatever vectors also fit in that
            node class.

      \item The old two-bit NAMED field of an object is now a three-bit
            NAMEDCNT field, to allow for a better attempt at reference
            counting.  Versions of the the NAMED and SET_NAMED macros
            are still defined for compatibility.  See the R-ints manual
            for details.

      \item Setting the length of a vector to something less than its
            allocated length using SETLENGTH is deprecated.  The LENGTH
            field is used for memory allocation tracking by the garbage
            collector (as is also the case in R-2.15.0), so setting it 
            to the wrong value may cause problems.  (Setting the length
            to more than the allocated length is of course even worse.)
    }
  }

  \subsection{PERFORMANCE IMPROVEMENTS}{
    \itemize{
      \item Many detailed improvements have been made that reduce
            general interpretive overhead and speed up particular 
            functions.  Only some of these improvements are noted
            below.

      \item Numerical computations can now be performed in parallel with
            each other and with interpretation of R code, by using 
            ``helper threads'', on machines
            with multiple processors or multiple processor cores.  When
            the output of one such computation is used as the input to
            another computation, these computations can often be done
            in parallel, with the output of one task being ``pipelined''
            to the other task.  Note that these 
            parallel execution facilities do not require any changes to user 
            code --- only that helper threads be enabled with the 
            \code{--helpers} option to the command starting pqR. See 
            \code{help(helpers)} for details.

            However, helper threads are not used for operations that are 
            done within the interpreter for byte-compiled code or that are 
            done in primitive functions invoked by the byte-code interpreter.

            This facility is still undergoing rapid development.  Additional 
            documentation on which operations may be done in parallel will be 
            forthcoming.

      \item A better attempt at counting how many "names" an object has
            is now made, which reduces how often objects are duplicated
            unnecessarily.  This change is ongoing, with further improvements
            and documentation forthcoming.

      \item Several primitive functions that can generate integer sequences
            --- ":", seq.int, seq_len, and seq_along --- will now sometimes
            not generate an actual sequence, but rather just a description
            of its start and end points.  This is not visible to users,
            but is used to speed up several operations.

            In particular, "for" loops such as \code{for (i in 1:1000000) ...}
            are now done without actually allocating a vector to hold
            the sequence.  This saves both space and time.  Also,
            a subscript such as \code{101:200} for a vector or as the first 
            subscript for a matrix is now (often) handled without actually 
            creating a vector of indexes, saving both time and space.  

            However, the above performance improvements 
            are not effective in compiled code.

      \item Matrix multiplications with the \code{\%*\%} operator are now
            much faster when the operation is a vector dot product, a
            vector-matrix product, a matrix-vector product, or more generally
            when the sum of the numbers of rows and columns in the result
            is not much less than their product.  This improvement results
            from the elimination of a costly check for NA/NaN elements in the 
            operands before doing the multiply.  There is no need for this check
            if the supplied BLAS is used.  If a BLAS that does not properly
            handle NaN is supplied, the \code{\%*\%} operator will still
            handle NaN properly if the new library of matrix multiply
            routines is used for \code{\%*\%} instead of the BLAS.  See the
            next two items for more relevant details.

      \item A new library of matrix multiply routines is provided, which
            is guaranteed to handle NA/NaN correctly, and which supports
            pipelined computation with helper threads.  Whether this
            library or the BLAS routines are used for \code{\%*\%} is
            controlled by the \code{mat_mult_with_BLAS} option. The default
            is to not use the BLAS, but the 
            \code{--enable-mat-mult-with-BLAS-by-default} configuration option
            will change this.  See \code{help("\%*\%")} for details.

      \item The BLAS routines supplied with R were modified to improve the 
            performance of the routines DGEMM (matrix-matrix multiply) and 
            DGEMV (matrix-vector multiply).  Also, proper propagation of NaN, 
            Inf, etc. is now always done in these routines.  This speeds
            up the \code{\%*\%} operator in R, when the supplied BLAS is used
            for matrix multiplications, and speeds up other matrix operations
            that call these BLAS routines, if the BLAS used is the one supplied.

      \item The low-level routines for generation of uniform random
            numbers have been improved.  (These routines are also used for
            higher-level functions such as \code{rnorm}.)

            The previous code copied the seed back and forth to
            .Random.seed for every call of a random number generation
            function, which is rather time consuming given that for
            the default generator \code{.Random.seed} is 625 integers long.
            It also allocated new space for \code{.Random.seed} every time.
            Now, \code{.Random.seed} is used without copying, except when the 
            generator is user-supplied.  

            The previous code had imposed an unnecessary limit on the
            length of a seed for a user-supplied random number
            generator, which has now been removed.

      \item The \code{any} and \code{all} primitives have been substantially
            sped up for large vectors.  

            Also, expressions such as
            \code{all(v>0)} and \code{any(is.na(v))}, where \code{v} is a
            real vector, avoid computing and storing a logical vector,
            instead computing the result of \code{any} or \code{all}
            without this intermediate, looking at only as much of \code{v}
            as is needed to determine the result.
            However, this improvement is not effective in compiled code.

      \item When \code{sum} is applied to many mathematical functions
            of one vector argument, for example \code{sum(log(v))}, the
            sum is performed as the function is computed, without a
            vector being allocated to hold the function values.  
            However, this improvement is not effective in compiled code.

      \item The handling of power operations has been improved (primarily 
            for powers of reals, but slightly affecting powers of integers too).
            In particular, scalar powers of 2, 1, 0, and -1, are handled 
            specially to avoid general power operations in these cases.

      \item Extending lists and character vectors by assigning to an
            index past the end, and deleting list items by assigning NULL
            have been sped up substantially.

      \item The speed of the transpose (\code{t}) function has been
            improved, when applied to real, integer, and logical
            matrices.

      \item The \code{cbind} and \code{rbind} functions have been greatly
            sped up for large objects.

      \item The \code{c} and \code{unlist} functions have been sped up 
            by a bit in simple cases, and by a lot in some situations 
            involving names.

      \item The \code{matrix} function has been greatly sped up, in
            many cases.

      \item Extraction of subsets of vectors or matrices (eg, \code{v[100:200]}
            or \code{M[1:100,101:110]}) has been sped up substantially.

      \item Logical operations and relational operators have been sped up
            in simple cases. Relational
            operators have also been substantially sped up for long vectors.

      \item Access via the $ operator to lists, pairlists, and environments 
            has been sped up. 

      \item Existing code for handling special cases of "[" in which there is
            only one scalar index was replaced by cleaner code that handles 
            more cases.   The old code handled only integer and real vectors, 
            and only positive indexes.  The new code handles all atomic 
            vectors (logical, integer, real, complex, raw, and string), and 
            positive or negative indexes that are not out of bounds.

      \item Many unary and binary primitive functions are now usually
            called using a faster internal interface that does not allocate
            nodes for a pairlist of evaluated arguments. This change
            substantially speeds up some programs.

      \item Lookup of some builtin/special function symbols (eg, "+" and "if")
            has been sped up by allowing fast bypass of non-global environments
            that do not contain (and have never contained) one of these 
            symbols.

      \item Some binary and unary arithmetic operations have been sped
            up by, when possible, using the space holding one of the
            operands to hold the result, rather than allocating new
            space.  Though primarily a speed improvement, for very
            long vectors avoiding this allocation could avoid running
            out of space.

      \item Some speedup has been obtained by using new internal C functions 
            for performing exact or partial string matches in the interpreter.
    }
  }

  \subsection{BUG FIXES}{
    \itemize{
      \item The "debug" facility has been fixed.  Its behaviour for if,
            while, repeat, and for statements when the inner statement
            was or was not one with curly brackets had made no sense.
            The fixed behaviour is now documented in help(debug). 
            (I reported this bug and how
            to fix it to the R Core Team in July 2012, but the bug is 
            still present in R-3.0.1, released May 2013.)

      \item Fixed a bug in \code{sum}, where overflow is allowed (and not 
            detected) where overflow can actually be avoided.  For example:
\preformatted{   > v<-c(3L,1000000000L:1010000000L,-(1000000000L:1010000000L))
   > sum(v)
   [1] 4629
}
            Also fixed a related bug in \code{mean}, applied to an integer
            vector, which would arise only on a system where a long double 
            is no bigger than a double.

      \item Fixed \code{diag} so that it returns a matrix when passed
            a list of elements to put on the diagonal.

      \item Fixed a bug that could lead to mis-identification of the 
            direction of stack growth on a non-Windows system, causing
            stack overflow to not be detected, and a segmentation fault 
            to occur.  (I also reported this bug and how to fix it to the 
            R Core Team, who included a fix in R-2.15.2.)

      \item Fixed a bug where, for example, \code{log(base=4)} returned 
            the natural log of 4, rather than signalling an error. 

      \item The documentation on what \code{MARGIN} arguments are allowed for
            \code{apply} has been clarified, and checks for validity added.
            The call 
\preformatted{   > apply(array(1:24,c(2,3,4)),-3,sum)
}
            now produces correct results (the same as when \code{MARGIN}
            is \code{1:2}).

      \item Fixed a bug in which \code{Im(matrix(complex(0),3,4))} returned
            a matrix of zero elements rather than a matrix of NA elements.

      \item Fixed a bug where more than six warning messages at startup
            would overwrite random memory, causing garbage output 
            and perhaps arbitrarily bizarre behaviour.

      \item Fixed a bug where LC_PAPER was not correctly set at startup.

      \item Fixed gc.time, which was producing grossly incorrect values
            for user and system time.

      \item Now check for bad arguments for .rowSums, .colSums, .rowMeans,
            and .rowMeans (would previously segfault if n*p too big).

      \item Fixed a bug where excess warning messages may be produced
            on conversion to RAW.  For instance:
\preformatted{   > as.raw(1e40)
   [1] 00
   Warning messages:
   1: NAs introduced by coercion 
   2: out-of-range values treated as 0 in coercion to raw 
}
            Now, only the second warning message is produced.

      \item A bug has been fixed in which rbind would not handle 
            non-vector objects such as function closures, whereas
            cbind did handle them, and both were documented to do so.

      \item Fixed a bug in numeric_deriv in stats/src/nls.c, where it
            was not duplicating when it should, as illustrated below:
\preformatted{   > x <- 5; y <- 2; f <- function (y) x
   > numericDeriv(f(y),"y")
    [1] 5
    attr(,"gradient")
         [,1]
    [1,]    0
    > x
    [1] 5
    attr(,"gradient")
         [,1]
    [1,]    0
}

      \item Fixed a bug in vapply illustrated by the following:
\preformatted{   X<-list(456)
   f<-function(a)X
   A<-list(1,2)  
   B<-vapply(A,f,list(0))
   print(B)
   X[[1]][1]<-444
   print(B)
}
            After the fix, the values in \code{B} are no long changed by the 
            assignment to \code{X}. Similar bugs in mapply, eapply, and rapply 
            have also been fixed.  I reported these bugs to r-devel, and
            (different) fixes are in R-3.0.0 and later versions.

      \item Fixed a but in rep.int illustrated by the following:
\preformatted{   a<-list(1,2)
   b<-rep.int(a,c(2,2))
   b[[1]][1]<-9
   print(a[[1]])
}

      \item Fixed a bug in mget, illustrated by the following code:
\preformatted{   a <- numeric(1)
   x <- mget("a",as.environment(1))
   print(x)
   a[1] <- 9
   print(x)
}

      \item Fixed bugs that the R Core Team fixed (differently) for R-2.15.3,
            illustrated by the following:
\preformatted{   a <- list(c(1,2),c(3,4))
   b <- list(1,2,3)
   b[2:3] <- a
   b[[2]][2] <- 99
   print(a[[1]][2])

   a <- list(1+1,1+1)
   b <- list(1,1,1,1)
   b[1:4] <- a
   b[[1]][1] <- 1
   print(b[2:4])
}

      \item Fixed a bug illustrated by the following:
\preformatted{   > library(compiler)
   > foo <- function(x,y) UseMethod("foo")
   > foo.numeric <- function(x,y) "numeric"
   > foo.default <- function(x,y) "default"
   > testi <- function () foo(x=NULL,2)
   > testc <- cmpfun (function () foo(x=NULL,2))
   > testi() 
   [1] "default"
   > testc()
   [1] "numeric"
}

      \item Fixed several bugs that produced wrong results 
            such as the following:
\preformatted{   a<-list(c(1,2),c(3,4),c(5,6))
   b<-a[2:3]
   a[[2]][2]<-9
   print(b[[1]][2])
}
      I reported this to r-devel, and a (different) fix is in R-3.0.0 and 
      later versions.

      \item Fixed bugs reported on r-devel by Justin Talbot, Jan 2013 (also
            fixed, differently, in R-2.15.3), illustrated by the following:
\preformatted{   a <- list(1)
   b <- (a[[1]] <- a)
   print(b)
   a <- list(x=1)
   b <- (a$x <- a)
   print(b)
}

      \item Fixed \code{svd} so that it will not return a list with
            \code{NULL} elements.  This matches the behaviour of \code{La.svd}.

      \item Fixed (by a kludge, not a proper fix) a bug in the "tre"
            package for regular expression matching (eg, in \code{sub}),
            which shows up when \code{WCHAR_MAX} doesn't fit in an
            "int".  The kludge reduces \code{WCHAR_MAX} to fit, but really
            the "int" variables ought to be bigger.  (This problem
            showed up on a Raspberry Pi running Raspbian.)

      \item Fixed a minor error-reporting bug with
            \code{(1:2):integer(0)} and similar expressions.

      \item Fixed a small error-reporting bug with "$",
            illustrated by the following output:
\preformatted{    > options(warnPartialMatchDollar=TRUE)
    > pl <- pairlist(abc=1,def=2)
    > pl$ab
    [1] 1
    Warning message:
    In pl$ab : partial match of 'ab' to ''
}

      \item Fixed documentation error in R-admin regarding the
            \code{--disable-byte-compiled-packages} configuration option, 
            and changed the DESCRIPTION file for the recommended mgcv 
            package to respect this option.

      \item Fixed a bug reported to R Core (PR 15363, 2013-006-26) that
            also existed in pqR-2013-06-20.  This bug sometimes caused memory
            expansion when many complex assignments or removals were done
            in the global environment.
    }
  }
}<|MERGE_RESOLUTION|>--- conflicted
+++ resolved
@@ -6,11 +6,7 @@
 \encoding{UTF-8}
 
 
-<<<<<<< HEAD
-\section{CHANGES IN VERSION RELEASED 2013-11-28}{
-=======
 \section{CHANGES IN VERSION RELEASED 2013-12-28}{
->>>>>>> 7e52cd2f
 
   \subsection{INTRODUCTION}{
 
@@ -27,7 +23,6 @@
 below on earlier pqR releases for general discussion of pqR, and for
 information that has not changed from previous releases of pqR.
 
-<<<<<<< HEAD
 \item The most notable change in this release is that ``task merging''
       is now implemented.  This can speed up sequences
       of vector operations by merging several operations into one, which 
@@ -36,8 +31,6 @@
 
 \item This release also includes other performance improvements, bug fixes,
       and code cleanups, as detailed below.
-=======
->>>>>>> 7e52cd2f
   }}
 
   \subsection{INSTALLATION AND TESTING}{
