--- conflicted
+++ resolved
@@ -166,14 +166,10 @@
         \code{.External}, but only if the programmer is not 
         abiding by the rules.  However, in pqR, the data part of a vector or
         matrix is still copied when \code{A[]} is evaluated, so such
-<<<<<<< HEAD
-        rule-breaking should still largely be accommodated.
-=======
         rule-breaking should still largely be accommodated.  A further
         temporary kludge is implemented to make \code{x[,drop=FALSE]}
         simply return a duplicate of \code{x}, since this (pointless)
         operation is done by some packages.
->>>>>>> 043ee596
   \item Fixed bugs in the conversion of strings to numbers, so that the
         behaviour now matches \code{help(NumericConstants)}, which
         states that numeric constants are parsed very similarly to C99.
