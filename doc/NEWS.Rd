--- conflicted
+++ resolved
@@ -22,8 +22,6 @@
         specification.  This had been accepted without error
         by gcc 4.8 and earlier, but is not accepted by recent gcc 
         versions.
-<<<<<<< HEAD
-=======
   \item The method used to quickly test for NaN/NA has changed to one that
         should work universally for all current processors
         (any using IEEE floating point, as already assumed in R,
@@ -32,7 +30,6 @@
         assumed before).  Sometimes defining the symbol 
         \code{ENABLE_ISNAN_TRICK} when compiling is therefore
         no longer required (it will be ignored if defined).
->>>>>>> 2b991858
   \item ...
 }}
 
@@ -63,14 +60,11 @@
         function being applied is itself a function.  This problem also
         resulted in incorrect display of saved warning messages.  The problems
         are also fixed in R-3.2.0, in a different way.
-<<<<<<< HEAD
   \item The \code{gctorture} function now works as documented, forcing
         a FULL garbage collection on every allocation.  This does make
         running with gctorture enabled even slower than before, when
         most garbage collections were partial, but is more likely to
         find problems.
-=======
->>>>>>> 2b991858
   \item A number of fixes were made that corrected possible problems
         with protection of pointers, many provided by Tomas Kalibera.
 }}
