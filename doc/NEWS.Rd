\newcommand{\PR}{\Sexpr[results=rd]{tools:::Rd_expr_PR(#1)}}
\newcommand{\CRANpkg}{\href{http://CRAN.R-project.org/package=#1}{\pkg{#1}}}

\name{NEWS}
\title{ pqR News}
\encoding{UTF-8}


\section{CHANGES IN VERSION RELEASED 2015-??-??}{

  \subsection{INTRODUCTION}{
  \itemize{ 
  \item A
  \item B
  \item C
  \item D
}}

  \subsection{INSTALLATION ON MS WINDOWS}{
  \itemize{
  \item A
  \item B
  \item C
<<<<<<< HEAD
  \item The Writing R Extensions manual now warns that on Windows,
        with the Rtools toolchain, a thread started by OpenMP may have 
        its floating point unit set so that long double arithmetic is 
        the same as double arithmetic  Use \code{__asm__{"fninit"}} in 
        C to reset the FPU so that long double arithmetic will work.
=======
  \item D
>>>>>>> 328cb722
}}

  \subsection{EMBEDDED R FACILITIES AND EXAMPLES}{
  \itemize{
<<<<<<< HEAD
  \item The \code{R_ReplDLLinit} and \code{R_ReplDLLdo1} functions in
        \file{src/main/main.c} have been fixed to handle errors 
        correctly, and to avoid code duplication with \code{R_ReplIteration}.
  \item Another test of embedded R has been added to \file{tests/Embedding},
        which is the same as an example in the R Extensions manual, which
        has been improved.
  \item Another example in the R Extensions manual has been changed to
        mimic \file{src/gnuwin32/embeddedR.c}.  
  \item The example in \file{src/gnuwin32/front-ends/rtest.c} has also been 
        updated.
=======
  \item A
  \item B
  \item C
  \item D
>>>>>>> 328cb722
}}

  \subsection{DOCUMENTATION UPDATES}{
  \itemize{
  \item The R Language Definition and the help files on
        assignment operators (eg, \code{help("=")}) contained
        incorrect and incomplete information on the precedence
        of operators, especially the assignment operators.  
        This and other incorrect information has been corrected.
  \item B
  \item C
  \item D
}}

  \subsection{INTERNAL CODE REWRITES}{
  \itemize{
  \item The parser has been rewritten to use top-down recursive
        descent, rather than a bottom-up parser produced by Bison
        as was used previously.  This substantially simplifies
        the parser, and allows several kludges in the previous
        scheme to be eliminated.
  \item Much of the deparser has been rewritten.  It no longer
        looks at the definitions of operators, which are irrelevant,
        since the parser does not look at them.
  \item C
<<<<<<< HEAD
  \item The methods by which the Read-Eval-Print Loop (REPL) is
        done (in various contexts) have been rationalized, in
        coordination with the new parsing scheme.
=======
  \item D
>>>>>>> 328cb722
}}

  \subsection{NEW FEATURES FROM LATER R CORE VERSIONS}{
  \itemize{
<<<<<<< HEAD
  \item A
  \item B
  \item C
  \item From R-2.15.2: On Windows, the C stack size has been increased 
        to 64MB (it has been 10MB since the days of 32MB RAM systems).
=======
  \item From R-3.0.0: The \code{srcfile} argument to \code{parse()} may now 
        be a character string, to be used in error messages.
  \item B
  \item C
  \item D
>>>>>>> 328cb722
}}

  \subsection{PERFORMANCE IMPROVEMENTS}{
  \itemize{
  \item A
  \item B
  \item C
  \item D
}}

  \subsection{BUG FIXES MATCHING THOSE IN LATER R CORE VERSIONS}{
  \itemize{
  \item From R-2.15.1: Names containing characters which need to be escaped 
        were not deparsed properly (PR#14846).  Fixed in pqR partly based
        on R Core fix.
  \item From R-2.15.2: When given a 0-byte file and asked to keep source
        references, parse() read input from stdin() instead.
  \item From R-2.15.3: Expressions involving user defined operators were not 
        always deparsed faithfully (PR#15179).  Fixed in pqR as part of
        the rewrite of the parser and deparser.
  \item From R-3.1.3: The parser now gives an error if a null character 
        is included in a string using Unicode escapes. (PR#16046)
  \item From R-3.2.2: Rscript and command line R silently ignored incomplete
        statements at the end of a script; now they are reported as parse errors
        (PR#16350).  Fixed in pqR as part of the rewrite of the parser
        and deparser.
  \item B
<<<<<<< HEAD
  \item From R-3.2.1: The parser could overflow internally when given 
        numbers in scientific format with extremely large exponents.  
        (PR#16358).  Fixed in pqR partly as in R Core fix.  Was actually a 
        problem with any numerical input, not just with the parser.
  \item C
  \item From R-2.15.3:  On Windows, work around an event-timing problem when
      the RGui console was closed from the \sQuote{X} control and the closure
      cancelled. (This would on some 64-bit systems crash \R, typically
      those with a slow GPU relative to the CPU.)
=======
  \item C
  \item D
>>>>>>> 328cb722
}}

  \subsection{BUG FIXES}{
  \itemize{
  \item The new parser fixes bugs arising from the old parser's kludge
        to handle semicolons, illustrated by the incorrect output seen below:
\preformatted{  > p<-parse()
  ?"abc;xyz"
  Error in parse() : <stdin>:1:1: unexpected INCOMPLETE_STRING
  1: "abc;
      ^
  > p<-parse()
  ?8 #abc;xyz
  Error in parse() : <stdin>:1:7: unexpected end of input
  1: 8 #abc;
          ^
}
  \item Fixed deparsing of complex numbers, which were always deparsed
        as the sum of a real and an imaginary part, even though the
        parser can only produce complex numbers that are pure imaginary.
        For example, the following output was produced before:
\preformatted{  > deparse(quote(3*5i))
  [1] "3 * (0+5i)"
}
        This is now deparsed to \code{"3 * 5i"}.  This bug exists
        in all R Core versions through at least R-3.2.2.
  \item Fixed a number of bugs in the deparser that are illustrated
        by the following, which produce incorrect output as noted, in
        R Core versions through at least R-3.2.2:
\preformatted{  deparse(parse(text="`+`(a,b)[1]")[[1]]) # Omits necessary parens
  deparse(quote(`[<-`(x,1)),control="S_compatible")  # unmatched " and '
  deparse(parse(text="a = b <- c")[[1]])  # Puts in unnecessary parens
  deparse(parse(text="a+!b")[[1]])        # Puts in unnecessary parens
  deparse(parse(text="?lm")[[1]])         # Doesn't know about ? operator
  deparse(parse(text="a:=b")[[1]])        # Doesn't know about := operator
  deparse(parse(text="a$'x'")[[1]])       # Conflates name and character
  deparse(parse(text="`*`(2)")[[1]])      # Result is syntactically invalid
  deparse(parse(text="`$`(a,b+2)")[[1]])  # Result is syntactically invalid
}
In addition, the bugs illustrated below were fixed, which were 
fixed differently in R-2.15.3 and R-3.0.0, respectively:
\preformatted{  deparse(quote(`+`(1,2) \%fred\% 4))       # Omits necessary parens
  a <- quote(f(1,2)); a[[1]] <- function(x,y)x+y; deparse(a) # Omits parens
}
  \item C
<<<<<<< HEAD
  \item On Windows, running R.exe from a command prompt window would result in
        Ctrl-C misbehaving.  This was \PR{14948} at R Core, which was 
        supposedly fixed in R-2.15.2, but the fix only works if a 32 or
        64 bit version of R.exe is selected manually, not if the version of R.exe
        that automatically runs the R.exe for a selected architecture is used
        (which is the intended normal usage).
=======
  \item D
>>>>>>> 328cb722
}}
}


\section{CHANGES IN VERSION RELEASED 2015-07-11}{

  \subsection{INTRODUCTION}{
  \itemize{ 
  \item This version is a minor modification of the version of pqR released
        on 2015-06-24, which does not have a separate NEWS section, 
        incorporating also the changes in the version released 2015-07-08.
        These modifications fix some installation and testing 
        issues that caused problems on some platforms. There are also a few
        documentation and bug fixes, a few more tests, and some expansion
        in the use of static boxes (see below).
        Version 2015-06-24 of pqR improved reliability and portability, and
        also contained some performance improvements, including some that
        substantially speed up interpretive execution of programs that 
        do many scalar operations.  Details are below.
}}

  \subsection{INSTALLATION}{
  \itemize{
  \item The method used to quickly test for NaN/NA has changed to one that
        should work universally for all current processors
        (any using IEEE floating point, as already assumed in R,
        with consistent endianness, as is apparently the case for 
        all current general-purpose processors, and was partially
        assumed before).  There is therefore no longer any reason to define
        the symbol \code{ENABLE_ISNAN_TRICK} when compiling pqR (it
        will be ignored if defined).
  \item The module used to support parallel computation in 
        helper threads has been updated to avoid a syntactic 
        construction that technically violates the OpenMP 3.1 
        specification.  This construction had been accepted without error
        by gcc 4.8 and earlier, but is not accepted by some recent
        compilers.
  \item The tests in the version supplied of the recommended Matrix package
        have been changed to not assume things that may not be true
        regarding the speed and long double precision of the machine being
        used.  (These tests produced spurious errors on some platforms.)
}}

  \subsection{DOCUMENTATION UPDATE}{
  \itemize{
  \item The R Internals manual has been updated to better explain some
        aspects of pqR implementation.
}}

  \subsection{FEATURE CHANGE}{
  \itemize{
  \item Parsed expressions no longer contain explict parenthesis
        operators when the parentheses are necessary to override
        the precedence of operators.  These necessary parentheses
        will be inserted when the expression is deparsed.  See
        the help on \code{parse} and \code{deparse}.

        This change does impact a few packages (such as coxme)
        that consider the presence of parentheses in formulas
        to be significant.  Formulas may be exempted from parenthesis
        suppression in a future release, but for now, such packages
        won't work.
}}

  \subsection{PERFORMANCE IMPROVEMENTS}{
  \itemize{
  \item The overhead of interpreting R code has been reduced by various
        detailed code improvements, and by sometimes returning scalar
        integer and real values in special ``static boxes''.  As a result,
        the benefit of using the byte-code compiler is reduced.  Note that
        in pqR using the byte-code compiler can often slow down functions,
        since byte-compiled code does not support some pqR optimizations
        such as task merging.
  \item Speed of evaluation for expressions with necessary parentheses will
        be faster because of the feature change mentioned above that eliminates
        them.  Note that including unnecessary parentheses will still 
        (slightly) slow down evaluation.  (These unnecessary parentheses are 
        preserved so that the expression will appear as written when deparsed.)
  \item Assignment to list elements, and other uses of the \code{$<-}
        operator, are now substantially faster.
  \item Coercion of logical and integer vectors to character vectors is
        now much faster, as is creation of names with sequence numbers.
  \item Operations that create strings are now sometimes faster, due to
        improvements in string hashing and memory allocation.
}}

  \subsection{PERFORMANCE IMPROVEMENTS FROM A LATER R CORE RELEASE}{
    \itemize{
    \item A number of performance improvements relating to S3 and S4
          class implementation, due to Tomas Kalibera, were incorporated from
          R 3.2.0.
}}

  \subsection{BUG FIXES}{
  \itemize{
  \item A large number of fixes were made to correct reliability problems
        (mostly regarding protection of pointers).  Many of these were provided
        by Tomas Kalibera as fixes to R Core versions (sometimes with 
        adaptation required for use in pqR).  Some were fixed in pqR
        and reported to R Core.  Others were for problems only existing in pqR.
  \item Fixed a bug in which pqR's optimization of updates such as 
        \code{a<-a+1} could sometimes permit modification of a locked binding.
  \item Fixed related problems with \code{apply}, \code{lapply}, \code{vapply},
        and \code{eapply}, that can show up when the value returned by the 
        function being applied is itself a function.  This problem also
        resulted in incorrect display of saved warning messages.  The problems
        are also fixed in R-3.2.0, in a different way.
  \item The \code{gctorture} function now works as documented, forcing
        a FULL garbage collection on every allocation.  This does make
        running with gctorture enabled even slower than before, when
        most garbage collections were partial, but is more likely to
        find problems.
  \item Fixed a bug in \code{nls} when the \code{algorithm="port"}
        option is used, which could result in a call of \code{nls}
        being terminated with a spurious error message.  This bug
        is most likely to arise on a 64-bit big-endian platform,
        such as a 64-bit SPARC build, but will occur with small
        probability on most platforms.  It is also present in R Core 
        versions of R.
  \item Fixed a bug in \code{readBin} in which a crash could occur due to
        misaligned data accesses.  This bug is also present in R Core
        versions of R.
}}

  \subsection{BUG FIX CORRESPONDING TO ONE IN A LATER R CORE RELEASE}{
  \itemize{
  \item Removed incorrect information from \code{help(call)}, as also
        done in R-3.0.2.
}}
}


\section{CHANGES IN VERSION RELEASED 2014-11-16}{

  \subsection{INTRODUCTION}{

  \itemize{ 
  \item This and the previous release of 2014-10-23 (which does not have
        a separate NEWS section) are minor updates to the 
        release of 2014-09-30, with fixes for a few problems, and a few 
        performance improvements.  Packages installed for pqR-2014-09-30 
        or pqR-2014-10-23 do not need to be reinstalled for this release.
}}
  \subsection{INSTALLATION, BUILDING, AND TESTING}{
  \itemize{
  \item For Mac OS X, a change has been made to allow use of the Accelerate 
        framework for the BLAS in OS X 10.10 (Yosemite), adapted from a patch 
        by R Core.
  \item A new test (var-lookup.R) for correctness of local vs. global symbol 
        bindings has been added, which is run with other tests done by 
        "make check".
}}
  \subsection{DOCUMENTATION UPDATES}{
    \itemize{
    \item The documentation on "contexts" in the R Internals manual has
          been updated to reflect a change made in pqR-2014-09-30.  (The
          internals manual has also been updated to reflect changes below.)
}}
  \subsection{PERFORMANCE IMPROVEMENTS}{
    \itemize{
    \item The speed of \code{for} loops has been improved by not bothering
          to set the index variable again if it is still set to the old
          value in its binding cell.
    \item Evaluation of symbols is now a bit faster when the symbol has a 
          binding in the local environment whose location is cached.
    \item Lookup of functions now often skips local environments that
          were previously found not to contain the symbol being looked up.
          In particular, this speeds up calls of base functions that are
          not already fast due to their being recognized as "special" symbols.
    \item The set of "special" symbols for which lookups in local environments
          is usually particularly fast now includes \code{.C}, \code{.Fortran},
          \code{.Call}, \code{.External}, and \code{.Internal}.
    \item Adjusted a tuning parameter for \code{rowSums} and \code{rowMeans}
          to be more appropriate for the cache size in modern processors.
}}
  \subsection{PERFORMANCE IMPROVEMENT FROM A LATER R CORE RELEASE}{
    \itemize{
    \item The faster C implementation of diagonal matrix creation with
          \code{diag} from R-3.0.0 has been adapted for pqR.
}}
  \subsection{BUG FIXES}{
    \itemize{
    \item Fixed a number of places in the interpreter and base packages
          where objects were not properly protected agains garbage collection
          (many involving use of the \code{install} function).  Most of
          these problems are in R-2.15.0 or R-2.15.1, and probably also in 
          later R Core releases.
    \item Fixed a bug in which subsetting a vector with a range created
          with the colon operator that consisted entirely of invalid indexes 
          could cause a crash (eg, \code{c(1,2)[10:20]}.
    \item Fixed a bug (pqR issue #27) in which a user-defined replacement
          function might get an argument that is not marked as shared, which 
          could cause anomalous behaviour in some circumstances.
    \item Fixed an issue with passing on variant return requests to function
          bodies (though it's hard to construct an example where this issue
          produces incorrect results).
    \item Fixed a bug in initialization of user-supplied random number
          generators, which occassionally showed up in package rngwell19937.
    \item (Actually fixed in pqR-2014-09-30 but omitted from NEWS.)	
          Fixed problems with calls of \code{strncpy} that were described in
          PR #15990 at r-project.org.
}}
}


\section{CHANGES IN VERSION RELEASED 2014-09-30}{

  \subsection{INTRODUCTION}{

  \itemize{ 

\item This release contains several major performance improvements.  Notably,
      lookup of variables will sometimes be much faster, variable updates
      like \code{v <- v + 1} will often not allocate any new space,
      assignments to parts of variables (eg, \code{a[i] <- 0)} is much faster
      in the interpreter (no change for byte-compiled code), external
      functions called with \code{.Call} or \code{.External} now get faster
      macro or inline versions of functions such as \code{CAR}, \code{LENGTH},
      and \code{REAL}, and calling of external functions with \code{.C} and 
      \code{.Fortran} is substantially  faster, and can sometimes be done in 
      a helper thread.

\item Changes have been made to configuration options regarding use of BLAS
      routines for matrix multiplication, as described below.  In part, these
      changes are intended to made the default be close to what R Core 
      releases do (but without the unnecessary inefficiency).

\item A number of updates from R Core releases after R-2.15.0 have 
      been incorporated or adapted for use in pqR.  These provide some 
      performance improvements, some new features or feature changes, and 
      some bug fixes and documentation updates.

\item Many other feature changes and performance improvements have also
      been made, as described below, and a number of bugs have been fixed,
      some of which are also present in the latest R Core release, R-3.1.1.

\item Packages using \code{.Call} or \code{.External} should be re-installed
      for use with this version of pqR.
}}

  \subsection{FEATURE CHANGES}{
  \itemize{
\item The \code{mat_mult_with_BLAS} option, which controls whether the
      BLAS routines or pqR's C routines are used for matrix multiplication,
      may now be set to \code{NA}, which is equivalent to \code{FALSE},
      except that for multiplication of sufficiently large matrices (not
      vector-vector, vector-matrix, or matrix-vector multiplication) pqR 
      will use a BLAS routine unless there is an element in one of the 
      operands that is \code{NA} or \code{NaN}.  This mimics the behaviour 
      of R Core implementations (at least through 3.1.1), which is motivated
      by a desire to ensure that \code{NA} is propagated correctly even
      if the BLAS does not do so, but avoids the substantial but needless 
      inefficiency present in the R Core implementation.  
\item A \code{BLAS_in_helpers} option now allows run-time control of
      whether BLAS routines may be done in a helper thread. (But this
      will be fixed at \code{FALSE} if that is set as the default when
      pqR is built.)
\item A \code{codePromises} option has been added to \code{deparse},
      and documented in \code{help(.deparseOpts)}.  With this option,
      the deparsed expression uses the code part of a promise, not
      the value, similarly to the existing \code{delayPromises}
      option, but without the extra text that that option produces.
\item This new \code{codePromises} deparse option is now used when producing
      error messages and traceback output.  This improves error messages
      in the new scheme for subset assignments (see the section on
      performance improvements below), and also avoids the voluminous
      output previously produced in circumstances such as the following:
\preformatted{   `f<-` <- function (x,value) x[1,1] <- value
   a <- 1
   f(a) <- rep(123,1000)  # gives an error
   traceback()
}
      This previously produced output with 1000 repetitions of 123
      in the traceback produced following the error message.  The traceback
      now instead shows the expression \code{rep(123,1000)}.
\item The \code{evaluate} option for \code{dump} has been extended to
      allow access to the new \code{codePromises} deparse option.
      See \code{help(dump)}.
\item The formal arguments of primitive functions will now be returned
      by \code{formals}, as they are shown when printed or with \code{args}.
      In R Core releases (at least to R-3.1.1), the result of \code{formals}
      for a primitive is \code{NULL}.
\item Setting the \code{deparse.max.lines} option will now limit the
      number of lines printed when exiting debug of a function, as
      well as when entering.
\item In \code{.C} and \code{.Fortran}, arguments may be character strings
      even when \code{DUP=FALSE} is specified - they are duplicated regardless.
      This differs from R Core versions, which (at least through R-3.1.1)
      give an error if an argument is a character string and \code{DUP=FALSE}.
\item In \code{.C} and \code{.Fortran}, scalars (vectors of length one)
      are duplicated (in effect, though not necessarily physically) even 
      when \code{DUP=FALSE} is specified.  However, they are not duplicated 
      in R Core versions (at least through R-3.1.1), 
      so it may be unwise to rely on this.
\item A \code{HELPER} argument can now be used in \code{.C} and 
      \code{.Fortran} to specify that the C or Fortran routine may
      (sometimes) be done in a helper thread.  (See the section on
      performance improvements below.)
}}

  \subsection{FEATURE CHANGES CORRESPONDING TO THOSE IN LATER R CORE RELEASES}{
    \itemize{
\item From R-3.0.2: The unary \code{+} operator now converts a logical vector
      to an integer vector.
\item From R-3.0.0: Support for "converters" for use with \code{.C} has been 
      dropped.
\item From R-2.15.1:
      \code{pmin()} and \code{pmax())} now also work when one of the inputs 
      is of length zero and others are not, returning a zero-length vector,
      analogously to, say, \code{+}.
\item From R-2.15.1:
      .C() gains some protection against the misuse of character vector
      arguments.  (An all too common error is to pass character(N),
      which initializes the elements to "", and then attempt to edit
      the strings in-place, sometimes forgetting to terminate them.)
\item From R-2.15.1:
      Calls to the new function globalVariables() in package utils
      declare that functions and other objects in a package should be
      treated as globally defined, so that CMD check will not note
      them.
\item From R-2.15.1:
      print(packageDescription(*)) trims the Collate field by default.
\item From R-2.15.1: A new option "show.error.locations" has been added.  
      When set to
      TRUE, error messages will contain the location of the most recent
      call containing source reference information. (Other values are
      supported as well; see ?options.)
\item From R-2.15.1:
      C entry points R_GetCurrentSrcref and R_GetSrcFilename have been
      added to the API to allow debuggers access to the source
      references on the stack.
}}

  \subsection{INSTALLATION, BUILDING, TESTING, AND DEBUGGING}{
    \itemize{
\item The \code{--enable-mat-mult-with-BLAS} configuration
      option has been replaced by the ability to use a configure 
      argument of \code{mat_mult_in_BLAS=FALSE}, \code{mat_mult_in_BLAS=FALSE},
      or \code{mat_mult_in_BLAS=NA}, to set the default value of this
      option.
\item The \code{--disable-mat-mult-with-BLAS-in-helpers} configuration
      option has been replaced by the ability to use a configure 
      argument of \code{BLAS_in_helpers=FALSE} or \code{BLAS_in_helpers=TRUE}
      to set the default value of this option.
\item The LAPACK routines used are now the same as those in R-3.1.1 (version
      3.5.0).
      However, the \code{.Call} interface to these remains as in 
      R-2.15.0 to R-2.15.3 (it was changed to use \code{.Internal} in R-3.0.0).
      Since LAPACK 3.5.0 uses some more recent Fortran features, a 
      Fortran 77 compiler such as \code{g77} will no longer suffice.
\item Setting the environment variable \code{R_ABORT} to any non-null
      string will prevent any attempt to produce a stack trace on a
      segmentation fault, in favour of instead producing (maybe) an
      immediate core dump.
\item The variable \code{R_BIT_BUCKET} in \file{share/make/vars.mk}
      now specifies a file to receive output that is normally ignored
      when building pqR.  It is set to \file{dev/null} in the distribution,
      but this can be changed to help diagnose build problems.
\item The C functions \code{R_inspect} and \code{R_inspect3} functions are now
      visible to package code, so they can be used there for debugging.
      To see what they do, look in \file{src/main/inspect.c}.  They are subject
      to change, and should not appear in any code released to users.
\item The \code{Rf_error} and related procedures declared in 
      \file{R_ext/Error.h} are now if possible declared to never return,
      allowing for slightly better code generation by the compiler, 
      and avoiding spurious compiler warnings.  This parallels a change 
      in R-3.0.1, but is more general, using the C11 noreturn facility if 
      present, and otherwise resorting to the gcc facility (if gcc is used).
}}

  \subsection{INSTALLATION FEATURES LIKE THOSE IN LATER R CORE RELEASES}{
    \itemize{
\item From R-2.15.1:
      install.packages("pkg_version.tgz") on Mac OS X now has sanity
      checks that this is actually a binary package (as people have
      tried it with incorrectly named source packages).
\item From R-2.15.2: \code{--with-blas='-framework vecLib'} now also works
      on OS X 10.8 and 10.9.
\item From R-2.15.3:
      Configuration and R CMD javareconf now come up with a smaller set
      of library paths for Java on Oracle-format JDK (including
      OpenJDK).  This helps avoid conflicts between libraries (such as
      libjpeg) supplied in the JDK and system libraries.  This can
      always be overridden if needed: see the 'R Installation and
      Administration' manual.
\item From R-2.15.3:
      The configure tests for Objective C and Objective C++ now work on
      Mac OS 10.8 with Xcode 4.5.2 (PR#15107).
\item The cairo-based versions of \code{X11()} now work with
      current versions of cairographics (e.g. 1.12.10).  (\PR{15168})

}}

  \subsection{DOCUMENTATION UPDATES}{
  These are in addition to changes in documentation relating to other
  changes reported here.
    \itemize{
\item Some incorrect code has been corrected in the "Writing
      R Extensions" manual, in the "Zero finding"
      and "Calculating numerical derivatives" sections.  The
      discussion in "Finding and Setting Variables" has also been
      clarified to reflect current behaviour.
\item Documentation in the "R Internals" manual has been updated
      to reflect recent changes in pqR regarding symbols and variable
      lookup, and to remove incorrect information about the global cache
      present in the version from R-2.15.0 (and R-3.1.1).
\item Fixed an out-of-date comment in the section on helper threads in
      the "R Internals" manual.
}}

  \subsection{PERFORMANCE IMPROVEMENTS}{
    Numerous improvements in speed and memory usage have been made in this
    release of pqR.  Some of these are noted here.
    \itemize{
\item Lookup of local variables is now usually much faster (especially when
      the number of local variables is large), since for each symbol,
      the last local binding found is now recorded, usually avoiding a 
      linear search through local symbol bindings.  Those lookups that are
      still needed are also now a bit faster, due to unrolling of the 
      search loop.
\item Assignments to selected parts of variables (eg, \code{a[i,j] <- 0} or
      \code{names(L$a[[f()]]) <- v}) are now much faster in the interpreter.
      (Such assignments within functions that are byte-compiled use a 
      different mechanism that has not been changed in this release.)  
      
      This change also alters the error 
      messages produced from such assignments.  They are probably not as 
      informative (at least to unsophisticated users) as those that
      the interpreter produced previously, though they are better than 
      those produced from byte-compiled code.  On the plus side, the error 
      messages are now consistent for primitive and user-written replacement 
      functions, and some messages now contain short, intelligible expressions
      that could previously contain huge amounts of data (see the section on 
      new features above).  

      This change also fixes the anomaly that arguments
      of subset expressions would sometimes be evaluated more than once
      (eg, \code{f()} in the example above).
\item The speed of \code{.C} and \code{.Fortran} has been substantially
      improved, partly by incorporating changes in R-2.15.1 and R-2.15.2,
      but with substantial additional improvements as well.  
\item The speed of \code{.Call} and \code{.External} has been improved somewhat.
      More importantly, the C routines called will get macro versions of 
      \code{CAR}, \code{CDR}, \code{CADR}, etc., macro versions of \code{TYPEOF}
      and \code{LENGTH}, and inline function versions of \code{INTEGER},
      \code{LOGICAL}, \code{REAL}, \code{COMPLEX}, and \code{RAW}.  This
      avoidance of procedure call overhead for these operations may speed
      up some C procedures substantially.
\item In some circumstances, a routine called with \code{.C} or \code{.Fortran}
      can now be done in a helper thread, in parallel with other computations.
      This is done only if requested with the \code{HELPER} option, and
      at present only in certain limited circumstances, in which only a single
      output variable is used.  See \code{help(.C)} or \code{help(.Fortran)}
      for details.
\item As an initial use of the previous feature, the \code{findInterval} 
      function now will sometimes execute its C routine in a helper thread.
      (More significant uses of the \code{HELPER} option to \code{.C} and
      \code{.Fortran} will follow in later releases.)
\item Assignments that update a local variable by applying a single unary or 
      binary mathematical operation will now often re-use space for
      the variable that is updated, rather than allocating new space.
      For example, this will be done with all the assignments in the
      second line below:
\preformatted{   u <- rep(1,1000); v <- rep(2,1000); w <- exp(2)
   u <- exp(u); u <- 2*u; v <- v/2; u <- u+v; w <- w+1
}
      This modification also has the effect of increasing the possibilities
      for task merging.  For example, in the above code, the first two
      updates for \code{u} will be merged into one computation that sets
      \code{u} to \code{2*exp(u)} using a single loop over the vector.
\item The performance of \code{rep} and \code{rep.int} is much improved.
      These improvements (and improvements previously made in pqR) go beyond 
      those in R Core releases from R-2.15.2 on, so these functions are often 
      substantially faster in pqR than in R-2.15.2 or later R Core versions
      to at least R-3.1.1, for both long and short vectors.  (However, note
      that the changes in functionality made in R-2.15.2 have not been made 
      in pqR; in particular, pairlists are still allowed, as in R-2.15.0.)
\item For numeric vectors, the repetition done by \code{rep} and \code{rep.int}
      may now be done in a helper thread, in parallel with other computations.
      For example, attaching names to the result of \code{rep} (if necessary)
      may be done in parallel with replication of the data part.
\item The amount of space used on the C stack has been reduced, with the
      result that deeper recursion is possible within a given C stack
      limit.  For example, the following is now possible with the default
      stack limit (at least on one Intel Linux system with gcc 4.6.3, results
      will vary with platform):
\preformatted{   f <- function (n) { if (n>0) 1+f(n-1) else 0 }
   options(expressions=500000)
   f(7000)
}
      For comparison, with pqR-2014-06-1, and R-3.1.1, trying to evaluate 
      f(3100) gives a C stack overflow error (but f(3000) works).
\item Expressions now sometimes return constant values, that are shared,
      and likely stored in read-only memory.  These constants include 
      \code{NULL}, the scalars (vectors of length one) \code{FALSE}, 
      \code{TRUE}, \code{NA}, \code{NA_real_}, 0.0, 1.0, 0L, 1L, ..., 10L, 
      and some one-element pairlists with such constant elements.  Apart 
      from \code{NULL}, these constants are not
      \emph{always} used for the corresponding value, but they often are, which
      saves on memory and associated garbage collection time.  External routines
      that incorrectly modify objects without checking that \code{NAMED} is
      zero may now crash when passed a read-only constant, which is a generally
      desirable debugging aid, though it might sometimes cause a package that
      had previously at least sort-of worked to no longer run.
\item The \code{substr} function has been sped up, and uses less memory,
      especially when a small substring is extracted from a long string.
      Assignment to \code{substr} has also been sped up a bit.
\item The function for unserializing data (eg, reading file \file{.RData}) is
      now done with elimination of tail-recursion (on the CDR field) when 
      reading pairlists.  This is both faster and less likely to produce a stack
      overflow.  Some other improvements to serializing/unserializing have
      also been made, including support for restoring constant values (mentioned
      above) as constant values.
\item Lookup of S3 methods has been sped up, especially when no method is
      found.  This is important for several primitive functions, such as 
      \code{$}, that look for a method when applied to an object with a class
      attribute, but perform the operation themselves if no method is found.
\item Integer plus, minus, and times are now somewhat faster (a side effect
      of switching to a more robust overflow check, as described below).
\item Several improvements relating to garbage collection have been made.
      One change is that the amount of memory used for each additional
      symbol has been reduced from 112 bytes (two CONS cells) to 80 bytes
      (on 64-bit platforms), not counting the space for the symbol's name
      (a minumum of 48 bytes on 64-bit platforms).  Another change is in 
      tuning of heap sizes, in order to reduce occasions in which garbage 
      collection is very frequent.
\item Many uses of the \code{return} statement have been sped up.
\item Functions in the \code{apply} family have been sped up when they are
      called with no additional arguments for the function being applied.
\item The performance problem reported in PR #15798 at r-project.org has
      been fixed (differently from the R Core fix).
\item A performance bug has been fixed in which any assignment to a vector 
      subscripted with a string index caused the entire vector to be copied.
      For example, the final assignment in the code below would copy all
      of \code{a}:
\preformatted{   a<-rep(1.1,10000); names(a)[1] <- "x"
   a["x"] <- 9
}
      This bug exists in R Core implementations though at least R-3.1.1.
\item A performance bug has been fixed that involved subscripting with many 
      invalid string indexes, reported on r-devel on 2010-07-15 and 
      2013-05-8.  It is illustrated by the following code, 
      which was more than ten thousand times slower than expected:
\preformatted{   x <- c(A=10L, B=20L, C=30L)
   subscript <- c(LETTERS[1:3], sprintf("ID\%05d", 1:150000))
   system.time(y1 <- x[subscript])
}
      The fix in this version of pqR does not solve the related problem 
      when assigning to \code{x[subscript]}, which is still slow.  Fixing
      that would require implementation of a new method, possibly requiring
      more memory.

      This performance bug exists in R Core releases through R-3.1.1, but
      may now be fixed (differently) in the current R Core development version.
}}

  \subsection{BUG FIXES}{
    \itemize{
\item Fixed a bug in \code{numericDeriv} (see also the documentation
      update above), which is illustrated by the following
      code, which gave the wrong derivative:
\preformatted{    x <- y <- 10
    numericDeriv(quote(x+y),c("x","y"))
}
      I reported this to R Core, and it is also fixed (differently) in
      R-3.1.1.
\item Fixed a problem in \code{.C} and \code{.Fortran} where, contrary
      to the documentation (except when \code{DUP=TRUE} and no duplication 
      was actually needed), logical values after the call other than 
      \code{TRUE}, \code{FALSE}, and \code{NA} are not mapped to \code{TRUE},
      but instead exist as invalid values that may show up later.
      This bug exists in R Core versions 2.15.1 through at least 3.1.1.
      I reported it as \PR{15878} at r-project.org, so it may be fixed in
      a later R Core release.
\item Fixed a problem with treatment of \code{ANYSXP} in specifying
      types of registered C or Fortran routines, which in particular had
      prevented the types of \code{str_signif}, used in \code{formatC},
      from being registered.  (This bug exists in R Core versions of R
      at least through R-3.1.1.) 
\item Fixed a bug in \code{substr} applied to a string with UTF-8
      encoding, which could cause a crash for code such as
\preformatted{   a <- "\xc3\xa9"
   Encoding(a) <- "UTF-8"
   b <- paste0(rep(a,8000),collapse="")
   c <- substr(b,1,16000)
}
      I reported this as PR{15910} at r-project.org, so it may be
      fixed in an R Core release after R-3.1.1.  A related bug in
      assignment to \code{substr} has also been fixed.
\item Fixed a bug in how debugging is handled that is illustrated by the
      following output:
\preformatted{   > g <- function () { A <<- A+1; function (x) x+1 }
   > f <- function () (g())(10)
   > A <- 0; f(); print(A)
   [1] 11
   [1] 1
   > debug(f);
   > A <- 0; f(); print(A)
   debugging in: f()
   debug: (g())(10)
   Browse[2]> c
   exiting from: f()
   [1] 11
   [1] 2
}
   Note that the final value of \code{A} is different (and wrong) when
   \code{f} is stepped through in the debugger.  This bug exists in
   R Core releases through at least R-3.1.1.
\item Fixed a bug illustrated by the following code, which gave
      an error saying that \code{p[1,1]} has the wrong number of subscripts:
\preformatted{   p <- pairlist(1,2,3,4); dim(p) <- c(2,2); p[1,1] <- 9
}
   This bug exists in R Core releases through at least R-3.1.1.
\item Fixed the following pqR bug (and related bugs), in which
      \code{b} was modified by the assignment to \code{a}:
\preformatted{   a <- list(list(1+1))
   b <- a
   attr(a[[1]][[1]],"fred")<-9
   print(b)
}
\item Fixed the following bug in which \code{b} was modified
      by an assignment to \code{a} with a vector subscript:
\preformatted{   a <- list(list(mk2(1)))
   b <- a[[1]]
   a[[c(1,1)]][1] <- 3
   print(b)
}
      This bug also exists in R-2.15.0, but was fixed in R-3.1.1 
      (quite differently than in pqR).
\item Fixed a lack of error checking bug that could cause expressions
      such as \code{match.call(,expression())} to crash from an
      invalid memory reference.  This bug also exists in R-2.15.0 and
      R-3.1.1.
\item Fixed the non-robust checks for integer overflow, which reportedly
      sometimes fail when using clang on a Mac.  This is #PR 15774 at
      r-project.org, fixed in R-3.1.1, but fixed differently in pqR.
\item Fixed a pqR bug with expressions of the form \code{t(x)\%*\%y}
      when \code{y} is an S4 object.
\item Fixed a bug (PR #15399 at r-project.og) in \code{na.omit} and 
      \code{na.exclude} that led to a
      data frame that should have had zero rows having one row instead.
      (Also fixed in R-3.1.1, though differently.)
\item Fixed the problem that RStudio crashed whenever a function was
      debugged (with \code{debug}).  This was due to pqR having changed
      the order of fields in the \code{RCNTXT} structure, which is an
      internal data structure of the interpreter, but is nevertheless
      accessed in RStudio.  The order of fields is now back to what it was.
\item Fixed the bug in \code{nlm} reported as PR #15958
      at r-project.org, along with related bugs in \code{uniroot} and
      \code{optimize}.  These all involve situations where the function
      being optimized saves its argument in some manner, and then sees
      the saved value change when the optimizer re-uses the space for the 
      argument on the next call.  The fix made is to no longer reuse the 
      space, which will unfortunately cause a (fairly small) decline in 
      performance.

      The \code{optim} function also has this problem, but only
      when numerical derivatives are used.  It has not yet been fixed.
      The \code{integrate} function does not seem to have a problem.
\item Fixed a bug in the code to check for C stack overflow, that may
      show up when the fallback method for determining the start of the
      stack is needed, and a stack check is then done when very little stack
      is in use, resulting in an erroneous report of stack overflow.  The
      problem is platform dependent, but arises on a SPARC Solaris system 
      when using gcc 3.4.3, once stack usage is reduced by the improvement
      described above, leading to failure of one of the tests for package 
      Matrix.  This bug exists in R Core version back to 2.11.1 (or earlier)
      and up to at least 3.1.1.
}}

  \subsection{BUG FIXES CORRESPONDING TO THOSE IN LATER R CORE RELEASES}{
    \itemize{
\item From R-2.15.1: 
      Trying to update (recommended) packages in R_HOME/library without
      write access is now dealt with more gracefully.  Further, such
      package updates may be skipped (with a warning), when a newer
      installed version is already going to be used from .libPaths().
      (PR#14866)
\item From R-2.15.1:
      \command{R CMD check} with \env{_R_CHECK_NO_RECOMMENDED_}
      set to a true value (as done by the \command{--as-cran} option)
      could issue false errors if there was an indirect dependency
      on a recommended package.
\item From R-2.15.1:
      getMethod(f, sig) produced an incorrect error message in some
      cases when f was not a string).
\item From R-2.15.2:
      In Windows, the GUI preferences for foreground color were 
      not always respected.  (Reported by Benjamin Wells.)
\item From R-2.15.1:
      The evaluator now keeps track of source references outside of
      functions, e.g. when source() executes a script.
\item From R-2.15.1:
      The value returned by tools::psnice() for invalid pid values was
      not always NA as documented.
\item From R-2.15.2:
      \code{sort.list(method = "radix")} could give incorrect
      results on certain compilers (seen with \command{clang} on Mac OS
      10.7 and \command{Xcode 4.4.1}).
\item From R-3.0.1:
      Calling \code{file.copy()} or \code{dirname()} with the
      invalid input \code{""} (which was being used in packages, despite
      not being a file path) could have caused a segfault.
\item From R-3.0.1:
      \code{dirname("")} is now \code{""} rather than \code{"."} (unless
      it segfaulted).
\item Similarly to R-3.1.1-patched:
      In package \code{parallel}, child processes now call \code{_Exit}
      rather than \code{exit}, so that the main process is not affected
      by flushing of input/output buffers in the child.
}}
}


\section{CHANGES IN VERSION RELEASED 2014-06-19}{

  \subsection{INTRODUCTION}{

  \itemize{ 

\item This is a maintenance release, with bug fixes, documentation
      improvements (including provision of previously missing
      documentation), and changes for compatibility with R Core releases.
      There are some new features in this release that help
      with testing pqR and packages. There are no significant changes 
      in performance.

\item See the sections below on earlier releases for general
      information on pqR.  

\item Note that there was a test release of 2014-06-10 that 
      is superceded by this release, with no separate listing 
      of the changes it contained.
  }}

  \subsection{NEW FEATURES FOR TESTING}{
    \itemize{
\item The setting of the \code{R_SEED} environment variable now specifies what
      random number seed to use when \code{set.seed} is not called.  When
      \code{R_SEED} is not set, the seed will be set from the time and process
      ID as before.  It is recommended that \code{R_SEED} be set before running
      tests on pqR or packages, so that the results will be reproducible.
      For example, some packages report an error if a hypothesis test on
      simulated data results in a p-value less than some threshold.  If 
      \code{R_SEED} is not set, these packages will fail their tests now 
      and then at random, whereas setting \code{R_SEED} will result either
      in consistent success or (less likely) consistent failure.
\item The comparison of test output with saved output using \code{Rdiff} now
      ignores any output from \code{valgrind}, so spurious errors will not be
      triggered by using it.  When using \code{valgrind}, the
      output files should be checked manually for \code{valgrind} messages 
      that are of possible interest.
\item The test script in \file{tests/internet.R} no longer looks at CRAN's html
      code, which is subject to change.  It instead looks at a special test file
      at \url{pqR-project.org}.
\item Fixed problems wit the \file{reg-tests-1b} test script.  Also, now sets
      the random seed, so it's consistent (even without R_SEED set), and has
      its output compared to a saved version.  Non-fatal errors (with
      code 5) should be expected on systems without enough memory for xz
      compression.
  }}

  \subsection{CHANGE FOR COMPATIBILITY}{
    \itemize{
\item The result of \code{diag(list(1,3,5))} is now a matrix of type
      double.  In R-2.15.0, this expression did not produce a sensible
      result.  A previous fix in pqR made this expression produce a matrix of 
      type list.  A later change by R Core also fixed this, but so it
      produced a double matrix, coercing the list to a numeric vector
      (to the extent possible); pqR now does the same.
  }}

  \subsection{DOCUMENTATION UPDATES}{
    \itemize{
\item The documentation for \code{c} now says how the names for the 
      result are determined, including previously missing information
      on the \code{use.names} argument, and on the role of the names of
      arguments in the call of \code{c}.  This documentation is missing
      in R-2.15.0 and R-3.1.0.
\item The documentaton for \code{diag} now documents that a diagonal matrix 
      is always created with type double or complex, and that the
      names of an extracted diagonal vector are taken from a \code{names}
      attribute (if present), if not from the row and column names.  This
      information is absent in the documentation in R-2.15.1 and R-3.1.0.
\item Incorrect information regarding the pointer protection stack
      was removed from \code{help(Memory)}.  This incorrect information
      is present in R-2.15.0 and R-3.1.0 as well.
\item There is now information in \code{help(Arithmetic)} regarding what
      happens when the operands of an arithmetic operation are \code{NA}
      or \code{NaN}, including the arbitrary nature of the result when
      one operand is \code{NA} and the other is \code{NaN}.  There is
      no discussion of this issue in the documentation for R-2.15.0 and R-3.1.0.
\item The \code{R_HELPERS} and \code{R_HELPERS_TRACE} environment variables
      are now documented in \code{help("environment variables")}.  The
      documentation in \code{help(helpers)} has also been clarified.
\item The \code{R_DEBUGGER} and \code{R_DEBUGGER_ARGS} environment variables
      are now documented in \code{help("environment variables")} as 
      alternatives to the \code{--debugger} and \code{--debugger-args}
      arguments.
  }}

  \subsection{BUG FIXES}{
    \itemize{
\item Fixed lack of protection bugs in the \code{equal} and \code{greater}
      functions in \file{sort.c}.  These bugs are also present in R-2.15.0
      and R-3.1.0.
\item Fixed lack of protection bugs in the \code{D} function in \file{deriv.c}.
      These bugs are also present in R-2.15.0 and R-3.1.0.
\item Fixed argument error-checking bugs in \code{getGraphicsEventEnv}
      and \code{setGraphicsEventEnv} (also present in R-2.15.0 and R-3.1.0).
\item Fixed a stack imbalance bug that shows up in the expression
      \code{anyDuplicated(c(1,2,1),incomp=2)}.  This bug is also present
      in R-2.15.0 and R-3.1.0.  The bug is reported only when the \code{base}
      package is not byte compiled (but still exists silently when it is 
      compiled).
\item Fixed a bug in the foreign package that showed up on systems where
      the C \code{char} type is unsigned, such as a Rasberry Pi running
      Rasbian.  I reported this to R Core, and it is also fixed in R-3.1.0.
\item Fixed a lack of protection bug that arose when \code{log} produced a
      warning.
\item Fixed a lack of protection bug in the \code{lang[23456]}
      C functions.
\item Fixed a stack imbalance bug that showed up when an assignment was
      made to an array of three or more dimensions using a zero-length
      subscript.
\item Fixed a problem with \code{news()} that was due to pqR's version
      numbers being dates (pqR issue #1).
\item Fixed out-of-bound memory accesses in \code{R_chull} and \code{scanFrame}
      that valgrind reports (but which are likely to be innocuous).
  }}

  \subsection{BUG FIXES CORRESPONDING TO THOSE IN LATER R CORE RELEASES}{
    \itemize{
\item From R-2.15.1: The string "infinity" now converts correctly to \code{Inf}
      (PR#14933).
\item From R-2.15.1: The generic for backsolve is now correct (PR#14883).
\item From R-2.15.1: A bug in \code{get_all_vars} was fixed (PR#14847).
\item From R-2.15.1: Fixed an argument error checking bug in \code{dev.set}.
\item From R-3.1.0-patched: Fixed a problem with \code{mcmapply} not 
      parallelizing when the number of jobs was less than number of cores.
      (However, unlike R-3.1.0-patched, this fix doesn't try to 
      parallelize when there is only one core.)
  }}
}

\section{CHANGES IN VERSION RELEASED 2014-02-23}{

  \subsection{INTRODUCTION}{

  \itemize{ 

\item This is a maintenance release, with bug fixes, changes for
      compatibility with packages, additional correctness tests, and 
      documentation improvements.  There are no new features in this 
      release, and no significant changes in performance.

\item See the sections below on earlier releases for general
      information on pqR.
  }}

  \subsection{INSTALLATION AND TESTING}{
    \itemize{
\item The information in the file "INSTALL" in the main source directory 
      has been re-written.  It now contains all the information expected
      to be needed for most installations, without the user needing to
      refer to R-admin, including information on the configuration
      options that have been added for pqR.  It also has information on
      how to build pqR from a development version downloaded from github.

\item Additional tests regarding subsetting operations, maintenance of
      NAMEDCNT, and operation of helper threads have been written.
      They are run with \code{make check} or \code{make check-all}.

\item A "create-configure" shell script is now included, which allows
      for creation of the "configure" shell script when it is non-functional
      or not present (as when building from a development version of pqR).
      It is not needed for typical installs of pqR releases.

\item Some problems with installation on Microsoft Windows (identified
      by Yu Gong) have hopefully been fixed.  (But trying to install
      pqR on Windows is still recommended only for adventurous users.)

\item A problem with installing pqR as a shared library when multithreading
      is disabled has been fixed.

\item Note that any packages (except those written only in R, plus 
      C or Fortran routines called by \code{.C} or \code{.Fortran}) that
      were compiled and installed under R Core versions of R must be 
      re-installed for use with pqR, as is generally the case with new versions
      of R (although it so happens that it is not necessary to re-install
      packages installed with pqR-2013-07-22 or pqR-2013-12-29 with this 
      release, because the formats of the crucial internal data structures 
      happen not to have changed).
  }}

  \subsection{DOCUMENTATION UPDATES}{
    \itemize{
\item The instructions in "INSTALL" have been re-written, as noted above.
\item The manual on "Writing R Extensions" now has additional information 
      (in the section on "Named objects and copying") on paying proper attention
      to NAMED for objects found in lists.
\item More instructions on how to create a release branch of pqR from a 
      development branch have been added to mods/README (or MODS).
  }}

  \subsection{CHANGES REGARDING PACKAGE COMPATIBILITY AND CHECKING}{
    \itemize{
\item Changed the behaviour of \code{$} when dispatching so that the unevaluated
      element name arrives as a string, as in R-2.15.0.  This behaviour is
      needed for the "dyn" package.  The issue is illustrated by the
      following code:
\preformatted{    a <- list(p=3,q=4)
    class(a) <- "fred"
    `$.fred` <-
      function (x,n) { print(list(n,substitute(n))); x[[n]] }
    print(a$q)
}
      In R-2.15.0, both elements of the list printed are strings, but in
      pqR-2013-12-29, the element from "substitute" is a symbol.  Changed
      \code{help("$")} to document this behaviour, and the corresponding 
      behaviour of \code{"$<-"}.  Added a test with \code{make check} for it.
\item Redefined "fork" to "Rf_fork" so that helper threads can be disabled
      in the child when "fork" is used in packages like "multicore". 
      (Special mods for this had previously been made to the "parallel" 
      package, but this is a more universal scheme.)
\item Added an option (currently set) for pqR to ignore incorrect zero
      pointers encountered by the garbage collector (as R-2.15.0 does).
      This avoids crashes with some packages (eg, "birch") that incorrectly
      set up objects with zero pointers.
\item Changed a C procedure name in the "matprod" routines to reduce the
      chance of a name conflict with C code in packages.
\item Made \code{NA_LOGICAL} and \code{NA_INTEGER} appear as variables
      (rather than constants) in packages, as needed for package
      "RcppEigen".
\item Made \code{R_CStackStart} and \code{R_CStackLimit} visible to 
      packages, as needed for package "vimcom".
\item Fixed problem with using \code{NAMED} in a package that defines
      \code{USE_RINTERNALS}, such as "igraph".
\item Calls of external routines with .Call and .External are now
      followed by checks that the routine didn't incorrectly change 
      the constant objects sometimes used internally in pqR for TRUE, 
      FALSE, and NA.  (Previously, such checks were made only after calls 
      of .C and .Fortran.)
  }}

  \subsection{BUG FIXES}{
    \itemize{
\item Fixed the following bug (also present in R-2.15.0 and R-3.0.2):
\preformatted{    x <- t(5)
    print (x \%*\% c(3,4))
    print (crossprod(5,c(3,4)))
}
     The call of \code{crossprod} produced an error, whereas the corresponding
     use of \code{\%*\%} does not.

     In pqR-2013-12-29, this bug also affected the expression 
     \code{t(5) \%*\% c(3,4)}, since it is converted to the equivalent of 
     \code{crossprod(5,c(3,4))}.

\item Fixed a problem in R_AllocStringBuffer that could result in
      a crash due to an invalid memory access.  (This bug is also
      present in R-2.15.0 and R-3.0.2.)
\item Fixed a bug in a "matprod" routine sometimes affecting 
      \code{tcrossprod} (or an equivalent use of \code{\%*\%}) with 
      helper threads.
\item Fixed a bug illustrated by the following:
\preformatted{    f <- function (a)
    { x <- a
      function () { b <- a; b[2]<-1000; a+b  }
    }
    g <- f(c(7,8,9))
    save.image("tmpimage")
    load("tmpimage")
    print(g())
}
      where the result printed was 14 2000 18 rather than 14 1008 18.
\item Fixed a bug in \code{prod} with an integer vector containing \code{NA}, 
      such as, \code{prod(NA)}.
\item Fixed a lack-of-protection bug in mkCharLenCE that showed up
      in checks for packages "cmrutils".
\item Fixed a problem with xtfrm demonstrated by the following:
\preformatted{    f<-function(...) xtfrm(...); f(c(1,3,2))
}
      which produced an error saying '...' was used in an incorrect context.
      This affected package "lsr". 
\item Fixed a bug in maintaining NAMEDCNT when assigning to a variable in
      an environment using \code{$}, which showed up in package "plus".
\item Fixed a bug that causes the code below to create a circular data 
      structure:
\preformatted{    { a <- list(1); a[[1]] <- a; a }
}
\item Fixed bugs such as that illustrated below:
\preformatted{    a <- list(list(list(1)))
    b <- a
    a[[1]][[1]][[1]]<-2
    print(b)
}
      in which the assignment to \code{a} changes \code{b}, and added tests
      for such bugs.
\item Fixed a bug where unary minus might improperly reuse its operand for
      the result even when it was logical (eg, in \code{-c(F,T,T,F)}).
\item Fixed a bug in pairlist element deletion, and added tests in subset.R
      for such cases.
\item The ISNAN trick (if enabled) is now used only in the interpreter itself,
      not in packages, since the macro implementing it evaluates its argument
      twice, which doesn't work if it has side effects (as happens in the 
      "ff" package).
\item Fixed a bug that sometimes resulted in task merging being disabled
      when it shouldn't have been.
}}
}

\section{CHANGES IN VERSION RELEASED 2013-12-29}{

  \subsection{INTRODUCTION}{

  \itemize{ 

\item This is the first publicized release of pqR after pqR-2013-07-22.  
      A verson dated 2013-11-28 was released for testing; it differs
      from this release only in bug and documentation fixes, which
      are not separately detailed in this NEWS file.

\item pqR is based on R-2.15.0, distributed by the R Core Team, but
improves on it in many ways, mostly ways that speed it up, but also by
implementing some new features and fixing some bugs.  See the notes
below on earlier pqR releases for general discussion of pqR, and for
information that has not changed from previous releases of pqR.

\item The most notable change in this release is that ``task merging''
      is now implemented.  This can speed up sequences
      of vector operations by merging several operations into one, which 
      reduces time spent writing and later reading data in memory. 
      See \code{help(merging)} and the item below for more details.

\item This release also includes other performance improvements, bug fixes,
      and code cleanups, as detailed below.
  }}

  \subsection{INSTALLATION AND TESTING}{
    \itemize{

\item Additional configuration options are now present to allow
      enabling and disabling of task merging, and more generally, of the
      deferred evaluation framework needed for both task merging and
      use of helper threads.  By default, these facilities are enabled.
      The \code{--disable-task-merging} option to \code{./configure}
      disables task merging, \code{--disable-helper-threads} disables
      support for helper threads (as before), and 
      \code{--disable-deferred-evaluation} disables both of these
      features, along with the whole deferred evaluation framework.
      See the \code{R-admin} manual for more details.

\item See the pqR wiki at \code{https://github.com/radfordneal/pqR/wiki}
      for the latest news regarding systems and packages that do or do not
      work with pqR.

\item Note that any packages (except those written only in R, plus 
      C or Fortran routines called by \code{.C} or \code{.Fortran}) that
      were compiled and installed under R Core versions of R must be 
      re-installed for use with pqR, as is generally the case with new versions
      of R (although it so happens that it is not necessary to re-install
      packages installed with pqR-2013-07-22 with this release, because the 
      formats of the crucial internal data structures happen not to have
      changed).

\item Additional tests of matrix multiplication (\code{\%*\%}, \code{crossprod},
      and \code{tcrossprod}) have been written.  They are run with
      \code{make check} or \code{make check-all}.

  }}

  \subsection{INTERNAL STRUCTURES AND APPLICATION PROGRAM INTERFACE}{
    \itemize{

\item The table of built-in function names, C functions implementing them, and
      operation flags, which was previously found in \code{src/main/names.c},
      has been split into multiple tables, located in the source files that 
      define such built-in functions (with only a few entries still in 
      \code{names.c}).  This puts the descriptions of these built-in
      functions next to their definitions, improving maintainability, and
      also reduces the number of global functions.  This change should have 
      no effects visible to users.

\item The initialization for fast dispatch to some primitive functions
      is now done in \code{names.c}, using tables in other source files
      analogous to those described in the point just above.  This is 
      cleaner, and eliminates an anomaly in the previous versions of
      pqR that a primitive function could be slower the first time it was
      used than when used later.
  }}

  \subsection{PERFORMANCE IMPROVEMENTS}{
    \itemize{
\item Some sequences of vector operations can now be merged into a single
      operation, which can speed them up by eliminating memory operations
      to store and fetch intermediate results.  For example, when \code{v} is 
      a long vector, the expression 
      \code{exp(v+1)} can be merged into one task, which will compute 
      \code{exp(v[i]+1)} for each element, \code{i}, of \code{v} in a 
      single loop.  

      Currently, such ``task merging'' is done only for (some)
      operations in which only one operand is a vector. When there are
      helper threads (which might be able to do some operations even
      faster, in parallel) merging is done only when one of the
      operations merged is a simple addition, subtraction, or
      multiplication (with one vector operand and one scalar operand).

      See \code{help(merging)} for more details.

\item During all garbage collections, any tasks whose outputs are not
      referenced are now waited for, to allow memory used by their outputs to be
      recovered.  (Such unreferenced outputs should be rare in real 
      programs.)  In a full garbage collection, tasks with large inputs
      or outputs that are referenced only as task inputs
      are also waited for, so that the memory they occupy can be recovered.

\item The built-in C matrix multiplication routines and those in the supplied 
      BLAS have both been sped up, especially those used by \code{crossprod}
      and \code{tcrossprod}.  This will of course have no effect if a different
      BLAS is used and the \code{mat_mult_with_BLAS} option is set to
      \code{TRUE}.

\item Matrix multiplications in which one operand can be recognized as the
      result of a transpose operation are now done without actually creating
      the transpose as an intermediate result, thereby reducing both 
      computation time and memory usage.  Effectively, these uses of the
      \code{\%*\%} operator are converted to uses of \code{crossprod} or
      \code{tcrossprod}.  See \code{help("\%*\%")} for details.

\item Speed of \code{ifelse} has been improved (though it's now slower when the
      condition is scalar due to the bug fix mentioned below).

\item Inputs to the mod operator can now be piped. (Previously, this was 
      inadvertently prevented in some cases.)

\item The speed of the quick check for NA/NaN that can be enabled with 
      \code{-DENABLE_ISNAN_TRICK} in CFLAGS has been improved.
  }}

  \subsection{BUG FIXES}{
    \itemize{
\item Fixed a bug in \code{ifelse} with scalar condition but other
      operands with length greater than one.  (Pointed out by Luke Tierney.)

\item Fixed a bug stemming from re-use of operand storage for a result
      (pointed out by Luke Tierney) illustrated by the following:
\preformatted{   A <- array(c(1), dim = c(1,1), dimnames = list("a", 1))
   x <- c(a=1)
   A/(pi*x)
}

\item The \code{--disable-mat-mult-with-BLAS-in-helpers} configuration
      setting is now respected for complex matrix multiplication
      (previously it had only disabled use of the BLAS in helper
      threads for real matrix multiplication).

\item The documentation for \code{aperm} now says that the default
      method does not copy attributes (other than dimensions and
      dimnames).  Previously, it incorrecty said it did (as is the
      case also in R-2.15.0 and R-3.0.2).

\item Changed \code{apply} from previous versions of pqR to replicate
      the behaviour seen in R-2.15.0 (and later R Core version) when the matrix 
      or array has a class attribute.  Documented this behaviour (which is
      somewhat dubious and convoluted) in the help entry for \code{apply}.
      This change fixes a problem seen in package TSA (and probably others).

\item Changed \code{rank} from prevous versions of pqR to replicate
      the behaviour when it is applied to data frames that is seen in R-2.15.0 
      (and later R Core versions).  Documented this (somewhat dubious) 
      behaviour in the help entry for \code{rank}.  This change fixes a
      problem in the \code{coin} package.

\item Fixed a bug in keeping track of references when assigning 
      repeated elements into a list array.

\item Fixed the following bug (also present in R-2.15.0 and R-3.0.2):
\preformatted{   v <- c(1,2)
   m <- matrix(c(3,4),1,2)
   print(t(m)\%*\%v)
   print(crossprod(m,v))
}
in which \code{crossprod} gave an error rather than produce the answer
for the corresponding use of \code{\%*\%}.

\item Bypassed a problem with the Xcode gcc compiler for the Mac that 
      led to it falsely saying that using -DENABLE_ISNAN_TRICK in CFLAGS
      doesn't work.
  }}
}


\section{CHANGES IN VERSION RELEASED 2013-07-22}{

  \subsection{INTRODUCTION}{

  \itemize{ 

\item pqR is based on R-2.15.0, distributed by the R Core Team, but
improves on it in many ways, mostly ways that speed it up, but also by
implementing some new features and fixing some bugs.  See the notes
below, on the release of 2013-06-28, for general discussion of pqR,
and for information on pqR that has not changed since that release.

\item This updated release of pqR provides some performance
enhancements and bug fixes, including some from R Core releases after
R-2.15.0.  More work is still needed to incorporate improvements in
R-2.15.1 and later R Core releases into pqR.

\item This release is the same as the briefly-released version of
2013-17-19, except that it fixes one bug and one reversion of an
optimization that were introduced in that release, and tweaks the
Windows Makefiles (which are not yet fully tested).

  }}

  \subsection{FEATURE AND DOCUMENTATION CHANGES}{
    \itemize{
      \item Detailed information on what operations can be done in helper
            threads is now provided by help(helpers).
      \item Assignment to parts of a vector via code such as 
            \code{v[[i]]<-value} and \code{v[ix]<-values} now automatically 
            converts raw values to the appropriate type
            for assignment into numeric or string vectors, and assignment
            of numeric or string values into a raw vector now results in the
            raw vector being first converted to the corresponding type.  This
            is consistent with the existing behaviour with other types.
      \item The allowed values for assignment to an element of an "expression" 
            list has been expanded to match the allowed values for ordinary
            lists.  These values (such as function closures) could previously 
            occur in expression lists as a result of other operations (such
            as creation with the \code{expression} primitive).
      \item Operations such as
            \code{v <- pairlist(1,2,3); v[[-2]] <- NULL} now raise an error.
            These operations were previously documented as being illegal, and
            they are illegal for ordinary lists.  The proper way to do
            this deletion is \code{v <- pairlist(1,2,3); v[-2] <- NULL}.
      \item Raising \code{-Inf} to a large value (eg, \code{(-Inf)^(1e16)})
            no longer produces an incomprehensible warning.  As before, the 
            value returned is \code{Inf}, because (due to their 
            limited-precision floating-point representation) all such large 
            numbers are even integers.
  }}

  \subsection{FEATURE CHANGES CORRESPONDING TO THOSE IN LATER R CORE RELEASES}{
    \itemize{
\item From R-2.15.1: On Windows, there are two new environment variables which
      control the defaults for command-line options.

      If \env{R_WIN_INTERNET2} is set to a non-empty value, it is as if
      \option{--internet2} was used.

      If \env{R_MAX_MEM_SIZE} is set, it gives the default memory limit
      if \option{--max-mem-size} is not specified: invalid values being
      ignored.

\item From R-2.15.1: The NA warning messages from e.g. \code{pchisq()} now 
      report the call to the closure and not that of the \code{.Internal}.

\item The following included software has been updated to new versions:
      zlib to 1.2.8, LZMA to 5.0.4, and PCRE to 8.33.
  }}

  \subsection{INSTALLATION AND TESTING}{
    \itemize{

\item See the pqR wiki at \code{https://github.com/radfordneal/pqR/wiki}
      for the latest news regarding systems and packages that do or do not
      work with pqR.

\item Note that any previosly-installed packages must be re-installed for 
      use with pqR (as is generally the case with new versions of R), except
      for those written purely in R.

\item It is now known that pqR can be successfully installed under Mac
      OS X for use via the command line (at least with some versions
      of OS X).  The gcc 4.2
      compiler supplied by Apple with Xcode works when helper threads
      are disabled, but does not have the full OpenMP support required for
      helper threads.   For helper threads to work, a C compiler that fully
      supports OpenMP is needed, such as gcc 4.7.3 (available via 
      macports.org).

      The Apple BLAS and LAPACK routines can be used by giving the
      \code{--with-blas='-framework vecLib'} and \code{--withlapack}
      options to \code{configure}.  This speeds up some operations
      but slows down others.

      The R Mac GUI would need to be recompiled for use with pqR.
      There are problems doing this unless helper threads
      are disabled (see pqR issue #17 for discussion).

      Compiled binary versions of pqR for Mac OS X are not yet being supplied.
      Installation on a Mac is recommended only for users experienced
      in installation of R from source code.

\item Success has also been reported in installing pqR on a Windows
      system, including with helper threads, but various tweaks were
      required.  Some of these tweaks are incorporated in this release,
      but they are probably not sufficient for installation "out of the box".
      Attempting to install pqR on Windows is recommended only for
      users who are both experienced and adventurous.

\item Compilation using the \code{-O3} option for gcc is not recommended.
      It speeds up some operations, but slows down others.  With gcc 4.7.3
      on a 32-bit Intel system running Ubuntu 13.04, compiling with 
      \code{-O3} causes compiled functions to crash. (This is not a
      pqR issue, since the same thing happens when R-2.15.0 is compiled 
      with \code{-O3}).
  }}

  \subsection{INTERNAL STRUCTURES AND APPLICATION PROGRAM INTERFACE}{
    \itemize{

\item The R internals manual now documents (in Section 1.8) a
      preliminary set of conventions that pqR follows (not yet
      perfectly) regarding when objects may be modified, and how
      NAMEDCNT should be maintained.  R-2.15.0 did not follow any
      clear conventions.

\item The documentation in the R internals manual on how helper
      threads are implemented in pqR now has the correct title.  (It
      would previously have been rather hard to notice.)

  }}

  \subsection{PERFORMANCE IMPROVEMENTS}{
    \itemize{
\item Some unnecessary duplication of objects has been eliminated.  Here
      are three examples:  
      Creation of lists no longer duplicates all the elements put in the
      list, but instead increments \code{NAMEDCNT} for these elements, so
      that
\preformatted{   a <- numeric(10000)
   k <- list(1,a)
}
no longer duplicates \code{a} when \code{k} is created (though a duplication
will be needed later if either \code{a} or \code{k[[2]]} is modified).
      Furthermore, the assignment below to \code{b$x}, no longer
      causes duplication of the 10000 elements of \code{y}:
\preformatted{   a <- list (x=1, y=seq(0,1,length=10000))
   b <- a
   b$x <- 2
}
Instead, a single vector of 10000 elements is shared between \code{a$y} and
\code{b$y}, and will be duplicated later only if necessary.  Unnecessary
duplication of a 10000-element vector is also avoided when \code{b[1]} is 
assigned to in the code below:
\preformatted{   a <- list (x=1, y=seq(0,1,length=10000))
   b <- a$y
   a$y <- 0
   b[1] <- 1
}
The assignment to \code{a$y} now reduces \code{NAMEDCNT} for the vector
bound to \code{b}, allowing it to be changed without duplication.

\item Assignment to part of a vector using code such as \code{v[101:200]<-0}
      will now not actually create a vector of 100 indexes, but will instead
      simply change the elements with indexes 101 to 200 without creating
      an index vector.  This optimization has not yet been implemented for
      matrix or array indexing.

\item Assignments to parts of vectors, matrices, and arrays using "[" has been
      sped up by detailed code improvements, quite substantially in some
      cases.

\item Subsetting of arrays of three or more dimensions using "[" has
      been sped up by detailed code improvements.

\item Pending summations of one-argument mathematical functions are now
      passed on by \code{sum}.  So, for example, in 
      \code{sum(exp(a)) + sum(exp(b))}, the two
      summations of exponentials can now potentially be done in parallel.

\item A full garbage collection now does not wait for all tasks being
      done by helpers to complete.  Instead, only tasks that are using
      or computing variables that are not otherwise referenced are 
      waited for (so that this storage can be reclaimed).
  }}

  \subsection{BUG FIXES}{
    \itemize{
\item A bug that could have affected the result of \code{sum(abs(v))} when
      it is done by a helper thread has been fixed.
\item A bug that could have allowed \code{as.vector}, \code{as.integer}, etc.
      to pass on an object still being computed to a caller not expecting
      such a pending object has been fixed.
\item Some bugs in which production of warnings at inopportune times could 
      have caused serious problems have been fixed.
\item The bug illustrated below (pqR issue #13) has been fixed:
\preformatted{   > l = list(list(list(1)))
   > l1 = l[[1]]
   > l[[c(1,1,1)]] <- 2
   > l1
   [[1]]
   [[1]][[1]]
   [1] 2
}
\item Fixed a bug (also present in R-2.15.0 and R-3.0.1) illustrated by the
following code:
\preformatted{   > a <- list(x=c(1,2),y=c(3,4))
   > b <- as.pairlist(a)
   > b$x[1] <- 9
   > print(a)
   $x
   [1] 9 2
   
   $y
   [1] 3 4
}
The value printed for a has a$x[1] changed to 9, when it should still be 1.
See pqR issue #14.
\item Fixed a bug (also present in R-2.15.0 and R-3.0.1) in which extending
      an "expression" by assigning to a new element changes it to an ordinary
      list.  See pqR issue #15.
\item Fixed several bugs (also present in R-2.15.0 and R-3.0.1) illustrated
by the code below (see pqR issue #16):
\preformatted{   v <- c(10,20,30)
   v[[2]] <- NULL        # wrong error message
   
   x <- pairlist(list(1,2))
   x[[c(1,2)]] <- NULL   # wrongly gives an error, referring to misuse
                         # of the internal SET_VECTOR_ELT procedure
   
   v<-list(1)
   v[[quote(abc)]] <- 2  # internal error, this time for SET_STRING_ELT
   
   a <- pairlist(10,20,30,40,50,60)
   dim(a) <- c(2,3)
   dimnames(a) <- list(c("a","b"),c("x","y","z"))
   print(a)              # doesn't print names
   
   a[["a","x"]] <- 0     # crashes with a segmentation fault
}
  }}

  \subsection{BUG FIXES CORRESPONDING TO THOSE IN LATER R CORE RELEASES}{
    \itemize{
\item From R-2.15.1: \code{formatC()} uses the C entry point \code{str_signif}
      which could write beyond the length allocated for the output string.

\item From R-2.15.1: \code{plogis(x, lower = FALSE, log.p = TRUE)} no longer
      underflows early for large x (e.g. 800).

\item From R-2.15.1: \code{?Arithmetic}'s \dQuote{\code{1 ^ y} and \code{y ^ 0}
	are \code{1}, \emph{always}} now also applies for \code{integer}
      vectors \code{y}.

\item From R-2.15.1: X11-based pixmap devices like \code{png(type = "Xlib")} 
      were trying to set the cursor style, which triggered some warnings and
      hangs.

\item From R-3.0.1 patched: Fixed comment-out bug in BLAS, as per PR 14964.
  }}
}


\section{CHANGES IN VERSION RELEASED 2013-06-28}{

\subsection{INTRODUCTION}{

\itemize{ 
\item This release of pqR is based on R-2.15.0, distributed by the R
Core Team, but improves on it in many ways, mostly ways that speed it
up, but also by implementing some new features and fixing some bugs.
One notable speed improvement in pqR is that for systems with multiple
processors or processor cores, pqR is able to do some numeric
computations in parallel with other operations of the interpreter, and
with other numeric computations.

\item This is the second publicised release of pqR (the first was on
2013-06-20, and there were earlier unpublicised releases). It fixes one
significant pqR bug (that could cause two empty strings to not compare
as equal, reported by Jon Clayden), fixes a bug reported to R Core (PR
15363) that also existed in pqR (see below), fixes a bug in deciding
when matrix multiplies are best done in a helper thread, and fixes some
issues preventing pqR from being built in some situations (including
some partial fixes for Windows suggested by "armgong").  Since the
rest of the news is almost unchanged from the previous release, I have
not made a separate news section for this release. (New sections will
be created once new releases have significant differences.)

\item This section documents changes in pqR from R-2.15.0 that are of
direct interest to users.  For changes from earlier version of R to
R-2.15.0, see the ONEWS, OONEWS, and OOONEWS files.  Changes of little
interest to users, such as code cleanups and internal details on
performance improvements, are documented in the file MODS, which
relates these changes to branches in the code repository at
github.com/radfordneal/pqR.

\item Note that for compatibility with R's version system, pqR presently
uses the same version number, 2.15.0, as the version of R on which it
is based. This allows checks for feature availability to continue to
work.  This scheme will likely change in the future.  Releases of pqR
with the same version number are distinguished by release date.

\item See radfordneal.github.io/pqR for current information on pqR, including
announcements of new releases, a link to the page for making and viewing
reports of bugs and other issues, and a link to the wiki page containing
information such as systems on which pqR has been tested.

}}

  \subsection{FEATURE CHANGES}{
    \itemize{
      \item A new primitive function \code{get_rm} has been added,
            which removes a variable while returning the value it
            had when removed.  See \code{help(get_rm)} for details,
            and how this can sometimes improve efficiency of R functions.

      \item An enhanced version of the \code{Rprofmem} function for profiling
            allocation of vectors has been implemented, that can
            display more information, and can output to the terminal,
            allowing the source of allocations to more easily be
            determined.  Also, \code{Rprofmem} is now always accessible
            (not requiring the \code{--enable-memory-profiling} configuration
            option).  Its overhead when not in use is negligible.
 
            The new version allows records of memory allocation to be
            output to the terminal, where their position relative to
            other output can be informative (this is the default for the
            new \code{Rprofmemt} variant).  More identifying
            information, including type, number of elements, and
            hexadecimal address, can also be output.  For more details on
            these and other changes, see \code{help(Rprofmem)}.

      \item A new primitive function, pnamedcnt, has been added, that
            prints the NAMEDCNT/NAMED count for an R object, which is helpful
            in tracking when objects will have to be duplicated.  For
            details, see help(pnamedcnt).

      \item The \code{tracemem} function is defunct.  What exactly it was
            supposed to do in R-2.15.0 was unclear, and optimizations 
            in pqR make it even less clear what it should do.  The bit
            in object headers that was used to implement it has been
            put to a better use in pqR.  The \code{--enable-memory-profiling}
            configuration option used to enable it no longer exists.

            The \code{retracemem} function remains for compatibility
            (doing nothing).  The \code{Rprofmemt} and \code{pnamedcnt}
            functions described above provide alternative ways of gaining
            insight into memory allocation behaviour.

      \item Some options that can be set by arguments to the R command can
            now also be set with environment variables, specifically, the
            values of R_DEBUGGER, R_DEBUGGER_ARGS, and R_HELPERS give the
            default when \code{--debugger}, \code{--debugger-args}, and 
            \code{--helpers} are not specified on the command line.  This 
            feature is useful when using a shell file or Makefile that contains 
            R commands that one would rather not have to modify.
    }
  }

  \subsection{INSTALLATION AND TESTING}{
    \itemize{

      \item The procedure for compiling and installing from source is largely 
            unchanged from R-2.15.0.  In particular, the final result is a 
            program called "R", not "pqR", though of course you can provide a 
            link to it called "pqR".  Note that (as for R-2.15.0) it is not 
            necessary to do an "install" after "make" --- one can just
            run bin/R in the directory where you did "make".  This may be 
            convenient if you wish to try out pqR along with your current 
            version of R.

      \item Testing of pqR has so far been done only on Linux/Unix
            systems, not on Windows or Mac systems.  There is no specific
            reason to believe that it will not work on Windows or Mac
            systems, but until tests have been done, trying to use it 
            on these systems is not recommended.  (However, some users
            have reported that pqR can be built on Mac systems, as long
            as a C compiler fully supporting OpenMP is used, or the
            \code{--disable-helper-threads} configuration option is used.)

      \item This release contains the versions of the standard and recommended
            packages that were released with R-2.15.0.  Newer versions may
            or may not be compatible (same as for R-2.15.0).

      \item It is intended that this release will be fully compatible with
            R-2.15.0, but you will need to recompile any packages (other
            that those with only R code) that you had installed for R-2.15.0, 
            and any other C code you use with R, since the format of internal 
            data structures has changed (see below).

      \item New configuration options relating to helper threads and
            to matrix multiplication now exist.  For details, see 
            doc/R-admin.html (or R-admin.pdf), or run \code{./configure --help}.

            In particular, the \code{--disable-helper-threads} option
            to configure will remove support for helper threads.  Use of
            this option is advised if you know that multiple processors
            or processor cores will not be available, or if you know that
            the C compiler used does not support OpenMP 3.0 or 3.1 (which 
            is used in the implementation of the helpers package).

      \item Including \code{-DENABLE_ISNAN_TRICK} in CFLAGS will speed up 
            checks for NA and NaN on machines on which it works.  It works
            on Intel processors (verified both empirically and by consulting
            Intel documentation).  It does not work on SPARC machines.

      \item The \code{--enable-memory-profiling} option to configure
            no longer exists.  In pqR, the \code{Rprofmem} function is always
            enabled, and the \code{tracemem} function is defunct.  (See
            discussion above.)

      \item When installing from source, the output of configure 
            now displays whether standard and recommended packages will
            be byte compiled.

      \item The tests of random number generation run with \code{make check-all}
            now set the random number seed explicitly.  Previously, the random
            number seed was set from the time and process ID, with the result
            that these tests would occasionally fail non-deterministically,
            when by chance one of the p-values obtained was below the threshold
            used.  (Any such failure should now occur consistently, rather
            than appearing to be due to a non-deterministic bug.)

      \item Note that (as in R-2.15.0) the output of \code{make check-all} for 
            the boot package includes many warning messages regarding a 
            non-integer argument, and when byte compilation is enabled, these 
            messages identify the wrong function call as the source.  This 
            appears to have no wider implications, and can be ignored.

      \item Testing of the "xz" compression method is now done with \code{try},
            so that failure will be tolerated on machines that don't have enough
            memory for these tests.

      \item The details of how valgrind is used have changed. See the source
            file \file{memory.c}.
    }
  }

  \subsection{INTERNAL STRUCTURES AND APPLICATION PROGRAM INTERFACE}{
    \itemize{
      \item The internal structure of an object has changed, in ways that 
            should be compatible with R-2.15.0, but which do require 
            re-compilation.  The flags in the object header for \code{DEBUG},
            \code{RSTEP}, and \code{TRACE} now exist only for non-vector 
            objects, which is sufficient for their present use (now that 
            \code{tracemem} is defunct).

      \item The sizes of objects have changed in some cases (though not most).
            For a 32-bit configuration, the size of a cons cell increases
            from 28 bytes to 32 bytes; for a 64-bit configuration, the
            size of a cons cell remains at 56 bytes.  For a 32-bit 
            configuration, the size of a vector of one double remains
            at 32 bytes; for a 64-bit configuration (with 8-byte alignment), 
            the size of a vector of one double remains at 48 bytes.

      \item Note that the actual amount of memory occupied by an object
            depends on the set of node classes defined (which may be tuned).
            There is no longer a separate node class for cons cells and
            zero-length vectors (as in R-2.15.0) --- instead, cons cells
            share a node class with whatever vectors also fit in that
            node class.

      \item The old two-bit NAMED field of an object is now a three-bit
            NAMEDCNT field, to allow for a better attempt at reference
            counting.  Versions of the the NAMED and SET_NAMED macros
            are still defined for compatibility.  See the R-ints manual
            for details.

      \item Setting the length of a vector to something less than its
            allocated length using SETLENGTH is deprecated.  The LENGTH
            field is used for memory allocation tracking by the garbage
            collector (as is also the case in R-2.15.0), so setting it 
            to the wrong value may cause problems.  (Setting the length
            to more than the allocated length is of course even worse.)
    }
  }

  \subsection{PERFORMANCE IMPROVEMENTS}{
    \itemize{
      \item Many detailed improvements have been made that reduce
            general interpretive overhead and speed up particular 
            functions.  Only some of these improvements are noted
            below.

      \item Numerical computations can now be performed in parallel with
            each other and with interpretation of R code, by using 
            ``helper threads'', on machines
            with multiple processors or multiple processor cores.  When
            the output of one such computation is used as the input to
            another computation, these computations can often be done
            in parallel, with the output of one task being ``pipelined''
            to the other task.  Note that these 
            parallel execution facilities do not require any changes to user 
            code --- only that helper threads be enabled with the 
            \code{--helpers} option to the command starting pqR. See 
            \code{help(helpers)} for details.

            However, helper threads are not used for operations that are 
            done within the interpreter for byte-compiled code or that are 
            done in primitive functions invoked by the byte-code interpreter.

            This facility is still undergoing rapid development.  Additional 
            documentation on which operations may be done in parallel will be 
            forthcoming.

      \item A better attempt at counting how many "names" an object has
            is now made, which reduces how often objects are duplicated
            unnecessarily.  This change is ongoing, with further improvements
            and documentation forthcoming.

      \item Several primitive functions that can generate integer sequences
            --- ":", seq.int, seq_len, and seq_along --- will now sometimes
            not generate an actual sequence, but rather just a description
            of its start and end points.  This is not visible to users,
            but is used to speed up several operations.

            In particular, "for" loops such as \code{for (i in 1:1000000) ...}
            are now done without actually allocating a vector to hold
            the sequence.  This saves both space and time.  Also,
            a subscript such as \code{101:200} for a vector or as the first 
            subscript for a matrix is now (often) handled without actually 
            creating a vector of indexes, saving both time and space.  

            However, the above performance improvements 
            are not effective in compiled code.

      \item Matrix multiplications with the \code{\%*\%} operator are now
            much faster when the operation is a vector dot product, a
            vector-matrix product, a matrix-vector product, or more generally
            when the sum of the numbers of rows and columns in the result
            is not much less than their product.  This improvement results
            from the elimination of a costly check for NA/NaN elements in the 
            operands before doing the multiply.  There is no need for this check
            if the supplied BLAS is used.  If a BLAS that does not properly
            handle NaN is supplied, the \code{\%*\%} operator will still
            handle NaN properly if the new library of matrix multiply
            routines is used for \code{\%*\%} instead of the BLAS.  See the
            next two items for more relevant details.

      \item A new library of matrix multiply routines is provided, which
            is guaranteed to handle NA/NaN correctly, and which supports
            pipelined computation with helper threads.  Whether this
            library or the BLAS routines are used for \code{\%*\%} is
            controlled by the \code{mat_mult_with_BLAS} option. The default
            is to not use the BLAS, but the 
            \code{--enable-mat-mult-with-BLAS-by-default} configuration option
            will change this.  See \code{help("\%*\%")} for details.

      \item The BLAS routines supplied with R were modified to improve the 
            performance of the routines DGEMM (matrix-matrix multiply) and 
            DGEMV (matrix-vector multiply).  Also, proper propagation of NaN, 
            Inf, etc. is now always done in these routines.  This speeds
            up the \code{\%*\%} operator in R, when the supplied BLAS is used
            for matrix multiplications, and speeds up other matrix operations
            that call these BLAS routines, if the BLAS used is the one supplied.

      \item The low-level routines for generation of uniform random
            numbers have been improved.  (These routines are also used for
            higher-level functions such as \code{rnorm}.)

            The previous code copied the seed back and forth to
            .Random.seed for every call of a random number generation
            function, which is rather time consuming given that for
            the default generator \code{.Random.seed} is 625 integers long.
            It also allocated new space for \code{.Random.seed} every time.
            Now, \code{.Random.seed} is used without copying, except when the 
            generator is user-supplied.  

            The previous code had imposed an unnecessary limit on the
            length of a seed for a user-supplied random number
            generator, which has now been removed.

      \item The \code{any} and \code{all} primitives have been substantially
            sped up for large vectors.  

            Also, expressions such as
            \code{all(v>0)} and \code{any(is.na(v))}, where \code{v} is a
            real vector, avoid computing and storing a logical vector,
            instead computing the result of \code{any} or \code{all}
            without this intermediate, looking at only as much of \code{v}
            as is needed to determine the result.
            However, this improvement is not effective in compiled code.

      \item When \code{sum} is applied to many mathematical functions
            of one vector argument, for example \code{sum(log(v))}, the
            sum is performed as the function is computed, without a
            vector being allocated to hold the function values.  
            However, this improvement is not effective in compiled code.

      \item The handling of power operations has been improved (primarily 
            for powers of reals, but slightly affecting powers of integers too).
            In particular, scalar powers of 2, 1, 0, and -1, are handled 
            specially to avoid general power operations in these cases.

      \item Extending lists and character vectors by assigning to an
            index past the end, and deleting list items by assigning NULL
            have been sped up substantially.

      \item The speed of the transpose (\code{t}) function has been
            improved, when applied to real, integer, and logical
            matrices.

      \item The \code{cbind} and \code{rbind} functions have been greatly
            sped up for large objects.

      \item The \code{c} and \code{unlist} functions have been sped up 
            by a bit in simple cases, and by a lot in some situations 
            involving names.

      \item The \code{matrix} function has been greatly sped up, in
            many cases.

      \item Extraction of subsets of vectors or matrices (eg, \code{v[100:200]}
            or \code{M[1:100,101:110]}) has been sped up substantially.

      \item Logical operations and relational operators have been sped up
            in simple cases. Relational
            operators have also been substantially sped up for long vectors.

      \item Access via the $ operator to lists, pairlists, and environments 
            has been sped up. 

      \item Existing code for handling special cases of "[" in which there is
            only one scalar index was replaced by cleaner code that handles 
            more cases.   The old code handled only integer and real vectors, 
            and only positive indexes.  The new code handles all atomic 
            vectors (logical, integer, real, complex, raw, and string), and 
            positive or negative indexes that are not out of bounds.

      \item Many unary and binary primitive functions are now usually
            called using a faster internal interface that does not allocate
            nodes for a pairlist of evaluated arguments. This change
            substantially speeds up some programs.

      \item Lookup of some builtin/special function symbols (eg, "+" and "if")
            has been sped up by allowing fast bypass of non-global environments
            that do not contain (and have never contained) one of these 
            symbols.

      \item Some binary and unary arithmetic operations have been sped
            up by, when possible, using the space holding one of the
            operands to hold the result, rather than allocating new
            space.  Though primarily a speed improvement, for very
            long vectors avoiding this allocation could avoid running
            out of space.

      \item Some speedup has been obtained by using new internal C functions 
            for performing exact or partial string matches in the interpreter.
    }
  }

  \subsection{BUG FIXES}{
    \itemize{
      \item The "debug" facility has been fixed.  Its behaviour for if,
            while, repeat, and for statements when the inner statement
            was or was not one with curly brackets had made no sense.
            The fixed behaviour is now documented in help(debug). 
            (I reported this bug and how
            to fix it to the R Core Team in July 2012, but the bug is 
            still present in R-3.0.1, released May 2013.)

      \item Fixed a bug in \code{sum}, where overflow is allowed (and not 
            detected) where overflow can actually be avoided.  For example:
\preformatted{   > v<-c(3L,1000000000L:1010000000L,-(1000000000L:1010000000L))
   > sum(v)
   [1] 4629
}
            Also fixed a related bug in \code{mean}, applied to an integer
            vector, which would arise only on a system where a long double 
            is no bigger than a double.

      \item Fixed \code{diag} so that it returns a matrix when passed
            a list of elements to put on the diagonal.

      \item Fixed a bug that could lead to mis-identification of the 
            direction of stack growth on a non-Windows system, causing
            stack overflow to not be detected, and a segmentation fault 
            to occur.  (I also reported this bug and how to fix it to the 
            R Core Team, who included a fix in R-2.15.2.)

      \item Fixed a bug where, for example, \code{log(base=4)} returned 
            the natural log of 4, rather than signalling an error. 

      \item The documentation on what \code{MARGIN} arguments are allowed for
            \code{apply} has been clarified, and checks for validity added.
            The call 
\preformatted{   > apply(array(1:24,c(2,3,4)),-3,sum)
}
            now produces correct results (the same as when \code{MARGIN}
            is \code{1:2}).

      \item Fixed a bug in which \code{Im(matrix(complex(0),3,4))} returned
            a matrix of zero elements rather than a matrix of NA elements.

      \item Fixed a bug where more than six warning messages at startup
            would overwrite random memory, causing garbage output 
            and perhaps arbitrarily bizarre behaviour.

      \item Fixed a bug where LC_PAPER was not correctly set at startup.

      \item Fixed gc.time, which was producing grossly incorrect values
            for user and system time.

      \item Now check for bad arguments for .rowSums, .colSums, .rowMeans,
            and .rowMeans (would previously segfault if n*p too big).

      \item Fixed a bug where excess warning messages may be produced
            on conversion to RAW.  For instance:
\preformatted{   > as.raw(1e40)
   [1] 00
   Warning messages:
   1: NAs introduced by coercion 
   2: out-of-range values treated as 0 in coercion to raw 
}
            Now, only the second warning message is produced.

      \item A bug has been fixed in which rbind would not handle 
            non-vector objects such as function closures, whereas
            cbind did handle them, and both were documented to do so.

      \item Fixed a bug in numeric_deriv in stats/src/nls.c, where it
            was not duplicating when it should, as illustrated below:
\preformatted{   > x <- 5; y <- 2; f <- function (y) x
   > numericDeriv(f(y),"y")
    [1] 5
    attr(,"gradient")
         [,1]
    [1,]    0
    > x
    [1] 5
    attr(,"gradient")
         [,1]
    [1,]    0
}

      \item Fixed a bug in vapply illustrated by the following:
\preformatted{   X<-list(456)
   f<-function(a)X
   A<-list(1,2)  
   B<-vapply(A,f,list(0))
   print(B)
   X[[1]][1]<-444
   print(B)
}
            After the fix, the values in \code{B} are no long changed by the 
            assignment to \code{X}. Similar bugs in mapply, eapply, and rapply 
            have also been fixed.  I reported these bugs to r-devel, and
            (different) fixes are in R-3.0.0 and later versions.

      \item Fixed a but in rep.int illustrated by the following:
\preformatted{   a<-list(1,2)
   b<-rep.int(a,c(2,2))
   b[[1]][1]<-9
   print(a[[1]])
}

      \item Fixed a bug in mget, illustrated by the following code:
\preformatted{   a <- numeric(1)
   x <- mget("a",as.environment(1))
   print(x)
   a[1] <- 9
   print(x)
}

      \item Fixed bugs that the R Core Team fixed (differently) for R-2.15.3,
            illustrated by the following:
\preformatted{   a <- list(c(1,2),c(3,4))
   b <- list(1,2,3)
   b[2:3] <- a
   b[[2]][2] <- 99
   print(a[[1]][2])

   a <- list(1+1,1+1)
   b <- list(1,1,1,1)
   b[1:4] <- a
   b[[1]][1] <- 1
   print(b[2:4])
}

      \item Fixed a bug illustrated by the following:
\preformatted{   > library(compiler)
   > foo <- function(x,y) UseMethod("foo")
   > foo.numeric <- function(x,y) "numeric"
   > foo.default <- function(x,y) "default"
   > testi <- function () foo(x=NULL,2)
   > testc <- cmpfun (function () foo(x=NULL,2))
   > testi() 
   [1] "default"
   > testc()
   [1] "numeric"
}

      \item Fixed several bugs that produced wrong results 
            such as the following:
\preformatted{   a<-list(c(1,2),c(3,4),c(5,6))
   b<-a[2:3]
   a[[2]][2]<-9
   print(b[[1]][2])
}
      I reported this to r-devel, and a (different) fix is in R-3.0.0 and 
      later versions.

      \item Fixed bugs reported on r-devel by Justin Talbot, Jan 2013 (also
            fixed, differently, in R-2.15.3), illustrated by the following:
\preformatted{   a <- list(1)
   b <- (a[[1]] <- a)
   print(b)
   a <- list(x=1)
   b <- (a$x <- a)
   print(b)
}

      \item Fixed \code{svd} so that it will not return a list with
            \code{NULL} elements.  This matches the behaviour of \code{La.svd}.

      \item Fixed (by a kludge, not a proper fix) a bug in the "tre"
            package for regular expression matching (eg, in \code{sub}),
            which shows up when \code{WCHAR_MAX} doesn't fit in an
            "int".  The kludge reduces \code{WCHAR_MAX} to fit, but really
            the "int" variables ought to be bigger.  (This problem
            showed up on a Raspberry Pi running Raspbian.)

      \item Fixed a minor error-reporting bug with
            \code{(1:2):integer(0)} and similar expressions.

      \item Fixed a small error-reporting bug with "$",
            illustrated by the following output:
\preformatted{    > options(warnPartialMatchDollar=TRUE)
    > pl <- pairlist(abc=1,def=2)
    > pl$ab
    [1] 1
    Warning message:
    In pl$ab : partial match of 'ab' to ''
}

      \item Fixed documentation error in R-admin regarding the
            \code{--disable-byte-compiled-packages} configuration option, 
            and changed the DESCRIPTION file for the recommended mgcv 
            package to respect this option.

      \item Fixed a bug reported to R Core (PR 15363, 2013-006-26) that
            also existed in pqR-2013-06-20.  This bug sometimes caused memory
            expansion when many complex assignments or removals were done
            in the global environment.
    }
  }
}<|MERGE_RESOLUTION|>--- conflicted
+++ resolved
@@ -21,20 +21,15 @@
   \item A
   \item B
   \item C
-<<<<<<< HEAD
   \item The Writing R Extensions manual now warns that on Windows,
         with the Rtools toolchain, a thread started by OpenMP may have 
         its floating point unit set so that long double arithmetic is 
         the same as double arithmetic  Use \code{__asm__{"fninit"}} in 
         C to reset the FPU so that long double arithmetic will work.
-=======
-  \item D
->>>>>>> 328cb722
 }}
 
   \subsection{EMBEDDED R FACILITIES AND EXAMPLES}{
   \itemize{
-<<<<<<< HEAD
   \item The \code{R_ReplDLLinit} and \code{R_ReplDLLdo1} functions in
         \file{src/main/main.c} have been fixed to handle errors 
         correctly, and to avoid code duplication with \code{R_ReplIteration}.
@@ -45,12 +40,6 @@
         mimic \file{src/gnuwin32/embeddedR.c}.  
   \item The example in \file{src/gnuwin32/front-ends/rtest.c} has also been 
         updated.
-=======
-  \item A
-  \item B
-  \item C
-  \item D
->>>>>>> 328cb722
 }}
 
   \subsection{DOCUMENTATION UPDATES}{
@@ -76,30 +65,19 @@
         looks at the definitions of operators, which are irrelevant,
         since the parser does not look at them.
   \item C
-<<<<<<< HEAD
   \item The methods by which the Read-Eval-Print Loop (REPL) is
         done (in various contexts) have been rationalized, in
         coordination with the new parsing scheme.
-=======
-  \item D
->>>>>>> 328cb722
 }}
 
   \subsection{NEW FEATURES FROM LATER R CORE VERSIONS}{
   \itemize{
-<<<<<<< HEAD
-  \item A
+  \item From R-3.0.0: The \code{srcfile} argument to \code{parse()} may now 
+        be a character string, to be used in error messages.
   \item B
   \item C
   \item From R-2.15.2: On Windows, the C stack size has been increased 
         to 64MB (it has been 10MB since the days of 32MB RAM systems).
-=======
-  \item From R-3.0.0: The \code{srcfile} argument to \code{parse()} may now 
-        be a character string, to be used in error messages.
-  \item B
-  \item C
-  \item D
->>>>>>> 328cb722
 }}
 
   \subsection{PERFORMANCE IMPROVEMENTS}{
@@ -127,7 +105,6 @@
         (PR#16350).  Fixed in pqR as part of the rewrite of the parser
         and deparser.
   \item B
-<<<<<<< HEAD
   \item From R-3.2.1: The parser could overflow internally when given 
         numbers in scientific format with extremely large exponents.  
         (PR#16358).  Fixed in pqR partly as in R Core fix.  Was actually a 
@@ -137,10 +114,6 @@
       the RGui console was closed from the \sQuote{X} control and the closure
       cancelled. (This would on some 64-bit systems crash \R, typically
       those with a slow GPU relative to the CPU.)
-=======
-  \item C
-  \item D
->>>>>>> 328cb722
 }}
 
   \subsection{BUG FIXES}{
@@ -186,16 +159,12 @@
   a <- quote(f(1,2)); a[[1]] <- function(x,y)x+y; deparse(a) # Omits parens
 }
   \item C
-<<<<<<< HEAD
   \item On Windows, running R.exe from a command prompt window would result in
         Ctrl-C misbehaving.  This was \PR{14948} at R Core, which was 
         supposedly fixed in R-2.15.2, but the fix only works if a 32 or
         64 bit version of R.exe is selected manually, not if the version of R.exe
         that automatically runs the R.exe for a selected architecture is used
         (which is the intended normal usage).
-=======
-  \item D
->>>>>>> 328cb722
 }}
 }
 
