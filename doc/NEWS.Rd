--- conflicted
+++ resolved
@@ -5,28 +5,16 @@
 \title{ pqR News}
 \encoding{UTF-8}
 
-<<<<<<< HEAD
-\section{CHANGES IN VERSION RELEASED 2013-06-18}{
-=======
 \section{CHANGES IN VERSION RELEASED 2013-06-20}{
->>>>>>> 13813f89
 
 \subsection{INTRODUCTION}{
 
 \itemize{ 
 \item This is the nearly-initial public release of pqR (there were
-<<<<<<< HEAD
-early unpublicised releases on 2013-05-31 and 2013-06-07, which this 
-release updates with bug fixes, etc).  It is based on R-2.15.0, 
-distributed by the R Core Team, but improves on it in many ways, mostly 
-ways that speed it up, but also by implementing some new features and 
-fixing some bugs.
-=======
 early unpublicised releases, which this release updates with bug
 fixes, etc).  It is based on R-2.15.0, distributed by the R Core Team,
 but improves on it in many ways, mostly ways that speed it up, but
 also by implementing some new features and fixing some bugs.
->>>>>>> 13813f89
 
 \item One notable improvement is that for systems with multiple
 processors or processor cores, pqR is able to do some numeric
@@ -56,7 +44,6 @@
             had when removed.  See \code{help(get_rm)} for details,
             and how this can sometimes improve efficiency of R functions.
 
-<<<<<<< HEAD
       \item An enhanced version of the \code{Rprofmem} function for profiling
             allocation of vectors has been implemented, that can
             display more information, and can output to the terminal,
@@ -64,16 +51,6 @@
             determined.  Also, \code{Rprofmem} is now always accessible
             (not requiring the \code{--enable-memory-profiling} configuration
             option).  Its overhead when not in use is negligible.
-=======
-      \item An enhanced version of the Rprofmem function for profiling
-            allocation of vectors has been implemented, that can
-            display more information, and can output to the terminal,
-            allowing the source of allocations to more easily be
-            determined.  Also, Rprofmem has now been made accessible
-            even when the \code{--enable-memory-profiling} configuration
-            option is not used, since the overhead of making it
-            accessible is negligible.
->>>>>>> 13813f89
  
             The new version allows records of memory allocation to be
             output to the terminal, where their position relative to
@@ -88,7 +65,6 @@
             in tracking when objects will have to be duplicated.  For
             details, see help(pnamedcnt).
 
-<<<<<<< HEAD
       \item The \code{tracemem} function is defunct.  What exactly it was
             supposed to do in R-2.15.0 was unclear, and optimizations 
             in pqR make it even less clear what it should do.  The bit
@@ -101,8 +77,6 @@
             functions described above provide alternative ways of gaining
             insight into memory allocation behaviour.
 
-=======
->>>>>>> 13813f89
       \item Some options that can be set by arguments to the R command can
             now also be set with environment variables, specifically, the
             values of R_DEBUGGER, R_DEBUGGER_ARGS, and R_HELPERS give the
@@ -157,14 +131,11 @@
             on Intel processors (verified both empirically and by consulting
             Intel documentation).  It does not work on SPARC machines.
 
-<<<<<<< HEAD
       \item The \code{--enable-memory-profiling} option to configure
             no longer exists.  In pqR, the \code{Rprofmem} function is always
             enabled, and the \code{tracemem} function is defunct.  (See
             discussion above.)
 
-=======
->>>>>>> 13813f89
       \item When installing from source, the output of configure 
             now displays whether standard and recommended packages will
             be byte compiled.
@@ -194,20 +165,12 @@
 
   \subsection{INTERNAL STRUCTURES AND APPLICATION PROGRAM INTERFACE}{
     \itemize{
-<<<<<<< HEAD
       \item The internal structure of an object has changed, in ways that 
             should be compatible with R-2.15.0, but which do require 
             re-compilation.  The flags in the object header for \code{DEBUG},
             \code{RSTEP}, and \code{TRACE} now exist only for non-vector 
             objects, which is sufficient for their present use (now that 
             \code{tracemem} is defunct).
-=======
-      \item The internal structure of an object has changed.  The changes
-            are mostly upwards compatible, but do require recompilation.
-            The one exception to compatibility is that the TRUELENGTH
-            field has changed from a 32-bit signed integer to a 28-bit
-            unsigned integer.  Use of TRUELENGTH is in any case discouraged.
->>>>>>> 13813f89
 
       \item The sizes of objects have changed in some cases (though not most).
             For a 32-bit configuration, the size of a cons cell increases
