--- conflicted
+++ resolved
@@ -25,15 +25,6 @@
 
   \subsection{INSTALLATION ON MICROSOFT WINDOWS}{
   \itemize{
-<<<<<<< HEAD
-  \item A
-  \item B
-  \item C
-  \item The Writing R Extensions manual now warns that on Windows,
-        with the Rtools toolchain, a thread started by OpenMP may have 
-        its floating point unit set so that long double arithmetic is 
-        the same as double arithmetic  Use \code{__asm__{"fninit"}} in 
-=======
   \item Building pqR on Microsoft Windows systems, using the Rtools
         facilities, has now been tested, and some problems found in 
         this environment have been fixed.  Binary distributions are
@@ -51,7 +42,6 @@
         with the Rtools toolchain, a thread started by OpenMP may have 
         its floating point unit set so that long double arithmetic is 
         the same as double arithmetic  Use \code{__asm__("fninit")} in 
->>>>>>> 5c83f00e
         C to reset the FPU so that long double arithmetic will work.
 }}
 
@@ -95,7 +85,6 @@
   \item The methods by which the Read-Eval-Print Loop (REPL) is
         done (in various contexts) have been rationalized, in
         coordination with the new parsing scheme.
-<<<<<<< HEAD
 }}
 
   \subsection{NEW FEATURES}{
@@ -127,8 +116,6 @@
         hence dispatches on methods for \code{^} even if called via
         \code{**}.
   \item D
-=======
->>>>>>> 5c83f00e
 }}
 
   \subsection{NEW FEATURES FROM LATER R CORE VERSIONS}{
