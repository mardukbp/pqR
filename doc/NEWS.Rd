\newcommand{\PR}{\Sexpr[results=rd]{tools:::Rd_expr_PR(#1)}}
\newcommand{\CRANpkg}{\href{http://CRAN.R-project.org/package=#1}{\pkg{#1}}}

\name{NEWS}
\title{ pqR News}
\encoding{UTF-8}


\section{CHANGES IN VERSION RELEASED 2018-08-23}{

  \subsection{INTRODUCTION}{
  \itemize{ 
  \item This release has quite a few significant performance improvements.
        It also has some feature changes and bug fixes, including some
        features from later R Core versions.

  \item With the performance improvements in this release, it is
        generally no longer desirable to use the bytecode compiler.
        Defaults during configuration and use have therefore been
        changed so that the bytecode compiler, and byte-compiled code,
        will not be used unless very deliberately enabled.

  \item Platforms on which pqR is used must now correctly implement
        64-bit IEEE floating-point arithmetic.  This is a preliminary to future
        changes aimed at improving reproducibility of numerical results.
  }}

  \subsection{INSTALLATION}{
  \itemize{
  \item Byte compilation is now discouraged, because on the whole it 
        makes performance worse rather than better, since it does not
        support some pqR performance improvements, and also because it does not
        implement some pqR language extensions.

        When pqR is configured, \code{--disable-byte-compiled-packages}
        is now the default.

        It is still possible to enable byte compilation, but this is
        meant only for research purposes, to compare performance of
        interpreted and byte-compiled code.  No byte compilation
        of packages will be done unless the \code{R_PKG_BYTECOMPILE}
        environment variable is set to \code{TRUE}, regardless of any
        other settings.  Byte code will not be used when evaluating
        expressions unless the \code{R_USE_BYTECODE} environment
        variable is set to \code{TRUE}, even if its evaluation is
        explicitly requested.

        The JIT feature is now never enabled, regardless of any attempt
        to do so.
  \item A platform on which pqR is installed must now
        implement correct 64-bit IEEE floating-point arithmetic for the C 
        "double" type.  In particular, this means that pqR is not supported
        on Intel x86 platforms without SSE2 instructions (Pentium III
        and earlier), since given current software environments, it is 
        effectively impossible to use the FPU in these system to
        perform correctly-rounded 64-bit floating-point operations.

        On processors with fused multiply-add instructions, achieving
        reproducible IEEE arithmetic will require compiling with the 
        gcc/clang option \code{-ffp-contract=off}.
  \item The malloc/free routines written by Doug Lea (in
        src/extra/dlmalloc), which by default are used for Windows platforms,
        can now also be used for non-Windows platforms, by including
        \code{-DLEA_MALLOC} in \code{CFLAGS}.  This is meant for 
        experimentation, and is not recommended for general use.
  }}

  \subsection{PERFORMANCE IMPROVEMENTS}{
  \itemize{
  \item New versions of the C matrix multiply functions are now used, which
        take advantage of SIMD instructions on Intel/AMD processors, and
        which may perform operations in parallel using helper threads (when
        these are enabled).  

        These routines will (if built properly) produce exactly the
        same results as naive matrix multiplication routines in which
        each element of the result is computed as a dot product of two
        vectors, with the dot products computed by sequentially summing
        products of elements.  NA and NaN values are therefore propagated
        properly, and roundoff errors are the same as for the naive
        method (which is the same as the variant of the reference BLAS 
        routines that are supplied with pqR).

        Partly because of this desire to maintain reproducibility,
        these routines are not always as fast as the multiplication
        routines in optimized BLAS packages such as openBLAS.
        Performance is generally less than a factor of two worse than
        these optimized BLAS routines, however, and in some contexts
        performance is actually better.
  \item The radix sorting procedure introduced in R-3.3.1 is now available
        in pqR.  The R-3.3.1 NEWS entry regarding this was as follows:
      
        The radix sort algorithm and implementation from
        \CRANpkg{data.table} (\code{forder}) replaces the previous
        radix (counting) sort and adds a new method for
        \code{order()}.  Contributed by Matt Dowle and Arun
        Srinivasan, the new algorithm supports logical, integer (even
        with large values), real, and character vectors.  It
        outperforms all other methods, but there are some caveats (see
        \code{?sort}).

        Some other changes in \code{sort} and \code{order} from later R Core
        releases (to R-3.4.1) have also been incorporated.

        A new merge sort procedure has been implemented, and is used by 
        default in those cases where radix sort is not suitable.  The
        previous shellshort procedure is still available, and is used by
        default for short numerical vectors.  Shellsort is generally
        slower than merge sort for longer vectors, though it does have 
        the advantage of not allocating any auxiliary storage.  Whether to use
        merge sort or shellsort can now be specified for \code{rank},
        and \code{"merge"} is now an option for the method arguments of
        \code{order}, \code{sort.int}, and \code{sort.list}.
  \item Operations that increase or decrease the length of a vector
        (including lists) now often make changes in place, rather than
        allocating a new vector.  A small amount of additional
        memory is sometimes allocated at the end of a vector to allow
        expansion without reallocation.  This improvement mirrors a
        recent improvement in R-3.4.0, but applies in more situations.
  \item The \code{c} function will sometimes use the space allocated to its
        first argument for the result, after extending it in place.  
        In assigments like \code{v<-c(v,x)}, the space for \code{v}
        may be extended and \code{x} copied into it in place.
        The copying needed by \code{c} may now sometimes be done in
        parallel in a helper thread.
  \item Subsetting an unclassed object now does not cause a copy of
        the object to be made.  For example, the following do not
        require copying \code{obj}:
\preformatted{    x <- unclass(obj)[-1]; y <- unclass(obj)[[1]]
}
        \code{help(unclass)} now documents what operations on 
        \code{unclass(obj)} do not require copying.  Note that with
        this improvement, there is now no reason to use \code{.subset}
        or \code{.subset2}.
  \item The \code{sample} (and \code{sample.int}) functions have been
        sped up.  The improvement can be enormous when sampling a small 
        number of items from a much larger set, without replacement,
        due to use of a hashing scheme.  Hashing is done
        automatically whenever it appears to be advantageous, and
        does not change the result. (A somewhat similar hashing scheme 
        was introduced in R Core versions from R-3.0.0, but it gives 
        different results, and hence is enabled by default only for very 
        large sets.)
  \item The \code{paste} and \code{paste0} functions have been sped up.
        They are now about two to six times
        faster than in R-3.4.0, and are usually faster than the 
        \code{stri_paste} function from the \code{stringi} package.
        Pasting with an integer vector is now done without converting
        it to an intermediate string vector.
  \item Substring extraction and replacement with \code{substr} or
        \code{substring} has also been sped up for long strings.
  \item Conversion of integer, double, and logical values to strings,
        and vice versa, has been sped up, in some cases enormously.
  \item The \code{serialize} and \code{unserialize} functions have been
        sped up, particularly when the default "XDR" format is used.
        The old, slow, and cumbersome XDR routines written by Sun are
        no longer used. The advantage of using the \code{xdr=FALSE}
        option to \code{serialize} is now quite small.
  \item From R-3.0.0 (with further pqR improvements): 
        The \code{@<-} operator is now implemented as a primitive, which should
        reduce some copying of objects when used.  Note that the operator
        object must now be in package base: do not try to import it
        explicitly from package methods.
  \item Relational operators are now faster, and may sometimes be done in 
        helper threads (though currently without pipelining of data).
        Computations such as \code{sum(vec>0)} are now done with a
        merged procedure that avoids creating \code{vec>0} as an intermediate
        value.
  \item The speed of the logical operators (\code{!}, \code{&}, and \code{|})
        has been improved for long vectors, and they may now be done
        in a helper thread (though currently without pipelining of data).
  \item Many 1-argument math functions (such as \code{exp} and \code{sin})
        are now sometimes computed in parallel using two threads 
        (possibly running in parallel with the master thread).
  \item Creation of matrices with \code{matrix} is now faster.
  \item Division of a vector by a scalar real or integer value of 2 is now
        automatically converted to a faster multiplication by 0.5 (which
        produces exactly the same result).
  \item Creation of arrays with \code{array} is now usually done with
        a faster internal routine, mimicking (with improvements) changes
        in R-2.15.2 and later R Core versions.
  \item The \code{which.min}, and \code{which.max} functions have been
        sped up, especially for logical and integer arguments (partially
        using code from R-3.2.3, with improvements).
  \item The \code{rep} function is now often faster for string vectors,
        and for vectors of any type that have names.
  \item Improved methods for symbol lookup are now used, which increase
        speed in many contexts, and especially in functions that are
        defined in packages (rather than in the global workspace).
  \item The \code{get} and \code{mget} functions have been sped up.
  \item The speed of \code{package::symbol} and \code{package:::symbol}
        has been improved, especially when the package is \code{base}.
  \item The speed of \code{nchar} has been greatly improved.
  \item The speed of \code{substr} has been improved.
  \item The speed of \code{which} has been improved.
  \item The speed of \code{.Call} has been improved.
  \item The speed of \code{any} and \code{all} has been improved,
        for cases when many elements need to be checked to determine
        the result.
  \item The speed of \code{substitute} has been improved for many
        cases.
  \item The speed of \code{pmin} and \code{pmax} has been improved,
        especially when they have only two arguments.
  \item Input and output have been sped up, sometimes considerably,
        both with regard to low-level character io, and with respect to 
        output formatting.
  \item Subscripting with a logical vector is now faster for long vectors.
  \item Setting names on a vector has now been sped up in many cases.
  \item The \code{grep}, \code{grepl}, \code{sub}, and \code{gsub} functions
        have been speeded up, substantially in some situations.
  \item Merging of arithmetic operations on vectors has been streamlined,
        with consequent reduction in code size.  Now only the \code{abs}
        function may be merged (not other one-argument math functions),
        and \code{^} is merged only when the second operand is 2.  
        The first operation in a merged sequence can now sometimes be
        on two vectors (merged operations are otherwise restricted to
        operating on a vector and a scalar).  Division can now
        only be the last operation in a merged sequence.
  \item Tasks that may be mergable with later tasks are now by default
        scheduled with a "hold" option, which prevents them from being
        started immediately in a helper thread (which would make a merge
        impossible).  They are instead eligible to be done in a helper
        thread only when a merge is no longer possible, or the result
        becomes needed, or the master thread starts what is recognized 
        as being a long computation (currently only garbage collection).  
        This behaviour can be disabled with the \code{helpers_no_holding}
        option (see \code{help(options)}).
  \item General interpretive overhead has been reduced in some contexts,
        particularly when extracting or replacing subsets with 
        \code{[.]} or \code{[[.]]}.
  }}

  \subsection{FEATURE CHANGES}{
  \itemize{
  \item The versoin of the \code{boot} package included as a recommended
        package is now 1.3-9, with slight tweaks for pqR, so version changed
        to 1.3-9-1.
  \item The version of the \code{digest} package included as a recommended
        package is now 0.6.16, modified to fix a mis-aligned access issue
        and with "Depends" changed to allow use by pqR, with the modified 
        version called 0.6.16-1.
  \item The \code{along}, \code{across}, and \code{down} forms of 
        the \code{for} statement (introduced in pqR-2016-06-24 and
        pqR-2016-10-05) now set the loop variable(s) to the
        corresponding length or dimension size when the loop is done
        zero times, rather than to \code{NULL}.
  \item An attempt is now made to get \code{seek} to work on text files
        when re-encoding is done, but it's possible that some anomalies
        could arise.
  \item Previously, when a scalar was extracted from a matrix or array 
        with \code{[]}, a name derived from a dimension name was attached
        to it only if a single dimension had names (though this was not 
        correctly documented by \code{help("[")}, and is not correctly
        documented in R Core versions to at least R-3.5.0).  This behaviour has
        been changed in pqR so that a name is attached when two dimensions
        have names provided one of these dimensions had dropping suppressed.
        This gives reliable results when matrices happen to have only one
        row or column, as illustrated by the last example in \code{help("[")}.
  \item When \code{unlist} is applied to an atomic vector, names are now removed
        if \code{use.names} is \code{FALSE} (not the default).
  \item The \code{memory.profile} function now has an argument that can
        restrict the counts for vector objects to only those of some minimum
        length.
  \item The \code{Rprofmemt} function now has a \code{bytes} argument, which
        can be set to \code{FALSE} to suppress output of the number of bytes
        allocated (useful for producing platform-independent output).
  \item When the \code{unlist} and \code{c} functions create names for their
        result, the situations in which a sequence number is appended to a 
        name are now the same for atomic vectors and lists.  For example, 
        \code{unlist(list(x=list(2,a=3)))} and \code{unlist(list(x=c(2,a=3)))}
        now return the same result (in which the name for the first element 
        is \code{x}, not \code{x1}).
  \item It is now no longer possible to create an S4 object with a vector
        data part and a slot called "names" that is not a 
        character vector.  This was previously allowed
        (and is in R-3.5.1), but didn't really work, as illustrated below:
\preformatted{
  > setClass("cl",representation(names="logical"),prototype(1,names=c(T,F)))
  > a <- new("cl")
  > a@names
  [1]  TRUE FALSE
  > b <- a+1
  > b@names
  Error: no slot of name "names" for this object of class "cl"
}
        However, completely consistent behaviour in this regard is still 
        not enforced.
  \item A \codes{slots} argument that is a named character vector is now
        allowed for \code{setClass}, to provide some compatibility with
        extensions to the \code{methods} package in R-3.0.0, prior to fully
        porting those extensions.
  \item The warning message "restarting interrupted promise evaluation" is
        no longer produced.
  \item The \code{\%\%} operator can no longer produce a warning of
        "probable complete loss of accuracy in modulus", the possiblity
        of which had prevented it being done in parallel in a helper thread.
  \item The \code{sin}, \code{cos}, and \code{tan} functions no longer produce
        a warning message when they return \code{NA} when given \code{Inf}
        as their argument, the possiblity of which had prevented them being
        done in parallel in a helper thread.
  \item The \code{inhibit_release} argument to the \code{gctorture2} function,
        and the \code{R_GCTORTURE_INHIBIT_RELEASE} environment variable,
        can now (as earlier, and in R Core versions of R) be used to prevent 
        freed objects from being reused.
  \item The \code{cumsum} and \code{cumprod} functions now correctly propagate 
        \code{NaN} and \code{NA} values that are encountered to all later
        values, with \code{NA} taking precedence over \code{NaN}.  Previously,
        \code{NaN} had been converted to \code{NA} in \code{cumsum}.  (In
        R-3.5.0, the behaviour in this respect appears to be platform 
        dependent.)
  \item Indexes used with \code{[[} can be symbols, with effect equivalent 
        to indexing with the symbol's print name.  This has actually been
        true since pqR-2013-07-22, but wasn't documented.
  \item When applied to complex vectors, the \code{prod} and \code{cumprod}
        functions now produce results matching those obtained with the
        \code{*} operator.
  \item The old serialization format, used prior to December 2001, is 
        no longer supported in pqR.  Code to support it would need to
        be changed to accomodate recent changes in pqR, and meaningful
        testing of such changes seems like it would require excessive
        efforts.
  \item It is now allowed to set the length of an ``expression''
        object with \code{length(e)<-len}, as for other vector
        types.  Any extra elements are set to \code{NULL}.
  \item Attempts to set attributes on a symbol are now silently ignored,
        both at the R level, with \code{attr} and \code{attributes}, and
        at the C API level, with \code{SET_ATTRIB}.  Getting the attributes
        of a symbol returns NULL.  Previously (and also in R-3.4.0),
        attributes could be attached to symbols, but they were lost
        when a workspace was saved and restored.  Attaching attributes
        to symbols is now also disallowed in R-3.5.0.
  \item There is no longer a \code{SET_PRINTNAME} function available in
        the C API (even if internal header files are used).  Setting the 
        print name of a symbol has never been
        a safe or reasonable thing to do.
  \item The default \code{size} for \code{new.env} is now \code{NA}, which
        gives an internal default, which now varies depending on the
        platform and configuration options.
  \item Assigning to \code{...} or \code{..1}, \code{..2}, etc. with
        \code{<-} and other assignment operators is no longer allowed.
  \item A warning is no longer generated when the first argument of
        \code{.C}, \code{.Fortran}, \code{.Call}, or \code{.External} is
        given its proper name of \code{.NAME}.  For the moment, the first
        argument is also allowed to be called "name", though this is deprecated.
        Passing more than one \code{PACKAGE}, \code{NAOK}, \code{DUP}, 
        \code{HELPERS}, or \code{ENCODING} argument now results in an error 
        rather than a warning. 
  \item There is now a \code{helpers_no_holding} option; see note above
        under performance improvements.
  \item [ Following changes from R Core releases described below: ]
        ICU is not used by default for collation if the initial locale 
        is \code{"C"} or \code{"POSIX"}; the C \code{strcmp} function
        is used instead, as when \code{icuSetCollate(locale="ASCII")} 
        has been called.  This default may of course be changed using
        \code{icuSetCollate}.
  }}

  \subsection{NEW FEATURES FROM R CORE RELEASES}{
  \itemize{
  \item From R-3.0.0: New simple \code{provideDimnames()}
        utility function.  From R-3.2.4: \code{provideDimnames()}
        gets an optional \code{unique} argument.

  \item \code{mget()} now has a default for \code{envir} (the frame
        from which it is called), for consistency with \code{get()} and
        \code{assign()}.

  \item From R-3.0.2: New \code{assertCondition()}, etc. utilities in tools,
        useful for testing.

  \item An \code{anyNA} function is now provided, defined simply as
        \code{function (x) any(is.na(x))} (which is fast in pqR).
        This is useful only for compatibility with the \code{anyNA}
        function introduced in R-3.1.0.  The \code{recursive} argument
        to \code{anyNA} introduced in R-3.2.0 is not implemented.

  \item From R-3.1.0: The way the unary operators (\code{+ - !}) handle
        attributes is now more consistent.  If there is no coercion,
        all attributes (including class) are copied from the input to
        the result: otherwise only names, dims and dimnames are.

  \item From R-3.0.0: There is a new function \code{rep_len()} analogous to 
        \code{rep.int()} for when speed is required (and names are not).

        Note, however, that in pqR \code{rep} is as fast as
        \code{rep_len} (and also \code{rep.int}) when there are no names.

  \item From R-3.1.2: \code{capabilities()} now reports if ICU is
        compiled in for use for collation (it is only actually used if
        a suitable locale is set for collation, and never for a
        \code{C} locale).

  \item From R-3.1.2: \code{icuSetCollate()} allows \code{locale = "default"},
        and \code{locale = "none"} to use OS services rather than ICU for
        collation.

        Environment variable \env{R_ICU_LOCALE} can be used to set the
        default ICU locale, in case the one derived from the OS locale is
        inappropriate (this is currently necessary on Windows).

  \item From R-3.1.2: New function \code{icuGetCollate()} to report on the ICU
        collation locale in use (if any).

  \item From R-3.1.3: \code{icuSetCollate()} now accepts \code{locale = "ASCII"}
        which uses the basic C function \code{strcmp} and so collates
        strings byte-by-byte in numerical order.

  \item From R-3.2.0: New function \code{trimws()} for removing leading/trailing
        whitespace.  The pqR version is modified to slightly improve speed.

  \item From R-3.2.0: New \code{get0()} function, combining \code{exists()} and
        \code{get()} in one call, for efficiency.

  \item From R-3.3.0: New function \code{strrep()} for repeating the elements
        of a character vector.  The pqR version has a significantly faster
        implementation.

  \item From R-3.3.0: New programmeR's utility function \code{chkDots()}.

  \item From R-3.3.0: New string utilities \code{startsWith(x, prefix)} and
        \code{endsWith(x, suffix)}.  (However, in pqR, \code{NULL} arguments
        are allowed, and are treated the same as zero-length character vectors.)

  \item The \code{lengths} function has been ported from R Core releases
        which had NEWS items as below:

        R-3.2.0: New \code{lengths()} function for getting the lengths
        of all elements in a list.

        R-3.2.1: \code{lengths(x)} now also works (trivially) for
        atomic \code{x} and hence can be used more generally as an
        efficient replacement of \code{sapply(x, length)} and similar.

        R-3.3.0: \code{lengths()} considers methods for \code{length}
        and \code{[[} on \code{x}, so it should work automatically on
        any objects for which appropriate methods on those generics
        are defined.
  \item The C macros \code{MAYBE_SHARED}, \code{NO_REFERENCES}, 
        \code{MAYBE_REFERENCED}, \code{NOT_SHARED}, and \code{MARK_MUTABLE}
        have been added to \file{Rinternals.h}, for compatibility with
        recent R Core versions.
}}

  \subsection{BUG FIXES}{
  \itemize{
  \item A long-known "bug" that was tolerated for performance reasons
        is no longer tolerated.  Previously, values for arguments of functions
        or operators could be changed by evaluation of later operators, as
        illustrated below:
\preformatted{    > a<-c(10,20); a+(a[2]<-7)
    [1] 17 14}
        The result is now (correctly) a vector with elements 17 and 27.  This
        is also fixed in R-3.5, but without this being documented (as far as I
        can see).
  \item Fixed bugs in the deparser related to the following, reported on r-devel
        by Martin Binder in July 2017:
\preformatted{    > (expr = substitute(-a * 10, list(a = quote(if (TRUE) 1 else 0))))
    -if (TRUE) 1 else 0 * 10
}
The deparsed expression printed does not parse to the actual expression.
After the fix, the output is now
\preformatted{    (-if (TRUE) 1 else 0) * 10}
This bug remains in R Core versions to at least R-3.5.1.
  \item Fixed a bug in which \code{pmin(NA,0/0)} produced \code{NaN} as
        its result, rather than \code{NA}, which \code{help(pmin)} implies
        should be the result.  This bug also exists in R Core versions 
        to at least R-3.5.1.
  \item Fixed a bug in which setting names could cause a quoted expression
        to be evaluated, illustrated by the following:
\preformatted{    > abc <- 1:2; b <- quote(cat("Hi!\n")); names(abc) <- b
    Hi!
    > abc
    <NA> <NA> 
       1    2 
}
        The \code{cat} function is now no longer called, and the names
        attached to \code{abc} are now \code{"cat"} and \code{"Hi!\n"},
        the correct conversion of the quoted expression to a character
        vector.  This bug also exists in R Core versions to at least R-3.5.1.
  \item Fixed a pqR bug illustrated by the following code:
\preformatted{    p<-matrix(c(2L,3L,2L,2L),1,4); p[,p]<-1L; p
}
        This previously produced a matrix with values 1, 1, 2, 2 rather than the
        correct answer of 2, 1, 1, 2.
  \item Fixed a bug illustrated by
        \code{deparse(as.integer(c(2^31-1,NA,-(2^31-1))))}
        producing incorrect output.
  \item Fixed bugs illustrated by \code{format(3.1,width=9999)}, in which
        large field widths are reduced to 999, but are filled with only spaces.
        The field widths are now automatically reduced to 999 (2000 for
        complex values), but contain correct data.  This bug was also
        fixed (differently) in R-3.1.3, except for complex values.
  \item Fixed a bug that caused the following to fail with an error,
        rather than print the square root of two:
\preformatted{    f <- function (...) ..1(2); f(sqrt)
}
        This bug also exists in R Core versions to at least R-3.5.1.
  \item Fixed bugs in which \code{as.numeric("0x1.1.1p0")} didn't give an error,
        and \code{as.numeric("0x1fffffffffffff.7ffp0")} gave an 
        incorrectly-rounded result.  Both bugs (and related ones previously
        fixed in pqR) exist in R-3.5.1.
  \item Fixed a bug that caused
        \code{print(c(F,NA,NA,F),na.print="abcdef")} to
        produce incorrectly-formatted output.  This bug also exists in
        R Core versions to at least R-3.5.1.
  \item The documentation on \code{debug} and \code{debugonce} has been
        fixed to remove mention of the \code{text} and \code{condition} 
        arguments. These arguments were documented in R-2.10.0, and in 
        subsequent R Core versions, but at least to R-3.4.1, they have never 
        been implemented as documented, but rather have always been 
        completely ignored.
  \item Fixed two pqR bugs illustrated by the following:
\preformatted{    a <- c(2,3); e <- new.env(); e[["x"]] <- a; a[2] <- 9; e$x[2]
    L <- list(1,2); y <- list(2+1); L[2] <- y; y[[1]][1] <- 9; L[[2]]
}
        For both lines above, the value printed was 9 rather than 3.
  \item Fixed a pqR bug in which the \code{evaluate} argument to \code{dump}
        was interpreted backwards.
  \item Fixed a pqR bug in which the "parent" column returned by 
        \code{getParseData} could be of double rather than integer type.
  \item Previously, \code{length(plist)<-n} did not work when \code{plist}
        was a pairlist, but it does now.  This bug was also fixed independently
        in R-3.4.3.
  \item Fixed a bug illustrated by the following:
\preformatted{    L <- list(c(3,4))
    M <- matrix(L,2,2)
    M[[1,1]][1] <- 9
    L
}
        In the value printed for \code{L}, \code{L[[1]][1]} had changed to 9.
        This bug also exists in R Core versions to at least R-3.5.1.
  \item Fixed a bug illustrated by the following:
\preformatted{    a <- as.integer(NA); e <- new.env(size=a); print(a)
}
        The value printed was previously 0 rather than NA.
        This bug also exists in R Core versions to at least R-3.5.1.
  \item Fixed a bug that caused a crash (rather than an error message)
        for code like the following:
\preformatted{    a <- quote(r<-1); a[[2]] <- character(0); eval(a)
}
  }}

  \subsection{BUG FIXES FROM R CORE RELEASES}{
  \itemize{
  \item Similarly to R-3.1.2, \code{as.environment(list())} and 
        \code{list2env(list())} now work, and as.list() of such an
        environment (or any empty environment) now gives an
        empty list with no names, the same as \code{list()}. (PR#15926)

<<<<<<< HEAD
  \item From R-3.5.0: \code{dist(x, method = "canberra")} now uses the correct
        definition; the result may only differ when \code{x} contains
        values of differing signs, e.g.\sspace{}not for 0-1 data.
=======
  \item From R-3.0.2: \code{deparse()} now deparses raw vectors in a form that
        is syntactically correct. (\PR{15369})

>>>>>>> b1522a70
  }}
}


\section{CHANGES IN VERSION RELEASED 2017-06-09}{

  \subsection{INTRODUCTION}{
  \itemize{ 
  \item pqR now uses a new garbage collector and new schemes for memory
        layout.  Objects are represented more compactly, much more compactly
        if ``compressed pointers'' are used. Garbage collection is faster,
        and will have a more localized memory access/write pattern, which
        may be of significance for cache performance and for performance with
        functions like \code{mclapply} from the \code{parallel} package.

        The new garbage collection scheme uses a general-purpose Segmented
        Generational Garbage Collector, the source code for which is at
        https://gitlab.com/radfordneal/sggc
  }}

  \subsection{INSTALLATION}{
  \itemize{
  \item There is now an \code{--enable-compressed-pointers} option to
        \code{configure}.  When included, pqR will be built with 
        32-bit compressed pointers, which considerably reduces
        memory usage (especially if many small objects are used) 
        on a system with 64-bit pointers (slightly on
        a system with 32-bit pointers).  Use of compressed pointers
        results in a speed penalty on some tasks of up to about 30\%,
        while on other tasks the lower memory usage may improve speed.
  \item There is now an \code{--enable-aux-for-attrib} option to
        \code{configure}.  This is ignored if 
        \code{--enable-compressed-pointers} is used, or if the platform
        does not use 64-bit pointers.  Otherwise, it results in 
        attributes for objects being stored as ``auxiliary information'',
        which allows for some objects to be stored more compactly,
        with some possible speed and memory advantages, though some operations
        become slightly slower.
  \item Packages containing C code must be installed with a build of
        pqR configured with the same setting of
        \code{--enable-compressed-pointers} or
        \code{--enable-aux-for-attrib} as the build of pqR in which
        they are used.
  \item The \code{--enable-strict-barrier} option to \code{configure}
        has been removed.  In pqR, usages in C code such as \code{CAR(x)=y}
        cause compile errors regardless of this option, so it is not
        needed for that purpose.  The use of this option to enable the 
        \code{PROTECTCHECK} feature will be replaced by a similar feature
        in a future pqR release.
  }}

  \subsection{DOCUMENTATION AND FEATURE CHANGES}{
  \itemize{
  \item Documentation in the ``R Installation and Administration'',
        ``Writing R Extensions'', and ``R Internals'' manuals has
        been updated to reflect the new garbage collection and memory
        layout schemes.  There are also updates to \code{help(Memory)},
        \code{help("Memory-limits")}, and \code{help(gc)}.
  \item The format of the output of \code{gc} has changed, to reflect
        the characteristics of the new garbage collector.  See
        \code{help(gc)} for details.
  \item Memory allocated by a C function using \code{R_alloc} will no
        longer appear in output of \code{Rprofmem}.
  \item The \code{pages} argument for Rprofmem is now ignored.
  \item The output of \code{.Internal(inspect(x))} now includes both the
        uncompressed and the compressed pointers to \code{x}, and other
        information relevant to the new scheme, while omitting
        some information that was specific to the previous garbage collector.
  }}

  \subsection{CHANGES TO THE C API}{
  \itemize{
  \item The \code{SETLENGTH} function now performs some checks to avoid
        possible disaster.  Its use is still discouraged.
  \item The probably never-used \code{call_R} and \code{call_S} functions
        have been disabled.
  \item It is now illegal to set the ``internal'' value associated with a symbol
        to anything other than a primitive function (\code{BUILTINSXP}
        or \code{SPECIALSXP} type).  The \code{INTERNAL} values are no longer
        stored in symbol objects, but in a separate table, with the
        consequence that it may not be possible to use \code{SET_INTERNAL}
        for a symbol that was not given an internal value during initialization.
  \item Passing a non-vector object to a C function using \code{.C} is now
        even less advisable than before.  If compressed pointers are used,
        this will work only if the argument is recevied as a \code{void*}
        pointer, then cast to \code{uintptr_t}, then to \code{SEXP} (this
        should work when SEXP is either a compressed an uncompressed 
        pointer).
  }}

  \subsection{BUG FIXES}{
  \itemize{
  \item Cross-references between manuals in doc/manual, such as R-admin.html
        and R-exts.html,
        now go to the other manuals in the same place.  Previously (and
        in current R core versions), they went to the manuals of that
        name at cran.r-project.org, even when those manuals are not for
        the same version of R.
  }}

}


\section{CHANGES IN VERSION RELEASED 2016-10-24}{

  \subsection{INTRODUCTION}{
  \itemize{ 
  \item This is a small maintenance release, fixing a few bugs and installation
        problems.
  }}

  \subsection{INSTALLATION}{
  \itemize{
  \item When building pqR on a Mac, some Mac-specific source files
        are now compiled with the default 'gcc' (really clang on
        recent Macs), regardless of what C compiler has been specified
        for other uses.  This is necessary to bypass problems with
        Apple-supplied header files on El Capitan and Sierra. There are
        also a few other tweaks to building on a Mac.
  }}

  \subsection{BUG FIXES}{
  \itemize{
  \item Some bugs have been fixed involving the interaction of finalizers
        and active bindings with some pqR optimizations, one of which
        showed up when building with clang on a Mac.
  }}
}


\section{CHANGES IN VERSION RELEASED 2016-10-05}{

  \subsection{INTRODUCTION}{
  \itemize{ 
  \item With this release, pqR, which was based on R-2.15.0, now incorporates
        the new features, bug fixes, and some relevant performance improvements
        from R-2.15.1.  The pqR version number 
        has been advanced to 2.15.1 to reflect this.  (This version number is
        checked when trying to install packages.)

        Note that there could still be incompatibilities with packages
        that work with R-2.15.1, either because of bugs in pqR, or because
        a package may rely on a bug that is fixed in pqR, or because
        pqR implements some changes from R Core versions after R-2.15.1 that
        are not compatibile with R-2.15.1, or because some new
        pqR features are not totally compatible with R-2.15.1.

        Since many features from later R Core versions are also implemented
        in pqR, some packages that state a dependence on a later version
        of R might nevertheless work with pqR, if the dependence declaration in
        the DESCRIPTION file is changed.
  \item The 'digest' package (by Dirk Eddelbuettel and others) is now
        included in the release as a recommended package (which will
        therefore be available without having to install it).  The version 
        used is based on digest_0.6.10, with a slight modification to
        correctly handle pqR's constant objects (hence called digest_0.6.10.1).
  \item The pqR package repository (see information at pqR-project.org) has
        now been updated to include some packages (or new versions of packages)
        that depend on R-2.15.1, which were previously not included.
  \item There are also some new pqR features and performance improvements
        in this release, including
        \code{across} and \code{down} options for \code{for} statements, a
        less error-prone scheme for protecting objects from garbage 
        collection in C code, and faster implementations of subset 
        replacement with \code{[ ]}, \code{[[ ]]}, and \code{$}.
  }}

  \subsection{INSTALLATION}{
  \itemize{
  \item The direction of growth of the C stack is no longer determined
        at runtime.  Instead, it is assumed by default to grow downwards,
        as is the case for virtually all current platforms.  This can
        be overridden when building pqR by including \code{-DR_CStackDir=-1}
        in \code{CFLAGS}.  See the R-admin manual for more details.
  }}

  \subsection{NEW FEATURES}{
  \itemize{
  \item The \code{for} statement now has \code{down} and \code{across}
        forms, which conveniently iterate over the rows 
        (\code{down}) or columns (\code{across}) of a matrix.  See
        \code{help("for")} for details.
  \item C functions called from R (by \code{.Call} or \code{.External}) 
        can now protect objects from garbage collection using a new, 
        less error-prone, method, rather than the old (and still present)
        \code{PROTECT} and \code{UNPROTECT} calls.  See the section titled
        ``Handling the effects of garbage collection'' (5.9.1) in the ``Writing 
        R Exensions'' manual for details on the new facility, as well as
        improved documentation on the old facilities.
  \item The \code{serialize} and \code{saveRDS} functions now take a 
        \code{nosharing} argument, which defaults to \code{FALSE}.  When
        \code{nosharing} is \code{TRUE}, constant objects (and perhaps in 
        future other shared objects) are serialized as if they were not
        shared.  This is used in the modified 'digest' package included
        with the release to ensure that objects that are the same according
        to \code{identical} will have identical serializations.
  \item The default for the \code{last} argument of \code{substring} is
        now \code{.Machine$integer.max}.  The previous default was 1000000
        (and still is in R-3.3.1), which made absolutely no sense, and
        is likely responsible for bugs in user code that assumes that,
        for example, \code{substring(s,2)} will always return a string like
        \code{s} but without the first character, regardless of how many
        characters are in \code{s}.  This assumption will now actually be true.
  \item Since assignments like \code{"1A"<-c(3,4)} are allowed, for consistency,
        pqR now also allows assignments like \code{"1A"[2]<-10}.  However,
        it is recommended that if a symbol that is not syntactically valid
        must be used, it should be written with backquotes, as in
        \code{`1A`[2]<-10}.  This will work on the right-hand side too,
        and is also a bit faster.
  \item \code{.Call} and \code{.External} now take a defensive measure
        against C code that incorrectly assumes that the value stored
        in a variable will not be shared with other variables.  If
        \code{.Call} or \code{.External} is passed a simple variable as
        an argument, and the value of that variable is a scalar without
        attributes that is shared with another variable
        (ie, \code{NAMED} is greater than 1), this value is duplicated and
        reassigned before the C function is called.  This is a defense against
        incorrect usage, and should not be relied on --- instead, the
        incorrect usage should be fixed.
  }}

  \subsection{PERFORMANCE IMPROVEMENTS}{
  \itemize{
  \item Replacing part of a vector or list with \code{[ ]}, \code{[[ ]]},
        and \code{$} is now often faster.  The improvement can be by up to 
        a factor two or more when the index and replacement value are scalars.
  \item In some contexts, the \code{unclass} function now takes 
        negligible time, with no copying of the object that is unclassed.
        In particular this is the case when \code{unclass(x)} is the object
        of a \code{for} statement, the operand of an arithmetic operator,
        the argument of a univariate mathematical function, or the 
        argument of \code{length}.  For example, in
\preformatted{    `+.myclass` <- function (e1, e2)
        (unclass(e1) + unclass(e2)) \%\% 100
}  
        the two calls of \code{unclass} do not require duplicating
        \code{e1} or \code{e2}.
  \item Arithmetic with a mixture of complex and real/integer operands
        is now faster.
  }}

  \subsection{BUG FIXES}{
    \itemize{
    \item Fixed some problems with reporting of missing arguments to functions,
          which were introduced in pqR-2016-06-24.  For example, 
\preformatted{    f <- function(x) x; g <- function(y) f(y); g()
}
          would not display an error message, when it should.
    \item Fixed a problem affecting mixed complex and real/integer arithmetic
          when the result is directly assigned to one of the operands,
          illustrated by
\preformatted{    a <- 101:110; b <- (1:10)+0i; a <- a-b; a
}
    \item Fixed a bug involving invalid UTF-8 byte sequences,
          which was introduced in R-2.15.1, and is present in later
          R Core releases to at least R-3.3.1.  The bug is illustrated by
          the following code, which results in an infinite loop in the
          interpreter, when run on a Linux system in a UTF-8 locale:
\preformatted{    plot(0); text(1,0,"ab\xc3")
}
          The code from R-2.15.1 causing the bug was incorporated into
          this release of pqR, but the problem was fixed after the
          fBasics package was seen to fail with a test release of pqR,
          so the bug does not appear in any stable release of pqR.
    \item Fixed misinformation in help(length) about the length of
          expressions (which is also present in R Core versions to 
          at least R-3.3.1).
    \item The usage in \code{help("[[")} now shows that the replacement
          form can take more than one index (for arrays). 
          (This is also missing in R Core versions to at least R-3.3.1.)
  }}

  \subsection{NEW FEATURES FROM R CORE VERSIONS}{
  \itemize{
  \item From R-2.15.1: source() now uses withVisible() rather than
        .Internal(eval.with.vis).  This sometimes alters tracebacks
        slightly.
  \item From R-2.15.1: splineDesign() and spline.des() in package
        splines have a new option sparse which can be used for efficient
        construction of a sparse B-spline design matrix (_via_ Matrix).
  \item From R-2.15.1: norm() now allows type = "2" (the spectral or 2-norm)
        as well, mainly for didactical completeness.
  \item From R-2.15.1 (actually implemented in pqR-2014-09-30, but not
        noted in NEWS then): 
        colorRamp() (and hence colorRampPalette()) now also works for the
        boundary case of just one color when the ramp is flat.
  \item From R-2.15.1 (actually implemented in pqR-2014-09-30, but not
        noted in NEWS then): 
        For tiff(type = "windows"), the numbering of per-page files
        except the last was off by one.
  \item From R-2.15.1 (actually implemented in pqR-2014-09-30, but not
        noted in NEWS then):
        For R CMD check, a few people have reported problems with
        junctions on Windows (although they were tested on Windows 7, XP
        and Server 2008 machines and it is unknown under what
        circumstances the problems occur).  Setting the environment
        variable R_WIN_NO_JUNCTIONS to a non-empty value (e.g. in
        ~/.R/check.Renviron) will force copies to be used instead.
  \item From R-2.15.1 and later R Core versions:
        More cases in which merge() could create a data frame with
        duplicate column names now give warnings.  Cases where names
        specified in by match multiple columns are errors.  [ Plus
        other tweaks from later versions. ]
  \item From R-2.15.1: Added Polish translations by Łukasz Daniel.
  }}

  \subsection{PERFORMANCE IMPROVEMENTS FROM R CORE VERSIONS}{
  \itemize{
  \item From R-2.15.1:
        In package parallel, makeForkCluster() and the multicore-based
        functions use native byte-order for serialization.
  \item From R-2.15.1:
        lm.fit(), lm.wfit(), glm.fit() and lsfit() do less copying of
        objects, mainly by using .Call() rather than .Fortran().
  \item From R-2.15.1:
        tabulate() makes use of .C(DUP = FALSE) and hence does not copy
        bin.  (Suggested by Tim Hesterberg.)  It also avoids making a
        copy of a factor argument bin.
  \item From R-2.15.1:
        Other functions (often or always) doing less copying include
        cut(), dist(), the complex case of eigen(), hclust(), image(),
        kmeans(), loess(), stl() and svd(LINPACK = TRUE).
  }}

  \subsection{BUG FIXES CORRESPONDING TO THOSE IN R CORE VERSIONS}{
    \itemize{
    \item From R-2.15.1:
          Nonsense uses such as seq(1:50, by = 5) (from package plotrix)
          and seq.int(1:50, by = 5) are now errors.
    \item From R-2.15.1:
          The residuals in the 5-number summary printed by summary() on an
          "lm" object are now explicitly labelled as weighted residuals
          when non-constant weights are present.  (Wish of PR#14840.)
    \item From R-2.15.1:
          The plot() method for class "stepfun" only used the optional xval
          argument to compute xlim and not the points at which to plot (as
          documented).  (PR#14864)
    \item From R-2.15.1:
          hclust() is now fast again (as up to end of 2003), with a
          different fix for the "median"/"centroid" problem.  (PR#4195).
    \item From R-2.15.1:
          In package parallel, clusterApply() and similar failed to handle
          a (pretty pointless) length-1 argument. (PR#14898)
    \item From R-2.15.1:
          For tiff(type = "windows"), the numbering of per-page files
          except the last was off by one.
    \item From R-2.15.1:
          In package parallel, clusterApply() and similar failed to handle
          a (pretty pointless) length-1 argument. (PR#14898)
    \item From R-2.15.1:
          The plot() and Axis() methods for class "table" now respect
          graphical parameters such as cex.axis.  (Reported by Martin
          Becker.)
    \item From R-2.15.1 (actually fixed in pqR-2014-09-30 but omitted
          from NEWS):  
          Under some circumstances package.skeleton() would give out
          progress reports that could not be translated and so were
          displayed by question marks.  Now they are always in English.
          (This was seen for CJK locales on Windows, but may have occurred
          elsewhere.)
    \item From R-2.15.1:
          The replacement method for window() now works correctly for
          multiple time series of class "mts".  (PR#14925)
    \item From R-2.15.1: is.unsorted() gave incorrect results on non-atomic 
          objects such as data frames.  (Reported by Matthew Dowle.)
    \item From R-2.15.1 (actually fixed in pqR-2014-09-30 but omitted
          from NEWS):
          Using a string as a ?call? in an error condition with
          options(showErrorCalls=TRUE) could cause a segfault.  (PR#14931)
    \item From R-2.15.1:
          In legend(), setting some entries of lwd to NA was inconsistent
          (depending on the graphics device) in whether it would suppress
          those lines; now it consistently does so.  (PR#14926)
    \item From R-2.15.1:
          C entry points mkChar and mkCharCE now check that the length of
          the string they are passed does not exceed 2^31-1 bytes: they
          used to overflow with unpredictable consequences.
    \item From R-2.15.1:
          by() failed for a zero-row data frame.  (Reported by Weiqiang
          Qian).

          [ Note: When \code{simplify=TRUE} (the default), the results 
            with zero-row data frames, and more generally when there are
            empty subsets, are not particularly sensible, but this has
            not been changed in pqR due to compatibility concerns. ]
    \item From R-2.15.1:
          Yates correction in chisq.test() could be bigger than the terms
          it corrected, previously leading to an infinite test statistic in
          some corner cases which are now reported as NaN.
    \item From R-2.15.1 (actually fixed in pqR-2014-09-30 but omitted
          from NEWS):
          xgettext() and related functions sometimes returned items that
          were not strings for translation. (PR#14935)
    \item From R-2.15.1:
          plot(<lm>, which=5) now correctly labels the factor level
          combinations for the special case where all h[i,i] are the same.
          (PR#14837)
  }}
}


\section{CHANGES IN VERSION RELEASED 2016-06-24}{

  \subsection{INTRODUCTION}{
  \itemize{ 
  \item This release extends the R language in ways that address a
        set of related flaws in the design of R, and before it S.

        These extensions make it easier to write reliable programs,
        by making the easy way to do things also be the correct
        way, unlike the previous situation with sequence generation using
        the colon operator, and dimension dropping when subsetting arrays.
  \item Several other changes in features are also implemented in this
        version, some of which are related to the major language extensions.
  \item There are also a few bug fixes, and some improvements in testing,
        but no major performance improvements (though some tweaks).
}}

  \subsection{PACKAGE INSTALLATION}{
  \itemize{
  \item New packages (or other R code) that use the new ``along''
        form of the ``for'' statement, or which rely on the new
        facilities for not dropping dimensions (see below), should not be 
        byte compiled, since these features are not supported in
        byte-compiled code.  In pqR, using byte compilation is not always
        advantageous in any case.
  \item Installation and checking of existing packages may require
        setting the environment variable \code{R_PARSE_DOTDOT} to
        \code{FALSE}, so that names with interior sequences of dots
        will be accepted (see below).
  \item The base package is no longer byte-compiled, even if pqR is
        configured with \code{--enable-byte-compiled-packages}, since
        it now uses new features not supported by the bytecode compiler.
}}

  \subsection{MAJOR LANGUAGE EXTENSIONS AND OTHER CHANGES}{
  \itemize{
  \item There is a new \code{..} operator for generating increasing integer
        sequences, which is a less error-prone replacement for the \code{:}
        operator (which remains for backwards compatibility).  Since \code{..}
        generates only increasing sequences, it can generate an empty
        sequence when the end value is less than the start value, thereby
        avoiding some very common bugs that arise when \code{:} is used.

        The \code{..} operator also has lower precedence than arithmetic
        operators (unlike \code{:}), which avoids another common set of bugs.

        For example, the following code sets all interior elements of the 
        matrix \code{M} to zero, that is, all elements except those in the 
        first or last row or column:
\preformatted{    for (i in 2..nrow(M)-1)
        for (j in 2..ncol(M)-1)
            M[i,j] <- 0
}
        Without the new \code{..} operator, it is awkward to write code
        for this task that works correctly when \code{M} has two or fewer 
        rows, or two or fewer columns.
  \item In order that the \code{..} operator can be conveniently used
        in contexts such as \code{i..j}, consecutive dots are no longer
        allowed in names (without using backticks), except at the
        beginning or end.  So \code{i..j} is not a valid name, but
        \code{..i..} is valid (though not recommended).  With this restriction
        on names, most uses of the \code{..} operator are unambiguous even
        if it is not surrounded by spaces.  The only exceptions are some uses in
        which \code{..} is written with a space after it but not before it,
        expressions such as \code{i..(a+b)}, which is a
        call of a function named \code{i..}, and expressions such as 
        \code{i..-j}, which returns the difference between \code{i..} and 
        \code{j}.  Most such uses will be stylistically bad, redundant
        (note that the parentheses around \code{a+b} above are unnecessary),
        or probably unlikely (as is the case for \code{i..-j}).

        To accomodate old R code that has consecutive dots within names,
        parsing of the \code{..} operator can be disabled by setting the
        \code{parse_dotdot} option to \code{FALSE} (with the \code{options}
        function). The \code{parse_dotdot} option defaults to \code{TRUE} 
        unless the environment variable
        \code{R_PARSE_DOTDOT} is set to \code{FALSE}.  When \code{parse_dotdot}
        is \code{FALSE}, consecutive dots are allowed in names, and \code{..}
        is not a reserved word.
  \item Another source of bugs is the automatic dropping
        of dimensions of size one when subsetting matrices (or 
        higher-dimensional arrays) using \code{[]},
        unless the \code{drop=FALSE} argument is specified.  This frequently
        results in code that mostly works, but not when, for example, a data set
        has only one observation, or a model uses only one explanatory 
        variable.

        To make handling this problem easier, if no \code{drop} argument is
        specified, pqR now does not drop a dimension of size one if the
        subscript for that dimension is a one-dimensional non-logical array.  
        For example,
        if \code{A} is a matrix, \code{A[1..100,array(1)]} will produce a
        matrix, whereas \code{A[1..100,1]} will produce a vector.

        To make this feature more useful, the new \code{..} operator 
        produces a one-dimensional array, not a bare vector.  So
        \code{A[1..n,1..m]} will always produce a matrix result, even
        when \code{n} or \code{m} are one.  (It will also correctly
        produce an array with zero rows or zero columns when \code{n}
        or \code{m} are zero.)

        This change also applies to subsetting of data frames.  For 
        example, \code{df[1..10,1..n]} will return a data frame (not a
        vector) even when \code{n} is one.
  \item Problems with dimensions of size one being dropped also arise
        when an entire row, or an entire column, is selected with an empty
        (missing) subscript, and there happens to be only one row, or only one 
        column.  For example, if \code{A} is a matrix with one column, 
        \code{A[1:10,]} will be a vector, not a matrix.

        To address this problem, pqR now allows a missing argument to
        be specified by \code{_}, rather than by nothing at all, and
        the \code{[]} operator (for matrices, arrays, and data frames)
        will not drop a dimension if its subscript is \code{_}.  So
        \code{A[1:10,_]} will be a matrix even when \code{A} has only
        one column.

        R functions that check for a missing argument with the \code{missing}
        function will see both an empty argument and \code{_} as missing,
        but can distinguish them using the \code{missing_from_underline}
        function.
  \item A common use of \code{for} statements is to iterate over indexes
        of a vector, or row and column indexes of a matrix.  A new type 
        of \code{for} statement with ``along'' rather than ``in'' now makes
        this more convenient.
  
        For vectors, the form 
\preformatted{    for (i along vec) ...
}
        is equivalent to
\preformatted{    for (i in seq_along(vec)) ...
}
        For matrices, the form
\preformatted{    for (i, j along M) ...
}
is equivalent to
\preformatted{    for (j in 1..ncol(M))
        for (i in 1..nrow(M))
            ...
}
        However, if \code{M} is of a class with its own \code{dim} method,
        this method is not used (effectively, \code{ncol(unclass(M))} and
        \code{nrow(unclass(m))} are used).  This may well change in future, 
        and similarly a \code{length} method may in future be used when 
        ``along'' is used with a vector.
  \item Because of the new restriction on names, the \code{make.names}
        function will now (by default) convert a sequence of consecutive dots 
        in the name it would otherwise have made to a single dot.  (See
        \code{help(make.names)} for further details).  
  \item For the same reason, \code{make.unique} has been changed so that
        the separator string (which defaults to a dot) 
        will not be appended to a name if the name already ends in that string.
}}

  \subsection{BUG FIXES}{
  \itemize{
  \item Fixed a bug (or mis-feature) in subsetting with a single empty
        subscript, as in \code{A[]}.  This now works the same as if
        the empty subscript had been the sequence of all indexes (ie,
        like \code{A[1..length(A)]}), which removes all attributes except
        names.

        R Core versions to at least R-3.3.1 instead return \code{A}
        unchanged, preserving all attributes, though attributes are
        not retained with other uses of the \code{[]} operator.  This
        is contrary to the description in \code{help("[")}, and also
        does not coincde with the (different) description in the R
        language definition.  

        Returning \code{A} unchanged is not only inconsistent, but also
        useless, since there is then no reason to ever write \code{A[]}.
        However, internally, R Core implementions duplicate \code{A},
        which may be of significance when \code{A[]} is passed as
        an argument of \code{.C}, \code{.Fortran}, \code{.Call}, or
        \code{.External}, but only if the programmer is not 
        abiding by the rules.  However, in pqR, the data part of a vector or
        matrix is still copied when \code{A[]} is evaluated, so such
        rule-breaking should still largely be accommodated.  A further
        temporary kludge is implemented to make \code{x[,drop=FALSE]}
        simply return a duplicate of \code{x}, since this (pointless)
        operation is done by some packages.
  \item Fixed bugs in the conversion of strings to numbers, so that the
        behaviour now matches \code{help(NumericConstants)}, which
        states that numeric constants are parsed very similarly to C99.
        This was not true before (or in R-2.15.0) -- some erroneous
        syntax was accepted without error, and some correct syntax was
        rejected, or gave the wrong value.  

        In particular, fractional
        parts are now accepted for hexadecimal constants.  Later R Core
        versions made some fixes, but up to at least R-3.3.1 there are
        still problems.  For example, in R-3.3.1, 
        \code{parse(text="0x1.8")[[1]]} gives an error, and 
        \code{as.numeric("0x1.8")} produces 24 (as does \code{\link{scan}}
        when given this input).  In this version of pqR, these return the
        correct value of 1.5.
  \item Fixed a problem with identifying the version of the
        makeinfo program that is installed that arises with recent versions
        of makeinfo.
  \item Put in a check for non-existent primitives when unserializing
        R objects, as was done in R-3.0.1.
  \item Fixed a bug (also in R-2.15.0, but fixed in later R Core versions)
        illustrated by the following code:
\preformatted{    a <- array(c(3,4),dimnames=list(xyz=c("fred","bert")))
    print(a[1:2])
    print(a[])  # should print same thing, but didn't
}
  \item Fixed a bug illustrated by the following code:
\preformatted{    f <- function (x) { try(x); missing(x) }
    g <- function (y) f(y)
    h <- function (z) g(z)

    f(pi[1,1])  # FALSE
    g(pi[1,1])  # FALSE
    h(pi[1,1])  # Should also be FALSE, but isn't!
}
        This bug is in R Core versions to at least R-3.3.1.
  \item Fixed a bug in which an internal error message is displayed
        as shown below:
\preformatted{    > f <- function (...) ..1; f()
    Error in f() : 'nthcdr' needs a list to CDR down
}
        A sensible error message is now produced.  This bug is also
        in R Core versions to at least R-3.3.1.
  \item Fixed a bug in S4 method dispatch that caused failure
        of the no-segfault test done by make check-all on Windows 10 
        (pqR issue #29 + related fix).  (Also in R-2.15.0, and partially fixed
        in R-3.3.0.)
  \item Fixed a bug illustrated by
\preformatted{   atan; show <- function (x) cat("HI\n"); atan
}
        Now, pqR no longer prints HI! for the second display of \code{atan}.
  \item Fixed a pqR bug in which the result of \code{getParseData} omitted
        the letter at the end of \code{1i} or \code{1L}.
  \item Fixed a pqR bug in which enabling trace output from the 
        helpers module and then typing control/C while trace output is
        being printed could lead to pqR hanging. 
}}
}


\section{CHANGES IN VERSION RELEASED 2015-09-14}{

  \subsection{INTRODUCTION}{
  \itemize{ 
  \item With this release, pqR now works on Microsoft Windows systems.
        See below for details.
  \item The facilities for embedding R in other applications have also
        been tested in this release, and some problems with how this is
        done in R Core versions have been fixed.
  \item The parser and deparser, and the method for
        performing the basic Read-Eval-Print Loop, have 
        been substantially rewritten.  This has few user-visible effects
        at present (apart from bug fixes and performance improvements),
        but sets the stage for future improvements in pqR.
  \item The facility for recording detailed parsing data introduced n
        R-3.0.0 has now been implemented in pqR as part of the parser
        rewrite.
  \item There are also a few other improvements and bug fixes.
}}

  \subsection{INSTALLATION ON MICROSOFT WINDOWS}{
  \itemize{
  \item Building pqR on Microsoft Windows systems, using the Rtools
        facilities, has now been tested, and some problems found in 
        this environment have been fixed.  Binary distributions are
        not yet provided, however.
  \item Detailed and explicit instructions for building pqR from
        source on Windows systems are now provided, in the 
        \file{src/gnuwin32/INSTALL} file of the pqR source directory.
        These instructions mostly correspond to information in
        The R Installation and Administration manual, but in more
        accessible form.
  \item See \url{pqR-project.org} for more information on Windows systems 
        on which pqR has been tested, and on any problems and workarounds
        that may have been discovered.
  \item The Writing R Extensions manual now warns that on Windows,
        with the Rtools toolchain, a thread started by OpenMP may have 
        its floating point unit set so that long double arithmetic is 
        the same as double arithmetic  Use \code{__asm__("fninit")} in 
        C to reset the FPU so that long double arithmetic will work.
  \item The default is now to install packages from source, since there
        is no binary repository for pqR.
}}

  \subsection{EMBEDDED R FACILITIES AND EXAMPLES}{
  \itemize{
  \item The \code{R_ReplDLLinit} and \code{R_ReplDLLdo1} functions in
        \file{src/main/main.c} have been fixed to handle errors 
        correctly, and to avoid code duplication with \code{R_ReplIteration}.
  \item Another test of embedded R has been added to \file{tests/Embedding},
        which is the same as an example in the R Extensions manual, which
        has been improved.
  \item Another example in the R Extensions manual has been changed to
        mimic \file{src/gnuwin32/embeddedR.c}.  
  \item The example in \file{src/gnuwin32/front-ends/rtest.c} has also been 
        updated.
}}

  \subsection{DOCUMENTATION UPDATES}{
  \itemize{
  \item The R Language Definition and the help files on
        assignment operators (eg, \code{help("=")}) contained
        incorrect and incomplete information on the precedence
        of operators, especially the assignment operators.  
        This and other incorrect information has been corrected.
  \item The examples in \code{help(parse)} and \code{help(getParseData}
        have been improved.
}}

  \subsection{INTERNAL CODE REWRITES}{
  \itemize{
  \item The parser has been rewritten to use top-down recursive
        descent, rather than a bottom-up parser produced by Bison
        as was used previously.  This substantially simplifies
        the parser, and allows several kludges in the previous
        scheme to be eliminated.  Also, the rewritten parser can now
        record detailed parse information (see below).

        The new parser for pqR is usually about a factor of 1.5 faster
        than the parser in R-3.2.2, but it is sometimes enormously faster,
        since the parser in R-3.2.2 will in some contexts take time growing
        as the square of the length of the source file.
  \item Much of the deparser has been rewritten.  It no longer
        looks at the definitions of operators, which are irrelevant,
        since the parser does not look at them.
  \item The methods by which the Read-Eval-Print Loop (REPL) is
        done (in various contexts) have been rationalized, in
        coordination with the new parsing scheme.
}}

  \subsection{NEW FEATURES}{
  \itemize{
  \item In pqR-2015-07-11, the parser was changed to not include
        parentheses in R language objects if they were necessary
        in order for the expression to be parsed correctly.  Omitting
        such parentheses improves performance.  In  this version, 
        such parentheses are removed only if the \code{keep.parens}
        option is \code{FALSE} (the default).  Also, parentheses
        are never removed from expressions that are on the right
        side of a formula, since some packages asssign significance
        to such parentheses beyond their grouping function.
  \item The right assignment operators, \code{->} and \code{->>},
        are now real operators.  Previously (and in current R Core
        versions), expressions involving these operators were converted
        to the corresponding left assignment expressions.  This
        has the potential to cause pointless confusion.
  \item The \code{**} operator, which has always been accepted as
        a synonym for the \code{^} operator, is now recorded as
        itself, rather than being converted to \code{^} by the
        parser.  This avoids unnecessary anomalies such as the following
        confusing error report:
\preformatted{  > a - **b
  Error: unexpected '^' in "a - **"
}
        The \code{**} operator is defined to be the same primitive
        as \code{^}, which is associated with the name \code{^}, and
        hence dispatches on methods for \code{^} even if called via
        \code{**}.
}}

  \subsection{NEW FEATURES FROM LATER R CORE VERSIONS}{
  \itemize{
  \item From R-3.0.0: For compatibility with packages written to
        be able to handle the long vectors introduced in R-3.0.0, 
        definitions for \code{R_xlen_t},
        \code{R_XLEN_T_MAX}, \code{XLENGTH}, \code{XTRUELENGTH}, 
        \code{SHORT_VEC_LENGTH}, \code{SET_SHORT_VEC_TRUELENGTH} are now 
        provided, all the same as the corresponding regular versions (as
        is also the case for R-3.0.0+ on 32-bit platforms).  The 
        \code{IS_LONG_VEC} macro is also defined (as always false).
        Note, however, that packages that declare a dependency on
        R >= 3.0.0 will not install even if they would in fact work
        with pqR because of these compatibility definitions.
  \item From R-3.0.0: The \code{srcfile} argument to \code{parse()} may now 
        be a character string, to be used in error messages.
  \item The facilities for recording detailed parsing information
        from R-3.0.0 are now implemented in pqR, as part of the
        rewrite of the parser, along with the
        extension to provide partial parse information when a syntax error
        occurs that was introduced in R-3.0.2.  See help on \code{parse}
        and \code{getParseData} for details.
  \item From R-2.15.2: On Windows, the C stack size has been increased 
        to 64MB (it has been 10MB since the days of 32MB RAM systems).
}}

  \subsection{PERFORMANCE IMPROVEMENTS}{
  \itemize{
  \item Character-at-a time input has been sped up by reducing procedure
        call overhead.  This significantly speeds up \code{readLines}
        and \code{scan}.
  \item The new parser is faster than the old parser, both because of the
        parser rewrite (see above) and because of the faster character
        input.
}}

  \subsection{BUG FIXES MATCHING THOSE IN LATER R CORE VERSIONS}{
  \itemize{
  \item From R-2.15.1: Names containing characters which need to be escaped 
        were not deparsed properly (PR#14846).  Fixed in pqR partly based
        on R Core fix.
  \item From R-2.15.2: When given a 0-byte file and asked to keep source
        references, parse() read input from stdin() instead.
  \item From R-2.15.3: Expressions involving user defined operators were not 
        always deparsed faithfully (PR#15179).  Fixed in pqR as part of
        the rewrite of the parser and deparser.
  \item From R-3.0.2: source() did not display filenames when reporting 
        syntax errors.
  \item From R-3.1.3: The parser now gives an error if a null character 
        is included in a string using Unicode escapes. (PR#16046)
  \item From R-3.0.2: Deparsing of infix operators with named arguments is 
        improved (PR#15350). [ In fact, the change, both in pqR and in 
        R Core versions, is only with respect to operators in percent 
        signs, such as \code{\%fred\%}, with these now being deparsed as
        function calls if either argument is named. ]
  \item From R-3.2.2: Rscript and command line R silently ignored incomplete
        statements at the end of a script; now they are reported as parse errors
        (PR#16350).  Fixed in pqR as part of the rewrite of the parser
        and deparser.
  \item From R-3.2.1: The parser could overflow internally when given 
        numbers in scientific format with extremely large exponents.  
        (PR#16358).  Fixed in pqR partly as in R Core fix.  Was actually a 
        problem with any numerical input, not just with the parser.
  \item From R-3.1.3: Extremely large exponents on zero expressed in scientific
        notation (e.g. \code{0.0e50000}) could give \code{NaN} (\PR{15976}).
        Fixed as in R Core fix.
  \item From R-2.15.3:  On Windows, work around an event-timing problem when
        the RGui console was closed from the \sQuote{X} control and the closure
        cancelled. (This would on some 64-bit systems crash \R, typically
        those with a slow GPU relative to the CPU.)
}}

  \subsection{BUG FIXES}{
  \itemize{
  \item Fixed a bug in which a "cons memory exhausted" error could
        be raised even though a full garbage collection that might
        recover more memory had not been attempted.  (This bug appears
        to be present in R Core versions as well.)
  \item The new parser fixes bugs arising from the old parser's kludge
        to handle semicolons, illustrated by the incorrect output seen below:
\preformatted{  > p<-parse()
  ?"abc;xyz"
  Error in parse() : <stdin>:1:1: unexpected INCOMPLETE_STRING
  1: "abc;
      ^
  > p<-parse()
  ?8 #abc;xyz
  Error in parse() : <stdin>:1:7: unexpected end of input
  1: 8 #abc;
          ^
}
  \item Fixed deparsing of complex numbers, which were always deparsed
        as the sum of a real and an imaginary part, even though the
        parser can only produce complex numbers that are pure imaginary.
        For example, the following output was produced before:
\preformatted{  > deparse(quote(3*5i))
  [1] "3 * (0+5i)"
}
        This is now deparsed to \code{"3 * 5i"}.  This bug exists
        in all R Core versions through at least R-3.2.2.
  \item Fixed a number of bugs in the deparser that are illustrated
        by the following, which produce incorrect output as noted, in
        R Core versions through at least R-3.2.2:
\preformatted{  deparse(parse(text="`+`(a,b)[1]")[[1]])# Omits necessary parens
  deparse(quote(`[<-`(x,1)),control="S_compatible")  # unmatched " and '
  deparse(parse(text="a = b <- c")[[1]]) # Puts in unnecessary parens
  deparse(parse(text="a+!b")[[1]])       # Puts in unnecessary parens
  deparse(parse(text="?lm")[[1]])        # Doesn't know about ? operator
  deparse(parse(text="a:=b")[[1]])       # Doesn't know about := operator
  deparse(parse(text="a$'x'")[[1]])      # Conflates name and character
  deparse(parse(text="`*`(2)")[[1]])     # Result is syntactically invalid
  deparse(parse(text="`$`(a,b+2)")[[1]]) # Result is syntactically invalid
  e<-quote(if(x) X else Y); e[[3]]<-quote(if(T)3); deparse(e)# all here 
  e <- quote(f(x)); e[[2]] <- quote((a=1))[[2]]; deparse(e)  # and below 
  e <- quote(f(Q=x)); e[[2]] <- quote((a=1))[[2]]; deparse(e)# need parens
  e <- quote(while(x) 1); e[[2]] <- quote((a=1))[[2]]; deparse(e)
  e <- quote(if(x) 1 else 2); e[[2]] <- quote((a=1))[[2]]; deparse(e)
  e <- quote(for(x in y) 1); e[[3]] <- quote((a=1))[[2]]; deparse(e)
}
In addition, the bug illustrated below was fixed, which was fixed
(differently) in R-3.0.0:
\preformatted{  a<-quote(f(1,2)); a[[1]]<-function(x,y)x+y; deparse(a)  # Omits parens
}
  \item Fixed the following bug (also in R Core versions to at least 
        R-3.2.2):
\preformatted{ > parse()
 ?'\12a\x.'
 Error: '\x' used without hex digits in character string starting "'\1a\x"
}
        Note that the "2" has disappeared from the error message.  This
        bug also affected the results of \code{getParseData}.
  \item Fixed a memory leak that can be seen by running the code below:
\preformatted{  > long <- paste0 (c('"', rep("1234567890",820), '\\x."'), collapse="")
  > for (i in 1:1000000) try (e <- parse(text=long), silent=TRUE)
}
        The leak will not occur if 820 is changed to 810 in the above.
        This bug also exists in R Core versions to at least R-3.2.2.
  \item Entering a string constant containing Unicode escapes that was
        9999 or 10000 characters long would produce an error message saying
        "String is too long (max 10000 chars)".  This has been fixed
        so that the maximum now really is 10000 characters.  (Also present
        in R Core versions, to at least R-3.2.2.)
  \item Fixed a bug that caused the error caret in syntax error reports
        to be misplaced when more than one line of context was shown.
        This was supposedly fixed in R-3.0.2, but incorrectly, resulting
        in the error caret being misplaced when only one line of 
        context is shown (in R Core versions to at least R-3.2.2).
  \item On Windows, running R.exe from a command prompt window would result in
        Ctrl-C misbehaving.  This was \PR{14948} at R Core, which was 
        supposedly fixed in R-2.15.2, but the fix only works if a 32 or
        64 bit version of R.exe is selected manually, not if the version of
        R.exe that automatically runs the R.exe for a selected architecture 
        is used (which is the intended normal usage).
}}
}


\section{CHANGES IN VERSION RELEASED 2015-07-11}{

  \subsection{INTRODUCTION}{
  \itemize{ 
  \item This version is a minor modification of the version of pqR released
        on 2015-06-24, which does not have a separate NEWS section, 
        incorporating also the changes in the version released 2015-07-08.
        These modifications fix some installation and testing 
        issues that caused problems on some platforms. There are also a few
        documentation and bug fixes, a few more tests, and some expansion
        in the use of static boxes (see below).
        Version 2015-06-24 of pqR improved reliability and portability, and
        also contained some performance improvements, including some that
        substantially speed up interpretive execution of programs that 
        do many scalar operations.  Details are below.
}}

  \subsection{INSTALLATION}{
  \itemize{
  \item The method used to quickly test for NaN/NA has changed to one that
        should work universally for all current processors
        (any using IEEE floating point, as already assumed in R,
        with consistent endianness, as is apparently the case for 
        all current general-purpose processors, and was partially
        assumed before).  There is therefore no longer any reason to define
        the symbol \code{ENABLE_ISNAN_TRICK} when compiling pqR (it
        will be ignored if defined).
  \item The module used to support parallel computation in 
        helper threads has been updated to avoid a syntactic 
        construction that technically violates the OpenMP 3.1 
        specification.  This construction had been accepted without error
        by gcc 4.8 and earlier, but is not accepted by some recent
        compilers.
  \item The tests in the version supplied of the recommended Matrix package
        have been changed to not assume things that may not be true
        regarding the speed and long double precision of the machine being
        used.  (These tests produced spurious errors on some platforms.)
}}

  \subsection{DOCUMENTATION UPDATE}{
  \itemize{
  \item The R Internals manual has been updated to better explain some
        aspects of pqR implementation.
}}

  \subsection{FEATURE CHANGE}{
  \itemize{
  \item Parsed expressions no longer contain explict parenthesis
        operators when the parentheses are necessary to override
        the precedence of operators.  These necessary parentheses
        will be inserted when the expression is deparsed.  See
        the help on \code{parse} and \code{deparse}.

        This change does impact a few packages (such as coxme)
        that consider the presence of parentheses in formulas
        to be significant.  Formulas may be exempted from parenthesis
        suppression in a future release, but for now, such packages
        won't work.
}}

  \subsection{PERFORMANCE IMPROVEMENTS}{
  \itemize{
  \item The overhead of interpreting R code has been reduced by various
        detailed code improvements, and by sometimes returning scalar
        integer and real values in special ``static boxes''.  As a result,
        the benefit of using the byte-code compiler is reduced.  Note that
        in pqR using the byte-code compiler can often slow down functions,
        since byte-compiled code does not support some pqR optimizations
        such as task merging.
  \item Speed of evaluation for expressions with necessary parentheses will
        be faster because of the feature change mentioned above that eliminates
        them.  Note that including unnecessary parentheses will still 
        (slightly) slow down evaluation.  (These unnecessary parentheses are 
        preserved so that the expression will appear as written when deparsed.)
  \item Assignment to list elements, and other uses of the \code{$<-}
        operator, are now substantially faster.
  \item Coercion of logical and integer vectors to character vectors is
        now much faster, as is creation of names with sequence numbers.
  \item Operations that create strings are now sometimes faster, due to
        improvements in string hashing and memory allocation.
}}

  \subsection{PERFORMANCE IMPROVEMENTS FROM A LATER R CORE RELEASE}{
    \itemize{
    \item A number of performance improvements relating to S3 and S4
          class implementation, due to Tomas Kalibera, were incorporated from
          R 3.2.0.
}}

  \subsection{BUG FIXES}{
  \itemize{
  \item A large number of fixes were made to correct reliability problems
        (mostly regarding protection of pointers).  Many of these were provided
        by Tomas Kalibera as fixes to R Core versions (sometimes with 
        adaptation required for use in pqR).  Some were fixed in pqR
        and reported to R Core.  Others were for problems only existing in pqR.
  \item Fixed a bug in which pqR's optimization of updates such as 
        \code{a<-a+1} could sometimes permit modification of a locked binding.
  \item Fixed related problems with \code{apply}, \code{lapply}, \code{vapply},
        and \code{eapply}, that can show up when the value returned by the 
        function being applied is itself a function.  This problem also
        resulted in incorrect display of saved warning messages.  The problems
        are also fixed in R-3.2.0, in a different way.
  \item The \code{gctorture} function now works as documented, forcing
        a FULL garbage collection on every allocation.  This does make
        running with gctorture enabled even slower than before, when
        most garbage collections were partial, but is more likely to
        find problems.
  \item Fixed a bug in \code{nls} when the \code{algorithm="port"}
        option is used, which could result in a call of \code{nls}
        being terminated with a spurious error message.  This bug
        is most likely to arise on a 64-bit big-endian platform,
        such as a 64-bit SPARC build, but will occur with small
        probability on most platforms.  It is also present in R Core 
        versions of R.
  \item Fixed a bug in \code{readBin} in which a crash could occur due to
        misaligned data accesses.  This bug is also present in R Core
        versions of R.
}}

  \subsection{BUG FIX CORRESPONDING TO ONE IN A LATER R CORE RELEASE}{
  \itemize{
  \item Removed incorrect information from \code{help(call)}, as also
        done in R-3.0.2.
}}
}


\section{CHANGES IN VERSION RELEASED 2014-11-16}{

  \subsection{INTRODUCTION}{

  \itemize{ 
  \item This and the previous release of 2014-10-23 (which does not have
        a separate NEWS section) are minor updates to the 
        release of 2014-09-30, with fixes for a few problems, and a few 
        performance improvements.  Packages installed for pqR-2014-09-30 
        or pqR-2014-10-23 do not need to be reinstalled for this release.
}}
  \subsection{INSTALLATION, BUILDING, AND TESTING}{
  \itemize{
  \item For Mac OS X, a change has been made to allow use of the Accelerate 
        framework for the BLAS in OS X 10.10 (Yosemite), adapted from a patch 
        by R Core.
  \item A new test (var-lookup.R) for correctness of local vs. global symbol 
        bindings has been added, which is run with other tests done by 
        "make check".
}}
  \subsection{DOCUMENTATION UPDATES}{
    \itemize{
    \item The documentation on "contexts" in the R Internals manual has
          been updated to reflect a change made in pqR-2014-09-30.  (The
          internals manual has also been updated to reflect changes below.)
}}
  \subsection{PERFORMANCE IMPROVEMENTS}{
    \itemize{
    \item The speed of \code{for} loops has been improved by not bothering
          to set the index variable again if it is still set to the old
          value in its binding cell.
    \item Evaluation of symbols is now a bit faster when the symbol has a 
          binding in the local environment whose location is cached.
    \item Lookup of functions now often skips local environments that
          were previously found not to contain the symbol being looked up.
          In particular, this speeds up calls of base functions that are
          not already fast due to their being recognized as "special" symbols.
    \item The set of "special" symbols for which lookups in local environments
          is usually particularly fast now includes \code{.C}, \code{.Fortran},
          \code{.Call}, \code{.External}, and \code{.Internal}.
    \item Adjusted a tuning parameter for \code{rowSums} and \code{rowMeans}
          to be more appropriate for the cache size in modern processors.
}}
  \subsection{PERFORMANCE IMPROVEMENT FROM A LATER R CORE RELEASE}{
    \itemize{
    \item The faster C implementation of diagonal matrix creation with
          \code{diag} from R-3.0.0 has been adapted for pqR.
}}
  \subsection{BUG FIXES}{
    \itemize{
    \item Fixed a number of places in the interpreter and base packages
          where objects were not properly protected agains garbage collection
          (many involving use of the \code{install} function).  Most of
          these problems are in R-2.15.0 or R-2.15.1, and probably also in 
          later R Core releases.
    \item Fixed a bug in which subsetting a vector with a range created
          with the colon operator that consisted entirely of invalid indexes 
          could cause a crash (eg, \code{c(1,2)[10:20]}.
    \item Fixed a bug (pqR issue #27) in which a user-defined replacement
          function might get an argument that is not marked as shared, which 
          could cause anomalous behaviour in some circumstances.
    \item Fixed an issue with passing on variant return requests to function
          bodies (though it's hard to construct an example where this issue
          produces incorrect results).
    \item Fixed a bug in initialization of user-supplied random number
          generators, which occassionally showed up in package rngwell19937.
    \item (Actually fixed in pqR-2014-09-30 but omitted from NEWS.)	
          Fixed problems with calls of \code{strncpy} that were described in
          PR #15990 at r-project.org.
}}
}


\section{CHANGES IN VERSION RELEASED 2014-09-30}{

  \subsection{INTRODUCTION}{

  \itemize{ 

\item This release contains several major performance improvements.  Notably,
      lookup of variables will sometimes be much faster, variable updates
      like \code{v <- v + 1} will often not allocate any new space,
      assignments to parts of variables (eg, \code{a[i] <- 0)} is much faster
      in the interpreter (no change for byte-compiled code), external
      functions called with \code{.Call} or \code{.External} now get faster
      macro or inline versions of functions such as \code{CAR}, \code{LENGTH},
      and \code{REAL}, and calling of external functions with \code{.C} and 
      \code{.Fortran} is substantially  faster, and can sometimes be done in 
      a helper thread.

\item Changes have been made to configuration options regarding use of BLAS
      routines for matrix multiplication, as described below.  In part, these
      changes are intended to made the default be close to what R Core 
      releases do (but without the unnecessary inefficiency).

\item A number of updates from R Core releases after R-2.15.0 have 
      been incorporated or adapted for use in pqR.  These provide some 
      performance improvements, some new features or feature changes, and 
      some bug fixes and documentation updates.

\item Many other feature changes and performance improvements have also
      been made, as described below, and a number of bugs have been fixed,
      some of which are also present in the latest R Core release, R-3.1.1.

\item Packages using \code{.Call} or \code{.External} should be re-installed
      for use with this version of pqR.
}}

  \subsection{FEATURE CHANGES}{
  \itemize{
\item The \code{mat_mult_with_BLAS} option, which controls whether the
      BLAS routines or pqR's C routines are used for matrix multiplication,
      may now be set to \code{NA}, which is equivalent to \code{FALSE},
      except that for multiplication of sufficiently large matrices (not
      vector-vector, vector-matrix, or matrix-vector multiplication) pqR 
      will use a BLAS routine unless there is an element in one of the 
      operands that is \code{NA} or \code{NaN}.  This mimics the behaviour 
      of R Core implementations (at least through 3.1.1), which is motivated
      by a desire to ensure that \code{NA} is propagated correctly even
      if the BLAS does not do so, but avoids the substantial but needless 
      inefficiency present in the R Core implementation.  
\item A \code{BLAS_in_helpers} option now allows run-time control of
      whether BLAS routines may be done in a helper thread. (But this
      will be fixed at \code{FALSE} if that is set as the default when
      pqR is built.)
\item A \code{codePromises} option has been added to \code{deparse},
      and documented in \code{help(.deparseOpts)}.  With this option,
      the deparsed expression uses the code part of a promise, not
      the value, similarly to the existing \code{delayPromises}
      option, but without the extra text that that option produces.
\item This new \code{codePromises} deparse option is now used when producing
      error messages and traceback output.  This improves error messages
      in the new scheme for subset assignments (see the section on
      performance improvements below), and also avoids the voluminous
      output previously produced in circumstances such as the following:
\preformatted{   `f<-` <- function (x,value) x[1,1] <- value
   a <- 1
   f(a) <- rep(123,1000)  # gives an error
   traceback()
}
      This previously produced output with 1000 repetitions of 123
      in the traceback produced following the error message.  The traceback
      now instead shows the expression \code{rep(123,1000)}.
\item The \code{evaluate} option for \code{dump} has been extended to
      allow access to the new \code{codePromises} deparse option.
      See \code{help(dump)}.
\item The formal arguments of primitive functions will now be returned
      by \code{formals}, as they are shown when printed or with \code{args}.
      In R Core releases (at least to R-3.1.1), the result of \code{formals}
      for a primitive is \code{NULL}.
\item Setting the \code{deparse.max.lines} option will now limit the
      number of lines printed when exiting debug of a function, as
      well as when entering.
\item In \code{.C} and \code{.Fortran}, arguments may be character strings
      even when \code{DUP=FALSE} is specified - they are duplicated regardless.
      This differs from R Core versions, which (at least through R-3.1.1)
      give an error if an argument is a character string and \code{DUP=FALSE}.
\item In \code{.C} and \code{.Fortran}, scalars (vectors of length one)
      are duplicated (in effect, though not necessarily physically) even 
      when \code{DUP=FALSE} is specified.  However, they are not duplicated 
      in R Core versions (at least through R-3.1.1), 
      so it may be unwise to rely on this.
\item A \code{HELPER} argument can now be used in \code{.C} and 
      \code{.Fortran} to specify that the C or Fortran routine may
      (sometimes) be done in a helper thread.  (See the section on
      performance improvements below.)
}}

  \subsection{FEATURE CHANGES CORRESPONDING TO THOSE IN LATER R CORE RELEASES}{
    \itemize{
\item From R-3.0.2: The unary \code{+} operator now converts a logical vector
      to an integer vector.
\item From R-3.0.0: Support for "converters" for use with \code{.C} has been 
      dropped.
\item From R-2.15.1:
      \code{pmin()} and \code{pmax())} now also work when one of the inputs 
      is of length zero and others are not, returning a zero-length vector,
      analogously to, say, \code{+}.
\item From R-2.15.1:
      .C() gains some protection against the misuse of character vector
      arguments.  (An all too common error is to pass character(N),
      which initializes the elements to "", and then attempt to edit
      the strings in-place, sometimes forgetting to terminate them.)
\item From R-2.15.1:
      Calls to the new function globalVariables() in package utils
      declare that functions and other objects in a package should be
      treated as globally defined, so that CMD check will not note
      them.
\item From R-2.15.1:
      print(packageDescription(*)) trims the Collate field by default.
\item From R-2.15.1: A new option "show.error.locations" has been added.  
      When set to
      TRUE, error messages will contain the location of the most recent
      call containing source reference information. (Other values are
      supported as well; see ?options.)
\item From R-2.15.1:
      C entry points R_GetCurrentSrcref and R_GetSrcFilename have been
      added to the API to allow debuggers access to the source
      references on the stack.
}}

  \subsection{INSTALLATION, BUILDING, TESTING, AND DEBUGGING}{
    \itemize{
\item The \code{--enable-mat-mult-with-BLAS} configuration
      option has been replaced by the ability to use a configure 
      argument of \code{mat_mult_in_BLAS=FALSE}, \code{mat_mult_in_BLAS=FALSE},
      or \code{mat_mult_in_BLAS=NA}, to set the default value of this
      option.
\item The \code{--disable-mat-mult-with-BLAS-in-helpers} configuration
      option has been replaced by the ability to use a configure 
      argument of \code{BLAS_in_helpers=FALSE} or \code{BLAS_in_helpers=TRUE}
      to set the default value of this option.
\item The LAPACK routines used are now the same as those in R-3.1.1 (version
      3.5.0).
      However, the \code{.Call} interface to these remains as in 
      R-2.15.0 to R-2.15.3 (it was changed to use \code{.Internal} in R-3.0.0).
      Since LAPACK 3.5.0 uses some more recent Fortran features, a 
      Fortran 77 compiler such as \code{g77} will no longer suffice.
\item Setting the environment variable \code{R_ABORT} to any non-null
      string will prevent any attempt to produce a stack trace on a
      segmentation fault, in favour of instead producing (maybe) an
      immediate core dump.
\item The variable \code{R_BIT_BUCKET} in \file{share/make/vars.mk}
      now specifies a file to receive output that is normally ignored
      when building pqR.  It is set to \file{dev/null} in the distribution,
      but this can be changed to help diagnose build problems.
\item The C functions \code{R_inspect} and \code{R_inspect3} functions are now
      visible to package code, so they can be used there for debugging.
      To see what they do, look in \file{src/main/inspect.c}.  They are subject
      to change, and should not appear in any code released to users.
\item The \code{Rf_error} and related procedures declared in 
      \file{R_ext/Error.h} are now if possible declared to never return,
      allowing for slightly better code generation by the compiler, 
      and avoiding spurious compiler warnings.  This parallels a change 
      in R-3.0.1, but is more general, using the C11 noreturn facility if 
      present, and otherwise resorting to the gcc facility (if gcc is used).
}}

  \subsection{INSTALLATION FEATURES LIKE THOSE IN LATER R CORE RELEASES}{
    \itemize{
\item From R-2.15.1:
      install.packages("pkg_version.tgz") on Mac OS X now has sanity
      checks that this is actually a binary package (as people have
      tried it with incorrectly named source packages).
\item From R-2.15.2: \code{--with-blas='-framework vecLib'} now also works
      on OS X 10.8 and 10.9.
\item From R-2.15.3:
      Configuration and R CMD javareconf now come up with a smaller set
      of library paths for Java on Oracle-format JDK (including
      OpenJDK).  This helps avoid conflicts between libraries (such as
      libjpeg) supplied in the JDK and system libraries.  This can
      always be overridden if needed: see the 'R Installation and
      Administration' manual.
\item From R-2.15.3:
      The configure tests for Objective C and Objective C++ now work on
      Mac OS 10.8 with Xcode 4.5.2 (PR#15107).
\item The cairo-based versions of \code{X11()} now work with
      current versions of cairographics (e.g. 1.12.10).  (\PR{15168})

}}

  \subsection{DOCUMENTATION UPDATES}{
  These are in addition to changes in documentation relating to other
  changes reported here.
    \itemize{
\item Some incorrect code has been corrected in the "Writing
      R Extensions" manual, in the "Zero finding"
      and "Calculating numerical derivatives" sections.  The
      discussion in "Finding and Setting Variables" has also been
      clarified to reflect current behaviour.
\item Documentation in the "R Internals" manual has been updated
      to reflect recent changes in pqR regarding symbols and variable
      lookup, and to remove incorrect information about the global cache
      present in the version from R-2.15.0 (and R-3.1.1).
\item Fixed an out-of-date comment in the section on helper threads in
      the "R Internals" manual.
}}

  \subsection{PERFORMANCE IMPROVEMENTS}{
    Numerous improvements in speed and memory usage have been made in this
    release of pqR.  Some of these are noted here.
    \itemize{
\item Lookup of local variables is now usually much faster (especially when
      the number of local variables is large), since for each symbol,
      the last local binding found is now recorded, usually avoiding a 
      linear search through local symbol bindings.  Those lookups that are
      still needed are also now a bit faster, due to unrolling of the 
      search loop.
\item Assignments to selected parts of variables (eg, \code{a[i,j] <- 0} or
      \code{names(L$a[[f()]]) <- v}) are now much faster in the interpreter.
      (Such assignments within functions that are byte-compiled use a 
      different mechanism that has not been changed in this release.)  
      
      This change also alters the error 
      messages produced from such assignments.  They are probably not as 
      informative (at least to unsophisticated users) as those that
      the interpreter produced previously, though they are better than 
      those produced from byte-compiled code.  On the plus side, the error 
      messages are now consistent for primitive and user-written replacement 
      functions, and some messages now contain short, intelligible expressions
      that could previously contain huge amounts of data (see the section on 
      new features above).  

      This change also fixes the anomaly that arguments
      of subset expressions would sometimes be evaluated more than once
      (eg, \code{f()} in the example above).
\item The speed of \code{.C} and \code{.Fortran} has been substantially
      improved, partly by incorporating changes in R-2.15.1 and R-2.15.2,
      but with substantial additional improvements as well.  
\item The speed of \code{.Call} and \code{.External} has been improved somewhat.
      More importantly, the C routines called will get macro versions of 
      \code{CAR}, \code{CDR}, \code{CADR}, etc., macro versions of \code{TYPEOF}
      and \code{LENGTH}, and inline function versions of \code{INTEGER},
      \code{LOGICAL}, \code{REAL}, \code{COMPLEX}, and \code{RAW}.  This
      avoidance of procedure call overhead for these operations may speed
      up some C procedures substantially.
\item In some circumstances, a routine called with \code{.C} or \code{.Fortran}
      can now be done in a helper thread, in parallel with other computations.
      This is done only if requested with the \code{HELPER} option, and
      at present only in certain limited circumstances, in which only a single
      output variable is used.  See \code{help(.C)} or \code{help(.Fortran)}
      for details.
\item As an initial use of the previous feature, the \code{findInterval} 
      function now will sometimes execute its C routine in a helper thread.
      (More significant uses of the \code{HELPER} option to \code{.C} and
      \code{.Fortran} will follow in later releases.)
\item Assignments that update a local variable by applying a single unary or 
      binary mathematical operation will now often re-use space for
      the variable that is updated, rather than allocating new space.
      For example, this will be done with all the assignments in the
      second line below:
\preformatted{   u <- rep(1,1000); v <- rep(2,1000); w <- exp(2)
   u <- exp(u); u <- 2*u; v <- v/2; u <- u+v; w <- w+1
}
      This modification also has the effect of increasing the possibilities
      for task merging.  For example, in the above code, the first two
      updates for \code{u} will be merged into one computation that sets
      \code{u} to \code{2*exp(u)} using a single loop over the vector.
\item The performance of \code{rep} and \code{rep.int} is much improved.
      These improvements (and improvements previously made in pqR) go beyond 
      those in R Core releases from R-2.15.2 on, so these functions are often 
      substantially faster in pqR than in R-2.15.2 or later R Core versions
      to at least R-3.1.1, for both long and short vectors.  (However, note
      that the changes in functionality made in R-2.15.2 have not been made 
      in pqR; in particular, pairlists are still allowed, as in R-2.15.0.)
\item For numeric vectors, the repetition done by \code{rep} and \code{rep.int}
      may now be done in a helper thread, in parallel with other computations.
      For example, attaching names to the result of \code{rep} (if necessary)
      may be done in parallel with replication of the data part.
\item The amount of space used on the C stack has been reduced, with the
      result that deeper recursion is possible within a given C stack
      limit.  For example, the following is now possible with the default
      stack limit (at least on one Intel Linux system with gcc 4.6.3, results
      will vary with platform):
\preformatted{   f <- function (n) { if (n>0) 1+f(n-1) else 0 }
   options(expressions=500000)
   f(7000)
}
      For comparison, with pqR-2014-06-1, and R-3.1.1, trying to evaluate 
      f(3100) gives a C stack overflow error (but f(3000) works).
\item Expressions now sometimes return constant values, that are shared,
      and likely stored in read-only memory.  These constants include 
      \code{NULL}, the scalars (vectors of length one) \code{FALSE}, 
      \code{TRUE}, \code{NA}, \code{NA_real_}, 0.0, 1.0, 0L, 1L, ..., 10L, 
      and some one-element pairlists with such constant elements.  Apart 
      from \code{NULL}, these constants are not
      \emph{always} used for the corresponding value, but they often are, which
      saves on memory and associated garbage collection time.  External routines
      that incorrectly modify objects without checking that \code{NAMED} is
      zero may now crash when passed a read-only constant, which is a generally
      desirable debugging aid, though it might sometimes cause a package that
      had previously at least sort-of worked to no longer run.
\item The \code{substr} function has been sped up, and uses less memory,
      especially when a small substring is extracted from a long string.
      Assignment to \code{substr} has also been sped up a bit.
\item The function for unserializing data (eg, reading file \file{.RData}) is
      now done with elimination of tail-recursion (on the CDR field) when 
      reading pairlists.  This is both faster and less likely to produce a stack
      overflow.  Some other improvements to serializing/unserializing have
      also been made, including support for restoring constant values (mentioned
      above) as constant values.
\item Lookup of S3 methods has been sped up, especially when no method is
      found.  This is important for several primitive functions, such as 
      \code{$}, that look for a method when applied to an object with a class
      attribute, but perform the operation themselves if no method is found.
\item Integer plus, minus, and times are now somewhat faster (a side effect
      of switching to a more robust overflow check, as described below).
\item Several improvements relating to garbage collection have been made.
      One change is that the amount of memory used for each additional
      symbol has been reduced from 112 bytes (two CONS cells) to 80 bytes
      (on 64-bit platforms), not counting the space for the symbol's name
      (a minumum of 48 bytes on 64-bit platforms).  Another change is in 
      tuning of heap sizes, in order to reduce occasions in which garbage 
      collection is very frequent.
\item Many uses of the \code{return} statement have been sped up.
\item Functions in the \code{apply} family have been sped up when they are
      called with no additional arguments for the function being applied.
\item The performance problem reported in PR #15798 at r-project.org has
      been fixed (differently from the R Core fix).
\item A performance bug has been fixed in which any assignment to a vector 
      subscripted with a string index caused the entire vector to be copied.
      For example, the final assignment in the code below would copy all
      of \code{a}:
\preformatted{   a<-rep(1.1,10000); names(a)[1] <- "x"
   a["x"] <- 9
}
      This bug exists in R Core implementations though at least R-3.1.1.
\item A performance bug has been fixed that involved subscripting with many 
      invalid string indexes, reported on r-devel on 2010-07-15 and 
      2013-05-8.  It is illustrated by the following code, 
      which was more than ten thousand times slower than expected:
\preformatted{   x <- c(A=10L, B=20L, C=30L)
   subscript <- c(LETTERS[1:3], sprintf("ID\%05d", 1:150000))
   system.time(y1 <- x[subscript])
}
      The fix in this version of pqR does not solve the related problem 
      when assigning to \code{x[subscript]}, which is still slow.  Fixing
      that would require implementation of a new method, possibly requiring
      more memory.

      This performance bug exists in R Core releases through R-3.1.1, but
      may now be fixed (differently) in the current R Core development version.
}}

  \subsection{BUG FIXES}{
    \itemize{
\item Fixed a bug in \code{numericDeriv} (see also the documentation
      update above), which is illustrated by the following
      code, which gave the wrong derivative:
\preformatted{    x <- y <- 10
    numericDeriv(quote(x+y),c("x","y"))
}
      I reported this to R Core, and it is also fixed (differently) in
      R-3.1.1.
\item Fixed a problem in \code{.C} and \code{.Fortran} where, contrary
      to the documentation (except when \code{DUP=TRUE} and no duplication 
      was actually needed), logical values after the call other than 
      \code{TRUE}, \code{FALSE}, and \code{NA} are not mapped to \code{TRUE},
      but instead exist as invalid values that may show up later.
      This bug exists in R Core versions 2.15.1 through at least 3.1.1.
      I reported it as \PR{15878} at r-project.org, so it may be fixed in
      a later R Core release.
\item Fixed a problem with treatment of \code{ANYSXP} in specifying
      types of registered C or Fortran routines, which in particular had
      prevented the types of \code{str_signif}, used in \code{formatC},
      from being registered.  (This bug exists in R Core versions of R
      at least through R-3.1.1.) 
\item Fixed a bug in \code{substr} applied to a string with UTF-8
      encoding, which could cause a crash for code such as
\preformatted{   a <- "\xc3\xa9"
   Encoding(a) <- "UTF-8"
   b <- paste0(rep(a,8000),collapse="")
   c <- substr(b,1,16000)
}
      I reported this as PR{15910} at r-project.org, so it may be
      fixed in an R Core release after R-3.1.1.  A related bug in
      assignment to \code{substr} has also been fixed.
\item Fixed a bug in how debugging is handled that is illustrated by the
      following output:
\preformatted{   > g <- function () { A <<- A+1; function (x) x+1 }
   > f <- function () (g())(10)
   > A <- 0; f(); print(A)
   [1] 11
   [1] 1
   > debug(f);
   > A <- 0; f(); print(A)
   debugging in: f()
   debug: (g())(10)
   Browse[2]> c
   exiting from: f()
   [1] 11
   [1] 2
}
   Note that the final value of \code{A} is different (and wrong) when
   \code{f} is stepped through in the debugger.  This bug exists in
   R Core releases through at least R-3.1.1.
\item Fixed a bug illustrated by the following code, which gave
      an error saying that \code{p[1,1]} has the wrong number of subscripts:
\preformatted{   p <- pairlist(1,2,3,4); dim(p) <- c(2,2); p[1,1] <- 9
}
   This bug exists in R Core releases through at least R-3.1.1.
\item Fixed the following pqR bug (and related bugs), in which
      \code{b} was modified by the assignment to \code{a}:
\preformatted{   a <- list(list(1+1))
   b <- a
   attr(a[[1]][[1]],"fred")<-9
   print(b)
}
\item Fixed the following bug in which \code{b} was modified
      by an assignment to \code{a} with a vector subscript:
\preformatted{   a <- list(list(mk2(1)))
   b <- a[[1]]
   a[[c(1,1)]][1] <- 3
   print(b)
}
      This bug also exists in R-2.15.0, but was fixed in R-3.1.1 
      (quite differently than in pqR).
\item Fixed a lack of error checking bug that could cause expressions
      such as \code{match.call(,expression())} to crash from an
      invalid memory reference.  This bug also exists in R-2.15.0 and
      R-3.1.1.
\item Fixed the non-robust checks for integer overflow, which reportedly
      sometimes fail when using clang on a Mac.  This is #PR 15774 at
      r-project.org, fixed in R-3.1.1, but fixed differently in pqR.
\item Fixed a pqR bug with expressions of the form \code{t(x)\%*\%y}
      when \code{y} is an S4 object.
\item Fixed a bug (PR #15399 at r-project.og) in \code{na.omit} and 
      \code{na.exclude} that led to a
      data frame that should have had zero rows having one row instead.
      (Also fixed in R-3.1.1, though differently.)
\item Fixed the problem that RStudio crashed whenever a function was
      debugged (with \code{debug}).  This was due to pqR having changed
      the order of fields in the \code{RCNTXT} structure, which is an
      internal data structure of the interpreter, but is nevertheless
      accessed in RStudio.  The order of fields is now back to what it was.
\item Fixed the bug in \code{nlm} reported as PR #15958
      at r-project.org, along with related bugs in \code{uniroot} and
      \code{optimize}.  These all involve situations where the function
      being optimized saves its argument in some manner, and then sees
      the saved value change when the optimizer re-uses the space for the 
      argument on the next call.  The fix made is to no longer reuse the 
      space, which will unfortunately cause a (fairly small) decline in 
      performance.

      The \code{optim} function also has this problem, but only
      when numerical derivatives are used.  It has not yet been fixed.
      The \code{integrate} function does not seem to have a problem.
\item Fixed a bug in the code to check for C stack overflow, that may
      show up when the fallback method for determining the start of the
      stack is needed, and a stack check is then done when very little stack
      is in use, resulting in an erroneous report of stack overflow.  The
      problem is platform dependent, but arises on a SPARC Solaris system 
      when using gcc 3.4.3, once stack usage is reduced by the improvement
      described above, leading to failure of one of the tests for package 
      Matrix.  This bug exists in R Core version back to 2.11.1 (or earlier)
      and up to at least 3.1.1.
}}

  \subsection{BUG FIXES CORRESPONDING TO THOSE IN LATER R CORE RELEASES}{
    \itemize{
\item From R-2.15.1: 
      Trying to update (recommended) packages in R_HOME/library without
      write access is now dealt with more gracefully.  Further, such
      package updates may be skipped (with a warning), when a newer
      installed version is already going to be used from .libPaths().
      (PR#14866)
\item From R-2.15.1:
      \command{R CMD check} with \env{_R_CHECK_NO_RECOMMENDED_}
      set to a true value (as done by the \command{--as-cran} option)
      could issue false errors if there was an indirect dependency
      on a recommended package.
\item From R-2.15.1:
      getMethod(f, sig) produced an incorrect error message in some
      cases when f was not a string).
\item From R-2.15.2:
      In Windows, the GUI preferences for foreground color were 
      not always respected.  (Reported by Benjamin Wells.)
\item From R-2.15.1:
      The evaluator now keeps track of source references outside of
      functions, e.g. when source() executes a script.
\item From R-2.15.1:
      The value returned by tools::psnice() for invalid pid values was
      not always NA as documented.
\item From R-2.15.2:
      \code{sort.list(method = "radix")} could give incorrect
      results on certain compilers (seen with \command{clang} on Mac OS
      10.7 and \command{Xcode 4.4.1}).
\item From R-3.0.1:
      Calling \code{file.copy()} or \code{dirname()} with the
      invalid input \code{""} (which was being used in packages, despite
      not being a file path) could have caused a segfault.
\item From R-3.0.1:
      \code{dirname("")} is now \code{""} rather than \code{"."} (unless
      it segfaulted).
\item Similarly to R-3.1.1-patched:
      In package \code{parallel}, child processes now call \code{_Exit}
      rather than \code{exit}, so that the main process is not affected
      by flushing of input/output buffers in the child.
}}
}


\section{CHANGES IN VERSION RELEASED 2014-06-19}{

  \subsection{INTRODUCTION}{

  \itemize{ 

\item This is a maintenance release, with bug fixes, documentation
      improvements (including provision of previously missing
      documentation), and changes for compatibility with R Core releases.
      There are some new features in this release that help
      with testing pqR and packages. There are no significant changes 
      in performance.

\item See the sections below on earlier releases for general
      information on pqR.  

\item Note that there was a test release of 2014-06-10 that 
      is superceded by this release, with no separate listing 
      of the changes it contained.
  }}

  \subsection{NEW FEATURES FOR TESTING}{
    \itemize{
\item The setting of the \code{R_SEED} environment variable now specifies what
      random number seed to use when \code{set.seed} is not called.  When
      \code{R_SEED} is not set, the seed will be set from the time and process
      ID as before.  It is recommended that \code{R_SEED} be set before running
      tests on pqR or packages, so that the results will be reproducible.
      For example, some packages report an error if a hypothesis test on
      simulated data results in a p-value less than some threshold.  If 
      \code{R_SEED} is not set, these packages will fail their tests now 
      and then at random, whereas setting \code{R_SEED} will result either
      in consistent success or (less likely) consistent failure.
\item The comparison of test output with saved output using \code{Rdiff} now
      ignores any output from \code{valgrind}, so spurious errors will not be
      triggered by using it.  When using \code{valgrind}, the
      output files should be checked manually for \code{valgrind} messages 
      that are of possible interest.
\item The test script in \file{tests/internet.R} no longer looks at CRAN's html
      code, which is subject to change.  It instead looks at a special test file
      at \url{pqR-project.org}.
\item Fixed problems wit the \file{reg-tests-1b} test script.  Also, now sets
      the random seed, so it's consistent (even without R_SEED set), and has
      its output compared to a saved version.  Non-fatal errors (with
      code 5) should be expected on systems without enough memory for xz
      compression.
  }}

  \subsection{CHANGE FOR COMPATIBILITY}{
    \itemize{
\item The result of \code{diag(list(1,3,5))} is now a matrix of type
      double.  In R-2.15.0, this expression did not produce a sensible
      result.  A previous fix in pqR made this expression produce a matrix of 
      type list.  A later change by R Core also fixed this, but so it
      produced a double matrix, coercing the list to a numeric vector
      (to the extent possible); pqR now does the same.
  }}

  \subsection{DOCUMENTATION UPDATES}{
    \itemize{
\item The documentation for \code{c} now says how the names for the 
      result are determined, including previously missing information
      on the \code{use.names} argument, and on the role of the names of
      arguments in the call of \code{c}.  This documentation is missing
      in R-2.15.0 and R-3.1.0.
\item The documentaton for \code{diag} now documents that a diagonal matrix 
      is always created with type double or complex, and that the
      names of an extracted diagonal vector are taken from a \code{names}
      attribute (if present), if not from the row and column names.  This
      information is absent in the documentation in R-2.15.1 and R-3.1.0.
\item Incorrect information regarding the pointer protection stack
      was removed from \code{help(Memory)}.  This incorrect information
      is present in R-2.15.0 and R-3.1.0 as well.
\item There is now information in \code{help(Arithmetic)} regarding what
      happens when the operands of an arithmetic operation are \code{NA}
      or \code{NaN}, including the arbitrary nature of the result when
      one operand is \code{NA} and the other is \code{NaN}.  There is
      no discussion of this issue in the documentation for R-2.15.0 and R-3.1.0.
\item The \code{R_HELPERS} and \code{R_HELPERS_TRACE} environment variables
      are now documented in \code{help("environment variables")}.  The
      documentation in \code{help(helpers)} has also been clarified.
\item The \code{R_DEBUGGER} and \code{R_DEBUGGER_ARGS} environment variables
      are now documented in \code{help("environment variables")} as 
      alternatives to the \code{--debugger} and \code{--debugger-args}
      arguments.
  }}

  \subsection{BUG FIXES}{
    \itemize{
\item Fixed lack of protection bugs in the \code{equal} and \code{greater}
      functions in \file{sort.c}.  These bugs are also present in R-2.15.0
      and R-3.1.0.
\item Fixed lack of protection bugs in the \code{D} function in \file{deriv.c}.
      These bugs are also present in R-2.15.0 and R-3.1.0.
\item Fixed argument error-checking bugs in \code{getGraphicsEventEnv}
      and \code{setGraphicsEventEnv} (also present in R-2.15.0 and R-3.1.0).
\item Fixed a stack imbalance bug that shows up in the expression
      \code{anyDuplicated(c(1,2,1),incomp=2)}.  This bug is also present
      in R-2.15.0 and R-3.1.0.  The bug is reported only when the \code{base}
      package is not byte compiled (but still exists silently when it is 
      compiled).
\item Fixed a bug in the foreign package that showed up on systems where
      the C \code{char} type is unsigned, such as a Rasberry Pi running
      Rasbian.  I reported this to R Core, and it is also fixed in R-3.1.0.
\item Fixed a lack of protection bug that arose when \code{log} produced a
      warning.
\item Fixed a lack of protection bug in the \code{lang[23456]}
      C functions.
\item Fixed a stack imbalance bug that showed up when an assignment was
      made to an array of three or more dimensions using a zero-length
      subscript.
\item Fixed a problem with \code{news()} that was due to pqR's version
      numbers being dates (pqR issue #1).
\item Fixed out-of-bound memory accesses in \code{R_chull} and \code{scanFrame}
      that valgrind reports (but which are likely to be innocuous).
  }}

  \subsection{BUG FIXES CORRESPONDING TO THOSE IN LATER R CORE RELEASES}{
    \itemize{
\item From R-2.15.1: The string "infinity" now converts correctly to \code{Inf}
      (PR#14933).
\item From R-2.15.1: The generic for backsolve is now correct (PR#14883).
\item From R-2.15.1: A bug in \code{get_all_vars} was fixed (PR#14847).
\item From R-2.15.1: Fixed an argument error checking bug in \code{dev.set}.
\item From R-3.1.0-patched: Fixed a problem with \code{mcmapply} not 
      parallelizing when the number of jobs was less than number of cores.
      (However, unlike R-3.1.0-patched, this fix doesn't try to 
      parallelize when there is only one core.)
  }}
}

\section{CHANGES IN VERSION RELEASED 2014-02-23}{

  \subsection{INTRODUCTION}{

  \itemize{ 

\item This is a maintenance release, with bug fixes, changes for
      compatibility with packages, additional correctness tests, and 
      documentation improvements.  There are no new features in this 
      release, and no significant changes in performance.

\item See the sections below on earlier releases for general
      information on pqR.
  }}

  \subsection{INSTALLATION AND TESTING}{
    \itemize{
\item The information in the file "INSTALL" in the main source directory 
      has been re-written.  It now contains all the information expected
      to be needed for most installations, without the user needing to
      refer to R-admin, including information on the configuration
      options that have been added for pqR.  It also has information on
      how to build pqR from a development version downloaded from github.

\item Additional tests regarding subsetting operations, maintenance of
      NAMEDCNT, and operation of helper threads have been written.
      They are run with \code{make check} or \code{make check-all}.

\item A "create-configure" shell script is now included, which allows
      for creation of the "configure" shell script when it is non-functional
      or not present (as when building from a development version of pqR).
      It is not needed for typical installs of pqR releases.

\item Some problems with installation on Microsoft Windows (identified
      by Yu Gong) have hopefully been fixed.  (But trying to install
      pqR on Windows is still recommended only for adventurous users.)

\item A problem with installing pqR as a shared library when multithreading
      is disabled has been fixed.

\item Note that any packages (except those written only in R, plus 
      C or Fortran routines called by \code{.C} or \code{.Fortran}) that
      were compiled and installed under R Core versions of R must be 
      re-installed for use with pqR, as is generally the case with new versions
      of R (although it so happens that it is not necessary to re-install
      packages installed with pqR-2013-07-22 or pqR-2013-12-29 with this 
      release, because the formats of the crucial internal data structures 
      happen not to have changed).
  }}

  \subsection{DOCUMENTATION UPDATES}{
    \itemize{
\item The instructions in "INSTALL" have been re-written, as noted above.
\item The manual on "Writing R Extensions" now has additional information 
      (in the section on "Named objects and copying") on paying proper attention
      to NAMED for objects found in lists.
\item More instructions on how to create a release branch of pqR from a 
      development branch have been added to mods/README (or MODS).
  }}

  \subsection{CHANGES REGARDING PACKAGE COMPATIBILITY AND CHECKING}{
    \itemize{
\item Changed the behaviour of \code{$} when dispatching so that the unevaluated
      element name arrives as a string, as in R-2.15.0.  This behaviour is
      needed for the "dyn" package.  The issue is illustrated by the
      following code:
\preformatted{    a <- list(p=3,q=4)
    class(a) <- "fred"
    `$.fred` <-
      function (x,n) { print(list(n,substitute(n))); x[[n]] }
    print(a$q)
}
      In R-2.15.0, both elements of the list printed are strings, but in
      pqR-2013-12-29, the element from "substitute" is a symbol.  Changed
      \code{help("$")} to document this behaviour, and the corresponding 
      behaviour of \code{"$<-"}.  Added a test with \code{make check} for it.
\item Redefined "fork" to "Rf_fork" so that helper threads can be disabled
      in the child when "fork" is used in packages like "multicore". 
      (Special mods for this had previously been made to the "parallel" 
      package, but this is a more universal scheme.)
\item Added an option (currently set) for pqR to ignore incorrect zero
      pointers encountered by the garbage collector (as R-2.15.0 does).
      This avoids crashes with some packages (eg, "birch") that incorrectly
      set up objects with zero pointers.
\item Changed a C procedure name in the "matprod" routines to reduce the
      chance of a name conflict with C code in packages.
\item Made \code{NA_LOGICAL} and \code{NA_INTEGER} appear as variables
      (rather than constants) in packages, as needed for package
      "RcppEigen".
\item Made \code{R_CStackStart} and \code{R_CStackLimit} visible to 
      packages, as needed for package "vimcom".
\item Fixed problem with using \code{NAMED} in a package that defines
      \code{USE_RINTERNALS}, such as "igraph".
\item Calls of external routines with .Call and .External are now
      followed by checks that the routine didn't incorrectly change 
      the constant objects sometimes used internally in pqR for TRUE, 
      FALSE, and NA.  (Previously, such checks were made only after calls 
      of .C and .Fortran.)
  }}

  \subsection{BUG FIXES}{
    \itemize{
\item Fixed the following bug (also present in R-2.15.0 and R-3.0.2):
\preformatted{    x <- t(5)
    print (x \%*\% c(3,4))
    print (crossprod(5,c(3,4)))
}
     The call of \code{crossprod} produced an error, whereas the corresponding
     use of \code{\%*\%} does not.

     In pqR-2013-12-29, this bug also affected the expression 
     \code{t(5) \%*\% c(3,4)}, since it is converted to the equivalent of 
     \code{crossprod(5,c(3,4))}.

\item Fixed a problem in R_AllocStringBuffer that could result in
      a crash due to an invalid memory access.  (This bug is also
      present in R-2.15.0 and R-3.0.2.)
\item Fixed a bug in a "matprod" routine sometimes affecting 
      \code{tcrossprod} (or an equivalent use of \code{\%*\%}) with 
      helper threads.
\item Fixed a bug illustrated by the following:
\preformatted{    f <- function (a)
    { x <- a
      function () { b <- a; b[2]<-1000; a+b  }
    }
    g <- f(c(7,8,9))
    save.image("tmpimage")
    load("tmpimage")
    print(g())
}
      where the result printed was 14 2000 18 rather than 14 1008 18.
\item Fixed a bug in \code{prod} with an integer vector containing \code{NA}, 
      such as, \code{prod(NA)}.
\item Fixed a lack-of-protection bug in mkCharLenCE that showed up
      in checks for packages "cmrutils".
\item Fixed a problem with xtfrm demonstrated by the following:
\preformatted{    f<-function(...) xtfrm(...); f(c(1,3,2))
}
      which produced an error saying '...' was used in an incorrect context.
      This affected package "lsr". 
\item Fixed a bug in maintaining NAMEDCNT when assigning to a variable in
      an environment using \code{$}, which showed up in package "plus".
\item Fixed a bug that causes the code below to create a circular data 
      structure:
\preformatted{    { a <- list(1); a[[1]] <- a; a }
}
\item Fixed bugs such as that illustrated below:
\preformatted{    a <- list(list(list(1)))
    b <- a
    a[[1]][[1]][[1]]<-2
    print(b)
}
      in which the assignment to \code{a} changes \code{b}, and added tests
      for such bugs.
\item Fixed a bug where unary minus might improperly reuse its operand for
      the result even when it was logical (eg, in \code{-c(F,T,T,F)}).
\item Fixed a bug in pairlist element deletion, and added tests in subset.R
      for such cases.
\item The ISNAN trick (if enabled) is now used only in the interpreter itself,
      not in packages, since the macro implementing it evaluates its argument
      twice, which doesn't work if it has side effects (as happens in the 
      "ff" package).
\item Fixed a bug that sometimes resulted in task merging being disabled
      when it shouldn't have been.
}}
}

\section{CHANGES IN VERSION RELEASED 2013-12-29}{

  \subsection{INTRODUCTION}{

  \itemize{ 

\item This is the first publicized release of pqR after pqR-2013-07-22.  
      A verson dated 2013-11-28 was released for testing; it differs
      from this release only in bug and documentation fixes, which
      are not separately detailed in this NEWS file.

\item pqR is based on R-2.15.0, distributed by the R Core Team, but
improves on it in many ways, mostly ways that speed it up, but also by
implementing some new features and fixing some bugs.  See the notes
below on earlier pqR releases for general discussion of pqR, and for
information that has not changed from previous releases of pqR.

\item The most notable change in this release is that ``task merging''
      is now implemented.  This can speed up sequences
      of vector operations by merging several operations into one, which 
      reduces time spent writing and later reading data in memory. 
      See \code{help(merging)} and the item below for more details.

\item This release also includes other performance improvements, bug fixes,
      and code cleanups, as detailed below.
  }}

  \subsection{INSTALLATION AND TESTING}{
    \itemize{

\item Additional configuration options are now present to allow
      enabling and disabling of task merging, and more generally, of the
      deferred evaluation framework needed for both task merging and
      use of helper threads.  By default, these facilities are enabled.
      The \code{--disable-task-merging} option to \code{./configure}
      disables task merging, \code{--disable-helper-threads} disables
      support for helper threads (as before), and 
      \code{--disable-deferred-evaluation} disables both of these
      features, along with the whole deferred evaluation framework.
      See the \code{R-admin} manual for more details.

\item See the pqR wiki at \code{https://github.com/radfordneal/pqR/wiki}
      for the latest news regarding systems and packages that do or do not
      work with pqR.

\item Note that any packages (except those written only in R, plus 
      C or Fortran routines called by \code{.C} or \code{.Fortran}) that
      were compiled and installed under R Core versions of R must be 
      re-installed for use with pqR, as is generally the case with new versions
      of R (although it so happens that it is not necessary to re-install
      packages installed with pqR-2013-07-22 with this release, because the 
      formats of the crucial internal data structures happen not to have
      changed).

\item Additional tests of matrix multiplication (\code{\%*\%}, \code{crossprod},
      and \code{tcrossprod}) have been written.  They are run with
      \code{make check} or \code{make check-all}.

  }}

  \subsection{INTERNAL STRUCTURES AND APPLICATION PROGRAM INTERFACE}{
    \itemize{

\item The table of built-in function names, C functions implementing them, and
      operation flags, which was previously found in \code{src/main/names.c},
      has been split into multiple tables, located in the source files that 
      define such built-in functions (with only a few entries still in 
      \code{names.c}).  This puts the descriptions of these built-in
      functions next to their definitions, improving maintainability, and
      also reduces the number of global functions.  This change should have 
      no effects visible to users.

\item The initialization for fast dispatch to some primitive functions
      is now done in \code{names.c}, using tables in other source files
      analogous to those described in the point just above.  This is 
      cleaner, and eliminates an anomaly in the previous versions of
      pqR that a primitive function could be slower the first time it was
      used than when used later.
  }}

  \subsection{PERFORMANCE IMPROVEMENTS}{
    \itemize{
\item Some sequences of vector operations can now be merged into a single
      operation, which can speed them up by eliminating memory operations
      to store and fetch intermediate results.  For example, when \code{v} is 
      a long vector, the expression 
      \code{exp(v+1)} can be merged into one task, which will compute 
      \code{exp(v[i]+1)} for each element, \code{i}, of \code{v} in a 
      single loop.  

      Currently, such ``task merging'' is done only for (some)
      operations in which only one operand is a vector. When there are
      helper threads (which might be able to do some operations even
      faster, in parallel) merging is done only when one of the
      operations merged is a simple addition, subtraction, or
      multiplication (with one vector operand and one scalar operand).

      See \code{help(merging)} for more details.

\item During all garbage collections, any tasks whose outputs are not
      referenced are now waited for, to allow memory used by their outputs to be
      recovered.  (Such unreferenced outputs should be rare in real 
      programs.)  In a full garbage collection, tasks with large inputs
      or outputs that are referenced only as task inputs
      are also waited for, so that the memory they occupy can be recovered.

\item The built-in C matrix multiplication routines and those in the supplied 
      BLAS have both been sped up, especially those used by \code{crossprod}
      and \code{tcrossprod}.  This will of course have no effect if a different
      BLAS is used and the \code{mat_mult_with_BLAS} option is set to
      \code{TRUE}.

\item Matrix multiplications in which one operand can be recognized as the
      result of a transpose operation are now done without actually creating
      the transpose as an intermediate result, thereby reducing both 
      computation time and memory usage.  Effectively, these uses of the
      \code{\%*\%} operator are converted to uses of \code{crossprod} or
      \code{tcrossprod}.  See \code{help("\%*\%")} for details.

\item Speed of \code{ifelse} has been improved (though it's now slower when the
      condition is scalar due to the bug fix mentioned below).

\item Inputs to the mod operator can now be piped. (Previously, this was 
      inadvertently prevented in some cases.)

\item The speed of the quick check for NA/NaN that can be enabled with 
      \code{-DENABLE_ISNAN_TRICK} in CFLAGS has been improved.
  }}

  \subsection{BUG FIXES}{
    \itemize{
\item Fixed a bug in \code{ifelse} with scalar condition but other
      operands with length greater than one.  (Pointed out by Luke Tierney.)

\item Fixed a bug stemming from re-use of operand storage for a result
      (pointed out by Luke Tierney) illustrated by the following:
\preformatted{   A <- array(c(1), dim = c(1,1), dimnames = list("a", 1))
   x <- c(a=1)
   A/(pi*x)
}

\item The \code{--disable-mat-mult-with-BLAS-in-helpers} configuration
      setting is now respected for complex matrix multiplication
      (previously it had only disabled use of the BLAS in helper
      threads for real matrix multiplication).

\item The documentation for \code{aperm} now says that the default
      method does not copy attributes (other than dimensions and
      dimnames).  Previously, it incorrecty said it did (as is the
      case also in R-2.15.0 and R-3.0.2).

\item Changed \code{apply} from previous versions of pqR to replicate
      the behaviour seen in R-2.15.0 (and later R Core version) when the matrix 
      or array has a class attribute.  Documented this behaviour (which is
      somewhat dubious and convoluted) in the help entry for \code{apply}.
      This change fixes a problem seen in package TSA (and probably others).

\item Changed \code{rank} from prevous versions of pqR to replicate
      the behaviour when it is applied to data frames that is seen in R-2.15.0 
      (and later R Core versions).  Documented this (somewhat dubious) 
      behaviour in the help entry for \code{rank}.  This change fixes a
      problem in the \code{coin} package.

\item Fixed a bug in keeping track of references when assigning 
      repeated elements into a list array.

\item Fixed the following bug (also present in R-2.15.0 and R-3.0.2):
\preformatted{   v <- c(1,2)
   m <- matrix(c(3,4),1,2)
   print(t(m)\%*\%v)
   print(crossprod(m,v))
}
in which \code{crossprod} gave an error rather than produce the answer
for the corresponding use of \code{\%*\%}.

\item Bypassed a problem with the Xcode gcc compiler for the Mac that 
      led to it falsely saying that using -DENABLE_ISNAN_TRICK in CFLAGS
      doesn't work.
  }}
}


\section{CHANGES IN VERSION RELEASED 2013-07-22}{

  \subsection{INTRODUCTION}{

  \itemize{ 

\item pqR is based on R-2.15.0, distributed by the R Core Team, but
improves on it in many ways, mostly ways that speed it up, but also by
implementing some new features and fixing some bugs.  See the notes
below, on the release of 2013-06-28, for general discussion of pqR,
and for information on pqR that has not changed since that release.

\item This updated release of pqR provides some performance
enhancements and bug fixes, including some from R Core releases after
R-2.15.0.  More work is still needed to incorporate improvements in
R-2.15.1 and later R Core releases into pqR.

\item This release is the same as the briefly-released version of
2013-17-19, except that it fixes one bug and one reversion of an
optimization that were introduced in that release, and tweaks the
Windows Makefiles (which are not yet fully tested).

  }}

  \subsection{FEATURE AND DOCUMENTATION CHANGES}{
    \itemize{
      \item Detailed information on what operations can be done in helper
            threads is now provided by help(helpers).
      \item Assignment to parts of a vector via code such as 
            \code{v[[i]]<-value} and \code{v[ix]<-values} now automatically 
            converts raw values to the appropriate type
            for assignment into numeric or string vectors, and assignment
            of numeric or string values into a raw vector now results in the
            raw vector being first converted to the corresponding type.  This
            is consistent with the existing behaviour with other types.
      \item The allowed values for assignment to an element of an "expression" 
            list has been expanded to match the allowed values for ordinary
            lists.  These values (such as function closures) could previously 
            occur in expression lists as a result of other operations (such
            as creation with the \code{expression} primitive).
      \item Operations such as
            \code{v <- pairlist(1,2,3); v[[-2]] <- NULL} now raise an error.
            These operations were previously documented as being illegal, and
            they are illegal for ordinary lists.  The proper way to do
            this deletion is \code{v <- pairlist(1,2,3); v[-2] <- NULL}.
      \item Raising \code{-Inf} to a large value (eg, \code{(-Inf)^(1e16)})
            no longer produces an incomprehensible warning.  As before, the 
            value returned is \code{Inf}, because (due to their 
            limited-precision floating-point representation) all such large 
            numbers are even integers.
  }}

  \subsection{FEATURE CHANGES CORRESPONDING TO THOSE IN LATER R CORE RELEASES}{
    \itemize{
\item From R-2.15.1: On Windows, there are two new environment variables which
      control the defaults for command-line options.

      If \env{R_WIN_INTERNET2} is set to a non-empty value, it is as if
      \option{--internet2} was used.

      If \env{R_MAX_MEM_SIZE} is set, it gives the default memory limit
      if \option{--max-mem-size} is not specified: invalid values being
      ignored.

\item From R-2.15.1: The NA warning messages from e.g. \code{pchisq()} now 
      report the call to the closure and not that of the \code{.Internal}.

\item The following included software has been updated to new versions:
      zlib to 1.2.8, LZMA to 5.0.4, and PCRE to 8.33.
  }}

  \subsection{INSTALLATION AND TESTING}{
    \itemize{

\item See the pqR wiki at \code{https://github.com/radfordneal/pqR/wiki}
      for the latest news regarding systems and packages that do or do not
      work with pqR.

\item Note that any previosly-installed packages must be re-installed for 
      use with pqR (as is generally the case with new versions of R), except
      for those written purely in R.

\item It is now known that pqR can be successfully installed under Mac
      OS X for use via the command line (at least with some versions
      of OS X).  The gcc 4.2
      compiler supplied by Apple with Xcode works when helper threads
      are disabled, but does not have the full OpenMP support required for
      helper threads.   For helper threads to work, a C compiler that fully
      supports OpenMP is needed, such as gcc 4.7.3 (available via 
      macports.org).

      The Apple BLAS and LAPACK routines can be used by giving the
      \code{--with-blas='-framework vecLib'} and \code{--withlapack}
      options to \code{configure}.  This speeds up some operations
      but slows down others.

      The R Mac GUI would need to be recompiled for use with pqR.
      There are problems doing this unless helper threads
      are disabled (see pqR issue #17 for discussion).

      Compiled binary versions of pqR for Mac OS X are not yet being supplied.
      Installation on a Mac is recommended only for users experienced
      in installation of R from source code.

\item Success has also been reported in installing pqR on a Windows
      system, including with helper threads, but various tweaks were
      required.  Some of these tweaks are incorporated in this release,
      but they are probably not sufficient for installation "out of the box".
      Attempting to install pqR on Windows is recommended only for
      users who are both experienced and adventurous.

\item Compilation using the \code{-O3} option for gcc is not recommended.
      It speeds up some operations, but slows down others.  With gcc 4.7.3
      on a 32-bit Intel system running Ubuntu 13.04, compiling with 
      \code{-O3} causes compiled functions to crash. (This is not a
      pqR issue, since the same thing happens when R-2.15.0 is compiled 
      with \code{-O3}).
  }}

  \subsection{INTERNAL STRUCTURES AND APPLICATION PROGRAM INTERFACE}{
    \itemize{

\item The R internals manual now documents (in Section 1.8) a
      preliminary set of conventions that pqR follows (not yet
      perfectly) regarding when objects may be modified, and how
      NAMEDCNT should be maintained.  R-2.15.0 did not follow any
      clear conventions.

\item The documentation in the R internals manual on how helper
      threads are implemented in pqR now has the correct title.  (It
      would previously have been rather hard to notice.)

  }}

  \subsection{PERFORMANCE IMPROVEMENTS}{
    \itemize{
\item Some unnecessary duplication of objects has been eliminated.  Here
      are three examples:  
      Creation of lists no longer duplicates all the elements put in the
      list, but instead increments \code{NAMEDCNT} for these elements, so
      that
\preformatted{   a <- numeric(10000)
   k <- list(1,a)
}
no longer duplicates \code{a} when \code{k} is created (though a duplication
will be needed later if either \code{a} or \code{k[[2]]} is modified).
      Furthermore, the assignment below to \code{b$x}, no longer
      causes duplication of the 10000 elements of \code{y}:
\preformatted{   a <- list (x=1, y=seq(0,1,length=10000))
   b <- a
   b$x <- 2
}
Instead, a single vector of 10000 elements is shared between \code{a$y} and
\code{b$y}, and will be duplicated later only if necessary.  Unnecessary
duplication of a 10000-element vector is also avoided when \code{b[1]} is 
assigned to in the code below:
\preformatted{   a <- list (x=1, y=seq(0,1,length=10000))
   b <- a$y
   a$y <- 0
   b[1] <- 1
}
The assignment to \code{a$y} now reduces \code{NAMEDCNT} for the vector
bound to \code{b}, allowing it to be changed without duplication.

\item Assignment to part of a vector using code such as \code{v[101:200]<-0}
      will now not actually create a vector of 100 indexes, but will instead
      simply change the elements with indexes 101 to 200 without creating
      an index vector.  This optimization has not yet been implemented for
      matrix or array indexing.

\item Assignments to parts of vectors, matrices, and arrays using "[" has been
      sped up by detailed code improvements, quite substantially in some
      cases.

\item Subsetting of arrays of three or more dimensions using "[" has
      been sped up by detailed code improvements.

\item Pending summations of one-argument mathematical functions are now
      passed on by \code{sum}.  So, for example, in 
      \code{sum(exp(a)) + sum(exp(b))}, the two
      summations of exponentials can now potentially be done in parallel.

\item A full garbage collection now does not wait for all tasks being
      done by helpers to complete.  Instead, only tasks that are using
      or computing variables that are not otherwise referenced are 
      waited for (so that this storage can be reclaimed).
  }}

  \subsection{BUG FIXES}{
    \itemize{
\item A bug that could have affected the result of \code{sum(abs(v))} when
      it is done by a helper thread has been fixed.
\item A bug that could have allowed \code{as.vector}, \code{as.integer}, etc.
      to pass on an object still being computed to a caller not expecting
      such a pending object has been fixed.
\item Some bugs in which production of warnings at inopportune times could 
      have caused serious problems have been fixed.
\item The bug illustrated below (pqR issue #13) has been fixed:
\preformatted{   > l = list(list(list(1)))
   > l1 = l[[1]]
   > l[[c(1,1,1)]] <- 2
   > l1
   [[1]]
   [[1]][[1]]
   [1] 2
}
\item Fixed a bug (also present in R-2.15.0 and R-3.0.1) illustrated by the
following code:
\preformatted{   > a <- list(x=c(1,2),y=c(3,4))
   > b <- as.pairlist(a)
   > b$x[1] <- 9
   > print(a)
   $x
   [1] 9 2
   
   $y
   [1] 3 4
}
The value printed for a has a$x[1] changed to 9, when it should still be 1.
See pqR issue #14.
\item Fixed a bug (also present in R-2.15.0 and R-3.0.1) in which extending
      an "expression" by assigning to a new element changes it to an ordinary
      list.  See pqR issue #15.
\item Fixed several bugs (also present in R-2.15.0 and R-3.0.1) illustrated
by the code below (see pqR issue #16):
\preformatted{   v <- c(10,20,30)
   v[[2]] <- NULL        # wrong error message
   
   x <- pairlist(list(1,2))
   x[[c(1,2)]] <- NULL   # wrongly gives an error, referring to misuse
                         # of the internal SET_VECTOR_ELT procedure
   
   v<-list(1)
   v[[quote(abc)]] <- 2  # internal error, this time for SET_STRING_ELT
   
   a <- pairlist(10,20,30,40,50,60)
   dim(a) <- c(2,3)
   dimnames(a) <- list(c("a","b"),c("x","y","z"))
   print(a)              # doesn't print names
   
   a[["a","x"]] <- 0     # crashes with a segmentation fault
}
  }}

  \subsection{BUG FIXES CORRESPONDING TO THOSE IN LATER R CORE RELEASES}{
    \itemize{
\item From R-2.15.1: \code{formatC()} uses the C entry point \code{str_signif}
      which could write beyond the length allocated for the output string.

\item From R-2.15.1: \code{plogis(x, lower = FALSE, log.p = TRUE)} no longer
      underflows early for large x (e.g. 800).

\item From R-2.15.1: \code{?Arithmetic}'s \dQuote{\code{1 ^ y} and \code{y ^ 0}
	are \code{1}, \emph{always}} now also applies for \code{integer}
      vectors \code{y}.

\item From R-2.15.1: X11-based pixmap devices like \code{png(type = "Xlib")} 
      were trying to set the cursor style, which triggered some warnings and
      hangs.

\item From R-3.0.1 patched: Fixed comment-out bug in BLAS, as per PR 14964.
  }}
}


\section{CHANGES IN VERSION RELEASED 2013-06-28}{

\subsection{INTRODUCTION}{

\itemize{ 
\item This release of pqR is based on R-2.15.0, distributed by the R
Core Team, but improves on it in many ways, mostly ways that speed it
up, but also by implementing some new features and fixing some bugs.
One notable speed improvement in pqR is that for systems with multiple
processors or processor cores, pqR is able to do some numeric
computations in parallel with other operations of the interpreter, and
with other numeric computations.

\item This is the second publicised release of pqR (the first was on
2013-06-20, and there were earlier unpublicised releases). It fixes one
significant pqR bug (that could cause two empty strings to not compare
as equal, reported by Jon Clayden), fixes a bug reported to R Core (PR
15363) that also existed in pqR (see below), fixes a bug in deciding
when matrix multiplies are best done in a helper thread, and fixes some
issues preventing pqR from being built in some situations (including
some partial fixes for Windows suggested by "armgong").  Since the
rest of the news is almost unchanged from the previous release, I have
not made a separate news section for this release. (New sections will
be created once new releases have significant differences.)

\item This section documents changes in pqR from R-2.15.0 that are of
direct interest to users.  For changes from earlier version of R to
R-2.15.0, see the ONEWS, OONEWS, and OOONEWS files.  Changes of little
interest to users, such as code cleanups and internal details on
performance improvements, are documented in the file MODS, which
relates these changes to branches in the code repository at
github.com/radfordneal/pqR.

\item Note that for compatibility with R's version system, pqR presently
uses the same version number, 2.15.0, as the version of R on which it
is based. This allows checks for feature availability to continue to
work.  This scheme will likely change in the future.  Releases of pqR
with the same version number are distinguished by release date.

\item See radfordneal.github.io/pqR for current information on pqR, including
announcements of new releases, a link to the page for making and viewing
reports of bugs and other issues, and a link to the wiki page containing
information such as systems on which pqR has been tested.

}}

  \subsection{FEATURE CHANGES}{
    \itemize{
      \item A new primitive function \code{get_rm} has been added,
            which removes a variable while returning the value it
            had when removed.  See \code{help(get_rm)} for details,
            and how this can sometimes improve efficiency of R functions.

      \item An enhanced version of the \code{Rprofmem} function for profiling
            allocation of vectors has been implemented, that can
            display more information, and can output to the terminal,
            allowing the source of allocations to more easily be
            determined.  Also, \code{Rprofmem} is now always accessible
            (not requiring the \code{--enable-memory-profiling} configuration
            option).  Its overhead when not in use is negligible.
 
            The new version allows records of memory allocation to be
            output to the terminal, where their position relative to
            other output can be informative (this is the default for the
            new \code{Rprofmemt} variant).  More identifying
            information, including type, number of elements, and
            hexadecimal address, can also be output.  For more details on
            these and other changes, see \code{help(Rprofmem)}.

      \item A new primitive function, pnamedcnt, has been added, that
            prints the NAMEDCNT/NAMED count for an R object, which is helpful
            in tracking when objects will have to be duplicated.  For
            details, see help(pnamedcnt).

      \item The \code{tracemem} function is defunct.  What exactly it was
            supposed to do in R-2.15.0 was unclear, and optimizations 
            in pqR make it even less clear what it should do.  The bit
            in object headers that was used to implement it has been
            put to a better use in pqR.  The \code{--enable-memory-profiling}
            configuration option used to enable it no longer exists.

            The \code{retracemem} function remains for compatibility
            (doing nothing).  The \code{Rprofmemt} and \code{pnamedcnt}
            functions described above provide alternative ways of gaining
            insight into memory allocation behaviour.

      \item Some options that can be set by arguments to the R command can
            now also be set with environment variables, specifically, the
            values of R_DEBUGGER, R_DEBUGGER_ARGS, and R_HELPERS give the
            default when \code{--debugger}, \code{--debugger-args}, and 
            \code{--helpers} are not specified on the command line.  This 
            feature is useful when using a shell file or Makefile that contains 
            R commands that one would rather not have to modify.
    }
  }

  \subsection{INSTALLATION AND TESTING}{
    \itemize{

      \item The procedure for compiling and installing from source is largely 
            unchanged from R-2.15.0.  In particular, the final result is a 
            program called "R", not "pqR", though of course you can provide a 
            link to it called "pqR".  Note that (as for R-2.15.0) it is not 
            necessary to do an "install" after "make" --- one can just
            run bin/R in the directory where you did "make".  This may be 
            convenient if you wish to try out pqR along with your current 
            version of R.

      \item Testing of pqR has so far been done only on Linux/Unix
            systems, not on Windows or Mac systems.  There is no specific
            reason to believe that it will not work on Windows or Mac
            systems, but until tests have been done, trying to use it 
            on these systems is not recommended.  (However, some users
            have reported that pqR can be built on Mac systems, as long
            as a C compiler fully supporting OpenMP is used, or the
            \code{--disable-helper-threads} configuration option is used.)

      \item This release contains the versions of the standard and recommended
            packages that were released with R-2.15.0.  Newer versions may
            or may not be compatible (same as for R-2.15.0).

      \item It is intended that this release will be fully compatible with
            R-2.15.0, but you will need to recompile any packages (other
            that those with only R code) that you had installed for R-2.15.0, 
            and any other C code you use with R, since the format of internal 
            data structures has changed (see below).

      \item New configuration options relating to helper threads and
            to matrix multiplication now exist.  For details, see 
            doc/R-admin.html (or R-admin.pdf), or run \code{./configure --help}.

            In particular, the \code{--disable-helper-threads} option
            to configure will remove support for helper threads.  Use of
            this option is advised if you know that multiple processors
            or processor cores will not be available, or if you know that
            the C compiler used does not support OpenMP 3.0 or 3.1 (which 
            is used in the implementation of the helpers package).

      \item Including \code{-DENABLE_ISNAN_TRICK} in CFLAGS will speed up 
            checks for NA and NaN on machines on which it works.  It works
            on Intel processors (verified both empirically and by consulting
            Intel documentation).  It does not work on SPARC machines.

      \item The \code{--enable-memory-profiling} option to configure
            no longer exists.  In pqR, the \code{Rprofmem} function is always
            enabled, and the \code{tracemem} function is defunct.  (See
            discussion above.)

      \item When installing from source, the output of configure 
            now displays whether standard and recommended packages will
            be byte compiled.

      \item The tests of random number generation run with \code{make check-all}
            now set the random number seed explicitly.  Previously, the random
            number seed was set from the time and process ID, with the result
            that these tests would occasionally fail non-deterministically,
            when by chance one of the p-values obtained was below the threshold
            used.  (Any such failure should now occur consistently, rather
            than appearing to be due to a non-deterministic bug.)

      \item Note that (as in R-2.15.0) the output of \code{make check-all} for 
            the boot package includes many warning messages regarding a 
            non-integer argument, and when byte compilation is enabled, these 
            messages identify the wrong function call as the source.  This 
            appears to have no wider implications, and can be ignored.

      \item Testing of the "xz" compression method is now done with \code{try},
            so that failure will be tolerated on machines that don't have enough
            memory for these tests.

      \item The details of how valgrind is used have changed. See the source
            file \file{memory.c}.
    }
  }

  \subsection{INTERNAL STRUCTURES AND APPLICATION PROGRAM INTERFACE}{
    \itemize{
      \item The internal structure of an object has changed, in ways that 
            should be compatible with R-2.15.0, but which do require 
            re-compilation.  The flags in the object header for \code{DEBUG},
            \code{RSTEP}, and \code{TRACE} now exist only for non-vector 
            objects, which is sufficient for their present use (now that 
            \code{tracemem} is defunct).

      \item The sizes of objects have changed in some cases (though not most).
            For a 32-bit configuration, the size of a cons cell increases
            from 28 bytes to 32 bytes; for a 64-bit configuration, the
            size of a cons cell remains at 56 bytes.  For a 32-bit 
            configuration, the size of a vector of one double remains
            at 32 bytes; for a 64-bit configuration (with 8-byte alignment), 
            the size of a vector of one double remains at 48 bytes.

      \item Note that the actual amount of memory occupied by an object
            depends on the set of node classes defined (which may be tuned).
            There is no longer a separate node class for cons cells and
            zero-length vectors (as in R-2.15.0) --- instead, cons cells
            share a node class with whatever vectors also fit in that
            node class.

      \item The old two-bit NAMED field of an object is now a three-bit
            NAMEDCNT field, to allow for a better attempt at reference
            counting.  Versions of the the NAMED and SET_NAMED macros
            are still defined for compatibility.  See the R-ints manual
            for details.

      \item Setting the length of a vector to something less than its
            allocated length using SETLENGTH is deprecated.  The LENGTH
            field is used for memory allocation tracking by the garbage
            collector (as is also the case in R-2.15.0), so setting it 
            to the wrong value may cause problems.  (Setting the length
            to more than the allocated length is of course even worse.)
    }
  }

  \subsection{PERFORMANCE IMPROVEMENTS}{
    \itemize{
      \item Many detailed improvements have been made that reduce
            general interpretive overhead and speed up particular 
            functions.  Only some of these improvements are noted
            below.

      \item Numerical computations can now be performed in parallel with
            each other and with interpretation of R code, by using 
            ``helper threads'', on machines
            with multiple processors or multiple processor cores.  When
            the output of one such computation is used as the input to
            another computation, these computations can often be done
            in parallel, with the output of one task being ``pipelined''
            to the other task.  Note that these 
            parallel execution facilities do not require any changes to user 
            code --- only that helper threads be enabled with the 
            \code{--helpers} option to the command starting pqR. See 
            \code{help(helpers)} for details.

            However, helper threads are not used for operations that are 
            done within the interpreter for byte-compiled code or that are 
            done in primitive functions invoked by the byte-code interpreter.

            This facility is still undergoing rapid development.  Additional 
            documentation on which operations may be done in parallel will be 
            forthcoming.

      \item A better attempt at counting how many "names" an object has
            is now made, which reduces how often objects are duplicated
            unnecessarily.  This change is ongoing, with further improvements
            and documentation forthcoming.

      \item Several primitive functions that can generate integer sequences
            --- ":", seq.int, seq_len, and seq_along --- will now sometimes
            not generate an actual sequence, but rather just a description
            of its start and end points.  This is not visible to users,
            but is used to speed up several operations.

            In particular, "for" loops such as \code{for (i in 1:1000000) ...}
            are now done without actually allocating a vector to hold
            the sequence.  This saves both space and time.  Also,
            a subscript such as \code{101:200} for a vector or as the first 
            subscript for a matrix is now (often) handled without actually 
            creating a vector of indexes, saving both time and space.  

            However, the above performance improvements 
            are not effective in compiled code.

      \item Matrix multiplications with the \code{\%*\%} operator are now
            much faster when the operation is a vector dot product, a
            vector-matrix product, a matrix-vector product, or more generally
            when the sum of the numbers of rows and columns in the result
            is not much less than their product.  This improvement results
            from the elimination of a costly check for NA/NaN elements in the 
            operands before doing the multiply.  There is no need for this check
            if the supplied BLAS is used.  If a BLAS that does not properly
            handle NaN is supplied, the \code{\%*\%} operator will still
            handle NaN properly if the new library of matrix multiply
            routines is used for \code{\%*\%} instead of the BLAS.  See the
            next two items for more relevant details.

      \item A new library of matrix multiply routines is provided, which
            is guaranteed to handle NA/NaN correctly, and which supports
            pipelined computation with helper threads.  Whether this
            library or the BLAS routines are used for \code{\%*\%} is
            controlled by the \code{mat_mult_with_BLAS} option. The default
            is to not use the BLAS, but the 
            \code{--enable-mat-mult-with-BLAS-by-default} configuration option
            will change this.  See \code{help("\%*\%")} for details.

      \item The BLAS routines supplied with R were modified to improve the 
            performance of the routines DGEMM (matrix-matrix multiply) and 
            DGEMV (matrix-vector multiply).  Also, proper propagation of NaN, 
            Inf, etc. is now always done in these routines.  This speeds
            up the \code{\%*\%} operator in R, when the supplied BLAS is used
            for matrix multiplications, and speeds up other matrix operations
            that call these BLAS routines, if the BLAS used is the one supplied.

      \item The low-level routines for generation of uniform random
            numbers have been improved.  (These routines are also used for
            higher-level functions such as \code{rnorm}.)

            The previous code copied the seed back and forth to
            .Random.seed for every call of a random number generation
            function, which is rather time consuming given that for
            the default generator \code{.Random.seed} is 625 integers long.
            It also allocated new space for \code{.Random.seed} every time.
            Now, \code{.Random.seed} is used without copying, except when the 
            generator is user-supplied.  

            The previous code had imposed an unnecessary limit on the
            length of a seed for a user-supplied random number
            generator, which has now been removed.

      \item The \code{any} and \code{all} primitives have been substantially
            sped up for large vectors.  

            Also, expressions such as
            \code{all(v>0)} and \code{any(is.na(v))}, where \code{v} is a
            real vector, avoid computing and storing a logical vector,
            instead computing the result of \code{any} or \code{all}
            without this intermediate, looking at only as much of \code{v}
            as is needed to determine the result.
            However, this improvement is not effective in compiled code.

      \item When \code{sum} is applied to many mathematical functions
            of one vector argument, for example \code{sum(log(v))}, the
            sum is performed as the function is computed, without a
            vector being allocated to hold the function values.  
            However, this improvement is not effective in compiled code.

      \item The handling of power operations has been improved (primarily 
            for powers of reals, but slightly affecting powers of integers too).
            In particular, scalar powers of 2, 1, 0, and -1, are handled 
            specially to avoid general power operations in these cases.

      \item Extending lists and character vectors by assigning to an
            index past the end, and deleting list items by assigning NULL
            have been sped up substantially.

      \item The speed of the transpose (\code{t}) function has been
            improved, when applied to real, integer, and logical
            matrices.

      \item The \code{cbind} and \code{rbind} functions have been greatly
            sped up for large objects.

      \item The \code{c} and \code{unlist} functions have been sped up 
            by a bit in simple cases, and by a lot in some situations 
            involving names.

      \item The \code{matrix} function has been greatly sped up, in
            many cases.

      \item Extraction of subsets of vectors or matrices (eg, \code{v[100:200]}
            or \code{M[1:100,101:110]}) has been sped up substantially.

      \item Logical operations and relational operators have been sped up
            in simple cases. Relational
            operators have also been substantially sped up for long vectors.

      \item Access via the $ operator to lists, pairlists, and environments 
            has been sped up. 

      \item Existing code for handling special cases of "[" in which there is
            only one scalar index was replaced by cleaner code that handles 
            more cases.   The old code handled only integer and real vectors, 
            and only positive indexes.  The new code handles all atomic 
            vectors (logical, integer, real, complex, raw, and string), and 
            positive or negative indexes that are not out of bounds.

      \item Many unary and binary primitive functions are now usually
            called using a faster internal interface that does not allocate
            nodes for a pairlist of evaluated arguments. This change
            substantially speeds up some programs.

      \item Lookup of some builtin/special function symbols (eg, "+" and "if")
            has been sped up by allowing fast bypass of non-global environments
            that do not contain (and have never contained) one of these 
            symbols.

      \item Some binary and unary arithmetic operations have been sped
            up by, when possible, using the space holding one of the
            operands to hold the result, rather than allocating new
            space.  Though primarily a speed improvement, for very
            long vectors avoiding this allocation could avoid running
            out of space.

      \item Some speedup has been obtained by using new internal C functions 
            for performing exact or partial string matches in the interpreter.
    }
  }

  \subsection{BUG FIXES}{
    \itemize{
      \item The "debug" facility has been fixed.  Its behaviour for if,
            while, repeat, and for statements when the inner statement
            was or was not one with curly brackets had made no sense.
            The fixed behaviour is now documented in help(debug). 
            (I reported this bug and how
            to fix it to the R Core Team in July 2012, but the bug is 
            still present in R-3.0.1, released May 2013.)

      \item Fixed a bug in \code{sum}, where overflow is allowed (and not 
            detected) where overflow can actually be avoided.  For example:
\preformatted{   > v<-c(3L,1000000000L:1010000000L,-(1000000000L:1010000000L))
   > sum(v)
   [1] 4629
}
            Also fixed a related bug in \code{mean}, applied to an integer
            vector, which would arise only on a system where a long double 
            is no bigger than a double.

      \item Fixed \code{diag} so that it returns a matrix when passed
            a list of elements to put on the diagonal.

      \item Fixed a bug that could lead to mis-identification of the 
            direction of stack growth on a non-Windows system, causing
            stack overflow to not be detected, and a segmentation fault 
            to occur.  (I also reported this bug and how to fix it to the 
            R Core Team, who included a fix in R-2.15.2.)

      \item Fixed a bug where, for example, \code{log(base=4)} returned 
            the natural log of 4, rather than signalling an error. 

      \item The documentation on what \code{MARGIN} arguments are allowed for
            \code{apply} has been clarified, and checks for validity added.
            The call 
\preformatted{   > apply(array(1:24,c(2,3,4)),-3,sum)
}
            now produces correct results (the same as when \code{MARGIN}
            is \code{1:2}).

      \item Fixed a bug in which \code{Im(matrix(complex(0),3,4))} returned
            a matrix of zero elements rather than a matrix of NA elements.

      \item Fixed a bug where more than six warning messages at startup
            would overwrite random memory, causing garbage output 
            and perhaps arbitrarily bizarre behaviour.

      \item Fixed a bug where LC_PAPER was not correctly set at startup.

      \item Fixed gc.time, which was producing grossly incorrect values
            for user and system time.

      \item Now check for bad arguments for .rowSums, .colSums, .rowMeans,
            and .rowMeans (would previously segfault if n*p too big).

      \item Fixed a bug where excess warning messages may be produced
            on conversion to RAW.  For instance:
\preformatted{   > as.raw(1e40)
   [1] 00
   Warning messages:
   1: NAs introduced by coercion 
   2: out-of-range values treated as 0 in coercion to raw 
}
            Now, only the second warning message is produced.

      \item A bug has been fixed in which rbind would not handle 
            non-vector objects such as function closures, whereas
            cbind did handle them, and both were documented to do so.

      \item Fixed a bug in numeric_deriv in stats/src/nls.c, where it
            was not duplicating when it should, as illustrated below:
\preformatted{   > x <- 5; y <- 2; f <- function (y) x
   > numericDeriv(f(y),"y")
    [1] 5
    attr(,"gradient")
         [,1]
    [1,]    0
    > x
    [1] 5
    attr(,"gradient")
         [,1]
    [1,]    0
}

      \item Fixed a bug in vapply illustrated by the following:
\preformatted{   X<-list(456)
   f<-function(a)X
   A<-list(1,2)  
   B<-vapply(A,f,list(0))
   print(B)
   X[[1]][1]<-444
   print(B)
}
            After the fix, the values in \code{B} are no long changed by the 
            assignment to \code{X}. Similar bugs in mapply, eapply, and rapply 
            have also been fixed.  I reported these bugs to r-devel, and
            (different) fixes are in R-3.0.0 and later versions.

      \item Fixed a but in rep.int illustrated by the following:
\preformatted{   a<-list(1,2)
   b<-rep.int(a,c(2,2))
   b[[1]][1]<-9
   print(a[[1]])
}

      \item Fixed a bug in mget, illustrated by the following code:
\preformatted{   a <- numeric(1)
   x <- mget("a",as.environment(1))
   print(x)
   a[1] <- 9
   print(x)
}

      \item Fixed bugs that the R Core Team fixed (differently) for R-2.15.3,
            illustrated by the following:
\preformatted{   a <- list(c(1,2),c(3,4))
   b <- list(1,2,3)
   b[2:3] <- a
   b[[2]][2] <- 99
   print(a[[1]][2])

   a <- list(1+1,1+1)
   b <- list(1,1,1,1)
   b[1:4] <- a
   b[[1]][1] <- 1
   print(b[2:4])
}

      \item Fixed a bug illustrated by the following:
\preformatted{   > library(compiler)
   > foo <- function(x,y) UseMethod("foo")
   > foo.numeric <- function(x,y) "numeric"
   > foo.default <- function(x,y) "default"
   > testi <- function () foo(x=NULL,2)
   > testc <- cmpfun (function () foo(x=NULL,2))
   > testi() 
   [1] "default"
   > testc()
   [1] "numeric"
}

      \item Fixed several bugs that produced wrong results 
            such as the following:
\preformatted{   a<-list(c(1,2),c(3,4),c(5,6))
   b<-a[2:3]
   a[[2]][2]<-9
   print(b[[1]][2])
}
      I reported this to r-devel, and a (different) fix is in R-3.0.0 and 
      later versions.

      \item Fixed bugs reported on r-devel by Justin Talbot, Jan 2013 (also
            fixed, differently, in R-2.15.3), illustrated by the following:
\preformatted{   a <- list(1)
   b <- (a[[1]] <- a)
   print(b)
   a <- list(x=1)
   b <- (a$x <- a)
   print(b)
}

      \item Fixed \code{svd} so that it will not return a list with
            \code{NULL} elements.  This matches the behaviour of \code{La.svd}.

      \item Fixed (by a kludge, not a proper fix) a bug in the "tre"
            package for regular expression matching (eg, in \code{sub}),
            which shows up when \code{WCHAR_MAX} doesn't fit in an
            "int".  The kludge reduces \code{WCHAR_MAX} to fit, but really
            the "int" variables ought to be bigger.  (This problem
            showed up on a Raspberry Pi running Raspbian.)

      \item Fixed a minor error-reporting bug with
            \code{(1:2):integer(0)} and similar expressions.

      \item Fixed a small error-reporting bug with "$",
            illustrated by the following output:
\preformatted{    > options(warnPartialMatchDollar=TRUE)
    > pl <- pairlist(abc=1,def=2)
    > pl$ab
    [1] 1
    Warning message:
    In pl$ab : partial match of 'ab' to ''
}

      \item Fixed documentation error in R-admin regarding the
            \code{--disable-byte-compiled-packages} configuration option, 
            and changed the DESCRIPTION file for the recommended mgcv 
            package to respect this option.

      \item Fixed a bug reported to R Core (PR 15363, 2013-006-26) that
            also existed in pqR-2013-06-20.  This bug sometimes caused memory
            expansion when many complex assignments or removals were done
            in the global environment.
    }
  }
}<|MERGE_RESOLUTION|>--- conflicted
+++ resolved
@@ -547,15 +547,13 @@
         environment (or any empty environment) now gives an
         empty list with no names, the same as \code{list()}. (PR#15926)
 
-<<<<<<< HEAD
   \item From R-3.5.0: \code{dist(x, method = "canberra")} now uses the correct
         definition; the result may only differ when \code{x} contains
         values of differing signs, e.g.\sspace{}not for 0-1 data.
-=======
+
   \item From R-3.0.2: \code{deparse()} now deparses raw vectors in a form that
         is syntactically correct. (\PR{15369})
 
->>>>>>> b1522a70
   }}
 }
 
