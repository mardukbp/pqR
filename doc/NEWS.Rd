\newcommand{\PR}{\Sexpr[results=rd]{tools:::Rd_expr_PR(#1)}}
\newcommand{\CRANpkg}{\href{http://CRAN.R-project.org/package=#1}{\pkg{#1}}}

\name{NEWS}
\title{ pqR News}
\encoding{UTF-8}


\section{CHANGES IN VERSION RELEASED 2014-00-00}{

  \subsection{INTRODUCTION}{

  \itemize{ 

\item This release contains several performance improvements, including some
      adapted from those in R Core releases after R-2.15.0, as well as
      some bug fixes and documentation updates, a few feature changes, some
      tracking later changes in R Core releases, and some new features that are 
      mostly of interest to developers.
}}

  \subsection{FEATURE CHANGES}{
  \itemize{
\item The formal arguments of primitive functions will now be returned
      by \code{formals}, as they are shown when printed or with \code{args}.
      In R Core releases (at least to R-3.1.1), the result of \code{formals}
      for a primitive is \code{NULL}.  This change allows some
      existing functions (eg, \code{rep.int}) to be made primitive without
      breaking code that relies on getting their formal arguments with
      \code{formals}.
\item The unary \code{+} operator now converts a logical vector to an
      integer vector. This follows a corresponding change in R-3.0.2.
\item Support for "converters" for use with \code{.C} has been dropped,
      as it was in R-3.0.0.
\item In \code{.C} and \code{.Fortran}, arguments may be character strings
      even when \code{DUP=FALSE} is specified - they are duplicated regardless.
      This differs from R Core versions, which (at least through R-3.1.1)
      give an error if an argument is a character string and \code{DUP=FALSE}.
\item In \code{.C} and \code{.Fortran}, scalars (vectors of length one)
      are duplicated even when \code{DUP=FALSE} is specified.  They are
      not duplicated in R Core versions, however (at least through R-3.1.1),
      so it may be unwise to rely on this.
\item A \code{HELPERS} argument can now be used in \code{.C} and 
      \code{.Fortran} to specify that the C or Fortran routine may
      (sometimes) be done in a helper thread.  (See the section on
      performance improvements below.)
}}

  \subsection{NEW FEATURES FOR BUILDING, TESTING, AND DEBUGGING}{
    These are mostly of interest to developers, not to most users.
    \itemize{
\item Setting the environment variable \code{R_ABORT} to any non-null
      string will prevent any attempt to produce a stack trace on a
      segmentation fault, in favour of instead producing (maybe) an
      immediate core dump.
\item The environment variable \code{R_BIT_BUCKET} can be set to
      a file to receive output that would otherwise go to \file{dev/null}
      when "make" is run.
      
}}

  \subsection{DOCUMENTATION UPDATES}{
  These are in addition to changes in documentation relating to other
  changes reported here.
    \itemize{
\item Some incorrect code has been corrected in the "Writing
      R Extensions" manual, in the "Zero finding"
      and "Calculating numerical derivatives" sections.  The
      discussion in "Finding and Setting Variables" has also been
      clarified to reflect current behaviour.
\item Fixed an out-of-date comment in the section on helper threads in
      the "R Internals" manual.
}}

  \subsection{PERFORMANCE IMPROVEMENTS}{
    \itemize{
\item The speed of \code{.C} and \code{.Fortran} has been substantially
      improved, partly by incorporating changes in R-2.15.1 and R-2.15.2,
      but with substantial additional improvements as well.  The speed of 
      \code{.Call} and \code{.External} has been sped up to a lesser degree.
\item In some circumstances, a routine called with \code{.C} or \code{.Fortran}
      can now be done in a helper thread, in parallel with other computations.
      This is done only if requested with the \code{HELPERS} option, and
      at present only in certain limited circumstances, in which only a single
      output variable is used.  See \code{help(.C)} or \code{help(.Fortran)}
      for details.
\item The performance of \code{rep} and \code{rep.int} (which is now primitive)
      is much improved.
      These improvements (and improvements previously made in pqR) go beyond 
      those in R Core releases from R-2.15.2 on, so these functions are often 
      substantially faster in pqR than in R-2.15.2 or later R Core versions
      to at least R-3.1.1, for both long and short vectors.  (However, note
      that the changes in functionality made in R-2.15.2 have not been made 
      in pqR; in particular, pairlists are still allowed, as in R-2.15.0.)
\item For numeric vectors, the repetition done by \code{rep} and \code{rep.int}
      may now be done in a helper thread, in parallel with other computations.
      For example, attaching names to the result of \code{rep} (if necessary)
      may be done in parallel with replication of the data part.
\item Expressions now sometimes return constant values, that are shared,
      and likely stored in read-only memory.  These constants include 
      \code{NULL}, the scalars (vectors of length one) \code{FALSE}, 
      \code{TRUE}, \code{NA}, \code{NA_real_}, 0.0, 1.0, 0L, 1L, ..., 10L, 
      and some one-element pairlists with such constant elements.  Apart 
      from \code{NULL}, these constants are not
      \emph{always} used for the corresponding value, but they often are, which
      saves on memory and associated garbage collection time.  External routines
      that incorrectly modify objects without checking that \code{NAMED} is
      zero may now crash when passed a read-only constant, which is a generally
      desirable debugging aid, though it might sometimes cause a package that
      had previously at least sort-of worked to no longer run.
<<<<<<< HEAD
=======
\item The \code{substr} function has been sped up, and uses less memory,
      especially when a small substring is extracted from a long string.
>>>>>>> 366b5438
\item The function for unserializing data (eg, reading file \file{.RData}) is
      now done with elimination of tail-recursion (on the CDR field) when 
      reading pairlists.  This is both faster and less likely to produce a stack
      overflow.  Some other improvements to serializing/unserializing have
      also been made, including support for restoring constant values (mentioned
      above) as constant values.
\item Lookup of S3 methods has been sped up, especially when no method is
      found.  This is important for several primitive functions, such as 
      \code{$}, that look for a method when applied to an object with a class
      attribute, but perform the operation themselves if no method is found.
\item Integer plus, minus, and times are now somewhat faster (a side effect
      of switching to a more robust overflow check, as described below).
\item Several speed improvements relating to garbage collection have been made.
\item Variable lookup has been sped up a bit (by unrolling the search loop).
\item Functions in the \code{apply} family have been sped up when they are
      called with no additional arguments for the function being applied.
\item The performance problem reported in PR #15798 at r-project.org has
      been fixed (differently from the R Core fix).
\item A performance bug has been fixed in which any assignment to a vector 
      subscripted with a string index caused the entire vector to be copied.
      For example, the final assignment in the code below would copy all
      of \code{a}:
\preformatted{   a<-rep(1.1,10000); names(a)[1] <- "x"
   a["x"] <- 9
}
      This bug exists in R Core implementations though at least R-3.1.1.
\item A performance bug has been fixed that involved subscripting with many 
      invalid string indexes, reported on r-devel on 2010-07-15 and 
      2013-05-8.  It is illustrated by the following code, 
      which is more than ten thousand times slower than expected:
\preformatted{   x <- c(A=10L, B=20L, C=30L)
   subscript <- c(LETTERS[1:3], sprintf("ID%05d", 1:150000))
   system.time(y1 <- x[subscript])
}
      The fix in this version of pqR does not solve the related problem 
      when assigning to \code{x[subscript]}, which is still slow.  Fixing
      that would require implementation of a new method, possibly requiring
      more memory.

      This performance bug has not been fixed in R Core releases, at 
      least through R-3.1.1.
}}

  \subsection{BUG FIXES}{
    \itemize{
\item Fixed the non-robust checks for integer overflow, which reportedly
      sometimes fail when using clang on a Mac.  This is PR 15774 at
      r-project.org, fixed in R-3.1.1, but fixed differently in pqR.
\item Fixed a bug (PR #15399 at r-project.og) in \code{na.omit} and 
      \code{na.exclude} that led to a
      data frame that should have had zero rows having one row instead.
      (Also fixed in R-3.1.1, though differently.)
\item Fixed a bug in \code{numericDeriv} (see also the documentation
      update above), which is illustrated by the following
      code:
\preformatted{    x <- y <- 10
    numericDeriv(quote(x+y),c("x","y"))
}
      I reported this to R Core, and it is also fixed (differently) in
      R-3.1.1.
\item Fixed a problem with treatment of \code{ANYSXP} in specifying
      types of registered C or Fortran routines, which in particular had
      prevented the types of \code{str_signif}, used in \code{formatC},
      from being registered.  (This bug exists in R Core versions of R
      at least through R-3.1.1.) 
<<<<<<< HEAD
=======
\item Fixed a bug in \code{substr} applied to a string with UTF-8
      encoding, which could cause a crash for code such as
\preformatted{   a <- "\xc3\xa9"
   Encoding(a) <- "UTF-8"
   b <- paste0(rep(a,8000),collapse="")
   c <- substr(b,1,16000)
}
      I reported this as PR #15910 at r-project.org, so it may be
      fixed in an R Core release after R-3.1.1.
>>>>>>> 366b5438
}}
}


\section{CHANGES IN VERSION RELEASED 2014-06-19}{

  \subsection{INTRODUCTION}{

  \itemize{ 

\item This is a maintenance release, with bug fixes, documentation
      improvements (including provision of previously missing
      documentation), and changes for compatibility with R Core releases.
      There are some new features in this release that help
      with testing pqR and packages. There are no significant changes 
      in performance.

\item See the sections below on earlier releases for general
      information on pqR.  

\item Note that there was a test release of 2014-06-10 that 
      is superceded by this release, with no separate listing 
      of the changes it contained.
  }}

  \subsection{NEW FEATURES FOR TESTING}{
    \itemize{
\item The setting of the \code{R_SEED} environment variable now specifies what
      random number seed to use when \code{set.seed} is not called.  When
      \code{R_SEED} is not set, the seed will be set from the time and process
      ID as before.  It is recommended that \code{R_SEED} be set before running
      tests on pqR or packages, so that the results will be reproducible.
      For example, some packages report an error if a hypothesis test on
      simulated data results in a p-value less than some threshold.  If 
      \code{R_SEED} is not set, these packages will fail their tests now 
      and then at random, whereas setting \code{R_SEED} will result either
      in consistent success or (less likely) consistent failure.
\item The comparison of test output with saved output using \code{Rdiff} now
      ignores any output from \code{valgrind}, so spurious errors will not be
      triggered by using it.  When using \code{valgrind}, the
      output files should be checked manually for \code{valgrind} messages 
      that are of possible interest.
\item The test script in \file{tests/internet.R} no longer looks at CRAN's html
      code, which is subject to change.  It instead looks at a special test file
      at \url{pqR-project.org}.
\item Fixed problems wit the \file{reg-tests-1b} test script.  Also, now sets
      the random seed, so it's consistent (even without R_SEED set), and has
      its output compared to a saved version.  Non-fatal errors (with
      code 5) should be expected on systems without enough memory for xz
      compression.
  }}

  \subsection{CHANGE FOR COMPATIBILITY}{
    \itemize{
\item The result of \code{diag(list(1,3,5))} is now a matrix of type
      double.  In R-2.15.0, this expression did not produce a sensible
      result.  A previous fix in pqR made this expression produce a matrix of 
      type list.  A later change by R Core also fixed this, but so it
      produced a double matrix, coercing the list to a numeric vector
      (to the extent possible); pqR now does the same.
  }}

  \subsection{DOCUMENTATION UPDATES}{
    \itemize{
\item The documentation for \code{c} now says how the names for the 
      result are determined, including previously missing information
      on the \code{use.names} argument, and on the role of the names of
      arguments in the call of \code{c}.  This documentation is missing
      in R-2.15.0 and R-3.1.0.
\item The documentaton for \code{diag} now documents that a diagonal matrix 
      is always created with type double or complex, and that the
      names of an extracted diagonal vector are taken from a \code{names}
      attribute (if present), if not from the row and column names.  This
      information is absent in the documentation in R-2.15.1 and R-3.1.0.
\item Incorrect information regarding the pointer protection stack
      was removed from \code{help(Memory)}.  This incorrect information
      is present in R-2.15.0 and R-3.1.0 as well.
\item There is now information in \code{help(Arithmetic)} regarding what
      happens when the operands of an arithmetic operation are \code{NA}
      or \code{NaN}, including the arbitrary nature of the result when
      one operand is \code{NA} and the other is \code{NaN}.  There is
      no discussion of this issue in the documentation for R-2.15.0 and R-3.1.0.
\item The \code{R_HELPERS} and \code{R_HELPERS_TRACE} environment variables
      are now documented in \code{help("environment variables")}.  The
      documentation in \code{help(helpers)} has also been clarified.
\item The \code{R_DEBUGGER} and \code{R_DEBUGGER_ARGS} environment variables
      are now documented in \code{help("environment variables")} as 
      alternatives to the \code{--debugger} and \code{--debugger-args}
      arguments.
  }}

  \subsection{BUG FIXES}{
    \itemize{
\item Fixed lack of protection bugs in the \code{equal} and \code{greater}
      functions in \file{sort.c}.  These bugs are also present in R-2.15.0
      and R-3.1.0.
\item Fixed lack of protection bugs in the \code{D} function in \file{deriv.c}.
      These bugs are also present in R-2.15.0 and R-3.1.0.
\item Fixed argument error-checking bugs in \code{getGraphicsEventEnv}
      and \code{setGraphicsEventEnv} (also present in R-2.15.0 and R-3.1.0).
\item Fixed a stack imbalance bug that shows up in the expression
      \code{anyDuplicated(c(1,2,1),incomp=2)}.  This bug is also present
      in R-2.15.0 and R-3.1.0.  The bug is reported only when the \code{base}
      package is not byte compiled (but still exists silently when it is 
      compiled).
\item Fixed a bug in the foreign package that showed up on systems where
      the C \code{char} type is unsigned, such as a Rasberry Pi running
      Rasbian.  I reported this to R Core, and it is also fixed in R-3.1.0.
\item Fixed a lack of protection bug that arose when \code{log} produced a
      warning.
\item Fixed a lack of protection bug in the \code{lang[23456]}
      C functions.
\item Fixed a stack imbalance bug that showed up when an assignment was
      made to an array of three or more dimensions using a zero-length
      subscript.
\item Fixed a problem with \code{news()} that was due to pqR's version
      numbers being dates (pqR issue #1).
\item Fixed out-of-bound memory accesses in \code{R_chull} and \code{scanFrame}
      that valgrind reports (but which are likely to be innocuous).
  }}

  \subsection{BUG FIXES CORRESPONDING TO THOSE IN LATER R CORE RELEASES}{
    \itemize{
\item From R-2.15.1: The string "infinity" now converts correctly to \code{Inf}
      (PR#14933).
\item From R-2.15.1: The generic for backsolve is now correct (PR#14883).
\item From R-2.15.1: A bug in \code{get_all_vars} was fixed (PR#14847).
\item From R-2.15.1: Fixed an argument error checking bug in \code{dev.set}.
\item From R-3.1.0-patched: Fixed a problem with \code{mcmapply} not 
      parallelizing when the number of jobs was less than number of cores.
      (However, unlike R-3.1.0-patched, this fix doesn't try to 
      parallelize when there is only one core.)
  }}
}

\section{CHANGES IN VERSION RELEASED 2014-02-23}{

  \subsection{INTRODUCTION}{

  \itemize{ 

\item This is a maintenance release, with bug fixes, changes for
      compatibility with packages, additional correctness tests, and 
      documentation improvements.  There are no new features in this 
      release, and no significant changes in performance.

\item See the sections below on earlier releases for general
      information on pqR.
  }}

  \subsection{INSTALLATION AND TESTING}{
    \itemize{
\item The information in the file "INSTALL" in the main source directory 
      has been re-written.  It now contains all the information expected
      to be needed for most installations, without the user needing to
      refer to R-admin, including information on the configuration
      options that have been added for pqR.  It also has information on
      how to build pqR from a development version downloaded from github.

\item Additional tests regarding subsetting operations, maintenance of
      NAMEDCNT, and operation of helper threads have been written.
      They are run with \code{make check} or \code{make check-all}.

\item A "create-configure" shell script is now included, which allows
      for creation of the "configure" shell script when it is non-functional
      or not present (as when building from a development version of pqR).
      It is not needed for typical installs of pqR releases.

\item Some problems with installation on Microsoft Windows (identified
      by Yu Gong) have hopefully been fixed.  (But trying to install
      pqR on Windows is still recommended only for adventurous users.)

\item A problem with installing pqR as a shared library when multithreading
      is disabled has been fixed.

\item Note that any packages (except those written only in R, plus 
      C or Fortran routines called by \code{.C} or \code{.Fortran}) that
      were compiled and installed under R Core versions of R must be 
      re-installed for use with pqR, as is generally the case with new versions
      of R (although it so happens that it is not necessary to re-install
      packages installed with pqR-2013-07-22 or pqR-2013-12-29 with this 
      release, because the formats of the crucial internal data structures 
      happen not to have changed).
  }}

  \subsection{DOCUMENTATION UPDATES}{
    \itemize{
\item The instructions in "INSTALL" have been re-written, as noted above.
\item The manual on "Writing R Extensions" now has additional information 
      (in the section on "Named objects and copying") on paying proper attention
      to NAMED for objects found in lists.
\item More instructions on how to create a release branch of pqR from a 
      development branch have been added to mods/README (or MODS).
  }}

  \subsection{CHANGES REGARDING PACKAGE COMPATIBILITY AND CHECKING}{
    \itemize{
\item Changed the behaviour of \code{$} when dispatching so that the unevaluated
      element name arrives as a string, as in R-2.15.0.  This behaviour is
      needed for the "dyn" package.  The issue is illustrated by the
      following code:
\preformatted{    a <- list(p=3,q=4)
    class(a) <- "fred"
    `$.fred` <-
      function (x,n) { print(list(n,substitute(n))); x[[n]] }
    print(a$q)
}
      In R-2.15.0, both elements of the list printed are strings, but in
      pqR-2013-12-29, the element from "substitute" is a symbol.  Changed
      \code{help("$")} to document this behaviour, and the corresponding 
      behaviour of \code{"$<-"}.  Added a test with \code{make check} for it.
\item Redefined "fork" to "Rf_fork" so that helper threads can be disabled
      in the child when "fork" is used in packages like "multicore". 
      (Special mods for this had previously been made to the "parallel" 
      package, but this is a more universal scheme.)
\item Added an option (currently set) for pqR to ignore incorrect zero
      pointers encountered by the garbage collector (as R-2.15.0 does).
      This avoids crashes with some packages (eg, "birch") that incorrectly
      set up objects with zero pointers.
\item Changed a C procedure name in the "matprod" routines to reduce the
      chance of a name conflict with C code in packages.
\item Made \code{NA_LOGICAL} and \code{NA_INTEGER} appear as variables
      (rather than constants) in packages, as needed for package
      "RcppEigen".
\item Made \code{R_CStackStart} and \code{R_CStackLimit} visible to 
      packages, as needed for package "vimcom".
\item Fixed problem with using \code{NAMED} in a package that defines
      \code{USE_RINTERNALS}, such as "igraph".
\item Calls of external routines with .Call and .External are now
      followed by checks that the routine didn't incorrectly change 
      the constant objects sometimes used internally in pqR for TRUE, 
      FALSE, and NA.  (Previously, such checks were made only after calls 
      of .C and .Fortran.)
  }}

  \subsection{BUG FIXES}{
    \itemize{
\item Fixed the following bug (also present in R-2.15.0 and R-3.0.2):
\preformatted{    x <- t(5)
    print (x \%*\% c(3,4))
    print (crossprod(5,c(3,4)))
}
     The call of \code{crossprod} produced an error, whereas the corresponding
     use of \code{\%*\%} does not.

     In pqR-2013-12-29, this bug also affected the expression 
     \code{t(5) \%*\% c(3,4)}, since it is converted to the equivalent of 
     \code{crossprod(5,c(3,4))}.

\item Fixed a problem in R_AllocStringBuffer that could result in
      a crash due to an invalid memory access.  (This bug is also
      present in R-2.15.0 and R-3.0.2.)
\item Fixed a bug in a "matprod" routine sometimes affecting 
      \code{tcrossprod} (or an equivalent use of \code{\%*\%}) with 
      helper threads.
\item Fixed a bug illustrated by the following:
\preformatted{    f <- function (a)
    { x <- a
      function () { b <- a; b[2]<-1000; a+b  }
    }
    g <- f(c(7,8,9))
    save.image("tmpimage")
    load("tmpimage")
    print(g())
}
      where the result printed was 14 2000 18 rather than 14 1008 18.
\item Fixed a bug in \code{prod} with an integer vector containing \code{NA}, 
      such as, \code{prod(NA)}.
\item Fixed a lack-of-protection bug in mkCharLenCE that showed up
      in checks for packages "cmrutils".
\item Fixed a problem with xtfrm demonstrated by the following:
\preformatted{    f<-function(...) xtfrm(...); f(c(1,3,2))
}
      which produced an error saying '...' was used in an incorrect context.
      This affected package "lsr". 
\item Fixed a bug in maintaining NAMEDCNT when assigning to a variable in
      an environment using \code{$}, which showed up in package "plus".
\item Fixed a bug that causes the code below to create a circular data 
      structure:
\preformatted{    { a <- list(1); a[[1]] <- a; a }
}
\item Fixed bugs such as that illustrated below:
\preformatted{    a <- list(list(list(1)))
    b <- a
    a[[1]][[1]][[1]]<-2
    print(b)
}
      in which the assignment to \code{a} changes \code{b}, and added tests
      for such bugs.
\item Fixed a bug where unary minus might improperly reuse its operand for
      the result even when it was logical (eg, in \code{-c(F,T,T,F)}).
\item Fixed a bug in pairlist element deletion, and added tests in subset.R
      for such cases.
\item The ISNAN trick (if enabled) is now used only in the interpreter itself,
      not in packages, since the macro implementing it evaluates its argument
      twice, which doesn't work if it has side effects (as happens in the 
      "ff" package).
\item Fixed a bug that sometimes resulted in task merging being disabled
      when it shouldn't have been.
}}
}

\section{CHANGES IN VERSION RELEASED 2013-12-29}{

  \subsection{INTRODUCTION}{

  \itemize{ 

\item This is the first publicized release of pqR after pqR-2013-07-22.  
      A verson dated 2013-11-28 was released for testing; it differs
      from this release only in bug and documentation fixes, which
      are not separately detailed in this NEWS file.

\item pqR is based on R-2.15.0, distributed by the R Core Team, but
improves on it in many ways, mostly ways that speed it up, but also by
implementing some new features and fixing some bugs.  See the notes
below on earlier pqR releases for general discussion of pqR, and for
information that has not changed from previous releases of pqR.

\item The most notable change in this release is that ``task merging''
      is now implemented.  This can speed up sequences
      of vector operations by merging several operations into one, which 
      reduces time spent writing and later reading data in memory. 
      See \code{help(merging)} and the item below for more details.

\item This release also includes other performance improvements, bug fixes,
      and code cleanups, as detailed below.
  }}

  \subsection{INSTALLATION AND TESTING}{
    \itemize{

\item Additional configuration options are now present to allow
      enabling and disabling of task merging, and more generally, of the
      deferred evaluation framework needed for both task merging and
      use of helper threads.  By default, these facilities are enabled.
      The \code{--disable-task-merging} option to \code{./configure}
      disables task merging, \code{--disable-helper-threads} disables
      support for helper threads (as before), and 
      \code{--disable-deferred-evaluation} disables both of these
      features, along with the whole deferred evaluation framework.
      See the \code{R-admin} manual for more details.

\item See the pqR wiki at \code{https://github.com/radfordneal/pqR/wiki}
      for the latest news regarding systems and packages that do or do not
      work with pqR.

\item Note that any packages (except those written only in R, plus 
      C or Fortran routines called by \code{.C} or \code{.Fortran}) that
      were compiled and installed under R Core versions of R must be 
      re-installed for use with pqR, as is generally the case with new versions
      of R (although it so happens that it is not necessary to re-install
      packages installed with pqR-2013-07-22 with this release, because the 
      formats of the crucial internal data structures happen not to have
      changed).

\item Additional tests of matrix multiplication (\code{\%*\%}, \code{crossprod},
      and \code{tcrossprod}) have been written.  They are run with
      \code{make check} or \code{make check-all}.

  }}

  \subsection{INTERNAL STRUCTURES AND APPLICATION PROGRAM INTERFACE}{
    \itemize{

\item The table of built-in function names, C functions implementing them, and
      operation flags, which was previously found in \code{src/main/names.c},
      has been split into multiple tables, located in the source files that 
      define such built-in functions (with only a few entries still in 
      \code{names.c}).  This puts the descriptions of these built-in
      functions next to their definitions, improving maintainability, and
      also reduces the number of global functions.  This change should have 
      no effects visible to users.

\item The initialization for fast dispatch to some primitive functions
      is now done in \code{names.c}, using tables in other source files
      analogous to those described in the point just above.  This is 
      cleaner, and eliminates an anomaly in the previous versions of
      pqR that a primitive function could be slower the first time it was
      used than when used later.
  }}

  \subsection{PERFORMANCE IMPROVEMENTS}{
    \itemize{
\item Some sequences of vector operations can now be merged into a single
      operation, which can speed them up by eliminating memory operations
      to store and fetch intermediate results.  For example, when \code{v} is 
      a long vector, the expression 
      \code{exp(v+1)} can be merged into one task, which will compute 
      \code{exp(v[i]+1)} for each element, \code{i}, of \code{v} in a 
      single loop.  

      Currently, such ``task merging'' is done only for (some)
      operations in which only one operand is a vector. When there are
      helper threads (which might be able to do some operations even
      faster, in parallel) merging is done only when one of the
      operations merged is a simple addition, subtraction, or
      multiplication (with one vector operand and one scalar operand).

      See \code{help(merging)} for more details.

\item During all garbage collections, any tasks whose outputs are not
      referenced are now waited for, to allow memory used by their outputs to be
      recovered.  (Such unreferenced outputs should be rare in real 
      programs.)  In a full garbage collection, tasks with large inputs
      or outputs that are referenced only as task inputs
      are also waited for, so that the memory they occupy can be recovered.

\item The built-in C matrix multiplication routines and those in the supplied 
      BLAS have both been sped up, especially those used by \code{crossprod}
      and \code{tcrossprod}.  This will of course have no effect if a different
      BLAS is used and the \code{mat_mult_with_BLAS} option is set to
      \code{TRUE}.

\item Matrix multiplications in which one operand can be recognized as the
      result of a transpose operation are now done without actually creating
      the transpose as an intermediate result, thereby reducing both 
      computation time and memory usage.  Effectively, these uses of the
      \code{\%*\%} operator are converted to uses of \code{crossprod} or
      \code{tcrossprod}.  See \code{help("\%*\%")} for details.

\item Speed of \code{ifelse} has been improved (though it's now slower when the
      condition is scalar due to the bug fix mentioned below).

\item Inputs to the mod operator can now be piped. (Previously, this was 
      inadvertently prevented in some cases.)

\item The speed of the quick check for NA/NaN that can be enabled with 
      \code{-DENABLE_ISNAN_TRICK} in CFLAGS has been improved.
  }}

  \subsection{BUG FIXES}{
    \itemize{
\item Fixed a bug in \code{ifelse} with scalar condition but other
      operands with length greater than one.  (Pointed out by Luke Tierney.)

\item Fixed a bug stemming from re-use of operand storage for a result
      (pointed out by Luke Tierney) illustrated by the following:
\preformatted{   A <- array(c(1), dim = c(1,1), dimnames = list("a", 1))
   x <- c(a=1)
   A/(pi*x)
}

\item The \code{--disable-mat-mult-with-BLAS-in-helpers} configuration
      setting is now respected for complex matrix multiplication
      (previously it had only disabled use of the BLAS in helper
      threads for real matrix multiplication).

\item The documentation for \code{aperm} now says that the default
      method does not copy attributes (other than dimensions and
      dimnames).  Previously, it incorrecty said it did (as is the
      case also in R-2.15.0 and R-3.0.2).

\item Changed \code{apply} from previous versions of pqR to replicate
      the behaviour seen in R-2.15.0 (and later R Core version) when the matrix 
      or array has a class attribute.  Documented this behaviour (which is
      somewhat dubious and convoluted) in the help entry for \code{apply}.
      This change fixes a problem seen in package TSA (and probably others).

\item Changed \code{rank} from prevous versions of pqR to replicate
      the behaviour when it is applied to data frames that is seen in R-2.15.0 
      (and later R Core versions).  Documented this (somewhat dubious) 
      behaviour in the help entry for \code{rank}.  This change fixes a
      problem in the \code{coin} package.

\item Fixed a bug in keeping track of references when assigning 
      repeated elements into a list array.

\item Fixed the following bug (also present in R-2.15.0 and R-3.0.2):
\preformatted{   v <- c(1,2)
   m <- matrix(c(3,4),1,2)
   print(t(m)\%*\%v)
   print(crossprod(m,v))
}
in which \code{crossprod} gave an error rather than produce the answer
for the corresponding use of \code{\%*\%}.

\item Bypassed a problem with the Xcode gcc compiler for the Mac that 
      led to it falsely saying that using -DENABLE_ISNAN_TRICK in CFLAGS
      doesn't work.
  }}
}


\section{CHANGES IN VERSION RELEASED 2013-07-22}{

  \subsection{INTRODUCTION}{

  \itemize{ 

\item pqR is based on R-2.15.0, distributed by the R Core Team, but
improves on it in many ways, mostly ways that speed it up, but also by
implementing some new features and fixing some bugs.  See the notes
below, on the release of 2013-06-28, for general discussion of pqR,
and for information on pqR that has not changed since that release.

\item This updated release of pqR provides some performance
enhancements and bug fixes, including some from R Core releases after
R-2.15.0.  More work is still needed to incorporate improvements in
R-2.15.1 and later R Core releases into pqR.

\item This release is the same as the briefly-released version of
2013-17-19, except that it fixes one bug and one reversion of an
optimization that were introduced in that release, and tweaks the
Windows Makefiles (which are not yet fully tested).

  }}

  \subsection{FEATURE AND DOCUMENTATION CHANGES}{
    \itemize{
      \item Detailed information on what operations can be done in helper
            threads is now provided by help(helpers).
      \item Assignment to parts of a vector via code such as 
            \code{v[[i]]<-value} and \code{v[ix]<-values} now automatically 
            converts raw values to the appropriate type
            for assignment into numeric or string vectors, and assignment
            of numeric or string values into a raw vector now results in the
            raw vector being first converted to the corresponding type.  This
            is consistent with the existing behaviour with other types.
      \item The allowed values for assignment to an element of an "expression" 
            list has been expanded to match the allowed values for ordinary
            lists.  These values (such as function closures) could previously 
            occur in expression lists as a result of other operations (such
            as creation with the \code{expression} primitive).
      \item Operations such as
            \code{v <- pairlist(1,2,3); v[[-2]] <- NULL} now raise an error.
            These operations were previously documented as being illegal, and
            they are illegal for ordinary lists.  The proper way to do
            this deletion is \code{v <- pairlist(1,2,3); v[-2] <- NULL}.
      \item Raising \code{-Inf} to a large value (eg, \code{(-Inf)^(1e16)})
            no longer produces an incomprehensible warning.  As before, the 
            value returned is \code{Inf}, because (due to their 
            limited-precision floating-point representation) all such large 
            numbers are even integers.
  }}

  \subsection{FEATURE CHANGES CORRESPONDING TO THOSE IN LATER R CORE RELEASES}{
    \itemize{
\item From R-2.15.1: On Windows, there are two new environment variables which
      control the defaults for command-line options.

      If \env{R_WIN_INTERNET2} is set to a non-empty value, it is as if
      \option{--internet2} was used.

      If \env{R_MAX_MEM_SIZE} is set, it gives the default memory limit
      if \option{--max-mem-size} is not specified: invalid values being
      ignored.

\item From R-2.15.1: The NA warning messages from e.g. \code{pchisq()} now 
      report the call to the closure and not that of the \code{.Internal}.

\item The following included software has been updated to new versions:
      zlib to 1.2.8, LZMA to 5.0.4, and PCRE to 8.33.
  }}

  \subsection{INSTALLATION AND TESTING}{
    \itemize{

\item See the pqR wiki at \code{https://github.com/radfordneal/pqR/wiki}
      for the latest news regarding systems and packages that do or do not
      work with pqR.

\item Note that any previosly-installed packages must be re-installed for 
      use with pqR (as is generally the case with new versions of R), except
      for those written purely in R.

\item It is now known that pqR can be successfully installed under Mac
      OS X for use via the command line (at least with some versions
      of OS X).  The gcc 4.2
      compiler supplied by Apple with Xcode works when helper threads
      are disabled, but does not have the full OpenMP support required for
      helper threads.   For helper threads to work, a C compiler that fully
      supports OpenMP is needed, such as gcc 4.7.3 (available via 
      macports.org).

      The Apple BLAS and LAPACK routines can be used by giving the
      \code{--with-blas='-framework vecLib'} and \code{--withlapack}
      options to \code{configure}.  This speeds up some operations
      but slows down others.

      The R Mac GUI would need to be recompiled for use with pqR.
      There are problems doing this unless helper threads
      are disabled (see pqR issue #17 for discussion).

      Compiled binary versions of pqR for Mac OS X are not yet being supplied.
      Installation on a Mac is recommended only for users experienced
      in installation of R from source code.

\item Success has also been reported in installing pqR on a Windows
      system, including with helper threads, but various tweaks were
      required.  Some of these tweaks are incorporated in this release,
      but they are probably not sufficient for installation "out of the box".
      Attempting to install pqR on Windows is recommended only for
      users who are both experienced and adventurous.

\item Compilation using the \code{-O3} option for gcc is not recommended.
      It speeds up some operations, but slows down others.  With gcc 4.7.3
      on a 32-bit Intel system running Ubuntu 13.04, compiling with 
      \code{-O3} causes compiled functions to crash. (This is not a
      pqR issue, since the same thing happens when R-2.15.0 is compiled 
      with \code{-O3}).
  }}

  \subsection{INTERNAL STRUCTURES AND APPLICATION PROGRAM INTERFACE}{
    \itemize{

\item The R internals manual now documents (in Section 1.8) a
      preliminary set of conventions that pqR follows (not yet
      perfectly) regarding when objects may be modified, and how
      NAMEDCNT should be maintained.  R-2.15.0 did not follow any
      clear conventions.

\item The documentation in the R internals manual on how helper
      threads are implemented in pqR now has the correct title.  (It
      would previously have been rather hard to notice.)

  }}

  \subsection{PERFORMANCE IMPROVEMENTS}{
    \itemize{
\item Some unnecessary duplication of objects has been eliminated.  Here
      are three examples:  
      Creation of lists no longer duplicates all the elements put in the
      list, but instead increments \code{NAMEDCNT} for these elements, so
      that
\preformatted{   a <- numeric(10000)
   k <- list(1,a)
}
no longer duplicates \code{a} when \code{k} is created (though a duplication
will be needed later if either \code{a} or \code{k[[2]]} is modified).
      Furthermore, the assignment below to \code{b$x}, no longer
      causes duplication of the 10000 elements of \code{y}:
\preformatted{   a <- list (x=1, y=seq(0,1,length=10000))
   b <- a
   b$x <- 2
}
Instead, a single vector of 10000 elements is shared between \code{a$y} and
\code{b$y}, and will be duplicated later only if necessary.  Unnecessary
duplication of a 10000-element vector is also avoided when \code{b[1]} is 
assigned to in the code below:
\preformatted{   a <- list (x=1, y=seq(0,1,length=10000))
   b <- a$y
   a$y <- 0
   b[1] <- 1
}
The assignment to \code{a$y} now reduces \code{NAMEDCNT} for the vector
bound to \code{b}, allowing it to be changed without duplication.

\item Assignment to part of a vector using code such as \code{v[101:200]<-0}
      will now not actually create a vector of 100 indexes, but will instead
      simply change the elements with indexes 101 to 200 without creating
      an index vector.  This optimization has not yet been implemented for
      matrix or array indexing.

\item Assignments to parts of vectors, matrices, and arrays using "[" has been
      sped up by detailed code improvements, quite substantially in some
      cases.

\item Subsetting of arrays of three or more dimensions using "[" has
      been sped up by detailed code improvements.

\item Pending summations of one-argument mathematical functions are now
      passed on by \code{sum}.  So, for example, in 
      \code{sum(exp(a)) + sum(exp(b))}, the two
      summations of exponentials can now potentially be done in parallel.

\item A full garbage collection now does not wait for all tasks being
      done by helpers to complete.  Instead, only tasks that are using
      or computing variables that are not otherwise referenced are 
      waited for (so that this storage can be reclaimed).
  }}

  \subsection{BUG FIXES}{
    \itemize{
\item A bug that could have affected the result of \code{sum(abs(v))} when
      it is done by a helper thread has been fixed.
\item A bug that could have allowed \code{as.vector}, \code{as.integer}, etc.
      to pass on an object still being computed to a caller not expecting
      such a pending object has been fixed.
\item Some bugs in which production of warnings at inopportune times could 
      have caused serious problems have been fixed.
\item The bug illustrated below (pqR issue #13) has been fixed:
\preformatted{   > l = list(list(list(1)))
   > l1 = l[[1]]
   > l[[c(1,1,1)]] <- 2
   > l1
   [[1]]
   [[1]][[1]]
   [1] 2
}
\item Fixed a bug (also present in R-2.15.0 and R-3.0.1) illustrated by the
following code:
\preformatted{   > a <- list(x=c(1,2),y=c(3,4))
   > b <- as.pairlist(a)
   > b$x[1] <- 9
   > print(a)
   $x
   [1] 9 2
   
   $y
   [1] 3 4
}
The value printed for a has a$x[1] changed to 9, when it should still be 1.
See pqR issue #14.
\item Fixed a bug (also present in R-2.15.0 and R-3.0.1) in which extending
      an "expression" by assigning to a new element changes it to an ordinary
      list.  See pqR issue #15.
\item Fixed several bugs (also present in R-2.15.0 and R-3.0.1) illustrated
by the code below (see pqR issue #16):
\preformatted{   v <- c(10,20,30)
   v[[2]] <- NULL        # wrong error message
   
   x <- pairlist(list(1,2))
   x[[c(1,2)]] <- NULL   # wrongly gives an error, referring to misuse
                         # of the internal SET_VECTOR_ELT procedure
   
   v<-list(1)
   v[[quote(abc)]] <- 2  # internal error, this time for SET_STRING_ELT
   
   a <- pairlist(10,20,30,40,50,60)
   dim(a) <- c(2,3)
   dimnames(a) <- list(c("a","b"),c("x","y","z"))
   print(a)              # doesn't print names
   
   a[["a","x"]] <- 0     # crashes with a segmentation fault
}
  }}

  \subsection{BUG FIXES CORRESPONDING TO THOSE IN LATER R CORE RELEASES}{
    \itemize{
\item From R-2.15.1: \code{formatC()} uses the C entry point \code{str_signif}
      which could write beyond the length allocated for the output string.

\item From R-2.15.1: \code{plogis(x, lower = FALSE, log.p = TRUE)} no longer
      underflows early for large x (e.g. 800).

\item From R-2.15.1: \code{?Arithmetic}'s \dQuote{\code{1 ^ y} and \code{y ^ 0}
	are \code{1}, \emph{always}} now also applies for \code{integer}
      vectors \code{y}.

\item From R-2.15.1: X11-based pixmap devices like \code{png(type = "Xlib")} 
      were trying to set the cursor style, which triggered some warnings and
      hangs.

\item From R-3.0.1 patched: Fixed comment-out bug in BLAS, as per PR 14964.
  }}
}


\section{CHANGES IN VERSION RELEASED 2013-06-28}{

\subsection{INTRODUCTION}{

\itemize{ 
\item This release of pqR is based on R-2.15.0, distributed by the R
Core Team, but improves on it in many ways, mostly ways that speed it
up, but also by implementing some new features and fixing some bugs.
One notable speed improvement in pqR is that for systems with multiple
processors or processor cores, pqR is able to do some numeric
computations in parallel with other operations of the interpreter, and
with other numeric computations.

\item This is the second publicised release of pqR (the first was on
2013-06-20, and there were earlier unpublicised releases). It fixes one
significant pqR bug (that could cause two empty strings to not compare
as equal, reported by Jon Clayden), fixes a bug reported to R Core (PR
15363) that also existed in pqR (see below), fixes a bug in deciding
when matrix multiplies are best done in a helper thread, and fixes some
issues preventing pqR from being built in some situations (including
some partial fixes for Windows suggested by "armgong").  Since the
rest of the news is almost unchanged from the previous release, I have
not made a separate news section for this release. (New sections will
be created once new releases have significant differences.)

\item This section documents changes in pqR from R-2.15.0 that are of
direct interest to users.  For changes from earlier version of R to
R-2.15.0, see the ONEWS, OONEWS, and OOONEWS files.  Changes of little
interest to users, such as code cleanups and internal details on
performance improvements, are documented in the file MODS, which
relates these changes to branches in the code repository at
github.com/radfordneal/pqR.

\item Note that for compatibility with R's version system, pqR presently
uses the same version number, 2.15.0, as the version of R on which it
is based. This allows checks for feature availability to continue to
work.  This scheme will likely change in the future.  Releases of pqR
with the same version number are distinguished by release date.

\item See radfordneal.github.io/pqR for current information on pqR, including
announcements of new releases, a link to the page for making and viewing
reports of bugs and other issues, and a link to the wiki page containing
information such as systems on which pqR has been tested.

}}

  \subsection{FEATURE CHANGES}{
    \itemize{
      \item A new primitive function \code{get_rm} has been added,
            which removes a variable while returning the value it
            had when removed.  See \code{help(get_rm)} for details,
            and how this can sometimes improve efficiency of R functions.

      \item An enhanced version of the \code{Rprofmem} function for profiling
            allocation of vectors has been implemented, that can
            display more information, and can output to the terminal,
            allowing the source of allocations to more easily be
            determined.  Also, \code{Rprofmem} is now always accessible
            (not requiring the \code{--enable-memory-profiling} configuration
            option).  Its overhead when not in use is negligible.
 
            The new version allows records of memory allocation to be
            output to the terminal, where their position relative to
            other output can be informative (this is the default for the
            new \code{Rprofmemt} variant).  More identifying
            information, including type, number of elements, and
            hexadecimal address, can also be output.  For more details on
            these and other changes, see \code{help(Rprofmem)}.

      \item A new primitive function, pnamedcnt, has been added, that
            prints the NAMEDCNT/NAMED count for an R object, which is helpful
            in tracking when objects will have to be duplicated.  For
            details, see help(pnamedcnt).

      \item The \code{tracemem} function is defunct.  What exactly it was
            supposed to do in R-2.15.0 was unclear, and optimizations 
            in pqR make it even less clear what it should do.  The bit
            in object headers that was used to implement it has been
            put to a better use in pqR.  The \code{--enable-memory-profiling}
            configuration option used to enable it no longer exists.

            The \code{retracemem} function remains for compatibility
            (doing nothing).  The \code{Rprofmemt} and \code{pnamedcnt}
            functions described above provide alternative ways of gaining
            insight into memory allocation behaviour.

      \item Some options that can be set by arguments to the R command can
            now also be set with environment variables, specifically, the
            values of R_DEBUGGER, R_DEBUGGER_ARGS, and R_HELPERS give the
            default when \code{--debugger}, \code{--debugger-args}, and 
            \code{--helpers} are not specified on the command line.  This 
            feature is useful when using a shell file or Makefile that contains 
            R commands that one would rather not have to modify.
    }
  }

  \subsection{INSTALLATION AND TESTING}{
    \itemize{

      \item The procedure for compiling and installing from source is largely 
            unchanged from R-2.15.0.  In particular, the final result is a 
            program called "R", not "pqR", though of course you can provide a 
            link to it called "pqR".  Note that (as for R-2.15.0) it is not 
            necessary to do an "install" after "make" --- one can just
            run bin/R in the directory where you did "make".  This may be 
            convenient if you wish to try out pqR along with your current 
            version of R.

      \item Testing of pqR has so far been done only on Linux/Unix
            systems, not on Windows or Mac systems.  There is no specific
            reason to believe that it will not work on Windows or Mac
            systems, but until tests have been done, trying to use it 
            on these systems is not recommended.  (However, some users
            have reported that pqR can be built on Mac systems, as long
            as a C compiler fully supporting OpenMP is used, or the
            \code{--disable-helper-threads} configuration option is used.)

      \item This release contains the versions of the standard and recommended
            packages that were released with R-2.15.0.  Newer versions may
            or may not be compatible (same as for R-2.15.0).

      \item It is intended that this release will be fully compatible with
            R-2.15.0, but you will need to recompile any packages (other
            that those with only R code) that you had installed for R-2.15.0, 
            and any other C code you use with R, since the format of internal 
            data structures has changed (see below).

      \item New configuration options relating to helper threads and
            to matrix multiplication now exist.  For details, see 
            doc/R-admin.html (or R-admin.pdf), or run \code{./configure --help}.

            In particular, the \code{--disable-helper-threads} option
            to configure will remove support for helper threads.  Use of
            this option is advised if you know that multiple processors
            or processor cores will not be available, or if you know that
            the C compiler used does not support OpenMP 3.0 or 3.1 (which 
            is used in the implementation of the helpers package).

      \item Including \code{-DENABLE_ISNAN_TRICK} in CFLAGS will speed up 
            checks for NA and NaN on machines on which it works.  It works
            on Intel processors (verified both empirically and by consulting
            Intel documentation).  It does not work on SPARC machines.

      \item The \code{--enable-memory-profiling} option to configure
            no longer exists.  In pqR, the \code{Rprofmem} function is always
            enabled, and the \code{tracemem} function is defunct.  (See
            discussion above.)

      \item When installing from source, the output of configure 
            now displays whether standard and recommended packages will
            be byte compiled.

      \item The tests of random number generation run with \code{make check-all}
            now set the random number seed explicitly.  Previously, the random
            number seed was set from the time and process ID, with the result
            that these tests would occasionally fail non-deterministically,
            when by chance one of the p-values obtained was below the threshold
            used.  (Any such failure should now occur consistently, rather
            than appearing to be due to a non-deterministic bug.)

      \item Note that (as in R-2.15.0) the output of \code{make check-all} for 
            the boot package includes many warning messages regarding a 
            non-integer argument, and when byte compilation is enabled, these 
            messages identify the wrong function call as the source.  This 
            appears to have no wider implications, and can be ignored.

      \item Testing of the "xz" compression method is now done with \code{try},
            so that failure will be tolerated on machines that don't have enough
            memory for these tests.

      \item The details of how valgrind is used have changed. See the source
            file \file{memory.c}.
    }
  }

  \subsection{INTERNAL STRUCTURES AND APPLICATION PROGRAM INTERFACE}{
    \itemize{
      \item The internal structure of an object has changed, in ways that 
            should be compatible with R-2.15.0, but which do require 
            re-compilation.  The flags in the object header for \code{DEBUG},
            \code{RSTEP}, and \code{TRACE} now exist only for non-vector 
            objects, which is sufficient for their present use (now that 
            \code{tracemem} is defunct).

      \item The sizes of objects have changed in some cases (though not most).
            For a 32-bit configuration, the size of a cons cell increases
            from 28 bytes to 32 bytes; for a 64-bit configuration, the
            size of a cons cell remains at 56 bytes.  For a 32-bit 
            configuration, the size of a vector of one double remains
            at 32 bytes; for a 64-bit configuration (with 8-byte alignment), 
            the size of a vector of one double remains at 48 bytes.

      \item Note that the actual amount of memory occupied by an object
            depends on the set of node classes defined (which may be tuned).
            There is no longer a separate node class for cons cells and
            zero-length vectors (as in R-2.15.0) --- instead, cons cells
            share a node class with whatever vectors also fit in that
            node class.

      \item The old two-bit NAMED field of an object is now a three-bit
            NAMEDCNT field, to allow for a better attempt at reference
            counting.  Versions of the the NAMED and SET_NAMED macros
            are still defined for compatibility.  See the R-ints manual
            for details.

      \item Setting the length of a vector to something less than its
            allocated length using SETLENGTH is deprecated.  The LENGTH
            field is used for memory allocation tracking by the garbage
            collector (as is also the case in R-2.15.0), so setting it 
            to the wrong value may cause problems.  (Setting the length
            to more than the allocated length is of course even worse.)
    }
  }

  \subsection{PERFORMANCE IMPROVEMENTS}{
    \itemize{
      \item Many detailed improvements have been made that reduce
            general interpretive overhead and speed up particular 
            functions.  Only some of these improvements are noted
            below.

      \item Numerical computations can now be performed in parallel with
            each other and with interpretation of R code, by using 
            ``helper threads'', on machines
            with multiple processors or multiple processor cores.  When
            the output of one such computation is used as the input to
            another computation, these computations can often be done
            in parallel, with the output of one task being ``pipelined''
            to the other task.  Note that these 
            parallel execution facilities do not require any changes to user 
            code --- only that helper threads be enabled with the 
            \code{--helpers} option to the command starting pqR. See 
            \code{help(helpers)} for details.

            However, helper threads are not used for operations that are 
            done within the interpreter for byte-compiled code or that are 
            done in primitive functions invoked by the byte-code interpreter.

            This facility is still undergoing rapid development.  Additional 
            documentation on which operations may be done in parallel will be 
            forthcoming.

      \item A better attempt at counting how many "names" an object has
            is now made, which reduces how often objects are duplicated
            unnecessarily.  This change is ongoing, with further improvements
            and documentation forthcoming.

      \item Several primitive functions that can generate integer sequences
            --- ":", seq.int, seq_len, and seq_along --- will now sometimes
            not generate an actual sequence, but rather just a description
            of its start and end points.  This is not visible to users,
            but is used to speed up several operations.

            In particular, "for" loops such as \code{for (i in 1:1000000) ...}
            are now done without actually allocating a vector to hold
            the sequence.  This saves both space and time.  Also,
            a subscript such as \code{101:200} for a vector or as the first 
            subscript for a matrix is now (often) handled without actually 
            creating a vector of indexes, saving both time and space.  

            However, the above performance improvements 
            are not effective in compiled code.

      \item Matrix multiplications with the \code{\%*\%} operator are now
            much faster when the operation is a vector dot product, a
            vector-matrix product, a matrix-vector product, or more generally
            when the sum of the numbers of rows and columns in the result
            is not much less than their product.  This improvement results
            from the elimination of a costly check for NA/NaN elements in the 
            operands before doing the multiply.  There is no need for this check
            if the supplied BLAS is used.  If a BLAS that does not properly
            handle NaN is supplied, the \code{\%*\%} operator will still
            handle NaN properly if the new library of matrix multiply
            routines is used for \code{\%*\%} instead of the BLAS.  See the
            next two items for more relevant details.

      \item A new library of matrix multiply routines is provided, which
            is guaranteed to handle NA/NaN correctly, and which supports
            pipelined computation with helper threads.  Whether this
            library or the BLAS routines are used for \code{\%*\%} is
            controlled by the \code{mat_mult_with_BLAS} option. The default
            is to not use the BLAS, but the 
            \code{--enable-mat-mult-with-BLAS-by-default} configuration option
            will change this.  See \code{help("\%*\%")} for details.

      \item The BLAS routines supplied with R were modified to improve the 
            performance of the routines DGEMM (matrix-matrix multiply) and 
            DGEMV (matrix-vector multiply).  Also, proper propagation of NaN, 
            Inf, etc. is now always done in these routines.  This speeds
            up the \code{\%*\%} operator in R, when the supplied BLAS is used
            for matrix multiplications, and speeds up other matrix operations
            that call these BLAS routines, if the BLAS used is the one supplied.

      \item The low-level routines for generation of uniform random
            numbers have been improved.  (These routines are also used for
            higher-level functions such as \code{rnorm}.)

            The previous code copied the seed back and forth to
            .Random.seed for every call of a random number generation
            function, which is rather time consuming given that for
            the default generator \code{.Random.seed} is 625 integers long.
            It also allocated new space for \code{.Random.seed} every time.
            Now, \code{.Random.seed} is used without copying, except when the 
            generator is user-supplied.  

            The previous code had imposed an unnecessary limit on the
            length of a seed for a user-supplied random number
            generator, which has now been removed.

      \item The \code{any} and \code{all} primitives have been substantially
            sped up for large vectors.  

            Also, expressions such as
            \code{all(v>0)} and \code{any(is.na(v))}, where \code{v} is a
            real vector, avoid computing and storing a logical vector,
            instead computing the result of \code{any} or \code{all}
            without this intermediate, looking at only as much of \code{v}
            as is needed to determine the result.
            However, this improvement is not effective in compiled code.

      \item When \code{sum} is applied to many mathematical functions
            of one vector argument, for example \code{sum(log(v))}, the
            sum is performed as the function is computed, without a
            vector being allocated to hold the function values.  
            However, this improvement is not effective in compiled code.

      \item The handling of power operations has been improved (primarily 
            for powers of reals, but slightly affecting powers of integers too).
            In particular, scalar powers of 2, 1, 0, and -1, are handled 
            specially to avoid general power operations in these cases.

      \item Extending lists and character vectors by assigning to an
            index past the end, and deleting list items by assigning NULL
            have been sped up substantially.

      \item The speed of the transpose (\code{t}) function has been
            improved, when applied to real, integer, and logical
            matrices.

      \item The \code{cbind} and \code{rbind} functions have been greatly
            sped up for large objects.

      \item The \code{c} and \code{unlist} functions have been sped up 
            by a bit in simple cases, and by a lot in some situations 
            involving names.

      \item The \code{matrix} function has been greatly sped up, in
            many cases.

      \item Extraction of subsets of vectors or matrices (eg, \code{v[100:200]}
            or \code{M[1:100,101:110]}) has been sped up substantially.

      \item Logical operations and relational operators have been sped up
            in simple cases. Relational
            operators have also been substantially sped up for long vectors.

      \item Access via the $ operator to lists, pairlists, and environments 
            has been sped up. 

      \item Existing code for handling special cases of "[" in which there is
            only one scalar index was replaced by cleaner code that handles 
            more cases.   The old code handled only integer and real vectors, 
            and only positive indexes.  The new code handles all atomic 
            vectors (logical, integer, real, complex, raw, and string), and 
            positive or negative indexes that are not out of bounds.

      \item Many unary and binary primitive functions are now usually
            called using a faster internal interface that does not allocate
            nodes for a pairlist of evaluated arguments. This change
            substantially speeds up some programs.

      \item Lookup of some builtin/special function symbols (eg, "+" and "if")
            has been sped up by allowing fast bypass of non-global environments
            that do not contain (and have never contained) one of these 
            symbols.

      \item Some binary and unary arithmetic operations have been sped
            up by, when possible, using the space holding one of the
            operands to hold the result, rather than allocating new
            space.  Though primarily a speed improvement, for very
            long vectors avoiding this allocation could avoid running
            out of space.

      \item Some speedup has been obtained by using new internal C functions 
            for performing exact or partial string matches in the interpreter.
    }
  }

  \subsection{BUG FIXES}{
    \itemize{
      \item The "debug" facility has been fixed.  Its behaviour for if,
            while, repeat, and for statements when the inner statement
            was or was not one with curly brackets had made no sense.
            The fixed behaviour is now documented in help(debug). 
            (I reported this bug and how
            to fix it to the R Core Team in July 2012, but the bug is 
            still present in R-3.0.1, released May 2013.)

      \item Fixed a bug in \code{sum}, where overflow is allowed (and not 
            detected) where overflow can actually be avoided.  For example:
\preformatted{   > v<-c(3L,1000000000L:1010000000L,-(1000000000L:1010000000L))
   > sum(v)
   [1] 4629
}
            Also fixed a related bug in \code{mean}, applied to an integer
            vector, which would arise only on a system where a long double 
            is no bigger than a double.

      \item Fixed \code{diag} so that it returns a matrix when passed
            a list of elements to put on the diagonal.

      \item Fixed a bug that could lead to mis-identification of the 
            direction of stack growth on a non-Windows system, causing
            stack overflow to not be detected, and a segmentation fault 
            to occur.  (I also reported this bug and how to fix it to the 
            R Core Team, who included a fix in R-2.15.2.)

      \item Fixed a bug where, for example, \code{log(base=4)} returned 
            the natural log of 4, rather than signalling an error. 

      \item The documentation on what \code{MARGIN} arguments are allowed for
            \code{apply} has been clarified, and checks for validity added.
            The call 
\preformatted{   > apply(array(1:24,c(2,3,4)),-3,sum)
}
            now produces correct results (the same as when \code{MARGIN}
            is \code{1:2}).

      \item Fixed a bug in which \code{Im(matrix(complex(0),3,4))} returned
            a matrix of zero elements rather than a matrix of NA elements.

      \item Fixed a bug where more than six warning messages at startup
            would overwrite random memory, causing garbage output 
            and perhaps arbitrarily bizarre behaviour.

      \item Fixed a bug where LC_PAPER was not correctly set at startup.

      \item Fixed gc.time, which was producing grossly incorrect values
            for user and system time.

      \item Now check for bad arguments for .rowSums, .colSums, .rowMeans,
            and .rowMeans (would previously segfault if n*p too big).

      \item Fixed a bug where excess warning messages may be produced
            on conversion to RAW.  For instance:
\preformatted{   > as.raw(1e40)
   [1] 00
   Warning messages:
   1: NAs introduced by coercion 
   2: out-of-range values treated as 0 in coercion to raw 
}
            Now, only the second warning message is produced.

      \item A bug has been fixed in which rbind would not handle 
            non-vector objects such as function closures, whereas
            cbind did handle them, and both were documented to do so.

      \item Fixed a bug in numeric_deriv in stats/src/nls.c, where it
            was not duplicating when it should, as illustrated below:
\preformatted{   > x <- 5; y <- 2; f <- function (y) x
   > numericDeriv(f(y),"y")
    [1] 5
    attr(,"gradient")
         [,1]
    [1,]    0
    > x
    [1] 5
    attr(,"gradient")
         [,1]
    [1,]    0
}

      \item Fixed a bug in vapply illustrated by the following:
\preformatted{   X<-list(456)
   f<-function(a)X
   A<-list(1,2)  
   B<-vapply(A,f,list(0))
   print(B)
   X[[1]][1]<-444
   print(B)
}
            After the fix, the values in \code{B} are no long changed by the 
            assignment to \code{X}. Similar bugs in mapply, eapply, and rapply 
            have also been fixed.  I reported these bugs to r-devel, and
            (different) fixes are in R-3.0.0 and later versions.

      \item Fixed a but in rep.int illustrated by the following:
\preformatted{   a<-list(1,2)
   b<-rep.int(a,c(2,2))
   b[[1]][1]<-9
   print(a[[1]])
}

      \item Fixed a bug in mget, illustrated by the following code:
\preformatted{   a <- numeric(1)
   x <- mget("a",as.environment(1))
   print(x)
   a[1] <- 9
   print(x)
}

      \item Fixed bugs that the R Core Team fixed (differently) for R-2.15.3,
            illustrated by the following:
\preformatted{   a <- list(c(1,2),c(3,4))
   b <- list(1,2,3)
   b[2:3] <- a
   b[[2]][2] <- 99
   print(a[[1]][2])

   a <- list(1+1,1+1)
   b <- list(1,1,1,1)
   b[1:4] <- a
   b[[1]][1] <- 1
   print(b[2:4])
}

      \item Fixed a bug illustrated by the following:
\preformatted{   > library(compiler)
   > foo <- function(x,y) UseMethod("foo")
   > foo.numeric <- function(x,y) "numeric"
   > foo.default <- function(x,y) "default"
   > testi <- function () foo(x=NULL,2)
   > testc <- cmpfun (function () foo(x=NULL,2))
   > testi() 
   [1] "default"
   > testc()
   [1] "numeric"
}

      \item Fixed several bugs that produced wrong results 
            such as the following:
\preformatted{   a<-list(c(1,2),c(3,4),c(5,6))
   b<-a[2:3]
   a[[2]][2]<-9
   print(b[[1]][2])
}
      I reported this to r-devel, and a (different) fix is in R-3.0.0 and 
      later versions.

      \item Fixed bugs reported on r-devel by Justin Talbot, Jan 2013 (also
            fixed, differently, in R-2.15.3), illustrated by the following:
\preformatted{   a <- list(1)
   b <- (a[[1]] <- a)
   print(b)
   a <- list(x=1)
   b <- (a$x <- a)
   print(b)
}

      \item Fixed \code{svd} so that it will not return a list with
            \code{NULL} elements.  This matches the behaviour of \code{La.svd}.

      \item Fixed (by a kludge, not a proper fix) a bug in the "tre"
            package for regular expression matching (eg, in \code{sub}),
            which shows up when \code{WCHAR_MAX} doesn't fit in an
            "int".  The kludge reduces \code{WCHAR_MAX} to fit, but really
            the "int" variables ought to be bigger.  (This problem
            showed up on a Raspberry Pi running Raspbian.)

      \item Fixed a minor error-reporting bug with
            \code{(1:2):integer(0)} and similar expressions.

      \item Fixed a small error-reporting bug with "$",
            illustrated by the following output:
\preformatted{    > options(warnPartialMatchDollar=TRUE)
    > pl <- pairlist(abc=1,def=2)
    > pl$ab
    [1] 1
    Warning message:
    In pl$ab : partial match of 'ab' to ''
}

      \item Fixed documentation error in R-admin regarding the
            \code{--disable-byte-compiled-packages} configuration option, 
            and changed the DESCRIPTION file for the recommended mgcv 
            package to respect this option.

      \item Fixed a bug reported to R Core (PR 15363, 2013-006-26) that
            also existed in pqR-2013-06-20.  This bug sometimes caused memory
            expansion when many complex assignments or removals were done
            in the global environment.
    }
  }
}<|MERGE_RESOLUTION|>--- conflicted
+++ resolved
@@ -108,11 +108,8 @@
       zero may now crash when passed a read-only constant, which is a generally
       desirable debugging aid, though it might sometimes cause a package that
       had previously at least sort-of worked to no longer run.
-<<<<<<< HEAD
-=======
 \item The \code{substr} function has been sped up, and uses less memory,
       especially when a small substring is extracted from a long string.
->>>>>>> 366b5438
 \item The function for unserializing data (eg, reading file \file{.RData}) is
       now done with elimination of tail-recursion (on the CDR field) when 
       reading pairlists.  This is both faster and less likely to produce a stack
@@ -178,8 +175,6 @@
       prevented the types of \code{str_signif}, used in \code{formatC},
       from being registered.  (This bug exists in R Core versions of R
       at least through R-3.1.1.) 
-<<<<<<< HEAD
-=======
 \item Fixed a bug in \code{substr} applied to a string with UTF-8
       encoding, which could cause a crash for code such as
 \preformatted{   a <- "\xc3\xa9"
@@ -189,7 +184,6 @@
 }
       I reported this as PR #15910 at r-project.org, so it may be
       fixed in an R Core release after R-3.1.1.
->>>>>>> 366b5438
 }}
 }
 
