\newcommand{\PR}{\Sexpr[results=rd]{tools:::Rd_expr_PR(#1)}}
\newcommand{\CRANpkg}{\href{http://CRAN.R-project.org/package=#1}{\pkg{#1}}}

\name{NEWS}
\title{ pqR News}
\encoding{UTF-8}


<<<<<<< HEAD
\section{CHANGES IN VERSION RELEASED 2014-09-09}{
=======
\section{CHANGES IN VERSION RELEASED 2014-00-00}{
>>>>>>> 67be6cf5

  \subsection{INTRODUCTION}{

  \itemize{ 

<<<<<<< HEAD
\item This release contains several major performance improvements.  Notably,
      lookup of variables will sometimes be much faster, variable updates
      like \code{v <- v + 1} will often not allocate any new space,
      assignments to parts of variables (eg, \code{a[i] <- 0)} is much faster
      in the interpreter 
      (no change for byte-compiled code), and calling of external functions 
      with \code{.C} and \code{.Fortran} is substantially faster, and can
      sometimes be done in a helper thread.

\item A number of updates from R Core releases after R-2.15.0 have 
      been incorporated or adapted for use in pqR.  These provide some 
      performance improvements, some new features or feature changes, and 
      some bug fixes and documentation updates.

\item Many other feature changes and performance improvements have also
      been made, as described below, and a number of bugs have been fixed,
      some of which are also present in the latest R Core release, R-3.1.1.
=======
\item This release contains several performance improvements, including some
      adapted from those in R Core releases after R-2.15.0, as well as
      some bug fixes and documentation updates, a few feature changes, some
      tracking later changes in R Core releases, and some new features that are 
      mostly of interest to developers.
>>>>>>> 67be6cf5
}}

  \subsection{FEATURE CHANGES}{
  \itemize{
<<<<<<< HEAD
\item A \code{codePromises} option has been added to \code{deparse},
      and documented in \code{help(.deparseOpts)}.  With this option,
      the deparsed expression uses the code part of a promise, not
      the value, similarly to the existing \code{delayPromises}
      option, but without the extra text that that option produces.
\item This new \code{codePromises} deparse option is now used when producing
      error messages and traceback output.  This improves error messages
      in the new scheme for subset assignments (see the section on
      performance improvements below), and also avoids the voluminous
      output previously produced in circumstances such as the following:
\preformatted{   `f<-` <- function (x,value) x[1,1] <- value
   a <- 1
   f(a) <- rep(123,1000)  # gives an error
   traceback()
}
      This previously produced output with 1000 repetitions of 123
      in the traceback produced following the error message.  The traceback
      now instead shows the expression \code{rep(123,1000)}.
\item The \code{evaluate} option for \code{dump} has been extended to
      allow access to the new \code{codePromises} deparse option.
      See \code{help(dump)}.
=======
>>>>>>> 67be6cf5
\item The formal arguments of primitive functions will now be returned
      by \code{formals}, as they are shown when printed or with \code{args}.
      In R Core releases (at least to R-3.1.1), the result of \code{formals}
      for a primitive is \code{NULL}.
<<<<<<< HEAD
\item The \code{mat_mult_with_BLAS} option, which controls whether the
      BLAS routines or pqR's C routines are used for matrix multiplication,
      may now be set to \code{NA}, which is equivalent to \code{FALSE},
      except that for multiplication of sufficiently large matrices (not
      vector-vector, vector-matrix, or matrix-vector multiplication) pqR 
      will use a BLAS routine unless there is an element in one of the 
      operands that is \code{NA} or \code{NaN}.  This mimics the behaviour 
      of R Core implementations (at least through 3.1.1), which is motivated
      by a desire to ensure that \code{NA} is propagated correctly even
      if the BLAS does not do so, but avoids the substantial but needless 
      inefficiency present in the R Core implementation.  
\item Setting the \code{deparse.max.lines} option will now limit the
      number of lines printed when exiting debug of a function, as
      well as when entering.
=======
\item Setting the \code{deparse.max.lines} option will now limit the
      number of lines printed when exitting debug of a function, as
      well as when entering.
\item The unary \code{+} operator now converts a logical vector to an
      integer vector. This follows a corresponding change in R-3.0.2.
\item Support for "converters" for use with \code{.C} has been dropped,
      as it was in R-3.0.0.
>>>>>>> 67be6cf5
\item In \code{.C} and \code{.Fortran}, arguments may be character strings
      even when \code{DUP=FALSE} is specified - they are duplicated regardless.
      This differs from R Core versions, which (at least through R-3.1.1)
      give an error if an argument is a character string and \code{DUP=FALSE}.
\item In \code{.C} and \code{.Fortran}, scalars (vectors of length one)
<<<<<<< HEAD
      are duplicated (in effect, though not necessarily physically) even 
      when \code{DUP=FALSE} is specified.  However, they are not duplicated 
      in R Core versions (at least through R-3.1.1), 
      so it may be unwise to rely on this.
\item A \code{HELPER} argument can now be used in \code{.C} and 
=======
      are duplicated even when \code{DUP=FALSE} is specified.  They are
      not duplicated in R Core versions, however (at least through R-3.1.1),
      so it may be unwise to rely on this.
\item A \code{HELPERS} argument can now be used in \code{.C} and 
>>>>>>> 67be6cf5
      \code{.Fortran} to specify that the C or Fortran routine may
      (sometimes) be done in a helper thread.  (See the section on
      performance improvements below.)
}}

  \subsection{FEATURE CHANGES CORRESPONDING TO THOSE IN LATER R CORE RELEASES}{
    \itemize{
<<<<<<< HEAD
\item From R-3.0.2: The unary \code{+} operator now converts a logical vector
      to an integer vector.
\item From R-3.0.0: Support for "converters" for use with \code{.C} has been 
      dropped.
=======
>>>>>>> 67be6cf5
\item From R-2.15.1:
      \code{pmin()} and \code{pmax())} now also work when one of the inputs 
      is of length zero and others are not, returning a zero-length vector,
      analogously to, say, \code{+}.
\item From R-2.15.1:
      .C() gains some protection against the misuse of character vector
      arguments.  (An all too common error is to pass character(N),
      which initializes the elements to "", and then attempt to edit
      the strings in-place, sometimes forgetting to terminate them.)
\item From R-2.15.1:
      Calls to the new function globalVariables() in package utils
      declare that functions and other objects in a package should be
      treated as globally defined, so that CMD check will not note
      them.
\item From R-2.15.1:
      print(packageDescription(*)) trims the Collate field by default.
\item From R-2.15.1: A new option "show.error.locations" has been added.  
      When set to
      TRUE, error messages will contain the location of the most recent
      call containing source reference information. (Other values are
      supported as well; see ?options.)
\item From R-2.15.1:
      C entry points R_GetCurrentSrcref and R_GetSrcFilename have been
      added to the API to allow debuggers access to the source
      references on the stack.
}}

<<<<<<< HEAD
  \subsection{INSTALLATION, BUILDING, TESTING, AND DEBUGGING}{
    \itemize{
\item The \code{--disable-mat-mult-with-BLAS-in-helpers} configuration
      option has been renamed as \code{--disable-BLAS-in-helpers}.
=======
  \subsection{NEW FEATURES FOR BUILDING, TESTING, AND DEBUGGING}{
    These are mostly of interest to developers, not to most users.
    \itemize{
>>>>>>> 67be6cf5
\item Setting the environment variable \code{R_ABORT} to any non-null
      string will prevent any attempt to produce a stack trace on a
      segmentation fault, in favour of instead producing (maybe) an
      immediate core dump.
\item The variable \code{R_BIT_BUCKET} in \file{share/make/vars.mk}
      now specifies a file to receive output that is normally ignored
<<<<<<< HEAD
      when building pqR.  It set to \file{dev/null} in the distribution,
      but this can be changed to help diagnose build problems.
=======
      when building pqR.  It is set to \file{dev/null} in the distribution,
      but this can be changed to help diagnose build problems.
\item The LAPACK routines used are now the same as those in R-3.1.1.
      However, the \code{.Call} interface to these remains as in 
      R-2.15.0 to R-2.15.3 (it was changed to use \code{.Internal} in R-3.0.0).
>>>>>>> 67be6cf5
\item The C functions \code{R_inspect} and \code{R_inspect3} functions are now
      visible to package code, so they can be used there for debugging.
      To see what they do, look in \file{src/main/inspect.c}.  They are subject
      to change, and should not appear in any code released to users.
\item The \code{Rf_error} and related procedures declared in 
      \file{R_ext/Error.h} are now if possible declared to never return,
<<<<<<< HEAD
      allowing for slightly better code generation by the compiler, 
=======
      allowing for slightly better code generation byy the compiler, 
>>>>>>> 67be6cf5
      and avoiding spurious compiler warnings.  This parallels a change 
      in R-3.0.1, but is more general, using the C11 noreturn facility if 
      present, and otherwise resorting to the gcc facility (if gcc is used).
}}

  \subsection{INSTALLATION FEATURES LIKE THOSE IN LATER R CORE RELEASES}{
    \itemize{
\item From R-2.15.1:
      install.packages("pkg_version.tgz") on Mac OS X now has sanity
      checks that this is actually a binary package (as people have
      tried it with incorrectly named source packages).
<<<<<<< HEAD
\item From R-2.15.2: \code{--with-blas='-framework vecLib'} now also works
      on OS X 10.8 and 10.9.
=======
>>>>>>> 67be6cf5
\item From R-2.15.3:
      Configuration and R CMD javareconf now come up with a smaller set
      of library paths for Java on Oracle-format JDK (including
      OpenJDK).  This helps avoid conflicts between libraries (such as
      libjpeg) supplied in the JDK and system libraries.  This can
      always be overridden if needed: see the 'R Installation and
      Administration' manual.
\item From R-2.15.3:
      The configure tests for Objective C and Objective C++ now work on
      Mac OS 10.8 with Xcode 4.5.2 (PR#15107).
\item The cairo-based versions of \code{X11()} now work with
      current versions of cairographics (e.g. 1.12.10).  (\PR{15168})

}}

  \subsection{DOCUMENTATION UPDATES}{
  These are in addition to changes in documentation relating to other
  changes reported here.
    \itemize{
\item Some incorrect code has been corrected in the "Writing
      R Extensions" manual, in the "Zero finding"
      and "Calculating numerical derivatives" sections.  The
      discussion in "Finding and Setting Variables" has also been
      clarified to reflect current behaviour.
\item Documentation in the "R Internals" manual has been updated
      to reflect recent changes in pqR regarding symbols and variable
      lookup, and to remove incorrect information about the global cache
      present in the version from R-2.15.0 (and R-3.1.1).
\item Fixed an out-of-date comment in the section on helper threads in
      the "R Internals" manual.
}}

  \subsection{PERFORMANCE IMPROVEMENTS}{
    Numerous improvements in speed and memory usage have been made in this
    release of pqR.  Some of these are noted here.
    \itemize{
\item Lookup of local variables is now usually much faster (especially when
      the number of local variables is large), since for each symbol,
      the last local binding found is now recorded, usually avoiding a 
      linear search through local symbol bindings.  Those lookups that are
      still needed are also now a bit faster, due to unrolling of the 
      search loop.
<<<<<<< HEAD
\item Assignments to selected parts of variables (eg, \code{a[i,j] <- 0} or
      \code{names(L$a[[f()]]) <- v}) are now much faster in the interpreter.
      (Such assignments within functions that are byte-compiled use a 
      different mechanism that has not been changed in this release.)  
      
      This change also alters the error 
      messages produced from such assignments.  They are probably not as 
      informative (at least to unsophisticated users) as those that
      the interpreter produced previously, though they are better than 
      those produced from byte-compiled code.  On the plus side, the error 
      messages are now consistent for primitive and user-written replacement 
      functions, and some messages now contain short, intelligible expressions
      that could previously contain huge amounts of data (see the section on 
      new features above).  

      This change also fixes the anomaly that arguments
      of  subset expressions would sometimes be evaluated more than once
      (eg, \code{f()} in the example above).
=======
>>>>>>> 67be6cf5
\item The speed of \code{.C} and \code{.Fortran} has been substantially
      improved, partly by incorporating changes in R-2.15.1 and R-2.15.2,
      but with substantial additional improvements as well.  The speed of 
      \code{.Call} and \code{.External} has been sped up to a lesser degree.
\item In some circumstances, a routine called with \code{.C} or \code{.Fortran}
      can now be done in a helper thread, in parallel with other computations.
<<<<<<< HEAD
      This is done only if requested with the \code{HELPER} option, and
      at present only in certain limited circumstances, in which only a single
      output variable is used.  See \code{help(.C)} or \code{help(.Fortran)}
      for details.
\item As an initial use of the previous feature, the \code{findInterval} 
      function now will sometimes execute its C routine in a helper thread.
      (More significant uses of the \code{HELPER} option to \code{.C} and
      \code{.Fortran} will follow in later releases.)
=======
      This is done only if requested with the \code{HELPERS} option, and
      at present only in certain limited circumstances, in which only a single
      output variable is used.  See \code{help(.C)} or \code{help(.Fortran)}
      for details.
>>>>>>> 67be6cf5
\item Assignments that update a local variable by applying a single unary or 
      binary mathematical operation will now often re-use space for
      the variable that is updated, rather than allocating new space.
      For example, this will be done with all the assignments in the
      second line below:
\preformatted{   u <- rep(1,1000); v <- rep(2,1000); w <- exp(2)
   u <- exp(u); u <- 2*u; v <- v/2; u <- u+v; w <- w+1
}
      This modification also has the effect of increasing the possibilities
      for task merging.  For example, in the above code, the first two
      updates for \code{u} will be merged into one computation that sets
<<<<<<< HEAD
      \code{u} to \code{2*exp(u)} using a single loop over the vector.
\item The performance of \code{rep} and \code{rep.int} is much improved.
=======
      \code{u} to \code{2*exp(u)}.
\item The performance of \code{rep} and \code{rep.int} (which is now primitive)
      is much improved.
>>>>>>> 67be6cf5
      These improvements (and improvements previously made in pqR) go beyond 
      those in R Core releases from R-2.15.2 on, so these functions are often 
      substantially faster in pqR than in R-2.15.2 or later R Core versions
      to at least R-3.1.1, for both long and short vectors.  (However, note
      that the changes in functionality made in R-2.15.2 have not been made 
      in pqR; in particular, pairlists are still allowed, as in R-2.15.0.)
\item For numeric vectors, the repetition done by \code{rep} and \code{rep.int}
      may now be done in a helper thread, in parallel with other computations.
      For example, attaching names to the result of \code{rep} (if necessary)
      may be done in parallel with replication of the data part.
\item The amount of space used on the C stack has been reduced, with the
      result that deeper recursion is possible within a given C stack
      limit.  For example, the following is now possible with the default
      stack limit (at least on one Intel Linux system with gcc 4.6.3, results
      will vary with platform):
\preformatted{   f <- function (n) { if (n>0) 1+f(n-1) else 0 }
   options(expressions=500000)
   f(7000)
}
      For comparison, with pqR-2014-06-1, and R-3.1.1, trying to evaluate 
      f(3100) gives a C stack overflow error (but f(3000) works).
\item Expressions now sometimes return constant values, that are shared,
      and likely stored in read-only memory.  These constants include 
      \code{NULL}, the scalars (vectors of length one) \code{FALSE}, 
      \code{TRUE}, \code{NA}, \code{NA_real_}, 0.0, 1.0, 0L, 1L, ..., 10L, 
      and some one-element pairlists with such constant elements.  Apart 
      from \code{NULL}, these constants are not
      \emph{always} used for the corresponding value, but they often are, which
      saves on memory and associated garbage collection time.  External routines
      that incorrectly modify objects without checking that \code{NAMED} is
      zero may now crash when passed a read-only constant, which is a generally
      desirable debugging aid, though it might sometimes cause a package that
      had previously at least sort-of worked to no longer run.
\item The \code{substr} function has been sped up, and uses less memory,
      especially when a small substring is extracted from a long string.
      Assignment to \code{substr} has also been sped up a bit.
\item The function for unserializing data (eg, reading file \file{.RData}) is
      now done with elimination of tail-recursion (on the CDR field) when 
      reading pairlists.  This is both faster and less likely to produce a stack
      overflow.  Some other improvements to serializing/unserializing have
      also been made, including support for restoring constant values (mentioned
      above) as constant values.
\item Lookup of S3 methods has been sped up, especially when no method is
      found.  This is important for several primitive functions, such as 
      \code{$}, that look for a method when applied to an object with a class
      attribute, but perform the operation themselves if no method is found.
\item Integer plus, minus, and times are now somewhat faster (a side effect
      of switching to a more robust overflow check, as described below).
\item Several improvements relating to garbage collection have been made.
      One change is that the amount of memory used for each additional
      symbol has been reduced from 112 bytes (two CONS cells) to 80 bytes
<<<<<<< HEAD
      (on 64-bit platforms), not counting the space for the symbol's name
      (a minumum of 48 bytes on 64-bit platforms).  Another change is in 
      tuning of heap sizes, in order to reduce occasions in which garbage 
      collection is very frequent.
=======
      (on 64-bit platforms).  Another change is in tuning of heap sizes,
      in order to reduce occassions in which garbage collection is very
      frequent.
>>>>>>> 67be6cf5
\item Many uses of the \code{return} statement have been sped up.
\item Functions in the \code{apply} family have been sped up when they are
      called with no additional arguments for the function being applied.
\item The performance problem reported in PR #15798 at r-project.org has
      been fixed (differently from the R Core fix).
\item A performance bug has been fixed in which any assignment to a vector 
      subscripted with a string index caused the entire vector to be copied.
      For example, the final assignment in the code below would copy all
      of \code{a}:
\preformatted{   a<-rep(1.1,10000); names(a)[1] <- "x"
   a["x"] <- 9
}
      This bug exists in R Core implementations though at least R-3.1.1.
\item A performance bug has been fixed that involved subscripting with many 
      invalid string indexes, reported on r-devel on 2010-07-15 and 
      2013-05-8.  It is illustrated by the following code, 
<<<<<<< HEAD
      which was more than ten thousand times slower than expected:
=======
      which is more than ten thousand times slower than expected:
>>>>>>> 67be6cf5
\preformatted{   x <- c(A=10L, B=20L, C=30L)
   subscript <- c(LETTERS[1:3], sprintf("ID\%05d", 1:150000))
   system.time(y1 <- x[subscript])
}
      The fix in this version of pqR does not solve the related problem 
      when assigning to \code{x[subscript]}, which is still slow.  Fixing
      that would require implementation of a new method, possibly requiring
      more memory.

      This performance bug exists in R Core releases through R-3.1.1, but
      may now be fixed (differently) in the current R Core development version.
}}

  \subsection{BUG FIXES}{
    \itemize{
\item Fixed a bug in \code{numericDeriv} (see also the documentation
      update above), which is illustrated by the following
      code, which gave the wrong derivative:
\preformatted{    x <- y <- 10
    numericDeriv(quote(x+y),c("x","y"))
}
      I reported this to R Core, and it is also fixed (differently) in
      R-3.1.1.
\item Fixed a problem with treatment of \code{ANYSXP} in specifying
      types of registered C or Fortran routines, which in particular had
      prevented the types of \code{str_signif}, used in \code{formatC},
      from being registered.  (This bug exists in R Core versions of R
      at least through R-3.1.1.) 
\item Fixed a bug in \code{substr} applied to a string with UTF-8
      encoding, which could cause a crash for code such as
\preformatted{   a <- "\xc3\xa9"
   Encoding(a) <- "UTF-8"
   b <- paste0(rep(a,8000),collapse="")
   c <- substr(b,1,16000)
}
      I reported this as PR #15910 at r-project.org, so it may be
      fixed in an R Core release after R-3.1.1.  A related bug in
      assignment to \code{substr} has also been fixed.
\item Fixed a bug in how debugging is handled that is illustrated by the
      following output:
\preformatted{   > g <- function () { A <<- A+1; function (x) x+1 }
   > f <- function () (g())(10)
   > A <- 0; f(); print(A)
   [1] 11
   [1] 1
   > debug(f);
   > A <- 0; f(); print(A)
   debugging in: f()
   debug: (g())(10)
   Browse[2]> c
   exiting from: f()
   [1] 11
   [1] 2
}
   Note that the final value of \code{A} is different (and wrong) when
   \code{f} is stepped through in the debugger.  This bug exists in
   R Core releases through at least R-3.1.1.
\item Fixed a bug illustrated by the following code, which gave
      an error saying that \code{p[1,1]} has the wrong number of subscripts:
\preformatted{   p <- pairlist(1,2,3,4); dim(p) <- c(2,2); p[1,1] <- 9
}
   This bug exists in R Core releases through at least R-3.1.1.
\item Fixed the following pqR bug (and related bugs), in which
      \code{b} was modified by the assignment to \code{a}:
\preformatted{   a <- list(list(1+1))
   b <- a
   attr(a[[1]][[1]],"fred")<-9
   print(b)
}
<<<<<<< HEAD
\item Fixed the following bug in which \code{b} was modified
      by an assignment to \code{a} with a vector subscript:
\preformatted{   a <- list(list(mk2(1)))
   b <- a[[1]]
   a[[c(1,1)]][1] <- 3
   print(b)
}
      This bug also exists in R-2.15.0, but was fixed in R-3.1.1 
      (quite differently than in pqR).
=======
>>>>>>> 67be6cf5
\item Fixed the non-robust checks for integer overflow, which reportedly
      sometimes fail when using clang on a Mac.  This is #PR 15774 at
      r-project.org, fixed in R-3.1.1, but fixed differently in pqR.
\item Fixed a pqR bug with expressions of the form \code{t(x)\%*\%y}
      when \code{y} is an S4 object.
\item Fixed a bug (PR #15399 at r-project.og) in \code{na.omit} and 
      \code{na.exclude} that led to a
      data frame that should have had zero rows having one row instead.
      (Also fixed in R-3.1.1, though differently.)
<<<<<<< HEAD
\item Fixed the problem that RStudio crashed whenever a function was
      debugged (with \code{debug}).  This was due to pqR having changed
      the order of fields in the \code{RCNTXT} structure, which is an
      internal data structure of the interpreter, but is nevertheless
      accessed in RStudio.  The order of fields is now back to what it was.
=======
>>>>>>> 67be6cf5
\item Fixed the bug in \code{nlm} reported as PR #15958
      at r-project.org, along with related bugs in \code{uniroot} and
      \code{optimize}.  These all involve situations where the function
      being optimized saves its argument in some manner, and then sees
<<<<<<< HEAD
      the saved value change when the optimizer re-uses the space for the 
      argument on the next call.  The fix made is to no longer reuse the 
=======
      it the saved value change when the optimizer re-uses the space for the 
      argument on the next call.  The fix made is is to no longer reuse the 
>>>>>>> 67be6cf5
      space, which will unfortunately cause a (fairly small) decline in 
      performance.

      The \code{optim} function also has this problem, but only
      when numerical derivatives are used.  It has not yet been fixed.
      The \code{integrate} function does not seem to have a problem.
<<<<<<< HEAD
\item Fixed a bug in the code to check for C stack overflow, that may
      show up when the fallback method for determining the start of the
      stack is needed, and a stack check is then done when very little stack
      is in use, resulting in an erroneous report of stack overflow.  The
      problem is platform dependent, but arises on a SPARC Solaris system 
      when using gcc 3.4.3, once stack usage is reduced by the improvement
      described above, leading to failure of one of the tests for package 
      Matrix.  This bug exists in R Core version back to 2.11.1 (or earlier)
      and up to at least 3.1.1.
=======
>>>>>>> 67be6cf5
}}

  \subsection{BUG FIXES CORRESPONDING TO THOSE IN LATER R CORE RELEASES}{
    \itemize{
\item From R-2.15.1: 
      Trying to update (recommended) packages in R_HOME/library without
      write access is now dealt with more gracefully.  Further, such
      package updates may be skipped (with a warning), when a newer
      installed version is already going to be used from .libPaths().
      (PR#14866)
\item From R-2.15.1:
      \command{R CMD check} with \env{_R_CHECK_NO_RECOMMENDED_}
      set to a true value (as done by the \command{--as-cran} option)
      could issue false errors if there was an indirect dependency
      on a recommended package.
\item From R-2.15.1:
      getMethod(f, sig) produced an incorrect error message in some
      cases when f was not a string).
\item From R-2.15.2:
      In Windows, the GUI preferences for foreground color were 
      not always respected.  (Reported by Benjamin Wells.)
\item From R-2.15.1:
      The evaluator now keeps track of source references outside of
      functions, e.g. when source() executes a script.
\item From R-2.15.1:
      The value returned by tools::psnice() for invalid pid values was
      not always NA as documented.
\item Similarly to R-3.1.1-patched:
      In package \code{parallel}, child processes now call \code{_Exit}
      rather than \code{exit}, so that the main process is not affected
      by flushing of input/output buffers in the child.
}}
}


\section{CHANGES IN VERSION RELEASED 2014-06-19}{

  \subsection{INTRODUCTION}{

  \itemize{ 

\item This is a maintenance release, with bug fixes, documentation
      improvements (including provision of previously missing
      documentation), and changes for compatibility with R Core releases.
      There are some new features in this release that help
      with testing pqR and packages. There are no significant changes 
      in performance.

\item See the sections below on earlier releases for general
      information on pqR.  

\item Note that there was a test release of 2014-06-10 that 
      is superceded by this release, with no separate listing 
      of the changes it contained.
  }}

  \subsection{NEW FEATURES FOR TESTING}{
    \itemize{
\item The setting of the \code{R_SEED} environment variable now specifies what
      random number seed to use when \code{set.seed} is not called.  When
      \code{R_SEED} is not set, the seed will be set from the time and process
      ID as before.  It is recommended that \code{R_SEED} be set before running
      tests on pqR or packages, so that the results will be reproducible.
      For example, some packages report an error if a hypothesis test on
      simulated data results in a p-value less than some threshold.  If 
      \code{R_SEED} is not set, these packages will fail their tests now 
      and then at random, whereas setting \code{R_SEED} will result either
      in consistent success or (less likely) consistent failure.
\item The comparison of test output with saved output using \code{Rdiff} now
      ignores any output from \code{valgrind}, so spurious errors will not be
      triggered by using it.  When using \code{valgrind}, the
      output files should be checked manually for \code{valgrind} messages 
      that are of possible interest.
\item The test script in \file{tests/internet.R} no longer looks at CRAN's html
      code, which is subject to change.  It instead looks at a special test file
      at \url{pqR-project.org}.
\item Fixed problems wit the \file{reg-tests-1b} test script.  Also, now sets
      the random seed, so it's consistent (even without R_SEED set), and has
      its output compared to a saved version.  Non-fatal errors (with
      code 5) should be expected on systems without enough memory for xz
      compression.
  }}

  \subsection{CHANGE FOR COMPATIBILITY}{
    \itemize{
\item The result of \code{diag(list(1,3,5))} is now a matrix of type
      double.  In R-2.15.0, this expression did not produce a sensible
      result.  A previous fix in pqR made this expression produce a matrix of 
      type list.  A later change by R Core also fixed this, but so it
      produced a double matrix, coercing the list to a numeric vector
      (to the extent possible); pqR now does the same.
  }}

  \subsection{DOCUMENTATION UPDATES}{
    \itemize{
\item The documentation for \code{c} now says how the names for the 
      result are determined, including previously missing information
      on the \code{use.names} argument, and on the role of the names of
      arguments in the call of \code{c}.  This documentation is missing
      in R-2.15.0 and R-3.1.0.
\item The documentaton for \code{diag} now documents that a diagonal matrix 
      is always created with type double or complex, and that the
      names of an extracted diagonal vector are taken from a \code{names}
      attribute (if present), if not from the row and column names.  This
      information is absent in the documentation in R-2.15.1 and R-3.1.0.
\item Incorrect information regarding the pointer protection stack
      was removed from \code{help(Memory)}.  This incorrect information
      is present in R-2.15.0 and R-3.1.0 as well.
\item There is now information in \code{help(Arithmetic)} regarding what
      happens when the operands of an arithmetic operation are \code{NA}
      or \code{NaN}, including the arbitrary nature of the result when
      one operand is \code{NA} and the other is \code{NaN}.  There is
      no discussion of this issue in the documentation for R-2.15.0 and R-3.1.0.
\item The \code{R_HELPERS} and \code{R_HELPERS_TRACE} environment variables
      are now documented in \code{help("environment variables")}.  The
      documentation in \code{help(helpers)} has also been clarified.
\item The \code{R_DEBUGGER} and \code{R_DEBUGGER_ARGS} environment variables
      are now documented in \code{help("environment variables")} as 
      alternatives to the \code{--debugger} and \code{--debugger-args}
      arguments.
  }}

  \subsection{BUG FIXES}{
    \itemize{
\item Fixed lack of protection bugs in the \code{equal} and \code{greater}
      functions in \file{sort.c}.  These bugs are also present in R-2.15.0
      and R-3.1.0.
\item Fixed lack of protection bugs in the \code{D} function in \file{deriv.c}.
      These bugs are also present in R-2.15.0 and R-3.1.0.
\item Fixed argument error-checking bugs in \code{getGraphicsEventEnv}
      and \code{setGraphicsEventEnv} (also present in R-2.15.0 and R-3.1.0).
\item Fixed a stack imbalance bug that shows up in the expression
      \code{anyDuplicated(c(1,2,1),incomp=2)}.  This bug is also present
      in R-2.15.0 and R-3.1.0.  The bug is reported only when the \code{base}
      package is not byte compiled (but still exists silently when it is 
      compiled).
\item Fixed a bug in the foreign package that showed up on systems where
      the C \code{char} type is unsigned, such as a Rasberry Pi running
      Rasbian.  I reported this to R Core, and it is also fixed in R-3.1.0.
\item Fixed a lack of protection bug that arose when \code{log} produced a
      warning.
\item Fixed a lack of protection bug in the \code{lang[23456]}
      C functions.
\item Fixed a stack imbalance bug that showed up when an assignment was
      made to an array of three or more dimensions using a zero-length
      subscript.
\item Fixed a problem with \code{news()} that was due to pqR's version
      numbers being dates (pqR issue #1).
\item Fixed out-of-bound memory accesses in \code{R_chull} and \code{scanFrame}
      that valgrind reports (but which are likely to be innocuous).
  }}

  \subsection{BUG FIXES CORRESPONDING TO THOSE IN LATER R CORE RELEASES}{
    \itemize{
\item From R-2.15.1: The string "infinity" now converts correctly to \code{Inf}
      (PR#14933).
\item From R-2.15.1: The generic for backsolve is now correct (PR#14883).
\item From R-2.15.1: A bug in \code{get_all_vars} was fixed (PR#14847).
\item From R-2.15.1: Fixed an argument error checking bug in \code{dev.set}.
\item From R-3.1.0-patched: Fixed a problem with \code{mcmapply} not 
      parallelizing when the number of jobs was less than number of cores.
      (However, unlike R-3.1.0-patched, this fix doesn't try to 
      parallelize when there is only one core.)
  }}
}

\section{CHANGES IN VERSION RELEASED 2014-02-23}{

  \subsection{INTRODUCTION}{

  \itemize{ 

\item This is a maintenance release, with bug fixes, changes for
      compatibility with packages, additional correctness tests, and 
      documentation improvements.  There are no new features in this 
      release, and no significant changes in performance.

\item See the sections below on earlier releases for general
      information on pqR.
  }}

  \subsection{INSTALLATION AND TESTING}{
    \itemize{
\item The information in the file "INSTALL" in the main source directory 
      has been re-written.  It now contains all the information expected
      to be needed for most installations, without the user needing to
      refer to R-admin, including information on the configuration
      options that have been added for pqR.  It also has information on
      how to build pqR from a development version downloaded from github.

\item Additional tests regarding subsetting operations, maintenance of
      NAMEDCNT, and operation of helper threads have been written.
      They are run with \code{make check} or \code{make check-all}.

\item A "create-configure" shell script is now included, which allows
      for creation of the "configure" shell script when it is non-functional
      or not present (as when building from a development version of pqR).
      It is not needed for typical installs of pqR releases.

\item Some problems with installation on Microsoft Windows (identified
      by Yu Gong) have hopefully been fixed.  (But trying to install
      pqR on Windows is still recommended only for adventurous users.)

\item A problem with installing pqR as a shared library when multithreading
      is disabled has been fixed.

\item Note that any packages (except those written only in R, plus 
      C or Fortran routines called by \code{.C} or \code{.Fortran}) that
      were compiled and installed under R Core versions of R must be 
      re-installed for use with pqR, as is generally the case with new versions
      of R (although it so happens that it is not necessary to re-install
      packages installed with pqR-2013-07-22 or pqR-2013-12-29 with this 
      release, because the formats of the crucial internal data structures 
      happen not to have changed).
  }}

  \subsection{DOCUMENTATION UPDATES}{
    \itemize{
\item The instructions in "INSTALL" have been re-written, as noted above.
\item The manual on "Writing R Extensions" now has additional information 
      (in the section on "Named objects and copying") on paying proper attention
      to NAMED for objects found in lists.
\item More instructions on how to create a release branch of pqR from a 
      development branch have been added to mods/README (or MODS).
  }}

  \subsection{CHANGES REGARDING PACKAGE COMPATIBILITY AND CHECKING}{
    \itemize{
\item Changed the behaviour of \code{$} when dispatching so that the unevaluated
      element name arrives as a string, as in R-2.15.0.  This behaviour is
      needed for the "dyn" package.  The issue is illustrated by the
      following code:
\preformatted{    a <- list(p=3,q=4)
    class(a) <- "fred"
    `$.fred` <-
      function (x,n) { print(list(n,substitute(n))); x[[n]] }
    print(a$q)
}
      In R-2.15.0, both elements of the list printed are strings, but in
      pqR-2013-12-29, the element from "substitute" is a symbol.  Changed
      \code{help("$")} to document this behaviour, and the corresponding 
      behaviour of \code{"$<-"}.  Added a test with \code{make check} for it.
\item Redefined "fork" to "Rf_fork" so that helper threads can be disabled
      in the child when "fork" is used in packages like "multicore". 
      (Special mods for this had previously been made to the "parallel" 
      package, but this is a more universal scheme.)
\item Added an option (currently set) for pqR to ignore incorrect zero
      pointers encountered by the garbage collector (as R-2.15.0 does).
      This avoids crashes with some packages (eg, "birch") that incorrectly
      set up objects with zero pointers.
\item Changed a C procedure name in the "matprod" routines to reduce the
      chance of a name conflict with C code in packages.
\item Made \code{NA_LOGICAL} and \code{NA_INTEGER} appear as variables
      (rather than constants) in packages, as needed for package
      "RcppEigen".
\item Made \code{R_CStackStart} and \code{R_CStackLimit} visible to 
      packages, as needed for package "vimcom".
\item Fixed problem with using \code{NAMED} in a package that defines
      \code{USE_RINTERNALS}, such as "igraph".
\item Calls of external routines with .Call and .External are now
      followed by checks that the routine didn't incorrectly change 
      the constant objects sometimes used internally in pqR for TRUE, 
      FALSE, and NA.  (Previously, such checks were made only after calls 
      of .C and .Fortran.)
  }}

  \subsection{BUG FIXES}{
    \itemize{
\item Fixed the following bug (also present in R-2.15.0 and R-3.0.2):
\preformatted{    x <- t(5)
    print (x \%*\% c(3,4))
    print (crossprod(5,c(3,4)))
}
     The call of \code{crossprod} produced an error, whereas the corresponding
     use of \code{\%*\%} does not.

     In pqR-2013-12-29, this bug also affected the expression 
     \code{t(5) \%*\% c(3,4)}, since it is converted to the equivalent of 
     \code{crossprod(5,c(3,4))}.

\item Fixed a problem in R_AllocStringBuffer that could result in
      a crash due to an invalid memory access.  (This bug is also
      present in R-2.15.0 and R-3.0.2.)
\item Fixed a bug in a "matprod" routine sometimes affecting 
      \code{tcrossprod} (or an equivalent use of \code{\%*\%}) with 
      helper threads.
\item Fixed a bug illustrated by the following:
\preformatted{    f <- function (a)
    { x <- a
      function () { b <- a; b[2]<-1000; a+b  }
    }
    g <- f(c(7,8,9))
    save.image("tmpimage")
    load("tmpimage")
    print(g())
}
      where the result printed was 14 2000 18 rather than 14 1008 18.
\item Fixed a bug in \code{prod} with an integer vector containing \code{NA}, 
      such as, \code{prod(NA)}.
\item Fixed a lack-of-protection bug in mkCharLenCE that showed up
      in checks for packages "cmrutils".
\item Fixed a problem with xtfrm demonstrated by the following:
\preformatted{    f<-function(...) xtfrm(...); f(c(1,3,2))
}
      which produced an error saying '...' was used in an incorrect context.
      This affected package "lsr". 
\item Fixed a bug in maintaining NAMEDCNT when assigning to a variable in
      an environment using \code{$}, which showed up in package "plus".
\item Fixed a bug that causes the code below to create a circular data 
      structure:
\preformatted{    { a <- list(1); a[[1]] <- a; a }
}
\item Fixed bugs such as that illustrated below:
\preformatted{    a <- list(list(list(1)))
    b <- a
    a[[1]][[1]][[1]]<-2
    print(b)
}
      in which the assignment to \code{a} changes \code{b}, and added tests
      for such bugs.
\item Fixed a bug where unary minus might improperly reuse its operand for
      the result even when it was logical (eg, in \code{-c(F,T,T,F)}).
\item Fixed a bug in pairlist element deletion, and added tests in subset.R
      for such cases.
\item The ISNAN trick (if enabled) is now used only in the interpreter itself,
      not in packages, since the macro implementing it evaluates its argument
      twice, which doesn't work if it has side effects (as happens in the 
      "ff" package).
\item Fixed a bug that sometimes resulted in task merging being disabled
      when it shouldn't have been.
}}
}

\section{CHANGES IN VERSION RELEASED 2013-12-29}{

  \subsection{INTRODUCTION}{

  \itemize{ 

\item This is the first publicized release of pqR after pqR-2013-07-22.  
      A verson dated 2013-11-28 was released for testing; it differs
      from this release only in bug and documentation fixes, which
      are not separately detailed in this NEWS file.

\item pqR is based on R-2.15.0, distributed by the R Core Team, but
improves on it in many ways, mostly ways that speed it up, but also by
implementing some new features and fixing some bugs.  See the notes
below on earlier pqR releases for general discussion of pqR, and for
information that has not changed from previous releases of pqR.

\item The most notable change in this release is that ``task merging''
      is now implemented.  This can speed up sequences
      of vector operations by merging several operations into one, which 
      reduces time spent writing and later reading data in memory. 
      See \code{help(merging)} and the item below for more details.

\item This release also includes other performance improvements, bug fixes,
      and code cleanups, as detailed below.
  }}

  \subsection{INSTALLATION AND TESTING}{
    \itemize{

\item Additional configuration options are now present to allow
      enabling and disabling of task merging, and more generally, of the
      deferred evaluation framework needed for both task merging and
      use of helper threads.  By default, these facilities are enabled.
      The \code{--disable-task-merging} option to \code{./configure}
      disables task merging, \code{--disable-helper-threads} disables
      support for helper threads (as before), and 
      \code{--disable-deferred-evaluation} disables both of these
      features, along with the whole deferred evaluation framework.
      See the \code{R-admin} manual for more details.

\item See the pqR wiki at \code{https://github.com/radfordneal/pqR/wiki}
      for the latest news regarding systems and packages that do or do not
      work with pqR.

\item Note that any packages (except those written only in R, plus 
      C or Fortran routines called by \code{.C} or \code{.Fortran}) that
      were compiled and installed under R Core versions of R must be 
      re-installed for use with pqR, as is generally the case with new versions
      of R (although it so happens that it is not necessary to re-install
      packages installed with pqR-2013-07-22 with this release, because the 
      formats of the crucial internal data structures happen not to have
      changed).

\item Additional tests of matrix multiplication (\code{\%*\%}, \code{crossprod},
      and \code{tcrossprod}) have been written.  They are run with
      \code{make check} or \code{make check-all}.

  }}

  \subsection{INTERNAL STRUCTURES AND APPLICATION PROGRAM INTERFACE}{
    \itemize{

\item The table of built-in function names, C functions implementing them, and
      operation flags, which was previously found in \code{src/main/names.c},
      has been split into multiple tables, located in the source files that 
      define such built-in functions (with only a few entries still in 
      \code{names.c}).  This puts the descriptions of these built-in
      functions next to their definitions, improving maintainability, and
      also reduces the number of global functions.  This change should have 
      no effects visible to users.

\item The initialization for fast dispatch to some primitive functions
      is now done in \code{names.c}, using tables in other source files
      analogous to those described in the point just above.  This is 
      cleaner, and eliminates an anomaly in the previous versions of
      pqR that a primitive function could be slower the first time it was
      used than when used later.
  }}

  \subsection{PERFORMANCE IMPROVEMENTS}{
    \itemize{
\item Some sequences of vector operations can now be merged into a single
      operation, which can speed them up by eliminating memory operations
      to store and fetch intermediate results.  For example, when \code{v} is 
      a long vector, the expression 
      \code{exp(v+1)} can be merged into one task, which will compute 
      \code{exp(v[i]+1)} for each element, \code{i}, of \code{v} in a 
      single loop.  

      Currently, such ``task merging'' is done only for (some)
      operations in which only one operand is a vector. When there are
      helper threads (which might be able to do some operations even
      faster, in parallel) merging is done only when one of the
      operations merged is a simple addition, subtraction, or
      multiplication (with one vector operand and one scalar operand).

      See \code{help(merging)} for more details.

\item During all garbage collections, any tasks whose outputs are not
      referenced are now waited for, to allow memory used by their outputs to be
      recovered.  (Such unreferenced outputs should be rare in real 
      programs.)  In a full garbage collection, tasks with large inputs
      or outputs that are referenced only as task inputs
      are also waited for, so that the memory they occupy can be recovered.

\item The built-in C matrix multiplication routines and those in the supplied 
      BLAS have both been sped up, especially those used by \code{crossprod}
      and \code{tcrossprod}.  This will of course have no effect if a different
      BLAS is used and the \code{mat_mult_with_BLAS} option is set to
      \code{TRUE}.

\item Matrix multiplications in which one operand can be recognized as the
      result of a transpose operation are now done without actually creating
      the transpose as an intermediate result, thereby reducing both 
      computation time and memory usage.  Effectively, these uses of the
      \code{\%*\%} operator are converted to uses of \code{crossprod} or
      \code{tcrossprod}.  See \code{help("\%*\%")} for details.

\item Speed of \code{ifelse} has been improved (though it's now slower when the
      condition is scalar due to the bug fix mentioned below).

\item Inputs to the mod operator can now be piped. (Previously, this was 
      inadvertently prevented in some cases.)

\item The speed of the quick check for NA/NaN that can be enabled with 
      \code{-DENABLE_ISNAN_TRICK} in CFLAGS has been improved.
  }}

  \subsection{BUG FIXES}{
    \itemize{
\item Fixed a bug in \code{ifelse} with scalar condition but other
      operands with length greater than one.  (Pointed out by Luke Tierney.)

\item Fixed a bug stemming from re-use of operand storage for a result
      (pointed out by Luke Tierney) illustrated by the following:
\preformatted{   A <- array(c(1), dim = c(1,1), dimnames = list("a", 1))
   x <- c(a=1)
   A/(pi*x)
}

\item The \code{--disable-mat-mult-with-BLAS-in-helpers} configuration
      setting is now respected for complex matrix multiplication
      (previously it had only disabled use of the BLAS in helper
      threads for real matrix multiplication).

\item The documentation for \code{aperm} now says that the default
      method does not copy attributes (other than dimensions and
      dimnames).  Previously, it incorrecty said it did (as is the
      case also in R-2.15.0 and R-3.0.2).

\item Changed \code{apply} from previous versions of pqR to replicate
      the behaviour seen in R-2.15.0 (and later R Core version) when the matrix 
      or array has a class attribute.  Documented this behaviour (which is
      somewhat dubious and convoluted) in the help entry for \code{apply}.
      This change fixes a problem seen in package TSA (and probably others).

\item Changed \code{rank} from prevous versions of pqR to replicate
      the behaviour when it is applied to data frames that is seen in R-2.15.0 
      (and later R Core versions).  Documented this (somewhat dubious) 
      behaviour in the help entry for \code{rank}.  This change fixes a
      problem in the \code{coin} package.

\item Fixed a bug in keeping track of references when assigning 
      repeated elements into a list array.

\item Fixed the following bug (also present in R-2.15.0 and R-3.0.2):
\preformatted{   v <- c(1,2)
   m <- matrix(c(3,4),1,2)
   print(t(m)\%*\%v)
   print(crossprod(m,v))
}
in which \code{crossprod} gave an error rather than produce the answer
for the corresponding use of \code{\%*\%}.

\item Bypassed a problem with the Xcode gcc compiler for the Mac that 
      led to it falsely saying that using -DENABLE_ISNAN_TRICK in CFLAGS
      doesn't work.
  }}
}


\section{CHANGES IN VERSION RELEASED 2013-07-22}{

  \subsection{INTRODUCTION}{

  \itemize{ 

\item pqR is based on R-2.15.0, distributed by the R Core Team, but
improves on it in many ways, mostly ways that speed it up, but also by
implementing some new features and fixing some bugs.  See the notes
below, on the release of 2013-06-28, for general discussion of pqR,
and for information on pqR that has not changed since that release.

\item This updated release of pqR provides some performance
enhancements and bug fixes, including some from R Core releases after
R-2.15.0.  More work is still needed to incorporate improvements in
R-2.15.1 and later R Core releases into pqR.

\item This release is the same as the briefly-released version of
2013-17-19, except that it fixes one bug and one reversion of an
optimization that were introduced in that release, and tweaks the
Windows Makefiles (which are not yet fully tested).

  }}

  \subsection{FEATURE AND DOCUMENTATION CHANGES}{
    \itemize{
      \item Detailed information on what operations can be done in helper
            threads is now provided by help(helpers).
      \item Assignment to parts of a vector via code such as 
            \code{v[[i]]<-value} and \code{v[ix]<-values} now automatically 
            converts raw values to the appropriate type
            for assignment into numeric or string vectors, and assignment
            of numeric or string values into a raw vector now results in the
            raw vector being first converted to the corresponding type.  This
            is consistent with the existing behaviour with other types.
      \item The allowed values for assignment to an element of an "expression" 
            list has been expanded to match the allowed values for ordinary
            lists.  These values (such as function closures) could previously 
            occur in expression lists as a result of other operations (such
            as creation with the \code{expression} primitive).
      \item Operations such as
            \code{v <- pairlist(1,2,3); v[[-2]] <- NULL} now raise an error.
            These operations were previously documented as being illegal, and
            they are illegal for ordinary lists.  The proper way to do
            this deletion is \code{v <- pairlist(1,2,3); v[-2] <- NULL}.
      \item Raising \code{-Inf} to a large value (eg, \code{(-Inf)^(1e16)})
            no longer produces an incomprehensible warning.  As before, the 
            value returned is \code{Inf}, because (due to their 
            limited-precision floating-point representation) all such large 
            numbers are even integers.
  }}

  \subsection{FEATURE CHANGES CORRESPONDING TO THOSE IN LATER R CORE RELEASES}{
    \itemize{
\item From R-2.15.1: On Windows, there are two new environment variables which
      control the defaults for command-line options.

      If \env{R_WIN_INTERNET2} is set to a non-empty value, it is as if
      \option{--internet2} was used.

      If \env{R_MAX_MEM_SIZE} is set, it gives the default memory limit
      if \option{--max-mem-size} is not specified: invalid values being
      ignored.

\item From R-2.15.1: The NA warning messages from e.g. \code{pchisq()} now 
      report the call to the closure and not that of the \code{.Internal}.

\item The following included software has been updated to new versions:
      zlib to 1.2.8, LZMA to 5.0.4, and PCRE to 8.33.
  }}

  \subsection{INSTALLATION AND TESTING}{
    \itemize{

\item See the pqR wiki at \code{https://github.com/radfordneal/pqR/wiki}
      for the latest news regarding systems and packages that do or do not
      work with pqR.

\item Note that any previosly-installed packages must be re-installed for 
      use with pqR (as is generally the case with new versions of R), except
      for those written purely in R.

\item It is now known that pqR can be successfully installed under Mac
      OS X for use via the command line (at least with some versions
      of OS X).  The gcc 4.2
      compiler supplied by Apple with Xcode works when helper threads
      are disabled, but does not have the full OpenMP support required for
      helper threads.   For helper threads to work, a C compiler that fully
      supports OpenMP is needed, such as gcc 4.7.3 (available via 
      macports.org).

      The Apple BLAS and LAPACK routines can be used by giving the
      \code{--with-blas='-framework vecLib'} and \code{--withlapack}
      options to \code{configure}.  This speeds up some operations
      but slows down others.

      The R Mac GUI would need to be recompiled for use with pqR.
      There are problems doing this unless helper threads
      are disabled (see pqR issue #17 for discussion).

      Compiled binary versions of pqR for Mac OS X are not yet being supplied.
      Installation on a Mac is recommended only for users experienced
      in installation of R from source code.

\item Success has also been reported in installing pqR on a Windows
      system, including with helper threads, but various tweaks were
      required.  Some of these tweaks are incorporated in this release,
      but they are probably not sufficient for installation "out of the box".
      Attempting to install pqR on Windows is recommended only for
      users who are both experienced and adventurous.

\item Compilation using the \code{-O3} option for gcc is not recommended.
      It speeds up some operations, but slows down others.  With gcc 4.7.3
      on a 32-bit Intel system running Ubuntu 13.04, compiling with 
      \code{-O3} causes compiled functions to crash. (This is not a
      pqR issue, since the same thing happens when R-2.15.0 is compiled 
      with \code{-O3}).
  }}

  \subsection{INTERNAL STRUCTURES AND APPLICATION PROGRAM INTERFACE}{
    \itemize{

\item The R internals manual now documents (in Section 1.8) a
      preliminary set of conventions that pqR follows (not yet
      perfectly) regarding when objects may be modified, and how
      NAMEDCNT should be maintained.  R-2.15.0 did not follow any
      clear conventions.

\item The documentation in the R internals manual on how helper
      threads are implemented in pqR now has the correct title.  (It
      would previously have been rather hard to notice.)

  }}

  \subsection{PERFORMANCE IMPROVEMENTS}{
    \itemize{
\item Some unnecessary duplication of objects has been eliminated.  Here
      are three examples:  
      Creation of lists no longer duplicates all the elements put in the
      list, but instead increments \code{NAMEDCNT} for these elements, so
      that
\preformatted{   a <- numeric(10000)
   k <- list(1,a)
}
no longer duplicates \code{a} when \code{k} is created (though a duplication
will be needed later if either \code{a} or \code{k[[2]]} is modified).
      Furthermore, the assignment below to \code{b$x}, no longer
      causes duplication of the 10000 elements of \code{y}:
\preformatted{   a <- list (x=1, y=seq(0,1,length=10000))
   b <- a
   b$x <- 2
}
Instead, a single vector of 10000 elements is shared between \code{a$y} and
\code{b$y}, and will be duplicated later only if necessary.  Unnecessary
duplication of a 10000-element vector is also avoided when \code{b[1]} is 
assigned to in the code below:
\preformatted{   a <- list (x=1, y=seq(0,1,length=10000))
   b <- a$y
   a$y <- 0
   b[1] <- 1
}
The assignment to \code{a$y} now reduces \code{NAMEDCNT} for the vector
bound to \code{b}, allowing it to be changed without duplication.

\item Assignment to part of a vector using code such as \code{v[101:200]<-0}
      will now not actually create a vector of 100 indexes, but will instead
      simply change the elements with indexes 101 to 200 without creating
      an index vector.  This optimization has not yet been implemented for
      matrix or array indexing.

\item Assignments to parts of vectors, matrices, and arrays using "[" has been
      sped up by detailed code improvements, quite substantially in some
      cases.

\item Subsetting of arrays of three or more dimensions using "[" has
      been sped up by detailed code improvements.

\item Pending summations of one-argument mathematical functions are now
      passed on by \code{sum}.  So, for example, in 
      \code{sum(exp(a)) + sum(exp(b))}, the two
      summations of exponentials can now potentially be done in parallel.

\item A full garbage collection now does not wait for all tasks being
      done by helpers to complete.  Instead, only tasks that are using
      or computing variables that are not otherwise referenced are 
      waited for (so that this storage can be reclaimed).
  }}

  \subsection{BUG FIXES}{
    \itemize{
\item A bug that could have affected the result of \code{sum(abs(v))} when
      it is done by a helper thread has been fixed.
\item A bug that could have allowed \code{as.vector}, \code{as.integer}, etc.
      to pass on an object still being computed to a caller not expecting
      such a pending object has been fixed.
\item Some bugs in which production of warnings at inopportune times could 
      have caused serious problems have been fixed.
\item The bug illustrated below (pqR issue #13) has been fixed:
\preformatted{   > l = list(list(list(1)))
   > l1 = l[[1]]
   > l[[c(1,1,1)]] <- 2
   > l1
   [[1]]
   [[1]][[1]]
   [1] 2
}
\item Fixed a bug (also present in R-2.15.0 and R-3.0.1) illustrated by the
following code:
\preformatted{   > a <- list(x=c(1,2),y=c(3,4))
   > b <- as.pairlist(a)
   > b$x[1] <- 9
   > print(a)
   $x
   [1] 9 2
   
   $y
   [1] 3 4
}
The value printed for a has a$x[1] changed to 9, when it should still be 1.
See pqR issue #14.
\item Fixed a bug (also present in R-2.15.0 and R-3.0.1) in which extending
      an "expression" by assigning to a new element changes it to an ordinary
      list.  See pqR issue #15.
\item Fixed several bugs (also present in R-2.15.0 and R-3.0.1) illustrated
by the code below (see pqR issue #16):
\preformatted{   v <- c(10,20,30)
   v[[2]] <- NULL        # wrong error message
   
   x <- pairlist(list(1,2))
   x[[c(1,2)]] <- NULL   # wrongly gives an error, referring to misuse
                         # of the internal SET_VECTOR_ELT procedure
   
   v<-list(1)
   v[[quote(abc)]] <- 2  # internal error, this time for SET_STRING_ELT
   
   a <- pairlist(10,20,30,40,50,60)
   dim(a) <- c(2,3)
   dimnames(a) <- list(c("a","b"),c("x","y","z"))
   print(a)              # doesn't print names
   
   a[["a","x"]] <- 0     # crashes with a segmentation fault
}
  }}

  \subsection{BUG FIXES CORRESPONDING TO THOSE IN LATER R CORE RELEASES}{
    \itemize{
\item From R-2.15.1: \code{formatC()} uses the C entry point \code{str_signif}
      which could write beyond the length allocated for the output string.

\item From R-2.15.1: \code{plogis(x, lower = FALSE, log.p = TRUE)} no longer
      underflows early for large x (e.g. 800).

\item From R-2.15.1: \code{?Arithmetic}'s \dQuote{\code{1 ^ y} and \code{y ^ 0}
	are \code{1}, \emph{always}} now also applies for \code{integer}
      vectors \code{y}.

\item From R-2.15.1: X11-based pixmap devices like \code{png(type = "Xlib")} 
      were trying to set the cursor style, which triggered some warnings and
      hangs.

\item From R-3.0.1 patched: Fixed comment-out bug in BLAS, as per PR 14964.
  }}
}


\section{CHANGES IN VERSION RELEASED 2013-06-28}{

\subsection{INTRODUCTION}{

\itemize{ 
\item This release of pqR is based on R-2.15.0, distributed by the R
Core Team, but improves on it in many ways, mostly ways that speed it
up, but also by implementing some new features and fixing some bugs.
One notable speed improvement in pqR is that for systems with multiple
processors or processor cores, pqR is able to do some numeric
computations in parallel with other operations of the interpreter, and
with other numeric computations.

\item This is the second publicised release of pqR (the first was on
2013-06-20, and there were earlier unpublicised releases). It fixes one
significant pqR bug (that could cause two empty strings to not compare
as equal, reported by Jon Clayden), fixes a bug reported to R Core (PR
15363) that also existed in pqR (see below), fixes a bug in deciding
when matrix multiplies are best done in a helper thread, and fixes some
issues preventing pqR from being built in some situations (including
some partial fixes for Windows suggested by "armgong").  Since the
rest of the news is almost unchanged from the previous release, I have
not made a separate news section for this release. (New sections will
be created once new releases have significant differences.)

\item This section documents changes in pqR from R-2.15.0 that are of
direct interest to users.  For changes from earlier version of R to
R-2.15.0, see the ONEWS, OONEWS, and OOONEWS files.  Changes of little
interest to users, such as code cleanups and internal details on
performance improvements, are documented in the file MODS, which
relates these changes to branches in the code repository at
github.com/radfordneal/pqR.

\item Note that for compatibility with R's version system, pqR presently
uses the same version number, 2.15.0, as the version of R on which it
is based. This allows checks for feature availability to continue to
work.  This scheme will likely change in the future.  Releases of pqR
with the same version number are distinguished by release date.

\item See radfordneal.github.io/pqR for current information on pqR, including
announcements of new releases, a link to the page for making and viewing
reports of bugs and other issues, and a link to the wiki page containing
information such as systems on which pqR has been tested.

}}

  \subsection{FEATURE CHANGES}{
    \itemize{
      \item A new primitive function \code{get_rm} has been added,
            which removes a variable while returning the value it
            had when removed.  See \code{help(get_rm)} for details,
            and how this can sometimes improve efficiency of R functions.

      \item An enhanced version of the \code{Rprofmem} function for profiling
            allocation of vectors has been implemented, that can
            display more information, and can output to the terminal,
            allowing the source of allocations to more easily be
            determined.  Also, \code{Rprofmem} is now always accessible
            (not requiring the \code{--enable-memory-profiling} configuration
            option).  Its overhead when not in use is negligible.
 
            The new version allows records of memory allocation to be
            output to the terminal, where their position relative to
            other output can be informative (this is the default for the
            new \code{Rprofmemt} variant).  More identifying
            information, including type, number of elements, and
            hexadecimal address, can also be output.  For more details on
            these and other changes, see \code{help(Rprofmem)}.

      \item A new primitive function, pnamedcnt, has been added, that
            prints the NAMEDCNT/NAMED count for an R object, which is helpful
            in tracking when objects will have to be duplicated.  For
            details, see help(pnamedcnt).

      \item The \code{tracemem} function is defunct.  What exactly it was
            supposed to do in R-2.15.0 was unclear, and optimizations 
            in pqR make it even less clear what it should do.  The bit
            in object headers that was used to implement it has been
            put to a better use in pqR.  The \code{--enable-memory-profiling}
            configuration option used to enable it no longer exists.

            The \code{retracemem} function remains for compatibility
            (doing nothing).  The \code{Rprofmemt} and \code{pnamedcnt}
            functions described above provide alternative ways of gaining
            insight into memory allocation behaviour.

      \item Some options that can be set by arguments to the R command can
            now also be set with environment variables, specifically, the
            values of R_DEBUGGER, R_DEBUGGER_ARGS, and R_HELPERS give the
            default when \code{--debugger}, \code{--debugger-args}, and 
            \code{--helpers} are not specified on the command line.  This 
            feature is useful when using a shell file or Makefile that contains 
            R commands that one would rather not have to modify.
    }
  }

  \subsection{INSTALLATION AND TESTING}{
    \itemize{

      \item The procedure for compiling and installing from source is largely 
            unchanged from R-2.15.0.  In particular, the final result is a 
            program called "R", not "pqR", though of course you can provide a 
            link to it called "pqR".  Note that (as for R-2.15.0) it is not 
            necessary to do an "install" after "make" --- one can just
            run bin/R in the directory where you did "make".  This may be 
            convenient if you wish to try out pqR along with your current 
            version of R.

      \item Testing of pqR has so far been done only on Linux/Unix
            systems, not on Windows or Mac systems.  There is no specific
            reason to believe that it will not work on Windows or Mac
            systems, but until tests have been done, trying to use it 
            on these systems is not recommended.  (However, some users
            have reported that pqR can be built on Mac systems, as long
            as a C compiler fully supporting OpenMP is used, or the
            \code{--disable-helper-threads} configuration option is used.)

      \item This release contains the versions of the standard and recommended
            packages that were released with R-2.15.0.  Newer versions may
            or may not be compatible (same as for R-2.15.0).

      \item It is intended that this release will be fully compatible with
            R-2.15.0, but you will need to recompile any packages (other
            that those with only R code) that you had installed for R-2.15.0, 
            and any other C code you use with R, since the format of internal 
            data structures has changed (see below).

      \item New configuration options relating to helper threads and
            to matrix multiplication now exist.  For details, see 
            doc/R-admin.html (or R-admin.pdf), or run \code{./configure --help}.

            In particular, the \code{--disable-helper-threads} option
            to configure will remove support for helper threads.  Use of
            this option is advised if you know that multiple processors
            or processor cores will not be available, or if you know that
            the C compiler used does not support OpenMP 3.0 or 3.1 (which 
            is used in the implementation of the helpers package).

      \item Including \code{-DENABLE_ISNAN_TRICK} in CFLAGS will speed up 
            checks for NA and NaN on machines on which it works.  It works
            on Intel processors (verified both empirically and by consulting
            Intel documentation).  It does not work on SPARC machines.

      \item The \code{--enable-memory-profiling} option to configure
            no longer exists.  In pqR, the \code{Rprofmem} function is always
            enabled, and the \code{tracemem} function is defunct.  (See
            discussion above.)

      \item When installing from source, the output of configure 
            now displays whether standard and recommended packages will
            be byte compiled.

      \item The tests of random number generation run with \code{make check-all}
            now set the random number seed explicitly.  Previously, the random
            number seed was set from the time and process ID, with the result
            that these tests would occasionally fail non-deterministically,
            when by chance one of the p-values obtained was below the threshold
            used.  (Any such failure should now occur consistently, rather
            than appearing to be due to a non-deterministic bug.)

      \item Note that (as in R-2.15.0) the output of \code{make check-all} for 
            the boot package includes many warning messages regarding a 
            non-integer argument, and when byte compilation is enabled, these 
            messages identify the wrong function call as the source.  This 
            appears to have no wider implications, and can be ignored.

      \item Testing of the "xz" compression method is now done with \code{try},
            so that failure will be tolerated on machines that don't have enough
            memory for these tests.

      \item The details of how valgrind is used have changed. See the source
            file \file{memory.c}.
    }
  }

  \subsection{INTERNAL STRUCTURES AND APPLICATION PROGRAM INTERFACE}{
    \itemize{
      \item The internal structure of an object has changed, in ways that 
            should be compatible with R-2.15.0, but which do require 
            re-compilation.  The flags in the object header for \code{DEBUG},
            \code{RSTEP}, and \code{TRACE} now exist only for non-vector 
            objects, which is sufficient for their present use (now that 
            \code{tracemem} is defunct).

      \item The sizes of objects have changed in some cases (though not most).
            For a 32-bit configuration, the size of a cons cell increases
            from 28 bytes to 32 bytes; for a 64-bit configuration, the
            size of a cons cell remains at 56 bytes.  For a 32-bit 
            configuration, the size of a vector of one double remains
            at 32 bytes; for a 64-bit configuration (with 8-byte alignment), 
            the size of a vector of one double remains at 48 bytes.

      \item Note that the actual amount of memory occupied by an object
            depends on the set of node classes defined (which may be tuned).
            There is no longer a separate node class for cons cells and
            zero-length vectors (as in R-2.15.0) --- instead, cons cells
            share a node class with whatever vectors also fit in that
            node class.

      \item The old two-bit NAMED field of an object is now a three-bit
            NAMEDCNT field, to allow for a better attempt at reference
            counting.  Versions of the the NAMED and SET_NAMED macros
            are still defined for compatibility.  See the R-ints manual
            for details.

      \item Setting the length of a vector to something less than its
            allocated length using SETLENGTH is deprecated.  The LENGTH
            field is used for memory allocation tracking by the garbage
            collector (as is also the case in R-2.15.0), so setting it 
            to the wrong value may cause problems.  (Setting the length
            to more than the allocated length is of course even worse.)
    }
  }

  \subsection{PERFORMANCE IMPROVEMENTS}{
    \itemize{
      \item Many detailed improvements have been made that reduce
            general interpretive overhead and speed up particular 
            functions.  Only some of these improvements are noted
            below.

      \item Numerical computations can now be performed in parallel with
            each other and with interpretation of R code, by using 
            ``helper threads'', on machines
            with multiple processors or multiple processor cores.  When
            the output of one such computation is used as the input to
            another computation, these computations can often be done
            in parallel, with the output of one task being ``pipelined''
            to the other task.  Note that these 
            parallel execution facilities do not require any changes to user 
            code --- only that helper threads be enabled with the 
            \code{--helpers} option to the command starting pqR. See 
            \code{help(helpers)} for details.

            However, helper threads are not used for operations that are 
            done within the interpreter for byte-compiled code or that are 
            done in primitive functions invoked by the byte-code interpreter.

            This facility is still undergoing rapid development.  Additional 
            documentation on which operations may be done in parallel will be 
            forthcoming.

      \item A better attempt at counting how many "names" an object has
            is now made, which reduces how often objects are duplicated
            unnecessarily.  This change is ongoing, with further improvements
            and documentation forthcoming.

      \item Several primitive functions that can generate integer sequences
            --- ":", seq.int, seq_len, and seq_along --- will now sometimes
            not generate an actual sequence, but rather just a description
            of its start and end points.  This is not visible to users,
            but is used to speed up several operations.

            In particular, "for" loops such as \code{for (i in 1:1000000) ...}
            are now done without actually allocating a vector to hold
            the sequence.  This saves both space and time.  Also,
            a subscript such as \code{101:200} for a vector or as the first 
            subscript for a matrix is now (often) handled without actually 
            creating a vector of indexes, saving both time and space.  

            However, the above performance improvements 
            are not effective in compiled code.

      \item Matrix multiplications with the \code{\%*\%} operator are now
            much faster when the operation is a vector dot product, a
            vector-matrix product, a matrix-vector product, or more generally
            when the sum of the numbers of rows and columns in the result
            is not much less than their product.  This improvement results
            from the elimination of a costly check for NA/NaN elements in the 
            operands before doing the multiply.  There is no need for this check
            if the supplied BLAS is used.  If a BLAS that does not properly
            handle NaN is supplied, the \code{\%*\%} operator will still
            handle NaN properly if the new library of matrix multiply
            routines is used for \code{\%*\%} instead of the BLAS.  See the
            next two items for more relevant details.

      \item A new library of matrix multiply routines is provided, which
            is guaranteed to handle NA/NaN correctly, and which supports
            pipelined computation with helper threads.  Whether this
            library or the BLAS routines are used for \code{\%*\%} is
            controlled by the \code{mat_mult_with_BLAS} option. The default
            is to not use the BLAS, but the 
            \code{--enable-mat-mult-with-BLAS-by-default} configuration option
            will change this.  See \code{help("\%*\%")} for details.

      \item The BLAS routines supplied with R were modified to improve the 
            performance of the routines DGEMM (matrix-matrix multiply) and 
            DGEMV (matrix-vector multiply).  Also, proper propagation of NaN, 
            Inf, etc. is now always done in these routines.  This speeds
            up the \code{\%*\%} operator in R, when the supplied BLAS is used
            for matrix multiplications, and speeds up other matrix operations
            that call these BLAS routines, if the BLAS used is the one supplied.

      \item The low-level routines for generation of uniform random
            numbers have been improved.  (These routines are also used for
            higher-level functions such as \code{rnorm}.)

            The previous code copied the seed back and forth to
            .Random.seed for every call of a random number generation
            function, which is rather time consuming given that for
            the default generator \code{.Random.seed} is 625 integers long.
            It also allocated new space for \code{.Random.seed} every time.
            Now, \code{.Random.seed} is used without copying, except when the 
            generator is user-supplied.  

            The previous code had imposed an unnecessary limit on the
            length of a seed for a user-supplied random number
            generator, which has now been removed.

      \item The \code{any} and \code{all} primitives have been substantially
            sped up for large vectors.  

            Also, expressions such as
            \code{all(v>0)} and \code{any(is.na(v))}, where \code{v} is a
            real vector, avoid computing and storing a logical vector,
            instead computing the result of \code{any} or \code{all}
            without this intermediate, looking at only as much of \code{v}
            as is needed to determine the result.
            However, this improvement is not effective in compiled code.

      \item When \code{sum} is applied to many mathematical functions
            of one vector argument, for example \code{sum(log(v))}, the
            sum is performed as the function is computed, without a
            vector being allocated to hold the function values.  
            However, this improvement is not effective in compiled code.

      \item The handling of power operations has been improved (primarily 
            for powers of reals, but slightly affecting powers of integers too).
            In particular, scalar powers of 2, 1, 0, and -1, are handled 
            specially to avoid general power operations in these cases.

      \item Extending lists and character vectors by assigning to an
            index past the end, and deleting list items by assigning NULL
            have been sped up substantially.

      \item The speed of the transpose (\code{t}) function has been
            improved, when applied to real, integer, and logical
            matrices.

      \item The \code{cbind} and \code{rbind} functions have been greatly
            sped up for large objects.

      \item The \code{c} and \code{unlist} functions have been sped up 
            by a bit in simple cases, and by a lot in some situations 
            involving names.

      \item The \code{matrix} function has been greatly sped up, in
            many cases.

      \item Extraction of subsets of vectors or matrices (eg, \code{v[100:200]}
            or \code{M[1:100,101:110]}) has been sped up substantially.

      \item Logical operations and relational operators have been sped up
            in simple cases. Relational
            operators have also been substantially sped up for long vectors.

      \item Access via the $ operator to lists, pairlists, and environments 
            has been sped up. 

      \item Existing code for handling special cases of "[" in which there is
            only one scalar index was replaced by cleaner code that handles 
            more cases.   The old code handled only integer and real vectors, 
            and only positive indexes.  The new code handles all atomic 
            vectors (logical, integer, real, complex, raw, and string), and 
            positive or negative indexes that are not out of bounds.

      \item Many unary and binary primitive functions are now usually
            called using a faster internal interface that does not allocate
            nodes for a pairlist of evaluated arguments. This change
            substantially speeds up some programs.

      \item Lookup of some builtin/special function symbols (eg, "+" and "if")
            has been sped up by allowing fast bypass of non-global environments
            that do not contain (and have never contained) one of these 
            symbols.

      \item Some binary and unary arithmetic operations have been sped
            up by, when possible, using the space holding one of the
            operands to hold the result, rather than allocating new
            space.  Though primarily a speed improvement, for very
            long vectors avoiding this allocation could avoid running
            out of space.

      \item Some speedup has been obtained by using new internal C functions 
            for performing exact or partial string matches in the interpreter.
    }
  }

  \subsection{BUG FIXES}{
    \itemize{
      \item The "debug" facility has been fixed.  Its behaviour for if,
            while, repeat, and for statements when the inner statement
            was or was not one with curly brackets had made no sense.
            The fixed behaviour is now documented in help(debug). 
            (I reported this bug and how
            to fix it to the R Core Team in July 2012, but the bug is 
            still present in R-3.0.1, released May 2013.)

      \item Fixed a bug in \code{sum}, where overflow is allowed (and not 
            detected) where overflow can actually be avoided.  For example:
\preformatted{   > v<-c(3L,1000000000L:1010000000L,-(1000000000L:1010000000L))
   > sum(v)
   [1] 4629
}
            Also fixed a related bug in \code{mean}, applied to an integer
            vector, which would arise only on a system where a long double 
            is no bigger than a double.

      \item Fixed \code{diag} so that it returns a matrix when passed
            a list of elements to put on the diagonal.

      \item Fixed a bug that could lead to mis-identification of the 
            direction of stack growth on a non-Windows system, causing
            stack overflow to not be detected, and a segmentation fault 
            to occur.  (I also reported this bug and how to fix it to the 
            R Core Team, who included a fix in R-2.15.2.)

      \item Fixed a bug where, for example, \code{log(base=4)} returned 
            the natural log of 4, rather than signalling an error. 

      \item The documentation on what \code{MARGIN} arguments are allowed for
            \code{apply} has been clarified, and checks for validity added.
            The call 
\preformatted{   > apply(array(1:24,c(2,3,4)),-3,sum)
}
            now produces correct results (the same as when \code{MARGIN}
            is \code{1:2}).

      \item Fixed a bug in which \code{Im(matrix(complex(0),3,4))} returned
            a matrix of zero elements rather than a matrix of NA elements.

      \item Fixed a bug where more than six warning messages at startup
            would overwrite random memory, causing garbage output 
            and perhaps arbitrarily bizarre behaviour.

      \item Fixed a bug where LC_PAPER was not correctly set at startup.

      \item Fixed gc.time, which was producing grossly incorrect values
            for user and system time.

      \item Now check for bad arguments for .rowSums, .colSums, .rowMeans,
            and .rowMeans (would previously segfault if n*p too big).

      \item Fixed a bug where excess warning messages may be produced
            on conversion to RAW.  For instance:
\preformatted{   > as.raw(1e40)
   [1] 00
   Warning messages:
   1: NAs introduced by coercion 
   2: out-of-range values treated as 0 in coercion to raw 
}
            Now, only the second warning message is produced.

      \item A bug has been fixed in which rbind would not handle 
            non-vector objects such as function closures, whereas
            cbind did handle them, and both were documented to do so.

      \item Fixed a bug in numeric_deriv in stats/src/nls.c, where it
            was not duplicating when it should, as illustrated below:
\preformatted{   > x <- 5; y <- 2; f <- function (y) x
   > numericDeriv(f(y),"y")
    [1] 5
    attr(,"gradient")
         [,1]
    [1,]    0
    > x
    [1] 5
    attr(,"gradient")
         [,1]
    [1,]    0
}

      \item Fixed a bug in vapply illustrated by the following:
\preformatted{   X<-list(456)
   f<-function(a)X
   A<-list(1,2)  
   B<-vapply(A,f,list(0))
   print(B)
   X[[1]][1]<-444
   print(B)
}
            After the fix, the values in \code{B} are no long changed by the 
            assignment to \code{X}. Similar bugs in mapply, eapply, and rapply 
            have also been fixed.  I reported these bugs to r-devel, and
            (different) fixes are in R-3.0.0 and later versions.

      \item Fixed a but in rep.int illustrated by the following:
\preformatted{   a<-list(1,2)
   b<-rep.int(a,c(2,2))
   b[[1]][1]<-9
   print(a[[1]])
}

      \item Fixed a bug in mget, illustrated by the following code:
\preformatted{   a <- numeric(1)
   x <- mget("a",as.environment(1))
   print(x)
   a[1] <- 9
   print(x)
}

      \item Fixed bugs that the R Core Team fixed (differently) for R-2.15.3,
            illustrated by the following:
\preformatted{   a <- list(c(1,2),c(3,4))
   b <- list(1,2,3)
   b[2:3] <- a
   b[[2]][2] <- 99
   print(a[[1]][2])

   a <- list(1+1,1+1)
   b <- list(1,1,1,1)
   b[1:4] <- a
   b[[1]][1] <- 1
   print(b[2:4])
}

      \item Fixed a bug illustrated by the following:
\preformatted{   > library(compiler)
   > foo <- function(x,y) UseMethod("foo")
   > foo.numeric <- function(x,y) "numeric"
   > foo.default <- function(x,y) "default"
   > testi <- function () foo(x=NULL,2)
   > testc <- cmpfun (function () foo(x=NULL,2))
   > testi() 
   [1] "default"
   > testc()
   [1] "numeric"
}

      \item Fixed several bugs that produced wrong results 
            such as the following:
\preformatted{   a<-list(c(1,2),c(3,4),c(5,6))
   b<-a[2:3]
   a[[2]][2]<-9
   print(b[[1]][2])
}
      I reported this to r-devel, and a (different) fix is in R-3.0.0 and 
      later versions.

      \item Fixed bugs reported on r-devel by Justin Talbot, Jan 2013 (also
            fixed, differently, in R-2.15.3), illustrated by the following:
\preformatted{   a <- list(1)
   b <- (a[[1]] <- a)
   print(b)
   a <- list(x=1)
   b <- (a$x <- a)
   print(b)
}

      \item Fixed \code{svd} so that it will not return a list with
            \code{NULL} elements.  This matches the behaviour of \code{La.svd}.

      \item Fixed (by a kludge, not a proper fix) a bug in the "tre"
            package for regular expression matching (eg, in \code{sub}),
            which shows up when \code{WCHAR_MAX} doesn't fit in an
            "int".  The kludge reduces \code{WCHAR_MAX} to fit, but really
            the "int" variables ought to be bigger.  (This problem
            showed up on a Raspberry Pi running Raspbian.)

      \item Fixed a minor error-reporting bug with
            \code{(1:2):integer(0)} and similar expressions.

      \item Fixed a small error-reporting bug with "$",
            illustrated by the following output:
\preformatted{    > options(warnPartialMatchDollar=TRUE)
    > pl <- pairlist(abc=1,def=2)
    > pl$ab
    [1] 1
    Warning message:
    In pl$ab : partial match of 'ab' to ''
}

      \item Fixed documentation error in R-admin regarding the
            \code{--disable-byte-compiled-packages} configuration option, 
            and changed the DESCRIPTION file for the recommended mgcv 
            package to respect this option.

      \item Fixed a bug reported to R Core (PR 15363, 2013-006-26) that
            also existed in pqR-2013-06-20.  This bug sometimes caused memory
            expansion when many complex assignments or removals were done
            in the global environment.
    }
  }
}<|MERGE_RESOLUTION|>--- conflicted
+++ resolved
@@ -6,17 +6,12 @@
 \encoding{UTF-8}
 
 
-<<<<<<< HEAD
 \section{CHANGES IN VERSION RELEASED 2014-09-09}{
-=======
-\section{CHANGES IN VERSION RELEASED 2014-00-00}{
->>>>>>> 67be6cf5
 
   \subsection{INTRODUCTION}{
 
   \itemize{ 
 
-<<<<<<< HEAD
 \item This release contains several major performance improvements.  Notably,
       lookup of variables will sometimes be much faster, variable updates
       like \code{v <- v + 1} will often not allocate any new space,
@@ -34,18 +29,10 @@
 \item Many other feature changes and performance improvements have also
       been made, as described below, and a number of bugs have been fixed,
       some of which are also present in the latest R Core release, R-3.1.1.
-=======
-\item This release contains several performance improvements, including some
-      adapted from those in R Core releases after R-2.15.0, as well as
-      some bug fixes and documentation updates, a few feature changes, some
-      tracking later changes in R Core releases, and some new features that are 
-      mostly of interest to developers.
->>>>>>> 67be6cf5
 }}
 
   \subsection{FEATURE CHANGES}{
   \itemize{
-<<<<<<< HEAD
 \item A \code{codePromises} option has been added to \code{deparse},
       and documented in \code{help(.deparseOpts)}.  With this option,
       the deparsed expression uses the code part of a promise, not
@@ -67,13 +54,10 @@
 \item The \code{evaluate} option for \code{dump} has been extended to
       allow access to the new \code{codePromises} deparse option.
       See \code{help(dump)}.
-=======
->>>>>>> 67be6cf5
 \item The formal arguments of primitive functions will now be returned
       by \code{formals}, as they are shown when printed or with \code{args}.
       In R Core releases (at least to R-3.1.1), the result of \code{formals}
       for a primitive is \code{NULL}.
-<<<<<<< HEAD
 \item The \code{mat_mult_with_BLAS} option, which controls whether the
       BLAS routines or pqR's C routines are used for matrix multiplication,
       may now be set to \code{NA}, which is equivalent to \code{FALSE},
@@ -88,32 +72,16 @@
 \item Setting the \code{deparse.max.lines} option will now limit the
       number of lines printed when exiting debug of a function, as
       well as when entering.
-=======
-\item Setting the \code{deparse.max.lines} option will now limit the
-      number of lines printed when exitting debug of a function, as
-      well as when entering.
-\item The unary \code{+} operator now converts a logical vector to an
-      integer vector. This follows a corresponding change in R-3.0.2.
-\item Support for "converters" for use with \code{.C} has been dropped,
-      as it was in R-3.0.0.
->>>>>>> 67be6cf5
 \item In \code{.C} and \code{.Fortran}, arguments may be character strings
       even when \code{DUP=FALSE} is specified - they are duplicated regardless.
       This differs from R Core versions, which (at least through R-3.1.1)
       give an error if an argument is a character string and \code{DUP=FALSE}.
 \item In \code{.C} and \code{.Fortran}, scalars (vectors of length one)
-<<<<<<< HEAD
       are duplicated (in effect, though not necessarily physically) even 
       when \code{DUP=FALSE} is specified.  However, they are not duplicated 
       in R Core versions (at least through R-3.1.1), 
       so it may be unwise to rely on this.
 \item A \code{HELPER} argument can now be used in \code{.C} and 
-=======
-      are duplicated even when \code{DUP=FALSE} is specified.  They are
-      not duplicated in R Core versions, however (at least through R-3.1.1),
-      so it may be unwise to rely on this.
-\item A \code{HELPERS} argument can now be used in \code{.C} and 
->>>>>>> 67be6cf5
       \code{.Fortran} to specify that the C or Fortran routine may
       (sometimes) be done in a helper thread.  (See the section on
       performance improvements below.)
@@ -121,13 +89,10 @@
 
   \subsection{FEATURE CHANGES CORRESPONDING TO THOSE IN LATER R CORE RELEASES}{
     \itemize{
-<<<<<<< HEAD
 \item From R-3.0.2: The unary \code{+} operator now converts a logical vector
       to an integer vector.
 \item From R-3.0.0: Support for "converters" for use with \code{.C} has been 
       dropped.
-=======
->>>>>>> 67be6cf5
 \item From R-2.15.1:
       \code{pmin()} and \code{pmax())} now also work when one of the inputs 
       is of length zero and others are not, returning a zero-length vector,
@@ -155,43 +120,28 @@
       references on the stack.
 }}
 
-<<<<<<< HEAD
   \subsection{INSTALLATION, BUILDING, TESTING, AND DEBUGGING}{
     \itemize{
 \item The \code{--disable-mat-mult-with-BLAS-in-helpers} configuration
       option has been renamed as \code{--disable-BLAS-in-helpers}.
-=======
-  \subsection{NEW FEATURES FOR BUILDING, TESTING, AND DEBUGGING}{
-    These are mostly of interest to developers, not to most users.
-    \itemize{
->>>>>>> 67be6cf5
 \item Setting the environment variable \code{R_ABORT} to any non-null
       string will prevent any attempt to produce a stack trace on a
       segmentation fault, in favour of instead producing (maybe) an
       immediate core dump.
 \item The variable \code{R_BIT_BUCKET} in \file{share/make/vars.mk}
       now specifies a file to receive output that is normally ignored
-<<<<<<< HEAD
-      when building pqR.  It set to \file{dev/null} in the distribution,
-      but this can be changed to help diagnose build problems.
-=======
       when building pqR.  It is set to \file{dev/null} in the distribution,
       but this can be changed to help diagnose build problems.
 \item The LAPACK routines used are now the same as those in R-3.1.1.
       However, the \code{.Call} interface to these remains as in 
       R-2.15.0 to R-2.15.3 (it was changed to use \code{.Internal} in R-3.0.0).
->>>>>>> 67be6cf5
 \item The C functions \code{R_inspect} and \code{R_inspect3} functions are now
       visible to package code, so they can be used there for debugging.
       To see what they do, look in \file{src/main/inspect.c}.  They are subject
       to change, and should not appear in any code released to users.
 \item The \code{Rf_error} and related procedures declared in 
       \file{R_ext/Error.h} are now if possible declared to never return,
-<<<<<<< HEAD
       allowing for slightly better code generation by the compiler, 
-=======
-      allowing for slightly better code generation byy the compiler, 
->>>>>>> 67be6cf5
       and avoiding spurious compiler warnings.  This parallels a change 
       in R-3.0.1, but is more general, using the C11 noreturn facility if 
       present, and otherwise resorting to the gcc facility (if gcc is used).
@@ -203,11 +153,8 @@
       install.packages("pkg_version.tgz") on Mac OS X now has sanity
       checks that this is actually a binary package (as people have
       tried it with incorrectly named source packages).
-<<<<<<< HEAD
 \item From R-2.15.2: \code{--with-blas='-framework vecLib'} now also works
       on OS X 10.8 and 10.9.
-=======
->>>>>>> 67be6cf5
 \item From R-2.15.3:
       Configuration and R CMD javareconf now come up with a smaller set
       of library paths for Java on Oracle-format JDK (including
@@ -250,7 +197,6 @@
       linear search through local symbol bindings.  Those lookups that are
       still needed are also now a bit faster, due to unrolling of the 
       search loop.
-<<<<<<< HEAD
 \item Assignments to selected parts of variables (eg, \code{a[i,j] <- 0} or
       \code{names(L$a[[f()]]) <- v}) are now much faster in the interpreter.
       (Such assignments within functions that are byte-compiled use a 
@@ -269,15 +215,12 @@
       This change also fixes the anomaly that arguments
       of  subset expressions would sometimes be evaluated more than once
       (eg, \code{f()} in the example above).
-=======
->>>>>>> 67be6cf5
 \item The speed of \code{.C} and \code{.Fortran} has been substantially
       improved, partly by incorporating changes in R-2.15.1 and R-2.15.2,
       but with substantial additional improvements as well.  The speed of 
       \code{.Call} and \code{.External} has been sped up to a lesser degree.
 \item In some circumstances, a routine called with \code{.C} or \code{.Fortran}
       can now be done in a helper thread, in parallel with other computations.
-<<<<<<< HEAD
       This is done only if requested with the \code{HELPER} option, and
       at present only in certain limited circumstances, in which only a single
       output variable is used.  See \code{help(.C)} or \code{help(.Fortran)}
@@ -286,12 +229,6 @@
       function now will sometimes execute its C routine in a helper thread.
       (More significant uses of the \code{HELPER} option to \code{.C} and
       \code{.Fortran} will follow in later releases.)
-=======
-      This is done only if requested with the \code{HELPERS} option, and
-      at present only in certain limited circumstances, in which only a single
-      output variable is used.  See \code{help(.C)} or \code{help(.Fortran)}
-      for details.
->>>>>>> 67be6cf5
 \item Assignments that update a local variable by applying a single unary or 
       binary mathematical operation will now often re-use space for
       the variable that is updated, rather than allocating new space.
@@ -303,14 +240,8 @@
       This modification also has the effect of increasing the possibilities
       for task merging.  For example, in the above code, the first two
       updates for \code{u} will be merged into one computation that sets
-<<<<<<< HEAD
       \code{u} to \code{2*exp(u)} using a single loop over the vector.
 \item The performance of \code{rep} and \code{rep.int} is much improved.
-=======
-      \code{u} to \code{2*exp(u)}.
-\item The performance of \code{rep} and \code{rep.int} (which is now primitive)
-      is much improved.
->>>>>>> 67be6cf5
       These improvements (and improvements previously made in pqR) go beyond 
       those in R Core releases from R-2.15.2 on, so these functions are often 
       substantially faster in pqR than in R-2.15.2 or later R Core versions
@@ -362,16 +293,10 @@
 \item Several improvements relating to garbage collection have been made.
       One change is that the amount of memory used for each additional
       symbol has been reduced from 112 bytes (two CONS cells) to 80 bytes
-<<<<<<< HEAD
       (on 64-bit platforms), not counting the space for the symbol's name
       (a minumum of 48 bytes on 64-bit platforms).  Another change is in 
       tuning of heap sizes, in order to reduce occasions in which garbage 
       collection is very frequent.
-=======
-      (on 64-bit platforms).  Another change is in tuning of heap sizes,
-      in order to reduce occassions in which garbage collection is very
-      frequent.
->>>>>>> 67be6cf5
 \item Many uses of the \code{return} statement have been sped up.
 \item Functions in the \code{apply} family have been sped up when they are
       called with no additional arguments for the function being applied.
@@ -388,11 +313,7 @@
 \item A performance bug has been fixed that involved subscripting with many 
       invalid string indexes, reported on r-devel on 2010-07-15 and 
       2013-05-8.  It is illustrated by the following code, 
-<<<<<<< HEAD
       which was more than ten thousand times slower than expected:
-=======
-      which is more than ten thousand times slower than expected:
->>>>>>> 67be6cf5
 \preformatted{   x <- c(A=10L, B=20L, C=30L)
    subscript <- c(LETTERS[1:3], sprintf("ID\%05d", 1:150000))
    system.time(y1 <- x[subscript])
@@ -462,7 +383,6 @@
    attr(a[[1]][[1]],"fred")<-9
    print(b)
 }
-<<<<<<< HEAD
 \item Fixed the following bug in which \code{b} was modified
       by an assignment to \code{a} with a vector subscript:
 \preformatted{   a <- list(list(mk2(1)))
@@ -472,8 +392,6 @@
 }
       This bug also exists in R-2.15.0, but was fixed in R-3.1.1 
       (quite differently than in pqR).
-=======
->>>>>>> 67be6cf5
 \item Fixed the non-robust checks for integer overflow, which reportedly
       sometimes fail when using clang on a Mac.  This is #PR 15774 at
       r-project.org, fixed in R-3.1.1, but fixed differently in pqR.
@@ -483,32 +401,23 @@
       \code{na.exclude} that led to a
       data frame that should have had zero rows having one row instead.
       (Also fixed in R-3.1.1, though differently.)
-<<<<<<< HEAD
 \item Fixed the problem that RStudio crashed whenever a function was
       debugged (with \code{debug}).  This was due to pqR having changed
       the order of fields in the \code{RCNTXT} structure, which is an
       internal data structure of the interpreter, but is nevertheless
       accessed in RStudio.  The order of fields is now back to what it was.
-=======
->>>>>>> 67be6cf5
 \item Fixed the bug in \code{nlm} reported as PR #15958
       at r-project.org, along with related bugs in \code{uniroot} and
       \code{optimize}.  These all involve situations where the function
       being optimized saves its argument in some manner, and then sees
-<<<<<<< HEAD
       the saved value change when the optimizer re-uses the space for the 
       argument on the next call.  The fix made is to no longer reuse the 
-=======
-      it the saved value change when the optimizer re-uses the space for the 
-      argument on the next call.  The fix made is is to no longer reuse the 
->>>>>>> 67be6cf5
       space, which will unfortunately cause a (fairly small) decline in 
       performance.
 
       The \code{optim} function also has this problem, but only
       when numerical derivatives are used.  It has not yet been fixed.
       The \code{integrate} function does not seem to have a problem.
-<<<<<<< HEAD
 \item Fixed a bug in the code to check for C stack overflow, that may
       show up when the fallback method for determining the start of the
       stack is needed, and a stack check is then done when very little stack
@@ -518,8 +427,6 @@
       described above, leading to failure of one of the tests for package 
       Matrix.  This bug exists in R Core version back to 2.11.1 (or earlier)
       and up to at least 3.1.1.
-=======
->>>>>>> 67be6cf5
 }}
 
   \subsection{BUG FIXES CORRESPONDING TO THOSE IN LATER R CORE RELEASES}{
