\newcommand{\PR}{\Sexpr[results=rd]{tools:::Rd_expr_PR(#1)}}
\newcommand{\CRANpkg}{\href{http://CRAN.R-project.org/package=#1}{\pkg{#1}}}

\name{NEWS}
\title{ pqR News}
\encoding{UTF-8}


\section{CHANGES IN VERSION RELEASED 2014-00-00}{

  \subsection{INTRODUCTION}{

  \itemize{ 

\item This release contains several performance improvements, including some
      adapted from those in R Core releases after R-2.15.0, as well as
      some bug fixes and documentation updates, a few feature changes, some
      tracking later changes in R Core releases, and some new features that are 
      mostly of interest to developers.
}}

  \subsection{FEATURE CHANGES}{
  \itemize{
\item The formal arguments of primitive functions will now be returned
      by \code{formals}, as they are shown when printed or with \code{args}.
      In R Core releases (at least to R-3.1.1), the result of \code{formals}
      for a primitive is \code{NULL}.  This change allows some
      existing functions (eg, \code{rep.int}) to be made primitive without
      breaking code that relies on getting their formal arguments with
      \code{formals}.
\item The unary \code{+} operator now converts a logical vector to an
      integer vector. This follows a corresponding change in R-3.0.2.
\item Support for "converters" for use with \code{.C} has been dropped,
      as it was in R-3.0.0.
\item In \code{.C} and \code{.Fortran}, arguments may be character strings
      even when \code{DUP=FALSE} is specified - they are duplicated regardless.
      This differs from R Core versions, which (at least through R-3.1.1)
      give an error if an argument is a character string and \code{DUP=FALSE}.
\item In \code{.C} and \code{.Fortran}, scalars (vectors of length one)
      are duplicated even when \code{DUP=FALSE} is specified.  They are
      not duplicated in R Core versions, however (at least through R-3.1.1),
      so it may be unwise to rely on this.
\item A \code{HELPERS} argument can now be used in \code{.C} and 
      \code{.Fortran} to specify that the C or Fortran routine may
      (sometimes) be done in a helper thread.  (See the section on
      performance improvements below.)
}}

<<<<<<< HEAD
=======
  \subsection{FEATURE CHANGES CORRESPONDING TO THOSE IN LATER R CORE RELEASES}{
    \itemize{
\item .
}}

>>>>>>> 5c23e888
  \subsection{NEW FEATURES FOR BUILDING, TESTING, AND DEBUGGING}{
    These are mostly of interest to developers, not to most users.
    \itemize{
\item Setting the environment variable \code{R_ABORT} to any non-null
      string will prevent any attempt to produce a stack trace on a
      segmentation fault, in favour of instead producing (maybe) an
      immediate core dump.
\item The environment variable \code{R_BIT_BUCKET} can be set to
      a file to receive output that would otherwise go to \file{dev/null}
      when "make" is run.
      
}}

  \subsection{DOCUMENTATION UPDATES}{
  These are in addition to changes in documentation relating to other
  changes reported here.
    \itemize{
\item Some incorrect code has been corrected in the "Writing
      R Extensions" manual, in the "Zero finding"
      and "Calculating numerical derivatives" sections.  The
      discussion in "Finding and Setting Variables" has also been
      clarified to reflect current behaviour.
\item Fixed an out-of-date comment in the section on helper threads in
      the "R Internals" manual.
}}

  \subsection{PERFORMANCE IMPROVEMENTS}{
    \itemize{
\item The speed of \code{.C} and \code{.Fortran} has been substantially
      improved, partly by incorporating changes in R-2.15.1 and R-2.15.2,
      but with substantial additional improvements as well.  The speed of 
      \code{.Call} and \code{.External} has been sped up to a lesser degree.
\item In some circumstances, a routine called with \code{.C} or \code{.Fortran}
      can now be done in a helper thread, in parallel with other computations.
      This is done only if requested with the \code{HELPERS} option, and
      at present only in certain limited circumstances, in which only a single
      output variable is used.  See \code{help(.C)} or \code{help(.Fortran)}
      for details.
\item The performance of \code{rep} and \code{rep.int} (which is now primitive)
      is much improved.
      These improvements (and improvements previously made in pqR) go beyond 
      those in R Core releases from R-2.15.2 on, so these functions are often 
      substantially faster in pqR than in R-2.15.2 or later R Core versions
      to at least R-3.1.1, for both long and short vectors.  (However, note
      that the changes in functionality made in R-2.15.2 have not been made 
      in pqR; in particular, pairlists are still allowed, as in R-2.15.0.)
\item For numeric vectors, the repetition done by \code{rep} and \code{rep.int}
      may now be done in a helper thread, in parallel with other computations.
      For example, attaching names to the result of \code{rep} (if necessary)
      may be done in parallel with replication of the data part.
\item Expressions now sometimes return constant values, that are shared,
      and likely stored in read-only memory.  These constants include 
      \code{NULL}, the scalars (vectors of length one) \code{FALSE}, 
      \code{TRUE}, \code{NA}, \code{NA_real_}, 0.0, 1.0, 0L, 1L, ..., 10L, 
      and some one-element pairlists with such constant elements.  Apart 
      from \code{NULL}, these constants are not
      \emph{always} used for the corresponding value, but they often are, which
      saves on memory and associated garbage collection time.  External routines
      that incorrectly modify objects without checking that \code{NAMED} is
      zero may now crash when passed a read-only constant, which is a generally
      desirable debugging aid, though it might sometimes cause a package that
      had previously at least sort-of worked to no longer run.
\item The \code{substr} function has been sped up, and uses less memory,
      especially when a small substring is extracted from a long string.
      Assignment to \code{substr} has also been sped up a bit.
\item The function for unserializing data (eg, reading file \file{.RData}) is
      now done with elimination of tail-recursion (on the CDR field) when 
      reading pairlists.  This is both faster and less likely to produce a stack
      overflow.  Some other improvements to serializing/unserializing have
      also been made, including support for restoring constant values (mentioned
      above) as constant values.
\item Lookup of S3 methods has been sped up, especially when no method is
      found.  This is important for several primitive functions, such as 
      \code{$}, that look for a method when applied to an object with a class
      attribute, but perform the operation themselves if no method is found.
\item Integer plus, minus, and times are now somewhat faster (a side effect
      of switching to a more robust overflow check, as described below).
\item Several speed improvements relating to garbage collection have been made.
\item Variable lookup has been sped up a bit (by unrolling the search loop).
\item Functions in the \code{apply} family have been sped up when they are
      called with no additional arguments for the function being applied.
\item The performance problem reported in PR #15798 at r-project.org has
      been fixed (differently from the R Core fix).
\item A performance bug has been fixed in which any assignment to a vector 
      subscripted with a string index caused the entire vector to be copied.
      For example, the final assignment in the code below would copy all
      of \code{a}:
\preformatted{   a<-rep(1.1,10000); names(a)[1] <- "x"
   a["x"] <- 9
}
      This bug exists in R Core implementations though at least R-3.1.1.
\item A performance bug has been fixed that involved subscripting with many 
      invalid string indexes, reported on r-devel on 2010-07-15 and 
      2013-05-8.  It is illustrated by the following code, 
      which is more than ten thousand times slower than expected:
\preformatted{   x <- c(A=10L, B=20L, C=30L)
   subscript <- c(LETTERS[1:3], sprintf("ID%05d", 1:150000))
   system.time(y1 <- x[subscript])
}
      The fix in this version of pqR does not solve the related problem 
      when assigning to \code{x[subscript]}, which is still slow.  Fixing
      that would require implementation of a new method, possibly requiring
      more memory.

      This performance bug has not been fixed in R Core releases, at 
      least through R-3.1.1.
}}

  \subsection{BUG FIXES}{
    \itemize{
\item Fixed the non-robust checks for integer overflow, which reportedly
      sometimes fail when using clang on a Mac.  This is PR 15774 at
      r-project.org, fixed in R-3.1.1, but fixed differently in pqR.
\item Fixed a bug (PR #15399 at r-project.og) in \code{na.omit} and 
      \code{na.exclude} that led to a
      data frame that should have had zero rows having one row instead.
      (Also fixed in R-3.1.1, though differently.)
\item Fixed a bug in \code{numericDeriv} (see also the documentation
      update above), which is illustrated by the following
      code:
\preformatted{    x <- y <- 10
    numericDeriv(quote(x+y),c("x","y"))
}
      I reported this to R Core, and it is also fixed (differently) in
      R-3.1.1.
\item Fixed a problem with treatment of \code{ANYSXP} in specifying
      types of registered C or Fortran routines, which in particular had
      prevented the types of \code{str_signif}, used in \code{formatC},
      from being registered.  (This bug exists in R Core versions of R
      at least through R-3.1.1.) 
\item Fixed a bug in \code{substr} applied to a string with UTF-8
      encoding, which could cause a crash for code such as
\preformatted{   a <- "\xc3\xa9"
   Encoding(a) <- "UTF-8"
   b <- paste0(rep(a,8000),collapse="")
   c <- substr(b,1,16000)
}
      I reported this as PR #15910 at r-project.org, so it may be
      fixed in an R Core release after R-3.1.1.  A related bug in
      assignment to \code{substr} has also been fixed.
}}
<<<<<<< HEAD
=======

  \subsection{BUG FIXES CORRESPONDING TO THOSE IN LATER R CORE RELEASES}{
    \itemize{
\item .
}}
>>>>>>> 5c23e888
}


\section{CHANGES IN VERSION RELEASED 2014-06-19}{

  \subsection{INTRODUCTION}{

  \itemize{ 

\item This is a maintenance release, with bug fixes, documentation
      improvements (including provision of previously missing
      documentation), and changes for compatibility with R Core releases.
      There are some new features in this release that help
      with testing pqR and packages. There are no significant changes 
      in performance.

\item See the sections below on earlier releases for general
      information on pqR.  

\item Note that there was a test release of 2014-06-10 that 
      is superceded by this release, with no separate listing 
      of the changes it contained.
  }}

  \subsection{NEW FEATURES FOR TESTING}{
    \itemize{
\item The setting of the \code{R_SEED} environment variable now specifies what
      random number seed to use when \code{set.seed} is not called.  When
      \code{R_SEED} is not set, the seed will be set from the time and process
      ID as before.  It is recommended that \code{R_SEED} be set before running
      tests on pqR or packages, so that the results will be reproducible.
      For example, some packages report an error if a hypothesis test on
      simulated data results in a p-value less than some threshold.  If 
      \code{R_SEED} is not set, these packages will fail their tests now 
      and then at random, whereas setting \code{R_SEED} will result either
      in consistent success or (less likely) consistent failure.
\item The comparison of test output with saved output using \code{Rdiff} now
      ignores any output from \code{valgrind}, so spurious errors will not be
      triggered by using it.  When using \code{valgrind}, the
      output files should be checked manually for \code{valgrind} messages 
      that are of possible interest.
\item The test script in \file{tests/internet.R} no longer looks at CRAN's html
      code, which is subject to change.  It instead looks at a special test file
      at \url{pqR-project.org}.
\item Fixed problems wit the \file{reg-tests-1b} test script.  Also, now sets
      the random seed, so it's consistent (even without R_SEED set), and has
      its output compared to a saved version.  Non-fatal errors (with
      code 5) should be expected on systems without enough memory for xz
      compression.
  }}

  \subsection{CHANGE FOR COMPATIBILITY}{
    \itemize{
\item The result of \code{diag(list(1,3,5))} is now a matrix of type
      double.  In R-2.15.0, this expression did not produce a sensible
      result.  A previous fix in pqR made this expression produce a matrix of 
      type list.  A later change by R Core also fixed this, but so it
      produced a double matrix, coercing the list to a numeric vector
      (to the extent possible); pqR now does the same.
  }}

  \subsection{DOCUMENTATION UPDATES}{
    \itemize{
\item The documentation for \code{c} now says how the names for the 
      result are determined, including previously missing information
      on the \code{use.names} argument, and on the role of the names of
      arguments in the call of \code{c}.  This documentation is missing
      in R-2.15.0 and R-3.1.0.
\item The documentaton for \code{diag} now documents that a diagonal matrix 
      is always created with type double or complex, and that the
      names of an extracted diagonal vector are taken from a \code{names}
      attribute (if present), if not from the row and column names.  This
      information is absent in the documentation in R-2.15.1 and R-3.1.0.
\item Incorrect information regarding the pointer protection stack
      was removed from \code{help(Memory)}.  This incorrect information
      is present in R-2.15.0 and R-3.1.0 as well.
\item There is now information in \code{help(Arithmetic)} regarding what
      happens when the operands of an arithmetic operation are \code{NA}
      or \code{NaN}, including the arbitrary nature of the result when
      one operand is \code{NA} and the other is \code{NaN}.  There is
      no discussion of this issue in the documentation for R-2.15.0 and R-3.1.0.
\item The \code{R_HELPERS} and \code{R_HELPERS_TRACE} environment variables
      are now documented in \code{help("environment variables")}.  The
      documentation in \code{help(helpers)} has also been clarified.
\item The \code{R_DEBUGGER} and \code{R_DEBUGGER_ARGS} environment variables
      are now documented in \code{help("environment variables")} as 
      alternatives to the \code{--debugger} and \code{--debugger-args}
      arguments.
  }}

  \subsection{BUG FIXES}{
    \itemize{
\item Fixed lack of protection bugs in the \code{equal} and \code{greater}
      functions in \file{sort.c}.  These bugs are also present in R-2.15.0
      and R-3.1.0.
\item Fixed lack of protection bugs in the \code{D} function in \file{deriv.c}.
      These bugs are also present in R-2.15.0 and R-3.1.0.
\item Fixed argument error-checking bugs in \code{getGraphicsEventEnv}
      and \code{setGraphicsEventEnv} (also present in R-2.15.0 and R-3.1.0).
\item Fixed a stack imbalance bug that shows up in the expression
      \code{anyDuplicated(c(1,2,1),incomp=2)}.  This bug is also present
      in R-2.15.0 and R-3.1.0.  The bug is reported only when the \code{base}
      package is not byte compiled (but still exists silently when it is 
      compiled).
\item Fixed a bug in the foreign package that showed up on systems where
      the C \code{char} type is unsigned, such as a Rasberry Pi running
      Rasbian.  I reported this to R Core, and it is also fixed in R-3.1.0.
\item Fixed a lack of protection bug that arose when \code{log} produced a
      warning.
\item Fixed a lack of protection bug in the \code{lang[23456]}
      C functions.
\item Fixed a stack imbalance bug that showed up when an assignment was
      made to an array of three or more dimensions using a zero-length
      subscript.
\item Fixed a problem with \code{news()} that was due to pqR's version
      numbers being dates (pqR issue #1).
\item Fixed out-of-bound memory accesses in \code{R_chull} and \code{scanFrame}
      that valgrind reports (but which are likely to be innocuous).
  }}

  \subsection{BUG FIXES CORRESPONDING TO THOSE IN LATER R CORE RELEASES}{
    \itemize{
\item From R-2.15.1: The string "infinity" now converts correctly to \code{Inf}
      (PR#14933).
\item From R-2.15.1: The generic for backsolve is now correct (PR#14883).
\item From R-2.15.1: A bug in \code{get_all_vars} was fixed (PR#14847).
\item From R-2.15.1: Fixed an argument error checking bug in \code{dev.set}.
\item From R-3.1.0-patched: Fixed a problem with \code{mcmapply} not 
      parallelizing when the number of jobs was less than number of cores.
      (However, unlike R-3.1.0-patched, this fix doesn't try to 
      parallelize when there is only one core.)
  }}
}

\section{CHANGES IN VERSION RELEASED 2014-02-23}{

  \subsection{INTRODUCTION}{

  \itemize{ 

\item This is a maintenance release, with bug fixes, changes for
      compatibility with packages, additional correctness tests, and 
      documentation improvements.  There are no new features in this 
      release, and no significant changes in performance.

\item See the sections below on earlier releases for general
      information on pqR.
  }}

  \subsection{INSTALLATION AND TESTING}{
    \itemize{
\item The information in the file "INSTALL" in the main source directory 
      has been re-written.  It now contains all the information expected
      to be needed for most installations, without the user needing to
      refer to R-admin, including information on the configuration
      options that have been added for pqR.  It also has information on
      how to build pqR from a development version downloaded from github.

\item Additional tests regarding subsetting operations, maintenance of
      NAMEDCNT, and operation of helper threads have been written.
      They are run with \code{make check} or \code{make check-all}.

\item A "create-configure" shell script is now included, which allows
      for creation of the "configure" shell script when it is non-functional
      or not present (as when building from a development version of pqR).
      It is not needed for typical installs of pqR releases.

\item Some problems with installation on Microsoft Windows (identified
      by Yu Gong) have hopefully been fixed.  (But trying to install
      pqR on Windows is still recommended only for adventurous users.)

\item A problem with installing pqR as a shared library when multithreading
      is disabled has been fixed.

\item Note that any packages (except those written only in R, plus 
      C or Fortran routines called by \code{.C} or \code{.Fortran}) that
      were compiled and installed under R Core versions of R must be 
      re-installed for use with pqR, as is generally the case with new versions
      of R (although it so happens that it is not necessary to re-install
      packages installed with pqR-2013-07-22 or pqR-2013-12-29 with this 
      release, because the formats of the crucial internal data structures 
      happen not to have changed).
  }}

  \subsection{DOCUMENTATION UPDATES}{
    \itemize{
\item The instructions in "INSTALL" have been re-written, as noted above.
\item The manual on "Writing R Extensions" now has additional information 
      (in the section on "Named objects and copying") on paying proper attention
      to NAMED for objects found in lists.
\item More instructions on how to create a release branch of pqR from a 
      development branch have been added to mods/README (or MODS).
  }}

  \subsection{CHANGES REGARDING PACKAGE COMPATIBILITY AND CHECKING}{
    \itemize{
\item Changed the behaviour of \code{$} when dispatching so that the unevaluated
      element name arrives as a string, as in R-2.15.0.  This behaviour is
      needed for the "dyn" package.  The issue is illustrated by the
      following code:
\preformatted{    a <- list(p=3,q=4)
    class(a) <- "fred"
    `$.fred` <-
      function (x,n) { print(list(n,substitute(n))); x[[n]] }
    print(a$q)
}
      In R-2.15.0, both elements of the list printed are strings, but in
      pqR-2013-12-29, the element from "substitute" is a symbol.  Changed
      \code{help("$")} to document this behaviour, and the corresponding 
      behaviour of \code{"$<-"}.  Added a test with \code{make check} for it.
\item Redefined "fork" to "Rf_fork" so that helper threads can be disabled
      in the child when "fork" is used in packages like "multicore". 
      (Special mods for this had previously been made to the "parallel" 
      package, but this is a more universal scheme.)
\item Added an option (currently set) for pqR to ignore incorrect zero
      pointers encountered by the garbage collector (as R-2.15.0 does).
      This avoids crashes with some packages (eg, "birch") that incorrectly
      set up objects with zero pointers.
\item Changed a C procedure name in the "matprod" routines to reduce the
      chance of a name conflict with C code in packages.
\item Made \code{NA_LOGICAL} and \code{NA_INTEGER} appear as variables
      (rather than constants) in packages, as needed for package
      "RcppEigen".
\item Made \code{R_CStackStart} and \code{R_CStackLimit} visible to 
      packages, as needed for package "vimcom".
\item Fixed problem with using \code{NAMED} in a package that defines
      \code{USE_RINTERNALS}, such as "igraph".
\item Calls of external routines with .Call and .External are now
      followed by checks that the routine didn't incorrectly change 
      the constant objects sometimes used internally in pqR for TRUE, 
      FALSE, and NA.  (Previously, such checks were made only after calls 
      of .C and .Fortran.)
  }}

  \subsection{BUG FIXES}{
    \itemize{
\item Fixed the following bug (also present in R-2.15.0 and R-3.0.2):
\preformatted{    x <- t(5)
    print (x \%*\% c(3,4))
    print (crossprod(5,c(3,4)))
}
     The call of \code{crossprod} produced an error, whereas the corresponding
     use of \code{\%*\%} does not.

     In pqR-2013-12-29, this bug also affected the expression 
     \code{t(5) \%*\% c(3,4)}, since it is converted to the equivalent of 
     \code{crossprod(5,c(3,4))}.

\item Fixed a problem in R_AllocStringBuffer that could result in
      a crash due to an invalid memory access.  (This bug is also
      present in R-2.15.0 and R-3.0.2.)
\item Fixed a bug in a "matprod" routine sometimes affecting 
      \code{tcrossprod} (or an equivalent use of \code{\%*\%}) with 
      helper threads.
\item Fixed a bug illustrated by the following:
\preformatted{    f <- function (a)
    { x <- a
      function () { b <- a; b[2]<-1000; a+b  }
    }
    g <- f(c(7,8,9))
    save.image("tmpimage")
    load("tmpimage")
    print(g())
}
      where the result printed was 14 2000 18 rather than 14 1008 18.
\item Fixed a bug in \code{prod} with an integer vector containing \code{NA}, 
      such as, \code{prod(NA)}.
\item Fixed a lack-of-protection bug in mkCharLenCE that showed up
      in checks for packages "cmrutils".
\item Fixed a problem with xtfrm demonstrated by the following:
\preformatted{    f<-function(...) xtfrm(...); f(c(1,3,2))
}
      which produced an error saying '...' was used in an incorrect context.
      This affected package "lsr". 
\item Fixed a bug in maintaining NAMEDCNT when assigning to a variable in
      an environment using \code{$}, which showed up in package "plus".
\item Fixed a bug that causes the code below to create a circular data 
      structure:
\preformatted{    { a <- list(1); a[[1]] <- a; a }
}
\item Fixed bugs such as that illustrated below:
\preformatted{    a <- list(list(list(1)))
    b <- a
    a[[1]][[1]][[1]]<-2
    print(b)
}
      in which the assignment to \code{a} changes \code{b}, and added tests
      for such bugs.
\item Fixed a bug where unary minus might improperly reuse its operand for
      the result even when it was logical (eg, in \code{-c(F,T,T,F)}).
\item Fixed a bug in pairlist element deletion, and added tests in subset.R
      for such cases.
\item The ISNAN trick (if enabled) is now used only in the interpreter itself,
      not in packages, since the macro implementing it evaluates its argument
      twice, which doesn't work if it has side effects (as happens in the 
      "ff" package).
\item Fixed a bug that sometimes resulted in task merging being disabled
      when it shouldn't have been.
}}
}

\section{CHANGES IN VERSION RELEASED 2013-12-29}{

  \subsection{INTRODUCTION}{

  \itemize{ 

\item This is the first publicized release of pqR after pqR-2013-07-22.  
      A verson dated 2013-11-28 was released for testing; it differs
      from this release only in bug and documentation fixes, which
      are not separately detailed in this NEWS file.

\item pqR is based on R-2.15.0, distributed by the R Core Team, but
improves on it in many ways, mostly ways that speed it up, but also by
implementing some new features and fixing some bugs.  See the notes
below on earlier pqR releases for general discussion of pqR, and for
information that has not changed from previous releases of pqR.

\item The most notable change in this release is that ``task merging''
      is now implemented.  This can speed up sequences
      of vector operations by merging several operations into one, which 
      reduces time spent writing and later reading data in memory. 
      See \code{help(merging)} and the item below for more details.

\item This release also includes other performance improvements, bug fixes,
      and code cleanups, as detailed below.
  }}

  \subsection{INSTALLATION AND TESTING}{
    \itemize{

\item Additional configuration options are now present to allow
      enabling and disabling of task merging, and more generally, of the
      deferred evaluation framework needed for both task merging and
      use of helper threads.  By default, these facilities are enabled.
      The \code{--disable-task-merging} option to \code{./configure}
      disables task merging, \code{--disable-helper-threads} disables
      support for helper threads (as before), and 
      \code{--disable-deferred-evaluation} disables both of these
      features, along with the whole deferred evaluation framework.
      See the \code{R-admin} manual for more details.

\item See the pqR wiki at \code{https://github.com/radfordneal/pqR/wiki}
      for the latest news regarding systems and packages that do or do not
      work with pqR.

\item Note that any packages (except those written only in R, plus 
      C or Fortran routines called by \code{.C} or \code{.Fortran}) that
      were compiled and installed under R Core versions of R must be 
      re-installed for use with pqR, as is generally the case with new versions
      of R (although it so happens that it is not necessary to re-install
      packages installed with pqR-2013-07-22 with this release, because the 
      formats of the crucial internal data structures happen not to have
      changed).

\item Additional tests of matrix multiplication (\code{\%*\%}, \code{crossprod},
      and \code{tcrossprod}) have been written.  They are run with
      \code{make check} or \code{make check-all}.

  }}

  \subsection{INTERNAL STRUCTURES AND APPLICATION PROGRAM INTERFACE}{
    \itemize{

\item The table of built-in function names, C functions implementing them, and
      operation flags, which was previously found in \code{src/main/names.c},
      has been split into multiple tables, located in the source files that 
      define such built-in functions (with only a few entries still in 
      \code{names.c}).  This puts the descriptions of these built-in
      functions next to their definitions, improving maintainability, and
      also reduces the number of global functions.  This change should have 
      no effects visible to users.

\item The initialization for fast dispatch to some primitive functions
      is now done in \code{names.c}, using tables in other source files
      analogous to those described in the point just above.  This is 
      cleaner, and eliminates an anomaly in the previous versions of
      pqR that a primitive function could be slower the first time it was
      used than when used later.
  }}

  \subsection{PERFORMANCE IMPROVEMENTS}{
    \itemize{
\item Some sequences of vector operations can now be merged into a single
      operation, which can speed them up by eliminating memory operations
      to store and fetch intermediate results.  For example, when \code{v} is 
      a long vector, the expression 
      \code{exp(v+1)} can be merged into one task, which will compute 
      \code{exp(v[i]+1)} for each element, \code{i}, of \code{v} in a 
      single loop.  

      Currently, such ``task merging'' is done only for (some)
      operations in which only one operand is a vector. When there are
      helper threads (which might be able to do some operations even
      faster, in parallel) merging is done only when one of the
      operations merged is a simple addition, subtraction, or
      multiplication (with one vector operand and one scalar operand).

      See \code{help(merging)} for more details.

\item During all garbage collections, any tasks whose outputs are not
      referenced are now waited for, to allow memory used by their outputs to be
      recovered.  (Such unreferenced outputs should be rare in real 
      programs.)  In a full garbage collection, tasks with large inputs
      or outputs that are referenced only as task inputs
      are also waited for, so that the memory they occupy can be recovered.

\item The built-in C matrix multiplication routines and those in the supplied 
      BLAS have both been sped up, especially those used by \code{crossprod}
      and \code{tcrossprod}.  This will of course have no effect if a different
      BLAS is used and the \code{mat_mult_with_BLAS} option is set to
      \code{TRUE}.

\item Matrix multiplications in which one operand can be recognized as the
      result of a transpose operation are now done without actually creating
      the transpose as an intermediate result, thereby reducing both 
      computation time and memory usage.  Effectively, these uses of the
      \code{\%*\%} operator are converted to uses of \code{crossprod} or
      \code{tcrossprod}.  See \code{help("\%*\%")} for details.

\item Speed of \code{ifelse} has been improved (though it's now slower when the
      condition is scalar due to the bug fix mentioned below).

\item Inputs to the mod operator can now be piped. (Previously, this was 
      inadvertently prevented in some cases.)

\item The speed of the quick check for NA/NaN that can be enabled with 
      \code{-DENABLE_ISNAN_TRICK} in CFLAGS has been improved.
  }}

  \subsection{BUG FIXES}{
    \itemize{
\item Fixed a bug in \code{ifelse} with scalar condition but other
      operands with length greater than one.  (Pointed out by Luke Tierney.)

\item Fixed a bug stemming from re-use of operand storage for a result
      (pointed out by Luke Tierney) illustrated by the following:
\preformatted{   A <- array(c(1), dim = c(1,1), dimnames = list("a", 1))
   x <- c(a=1)
   A/(pi*x)
}

\item The \code{--disable-mat-mult-with-BLAS-in-helpers} configuration
      setting is now respected for complex matrix multiplication
      (previously it had only disabled use of the BLAS in helper
      threads for real matrix multiplication).

\item The documentation for \code{aperm} now says that the default
      method does not copy attributes (other than dimensions and
      dimnames).  Previously, it incorrecty said it did (as is the
      case also in R-2.15.0 and R-3.0.2).

\item Changed \code{apply} from previous versions of pqR to replicate
      the behaviour seen in R-2.15.0 (and later R Core version) when the matrix 
      or array has a class attribute.  Documented this behaviour (which is
      somewhat dubious and convoluted) in the help entry for \code{apply}.
      This change fixes a problem seen in package TSA (and probably others).

\item Changed \code{rank} from prevous versions of pqR to replicate
      the behaviour when it is applied to data frames that is seen in R-2.15.0 
      (and later R Core versions).  Documented this (somewhat dubious) 
      behaviour in the help entry for \code{rank}.  This change fixes a
      problem in the \code{coin} package.

\item Fixed a bug in keeping track of references when assigning 
      repeated elements into a list array.

\item Fixed the following bug (also present in R-2.15.0 and R-3.0.2):
\preformatted{   v <- c(1,2)
   m <- matrix(c(3,4),1,2)
   print(t(m)\%*\%v)
   print(crossprod(m,v))
}
in which \code{crossprod} gave an error rather than produce the answer
for the corresponding use of \code{\%*\%}.

\item Bypassed a problem with the Xcode gcc compiler for the Mac that 
      led to it falsely saying that using -DENABLE_ISNAN_TRICK in CFLAGS
      doesn't work.
  }}
}


\section{CHANGES IN VERSION RELEASED 2013-07-22}{

  \subsection{INTRODUCTION}{

  \itemize{ 

\item pqR is based on R-2.15.0, distributed by the R Core Team, but
improves on it in many ways, mostly ways that speed it up, but also by
implementing some new features and fixing some bugs.  See the notes
below, on the release of 2013-06-28, for general discussion of pqR,
and for information on pqR that has not changed since that release.

\item This updated release of pqR provides some performance
enhancements and bug fixes, including some from R Core releases after
R-2.15.0.  More work is still needed to incorporate improvements in
R-2.15.1 and later R Core releases into pqR.

\item This release is the same as the briefly-released version of
2013-17-19, except that it fixes one bug and one reversion of an
optimization that were introduced in that release, and tweaks the
Windows Makefiles (which are not yet fully tested).

  }}

  \subsection{FEATURE AND DOCUMENTATION CHANGES}{
    \itemize{
      \item Detailed information on what operations can be done in helper
            threads is now provided by help(helpers).
      \item Assignment to parts of a vector via code such as 
            \code{v[[i]]<-value} and \code{v[ix]<-values} now automatically 
            converts raw values to the appropriate type
            for assignment into numeric or string vectors, and assignment
            of numeric or string values into a raw vector now results in the
            raw vector being first converted to the corresponding type.  This
            is consistent with the existing behaviour with other types.
      \item The allowed values for assignment to an element of an "expression" 
            list has been expanded to match the allowed values for ordinary
            lists.  These values (such as function closures) could previously 
            occur in expression lists as a result of other operations (such
            as creation with the \code{expression} primitive).
      \item Operations such as
            \code{v <- pairlist(1,2,3); v[[-2]] <- NULL} now raise an error.
            These operations were previously documented as being illegal, and
            they are illegal for ordinary lists.  The proper way to do
            this deletion is \code{v <- pairlist(1,2,3); v[-2] <- NULL}.
      \item Raising \code{-Inf} to a large value (eg, \code{(-Inf)^(1e16)})
            no longer produces an incomprehensible warning.  As before, the 
            value returned is \code{Inf}, because (due to their 
            limited-precision floating-point representation) all such large 
            numbers are even integers.
  }}

  \subsection{FEATURE CHANGES CORRESPONDING TO THOSE IN LATER R CORE RELEASES}{
    \itemize{
\item From R-2.15.1: On Windows, there are two new environment variables which
      control the defaults for command-line options.

      If \env{R_WIN_INTERNET2} is set to a non-empty value, it is as if
      \option{--internet2} was used.

      If \env{R_MAX_MEM_SIZE} is set, it gives the default memory limit
      if \option{--max-mem-size} is not specified: invalid values being
      ignored.

\item From R-2.15.1: The NA warning messages from e.g. \code{pchisq()} now 
      report the call to the closure and not that of the \code{.Internal}.

\item The following included software has been updated to new versions:
      zlib to 1.2.8, LZMA to 5.0.4, and PCRE to 8.33.
  }}

  \subsection{INSTALLATION AND TESTING}{
    \itemize{

\item See the pqR wiki at \code{https://github.com/radfordneal/pqR/wiki}
      for the latest news regarding systems and packages that do or do not
      work with pqR.

\item Note that any previosly-installed packages must be re-installed for 
      use with pqR (as is generally the case with new versions of R), except
      for those written purely in R.

\item It is now known that pqR can be successfully installed under Mac
      OS X for use via the command line (at least with some versions
      of OS X).  The gcc 4.2
      compiler supplied by Apple with Xcode works when helper threads
      are disabled, but does not have the full OpenMP support required for
      helper threads.   For helper threads to work, a C compiler that fully
      supports OpenMP is needed, such as gcc 4.7.3 (available via 
      macports.org).

      The Apple BLAS and LAPACK routines can be used by giving the
      \code{--with-blas='-framework vecLib'} and \code{--withlapack}
      options to \code{configure}.  This speeds up some operations
      but slows down others.

      The R Mac GUI would need to be recompiled for use with pqR.
      There are problems doing this unless helper threads
      are disabled (see pqR issue #17 for discussion).

      Compiled binary versions of pqR for Mac OS X are not yet being supplied.
      Installation on a Mac is recommended only for users experienced
      in installation of R from source code.

\item Success has also been reported in installing pqR on a Windows
      system, including with helper threads, but various tweaks were
      required.  Some of these tweaks are incorporated in this release,
      but they are probably not sufficient for installation "out of the box".
      Attempting to install pqR on Windows is recommended only for
      users who are both experienced and adventurous.

\item Compilation using the \code{-O3} option for gcc is not recommended.
      It speeds up some operations, but slows down others.  With gcc 4.7.3
      on a 32-bit Intel system running Ubuntu 13.04, compiling with 
      \code{-O3} causes compiled functions to crash. (This is not a
      pqR issue, since the same thing happens when R-2.15.0 is compiled 
      with \code{-O3}).
  }}

  \subsection{INTERNAL STRUCTURES AND APPLICATION PROGRAM INTERFACE}{
    \itemize{

\item The R internals manual now documents (in Section 1.8) a
      preliminary set of conventions that pqR follows (not yet
      perfectly) regarding when objects may be modified, and how
      NAMEDCNT should be maintained.  R-2.15.0 did not follow any
      clear conventions.

\item The documentation in the R internals manual on how helper
      threads are implemented in pqR now has the correct title.  (It
      would previously have been rather hard to notice.)

  }}

  \subsection{PERFORMANCE IMPROVEMENTS}{
    \itemize{
\item Some unnecessary duplication of objects has been eliminated.  Here
      are three examples:  
      Creation of lists no longer duplicates all the elements put in the
      list, but instead increments \code{NAMEDCNT} for these elements, so
      that
\preformatted{   a <- numeric(10000)
   k <- list(1,a)
}
no longer duplicates \code{a} when \code{k} is created (though a duplication
will be needed later if either \code{a} or \code{k[[2]]} is modified).
      Furthermore, the assignment below to \code{b$x}, no longer
      causes duplication of the 10000 elements of \code{y}:
\preformatted{   a <- list (x=1, y=seq(0,1,length=10000))
   b <- a
   b$x <- 2
}
Instead, a single vector of 10000 elements is shared between \code{a$y} and
\code{b$y}, and will be duplicated later only if necessary.  Unnecessary
duplication of a 10000-element vector is also avoided when \code{b[1]} is 
assigned to in the code below:
\preformatted{   a <- list (x=1, y=seq(0,1,length=10000))
   b <- a$y
   a$y <- 0
   b[1] <- 1
}
The assignment to \code{a$y} now reduces \code{NAMEDCNT} for the vector
bound to \code{b}, allowing it to be changed without duplication.

\item Assignment to part of a vector using code such as \code{v[101:200]<-0}
      will now not actually create a vector of 100 indexes, but will instead
      simply change the elements with indexes 101 to 200 without creating
      an index vector.  This optimization has not yet been implemented for
      matrix or array indexing.

\item Assignments to parts of vectors, matrices, and arrays using "[" has been
      sped up by detailed code improvements, quite substantially in some
      cases.

\item Subsetting of arrays of three or more dimensions using "[" has
      been sped up by detailed code improvements.

\item Pending summations of one-argument mathematical functions are now
      passed on by \code{sum}.  So, for example, in 
      \code{sum(exp(a)) + sum(exp(b))}, the two
      summations of exponentials can now potentially be done in parallel.

\item A full garbage collection now does not wait for all tasks being
      done by helpers to complete.  Instead, only tasks that are using
      or computing variables that are not otherwise referenced are 
      waited for (so that this storage can be reclaimed).
  }}

  \subsection{BUG FIXES}{
    \itemize{
\item A bug that could have affected the result of \code{sum(abs(v))} when
      it is done by a helper thread has been fixed.
\item A bug that could have allowed \code{as.vector}, \code{as.integer}, etc.
      to pass on an object still being computed to a caller not expecting
      such a pending object has been fixed.
\item Some bugs in which production of warnings at inopportune times could 
      have caused serious problems have been fixed.
\item The bug illustrated below (pqR issue #13) has been fixed:
\preformatted{   > l = list(list(list(1)))
   > l1 = l[[1]]
   > l[[c(1,1,1)]] <- 2
   > l1
   [[1]]
   [[1]][[1]]
   [1] 2
}
\item Fixed a bug (also present in R-2.15.0 and R-3.0.1) illustrated by the
following code:
\preformatted{   > a <- list(x=c(1,2),y=c(3,4))
   > b <- as.pairlist(a)
   > b$x[1] <- 9
   > print(a)
   $x
   [1] 9 2
   
   $y
   [1] 3 4
}
The value printed for a has a$x[1] changed to 9, when it should still be 1.
See pqR issue #14.
\item Fixed a bug (also present in R-2.15.0 and R-3.0.1) in which extending
      an "expression" by assigning to a new element changes it to an ordinary
      list.  See pqR issue #15.
\item Fixed several bugs (also present in R-2.15.0 and R-3.0.1) illustrated
by the code below (see pqR issue #16):
\preformatted{   v <- c(10,20,30)
   v[[2]] <- NULL        # wrong error message
   
   x <- pairlist(list(1,2))
   x[[c(1,2)]] <- NULL   # wrongly gives an error, referring to misuse
                         # of the internal SET_VECTOR_ELT procedure
   
   v<-list(1)
   v[[quote(abc)]] <- 2  # internal error, this time for SET_STRING_ELT
   
   a <- pairlist(10,20,30,40,50,60)
   dim(a) <- c(2,3)
   dimnames(a) <- list(c("a","b"),c("x","y","z"))
   print(a)              # doesn't print names
   
   a[["a","x"]] <- 0     # crashes with a segmentation fault
}
  }}

  \subsection{BUG FIXES CORRESPONDING TO THOSE IN LATER R CORE RELEASES}{
    \itemize{
\item From R-2.15.1: \code{formatC()} uses the C entry point \code{str_signif}
      which could write beyond the length allocated for the output string.

\item From R-2.15.1: \code{plogis(x, lower = FALSE, log.p = TRUE)} no longer
      underflows early for large x (e.g. 800).

\item From R-2.15.1: \code{?Arithmetic}'s \dQuote{\code{1 ^ y} and \code{y ^ 0}
	are \code{1}, \emph{always}} now also applies for \code{integer}
      vectors \code{y}.

\item From R-2.15.1: X11-based pixmap devices like \code{png(type = "Xlib")} 
      were trying to set the cursor style, which triggered some warnings and
      hangs.

\item From R-3.0.1 patched: Fixed comment-out bug in BLAS, as per PR 14964.
  }}
}


\section{CHANGES IN VERSION RELEASED 2013-06-28}{

\subsection{INTRODUCTION}{

\itemize{ 
\item This release of pqR is based on R-2.15.0, distributed by the R
Core Team, but improves on it in many ways, mostly ways that speed it
up, but also by implementing some new features and fixing some bugs.
One notable speed improvement in pqR is that for systems with multiple
processors or processor cores, pqR is able to do some numeric
computations in parallel with other operations of the interpreter, and
with other numeric computations.

\item This is the second publicised release of pqR (the first was on
2013-06-20, and there were earlier unpublicised releases). It fixes one
significant pqR bug (that could cause two empty strings to not compare
as equal, reported by Jon Clayden), fixes a bug reported to R Core (PR
15363) that also existed in pqR (see below), fixes a bug in deciding
when matrix multiplies are best done in a helper thread, and fixes some
issues preventing pqR from being built in some situations (including
some partial fixes for Windows suggested by "armgong").  Since the
rest of the news is almost unchanged from the previous release, I have
not made a separate news section for this release. (New sections will
be created once new releases have significant differences.)

\item This section documents changes in pqR from R-2.15.0 that are of
direct interest to users.  For changes from earlier version of R to
R-2.15.0, see the ONEWS, OONEWS, and OOONEWS files.  Changes of little
interest to users, such as code cleanups and internal details on
performance improvements, are documented in the file MODS, which
relates these changes to branches in the code repository at
github.com/radfordneal/pqR.

\item Note that for compatibility with R's version system, pqR presently
uses the same version number, 2.15.0, as the version of R on which it
is based. This allows checks for feature availability to continue to
work.  This scheme will likely change in the future.  Releases of pqR
with the same version number are distinguished by release date.

\item See radfordneal.github.io/pqR for current information on pqR, including
announcements of new releases, a link to the page for making and viewing
reports of bugs and other issues, and a link to the wiki page containing
information such as systems on which pqR has been tested.

}}

  \subsection{FEATURE CHANGES}{
    \itemize{
      \item A new primitive function \code{get_rm} has been added,
            which removes a variable while returning the value it
            had when removed.  See \code{help(get_rm)} for details,
            and how this can sometimes improve efficiency of R functions.

      \item An enhanced version of the \code{Rprofmem} function for profiling
            allocation of vectors has been implemented, that can
            display more information, and can output to the terminal,
            allowing the source of allocations to more easily be
            determined.  Also, \code{Rprofmem} is now always accessible
            (not requiring the \code{--enable-memory-profiling} configuration
            option).  Its overhead when not in use is negligible.
 
            The new version allows records of memory allocation to be
            output to the terminal, where their position relative to
            other output can be informative (this is the default for the
            new \code{Rprofmemt} variant).  More identifying
            information, including type, number of elements, and
            hexadecimal address, can also be output.  For more details on
            these and other changes, see \code{help(Rprofmem)}.

      \item A new primitive function, pnamedcnt, has been added, that
            prints the NAMEDCNT/NAMED count for an R object, which is helpful
            in tracking when objects will have to be duplicated.  For
            details, see help(pnamedcnt).

      \item The \code{tracemem} function is defunct.  What exactly it was
            supposed to do in R-2.15.0 was unclear, and optimizations 
            in pqR make it even less clear what it should do.  The bit
            in object headers that was used to implement it has been
            put to a better use in pqR.  The \code{--enable-memory-profiling}
            configuration option used to enable it no longer exists.

            The \code{retracemem} function remains for compatibility
            (doing nothing).  The \code{Rprofmemt} and \code{pnamedcnt}
            functions described above provide alternative ways of gaining
            insight into memory allocation behaviour.

      \item Some options that can be set by arguments to the R command can
            now also be set with environment variables, specifically, the
            values of R_DEBUGGER, R_DEBUGGER_ARGS, and R_HELPERS give the
            default when \code{--debugger}, \code{--debugger-args}, and 
            \code{--helpers} are not specified on the command line.  This 
            feature is useful when using a shell file or Makefile that contains 
            R commands that one would rather not have to modify.
    }
  }

  \subsection{INSTALLATION AND TESTING}{
    \itemize{

      \item The procedure for compiling and installing from source is largely 
            unchanged from R-2.15.0.  In particular, the final result is a 
            program called "R", not "pqR", though of course you can provide a 
            link to it called "pqR".  Note that (as for R-2.15.0) it is not 
            necessary to do an "install" after "make" --- one can just
            run bin/R in the directory where you did "make".  This may be 
            convenient if you wish to try out pqR along with your current 
            version of R.

      \item Testing of pqR has so far been done only on Linux/Unix
            systems, not on Windows or Mac systems.  There is no specific
            reason to believe that it will not work on Windows or Mac
            systems, but until tests have been done, trying to use it 
            on these systems is not recommended.  (However, some users
            have reported that pqR can be built on Mac systems, as long
            as a C compiler fully supporting OpenMP is used, or the
            \code{--disable-helper-threads} configuration option is used.)

      \item This release contains the versions of the standard and recommended
            packages that were released with R-2.15.0.  Newer versions may
            or may not be compatible (same as for R-2.15.0).

      \item It is intended that this release will be fully compatible with
            R-2.15.0, but you will need to recompile any packages (other
            that those with only R code) that you had installed for R-2.15.0, 
            and any other C code you use with R, since the format of internal 
            data structures has changed (see below).

      \item New configuration options relating to helper threads and
            to matrix multiplication now exist.  For details, see 
            doc/R-admin.html (or R-admin.pdf), or run \code{./configure --help}.

            In particular, the \code{--disable-helper-threads} option
            to configure will remove support for helper threads.  Use of
            this option is advised if you know that multiple processors
            or processor cores will not be available, or if you know that
            the C compiler used does not support OpenMP 3.0 or 3.1 (which 
            is used in the implementation of the helpers package).

      \item Including \code{-DENABLE_ISNAN_TRICK} in CFLAGS will speed up 
            checks for NA and NaN on machines on which it works.  It works
            on Intel processors (verified both empirically and by consulting
            Intel documentation).  It does not work on SPARC machines.

      \item The \code{--enable-memory-profiling} option to configure
            no longer exists.  In pqR, the \code{Rprofmem} function is always
            enabled, and the \code{tracemem} function is defunct.  (See
            discussion above.)

      \item When installing from source, the output of configure 
            now displays whether standard and recommended packages will
            be byte compiled.

      \item The tests of random number generation run with \code{make check-all}
            now set the random number seed explicitly.  Previously, the random
            number seed was set from the time and process ID, with the result
            that these tests would occasionally fail non-deterministically,
            when by chance one of the p-values obtained was below the threshold
            used.  (Any such failure should now occur consistently, rather
            than appearing to be due to a non-deterministic bug.)

      \item Note that (as in R-2.15.0) the output of \code{make check-all} for 
            the boot package includes many warning messages regarding a 
            non-integer argument, and when byte compilation is enabled, these 
            messages identify the wrong function call as the source.  This 
            appears to have no wider implications, and can be ignored.

      \item Testing of the "xz" compression method is now done with \code{try},
            so that failure will be tolerated on machines that don't have enough
            memory for these tests.

      \item The details of how valgrind is used have changed. See the source
            file \file{memory.c}.
    }
  }

  \subsection{INTERNAL STRUCTURES AND APPLICATION PROGRAM INTERFACE}{
    \itemize{
      \item The internal structure of an object has changed, in ways that 
            should be compatible with R-2.15.0, but which do require 
            re-compilation.  The flags in the object header for \code{DEBUG},
            \code{RSTEP}, and \code{TRACE} now exist only for non-vector 
            objects, which is sufficient for their present use (now that 
            \code{tracemem} is defunct).

      \item The sizes of objects have changed in some cases (though not most).
            For a 32-bit configuration, the size of a cons cell increases
            from 28 bytes to 32 bytes; for a 64-bit configuration, the
            size of a cons cell remains at 56 bytes.  For a 32-bit 
            configuration, the size of a vector of one double remains
            at 32 bytes; for a 64-bit configuration (with 8-byte alignment), 
            the size of a vector of one double remains at 48 bytes.

      \item Note that the actual amount of memory occupied by an object
            depends on the set of node classes defined (which may be tuned).
            There is no longer a separate node class for cons cells and
            zero-length vectors (as in R-2.15.0) --- instead, cons cells
            share a node class with whatever vectors also fit in that
            node class.

      \item The old two-bit NAMED field of an object is now a three-bit
            NAMEDCNT field, to allow for a better attempt at reference
            counting.  Versions of the the NAMED and SET_NAMED macros
            are still defined for compatibility.  See the R-ints manual
            for details.

      \item Setting the length of a vector to something less than its
            allocated length using SETLENGTH is deprecated.  The LENGTH
            field is used for memory allocation tracking by the garbage
            collector (as is also the case in R-2.15.0), so setting it 
            to the wrong value may cause problems.  (Setting the length
            to more than the allocated length is of course even worse.)
    }
  }

  \subsection{PERFORMANCE IMPROVEMENTS}{
    \itemize{
      \item Many detailed improvements have been made that reduce
            general interpretive overhead and speed up particular 
            functions.  Only some of these improvements are noted
            below.

      \item Numerical computations can now be performed in parallel with
            each other and with interpretation of R code, by using 
            ``helper threads'', on machines
            with multiple processors or multiple processor cores.  When
            the output of one such computation is used as the input to
            another computation, these computations can often be done
            in parallel, with the output of one task being ``pipelined''
            to the other task.  Note that these 
            parallel execution facilities do not require any changes to user 
            code --- only that helper threads be enabled with the 
            \code{--helpers} option to the command starting pqR. See 
            \code{help(helpers)} for details.

            However, helper threads are not used for operations that are 
            done within the interpreter for byte-compiled code or that are 
            done in primitive functions invoked by the byte-code interpreter.

            This facility is still undergoing rapid development.  Additional 
            documentation on which operations may be done in parallel will be 
            forthcoming.

      \item A better attempt at counting how many "names" an object has
            is now made, which reduces how often objects are duplicated
            unnecessarily.  This change is ongoing, with further improvements
            and documentation forthcoming.

      \item Several primitive functions that can generate integer sequences
            --- ":", seq.int, seq_len, and seq_along --- will now sometimes
            not generate an actual sequence, but rather just a description
            of its start and end points.  This is not visible to users,
            but is used to speed up several operations.

            In particular, "for" loops such as \code{for (i in 1:1000000) ...}
            are now done without actually allocating a vector to hold
            the sequence.  This saves both space and time.  Also,
            a subscript such as \code{101:200} for a vector or as the first 
            subscript for a matrix is now (often) handled without actually 
            creating a vector of indexes, saving both time and space.  

            However, the above performance improvements 
            are not effective in compiled code.

      \item Matrix multiplications with the \code{\%*\%} operator are now
            much faster when the operation is a vector dot product, a
            vector-matrix product, a matrix-vector product, or more generally
            when the sum of the numbers of rows and columns in the result
            is not much less than their product.  This improvement results
            from the elimination of a costly check for NA/NaN elements in the 
            operands before doing the multiply.  There is no need for this check
            if the supplied BLAS is used.  If a BLAS that does not properly
            handle NaN is supplied, the \code{\%*\%} operator will still
            handle NaN properly if the new library of matrix multiply
            routines is used for \code{\%*\%} instead of the BLAS.  See the
            next two items for more relevant details.

      \item A new library of matrix multiply routines is provided, which
            is guaranteed to handle NA/NaN correctly, and which supports
            pipelined computation with helper threads.  Whether this
            library or the BLAS routines are used for \code{\%*\%} is
            controlled by the \code{mat_mult_with_BLAS} option. The default
            is to not use the BLAS, but the 
            \code{--enable-mat-mult-with-BLAS-by-default} configuration option
            will change this.  See \code{help("\%*\%")} for details.

      \item The BLAS routines supplied with R were modified to improve the 
            performance of the routines DGEMM (matrix-matrix multiply) and 
            DGEMV (matrix-vector multiply).  Also, proper propagation of NaN, 
            Inf, etc. is now always done in these routines.  This speeds
            up the \code{\%*\%} operator in R, when the supplied BLAS is used
            for matrix multiplications, and speeds up other matrix operations
            that call these BLAS routines, if the BLAS used is the one supplied.

      \item The low-level routines for generation of uniform random
            numbers have been improved.  (These routines are also used for
            higher-level functions such as \code{rnorm}.)

            The previous code copied the seed back and forth to
            .Random.seed for every call of a random number generation
            function, which is rather time consuming given that for
            the default generator \code{.Random.seed} is 625 integers long.
            It also allocated new space for \code{.Random.seed} every time.
            Now, \code{.Random.seed} is used without copying, except when the 
            generator is user-supplied.  

            The previous code had imposed an unnecessary limit on the
            length of a seed for a user-supplied random number
            generator, which has now been removed.

      \item The \code{any} and \code{all} primitives have been substantially
            sped up for large vectors.  

            Also, expressions such as
            \code{all(v>0)} and \code{any(is.na(v))}, where \code{v} is a
            real vector, avoid computing and storing a logical vector,
            instead computing the result of \code{any} or \code{all}
            without this intermediate, looking at only as much of \code{v}
            as is needed to determine the result.
            However, this improvement is not effective in compiled code.

      \item When \code{sum} is applied to many mathematical functions
            of one vector argument, for example \code{sum(log(v))}, the
            sum is performed as the function is computed, without a
            vector being allocated to hold the function values.  
            However, this improvement is not effective in compiled code.

      \item The handling of power operations has been improved (primarily 
            for powers of reals, but slightly affecting powers of integers too).
            In particular, scalar powers of 2, 1, 0, and -1, are handled 
            specially to avoid general power operations in these cases.

      \item Extending lists and character vectors by assigning to an
            index past the end, and deleting list items by assigning NULL
            have been sped up substantially.

      \item The speed of the transpose (\code{t}) function has been
            improved, when applied to real, integer, and logical
            matrices.

      \item The \code{cbind} and \code{rbind} functions have been greatly
            sped up for large objects.

      \item The \code{c} and \code{unlist} functions have been sped up 
            by a bit in simple cases, and by a lot in some situations 
            involving names.

      \item The \code{matrix} function has been greatly sped up, in
            many cases.

      \item Extraction of subsets of vectors or matrices (eg, \code{v[100:200]}
            or \code{M[1:100,101:110]}) has been sped up substantially.

      \item Logical operations and relational operators have been sped up
            in simple cases. Relational
            operators have also been substantially sped up for long vectors.

      \item Access via the $ operator to lists, pairlists, and environments 
            has been sped up. 

      \item Existing code for handling special cases of "[" in which there is
            only one scalar index was replaced by cleaner code that handles 
            more cases.   The old code handled only integer and real vectors, 
            and only positive indexes.  The new code handles all atomic 
            vectors (logical, integer, real, complex, raw, and string), and 
            positive or negative indexes that are not out of bounds.

      \item Many unary and binary primitive functions are now usually
            called using a faster internal interface that does not allocate
            nodes for a pairlist of evaluated arguments. This change
            substantially speeds up some programs.

      \item Lookup of some builtin/special function symbols (eg, "+" and "if")
            has been sped up by allowing fast bypass of non-global environments
            that do not contain (and have never contained) one of these 
            symbols.

      \item Some binary and unary arithmetic operations have been sped
            up by, when possible, using the space holding one of the
            operands to hold the result, rather than allocating new
            space.  Though primarily a speed improvement, for very
            long vectors avoiding this allocation could avoid running
            out of space.

      \item Some speedup has been obtained by using new internal C functions 
            for performing exact or partial string matches in the interpreter.
    }
  }

  \subsection{BUG FIXES}{
    \itemize{
      \item The "debug" facility has been fixed.  Its behaviour for if,
            while, repeat, and for statements when the inner statement
            was or was not one with curly brackets had made no sense.
            The fixed behaviour is now documented in help(debug). 
            (I reported this bug and how
            to fix it to the R Core Team in July 2012, but the bug is 
            still present in R-3.0.1, released May 2013.)

      \item Fixed a bug in \code{sum}, where overflow is allowed (and not 
            detected) where overflow can actually be avoided.  For example:
\preformatted{   > v<-c(3L,1000000000L:1010000000L,-(1000000000L:1010000000L))
   > sum(v)
   [1] 4629
}
            Also fixed a related bug in \code{mean}, applied to an integer
            vector, which would arise only on a system where a long double 
            is no bigger than a double.

      \item Fixed \code{diag} so that it returns a matrix when passed
            a list of elements to put on the diagonal.

      \item Fixed a bug that could lead to mis-identification of the 
            direction of stack growth on a non-Windows system, causing
            stack overflow to not be detected, and a segmentation fault 
            to occur.  (I also reported this bug and how to fix it to the 
            R Core Team, who included a fix in R-2.15.2.)

      \item Fixed a bug where, for example, \code{log(base=4)} returned 
            the natural log of 4, rather than signalling an error. 

      \item The documentation on what \code{MARGIN} arguments are allowed for
            \code{apply} has been clarified, and checks for validity added.
            The call 
\preformatted{   > apply(array(1:24,c(2,3,4)),-3,sum)
}
            now produces correct results (the same as when \code{MARGIN}
            is \code{1:2}).

      \item Fixed a bug in which \code{Im(matrix(complex(0),3,4))} returned
            a matrix of zero elements rather than a matrix of NA elements.

      \item Fixed a bug where more than six warning messages at startup
            would overwrite random memory, causing garbage output 
            and perhaps arbitrarily bizarre behaviour.

      \item Fixed a bug where LC_PAPER was not correctly set at startup.

      \item Fixed gc.time, which was producing grossly incorrect values
            for user and system time.

      \item Now check for bad arguments for .rowSums, .colSums, .rowMeans,
            and .rowMeans (would previously segfault if n*p too big).

      \item Fixed a bug where excess warning messages may be produced
            on conversion to RAW.  For instance:
\preformatted{   > as.raw(1e40)
   [1] 00
   Warning messages:
   1: NAs introduced by coercion 
   2: out-of-range values treated as 0 in coercion to raw 
}
            Now, only the second warning message is produced.

      \item A bug has been fixed in which rbind would not handle 
            non-vector objects such as function closures, whereas
            cbind did handle them, and both were documented to do so.

      \item Fixed a bug in numeric_deriv in stats/src/nls.c, where it
            was not duplicating when it should, as illustrated below:
\preformatted{   > x <- 5; y <- 2; f <- function (y) x
   > numericDeriv(f(y),"y")
    [1] 5
    attr(,"gradient")
         [,1]
    [1,]    0
    > x
    [1] 5
    attr(,"gradient")
         [,1]
    [1,]    0
}

      \item Fixed a bug in vapply illustrated by the following:
\preformatted{   X<-list(456)
   f<-function(a)X
   A<-list(1,2)  
   B<-vapply(A,f,list(0))
   print(B)
   X[[1]][1]<-444
   print(B)
}
            After the fix, the values in \code{B} are no long changed by the 
            assignment to \code{X}. Similar bugs in mapply, eapply, and rapply 
            have also been fixed.  I reported these bugs to r-devel, and
            (different) fixes are in R-3.0.0 and later versions.

      \item Fixed a but in rep.int illustrated by the following:
\preformatted{   a<-list(1,2)
   b<-rep.int(a,c(2,2))
   b[[1]][1]<-9
   print(a[[1]])
}

      \item Fixed a bug in mget, illustrated by the following code:
\preformatted{   a <- numeric(1)
   x <- mget("a",as.environment(1))
   print(x)
   a[1] <- 9
   print(x)
}

      \item Fixed bugs that the R Core Team fixed (differently) for R-2.15.3,
            illustrated by the following:
\preformatted{   a <- list(c(1,2),c(3,4))
   b <- list(1,2,3)
   b[2:3] <- a
   b[[2]][2] <- 99
   print(a[[1]][2])

   a <- list(1+1,1+1)
   b <- list(1,1,1,1)
   b[1:4] <- a
   b[[1]][1] <- 1
   print(b[2:4])
}

      \item Fixed a bug illustrated by the following:
\preformatted{   > library(compiler)
   > foo <- function(x,y) UseMethod("foo")
   > foo.numeric <- function(x,y) "numeric"
   > foo.default <- function(x,y) "default"
   > testi <- function () foo(x=NULL,2)
   > testc <- cmpfun (function () foo(x=NULL,2))
   > testi() 
   [1] "default"
   > testc()
   [1] "numeric"
}

      \item Fixed several bugs that produced wrong results 
            such as the following:
\preformatted{   a<-list(c(1,2),c(3,4),c(5,6))
   b<-a[2:3]
   a[[2]][2]<-9
   print(b[[1]][2])
}
      I reported this to r-devel, and a (different) fix is in R-3.0.0 and 
      later versions.

      \item Fixed bugs reported on r-devel by Justin Talbot, Jan 2013 (also
            fixed, differently, in R-2.15.3), illustrated by the following:
\preformatted{   a <- list(1)
   b <- (a[[1]] <- a)
   print(b)
   a <- list(x=1)
   b <- (a$x <- a)
   print(b)
}

      \item Fixed \code{svd} so that it will not return a list with
            \code{NULL} elements.  This matches the behaviour of \code{La.svd}.

      \item Fixed (by a kludge, not a proper fix) a bug in the "tre"
            package for regular expression matching (eg, in \code{sub}),
            which shows up when \code{WCHAR_MAX} doesn't fit in an
            "int".  The kludge reduces \code{WCHAR_MAX} to fit, but really
            the "int" variables ought to be bigger.  (This problem
            showed up on a Raspberry Pi running Raspbian.)

      \item Fixed a minor error-reporting bug with
            \code{(1:2):integer(0)} and similar expressions.

      \item Fixed a small error-reporting bug with "$",
            illustrated by the following output:
\preformatted{    > options(warnPartialMatchDollar=TRUE)
    > pl <- pairlist(abc=1,def=2)
    > pl$ab
    [1] 1
    Warning message:
    In pl$ab : partial match of 'ab' to ''
}

      \item Fixed documentation error in R-admin regarding the
            \code{--disable-byte-compiled-packages} configuration option, 
            and changed the DESCRIPTION file for the recommended mgcv 
            package to respect this option.

      \item Fixed a bug reported to R Core (PR 15363, 2013-006-26) that
            also existed in pqR-2013-06-20.  This bug sometimes caused memory
            expansion when many complex assignments or removals were done
            in the global environment.
    }
  }
}<|MERGE_RESOLUTION|>--- conflicted
+++ resolved
@@ -46,14 +46,11 @@
       performance improvements below.)
 }}
 
-<<<<<<< HEAD
-=======
   \subsection{FEATURE CHANGES CORRESPONDING TO THOSE IN LATER R CORE RELEASES}{
     \itemize{
 \item .
 }}
 
->>>>>>> 5c23e888
   \subsection{NEW FEATURES FOR BUILDING, TESTING, AND DEBUGGING}{
     These are mostly of interest to developers, not to most users.
     \itemize{
@@ -195,14 +192,11 @@
       fixed in an R Core release after R-3.1.1.  A related bug in
       assignment to \code{substr} has also been fixed.
 }}
-<<<<<<< HEAD
-=======
 
   \subsection{BUG FIXES CORRESPONDING TO THOSE IN LATER R CORE RELEASES}{
     \itemize{
 \item .
 }}
->>>>>>> 5c23e888
 }
 
 
