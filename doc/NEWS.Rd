--- conflicted
+++ resolved
@@ -6,8 +6,7 @@
 \encoding{UTF-8}
 
 
-<<<<<<< HEAD
-\section{CHANGES IN VERSION RELEASED 2019-01-14}{
+\section{CHANGES IN VERSION RELEASED 2019-00-00}{
 
   \subsection{INTRODUCTION}{
   \itemize{
@@ -25,10 +24,7 @@
         This is done by using the "gcc" clang alias when compiling one
         small glue routine (so this must exist).
   }}
-=======
-\section{CHANGES IN VERSION RELEASED 2018-00-00}{
-
->>>>>>> fc69bba3
+
   \subsection{FEATURE CHANGES}{
   \itemize{
   \item It is now allowed to use \code{...} anywhere an expression is
@@ -37,36 +33,6 @@
         the places where they would be needed according to precedence, since
         this slows evaluation, and is unnecessary considering that
         \code{deparse} adds such parentheses.
-  }}
-  \subsection{NEW FEATURES FROM R CORE RELEASES}{
-  \itemize{
-  \item From R-3.4.0: The \code{deriv()} and similar functions now can compute
-        derivatives of \code{log1p()}, \code{sinpi()} and similar
-        one-argument functions, thanks to a contribution by Jerry Lewis.
-        [ Except that \code{sinpi}, etc. are not yet in pqR. ]
-  }}
-  \subsection{PERFORMANCE IMPROVEMENTS}{
-  \itemize{
-  \item The \code{is.na}, \code{is.nan}, \code{is.finite}, and 
-        \code{is.infinite} functions are now faster for unnamed 
-        scalar arguments.
-  \item The \code{sample} function has been sped up for some cases.
-  \item Common cases of \code{UseMethod} have been sped up.
-  }}
-  \subsection{BUG FIXES}{
-  \itemize{
-  \item Fixed the misleading/ambiguous/incorrect/incomprehensible documentation
-        on the \code{log}, \code{log.p}, and \code{lower.tail} arguments of
-        all the density, distribution, and quantile functions for standard
-        distributions (eg, \code{dgeom}, \code{pgeom}, \code{qgeom}).
-  \item Fixed a bug involving the "scalar stack" that could affect evaluation 
-        of arithmetic operations when deep recursion has occurred.
-  \item Fixed a bug that could lead to the \code{BLAS_in_helpers} option
-        being garbage.
-  }}
-  \subsection{BUG FIXES FROM R CORE RELEASES}{
-  \itemize{
-      \item From R-3.4.4: \code{is.na(NULL)} no longer warns.  (\PR{16107})
   }}
 
   \subsection{FEATURE CHANGES RESEMBLING, OR NOT, THOSE IN R CORE RELEASES}{
@@ -91,10 +57,33 @@
         In pqR, consistency is instead obtained by now allowing comparisons
         and logical operations on vectors and 1-by-1 matrices, as for 
         arithmetic operators.
+  \item From R-3.4.0: The \code{deriv()} and similar functions now can compute
+        derivatives of \code{log1p()}, \code{sinpi()} and similar
+        one-argument functions, thanks to a contribution by Jerry Lewis.
+        [ Except that \code{sinpi}, etc. are not yet in pqR. ]
+  }}
+
+  \subsection{PERFORMANCE IMPROVEMENTS}{
+  \itemize{
+  \item The \code{is.na}, \code{is.nan}, \code{is.finite}, and 
+        \code{is.infinite} functions are now faster for unnamed 
+        scalar arguments.
+  \item The \code{sample} function has been sped up for some cases.
+  \item Common cases of \code{UseMethod} have been sped up.
   }}
 
   \subsection{BUG FIXES}{
   \itemize{
+  \item Fixed a bug involving the "scalar stack" that could affect evaluation 
+        of arithmetic operations when deep recursion has occurred.
+  \item Fixed a bug that could lead to the \code{BLAS_in_helpers} option
+        being garbage.
+  \item Fixed the misleading/ambiguous/incorrect/incomprehensible documentation
+        on the \code{log}, \code{log.p}, and \code{lower.tail} arguments of
+        all the density, distribution, and quantile functions for standard
+        distributions (eg, \code{dgeom}, \code{pgeom}, \code{qgeom}).
+        This incorrect documentation is also present in R Core versions to
+        at least R-3.5.2.
   \item Incorrect documentation in \code{help(Arithmetic)} has been
         corrected.  This previously claimed that "If applied to arrays
         the result will be an array if this is sensible (for example
@@ -102,6 +91,12 @@
         parenthesized phrase has been deleted, since it is not true.
         This documentation bug is also present in R Core versions to
         at least R-3.5.2.
+  }}
+  }}
+
+  \subsection{BUG FIXES FROM R CORE RELEASES}{
+  \itemize{
+      \item From R-3.4.4: \code{is.na(NULL)} no longer warns.  (\PR{16107})
   }}
 }
 
