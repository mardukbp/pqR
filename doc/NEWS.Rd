\newcommand{\PR}{\Sexpr[results=rd]{tools:::Rd_expr_PR(#1)}}
\newcommand{\CRANpkg}{\href{http://CRAN.R-project.org/package=#1}{\pkg{#1}}}

\name{NEWS}
\title{ pqR News}
\encoding{UTF-8}


<<<<<<< HEAD
\section{CHANGES IN VERSION RELEASED 2014-02-19}{
=======
\section{CHANGES IN VERSION RELEASED 2014-02-20}{
>>>>>>> 8a8ff211

  \subsection{INTRODUCTION}{

  \itemize{ 

\item This is a maintenance release, with bug fixes, changes for
      compatibility with packages, additional correctness tests, and 
      documentation improvements.  There are no new features in this 
      release, and no significant changes in performance.

\item See the sections below on earlier releases for general
      information on pqR.
  }}

  \subsection{INSTALLATION AND TESTING}{
    \itemize{
\item The information in the file "INSTALL" in the main source directory 
      has been re-written.  It now contains all the information expected
      to be needed for most installations, without the user needing to
      refer to R-admin, including information on the configuration
      options that have been added for pqR.  It also has information on
      how to build pqR from a development version downloaded from github.

\item Additional tests regarding subsetting operations, maintenance of
      NAMEDCNT, and operation of helper threads have been written.
      They are run with \code{make check} or \code{make check-all}.

\item A "create-configure" shell script is now included, which allows
      for creation of the "configure" shell script when it is non-functional
      or not present (as when building from a development version of pqR).
      It is not needed for typical installs of pqR releases.

\item Some problems with installation on Microsoft Windows (identified
      by Yu Gong) have hopefully been fixed.  (But trying to install
      pqR on Windows is still recommended only for adventurous users.)

\item A problem with installing pqR as a shared library when multithreading
      is disabled has been fixed.

\item Note that any packages (except those written only in R, plus 
      C or Fortran routines called by \code{.C} or \code{.Fortran}) that
      were compiled and installed under R Core versions of R must be 
      re-installed for use with pqR, as is generally the case with new versions
      of R (although it so happens that it is not necessary to re-install
      packages installed with pqR-2013-07-22 or pqR-2013-12-29 with this 
      release, because the formats of the crucial internal data structures 
      happen not to have changed).
  }}

  \subsection{DOCUMENTATION UPDATES}{
    \itemize{
\item The instructions in "INSTALL" have been re-written, as noted above.
\item The manual on "Writing R Extensions" now has additional information 
      (in the section on "Named objects and copying") on paying proper attention
      to NAMED for objects found in lists.
\item More instructions on how to create a release branch of pqR from a 
      development branch have been added to mods/README (or MODS).
  }}

  \subsection{CHANGES REGARDING PACKAGE COMPATIBILITY AND CHECKING}{
    \itemize{
\item Changed the behaviour of \code{$} when dispatching so that the unevaluated
      element name arrives as a string, as in R-2.15.0.  This behaviour is
      needed for the "dyn" package.  The issue is illustrated by the
      following code:
\preformatted{    a <- list(p=3,q=4)
    class(a) <- "fred"
    `$.fred` <-
      function (x,n) { print(list(n,substitute(n))); x[[n]] }
    print(a$q)
}
      In R-2.15.0, both elements of the list printed are strings, but in
      pqR-2013-12-29, the element from "substitute" is a symbol.  Changed
      \code{help("$")} to document this behaviour, and the corresponding 
      behaviour of \code{"$<-"}.  Added a test with \code{make check} for it.
\item Redefined "fork" to "Rf_fork" so that helper threads can be disabled
      in the child when "fork" is used in packages like "multicore". 
      (Special mods for this had previously been made to the "parallel" 
      package, but this is a more universal scheme.)
\item Added an option (currently set) for pqR to ignore incorrect zero
      pointers encountered by the garbage collector (as R-2.15.0 does).
      This avoids crashes with some packages (eg, "birch") that incorrectly
      set up objects with zero pointers.
\item Changed a C procedure name in the "matprod" routines to reduce the
      chance of a name conflict with C code in packages.
\item Made \code{NA_LOGICAL} and \code{NA_INTEGER} appear as variables
      (rather than constants) in packages, as needed for package
      "RcppEigen".
\item Made \code{R_CStackStart} and \code{R_CStackLimit} visible to 
      packages, as needed for package "vimcom".
\item Fixed problem with using \code{NAMED} in a package that defines
      \code{USE_RINTERNALS}, such as "igraph".
\item Calls of external routines with .Call and .External are now
      followed by checks that the routine didn't incorrectly change 
      the constant objects sometimes used internally in pqR for TRUE, 
      FALSE, and NA.  (Previously, such checks were made only after calls 
      of .C and .Fortran.)
  }}

  \subsection{BUG FIXES}{
    \itemize{
\item Fixed the following bug (also present in R-2.15.0 and R-3.0.2):
\preformatted{    x <- t(5)
    print (x \%*\% c(3,4))
    print (crossprod(5,c(3,4)))
}
     The call of \code{crossprod} produced an error, whereas the corresponding
     use of \code{\%*\%} does not.

     In pqR-2013-12-29, this bug also affected the expression 
     \code{t(5) \%*\% c(3,4)}, since it is converted to the equivalent of 
     \code{crossprod(5,c(3,4))}.

\item Fixed a problem in R_AllocStringBuffer that could result in
      a crash due to an invalid memory access.  (This bug is also
      present in R-2.15.0 and R-3.0.2.)
\item Fixed a bug in a "matprod" routine sometimes affecting 
      \code{tcrossprod} (or an equivalent use of \code{\%*\%}) with 
      helper threads.
\item Fixed a bug illustrated by the following:
\preformatted{    f <- function (a)
    { x <- a
      function () { b <- a; b[2]<-1000; a+b  }
    }
    g <- f(c(7,8,9))
    save.image("tmpimage")
    load("tmpimage")
    print(g())
}
      where the result printed was 14 2000 18 rather than 14 1008 18.
\item Fixed a bug in \code{prod} with an integer vector containing \code{NA}, 
      such as, \code{prod(NA)}.
\item Fixed a lack-of-protection bug in mkCharLenCE that showed up
      in checks for packages "cmrutils".
\item Fixed a problem with xtfrm demonstrated by the following:
\preformatted{    f<-function(...) xtfrm(...); f(c(1,3,2))
}
      which produced an error saying '...' was used in an incorrect context.
      This affected package "lsr". 
\item Fixed a bug in maintaining NAMEDCNT when assigning to a variable in
      an environment using \code{$}, which showed up in package "plus".
\item Fixed a bug that causes the code below to create a circular data 
      structure:
\preformatted{    { a <- list(1); a[[1]] <- a; a }
}
\item Fixed bugs such as that illustrated below:
\preformatted{    a <- list(list(list(1)))
    b <- a
    a[[1]][[1]][[1]]<-2
    print(b)
}
      in which the assignment to \code{a} changes \code{b}, and added tests
      for such bugs.
\item Fixed a bug where unary minus might improperly reuse its operand for
      the result even when it was logical (eg, in \code{-c(F,T,T,F)}).
\item Fixed a bug in pairlist element deletion, and added tests in subset.R
      for such cases.
\item The ISNAN trick (if enabled) is now used only in the interpreter itself,
      not in packages, since the macro implementing it evaluates its argument
      twice, which doesn't work if it has side effects (as happens in the 
      "ff" package).
<<<<<<< HEAD
=======
\item Fixed a bug that sometimes resulted in task merging being disabled
      when it shouldn't have been.
>>>>>>> 8a8ff211
}}
}

\section{CHANGES IN VERSION RELEASED 2013-12-29}{

  \subsection{INTRODUCTION}{

  \itemize{ 

\item This is the first publicized release of pqR after pqR-2013-07-22.  
      A verson dated 2013-11-28 was released for testing; it differs
      from this release only in bug and documentation fixes, which
      are not separately detailed in this NEWS file.

\item pqR is based on R-2.15.0, distributed by the R Core Team, but
improves on it in many ways, mostly ways that speed it up, but also by
implementing some new features and fixing some bugs.  See the notes
below on earlier pqR releases for general discussion of pqR, and for
information that has not changed from previous releases of pqR.

\item The most notable change in this release is that ``task merging''
      is now implemented.  This can speed up sequences
      of vector operations by merging several operations into one, which 
      reduces time spent writing and later reading data in memory. 
      See \code{help(merging)} and the item below for more details.

\item This release also includes other performance improvements, bug fixes,
      and code cleanups, as detailed below.
  }}

  \subsection{INSTALLATION AND TESTING}{
    \itemize{

\item Additional configuration options are now present to allow
      enabling and disabling of task merging, and more generally, of the
      deferred evaluation framework needed for both task merging and
      use of helper threads.  By default, these facilities are enabled.
      The \code{--disable-task-merging} option to \code{./configure}
      disables task merging, \code{--disable-helper-threads} disables
      support for helper threads (as before), and 
      \code{--disable-deferred-evaluation} disables both of these
      features, along with the whole deferred evaluation framework.
      See the \code{R-admin} manual for more details.

\item See the pqR wiki at \code{https://github.com/radfordneal/pqR/wiki}
      for the latest news regarding systems and packages that do or do not
      work with pqR.

\item Note that any packages (except those written only in R, plus 
      C or Fortran routines called by \code{.C} or \code{.Fortran}) that
      were compiled and installed under R Core versions of R must be 
      re-installed for use with pqR, as is generally the case with new versions
      of R (although it so happens that it is not necessary to re-install
      packages installed with pqR-2013-07-22 with this release, because the 
      formats of the crucial internal data structures happen not to have
      changed).

\item Additional tests of matrix multiplication (\code{\%*\%}, \code{crossprod},
      and \code{tcrossprod}) have been written.  They are run with
      \code{make check} or \code{make check-all}.

  }}

  \subsection{INTERNAL STRUCTURES AND APPLICATION PROGRAM INTERFACE}{
    \itemize{

\item The table of built-in function names, C functions implementing them, and
      operation flags, which was previously found in \code{src/main/names.c},
      has been split into multiple tables, located in the source files that 
      define such built-in functions (with only a few entries still in 
      \code{names.c}).  This puts the descriptions of these built-in
      functions next to their definitions, improving maintainability, and
      also reduces the number of global functions.  This change should have 
      no effects visible to users.

\item The initialization for fast dispatch to some primitive functions
      is now done in \code{names.c}, using tables in other source files
      analogous to those described in the point just above.  This is 
      cleaner, and eliminates an anomaly in the previous versions of
      pqR that a primitive function could be slower the first time it was
      used than when used later.
  }}

  \subsection{PERFORMANCE IMPROVEMENTS}{
    \itemize{
\item Some sequences of vector operations can now be merged into a single
      operation, which can speed them up by eliminating memory operations
      to store and fetch intermediate results.  For example, when \code{v} is 
      a long vector, the expression 
      \code{exp(v+1)} can be merged into one task, which will compute 
      \code{exp(v[i]+1)} for each element, \code{i}, of \code{v} in a 
      single loop.  

      Currently, such ``task merging'' is done only for (some)
      operations in which only one operand is a vector. When there are
      helper threads (which might be able to do some operations even
      faster, in parallel) merging is done only when one of the
      operations merged is a simple addition, subtraction, or
      multiplication (with one vector operand and one scalar operand).

      See \code{help(merging)} for more details.

\item During all garbage collections, any tasks whose outputs are not
      referenced are now waited for, to allow memory used by their outputs to be
      recovered.  (Such unreferenced outputs should be rare in real 
      programs.)  In a full garbage collection, tasks with large inputs
      or outputs that are referenced only as task inputs
      are also waited for, so that the memory they occupy can be recovered.

\item The built-in C matrix multiplication routines and those in the supplied 
      BLAS have both been sped up, especially those used by \code{crossprod}
      and \code{tcrossprod}.  This will of course have no effect if a different
      BLAS is used and the \code{mat_mult_with_BLAS} option is set to
      \code{TRUE}.

\item Matrix multiplications in which one operand can be recognized as the
      result of a transpose operation are now done without actually creating
      the transpose as an intermediate result, thereby reducing both 
      computation time and memory usage.  Effectively, these uses of the
      \code{\%*\%} operator are converted to uses of \code{crossprod} or
      \code{tcrossprod}.  See \code{help("\%*\%")} for details.

\item Speed of \code{ifelse} has been improved (though it's now slower when the
      condition is scalar due to the bug fix mentioned below).

\item Inputs to the mod operator can now be piped. (Previously, this was 
      inadvertently prevented in some cases.)

\item The speed of the quick check for NA/NaN that can be enabled with 
      \code{-DENABLE_ISNAN_TRICK} in CFLAGS has been improved.
  }}

  \subsection{BUG FIXES}{
    \itemize{
\item Fixed a bug in \code{ifelse} with scalar condition but other
      operands with length greater than one.  (Pointed out by Luke Tierney.)

\item Fixed a bug stemming from re-use of operand storage for a result
      (pointed out by Luke Tierney) illustrated by the following:
\preformatted{   A <- array(c(1), dim = c(1,1), dimnames = list("a", 1))
   x <- c(a=1)
   A/(pi*x)
}

\item The \code{--disable-mat-mult-with-BLAS-in-helpers} configuration
      setting is now respected for complex matrix multiplication
      (previously it had only disabled use of the BLAS in helper
      threads for real matrix multiplication).

\item The documentation for \code{aperm} now says that the default
      method does not copy attributes (other than dimensions and
      dimnames).  Previously, it incorrecty said it did (as is the
      case also in R-2.15.0 and R-3.0.2).

\item Changed \code{apply} from previous versions of pqR to replicate
      the behaviour seen in R-2.15.0 (and later R Core version) when the matrix 
      or array has a class attribute.  Documented this behaviour (which is
      somewhat dubious and convoluted) in the help entry for \code{apply}.
      This change fixes a problem seen in package TSA (and probably others).

\item Changed \code{rank} from prevous versions of pqR to replicate
      the behaviour when it is applied to data frames that is seen in R-2.15.0 
      (and later R Core versions).  Documented this (somewhat dubious) 
      behaviour in the help entry for \code{rank}.  This change fixes a
      problem in the \code{coin} package.

\item Fixed a bug in keeping track of references when assigning 
      repeated elements into a list array.

\item Fixed the following bug (also present in R-2.15.0 and R-3.0.2):
\preformatted{   v <- c(1,2)
   m <- matrix(c(3,4),1,2)
   print(t(m)\%*\%v)
   print(crossprod(m,v))
}
in which \code{crossprod} gave an error rather than produce the answer
for the corresponding use of \code{\%*\%}.

\item Bypassed a problem with the Xcode gcc compiler for the Mac that 
      led to it falsely saying that using -DENABLE_ISNAN_TRICK in CFLAGS
      doesn't work.
  }}
}


\section{CHANGES IN VERSION RELEASED 2013-07-22}{

  \subsection{INTRODUCTION}{

  \itemize{ 

\item pqR is based on R-2.15.0, distributed by the R Core Team, but
improves on it in many ways, mostly ways that speed it up, but also by
implementing some new features and fixing some bugs.  See the notes
below, on the release of 2013-06-28, for general discussion of pqR,
and for information on pqR that has not changed since that release.

\item This updated release of pqR provides some performance
enhancements and bug fixes, including some from R Core releases after
R-2.15.0.  More work is still needed to incorporate improvements in
R-2.15.1 and later R Core releases into pqR.

\item This release is the same as the briefly-released version of
2013-17-19, except that it fixes one bug and one reversion of an
optimization that were introduced in that release, and tweaks the
Windows Makefiles (which are not yet fully tested).

  }}

  \subsection{FEATURE AND DOCUMENTATION CHANGES}{
    \itemize{
      \item Detailed information on what operations can be done in helper
            threads is now provided by help(helpers).
      \item Assignment to parts of a vector via code such as 
            \code{v[[i]]<-value} and \code{v[ix]<-values} now automatically 
            converts raw values to the appropriate type
            for assignment into numeric or string vectors, and assignment
            of numeric or string values into a raw vector now results in the
            raw vector being first converted to the corresponding type.  This
            is consistent with the existing behaviour with other types.
      \item The allowed values for assignment to an element of an "expression" 
            list has been expanded to match the allowed values for ordinary
            lists.  These values (such as function closures) could previously 
            occur in expression lists as a result of other operations (such
            as creation with the \code{expression} primitive).
      \item Operations such as
            \code{v <- pairlist(1,2,3); v[[-2]] <- NULL} now raise an error.
            These operations were previously documented as being illegal, and
            they are illegal for ordinary lists.  The proper way to do
            this deletion is \code{v <- pairlist(1,2,3); v[-2] <- NULL}.
      \item Raising \code{-Inf} to a large value (eg, \code{(-Inf)^(1e16)})
            no longer produces an incomprehensible warning.  As before, the 
            value returned is \code{Inf}, because (due to their 
            limited-precision floating-point representation) all such large 
            numbers are even integers.
  }}

  \subsection{FEATURE CHANGES CORRESPONDING TO THOSE IN LATER R CORE RELEASES}{
    \itemize{
\item From R-2.15.1: On Windows, there are two new environment variables which
      control the defaults for command-line options.

      If \env{R_WIN_INTERNET2} is set to a non-empty value, it is as if
      \option{--internet2} was used.

      If \env{R_MAX_MEM_SIZE} is set, it gives the default memory limit
      if \option{--max-mem-size} is not specified: invalid values being
      ignored.

\item From R-2.15.1: The NA warning messages from e.g. \code{pchisq()} now 
      report the call to the closure and not that of the \code{.Internal}.

\item The following included software has been updated to new versions:
      zlib to 1.2.8, LZMA to 5.0.4, and PCRE to 8.33.
  }}

  \subsection{INSTALLATION AND TESTING}{
    \itemize{

\item See the pqR wiki at \code{https://github.com/radfordneal/pqR/wiki}
      for the latest news regarding systems and packages that do or do not
      work with pqR.

\item Note that any previosly-installed packages must be re-installed for 
      use with pqR (as is generally the case with new versions of R), except
      for those written purely in R.

\item It is now known that pqR can be successfully installed under Mac
      OS X for use via the command line (at least with some versions
      of OS X).  The gcc 4.2
      compiler supplied by Apple with Xcode works when helper threads
      are disabled, but does not have the full OpenMP support required for
      helper threads.   For helper threads to work, a C compiler that fully
      supports OpenMP is needed, such as gcc 4.7.3 (available via 
      macports.org).

      The Apple BLAS and LAPACK routines can be used by giving the
      \code{--with-blas='-framework vecLib'} and \code{--withlapack}
      options to \code{configure}.  This speeds up some operations
      but slows down others.

      The R Mac GUI would need to be recompiled for use with pqR.
      There are problems doing this unless helper threads
      are disabled (see pqR issue #17 for discussion).

      Compiled binary versions of pqR for Mac OS X are not yet being supplied.
      Installation on a Mac is recommended only for users experienced
      in installation of R from source code.

\item Success has also been reported in installing pqR on a Windows
      system, including with helper threads, but various tweaks were
      required.  Some of these tweaks are incorporated in this release,
      but they are probably not sufficient for installation "out of the box".
      Attempting to install pqR on Windows is recommended only for
      users who are both experienced and adventurous.

\item Compilation using the \code{-O3} option for gcc is not recommended.
      It speeds up some operations, but slows down others.  With gcc 4.7.3
      on a 32-bit Intel system running Ubuntu 13.04, compiling with 
      \code{-O3} causes compiled functions to crash. (This is not a
      pqR issue, since the same thing happens when R-2.15.0 is compiled 
      with \code{-O3}).
  }}

  \subsection{INTERNAL STRUCTURES AND APPLICATION PROGRAM INTERFACE}{
    \itemize{

\item The R internals manual now documents (in Section 1.8) a
      preliminary set of conventions that pqR follows (not yet
      perfectly) regarding when objects may be modified, and how
      NAMEDCNT should be maintained.  R-2.15.0 did not follow any
      clear conventions.

\item The documentation in the R internals manual on how helper
      threads are implemented in pqR now has the correct title.  (It
      would previously have been rather hard to notice.)

  }}

  \subsection{PERFORMANCE IMPROVEMENTS}{
    \itemize{
\item Some unnecessary duplication of objects has been eliminated.  Here
      are three examples:  
      Creation of lists no longer duplicates all the elements put in the
      list, but instead increments \code{NAMEDCNT} for these elements, so
      that
\preformatted{   a <- numeric(10000)
   k <- list(1,a)
}
no longer duplicates \code{a} when \code{k} is created (though a duplication
will be needed later if either \code{a} or \code{k[[2]]} is modified).
      Furthermore, the assignment below to \code{b$x}, no longer
      causes duplication of the 10000 elements of \code{y}:
\preformatted{   a <- list (x=1, y=seq(0,1,length=10000))
   b <- a
   b$x <- 2
}
Instead, a single vector of 10000 elements is shared between \code{a$y} and
\code{b$y}, and will be duplicated later only if necessary.  Unnecessary
duplication of a 10000-element vector is also avoided when \code{b[1]} is 
assigned to in the code below:
\preformatted{   a <- list (x=1, y=seq(0,1,length=10000))
   b <- a$y
   a$y <- 0
   b[1] <- 1
}
The assignment to \code{a$y} now reduces \code{NAMEDCNT} for the vector
bound to \code{b}, allowing it to be changed without duplication.

\item Assignment to part of a vector using code such as \code{v[101:200]<-0}
      will now not actually create a vector of 100 indexes, but will instead
      simply change the elements with indexes 101 to 200 without creating
      an index vector.  This optimization has not yet been implemented for
      matrix or array indexing.

\item Assignments to parts of vectors, matrices, and arrays using "[" has been
      sped up by detailed code improvements, quite substantially in some
      cases.

\item Subsetting of arrays of three or more dimensions using "[" has
      been sped up by detailed code improvements.

\item Pending summations of one-argument mathematical functions are now
      passed on by \code{sum}.  So, for example, in 
      \code{sum(exp(a)) + sum(exp(b))}, the two
      summations of exponentials can now potentially be done in parallel.

\item A full garbage collection now does not wait for all tasks being
      done by helpers to complete.  Instead, only tasks that are using
      or computing variables that are not otherwise referenced are 
      waited for (so that this storage can be reclaimed).
  }}

  \subsection{BUG FIXES}{
    \itemize{
\item A bug that could have affected the result of \code{sum(abs(v))} when
      it is done by a helper thread has been fixed.
\item A bug that could have allowed \code{as.vector}, \code{as.integer}, etc.
      to pass on an object still being computed to a caller not expecting
      such a pending object has been fixed.
\item Some bugs in which production of warnings at inopportune times could 
      have caused serious problems have been fixed.
\item The bug illustrated below (pqR issue #13) has been fixed:
\preformatted{   > l = list(list(list(1)))
   > l1 = l[[1]]
   > l[[c(1,1,1)]] <- 2
   > l1
   [[1]]
   [[1]][[1]]
   [1] 2
}
\item Fixed a bug (also present in R-2.15.0 and R-3.0.1) illustrated by the
following code:
\preformatted{   > a <- list(x=c(1,2),y=c(3,4))
   > b <- as.pairlist(a)
   > b$x[1] <- 9
   > print(a)
   $x
   [1] 9 2
   
   $y
   [1] 3 4
}
The value printed for a has a$x[1] changed to 9, when it should still be 1.
See pqR issue #14.
\item Fixed a bug (also present in R-2.15.0 and R-3.0.1) in which extending
      an "expression" by assigning to a new element changes it to an ordinary
      list.  See pqR issue #15.
\item Fixed several bugs (also present in R-2.15.0 and R-3.0.1) illustrated
by the code below (see pqR issue #16):
\preformatted{   v <- c(10,20,30)
   v[[2]] <- NULL        # wrong error message
   
   x <- pairlist(list(1,2))
   x[[c(1,2)]] <- NULL   # wrongly gives an error, referring to misuse
                         # of the internal SET_VECTOR_ELT procedure
   
   v<-list(1)
   v[[quote(abc)]] <- 2  # internal error, this time for SET_STRING_ELT
   
   a <- pairlist(10,20,30,40,50,60)
   dim(a) <- c(2,3)
   dimnames(a) <- list(c("a","b"),c("x","y","z"))
   print(a)              # doesn't print names
   
   a[["a","x"]] <- 0     # crashes with a segmentation fault
}
  }}

  \subsection{BUG FIXES CORRESPONDING TO THOSE IN LATER R CORE RELEASES}{
    \itemize{
\item From R-2.15.1: \code{formatC()} uses the C entry point \code{str_signif}
      which could write beyond the length allocated for the output string.

\item From R-2.15.1: \code{plogis(x, lower = FALSE, log.p = TRUE)} no longer
      underflows early for large x (e.g. 800).

\item From R-2.15.1: \code{?Arithmetic}'s \dQuote{\code{1 ^ y} and \code{y ^ 0}
	are \code{1}, \emph{always}} now also applies for \code{integer}
      vectors \code{y}.

\item From R-2.15.1: X11-based pixmap devices like \code{png(type = "Xlib")} 
      were trying to set the cursor style, which triggered some warnings and
      hangs.

\item From R-3.0.1 patched: Fixed comment-out bug in BLAS, as per PR 14964.
  }}
}


\section{CHANGES IN VERSION RELEASED 2013-06-28}{

\subsection{INTRODUCTION}{

\itemize{ 
\item This release of pqR is based on R-2.15.0, distributed by the R
Core Team, but improves on it in many ways, mostly ways that speed it
up, but also by implementing some new features and fixing some bugs.
One notable speed improvement in pqR is that for systems with multiple
processors or processor cores, pqR is able to do some numeric
computations in parallel with other operations of the interpreter, and
with other numeric computations.

\item This is the second publicised release of pqR (the first was on
2013-06-20, and there were earlier unpublicised releases). It fixes one
significant pqR bug (that could cause two empty strings to not compare
as equal, reported by Jon Clayden), fixes a bug reported to R Core (PR
15363) that also existed in pqR (see below), fixes a bug in deciding
when matrix multiplies are best done in a helper thread, and fixes some
issues preventing pqR from being built in some situations (including
some partial fixes for Windows suggested by "armgong").  Since the
rest of the news is almost unchanged from the previous release, I have
not made a separate news section for this release. (New sections will
be created once new releases have significant differences.)

\item This section documents changes in pqR from R-2.15.0 that are of
direct interest to users.  For changes from earlier version of R to
R-2.15.0, see the ONEWS, OONEWS, and OOONEWS files.  Changes of little
interest to users, such as code cleanups and internal details on
performance improvements, are documented in the file MODS, which
relates these changes to branches in the code repository at
github.com/radfordneal/pqR.

\item Note that for compatibility with R's version system, pqR presently
uses the same version number, 2.15.0, as the version of R on which it
is based. This allows checks for feature availability to continue to
work.  This scheme will likely change in the future.  Releases of pqR
with the same version number are distinguished by release date.

\item See radfordneal.github.io/pqR for current information on pqR, including
announcements of new releases, a link to the page for making and viewing
reports of bugs and other issues, and a link to the wiki page containing
information such as systems on which pqR has been tested.

}}

  \subsection{FEATURE CHANGES}{
    \itemize{
      \item A new primitive function \code{get_rm} has been added,
            which removes a variable while returning the value it
            had when removed.  See \code{help(get_rm)} for details,
            and how this can sometimes improve efficiency of R functions.

      \item An enhanced version of the \code{Rprofmem} function for profiling
            allocation of vectors has been implemented, that can
            display more information, and can output to the terminal,
            allowing the source of allocations to more easily be
            determined.  Also, \code{Rprofmem} is now always accessible
            (not requiring the \code{--enable-memory-profiling} configuration
            option).  Its overhead when not in use is negligible.
 
            The new version allows records of memory allocation to be
            output to the terminal, where their position relative to
            other output can be informative (this is the default for the
            new \code{Rprofmemt} variant).  More identifying
            information, including type, number of elements, and
            hexadecimal address, can also be output.  For more details on
            these and other changes, see \code{help(Rprofmem)}.

      \item A new primitive function, pnamedcnt, has been added, that
            prints the NAMEDCNT/NAMED count for an R object, which is helpful
            in tracking when objects will have to be duplicated.  For
            details, see help(pnamedcnt).

      \item The \code{tracemem} function is defunct.  What exactly it was
            supposed to do in R-2.15.0 was unclear, and optimizations 
            in pqR make it even less clear what it should do.  The bit
            in object headers that was used to implement it has been
            put to a better use in pqR.  The \code{--enable-memory-profiling}
            configuration option used to enable it no longer exists.

            The \code{retracemem} function remains for compatibility
            (doing nothing).  The \code{Rprofmemt} and \code{pnamedcnt}
            functions described above provide alternative ways of gaining
            insight into memory allocation behaviour.

      \item Some options that can be set by arguments to the R command can
            now also be set with environment variables, specifically, the
            values of R_DEBUGGER, R_DEBUGGER_ARGS, and R_HELPERS give the
            default when \code{--debugger}, \code{--debugger-args}, and 
            \code{--helpers} are not specified on the command line.  This 
            feature is useful when using a shell file or Makefile that contains 
            R commands that one would rather not have to modify.
    }
  }

  \subsection{INSTALLATION AND TESTING}{
    \itemize{

      \item The procedure for compiling and installing from source is largely 
            unchanged from R-2.15.0.  In particular, the final result is a 
            program called "R", not "pqR", though of course you can provide a 
            link to it called "pqR".  Note that (as for R-2.15.0) it is not 
            necessary to do an "install" after "make" --- one can just
            run bin/R in the directory where you did "make".  This may be 
            convenient if you wish to try out pqR along with your current 
            version of R.

      \item Testing of pqR has so far been done only on Linux/Unix
            systems, not on Windows or Mac systems.  There is no specific
            reason to believe that it will not work on Windows or Mac
            systems, but until tests have been done, trying to use it 
            on these systems is not recommended.  (However, some users
            have reported that pqR can be built on Mac systems, as long
            as a C compiler fully supporting OpenMP is used, or the
            \code{--disable-helper-threads} configuration option is used.)

      \item This release contains the versions of the standard and recommended
            packages that were released with R-2.15.0.  Newer versions may
            or may not be compatible (same as for R-2.15.0).

      \item It is intended that this release will be fully compatible with
            R-2.15.0, but you will need to recompile any packages (other
            that those with only R code) that you had installed for R-2.15.0, 
            and any other C code you use with R, since the format of internal 
            data structures has changed (see below).

      \item New configuration options relating to helper threads and
            to matrix multiplication now exist.  For details, see 
            doc/R-admin.html (or R-admin.pdf), or run \code{./configure --help}.

            In particular, the \code{--disable-helper-threads} option
            to configure will remove support for helper threads.  Use of
            this option is advised if you know that multiple processors
            or processor cores will not be available, or if you know that
            the C compiler used does not support OpenMP 3.0 or 3.1 (which 
            is used in the implementation of the helpers package).

      \item Including \code{-DENABLE_ISNAN_TRICK} in CFLAGS will speed up 
            checks for NA and NaN on machines on which it works.  It works
            on Intel processors (verified both empirically and by consulting
            Intel documentation).  It does not work on SPARC machines.

      \item The \code{--enable-memory-profiling} option to configure
            no longer exists.  In pqR, the \code{Rprofmem} function is always
            enabled, and the \code{tracemem} function is defunct.  (See
            discussion above.)

      \item When installing from source, the output of configure 
            now displays whether standard and recommended packages will
            be byte compiled.

      \item The tests of random number generation run with \code{make check-all}
            now set the random number seed explicitly.  Previously, the random
            number seed was set from the time and process ID, with the result
            that these tests would occasionally fail non-deterministically,
            when by chance one of the p-values obtained was below the threshold
            used.  (Any such failure should now occur consistently, rather
            than appearing to be due to a non-deterministic bug.)

      \item Note that (as in R-2.15.0) the output of \code{make check-all} for 
            the boot package includes many warning messages regarding a 
            non-integer argument, and when byte compilation is enabled, these 
            messages identify the wrong function call as the source.  This 
            appears to have no wider implications, and can be ignored.

      \item Testing of the "xz" compression method is now done with \code{try},
            so that failure will be tolerated on machines that don't have enough
            memory for these tests.

      \item The details of how valgrind is used have changed. See the source
            file \file{memory.c}.
    }
  }

  \subsection{INTERNAL STRUCTURES AND APPLICATION PROGRAM INTERFACE}{
    \itemize{
      \item The internal structure of an object has changed, in ways that 
            should be compatible with R-2.15.0, but which do require 
            re-compilation.  The flags in the object header for \code{DEBUG},
            \code{RSTEP}, and \code{TRACE} now exist only for non-vector 
            objects, which is sufficient for their present use (now that 
            \code{tracemem} is defunct).

      \item The sizes of objects have changed in some cases (though not most).
            For a 32-bit configuration, the size of a cons cell increases
            from 28 bytes to 32 bytes; for a 64-bit configuration, the
            size of a cons cell remains at 56 bytes.  For a 32-bit 
            configuration, the size of a vector of one double remains
            at 32 bytes; for a 64-bit configuration (with 8-byte alignment), 
            the size of a vector of one double remains at 48 bytes.

      \item Note that the actual amount of memory occupied by an object
            depends on the set of node classes defined (which may be tuned).
            There is no longer a separate node class for cons cells and
            zero-length vectors (as in R-2.15.0) --- instead, cons cells
            share a node class with whatever vectors also fit in that
            node class.

      \item The old two-bit NAMED field of an object is now a three-bit
            NAMEDCNT field, to allow for a better attempt at reference
            counting.  Versions of the the NAMED and SET_NAMED macros
            are still defined for compatibility.  See the R-ints manual
            for details.

      \item Setting the length of a vector to something less than its
            allocated length using SETLENGTH is deprecated.  The LENGTH
            field is used for memory allocation tracking by the garbage
            collector (as is also the case in R-2.15.0), so setting it 
            to the wrong value may cause problems.  (Setting the length
            to more than the allocated length is of course even worse.)
    }
  }

  \subsection{PERFORMANCE IMPROVEMENTS}{
    \itemize{
      \item Many detailed improvements have been made that reduce
            general interpretive overhead and speed up particular 
            functions.  Only some of these improvements are noted
            below.

      \item Numerical computations can now be performed in parallel with
            each other and with interpretation of R code, by using 
            ``helper threads'', on machines
            with multiple processors or multiple processor cores.  When
            the output of one such computation is used as the input to
            another computation, these computations can often be done
            in parallel, with the output of one task being ``pipelined''
            to the other task.  Note that these 
            parallel execution facilities do not require any changes to user 
            code --- only that helper threads be enabled with the 
            \code{--helpers} option to the command starting pqR. See 
            \code{help(helpers)} for details.

            However, helper threads are not used for operations that are 
            done within the interpreter for byte-compiled code or that are 
            done in primitive functions invoked by the byte-code interpreter.

            This facility is still undergoing rapid development.  Additional 
            documentation on which operations may be done in parallel will be 
            forthcoming.

      \item A better attempt at counting how many "names" an object has
            is now made, which reduces how often objects are duplicated
            unnecessarily.  This change is ongoing, with further improvements
            and documentation forthcoming.

      \item Several primitive functions that can generate integer sequences
            --- ":", seq.int, seq_len, and seq_along --- will now sometimes
            not generate an actual sequence, but rather just a description
            of its start and end points.  This is not visible to users,
            but is used to speed up several operations.

            In particular, "for" loops such as \code{for (i in 1:1000000) ...}
            are now done without actually allocating a vector to hold
            the sequence.  This saves both space and time.  Also,
            a subscript such as \code{101:200} for a vector or as the first 
            subscript for a matrix is now (often) handled without actually 
            creating a vector of indexes, saving both time and space.  

            However, the above performance improvements 
            are not effective in compiled code.

      \item Matrix multiplications with the \code{\%*\%} operator are now
            much faster when the operation is a vector dot product, a
            vector-matrix product, a matrix-vector product, or more generally
            when the sum of the numbers of rows and columns in the result
            is not much less than their product.  This improvement results
            from the elimination of a costly check for NA/NaN elements in the 
            operands before doing the multiply.  There is no need for this check
            if the supplied BLAS is used.  If a BLAS that does not properly
            handle NaN is supplied, the \code{\%*\%} operator will still
            handle NaN properly if the new library of matrix multiply
            routines is used for \code{\%*\%} instead of the BLAS.  See the
            next two items for more relevant details.

      \item A new library of matrix multiply routines is provided, which
            is guaranteed to handle NA/NaN correctly, and which supports
            pipelined computation with helper threads.  Whether this
            library or the BLAS routines are used for \code{\%*\%} is
            controlled by the \code{mat_mult_with_BLAS} option. The default
            is to not use the BLAS, but the 
            \code{--enable-mat-mult-with-BLAS-by-default} configuration option
            will change this.  See \code{help("\%*\%")} for details.

      \item The BLAS routines supplied with R were modified to improve the 
            performance of the routines DGEMM (matrix-matrix multiply) and 
            DGEMV (matrix-vector multiply).  Also, proper propagation of NaN, 
            Inf, etc. is now always done in these routines.  This speeds
            up the \code{\%*\%} operator in R, when the supplied BLAS is used
            for matrix multiplications, and speeds up other matrix operations
            that call these BLAS routines, if the BLAS used is the one supplied.

      \item The low-level routines for generation of uniform random
            numbers have been improved.  (These routines are also used for
            higher-level functions such as \code{rnorm}.)

            The previous code copied the seed back and forth to
            .Random.seed for every call of a random number generation
            function, which is rather time consuming given that for
            the default generator \code{.Random.seed} is 625 integers long.
            It also allocated new space for \code{.Random.seed} every time.
            Now, \code{.Random.seed} is used without copying, except when the 
            generator is user-supplied.  

            The previous code had imposed an unnecessary limit on the
            length of a seed for a user-supplied random number
            generator, which has now been removed.

      \item The \code{any} and \code{all} primitives have been substantially
            sped up for large vectors.  

            Also, expressions such as
            \code{all(v>0)} and \code{any(is.na(v))}, where \code{v} is a
            real vector, avoid computing and storing a logical vector,
            instead computing the result of \code{any} or \code{all}
            without this intermediate, looking at only as much of \code{v}
            as is needed to determine the result.
            However, this improvement is not effective in compiled code.

      \item When \code{sum} is applied to many mathematical functions
            of one vector argument, for example \code{sum(log(v))}, the
            sum is performed as the function is computed, without a
            vector being allocated to hold the function values.  
            However, this improvement is not effective in compiled code.

      \item The handling of power operations has been improved (primarily 
            for powers of reals, but slightly affecting powers of integers too).
            In particular, scalar powers of 2, 1, 0, and -1, are handled 
            specially to avoid general power operations in these cases.

      \item Extending lists and character vectors by assigning to an
            index past the end, and deleting list items by assigning NULL
            have been sped up substantially.

      \item The speed of the transpose (\code{t}) function has been
            improved, when applied to real, integer, and logical
            matrices.

      \item The \code{cbind} and \code{rbind} functions have been greatly
            sped up for large objects.

      \item The \code{c} and \code{unlist} functions have been sped up 
            by a bit in simple cases, and by a lot in some situations 
            involving names.

      \item The \code{matrix} function has been greatly sped up, in
            many cases.

      \item Extraction of subsets of vectors or matrices (eg, \code{v[100:200]}
            or \code{M[1:100,101:110]}) has been sped up substantially.

      \item Logical operations and relational operators have been sped up
            in simple cases. Relational
            operators have also been substantially sped up for long vectors.

      \item Access via the $ operator to lists, pairlists, and environments 
            has been sped up. 

      \item Existing code for handling special cases of "[" in which there is
            only one scalar index was replaced by cleaner code that handles 
            more cases.   The old code handled only integer and real vectors, 
            and only positive indexes.  The new code handles all atomic 
            vectors (logical, integer, real, complex, raw, and string), and 
            positive or negative indexes that are not out of bounds.

      \item Many unary and binary primitive functions are now usually
            called using a faster internal interface that does not allocate
            nodes for a pairlist of evaluated arguments. This change
            substantially speeds up some programs.

      \item Lookup of some builtin/special function symbols (eg, "+" and "if")
            has been sped up by allowing fast bypass of non-global environments
            that do not contain (and have never contained) one of these 
            symbols.

      \item Some binary and unary arithmetic operations have been sped
            up by, when possible, using the space holding one of the
            operands to hold the result, rather than allocating new
            space.  Though primarily a speed improvement, for very
            long vectors avoiding this allocation could avoid running
            out of space.

      \item Some speedup has been obtained by using new internal C functions 
            for performing exact or partial string matches in the interpreter.
    }
  }

  \subsection{BUG FIXES}{
    \itemize{
      \item The "debug" facility has been fixed.  Its behaviour for if,
            while, repeat, and for statements when the inner statement
            was or was not one with curly brackets had made no sense.
            The fixed behaviour is now documented in help(debug). 
            (I reported this bug and how
            to fix it to the R Core Team in July 2012, but the bug is 
            still present in R-3.0.1, released May 2013.)

      \item Fixed a bug in \code{sum}, where overflow is allowed (and not 
            detected) where overflow can actually be avoided.  For example:
\preformatted{   > v<-c(3L,1000000000L:1010000000L,-(1000000000L:1010000000L))
   > sum(v)
   [1] 4629
}
            Also fixed a related bug in \code{mean}, applied to an integer
            vector, which would arise only on a system where a long double 
            is no bigger than a double.

      \item Fixed \code{diag} so that it returns a matrix when passed
            a list of elements to put on the diagonal.

      \item Fixed a bug that could lead to mis-identification of the 
            direction of stack growth on a non-Windows system, causing
            stack overflow to not be detected, and a segmentation fault 
            to occur.  (I also reported this bug and how to fix it to the 
            R Core Team, who included a fix in R-2.15.2.)

      \item Fixed a bug where, for example, \code{log(base=4)} returned 
            the natural log of 4, rather than signalling an error. 

      \item The documentation on what \code{MARGIN} arguments are allowed for
            \code{apply} has been clarified, and checks for validity added.
            The call 
\preformatted{   > apply(array(1:24,c(2,3,4)),-3,sum)
}
            now produces correct results (the same as when \code{MARGIN}
            is \code{1:2}).

      \item Fixed a bug in which \code{Im(matrix(complex(0),3,4))} returned
            a matrix of zero elements rather than a matrix of NA elements.

      \item Fixed a bug where more than six warning messages at startup
            would overwrite random memory, causing garbage output 
            and perhaps arbitrarily bizarre behaviour.

      \item Fixed a bug where LC_PAPER was not correctly set at startup.

      \item Fixed gc.time, which was producing grossly incorrect values
            for user and system time.

      \item Now check for bad arguments for .rowSums, .colSums, .rowMeans,
            and .rowMeans (would previously segfault if n*p too big).

      \item Fixed a bug where excess warning messages may be produced
            on conversion to RAW.  For instance:
\preformatted{   > as.raw(1e40)
   [1] 00
   Warning messages:
   1: NAs introduced by coercion 
   2: out-of-range values treated as 0 in coercion to raw 
}
            Now, only the second warning message is produced.

      \item A bug has been fixed in which rbind would not handle 
            non-vector objects such as function closures, whereas
            cbind did handle them, and both were documented to do so.

      \item Fixed a bug in numeric_deriv in stats/src/nls.c, where it
            was not duplicating when it should, as illustrated below:
\preformatted{   > x <- 5; y <- 2; f <- function (y) x
   > numericDeriv(f(y),"y")
    [1] 5
    attr(,"gradient")
         [,1]
    [1,]    0
    > x
    [1] 5
    attr(,"gradient")
         [,1]
    [1,]    0
}

      \item Fixed a bug in vapply illustrated by the following:
\preformatted{   X<-list(456)
   f<-function(a)X
   A<-list(1,2)  
   B<-vapply(A,f,list(0))
   print(B)
   X[[1]][1]<-444
   print(B)
}
            After the fix, the values in \code{B} are no long changed by the 
            assignment to \code{X}. Similar bugs in mapply, eapply, and rapply 
            have also been fixed.  I reported these bugs to r-devel, and
            (different) fixes are in R-3.0.0 and later versions.

      \item Fixed a but in rep.int illustrated by the following:
\preformatted{   a<-list(1,2)
   b<-rep.int(a,c(2,2))
   b[[1]][1]<-9
   print(a[[1]])
}

      \item Fixed a bug in mget, illustrated by the following code:
\preformatted{   a <- numeric(1)
   x <- mget("a",as.environment(1))
   print(x)
   a[1] <- 9
   print(x)
}

      \item Fixed bugs that the R Core Team fixed (differently) for R-2.15.3,
            illustrated by the following:
\preformatted{   a <- list(c(1,2),c(3,4))
   b <- list(1,2,3)
   b[2:3] <- a
   b[[2]][2] <- 99
   print(a[[1]][2])

   a <- list(1+1,1+1)
   b <- list(1,1,1,1)
   b[1:4] <- a
   b[[1]][1] <- 1
   print(b[2:4])
}

      \item Fixed a bug illustrated by the following:
\preformatted{   > library(compiler)
   > foo <- function(x,y) UseMethod("foo")
   > foo.numeric <- function(x,y) "numeric"
   > foo.default <- function(x,y) "default"
   > testi <- function () foo(x=NULL,2)
   > testc <- cmpfun (function () foo(x=NULL,2))
   > testi() 
   [1] "default"
   > testc()
   [1] "numeric"
}

      \item Fixed several bugs that produced wrong results 
            such as the following:
\preformatted{   a<-list(c(1,2),c(3,4),c(5,6))
   b<-a[2:3]
   a[[2]][2]<-9
   print(b[[1]][2])
}
      I reported this to r-devel, and a (different) fix is in R-3.0.0 and 
      later versions.

      \item Fixed bugs reported on r-devel by Justin Talbot, Jan 2013 (also
            fixed, differently, in R-2.15.3), illustrated by the following:
\preformatted{   a <- list(1)
   b <- (a[[1]] <- a)
   print(b)
   a <- list(x=1)
   b <- (a$x <- a)
   print(b)
}

      \item Fixed \code{svd} so that it will not return a list with
            \code{NULL} elements.  This matches the behaviour of \code{La.svd}.

      \item Fixed (by a kludge, not a proper fix) a bug in the "tre"
            package for regular expression matching (eg, in \code{sub}),
            which shows up when \code{WCHAR_MAX} doesn't fit in an
            "int".  The kludge reduces \code{WCHAR_MAX} to fit, but really
            the "int" variables ought to be bigger.  (This problem
            showed up on a Raspberry Pi running Raspbian.)

      \item Fixed a minor error-reporting bug with
            \code{(1:2):integer(0)} and similar expressions.

      \item Fixed a small error-reporting bug with "$",
            illustrated by the following output:
\preformatted{    > options(warnPartialMatchDollar=TRUE)
    > pl <- pairlist(abc=1,def=2)
    > pl$ab
    [1] 1
    Warning message:
    In pl$ab : partial match of 'ab' to ''
}

      \item Fixed documentation error in R-admin regarding the
            \code{--disable-byte-compiled-packages} configuration option, 
            and changed the DESCRIPTION file for the recommended mgcv 
            package to respect this option.

      \item Fixed a bug reported to R Core (PR 15363, 2013-006-26) that
            also existed in pqR-2013-06-20.  This bug sometimes caused memory
            expansion when many complex assignments or removals were done
            in the global environment.
    }
  }
}<|MERGE_RESOLUTION|>--- conflicted
+++ resolved
@@ -6,11 +6,7 @@
 \encoding{UTF-8}
 
 
-<<<<<<< HEAD
-\section{CHANGES IN VERSION RELEASED 2014-02-19}{
-=======
 \section{CHANGES IN VERSION RELEASED 2014-02-20}{
->>>>>>> 8a8ff211
 
   \subsection{INTRODUCTION}{
 
@@ -172,11 +168,8 @@
       not in packages, since the macro implementing it evaluates its argument
       twice, which doesn't work if it has side effects (as happens in the 
       "ff" package).
-<<<<<<< HEAD
-=======
 \item Fixed a bug that sometimes resulted in task merging being disabled
       when it shouldn't have been.
->>>>>>> 8a8ff211
 }}
 }
 
