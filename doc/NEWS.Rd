\newcommand{\PR}{\Sexpr[results=rd]{tools:::Rd_expr_PR(#1)}}
\newcommand{\CRANpkg}{\href{http://CRAN.R-project.org/package=#1}{\pkg{#1}}}

\name{NEWS}
\title{ pqR News}
\encoding{UTF-8}


\section{CHANGES IN VERSION RELEASED 2014-00-00}{

  \subsection{INTRODUCTION}{

  \itemize{ 

\item This release contains several performance improvements, including some
      adapted from those in R Core releases after R-2.15.0, as well as
      some bug fixes and documentation updates, a few feature changes, some
      tracking later changes in R Core releases, and some new features that are 
      mostly of interest to developers.
}}

  \subsection{FEATURE CHANGES}{
  \itemize{
\item The formal arguments of primitive functions will now be returned
      by \code{formals}, as they are shown when printed or with \code{args}.
      In R Core releases (at least to R-3.1.1), the result of \code{formals}
      for a primitive is \code{NULL}.  This change allows some
      existing functions (eg, \code{rep.int}) to be made primitive without
      breaking code that relies on getting their formal arguments with
      \code{formals}.
\item Setting the \code{deparse.max.lines} option will now limit the
      number of lines printed when exitting debug of a function, as
      well as when entering.
\item The unary \code{+} operator now converts a logical vector to an
      integer vector. This follows a corresponding change in R-3.0.2.
\item Support for "converters" for use with \code{.C} has been dropped,
      as it was in R-3.0.0.
\item In \code{.C} and \code{.Fortran}, arguments may be character strings
      even when \code{DUP=FALSE} is specified - they are duplicated regardless.
      This differs from R Core versions, which (at least through R-3.1.1)
      give an error if an argument is a character string and \code{DUP=FALSE}.
\item In \code{.C} and \code{.Fortran}, scalars (vectors of length one)
      are duplicated even when \code{DUP=FALSE} is specified.  They are
      not duplicated in R Core versions, however (at least through R-3.1.1),
      so it may be unwise to rely on this.
\item A \code{HELPERS} argument can now be used in \code{.C} and 
      \code{.Fortran} to specify that the C or Fortran routine may
      (sometimes) be done in a helper thread.  (See the section on
      performance improvements below.)
}}

  \subsection{FEATURE CHANGES CORRESPONDING TO THOSE IN LATER R CORE RELEASES}{
    \itemize{
\item From R-2.15.1:
      \code{pmin()} and \code{pmax())} now also work when one of the inputs 
      is of length zero and others are not, returning a zero-length vector,
      analogously to, say, \code{+}.
\item From R-2.15.1:
      .C() gains some protection against the misuse of character vector
      arguments.  (An all too common error is to pass character(N),
      which initializes the elements to "", and then attempt to edit
      the strings in-place, sometimes forgetting to terminate them.)
\item From R-2.15.1:
      Calls to the new function globalVariables() in package utils
      declare that functions and other objects in a package should be
      treated as globally defined, so that CMD check will not note
      them.
\item From R-2.15.1:
      print(packageDescription(*)) trims the Collate field by default.
\item From R-2.15.1: A new option "show.error.locations" has been added.  
      When set to
      TRUE, error messages will contain the location of the most recent
      call containing source reference information. (Other values are
      supported as well; see ?options.)
\item From R-2.15.1:
      C entry points R_GetCurrentSrcref and R_GetSrcFilename have been
      added to the API to allow debuggers access to the source
      references on the stack.
}}

  \subsection{NEW FEATURES FOR BUILDING, TESTING, AND DEBUGGING}{
    These are mostly of interest to developers, not to most users.
    \itemize{
\item Setting the environment variable \code{R_ABORT} to any non-null
      string will prevent any attempt to produce a stack trace on a
      segmentation fault, in favour of instead producing (maybe) an
      immediate core dump.
\item The environment variable \code{R_BIT_BUCKET} can be set to
      a file to receive output that would otherwise go to \file{dev/null}
      when "make" is run to build pqR.
\item The C functions \code{R_inspect} and \code{R_inspect3} functions are now
      visible to package code, so they can be used there for debugging.
      To see what they do, look in \file{src/main/inspect.c}.  They are subject
      to change, and should not appear in any code released to users.
\item The \code{Rf_error} and related procedures declared in 
      \file{R_ext/Error.h} are now if possible declared to never return,
      allowing for slightly better code generation byy the compiler, 
      and avoiding spurious compiler warnings.  This parallels a change 
      in R-3.0.1, but is more general, using the C11 noreturn facility if 
      present, and otherwise resorting to the gcc facility (if gcc is used).
}}

  \subsection{INSTALLATION FEATURES LIKE THOSE IN LATER R CORE RELEASES}{
    \itemize{
\item From R-2.15.1:
      install.packages("pkg_version.tgz") on Mac OS X now has sanity
      checks that this is actually a binary package (as people have
      tried it with incorrectly named source packages).
\item From R-2.15.3:
      Configuration and R CMD javareconf now come up with a smaller set
      of library paths for Java on Oracle-format JDK (including
      OpenJDK).  This helps avoid conflicts between libraries (such as
      libjpeg) supplied in the JDK and system libraries.  This can
      always be overridden if needed: see the 'R Installation and
      Administration' manual.
\item From R-2.15.3:
      The configure tests for Objective C and Objective C++ now work on
      Mac OS 10.8 with Xcode 4.5.2 (PR#15107).
}}

  \subsection{DOCUMENTATION UPDATES}{
  These are in addition to changes in documentation relating to other
  changes reported here.
    \itemize{
\item Some incorrect code has been corrected in the "Writing
      R Extensions" manual, in the "Zero finding"
      and "Calculating numerical derivatives" sections.  The
      discussion in "Finding and Setting Variables" has also been
      clarified to reflect current behaviour.
\item Fixed an out-of-date comment in the section on helper threads in
      the "R Internals" manual.
}}

  \subsection{PERFORMANCE IMPROVEMENTS}{
    Numerous improvements in speed and memory usage have been made in this
    release of pqR.  Some of these are noted here.
    \itemize{
\item Lookup of local variables is now usually much faster (especially when
      the number of local variables is large), since for each symbol,
      the last local binding found is now recorded, usually avoiding a 
      linear search through local symbol bindings.  Those lookups that are
      still needed are also now a bit faster, due to unrolling of the 
      search loop.
\item The speed of \code{.C} and \code{.Fortran} has been substantially
      improved, partly by incorporating changes in R-2.15.1 and R-2.15.2,
      but with substantial additional improvements as well.  The speed of 
      \code{.Call} and \code{.External} has been sped up to a lesser degree.
\item In some circumstances, a routine called with \code{.C} or \code{.Fortran}
      can now be done in a helper thread, in parallel with other computations.
      This is done only if requested with the \code{HELPERS} option, and
      at present only in certain limited circumstances, in which only a single
      output variable is used.  See \code{help(.C)} or \code{help(.Fortran)}
      for details.
<<<<<<< HEAD
\item Assignments that update a local variable by applying a single unary or 
      binary mathematical operation will now often re-use space for
      the variable that is updated, rather than allocating new space.
      For example, this will be done with all the assignments in the
      second line below:
\preformatted{   u <- rep(1,1000); v <- rep(2,1000); w <- exp(2)
   u <- exp(u); u <- 2*u; v <- v/2; u <- u+v; w <- w+1
}
      This modification also has the effect of increasing the possibilities
      for task merging.  For example, in the above code, the first two
      updates for \code{u} will be merged into one computation that sets
      \code{u} to \code{2*exp(u)}.
=======
>>>>>>> 01bce34a
\item The performance of \code{rep} and \code{rep.int} (which is now primitive)
      is much improved.
      These improvements (and improvements previously made in pqR) go beyond 
      those in R Core releases from R-2.15.2 on, so these functions are often 
      substantially faster in pqR than in R-2.15.2 or later R Core versions
      to at least R-3.1.1, for both long and short vectors.  (However, note
      that the changes in functionality made in R-2.15.2 have not been made 
      in pqR; in particular, pairlists are still allowed, as in R-2.15.0.)
\item For numeric vectors, the repetition done by \code{rep} and \code{rep.int}
      may now be done in a helper thread, in parallel with other computations.
      For example, attaching names to the result of \code{rep} (if necessary)
      may be done in parallel with replication of the data part.
\item The amount of space used on the C stack has been reduced, with the
      result that deeper recursion is possible within a given C stack
      limit.  For example, the following is now possible with the default
      stack limit (at least on one Intel Linux system with gcc 4.6.3, results
      will vary with platform):
\preformatted{   f <- function (n) { if (n>0) 1+f(n-1) else 0 }
   options(expressions=500000)
   f(7000)
}
      For comparison, with pqR-2014-06-1, and R-3.1.1, trying to evaluate 
      f(3100) gives a C stack overflow error (but f(3000) works).
\item Expressions now sometimes return constant values, that are shared,
      and likely stored in read-only memory.  These constants include 
      \code{NULL}, the scalars (vectors of length one) \code{FALSE}, 
      \code{TRUE}, \code{NA}, \code{NA_real_}, 0.0, 1.0, 0L, 1L, ..., 10L, 
      and some one-element pairlists with such constant elements.  Apart 
      from \code{NULL}, these constants are not
      \emph{always} used for the corresponding value, but they often are, which
      saves on memory and associated garbage collection time.  External routines
      that incorrectly modify objects without checking that \code{NAMED} is
      zero may now crash when passed a read-only constant, which is a generally
      desirable debugging aid, though it might sometimes cause a package that
      had previously at least sort-of worked to no longer run.
\item The \code{substr} function has been sped up, and uses less memory,
      especially when a small substring is extracted from a long string.
      Assignment to \code{substr} has also been sped up a bit.
\item The function for unserializing data (eg, reading file \file{.RData}) is
      now done with elimination of tail-recursion (on the CDR field) when 
      reading pairlists.  This is both faster and less likely to produce a stack
      overflow.  Some other improvements to serializing/unserializing have
      also been made, including support for restoring constant values (mentioned
      above) as constant values.
\item Lookup of S3 methods has been sped up, especially when no method is
      found.  This is important for several primitive functions, such as 
      \code{$}, that look for a method when applied to an object with a class
      attribute, but perform the operation themselves if no method is found.
\item Integer plus, minus, and times are now somewhat faster (a side effect
      of switching to a more robust overflow check, as described below).
\item Several improvements relating to garbage collection have been made.
      One change is that the amount of memory used for each additional
      symbol has been reduced from 112 bytes (two CONS cells) to 80 bytes
      (on 64-bit platforms).  Another change is in tuning of heap sizes,
      in order to reduce occassions in which garbage collection is very
      frequent.
\item Many uses of the \code{return} statement have been sped up.
\item Functions in the \code{apply} family have been sped up when they are
      called with no additional arguments for the function being applied.
\item The performance problem reported in PR #15798 at r-project.org has
      been fixed (differently from the R Core fix).
\item A performance bug has been fixed in which any assignment to a vector 
      subscripted with a string index caused the entire vector to be copied.
      For example, the final assignment in the code below would copy all
      of \code{a}:
\preformatted{   a<-rep(1.1,10000); names(a)[1] <- "x"
   a["x"] <- 9
}
      This bug exists in R Core implementations though at least R-3.1.1.
\item A performance bug has been fixed that involved subscripting with many 
      invalid string indexes, reported on r-devel on 2010-07-15 and 
      2013-05-8.  It is illustrated by the following code, 
      which is more than ten thousand times slower than expected:
\preformatted{   x <- c(A=10L, B=20L, C=30L)
   subscript <- c(LETTERS[1:3], sprintf("ID%05d", 1:150000))
   system.time(y1 <- x[subscript])
}
      The fix in this version of pqR does not solve the related problem 
      when assigning to \code{x[subscript]}, which is still slow.  Fixing
      that would require implementation of a new method, possibly requiring
      more memory.

      This performance bug exists in R Core releases through R-3.1.1, but
      may now be fixed (differently) in the current R Core development version.
}}

  \subsection{BUG FIXES}{
    \itemize{
\item Fixed a bug in \code{numericDeriv} (see also the documentation
      update above), which is illustrated by the following
      code, which gave the wrong derivative:
\preformatted{    x <- y <- 10
    numericDeriv(quote(x+y),c("x","y"))
}
      I reported this to R Core, and it is also fixed (differently) in
      R-3.1.1.
\item Fixed a problem with treatment of \code{ANYSXP} in specifying
      types of registered C or Fortran routines, which in particular had
      prevented the types of \code{str_signif}, used in \code{formatC},
      from being registered.  (This bug exists in R Core versions of R
      at least through R-3.1.1.) 
\item Fixed a bug in \code{substr} applied to a string with UTF-8
      encoding, which could cause a crash for code such as
\preformatted{   a <- "\xc3\xa9"
   Encoding(a) <- "UTF-8"
   b <- paste0(rep(a,8000),collapse="")
   c <- substr(b,1,16000)
}
      I reported this as PR #15910 at r-project.org, so it may be
      fixed in an R Core release after R-3.1.1.  A related bug in
      assignment to \code{substr} has also been fixed.
\item Fixed a bug in how debugging is handled that is illustrated by the
      following output:
\preformatted{   > g <- function () { A <<- A+1; function (x) x+1 }
   > f <- function () (g())(10)
   > A <- 0; f(); print(A)
   [1] 11
   [1] 1
   > debug(f);
   > A <- 0; f(); print(A)
   debugging in: f()
   debug: (g())(10)
   Browse[2]> c
   exiting from: f()
   [1] 11
   [1] 2
}
   Note that the final value of \code{A} is different (and wrong) when
   \code{f} is stepped through in the debugger.  This bug exists in
   R Core releases through at least R-3.1.1.
\item Fixed a bug illustrated by the following code, which gave
      an error saying that \code{p[1,1]} has the wrong number of subscripts:
\preformatted{   p <- pairlist(1,2,3,4); dim(p) <- c(2,2); p[1,1] <- 9
}
   This bug exists in R Core releases through at least R-3.1.1.
\item Fixed the following pqR bug (and related bugs), in which
      \code{b} was modified by the assignment to \code{a}:
\preformatted{   a <- list(list(1+1))
   b <- a
   attr(a[[1]][[1]],"fred")<-9
   print(b)
}
\item Fixed the non-robust checks for integer overflow, which reportedly
      sometimes fail when using clang on a Mac.  This is #PR 15774 at
      r-project.org, fixed in R-3.1.1, but fixed differently in pqR.
\item Fixed a bug (PR #15399 at r-project.og) in \code{na.omit} and 
      \code{na.exclude} that led to a
      data frame that should have had zero rows having one row instead.
      (Also fixed in R-3.1.1, though differently.)
<<<<<<< HEAD
=======
\item Fixed the bug in \code{nlm} reported as PR #15958
      at r-project.org, along with related bugs in \code{uniroot} and
      \code{optimize}.  These all involve situations where the function
      being optimized saves its argument in some manner, and then sees
      it the saved value change when the optimizer re-uses the space for the 
      argument on the next call.  The fix made is is to no longer reuse the 
      space, which will unfortunately cause a (fairly small) decline in 
      performance.

      The \code{optim} function also has this problem, but only
      when numerical derivatives are used.  It has not yet been fixed.
      The \code{integrate} function does not seem to have a problem.
>>>>>>> 01bce34a
}}

  \subsection{BUG FIXES CORRESPONDING TO THOSE IN LATER R CORE RELEASES}{
    \itemize{
\item From R-2.15.1: 
      Trying to update (recommended) packages in R_HOME/library without
      write access is now dealt with more gracefully.  Further, such
      package updates may be skipped (with a warning), when a newer
      installed version is already going to be used from .libPaths().
      (PR#14866)
\item From R-2.15.1:
      \command{R CMD check} with \env{_R_CHECK_NO_RECOMMENDED_}
      set to a true value (as done by the \command{--as-cran} option)
      could issue false errors if there was an indirect dependency
      on a recommended package.
\item From R-2.15.1:
      getMethod(f, sig) produced an incorrect error message in some
      cases when f was not a string).
\item From R-2.15.2:
      In Windows, the GUI preferences for foreground color were 
      not always respected.  (Reported by Benjamin Wells.)
\item From R-2.15.1:
      The evaluator now keeps track of source references outside of
      functions, e.g. when source() executes a script.
\item From R-2.15.1:
      The value returned by tools::psnice() for invalid pid values was
      not always NA as documented.
\item Similarly to R-3.1.1-patched:
      In package \code{parallel}, child processes now call \code{_Exit}
      rather than \code{exit}, so that the main process is not affected
      by flushing of input/output buffers in the child.
}}
}


\section{CHANGES IN VERSION RELEASED 2014-06-19}{

  \subsection{INTRODUCTION}{

  \itemize{ 

\item This is a maintenance release, with bug fixes, documentation
      improvements (including provision of previously missing
      documentation), and changes for compatibility with R Core releases.
      There are some new features in this release that help
      with testing pqR and packages. There are no significant changes 
      in performance.

\item See the sections below on earlier releases for general
      information on pqR.  

\item Note that there was a test release of 2014-06-10 that 
      is superceded by this release, with no separate listing 
      of the changes it contained.
  }}

  \subsection{NEW FEATURES FOR TESTING}{
    \itemize{
\item The setting of the \code{R_SEED} environment variable now specifies what
      random number seed to use when \code{set.seed} is not called.  When
      \code{R_SEED} is not set, the seed will be set from the time and process
      ID as before.  It is recommended that \code{R_SEED} be set before running
      tests on pqR or packages, so that the results will be reproducible.
      For example, some packages report an error if a hypothesis test on
      simulated data results in a p-value less than some threshold.  If 
      \code{R_SEED} is not set, these packages will fail their tests now 
      and then at random, whereas setting \code{R_SEED} will result either
      in consistent success or (less likely) consistent failure.
\item The comparison of test output with saved output using \code{Rdiff} now
      ignores any output from \code{valgrind}, so spurious errors will not be
      triggered by using it.  When using \code{valgrind}, the
      output files should be checked manually for \code{valgrind} messages 
      that are of possible interest.
\item The test script in \file{tests/internet.R} no longer looks at CRAN's html
      code, which is subject to change.  It instead looks at a special test file
      at \url{pqR-project.org}.
\item Fixed problems wit the \file{reg-tests-1b} test script.  Also, now sets
      the random seed, so it's consistent (even without R_SEED set), and has
      its output compared to a saved version.  Non-fatal errors (with
      code 5) should be expected on systems without enough memory for xz
      compression.
  }}

  \subsection{CHANGE FOR COMPATIBILITY}{
    \itemize{
\item The result of \code{diag(list(1,3,5))} is now a matrix of type
      double.  In R-2.15.0, this expression did not produce a sensible
      result.  A previous fix in pqR made this expression produce a matrix of 
      type list.  A later change by R Core also fixed this, but so it
      produced a double matrix, coercing the list to a numeric vector
      (to the extent possible); pqR now does the same.
  }}

  \subsection{DOCUMENTATION UPDATES}{
    \itemize{
\item The documentation for \code{c} now says how the names for the 
      result are determined, including previously missing information
      on the \code{use.names} argument, and on the role of the names of
      arguments in the call of \code{c}.  This documentation is missing
      in R-2.15.0 and R-3.1.0.
\item The documentaton for \code{diag} now documents that a diagonal matrix 
      is always created with type double or complex, and that the
      names of an extracted diagonal vector are taken from a \code{names}
      attribute (if present), if not from the row and column names.  This
      information is absent in the documentation in R-2.15.1 and R-3.1.0.
\item Incorrect information regarding the pointer protection stack
      was removed from \code{help(Memory)}.  This incorrect information
      is present in R-2.15.0 and R-3.1.0 as well.
\item There is now information in \code{help(Arithmetic)} regarding what
      happens when the operands of an arithmetic operation are \code{NA}
      or \code{NaN}, including the arbitrary nature of the result when
      one operand is \code{NA} and the other is \code{NaN}.  There is
      no discussion of this issue in the documentation for R-2.15.0 and R-3.1.0.
\item The \code{R_HELPERS} and \code{R_HELPERS_TRACE} environment variables
      are now documented in \code{help("environment variables")}.  The
      documentation in \code{help(helpers)} has also been clarified.
\item The \code{R_DEBUGGER} and \code{R_DEBUGGER_ARGS} environment variables
      are now documented in \code{help("environment variables")} as 
      alternatives to the \code{--debugger} and \code{--debugger-args}
      arguments.
  }}

  \subsection{BUG FIXES}{
    \itemize{
\item Fixed lack of protection bugs in the \code{equal} and \code{greater}
      functions in \file{sort.c}.  These bugs are also present in R-2.15.0
      and R-3.1.0.
\item Fixed lack of protection bugs in the \code{D} function in \file{deriv.c}.
      These bugs are also present in R-2.15.0 and R-3.1.0.
\item Fixed argument error-checking bugs in \code{getGraphicsEventEnv}
      and \code{setGraphicsEventEnv} (also present in R-2.15.0 and R-3.1.0).
\item Fixed a stack imbalance bug that shows up in the expression
      \code{anyDuplicated(c(1,2,1),incomp=2)}.  This bug is also present
      in R-2.15.0 and R-3.1.0.  The bug is reported only when the \code{base}
      package is not byte compiled (but still exists silently when it is 
      compiled).
\item Fixed a bug in the foreign package that showed up on systems where
      the C \code{char} type is unsigned, such as a Rasberry Pi running
      Rasbian.  I reported this to R Core, and it is also fixed in R-3.1.0.
\item Fixed a lack of protection bug that arose when \code{log} produced a
      warning.
\item Fixed a lack of protection bug in the \code{lang[23456]}
      C functions.
\item Fixed a stack imbalance bug that showed up when an assignment was
      made to an array of three or more dimensions using a zero-length
      subscript.
\item Fixed a problem with \code{news()} that was due to pqR's version
      numbers being dates (pqR issue #1).
\item Fixed out-of-bound memory accesses in \code{R_chull} and \code{scanFrame}
      that valgrind reports (but which are likely to be innocuous).
  }}

  \subsection{BUG FIXES CORRESPONDING TO THOSE IN LATER R CORE RELEASES}{
    \itemize{
\item From R-2.15.1: The string "infinity" now converts correctly to \code{Inf}
      (PR#14933).
\item From R-2.15.1: The generic for backsolve is now correct (PR#14883).
\item From R-2.15.1: A bug in \code{get_all_vars} was fixed (PR#14847).
\item From R-2.15.1: Fixed an argument error checking bug in \code{dev.set}.
\item From R-3.1.0-patched: Fixed a problem with \code{mcmapply} not 
      parallelizing when the number of jobs was less than number of cores.
      (However, unlike R-3.1.0-patched, this fix doesn't try to 
      parallelize when there is only one core.)
  }}
}

\section{CHANGES IN VERSION RELEASED 2014-02-23}{

  \subsection{INTRODUCTION}{

  \itemize{ 

\item This is a maintenance release, with bug fixes, changes for
      compatibility with packages, additional correctness tests, and 
      documentation improvements.  There are no new features in this 
      release, and no significant changes in performance.

\item See the sections below on earlier releases for general
      information on pqR.
  }}

  \subsection{INSTALLATION AND TESTING}{
    \itemize{
\item The information in the file "INSTALL" in the main source directory 
      has been re-written.  It now contains all the information expected
      to be needed for most installations, without the user needing to
      refer to R-admin, including information on the configuration
      options that have been added for pqR.  It also has information on
      how to build pqR from a development version downloaded from github.

\item Additional tests regarding subsetting operations, maintenance of
      NAMEDCNT, and operation of helper threads have been written.
      They are run with \code{make check} or \code{make check-all}.

\item A "create-configure" shell script is now included, which allows
      for creation of the "configure" shell script when it is non-functional
      or not present (as when building from a development version of pqR).
      It is not needed for typical installs of pqR releases.

\item Some problems with installation on Microsoft Windows (identified
      by Yu Gong) have hopefully been fixed.  (But trying to install
      pqR on Windows is still recommended only for adventurous users.)

\item A problem with installing pqR as a shared library when multithreading
      is disabled has been fixed.

\item Note that any packages (except those written only in R, plus 
      C or Fortran routines called by \code{.C} or \code{.Fortran}) that
      were compiled and installed under R Core versions of R must be 
      re-installed for use with pqR, as is generally the case with new versions
      of R (although it so happens that it is not necessary to re-install
      packages installed with pqR-2013-07-22 or pqR-2013-12-29 with this 
      release, because the formats of the crucial internal data structures 
      happen not to have changed).
  }}

  \subsection{DOCUMENTATION UPDATES}{
    \itemize{
\item The instructions in "INSTALL" have been re-written, as noted above.
\item The manual on "Writing R Extensions" now has additional information 
      (in the section on "Named objects and copying") on paying proper attention
      to NAMED for objects found in lists.
\item More instructions on how to create a release branch of pqR from a 
      development branch have been added to mods/README (or MODS).
  }}

  \subsection{CHANGES REGARDING PACKAGE COMPATIBILITY AND CHECKING}{
    \itemize{
\item Changed the behaviour of \code{$} when dispatching so that the unevaluated
      element name arrives as a string, as in R-2.15.0.  This behaviour is
      needed for the "dyn" package.  The issue is illustrated by the
      following code:
\preformatted{    a <- list(p=3,q=4)
    class(a) <- "fred"
    `$.fred` <-
      function (x,n) { print(list(n,substitute(n))); x[[n]] }
    print(a$q)
}
      In R-2.15.0, both elements of the list printed are strings, but in
      pqR-2013-12-29, the element from "substitute" is a symbol.  Changed
      \code{help("$")} to document this behaviour, and the corresponding 
      behaviour of \code{"$<-"}.  Added a test with \code{make check} for it.
\item Redefined "fork" to "Rf_fork" so that helper threads can be disabled
      in the child when "fork" is used in packages like "multicore". 
      (Special mods for this had previously been made to the "parallel" 
      package, but this is a more universal scheme.)
\item Added an option (currently set) for pqR to ignore incorrect zero
      pointers encountered by the garbage collector (as R-2.15.0 does).
      This avoids crashes with some packages (eg, "birch") that incorrectly
      set up objects with zero pointers.
\item Changed a C procedure name in the "matprod" routines to reduce the
      chance of a name conflict with C code in packages.
\item Made \code{NA_LOGICAL} and \code{NA_INTEGER} appear as variables
      (rather than constants) in packages, as needed for package
      "RcppEigen".
\item Made \code{R_CStackStart} and \code{R_CStackLimit} visible to 
      packages, as needed for package "vimcom".
\item Fixed problem with using \code{NAMED} in a package that defines
      \code{USE_RINTERNALS}, such as "igraph".
\item Calls of external routines with .Call and .External are now
      followed by checks that the routine didn't incorrectly change 
      the constant objects sometimes used internally in pqR for TRUE, 
      FALSE, and NA.  (Previously, such checks were made only after calls 
      of .C and .Fortran.)
  }}

  \subsection{BUG FIXES}{
    \itemize{
\item Fixed the following bug (also present in R-2.15.0 and R-3.0.2):
\preformatted{    x <- t(5)
    print (x \%*\% c(3,4))
    print (crossprod(5,c(3,4)))
}
     The call of \code{crossprod} produced an error, whereas the corresponding
     use of \code{\%*\%} does not.

     In pqR-2013-12-29, this bug also affected the expression 
     \code{t(5) \%*\% c(3,4)}, since it is converted to the equivalent of 
     \code{crossprod(5,c(3,4))}.

\item Fixed a problem in R_AllocStringBuffer that could result in
      a crash due to an invalid memory access.  (This bug is also
      present in R-2.15.0 and R-3.0.2.)
\item Fixed a bug in a "matprod" routine sometimes affecting 
      \code{tcrossprod} (or an equivalent use of \code{\%*\%}) with 
      helper threads.
\item Fixed a bug illustrated by the following:
\preformatted{    f <- function (a)
    { x <- a
      function () { b <- a; b[2]<-1000; a+b  }
    }
    g <- f(c(7,8,9))
    save.image("tmpimage")
    load("tmpimage")
    print(g())
}
      where the result printed was 14 2000 18 rather than 14 1008 18.
\item Fixed a bug in \code{prod} with an integer vector containing \code{NA}, 
      such as, \code{prod(NA)}.
\item Fixed a lack-of-protection bug in mkCharLenCE that showed up
      in checks for packages "cmrutils".
\item Fixed a problem with xtfrm demonstrated by the following:
\preformatted{    f<-function(...) xtfrm(...); f(c(1,3,2))
}
      which produced an error saying '...' was used in an incorrect context.
      This affected package "lsr". 
\item Fixed a bug in maintaining NAMEDCNT when assigning to a variable in
      an environment using \code{$}, which showed up in package "plus".
\item Fixed a bug that causes the code below to create a circular data 
      structure:
\preformatted{    { a <- list(1); a[[1]] <- a; a }
}
\item Fixed bugs such as that illustrated below:
\preformatted{    a <- list(list(list(1)))
    b <- a
    a[[1]][[1]][[1]]<-2
    print(b)
}
      in which the assignment to \code{a} changes \code{b}, and added tests
      for such bugs.
\item Fixed a bug where unary minus might improperly reuse its operand for
      the result even when it was logical (eg, in \code{-c(F,T,T,F)}).
\item Fixed a bug in pairlist element deletion, and added tests in subset.R
      for such cases.
\item The ISNAN trick (if enabled) is now used only in the interpreter itself,
      not in packages, since the macro implementing it evaluates its argument
      twice, which doesn't work if it has side effects (as happens in the 
      "ff" package).
\item Fixed a bug that sometimes resulted in task merging being disabled
      when it shouldn't have been.
}}
}

\section{CHANGES IN VERSION RELEASED 2013-12-29}{

  \subsection{INTRODUCTION}{

  \itemize{ 

\item This is the first publicized release of pqR after pqR-2013-07-22.  
      A verson dated 2013-11-28 was released for testing; it differs
      from this release only in bug and documentation fixes, which
      are not separately detailed in this NEWS file.

\item pqR is based on R-2.15.0, distributed by the R Core Team, but
improves on it in many ways, mostly ways that speed it up, but also by
implementing some new features and fixing some bugs.  See the notes
below on earlier pqR releases for general discussion of pqR, and for
information that has not changed from previous releases of pqR.

\item The most notable change in this release is that ``task merging''
      is now implemented.  This can speed up sequences
      of vector operations by merging several operations into one, which 
      reduces time spent writing and later reading data in memory. 
      See \code{help(merging)} and the item below for more details.

\item This release also includes other performance improvements, bug fixes,
      and code cleanups, as detailed below.
  }}

  \subsection{INSTALLATION AND TESTING}{
    \itemize{

\item Additional configuration options are now present to allow
      enabling and disabling of task merging, and more generally, of the
      deferred evaluation framework needed for both task merging and
      use of helper threads.  By default, these facilities are enabled.
      The \code{--disable-task-merging} option to \code{./configure}
      disables task merging, \code{--disable-helper-threads} disables
      support for helper threads (as before), and 
      \code{--disable-deferred-evaluation} disables both of these
      features, along with the whole deferred evaluation framework.
      See the \code{R-admin} manual for more details.

\item See the pqR wiki at \code{https://github.com/radfordneal/pqR/wiki}
      for the latest news regarding systems and packages that do or do not
      work with pqR.

\item Note that any packages (except those written only in R, plus 
      C or Fortran routines called by \code{.C} or \code{.Fortran}) that
      were compiled and installed under R Core versions of R must be 
      re-installed for use with pqR, as is generally the case with new versions
      of R (although it so happens that it is not necessary to re-install
      packages installed with pqR-2013-07-22 with this release, because the 
      formats of the crucial internal data structures happen not to have
      changed).

\item Additional tests of matrix multiplication (\code{\%*\%}, \code{crossprod},
      and \code{tcrossprod}) have been written.  They are run with
      \code{make check} or \code{make check-all}.

  }}

  \subsection{INTERNAL STRUCTURES AND APPLICATION PROGRAM INTERFACE}{
    \itemize{

\item The table of built-in function names, C functions implementing them, and
      operation flags, which was previously found in \code{src/main/names.c},
      has been split into multiple tables, located in the source files that 
      define such built-in functions (with only a few entries still in 
      \code{names.c}).  This puts the descriptions of these built-in
      functions next to their definitions, improving maintainability, and
      also reduces the number of global functions.  This change should have 
      no effects visible to users.

\item The initialization for fast dispatch to some primitive functions
      is now done in \code{names.c}, using tables in other source files
      analogous to those described in the point just above.  This is 
      cleaner, and eliminates an anomaly in the previous versions of
      pqR that a primitive function could be slower the first time it was
      used than when used later.
  }}

  \subsection{PERFORMANCE IMPROVEMENTS}{
    \itemize{
\item Some sequences of vector operations can now be merged into a single
      operation, which can speed them up by eliminating memory operations
      to store and fetch intermediate results.  For example, when \code{v} is 
      a long vector, the expression 
      \code{exp(v+1)} can be merged into one task, which will compute 
      \code{exp(v[i]+1)} for each element, \code{i}, of \code{v} in a 
      single loop.  

      Currently, such ``task merging'' is done only for (some)
      operations in which only one operand is a vector. When there are
      helper threads (which might be able to do some operations even
      faster, in parallel) merging is done only when one of the
      operations merged is a simple addition, subtraction, or
      multiplication (with one vector operand and one scalar operand).

      See \code{help(merging)} for more details.

\item During all garbage collections, any tasks whose outputs are not
      referenced are now waited for, to allow memory used by their outputs to be
      recovered.  (Such unreferenced outputs should be rare in real 
      programs.)  In a full garbage collection, tasks with large inputs
      or outputs that are referenced only as task inputs
      are also waited for, so that the memory they occupy can be recovered.

\item The built-in C matrix multiplication routines and those in the supplied 
      BLAS have both been sped up, especially those used by \code{crossprod}
      and \code{tcrossprod}.  This will of course have no effect if a different
      BLAS is used and the \code{mat_mult_with_BLAS} option is set to
      \code{TRUE}.

\item Matrix multiplications in which one operand can be recognized as the
      result of a transpose operation are now done without actually creating
      the transpose as an intermediate result, thereby reducing both 
      computation time and memory usage.  Effectively, these uses of the
      \code{\%*\%} operator are converted to uses of \code{crossprod} or
      \code{tcrossprod}.  See \code{help("\%*\%")} for details.

\item Speed of \code{ifelse} has been improved (though it's now slower when the
      condition is scalar due to the bug fix mentioned below).

\item Inputs to the mod operator can now be piped. (Previously, this was 
      inadvertently prevented in some cases.)

\item The speed of the quick check for NA/NaN that can be enabled with 
      \code{-DENABLE_ISNAN_TRICK} in CFLAGS has been improved.
  }}

  \subsection{BUG FIXES}{
    \itemize{
\item Fixed a bug in \code{ifelse} with scalar condition but other
      operands with length greater than one.  (Pointed out by Luke Tierney.)

\item Fixed a bug stemming from re-use of operand storage for a result
      (pointed out by Luke Tierney) illustrated by the following:
\preformatted{   A <- array(c(1), dim = c(1,1), dimnames = list("a", 1))
   x <- c(a=1)
   A/(pi*x)
}

\item The \code{--disable-mat-mult-with-BLAS-in-helpers} configuration
      setting is now respected for complex matrix multiplication
      (previously it had only disabled use of the BLAS in helper
      threads for real matrix multiplication).

\item The documentation for \code{aperm} now says that the default
      method does not copy attributes (other than dimensions and
      dimnames).  Previously, it incorrecty said it did (as is the
      case also in R-2.15.0 and R-3.0.2).

\item Changed \code{apply} from previous versions of pqR to replicate
      the behaviour seen in R-2.15.0 (and later R Core version) when the matrix 
      or array has a class attribute.  Documented this behaviour (which is
      somewhat dubious and convoluted) in the help entry for \code{apply}.
      This change fixes a problem seen in package TSA (and probably others).

\item Changed \code{rank} from prevous versions of pqR to replicate
      the behaviour when it is applied to data frames that is seen in R-2.15.0 
      (and later R Core versions).  Documented this (somewhat dubious) 
      behaviour in the help entry for \code{rank}.  This change fixes a
      problem in the \code{coin} package.

\item Fixed a bug in keeping track of references when assigning 
      repeated elements into a list array.

\item Fixed the following bug (also present in R-2.15.0 and R-3.0.2):
\preformatted{   v <- c(1,2)
   m <- matrix(c(3,4),1,2)
   print(t(m)\%*\%v)
   print(crossprod(m,v))
}
in which \code{crossprod} gave an error rather than produce the answer
for the corresponding use of \code{\%*\%}.

\item Bypassed a problem with the Xcode gcc compiler for the Mac that 
      led to it falsely saying that using -DENABLE_ISNAN_TRICK in CFLAGS
      doesn't work.
  }}
}


\section{CHANGES IN VERSION RELEASED 2013-07-22}{

  \subsection{INTRODUCTION}{

  \itemize{ 

\item pqR is based on R-2.15.0, distributed by the R Core Team, but
improves on it in many ways, mostly ways that speed it up, but also by
implementing some new features and fixing some bugs.  See the notes
below, on the release of 2013-06-28, for general discussion of pqR,
and for information on pqR that has not changed since that release.

\item This updated release of pqR provides some performance
enhancements and bug fixes, including some from R Core releases after
R-2.15.0.  More work is still needed to incorporate improvements in
R-2.15.1 and later R Core releases into pqR.

\item This release is the same as the briefly-released version of
2013-17-19, except that it fixes one bug and one reversion of an
optimization that were introduced in that release, and tweaks the
Windows Makefiles (which are not yet fully tested).

  }}

  \subsection{FEATURE AND DOCUMENTATION CHANGES}{
    \itemize{
      \item Detailed information on what operations can be done in helper
            threads is now provided by help(helpers).
      \item Assignment to parts of a vector via code such as 
            \code{v[[i]]<-value} and \code{v[ix]<-values} now automatically 
            converts raw values to the appropriate type
            for assignment into numeric or string vectors, and assignment
            of numeric or string values into a raw vector now results in the
            raw vector being first converted to the corresponding type.  This
            is consistent with the existing behaviour with other types.
      \item The allowed values for assignment to an element of an "expression" 
            list has been expanded to match the allowed values for ordinary
            lists.  These values (such as function closures) could previously 
            occur in expression lists as a result of other operations (such
            as creation with the \code{expression} primitive).
      \item Operations such as
            \code{v <- pairlist(1,2,3); v[[-2]] <- NULL} now raise an error.
            These operations were previously documented as being illegal, and
            they are illegal for ordinary lists.  The proper way to do
            this deletion is \code{v <- pairlist(1,2,3); v[-2] <- NULL}.
      \item Raising \code{-Inf} to a large value (eg, \code{(-Inf)^(1e16)})
            no longer produces an incomprehensible warning.  As before, the 
            value returned is \code{Inf}, because (due to their 
            limited-precision floating-point representation) all such large 
            numbers are even integers.
  }}

  \subsection{FEATURE CHANGES CORRESPONDING TO THOSE IN LATER R CORE RELEASES}{
    \itemize{
\item From R-2.15.1: On Windows, there are two new environment variables which
      control the defaults for command-line options.

      If \env{R_WIN_INTERNET2} is set to a non-empty value, it is as if
      \option{--internet2} was used.

      If \env{R_MAX_MEM_SIZE} is set, it gives the default memory limit
      if \option{--max-mem-size} is not specified: invalid values being
      ignored.

\item From R-2.15.1: The NA warning messages from e.g. \code{pchisq()} now 
      report the call to the closure and not that of the \code{.Internal}.

\item The following included software has been updated to new versions:
      zlib to 1.2.8, LZMA to 5.0.4, and PCRE to 8.33.
  }}

  \subsection{INSTALLATION AND TESTING}{
    \itemize{

\item See the pqR wiki at \code{https://github.com/radfordneal/pqR/wiki}
      for the latest news regarding systems and packages that do or do not
      work with pqR.

\item Note that any previosly-installed packages must be re-installed for 
      use with pqR (as is generally the case with new versions of R), except
      for those written purely in R.

\item It is now known that pqR can be successfully installed under Mac
      OS X for use via the command line (at least with some versions
      of OS X).  The gcc 4.2
      compiler supplied by Apple with Xcode works when helper threads
      are disabled, but does not have the full OpenMP support required for
      helper threads.   For helper threads to work, a C compiler that fully
      supports OpenMP is needed, such as gcc 4.7.3 (available via 
      macports.org).

      The Apple BLAS and LAPACK routines can be used by giving the
      \code{--with-blas='-framework vecLib'} and \code{--withlapack}
      options to \code{configure}.  This speeds up some operations
      but slows down others.

      The R Mac GUI would need to be recompiled for use with pqR.
      There are problems doing this unless helper threads
      are disabled (see pqR issue #17 for discussion).

      Compiled binary versions of pqR for Mac OS X are not yet being supplied.
      Installation on a Mac is recommended only for users experienced
      in installation of R from source code.

\item Success has also been reported in installing pqR on a Windows
      system, including with helper threads, but various tweaks were
      required.  Some of these tweaks are incorporated in this release,
      but they are probably not sufficient for installation "out of the box".
      Attempting to install pqR on Windows is recommended only for
      users who are both experienced and adventurous.

\item Compilation using the \code{-O3} option for gcc is not recommended.
      It speeds up some operations, but slows down others.  With gcc 4.7.3
      on a 32-bit Intel system running Ubuntu 13.04, compiling with 
      \code{-O3} causes compiled functions to crash. (This is not a
      pqR issue, since the same thing happens when R-2.15.0 is compiled 
      with \code{-O3}).
  }}

  \subsection{INTERNAL STRUCTURES AND APPLICATION PROGRAM INTERFACE}{
    \itemize{

\item The R internals manual now documents (in Section 1.8) a
      preliminary set of conventions that pqR follows (not yet
      perfectly) regarding when objects may be modified, and how
      NAMEDCNT should be maintained.  R-2.15.0 did not follow any
      clear conventions.

\item The documentation in the R internals manual on how helper
      threads are implemented in pqR now has the correct title.  (It
      would previously have been rather hard to notice.)

  }}

  \subsection{PERFORMANCE IMPROVEMENTS}{
    \itemize{
\item Some unnecessary duplication of objects has been eliminated.  Here
      are three examples:  
      Creation of lists no longer duplicates all the elements put in the
      list, but instead increments \code{NAMEDCNT} for these elements, so
      that
\preformatted{   a <- numeric(10000)
   k <- list(1,a)
}
no longer duplicates \code{a} when \code{k} is created (though a duplication
will be needed later if either \code{a} or \code{k[[2]]} is modified).
      Furthermore, the assignment below to \code{b$x}, no longer
      causes duplication of the 10000 elements of \code{y}:
\preformatted{   a <- list (x=1, y=seq(0,1,length=10000))
   b <- a
   b$x <- 2
}
Instead, a single vector of 10000 elements is shared between \code{a$y} and
\code{b$y}, and will be duplicated later only if necessary.  Unnecessary
duplication of a 10000-element vector is also avoided when \code{b[1]} is 
assigned to in the code below:
\preformatted{   a <- list (x=1, y=seq(0,1,length=10000))
   b <- a$y
   a$y <- 0
   b[1] <- 1
}
The assignment to \code{a$y} now reduces \code{NAMEDCNT} for the vector
bound to \code{b}, allowing it to be changed without duplication.

\item Assignment to part of a vector using code such as \code{v[101:200]<-0}
      will now not actually create a vector of 100 indexes, but will instead
      simply change the elements with indexes 101 to 200 without creating
      an index vector.  This optimization has not yet been implemented for
      matrix or array indexing.

\item Assignments to parts of vectors, matrices, and arrays using "[" has been
      sped up by detailed code improvements, quite substantially in some
      cases.

\item Subsetting of arrays of three or more dimensions using "[" has
      been sped up by detailed code improvements.

\item Pending summations of one-argument mathematical functions are now
      passed on by \code{sum}.  So, for example, in 
      \code{sum(exp(a)) + sum(exp(b))}, the two
      summations of exponentials can now potentially be done in parallel.

\item A full garbage collection now does not wait for all tasks being
      done by helpers to complete.  Instead, only tasks that are using
      or computing variables that are not otherwise referenced are 
      waited for (so that this storage can be reclaimed).
  }}

  \subsection{BUG FIXES}{
    \itemize{
\item A bug that could have affected the result of \code{sum(abs(v))} when
      it is done by a helper thread has been fixed.
\item A bug that could have allowed \code{as.vector}, \code{as.integer}, etc.
      to pass on an object still being computed to a caller not expecting
      such a pending object has been fixed.
\item Some bugs in which production of warnings at inopportune times could 
      have caused serious problems have been fixed.
\item The bug illustrated below (pqR issue #13) has been fixed:
\preformatted{   > l = list(list(list(1)))
   > l1 = l[[1]]
   > l[[c(1,1,1)]] <- 2
   > l1
   [[1]]
   [[1]][[1]]
   [1] 2
}
\item Fixed a bug (also present in R-2.15.0 and R-3.0.1) illustrated by the
following code:
\preformatted{   > a <- list(x=c(1,2),y=c(3,4))
   > b <- as.pairlist(a)
   > b$x[1] <- 9
   > print(a)
   $x
   [1] 9 2
   
   $y
   [1] 3 4
}
The value printed for a has a$x[1] changed to 9, when it should still be 1.
See pqR issue #14.
\item Fixed a bug (also present in R-2.15.0 and R-3.0.1) in which extending
      an "expression" by assigning to a new element changes it to an ordinary
      list.  See pqR issue #15.
\item Fixed several bugs (also present in R-2.15.0 and R-3.0.1) illustrated
by the code below (see pqR issue #16):
\preformatted{   v <- c(10,20,30)
   v[[2]] <- NULL        # wrong error message
   
   x <- pairlist(list(1,2))
   x[[c(1,2)]] <- NULL   # wrongly gives an error, referring to misuse
                         # of the internal SET_VECTOR_ELT procedure
   
   v<-list(1)
   v[[quote(abc)]] <- 2  # internal error, this time for SET_STRING_ELT
   
   a <- pairlist(10,20,30,40,50,60)
   dim(a) <- c(2,3)
   dimnames(a) <- list(c("a","b"),c("x","y","z"))
   print(a)              # doesn't print names
   
   a[["a","x"]] <- 0     # crashes with a segmentation fault
}
  }}

  \subsection{BUG FIXES CORRESPONDING TO THOSE IN LATER R CORE RELEASES}{
    \itemize{
\item From R-2.15.1: \code{formatC()} uses the C entry point \code{str_signif}
      which could write beyond the length allocated for the output string.

\item From R-2.15.1: \code{plogis(x, lower = FALSE, log.p = TRUE)} no longer
      underflows early for large x (e.g. 800).

\item From R-2.15.1: \code{?Arithmetic}'s \dQuote{\code{1 ^ y} and \code{y ^ 0}
	are \code{1}, \emph{always}} now also applies for \code{integer}
      vectors \code{y}.

\item From R-2.15.1: X11-based pixmap devices like \code{png(type = "Xlib")} 
      were trying to set the cursor style, which triggered some warnings and
      hangs.

\item From R-3.0.1 patched: Fixed comment-out bug in BLAS, as per PR 14964.
  }}
}


\section{CHANGES IN VERSION RELEASED 2013-06-28}{

\subsection{INTRODUCTION}{

\itemize{ 
\item This release of pqR is based on R-2.15.0, distributed by the R
Core Team, but improves on it in many ways, mostly ways that speed it
up, but also by implementing some new features and fixing some bugs.
One notable speed improvement in pqR is that for systems with multiple
processors or processor cores, pqR is able to do some numeric
computations in parallel with other operations of the interpreter, and
with other numeric computations.

\item This is the second publicised release of pqR (the first was on
2013-06-20, and there were earlier unpublicised releases). It fixes one
significant pqR bug (that could cause two empty strings to not compare
as equal, reported by Jon Clayden), fixes a bug reported to R Core (PR
15363) that also existed in pqR (see below), fixes a bug in deciding
when matrix multiplies are best done in a helper thread, and fixes some
issues preventing pqR from being built in some situations (including
some partial fixes for Windows suggested by "armgong").  Since the
rest of the news is almost unchanged from the previous release, I have
not made a separate news section for this release. (New sections will
be created once new releases have significant differences.)

\item This section documents changes in pqR from R-2.15.0 that are of
direct interest to users.  For changes from earlier version of R to
R-2.15.0, see the ONEWS, OONEWS, and OOONEWS files.  Changes of little
interest to users, such as code cleanups and internal details on
performance improvements, are documented in the file MODS, which
relates these changes to branches in the code repository at
github.com/radfordneal/pqR.

\item Note that for compatibility with R's version system, pqR presently
uses the same version number, 2.15.0, as the version of R on which it
is based. This allows checks for feature availability to continue to
work.  This scheme will likely change in the future.  Releases of pqR
with the same version number are distinguished by release date.

\item See radfordneal.github.io/pqR for current information on pqR, including
announcements of new releases, a link to the page for making and viewing
reports of bugs and other issues, and a link to the wiki page containing
information such as systems on which pqR has been tested.

}}

  \subsection{FEATURE CHANGES}{
    \itemize{
      \item A new primitive function \code{get_rm} has been added,
            which removes a variable while returning the value it
            had when removed.  See \code{help(get_rm)} for details,
            and how this can sometimes improve efficiency of R functions.

      \item An enhanced version of the \code{Rprofmem} function for profiling
            allocation of vectors has been implemented, that can
            display more information, and can output to the terminal,
            allowing the source of allocations to more easily be
            determined.  Also, \code{Rprofmem} is now always accessible
            (not requiring the \code{--enable-memory-profiling} configuration
            option).  Its overhead when not in use is negligible.
 
            The new version allows records of memory allocation to be
            output to the terminal, where their position relative to
            other output can be informative (this is the default for the
            new \code{Rprofmemt} variant).  More identifying
            information, including type, number of elements, and
            hexadecimal address, can also be output.  For more details on
            these and other changes, see \code{help(Rprofmem)}.

      \item A new primitive function, pnamedcnt, has been added, that
            prints the NAMEDCNT/NAMED count for an R object, which is helpful
            in tracking when objects will have to be duplicated.  For
            details, see help(pnamedcnt).

      \item The \code{tracemem} function is defunct.  What exactly it was
            supposed to do in R-2.15.0 was unclear, and optimizations 
            in pqR make it even less clear what it should do.  The bit
            in object headers that was used to implement it has been
            put to a better use in pqR.  The \code{--enable-memory-profiling}
            configuration option used to enable it no longer exists.

            The \code{retracemem} function remains for compatibility
            (doing nothing).  The \code{Rprofmemt} and \code{pnamedcnt}
            functions described above provide alternative ways of gaining
            insight into memory allocation behaviour.

      \item Some options that can be set by arguments to the R command can
            now also be set with environment variables, specifically, the
            values of R_DEBUGGER, R_DEBUGGER_ARGS, and R_HELPERS give the
            default when \code{--debugger}, \code{--debugger-args}, and 
            \code{--helpers} are not specified on the command line.  This 
            feature is useful when using a shell file or Makefile that contains 
            R commands that one would rather not have to modify.
    }
  }

  \subsection{INSTALLATION AND TESTING}{
    \itemize{

      \item The procedure for compiling and installing from source is largely 
            unchanged from R-2.15.0.  In particular, the final result is a 
            program called "R", not "pqR", though of course you can provide a 
            link to it called "pqR".  Note that (as for R-2.15.0) it is not 
            necessary to do an "install" after "make" --- one can just
            run bin/R in the directory where you did "make".  This may be 
            convenient if you wish to try out pqR along with your current 
            version of R.

      \item Testing of pqR has so far been done only on Linux/Unix
            systems, not on Windows or Mac systems.  There is no specific
            reason to believe that it will not work on Windows or Mac
            systems, but until tests have been done, trying to use it 
            on these systems is not recommended.  (However, some users
            have reported that pqR can be built on Mac systems, as long
            as a C compiler fully supporting OpenMP is used, or the
            \code{--disable-helper-threads} configuration option is used.)

      \item This release contains the versions of the standard and recommended
            packages that were released with R-2.15.0.  Newer versions may
            or may not be compatible (same as for R-2.15.0).

      \item It is intended that this release will be fully compatible with
            R-2.15.0, but you will need to recompile any packages (other
            that those with only R code) that you had installed for R-2.15.0, 
            and any other C code you use with R, since the format of internal 
            data structures has changed (see below).

      \item New configuration options relating to helper threads and
            to matrix multiplication now exist.  For details, see 
            doc/R-admin.html (or R-admin.pdf), or run \code{./configure --help}.

            In particular, the \code{--disable-helper-threads} option
            to configure will remove support for helper threads.  Use of
            this option is advised if you know that multiple processors
            or processor cores will not be available, or if you know that
            the C compiler used does not support OpenMP 3.0 or 3.1 (which 
            is used in the implementation of the helpers package).

      \item Including \code{-DENABLE_ISNAN_TRICK} in CFLAGS will speed up 
            checks for NA and NaN on machines on which it works.  It works
            on Intel processors (verified both empirically and by consulting
            Intel documentation).  It does not work on SPARC machines.

      \item The \code{--enable-memory-profiling} option to configure
            no longer exists.  In pqR, the \code{Rprofmem} function is always
            enabled, and the \code{tracemem} function is defunct.  (See
            discussion above.)

      \item When installing from source, the output of configure 
            now displays whether standard and recommended packages will
            be byte compiled.

      \item The tests of random number generation run with \code{make check-all}
            now set the random number seed explicitly.  Previously, the random
            number seed was set from the time and process ID, with the result
            that these tests would occasionally fail non-deterministically,
            when by chance one of the p-values obtained was below the threshold
            used.  (Any such failure should now occur consistently, rather
            than appearing to be due to a non-deterministic bug.)

      \item Note that (as in R-2.15.0) the output of \code{make check-all} for 
            the boot package includes many warning messages regarding a 
            non-integer argument, and when byte compilation is enabled, these 
            messages identify the wrong function call as the source.  This 
            appears to have no wider implications, and can be ignored.

      \item Testing of the "xz" compression method is now done with \code{try},
            so that failure will be tolerated on machines that don't have enough
            memory for these tests.

      \item The details of how valgrind is used have changed. See the source
            file \file{memory.c}.
    }
  }

  \subsection{INTERNAL STRUCTURES AND APPLICATION PROGRAM INTERFACE}{
    \itemize{
      \item The internal structure of an object has changed, in ways that 
            should be compatible with R-2.15.0, but which do require 
            re-compilation.  The flags in the object header for \code{DEBUG},
            \code{RSTEP}, and \code{TRACE} now exist only for non-vector 
            objects, which is sufficient for their present use (now that 
            \code{tracemem} is defunct).

      \item The sizes of objects have changed in some cases (though not most).
            For a 32-bit configuration, the size of a cons cell increases
            from 28 bytes to 32 bytes; for a 64-bit configuration, the
            size of a cons cell remains at 56 bytes.  For a 32-bit 
            configuration, the size of a vector of one double remains
            at 32 bytes; for a 64-bit configuration (with 8-byte alignment), 
            the size of a vector of one double remains at 48 bytes.

      \item Note that the actual amount of memory occupied by an object
            depends on the set of node classes defined (which may be tuned).
            There is no longer a separate node class for cons cells and
            zero-length vectors (as in R-2.15.0) --- instead, cons cells
            share a node class with whatever vectors also fit in that
            node class.

      \item The old two-bit NAMED field of an object is now a three-bit
            NAMEDCNT field, to allow for a better attempt at reference
            counting.  Versions of the the NAMED and SET_NAMED macros
            are still defined for compatibility.  See the R-ints manual
            for details.

      \item Setting the length of a vector to something less than its
            allocated length using SETLENGTH is deprecated.  The LENGTH
            field is used for memory allocation tracking by the garbage
            collector (as is also the case in R-2.15.0), so setting it 
            to the wrong value may cause problems.  (Setting the length
            to more than the allocated length is of course even worse.)
    }
  }

  \subsection{PERFORMANCE IMPROVEMENTS}{
    \itemize{
      \item Many detailed improvements have been made that reduce
            general interpretive overhead and speed up particular 
            functions.  Only some of these improvements are noted
            below.

      \item Numerical computations can now be performed in parallel with
            each other and with interpretation of R code, by using 
            ``helper threads'', on machines
            with multiple processors or multiple processor cores.  When
            the output of one such computation is used as the input to
            another computation, these computations can often be done
            in parallel, with the output of one task being ``pipelined''
            to the other task.  Note that these 
            parallel execution facilities do not require any changes to user 
            code --- only that helper threads be enabled with the 
            \code{--helpers} option to the command starting pqR. See 
            \code{help(helpers)} for details.

            However, helper threads are not used for operations that are 
            done within the interpreter for byte-compiled code or that are 
            done in primitive functions invoked by the byte-code interpreter.

            This facility is still undergoing rapid development.  Additional 
            documentation on which operations may be done in parallel will be 
            forthcoming.

      \item A better attempt at counting how many "names" an object has
            is now made, which reduces how often objects are duplicated
            unnecessarily.  This change is ongoing, with further improvements
            and documentation forthcoming.

      \item Several primitive functions that can generate integer sequences
            --- ":", seq.int, seq_len, and seq_along --- will now sometimes
            not generate an actual sequence, but rather just a description
            of its start and end points.  This is not visible to users,
            but is used to speed up several operations.

            In particular, "for" loops such as \code{for (i in 1:1000000) ...}
            are now done without actually allocating a vector to hold
            the sequence.  This saves both space and time.  Also,
            a subscript such as \code{101:200} for a vector or as the first 
            subscript for a matrix is now (often) handled without actually 
            creating a vector of indexes, saving both time and space.  

            However, the above performance improvements 
            are not effective in compiled code.

      \item Matrix multiplications with the \code{\%*\%} operator are now
            much faster when the operation is a vector dot product, a
            vector-matrix product, a matrix-vector product, or more generally
            when the sum of the numbers of rows and columns in the result
            is not much less than their product.  This improvement results
            from the elimination of a costly check for NA/NaN elements in the 
            operands before doing the multiply.  There is no need for this check
            if the supplied BLAS is used.  If a BLAS that does not properly
            handle NaN is supplied, the \code{\%*\%} operator will still
            handle NaN properly if the new library of matrix multiply
            routines is used for \code{\%*\%} instead of the BLAS.  See the
            next two items for more relevant details.

      \item A new library of matrix multiply routines is provided, which
            is guaranteed to handle NA/NaN correctly, and which supports
            pipelined computation with helper threads.  Whether this
            library or the BLAS routines are used for \code{\%*\%} is
            controlled by the \code{mat_mult_with_BLAS} option. The default
            is to not use the BLAS, but the 
            \code{--enable-mat-mult-with-BLAS-by-default} configuration option
            will change this.  See \code{help("\%*\%")} for details.

      \item The BLAS routines supplied with R were modified to improve the 
            performance of the routines DGEMM (matrix-matrix multiply) and 
            DGEMV (matrix-vector multiply).  Also, proper propagation of NaN, 
            Inf, etc. is now always done in these routines.  This speeds
            up the \code{\%*\%} operator in R, when the supplied BLAS is used
            for matrix multiplications, and speeds up other matrix operations
            that call these BLAS routines, if the BLAS used is the one supplied.

      \item The low-level routines for generation of uniform random
            numbers have been improved.  (These routines are also used for
            higher-level functions such as \code{rnorm}.)

            The previous code copied the seed back and forth to
            .Random.seed for every call of a random number generation
            function, which is rather time consuming given that for
            the default generator \code{.Random.seed} is 625 integers long.
            It also allocated new space for \code{.Random.seed} every time.
            Now, \code{.Random.seed} is used without copying, except when the 
            generator is user-supplied.  

            The previous code had imposed an unnecessary limit on the
            length of a seed for a user-supplied random number
            generator, which has now been removed.

      \item The \code{any} and \code{all} primitives have been substantially
            sped up for large vectors.  

            Also, expressions such as
            \code{all(v>0)} and \code{any(is.na(v))}, where \code{v} is a
            real vector, avoid computing and storing a logical vector,
            instead computing the result of \code{any} or \code{all}
            without this intermediate, looking at only as much of \code{v}
            as is needed to determine the result.
            However, this improvement is not effective in compiled code.

      \item When \code{sum} is applied to many mathematical functions
            of one vector argument, for example \code{sum(log(v))}, the
            sum is performed as the function is computed, without a
            vector being allocated to hold the function values.  
            However, this improvement is not effective in compiled code.

      \item The handling of power operations has been improved (primarily 
            for powers of reals, but slightly affecting powers of integers too).
            In particular, scalar powers of 2, 1, 0, and -1, are handled 
            specially to avoid general power operations in these cases.

      \item Extending lists and character vectors by assigning to an
            index past the end, and deleting list items by assigning NULL
            have been sped up substantially.

      \item The speed of the transpose (\code{t}) function has been
            improved, when applied to real, integer, and logical
            matrices.

      \item The \code{cbind} and \code{rbind} functions have been greatly
            sped up for large objects.

      \item The \code{c} and \code{unlist} functions have been sped up 
            by a bit in simple cases, and by a lot in some situations 
            involving names.

      \item The \code{matrix} function has been greatly sped up, in
            many cases.

      \item Extraction of subsets of vectors or matrices (eg, \code{v[100:200]}
            or \code{M[1:100,101:110]}) has been sped up substantially.

      \item Logical operations and relational operators have been sped up
            in simple cases. Relational
            operators have also been substantially sped up for long vectors.

      \item Access via the $ operator to lists, pairlists, and environments 
            has been sped up. 

      \item Existing code for handling special cases of "[" in which there is
            only one scalar index was replaced by cleaner code that handles 
            more cases.   The old code handled only integer and real vectors, 
            and only positive indexes.  The new code handles all atomic 
            vectors (logical, integer, real, complex, raw, and string), and 
            positive or negative indexes that are not out of bounds.

      \item Many unary and binary primitive functions are now usually
            called using a faster internal interface that does not allocate
            nodes for a pairlist of evaluated arguments. This change
            substantially speeds up some programs.

      \item Lookup of some builtin/special function symbols (eg, "+" and "if")
            has been sped up by allowing fast bypass of non-global environments
            that do not contain (and have never contained) one of these 
            symbols.

      \item Some binary and unary arithmetic operations have been sped
            up by, when possible, using the space holding one of the
            operands to hold the result, rather than allocating new
            space.  Though primarily a speed improvement, for very
            long vectors avoiding this allocation could avoid running
            out of space.

      \item Some speedup has been obtained by using new internal C functions 
            for performing exact or partial string matches in the interpreter.
    }
  }

  \subsection{BUG FIXES}{
    \itemize{
      \item The "debug" facility has been fixed.  Its behaviour for if,
            while, repeat, and for statements when the inner statement
            was or was not one with curly brackets had made no sense.
            The fixed behaviour is now documented in help(debug). 
            (I reported this bug and how
            to fix it to the R Core Team in July 2012, but the bug is 
            still present in R-3.0.1, released May 2013.)

      \item Fixed a bug in \code{sum}, where overflow is allowed (and not 
            detected) where overflow can actually be avoided.  For example:
\preformatted{   > v<-c(3L,1000000000L:1010000000L,-(1000000000L:1010000000L))
   > sum(v)
   [1] 4629
}
            Also fixed a related bug in \code{mean}, applied to an integer
            vector, which would arise only on a system where a long double 
            is no bigger than a double.

      \item Fixed \code{diag} so that it returns a matrix when passed
            a list of elements to put on the diagonal.

      \item Fixed a bug that could lead to mis-identification of the 
            direction of stack growth on a non-Windows system, causing
            stack overflow to not be detected, and a segmentation fault 
            to occur.  (I also reported this bug and how to fix it to the 
            R Core Team, who included a fix in R-2.15.2.)

      \item Fixed a bug where, for example, \code{log(base=4)} returned 
            the natural log of 4, rather than signalling an error. 

      \item The documentation on what \code{MARGIN} arguments are allowed for
            \code{apply} has been clarified, and checks for validity added.
            The call 
\preformatted{   > apply(array(1:24,c(2,3,4)),-3,sum)
}
            now produces correct results (the same as when \code{MARGIN}
            is \code{1:2}).

      \item Fixed a bug in which \code{Im(matrix(complex(0),3,4))} returned
            a matrix of zero elements rather than a matrix of NA elements.

      \item Fixed a bug where more than six warning messages at startup
            would overwrite random memory, causing garbage output 
            and perhaps arbitrarily bizarre behaviour.

      \item Fixed a bug where LC_PAPER was not correctly set at startup.

      \item Fixed gc.time, which was producing grossly incorrect values
            for user and system time.

      \item Now check for bad arguments for .rowSums, .colSums, .rowMeans,
            and .rowMeans (would previously segfault if n*p too big).

      \item Fixed a bug where excess warning messages may be produced
            on conversion to RAW.  For instance:
\preformatted{   > as.raw(1e40)
   [1] 00
   Warning messages:
   1: NAs introduced by coercion 
   2: out-of-range values treated as 0 in coercion to raw 
}
            Now, only the second warning message is produced.

      \item A bug has been fixed in which rbind would not handle 
            non-vector objects such as function closures, whereas
            cbind did handle them, and both were documented to do so.

      \item Fixed a bug in numeric_deriv in stats/src/nls.c, where it
            was not duplicating when it should, as illustrated below:
\preformatted{   > x <- 5; y <- 2; f <- function (y) x
   > numericDeriv(f(y),"y")
    [1] 5
    attr(,"gradient")
         [,1]
    [1,]    0
    > x
    [1] 5
    attr(,"gradient")
         [,1]
    [1,]    0
}

      \item Fixed a bug in vapply illustrated by the following:
\preformatted{   X<-list(456)
   f<-function(a)X
   A<-list(1,2)  
   B<-vapply(A,f,list(0))
   print(B)
   X[[1]][1]<-444
   print(B)
}
            After the fix, the values in \code{B} are no long changed by the 
            assignment to \code{X}. Similar bugs in mapply, eapply, and rapply 
            have also been fixed.  I reported these bugs to r-devel, and
            (different) fixes are in R-3.0.0 and later versions.

      \item Fixed a but in rep.int illustrated by the following:
\preformatted{   a<-list(1,2)
   b<-rep.int(a,c(2,2))
   b[[1]][1]<-9
   print(a[[1]])
}

      \item Fixed a bug in mget, illustrated by the following code:
\preformatted{   a <- numeric(1)
   x <- mget("a",as.environment(1))
   print(x)
   a[1] <- 9
   print(x)
}

      \item Fixed bugs that the R Core Team fixed (differently) for R-2.15.3,
            illustrated by the following:
\preformatted{   a <- list(c(1,2),c(3,4))
   b <- list(1,2,3)
   b[2:3] <- a
   b[[2]][2] <- 99
   print(a[[1]][2])

   a <- list(1+1,1+1)
   b <- list(1,1,1,1)
   b[1:4] <- a
   b[[1]][1] <- 1
   print(b[2:4])
}

      \item Fixed a bug illustrated by the following:
\preformatted{   > library(compiler)
   > foo <- function(x,y) UseMethod("foo")
   > foo.numeric <- function(x,y) "numeric"
   > foo.default <- function(x,y) "default"
   > testi <- function () foo(x=NULL,2)
   > testc <- cmpfun (function () foo(x=NULL,2))
   > testi() 
   [1] "default"
   > testc()
   [1] "numeric"
}

      \item Fixed several bugs that produced wrong results 
            such as the following:
\preformatted{   a<-list(c(1,2),c(3,4),c(5,6))
   b<-a[2:3]
   a[[2]][2]<-9
   print(b[[1]][2])
}
      I reported this to r-devel, and a (different) fix is in R-3.0.0 and 
      later versions.

      \item Fixed bugs reported on r-devel by Justin Talbot, Jan 2013 (also
            fixed, differently, in R-2.15.3), illustrated by the following:
\preformatted{   a <- list(1)
   b <- (a[[1]] <- a)
   print(b)
   a <- list(x=1)
   b <- (a$x <- a)
   print(b)
}

      \item Fixed \code{svd} so that it will not return a list with
            \code{NULL} elements.  This matches the behaviour of \code{La.svd}.

      \item Fixed (by a kludge, not a proper fix) a bug in the "tre"
            package for regular expression matching (eg, in \code{sub}),
            which shows up when \code{WCHAR_MAX} doesn't fit in an
            "int".  The kludge reduces \code{WCHAR_MAX} to fit, but really
            the "int" variables ought to be bigger.  (This problem
            showed up on a Raspberry Pi running Raspbian.)

      \item Fixed a minor error-reporting bug with
            \code{(1:2):integer(0)} and similar expressions.

      \item Fixed a small error-reporting bug with "$",
            illustrated by the following output:
\preformatted{    > options(warnPartialMatchDollar=TRUE)
    > pl <- pairlist(abc=1,def=2)
    > pl$ab
    [1] 1
    Warning message:
    In pl$ab : partial match of 'ab' to ''
}

      \item Fixed documentation error in R-admin regarding the
            \code{--disable-byte-compiled-packages} configuration option, 
            and changed the DESCRIPTION file for the recommended mgcv 
            package to respect this option.

      \item Fixed a bug reported to R Core (PR 15363, 2013-006-26) that
            also existed in pqR-2013-06-20.  This bug sometimes caused memory
            expansion when many complex assignments or removals were done
            in the global environment.
    }
  }
}<|MERGE_RESOLUTION|>--- conflicted
+++ resolved
@@ -151,7 +151,6 @@
       at present only in certain limited circumstances, in which only a single
       output variable is used.  See \code{help(.C)} or \code{help(.Fortran)}
       for details.
-<<<<<<< HEAD
 \item Assignments that update a local variable by applying a single unary or 
       binary mathematical operation will now often re-use space for
       the variable that is updated, rather than allocating new space.
@@ -164,8 +163,6 @@
       for task merging.  For example, in the above code, the first two
       updates for \code{u} will be merged into one computation that sets
       \code{u} to \code{2*exp(u)}.
-=======
->>>>>>> 01bce34a
 \item The performance of \code{rep} and \code{rep.int} (which is now primitive)
       is much improved.
       These improvements (and improvements previously made in pqR) go beyond 
@@ -315,8 +312,6 @@
       \code{na.exclude} that led to a
       data frame that should have had zero rows having one row instead.
       (Also fixed in R-3.1.1, though differently.)
-<<<<<<< HEAD
-=======
 \item Fixed the bug in \code{nlm} reported as PR #15958
       at r-project.org, along with related bugs in \code{uniroot} and
       \code{optimize}.  These all involve situations where the function
@@ -329,7 +324,6 @@
       The \code{optim} function also has this problem, but only
       when numerical derivatives are used.  It has not yet been fixed.
       The \code{integrate} function does not seem to have a problem.
->>>>>>> 01bce34a
 }}
 
   \subsection{BUG FIXES CORRESPONDING TO THOSE IN LATER R CORE RELEASES}{
