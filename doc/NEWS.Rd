\newcommand{\PR}{\Sexpr[results=rd]{tools:::Rd_expr_PR(#1)}}
\newcommand{\CRANpkg}{\href{http://CRAN.R-project.org/package=#1}{\pkg{#1}}}

\name{NEWS}
\title{ pqR News}
\encoding{UTF-8}


\section{CHANGES IN VERSION RELEASED 2013-11-23}{

  \subsection{INTRODUCTION}{

  \itemize{ 

\item pqR is based on R-2.15.0, distributed by the R Core Team, but
improves on it in many ways, mostly ways that speed it up, but also by
implementing some new features and fixing some bugs.  See the notes
below on earlier pqR releases for general discussion of pqR, and for
information that has not changed from previous releases of pqR.

\item The most notable change in this release is that ``task merging''
      is now implemented.  This can speed up sequences
      of vector operations by merging several operations into one, which 
      reduces time spent writing and later reading data in memory. 
      See \code{help(merging)} and the item below for more details.
<<<<<<< HEAD
=======

\item This release also includes other performance improvements, bug fixes,
      and code cleanups, as detailed below.
  }}

  \subsection{FEATURE AND DOCUMENTATION CHANGES}{
    \itemize{
      \item .
  }}
>>>>>>> 6549a038

\item This release also includes other performance improvements, bug fixes,
      and code cleanups, as detailed below.
  }}

  \subsection{INSTALLATION AND TESTING}{
    \itemize{

\item Additional configuration options are now present to allow
      enabling and disabling of task merging, and more generally, of the
      deferred evaluation framework needed for both task merging and
      use of helper threads.  By default, these facilities are enabled.
      The \code{--disable-task-merging} option to \code{./configure}
      disables task merging, \code{--disable-helper-threads} disables
      support for helper threads (as before), and 
      \code{--disable-deferred-evaluation} disables both of these
      features, along with the whole deferred evaluation framework.
      See the \code{R-admin} manual for more details.

\item See the pqR wiki at \code{https://github.com/radfordneal/pqR/wiki}
      for the latest news regarding systems and packages that do or do not
      work with pqR.

\item Note that any packages compiled and installed under R Core versions of 
      R must be re-installed for use with pqR, as is generally the case with 
      new versions of R (although it so happens that it is not necessary to 
      re-install packages installed with pqR-2013-07-22 with this release,
      because the formats of the crucial internal data structures happen not
      to have changed).  Note, however, that there should be no problem 
      for those written purely in R (no C, C++, or Fortran).

\item Additional tests of matrix multiplication (\code{\%*\%}, \code{crossprod},
      and \code{tcrossprod}) have been written.  They are run with
      \code{make check} or \code{make check-all}.

  }}

  \subsection{INTERNAL STRUCTURES AND APPLICATION PROGRAM INTERFACE}{
    \itemize{

\item The table of built-in function names, C functions implementing them, and
      operation flags, which was previously found in \code{src/main/names.c},
      has been split into multiple tables, located in the source files that 
      define such built-in functions (with only a few entries still in 
      \code{names.c}).  This puts the descriptions of these built-in
      functions next to their definitions, improving maintainability, and
      also reduces the number of global functions.  This change should have 
      no effects visible to users.

\item The initialization for fast dispatch to some primitive functions
      is now done in \code{names.c}, using tables in other source files
      analogous to those described in the point just above.  This is 
      cleaner, and eliminates an anomoly in the previous versions of
      pqR that a primitve function could be slower the first time it was
      used than when used later.
  }}

  \subsection{PERFORMANCE IMPROVEMENTS}{
    \itemize{
\item Some sequences of vector operations can now be merged into a single
      operation, which can speed them up by eliminating memory operations
      to store and fetch intermediate results.  For example, when \code{v} is 
      a long vector, the expression 
      \code{exp(v+1)} can be merged into one task, which will compute 
      \code{exp(v[i]+1)} for each element, \code{i}, of \code{v} in a 
      single loop.  

      Currently, such ``task merging'' is done only for (some)
      operations in which only one operand is a vector. When there are
      helper threads (which might be able to do some operations even
      faster, in parallel) merging is done only when one of the
      operations merged is a simple addition, subtraction, or
<<<<<<< HEAD
      multiplication (with vector and a scaler operands).
=======
      multiplication (with one vector operand and one scalar operand).
>>>>>>> 6549a038

      See \code{help(merging)} for more details.

\item During all garbage collections, any tasks whose outputs are not
      referenced are now waited for, to allow memory used by their outputs to be
      recovered.  (Such unreferenced outputs should be rare in real 
      programs.)  In a full garbage collection, tasks with large inputs
      or outputs that are referenced only as task inputs
      are also waited for, so that the memory they occupy can be recovered.

\item The built-in C matrix multiplication routines and those in the supplied 
      BLAS have both been sped up, especially those used by \code{crossprod}
      and \code{tcrossprod}.  This will of course have no effect if a different
      BLAS is used and the \code{mat_mult_with_BLAS} option is set to
      \code{TRUE}.

\item Speed of \code{ifelse} has been improved (though it's now slower when the
      condition is scalar due to the bug fix mentioned below).

\item Inputs to the mod operator can now be piped. (Previously, this was 
      inadvertently prevented in some cases.)
  }}

  \subsection{BUG FIXES}{
    \itemize{
\item Fixed a bug in \code{ifelse} with scalar condition but other
      operands with length greater than one.  (Pointed out by Luke Tierney.)

\item Fixed a bug stemming from re-use of operand storage for a result
      (pointed out by Luke Tierney) illustrated by the following:
\preformatted{   A <- array(c(1), dim = c(1,1), dimnames = list("a", 1))
   x <- c(a=1)
   A/(pi*x)
}

\item The \code{--disable-mat-mult-with-BLAS-in-helpers} configuration
      setting is now respected for complex matrix multiplication
      (previously it had only disabled use of the BLAS in helper
      threads for real matrix multiplication).

\item Fixed a bug in keeping track of references when assigning 
      repeated elements into a list array.
  }}
}


\section{CHANGES IN VERSION RELEASED 2013-07-22}{

  \subsection{INTRODUCTION}{

  \itemize{ 

\item pqR is based on R-2.15.0, distributed by the R Core Team, but
improves on it in many ways, mostly ways that speed it up, but also by
implementing some new features and fixing some bugs.  See the notes
below, on the release of 2013-06-28, for general discussion of pqR,
and for information on pqR that has not changed since that release.

\item This updated release of pqR provides some performance
enhancements and bug fixes, including some from R Core releases after
R-2.15.0.  More work is still needed to incorporate improvements in
R-2.15.1 and later R Core releases into pqR.

\item This release is the same as the briefly-released version of
2013-17-19, except that it fixes one bug and one reversion of an
optimization that were introduced in that release, and tweaks the
Windows Makefiles (which are not yet fully tested).

  }}

  \subsection{FEATURE AND DOCUMENTATION CHANGES}{
    \itemize{
      \item Detailed information on what operations can be done in helper
            threads is now provided by help(helpers).
      \item Assignment to parts of a vector via code such as 
            \code{v[[i]]<-value} and \code{v[ix]<-values} now automatically 
            converts raw values to the appropriate type
            for assignment into numeric or string vectors, and assignment
            of numeric or string values into a raw vector now results in the
            raw vector being first converted to the corresponding type.  This
            is consistent with the existing behaviour with other types.
      \item The allowed values for assignment to an element of an "expression" 
            list has been expanded to match the allowed values for ordinary
            lists.  These values (such as function closures) could previously 
            occur in expression lists as a result of other operations (such
            as creation with the \code{expression} primitive).
      \item Operations such as
            \code{v <- pairlist(1,2,3); v[[-2]] <- NULL} now raise an error.
            These operations were previously documented as being illegal, and
            they are illegal for ordinary lists.  The proper way to do
            this deletion is \code{v <- pairlist(1,2,3); v[-2] <- NULL}.
      \item Raising \code{-Inf} to a large value (eg, \code{(-Inf)^(1e16)})
            no longer produces an incomprehensible warning.  As before, the 
            value returned is \code{Inf}, because (due to their 
            limited-precision floating-point representation) all such large 
            numbers are even integers.
  }}

  \subsection{FEATURE CHANGES CORRESPONDING TO THOSE IN LATER R CORE RELEASES}{
    \itemize{
\item From R-2.15.1: On Windows, there are two new environment variables which
      control the defaults for command-line options.

      If \env{R_WIN_INTERNET2} is set to a non-empty value, it is as if
      \option{--internet2} was used.

      If \env{R_MAX_MEM_SIZE} is set, it gives the default memory limit
      if \option{--max-mem-size} is not specified: invalid values being
      ignored.

\item From R-2.15.1: The NA warning messages from e.g. \code{pchisq()} now 
      report the call to the closure and not that of the \code{.Internal}.

\item The following included software has been updated to new versions:
      zlib to 1.2.8, LZMA to 5.0.4, and PCRE to 8.33.
  }}

  \subsection{INSTALLATION AND TESTING}{
    \itemize{

\item See the pqR wiki at \code{https://github.com/radfordneal/pqR/wiki}
      for the latest news regarding systems and packages that do or do not
      work with pqR.

\item Note that any previosly-installed packages must be re-installed for 
      use with pqR (as is generally the case with new versions of R), except
      for those written purely in R.

\item It is now known that pqR can be successfully installed under Mac
      OS X for use via the command line (at least with some versions
      of OS X).  The gcc 4.2
      compiler supplied by Apple with Xcode works when helper threads
      are disabled, but does not have the full OpenMP support required for
      helper threads.   For helper threads to work, a C compiler that fully
      supports OpenMP is needed, such as gcc 4.7.3 (available via 
      macports.org).

      The Apple BLAS and LAPACK routines can be used by giving the
      \code{--with-blas='-framework vecLib'} and \code{--withlapack}
      options to \code{configure}.  This speeds up some operations
      but slows down others.

      The R Mac GUI would need to be recompiled for use with pqR.
      There are problems doing this unless helper threads
      are disabled (see pqR issue #17 for discussion).

      Compiled binary versions of pqR for Mac OS X are not yet being supplied.
      Installation on a Mac is recommended only for users experienced
      in installation of R from source code.

\item Success has also been reported in installing pqR on a Windows
      system, including with helper threads, but various tweaks were
      required.  Some of these tweaks are incorporated in this release,
      but they are probably not sufficient for installation "out of the box".
      Attempting to install pqR on Windows is recommended only for
      users who are both experienced and adventurous.

\item Compilation using the \code{-O3} option for gcc is not recommended.
      It speeds up some operations, but slows down others.  With gcc 4.7.3
      on a 32-bit Intel system running Ubuntu 13.04, compiling with 
      \code{-O3} causes compiled functions to crash. (This is not a
      pqR issue, since the same thing happens when R-2.15.0 is compiled 
      with \code{-O3}).
  }}

  \subsection{INTERNAL STRUCTURES AND APPLICATION PROGRAM INTERFACE}{
    \itemize{

\item The R internals manual now documents (in Section 1.8) a
      preliminary set of conventions that pqR follows (not yet
      perfectly) regarding when objects may be modified, and how
      NAMEDCNT should be maintained.  R-2.15.0 did not follow any
      clear conventions.

\item The documentation in the R internals manual on how helper
      threads are implemented in pqR now has the correct title.  (It
      would previously have been rather hard to notice.)

  }}

  \subsection{PERFORMANCE IMPROVEMENTS}{
    \itemize{
\item Some unnecessary duplication of objects has been eliminated.  Here
      are three examples:  
      Creation of lists no longer duplicates all the elements put in the
      list, but instead increments \code{NAMEDCNT} for these elements, so
      that
\preformatted{   a <- numeric(10000)
   k <- list(1,a)
}
no longer duplicates \code{a} when \code{k} is created (though a duplication
will be needed later if either \code{a} or \code{k[[2]]} is modified).
      Furthermore, the assignment below to \code{b$x}, no longer
      causes duplication of the 10000 elements of \code{y}:
\preformatted{   a <- list (x=1, y=seq(0,1,length=10000))
   b <- a
   b$x <- 2
}
Instead, a single vector of 10000 elements is shared between \code{a$y} and
\code{b$y}, and will be duplicated later only if necessary.  Unnecessary
duplication of a 10000-element vector is also avoided when \code{b[1]} is 
assigned to in the code below:
\preformatted{   a <- list (x=1, y=seq(0,1,length=10000))
   b <- a$y
   a$y <- 0
   b[1] <- 1
}
The assignment to \code{a$y} now reduces \code{NAMEDCNT} for the vector
bound to \code{b}, allowing it to be changed without duplication.

\item Assignment to part of a vector using code such as \code{v[101:200]<-0}
      will now not actually create a vector of 100 indexes, but will instead
      simply change the elements with indexes 101 to 200 without creating
      an index vector.  This optimization has not yet been implemented for
      matrix or array indexing.

\item Assignments to parts of vectors, matrices, and arrays using "[" has been
      sped up by detailed code improvements, quite substantially in some
      cases.

\item Subsetting of arrays of three or more dimensions using "[" has
      been sped up by detailed code improvements.

\item Pending summations of one-argument mathematical functions are now
      passed on by \code{sum}.  So, for example, in 
      \code{sum(exp(a)) + sum(exp(b))}, the two
      summations of exponentials can now potentially be done in parallel.

\item A full garbage collection now does not wait for all tasks being
      done by helpers to complete.  Instead, only tasks that are using
      or computing variables that are not otherwise referenced are 
      waited for (so that this storage can be reclaimed).
  }}

  \subsection{BUG FIXES}{
    \itemize{
\item A bug that could have affected the result of \code{sum(abs(v))} when
      it is done by a helper thread has been fixed.
\item A bug that could have allowed \code{as.vector}, \code{as.integer}, etc.
      to pass on an object still being computed to a caller not expecting
      such a pending object has been fixed.
\item Some bugs in which production of warnings at inopportune times could 
      have caused serious problems have been fixed.
\item The bug illustrated below (pqR issue #13) has been fixed:
\preformatted{   > l = list(list(list(1)))
   > l1 = l[[1]]
   > l[[c(1,1,1)]] <- 2
   > l1
   [[1]]
   [[1]][[1]]
   [1] 2
}
\item Fixed a bug (also present in R-2.15.0 and R-3.0.1) illustrated by the
following code:
\preformatted{   > a <- list(x=c(1,2),y=c(3,4))
   > b <- as.pairlist(a)
   > b$x[1] <- 9
   > print(a)
   $x
   [1] 9 2
   
   $y
   [1] 3 4
}
The value printed for a has a$x[1] changed to 9, when it should still be 1.
See pqR issue #14.
\item Fixed a bug (also present in R-2.15.0 and R-3.0.1) in which extending
      an "expression" by assigning to a new element changes it to an ordinary
      list.  See pqR issue #15.
\item Fixed several bugs (also present in R-2.15.0 and R-3.0.1) illustrated
by the code below (see pqR issue #16):
\preformatted{   v <- c(10,20,30)
   v[[2]] <- NULL        # wrong error message
   
   x <- pairlist(list(1,2))
   x[[c(1,2)]] <- NULL   # wrongly gives an error, referring to misuse
                         # of the internal SET_VECTOR_ELT procedure
   
   v<-list(1)
   v[[quote(abc)]] <- 2  # internal error, this time for SET_STRING_ELT
   
   a <- pairlist(10,20,30,40,50,60)
   dim(a) <- c(2,3)
   dimnames(a) <- list(c("a","b"),c("x","y","z"))
   print(a)              # doesn't print names
   
   a[["a","x"]] <- 0     # crashes with a segmentation fault
}
  }}

  \subsection{BUG FIXES CORRESPONDING TO THOSE IN LATER R CORE RELEASES}{
    \itemize{
\item From R-2.15.1: \code{formatC()} uses the C entry point \code{str_signif}
      which could write beyond the length allocated for the output string.

\item From R-2.15.1: \code{plogis(x, lower = FALSE, log.p = TRUE)} no longer
      underflows early for large x (e.g. 800).

\item From R-2.15.1: \code{?Arithmetic}'s \dQuote{\code{1 ^ y} and \code{y ^ 0}
	are \code{1}, \emph{always}} now also applies for \code{integer}
      vectors \code{y}.

\item From R-2.15.1: X11-based pixmap devices like \code{png(type = "Xlib")} 
      were trying to set the cursor style, which triggered some warnings and
      hangs.

\item From R-3.0.1 patched: Fixed comment-out bug in BLAS, as per PR 14964.
  }}
}


\section{CHANGES IN VERSION RELEASED 2013-06-28}{

\subsection{INTRODUCTION}{

\itemize{ 
\item This release of pqR is based on R-2.15.0, distributed by the R
Core Team, but improves on it in many ways, mostly ways that speed it
up, but also by implementing some new features and fixing some bugs.
One notable speed improvement in pqR is that for systems with multiple
processors or processor cores, pqR is able to do some numeric
computations in parallel with other operations of the interpreter, and
with other numeric computations.

\item This is the second publicised release of pqR (the first was on
2013-06-20, and there were earlier unpublicised releases). It fixes one
significant pqR bug (that could cause two empty strings to not compare
as equal, reported by Jon Clayden), fixes a bug reported to R Core (PR
15363) that also existed in pqR (see below), fixes a bug in deciding
when matrix multiplies are best done in a helper thread, and fixes some
issues preventing pqR from being built in some situations (including
some partial fixes for Windows suggested by "armgong").  Since the
rest of the news is almost unchanged from the previous release, I have
not made a separate news section for this release. (New sections will
be created once new releases have significant differences.)

\item This section documents changes in pqR from R-2.15.0 that are of
direct interest to users.  For changes from earlier version of R to
R-2.15.0, see the ONEWS, OONEWS, and OOONEWS files.  Changes of little
interest to users, such as code cleanups and internal details on
performance improvements, are documented in the file MODS, which
relates these changes to branches in the code repository at
github.com/radfordneal/pqR.

\item Note that for compatibility with R's version system, pqR presently
uses the same version number, 2.15.0, as the version of R on which it
is based. This allows checks for feature availability to continue to
work.  This scheme will likely change in the future.  Releases of pqR
with the same version number are distinguished by release date.

\item See radfordneal.github.io/pqR for current information on pqR, including
announcements of new releases, a link to the page for making and viewing
reports of bugs and other issues, and a link to the wiki page containing
information such as systems on which pqR has been tested.

}}

  \subsection{FEATURE CHANGES}{
    \itemize{
      \item A new primitive function \code{get_rm} has been added,
            which removes a variable while returning the value it
            had when removed.  See \code{help(get_rm)} for details,
            and how this can sometimes improve efficiency of R functions.

      \item An enhanced version of the \code{Rprofmem} function for profiling
            allocation of vectors has been implemented, that can
            display more information, and can output to the terminal,
            allowing the source of allocations to more easily be
            determined.  Also, \code{Rprofmem} is now always accessible
            (not requiring the \code{--enable-memory-profiling} configuration
            option).  Its overhead when not in use is negligible.
 
            The new version allows records of memory allocation to be
            output to the terminal, where their position relative to
            other output can be informative (this is the default for the
            new \code{Rprofmemt} variant).  More identifying
            information, including type, number of elements, and
            hexadecimal address, can also be output.  For more details on
            these and other changes, see \code{help(Rprofmem)}.

      \item A new primitive function, pnamedcnt, has been added, that
            prints the NAMEDCNT/NAMED count for an R object, which is helpful
            in tracking when objects will have to be duplicated.  For
            details, see help(pnamedcnt).

      \item The \code{tracemem} function is defunct.  What exactly it was
            supposed to do in R-2.15.0 was unclear, and optimizations 
            in pqR make it even less clear what it should do.  The bit
            in object headers that was used to implement it has been
            put to a better use in pqR.  The \code{--enable-memory-profiling}
            configuration option used to enable it no longer exists.

            The \code{retracemem} function remains for compatibility
            (doing nothing).  The \code{Rprofmemt} and \code{pnamedcnt}
            functions described above provide alternative ways of gaining
            insight into memory allocation behaviour.

      \item Some options that can be set by arguments to the R command can
            now also be set with environment variables, specifically, the
            values of R_DEBUGGER, R_DEBUGGER_ARGS, and R_HELPERS give the
            default when \code{--debugger}, \code{--debugger-args}, and 
            \code{--helpers} are not specified on the command line.  This 
            feature is useful when using a shell file or Makefile that contains 
            R commands that one would rather not have to modify.
    }
  }

  \subsection{INSTALLATION AND TESTING}{
    \itemize{

      \item The procedure for compiling and installing from source is largely 
            unchanged from R-2.15.0.  In particular, the final result is a 
            program called "R", not "pqR", though of course you can provide a 
            link to it called "pqR".  Note that (as for R-2.15.0) it is not 
            necessary to do an "install" after "make" --- one can just
            run bin/R in the directory where you did "make".  This may be 
            convenient if you wish to try out pqR along with your current 
            version of R.

      \item Testing of pqR has so far been done only on Linux/Unix
            systems, not on Windows or Mac systems.  There is no specific
            reason to believe that it will not work on Windows or Mac
            systems, but until tests have been done, trying to use it 
            on these systems is not recommended.  (However, some users
            have reported that pqR can be built on Mac systems, as long
            as a C compiler fully supporting OpenMP is used, or the
            \code{--disable-helper-threads} configuration option is used.)

      \item This release contains the versions of the standard and recommended
            packages that were released with R-2.15.0.  Newer versions may
            or may not be compatible (same as for R-2.15.0).

      \item It is intended that this release will be fully compatible with
            R-2.15.0, but you will need to recompile any packages (other
            that those with only R code) that you had installed for R-2.15.0, 
            and any other C code you use with R, since the format of internal 
            data structures has changed (see below).

      \item New configuration options relating to helper threads and
            to matrix multiplication now exist.  For details, see 
            doc/R-admin.html (or R-admin.pdf), or run \code{./configure --help}.

            In particular, the \code{--disable-helper-threads} option
            to configure will remove support for helper threads.  Use of
            this option is advised if you know that multiple processors
            or processor cores will not be available, or if you know that
            the C compiler used does not support OpenMP 3.0 or 3.1 (which 
            is used in the implementation of the helpers package).

      \item Including \code{-DENABLE_ISNAN_TRICK} in CFLAGS will speed up 
            checks for NA and NaN on machines on which it works.  It works
            on Intel processors (verified both empirically and by consulting
            Intel documentation).  It does not work on SPARC machines.

      \item The \code{--enable-memory-profiling} option to configure
            no longer exists.  In pqR, the \code{Rprofmem} function is always
            enabled, and the \code{tracemem} function is defunct.  (See
            discussion above.)

      \item When installing from source, the output of configure 
            now displays whether standard and recommended packages will
            be byte compiled.

      \item The tests of random number generation run with \code{make check-all}
            now set the random number seed explicitly.  Previously, the random
            number seed was set from the time and process ID, with the result
            that these tests would occasionally fail non-deterministically,
            when by chance one of the p-values obtained was below the threshold
            used.  (Any such failure should now occur consistently, rather
            than appearing to be due to a non-deterministic bug.)

      \item Note that (as in R-2.15.0) the output of \code{make check-all} for 
            the boot package includes many warning messages regarding a 
            non-integer argument, and when byte compilation is enabled, these 
            messages identify the wrong function call as the source.  This 
            appears to have no wider implications, and can be ignored.

      \item Testing of the "xz" compression method is now done with \code{try},
            so that failure will be tolerated on machines that don't have enough
            memory for these tests.

      \item The details of how valgrind is used have changed. See the source
            file \file{memory.c}.
    }
  }

  \subsection{INTERNAL STRUCTURES AND APPLICATION PROGRAM INTERFACE}{
    \itemize{
      \item The internal structure of an object has changed, in ways that 
            should be compatible with R-2.15.0, but which do require 
            re-compilation.  The flags in the object header for \code{DEBUG},
            \code{RSTEP}, and \code{TRACE} now exist only for non-vector 
            objects, which is sufficient for their present use (now that 
            \code{tracemem} is defunct).

      \item The sizes of objects have changed in some cases (though not most).
            For a 32-bit configuration, the size of a cons cell increases
            from 28 bytes to 32 bytes; for a 64-bit configuration, the
            size of a cons cell remains at 56 bytes.  For a 32-bit 
            configuration, the size of a vector of one double remains
            at 32 bytes; for a 64-bit configuration (with 8-byte alignment), 
            the size of a vector of one double remains at 48 bytes.

      \item Note that the actual amount of memory occupied by an object
            depends on the set of node classes defined (which may be tuned).
            There is no longer a separate node class for cons cells and
            zero-length vectors (as in R-2.15.0) --- instead, cons cells
            share a node class with whatever vectors also fit in that
            node class.

      \item The old two-bit NAMED field of an object is now a three-bit
            NAMEDCNT field, to allow for a better attempt at reference
            counting.  Versions of the the NAMED and SET_NAMED macros
            are still defined for compatibility.  See the R-ints manual
            for details.

      \item Setting the length of a vector to something less than its
            allocated length using SETLENGTH is deprecated.  The LENGTH
            field is used for memory allocation tracking by the garbage
            collector (as is also the case in R-2.15.0), so setting it 
            to the wrong value may cause problems.  (Setting the length
            to more than the allocated length is of course even worse.)
    }
  }

  \subsection{PERFORMANCE IMPROVEMENTS}{
    \itemize{
      \item Many detailed improvements have been made that reduce
            general interpretive overhead and speed up particular 
            functions.  Only some of these improvements are noted
            below.

      \item Numerical computations can now be performed in parallel with
            each other and with interpretation of R code, by using 
            ``helper threads'', on machines
            with multiple processors or multiple processor cores.  When
            the output of one such computation is used as the input to
            another computation, these computations can often be done
            in parallel, with the output of one task being ``pipelined''
            to the other task.  Note that these 
            parallel execution facilities do not require any changes to user 
            code --- only that helper threads be enabled with the 
            \code{--helpers} option to the command starting pqR. See 
            \code{help(helpers)} for details.

            However, helper threads are not used for operations that are 
            done within the interpreter for byte-compiled code or that are 
            done in primitive functions invoked by the byte-code interpreter.

            This facility is still undergoing rapid development.  Additional 
            documentation on which operations may be done in parallel will be 
            forthcoming.

      \item A better attempt at counting how many "names" an object has
            is now made, which reduces how often objects are duplicated
            unnecessarily.  This change is ongoing, with further improvements
            and documentation forthcoming.

      \item Several primitive functions that can generate integer sequences
            --- ":", seq.int, seq_len, and seq_along --- will now sometimes
            not generate an actual sequence, but rather just a description
            of its start and end points.  This is not visible to users,
            but is used to speed up several operations.

            In particular, "for" loops such as \code{for (i in 1:1000000) ...}
            are now done without actually allocating a vector to hold
            the sequence.  This saves both space and time.  Also,
            a subscript such as \code{101:200} for a vector or as the first 
            subscript for a matrix is now (often) handled without actually 
            creating a vector of indexes, saving both time and space.  

            However, the above performance improvements 
            are not effective in compiled code.

      \item Matrix multiplications with the \code{\%*\%} operator are now
            much faster when the operation is a vector dot product, a
            vector-matrix product, a matrix-vector product, or more generally
            when the sum of the numbers of rows and columns in the result
            is not much less than their product.  This improvement results
            from the elimination of a costly check for NA/NaN elements in the 
            operands before doing the multiply.  There is no need for this check
            if the supplied BLAS is used.  If a BLAS that does not properly
            handle NaN is supplied, the \code{\%*\%} operator will still
            handle NaN properly if the new library of matrix multiply
            routines is used for \code{\%*\%} instead of the BLAS.  See the
            next two items for more relevant details.

      \item A new library of matrix multiply routines is provided, which
            is guaranteed to handle NA/NaN correctly, and which supports
            pipelined computation with helper threads.  Whether this
            library or the BLAS routines are used for \code{\%*\%} is
            controlled by the \code{mat_mult_with_BLAS} option. The default
            is to not use the BLAS, but the 
            \code{--enable-mat-mult-with-BLAS-by-default} configuration option
            will change this.  See \code{help("\%*\%")} for details.

      \item The BLAS routines supplied with R were modified to improve the 
            performance of the routines DGEMM (matrix-matrix multiply) and 
            DGEMV (matrix-vector multiply).  Also, proper propagation of NaN, 
            Inf, etc. is now always done in these routines.  This speeds
            up the \code{\%*\%} operator in R, when the supplied BLAS is used
            for matrix multiplications, and speeds up other matrix operations
            that call these BLAS routines, if the BLAS used is the one supplied.

      \item The low-level routines for generation of uniform random
            numbers have been improved.  (These routines are also used for
            higher-level functions such as \code{rnorm}.)

            The previous code copied the seed back and forth to
            .Random.seed for every call of a random number generation
            function, which is rather time consuming given that for
            the default generator \code{.Random.seed} is 625 integers long.
            It also allocated new space for \code{.Random.seed} every time.
            Now, \code{.Random.seed} is used without copying, except when the 
            generator is user-supplied.  

            The previous code had imposed an unnecessary limit on the
            length of a seed for a user-supplied random number
            generator, which has now been removed.

      \item The \code{any} and \code{all} primitives have been substantially
            sped up for large vectors.  

            Also, expressions such as
            \code{all(v>0)} and \code{any(is.na(v))}, where \code{v} is a
            real vector, avoid computing and storing a logical vector,
            instead computing the result of \code{any} or \code{all}
            without this intermediate, looking at only as much of \code{v}
            as is needed to determine the result.
            However, this improvement is not effective in compiled code.

      \item When \code{sum} is applied to many mathematical functions
            of one vector argument, for example \code{sum(log(v))}, the
            sum is performed as the function is computed, without a
            vector being allocated to hold the function values.  
            However, this improvement is not effective in compiled code.

      \item The handling of power operations has been improved (primarily 
            for powers of reals, but slightly affecting powers of integers too).
            In particular, scalar powers of 2, 1, 0, and -1, are handled 
            specially to avoid general power operations in these cases.

      \item Extending lists and character vectors by assigning to an
            index past the end, and deleting list items by assigning NULL
            have been sped up substantially.

      \item The speed of the transpose (\code{t}) function has been
            improved, when applied to real, integer, and logical
            matrices.

      \item The \code{cbind} and \code{rbind} functions have been greatly
            sped up for large objects.

      \item The \code{c} and \code{unlist} functions have been sped up 
            by a bit in simple cases, and by a lot in some situations 
            involving names.

      \item The \code{matrix} function has been greatly sped up, in
            many cases.

      \item Extraction of subsets of vectors or matrices (eg, \code{v[100:200]}
            or \code{M[1:100,101:110]}) has been sped up substantially.

      \item Logical operations and relational operators have been sped up
            in simple cases. Relational
            operators have also been substantially sped up for long vectors.

      \item Access via the $ operator to lists, pairlists, and environments 
            has been sped up. 

      \item Existing code for handling special cases of "[" in which there is
            only one scalar index was replaced by cleaner code that handles 
            more cases.   The old code handled only integer and real vectors, 
            and only positive indexes.  The new code handles all atomic 
            vectors (logical, integer, real, complex, raw, and string), and 
            positive or negative indexes that are not out of bounds.

      \item Many unary and binary primitive functions are now usually
            called using a faster internal interface that does not allocate
            nodes for a pairlist of evaluated arguments. This change
            substantially speeds up some programs.

      \item Lookup of some builtin/special function symbols (eg, "+" and "if")
            has been sped up by allowing fast bypass of non-global environments
            that do not contain (and have never contained) one of these 
            symbols.

      \item Some binary and unary arithmetic operations have been sped
            up by, when possible, using the space holding one of the
            operands to hold the result, rather than allocating new
            space.  Though primarily a speed improvement, for very
            long vectors avoiding this allocation could avoid running
            out of space.

      \item Some speedup has been obtained by using new internal C functions 
            for performing exact or partial string matches in the interpreter.
    }
  }

  \subsection{BUG FIXES}{
    \itemize{
      \item The "debug" facility has been fixed.  Its behaviour for if,
            while, repeat, and for statements when the inner statement
            was or was not one with curly brackets had made no sense.
            The fixed behaviour is now documented in help(debug). 
            (I reported this bug and how
            to fix it to the R Core Team in July 2012, but the bug is 
            still present in R-3.0.1, released May 2013.)

      \item Fixed a bug in \code{sum}, where overflow is allowed (and not 
            detected) where overflow can actually be avoided.  For example:
\preformatted{   > v<-c(3L,1000000000L:1010000000L,-(1000000000L:1010000000L))
   > sum(v)
   [1] 4629
}
            Also fixed a related bug in \code{mean}, applied to an integer
            vector, which would arise only on a system where a long double 
            is no bigger than a double.

      \item Fixed \code{diag} so that it returns a matrix when passed
            a list of elements to put on the diagonal.

      \item Fixed a bug that could lead to mis-identification of the 
            direction of stack growth on a non-Windows system, causing
            stack overflow to not be detected, and a segmentation fault 
            to occur.  (I also reported this bug and how to fix it to the 
            R Core Team, who included a fix in R-2.15.2.)

      \item Fixed a bug where, for example, \code{log(base=4)} returned 
            the natural log of 4, rather than signalling an error. 

      \item The documentation on what \code{MARGIN} arguments are allowed for
            \code{apply} has been clarified, and checks for validity added.
            The call 
\preformatted{   > apply(array(1:24,c(2,3,4)),-3,sum)
}
            now produces correct results (the same as when \code{MARGIN}
            is \code{1:2}).

      \item Fixed a bug in which \code{Im(matrix(complex(0),3,4))} returned
            a matrix of zero elements rather than a matrix of NA elements.

      \item Fixed a bug where more than six warning messages at startup
            would overwrite random memory, causing garbage output 
            and perhaps arbitrarily bizarre behaviour.

      \item Fixed a bug where LC_PAPER was not correctly set at startup.

      \item Fixed gc.time, which was producing grossly incorrect values
            for user and system time.

      \item Now check for bad arguments for .rowSums, .colSums, .rowMeans,
            and .rowMeans (would previously segfault if n*p too big).

      \item Fixed a bug where excess warning messages may be produced
            on conversion to RAW.  For instance:
\preformatted{   > as.raw(1e40)
   [1] 00
   Warning messages:
   1: NAs introduced by coercion 
   2: out-of-range values treated as 0 in coercion to raw 
}
            Now, only the second warning message is produced.

      \item A bug has been fixed in which rbind would not handle 
            non-vector objects such as function closures, whereas
            cbind did handle them, and both were documented to do so.

      \item Fixed a bug in numeric_deriv in stats/src/nls.c, where it
            was not duplicating when it should, as illustrated below:
\preformatted{   > x <- 5; y <- 2; f <- function (y) x
   > numericDeriv(f(y),"y")
    [1] 5
    attr(,"gradient")
         [,1]
    [1,]    0
    > x
    [1] 5
    attr(,"gradient")
         [,1]
    [1,]    0
}

      \item Fixed a bug in vapply illustrated by the following:
\preformatted{   X<-list(456)
   f<-function(a)X
   A<-list(1,2)  
   B<-vapply(A,f,list(0))
   print(B)
   X[[1]][1]<-444
   print(B)
}
            After the fix, the values in \code{B} are no long changed by the 
            assignment to \code{X}. Similar bugs in mapply, eapply, and rapply 
            have also been fixed.  I reported these bugs to r-devel, and
            (different) fixes are in R-3.0.0 and later versions.

      \item Fixed a but in rep.int illustrated by the following:
\preformatted{   a<-list(1,2)
   b<-rep.int(a,c(2,2))
   b[[1]][1]<-9
   print(a[[1]])
}

      \item Fixed a bug in mget, illustrated by the following code:
\preformatted{   a <- numeric(1)
   x <- mget("a",as.environment(1))
   print(x)
   a[1] <- 9
   print(x)
}

      \item Fixed bugs that the R Core Team fixed (differently) for R-2.15.3,
            illustrated by the following:
\preformatted{   a <- list(c(1,2),c(3,4))
   b <- list(1,2,3)
   b[2:3] <- a
   b[[2]][2] <- 99
   print(a[[1]][2])

   a <- list(1+1,1+1)
   b <- list(1,1,1,1)
   b[1:4] <- a
   b[[1]][1] <- 1
   print(b[2:4])
}

      \item Fixed a bug illustrated by the following:
\preformatted{   > library(compiler)
   > foo <- function(x,y) UseMethod("foo")
   > foo.numeric <- function(x,y) "numeric"
   > foo.default <- function(x,y) "default"
   > testi <- function () foo(x=NULL,2)
   > testc <- cmpfun (function () foo(x=NULL,2))
   > testi() 
   [1] "default"
   > testc()
   [1] "numeric"
}

      \item Fixed several bugs that produced wrong results 
            such as the following:
\preformatted{   a<-list(c(1,2),c(3,4),c(5,6))
   b<-a[2:3]
   a[[2]][2]<-9
   print(b[[1]][2])
}
      I reported this to r-devel, and a (different) fix is in R-3.0.0 and 
      later versions.

      \item Fixed bugs reported on r-devel by Justin Talbot, Jan 2013 (also
            fixed, differently, in R-2.15.3), illustrated by the following:
\preformatted{   a <- list(1)
   b <- (a[[1]] <- a)
   print(b)
   a <- list(x=1)
   b <- (a$x <- a)
   print(b)
}

      \item Fixed \code{svd} so that it will not return a list with
            \code{NULL} elements.  This matches the behaviour of \code{La.svd}.

      \item Fixed (by a kludge, not a proper fix) a bug in the "tre"
            package for regular expression matching (eg, in \code{sub}),
            which shows up when \code{WCHAR_MAX} doesn't fit in an
            "int".  The kludge reduces \code{WCHAR_MAX} to fit, but really
            the "int" variables ought to be bigger.  (This problem
            showed up on a Raspberry Pi running Raspbian.)

      \item Fixed a minor error-reporting bug with
            \code{(1:2):integer(0)} and similar expressions.

      \item Fixed a small error-reporting bug with "$",
            illustrated by the following output:
\preformatted{    > options(warnPartialMatchDollar=TRUE)
    > pl <- pairlist(abc=1,def=2)
    > pl$ab
    [1] 1
    Warning message:
    In pl$ab : partial match of 'ab' to ''
}

      \item Fixed documentation error in R-admin regarding the
            \code{--disable-byte-compiled-packages} configuration option, 
            and changed the DESCRIPTION file for the recommended mgcv 
            package to respect this option.

      \item Fixed a bug reported to R Core (PR 15363, 2013-006-26) that
            also existed in pqR-2013-06-20.  This bug sometimes caused memory
            expansion when many complex assignments or removals were done
            in the global environment.
    }
  }
}<|MERGE_RESOLUTION|>--- conflicted
+++ resolved
@@ -23,18 +23,6 @@
       of vector operations by merging several operations into one, which 
       reduces time spent writing and later reading data in memory. 
       See \code{help(merging)} and the item below for more details.
-<<<<<<< HEAD
-=======
-
-\item This release also includes other performance improvements, bug fixes,
-      and code cleanups, as detailed below.
-  }}
-
-  \subsection{FEATURE AND DOCUMENTATION CHANGES}{
-    \itemize{
-      \item .
-  }}
->>>>>>> 6549a038
 
 \item This release also includes other performance improvements, bug fixes,
       and code cleanups, as detailed below.
@@ -107,11 +95,7 @@
       helper threads (which might be able to do some operations even
       faster, in parallel) merging is done only when one of the
       operations merged is a simple addition, subtraction, or
-<<<<<<< HEAD
-      multiplication (with vector and a scaler operands).
-=======
       multiplication (with one vector operand and one scalar operand).
->>>>>>> 6549a038
 
       See \code{help(merging)} for more details.
 
