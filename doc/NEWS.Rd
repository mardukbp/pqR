\newcommand{\PR}{\Sexpr[results=rd]{tools:::Rd_expr_PR(#1)}}
\newcommand{\CRANpkg}{\href{http://CRAN.R-project.org/package=#1}{\pkg{#1}}}

\name{NEWS}
\title{ pqR News}
\encoding{UTF-8}


\section{CHANGES IN VERSION RELEASED 2013-11-23}{

  \subsection{INTRODUCTION}{

  \itemize{ 

\item pqR is based on R-2.15.0, distributed by the R Core Team, but
improves on it in many ways, mostly ways that speed it up, but also by
implementing some new features and fixing some bugs.  See the notes
below on earlier pqR releases for general discussion of pqR, and for
information that has not changed from previous releases of pqR.

\item The most notable change in this release is that ``task merging''
      is now implemented.  This can speed up sequences
      of vector operations by merging several operations into one, which 
      reduces time spent writing and later reading data in memory. 
      See \code{help(merging)} and the item below for more details.

<<<<<<< HEAD
\item This release also includes other performance improvements, bug fixes,
      and code cleanups, as detailed below.
  }}

=======
>>>>>>> 5c8c8f8f
  \subsection{INSTALLATION AND TESTING}{
    \itemize{

\item Additional configuration options are now present to allow
      enabling and disabling of task merging, and more generally, of the
      deferred evaluation framework needed for both task merging and
      use of helper threads.  By default, these facilities are enabled.
      The \code{--disable-task-merging} option to \code{./configure}
      disables task merging, \code{--disable-helper-threads} disables
      support for helper threads (as before), and 
      \code{--disable-deferred-evaluation} disables both of these
      features, along with the whole deferred evaluation framework.
      See the \code{R-admin} manual for more details.

\item See the pqR wiki at \code{https://github.com/radfordneal/pqR/wiki}
      for the latest news regarding systems and packages that do or do not
      work with pqR.

\item Note that any packages compiled and installed under R Core versions of 
      R must be re-installed for use with pqR, as is generally the case with 
      new versions of R (although it so happens that it is not necessary to 
      re-install packages installed with pqR-2013-07-22 with this release,
      because the formats of the crucial internal data structures happen not
      to have changed).  Note, however, that there should be no problem 
      for those written purely in R (no C, C++, or Fortran).

\item Additional tests of matrix multiplication (\code{\%*\%}, \code{crossprod},
      and \code{tcrossprod}) have been written.  They are run with
      \code{make check} or \code{make check-all}.

  }}

  \subsection{INTERNAL STRUCTURES AND APPLICATION PROGRAM INTERFACE}{
    \itemize{

\item The table of built-in function names, C functions implementing them, and
      operation flags, which was previously found in \code{src/main/names.c},
      has been split into multiple tables, located in the source files that 
      define such built-in functions (with only a few entries still in 
      \code{names.c}).  This puts the descriptions of these built-in
      functions next to their definitions, improving maintainability, and
      also reduces the number of global functions.  This change should have 
      no effects visible to users.

\item The initialization for fast dispatch to some primitive functions
      is now done in \code{names.c}, using tables in other source files
      analogous to those described in the point just above.  This is 
<<<<<<< HEAD
      cleaner, and eliminates an anomoly in the previous versions of
      pqR that a primitve function could be slower the first time it was
=======
      cleaner, and eliminates an anomaly in the previous versions of
      pqR that a primitive function could be slower the first time it was
>>>>>>> 5c8c8f8f
      used than when used later.
  }}

  \subsection{PERFORMANCE IMPROVEMENTS}{
    \itemize{
\item Some sequences of vector operations can now be merged into a single
      operation, which can speed them up by eliminating memory operations
      to store and fetch intermediate results.  For example, when \code{v} is 
      a long vector, the expression 
      \code{exp(v+1)} can be merged into one task, which will compute 
      \code{exp(v[i]+1)} for each element, \code{i}, of \code{v} in a 
      single loop.  

      Currently, such ``task merging'' is done only for (some)
      operations in which only one operand is a vector. When there are
      helper threads (which might be able to do some operations even
      faster, in parallel) merging is done only when one of the
      operations merged is a simple addition, subtraction, or
      multiplication (with one vector operand and one scalar operand).

      See \code{help(merging)} for more details.

\item During all garbage collections, any tasks whose outputs are not
      referenced are now waited for, to allow memory used by their outputs to be
      recovered.  (Such unreferenced outputs should be rare in real 
      programs.)  In a full garbage collection, tasks with large inputs
      or outputs that are referenced only as task inputs
      are also waited for, so that the memory they occupy can be recovered.

\item The built-in C matrix multiplication routines and those in the supplied 
      BLAS have both been sped up, especially those used by \code{crossprod}
      and \code{tcrossprod}.  This will of course have no effect if a different
      BLAS is used and the \code{mat_mult_with_BLAS} option is set to
      \code{TRUE}.

\item Matrix multiplications in which one operand can be recognized as the
      result of a transpose operation are now done without actually creating
      the transpose as an intermediate result, thereby reducing both 
      computation time and memory usage.  Effectively, these uses of the
      \code{\%*\%} operator are converted to uses of \code{crossprod} or
      \code{tcrossprod}.  See \code{help("\%*\%")} for details.

\item Speed of \code{ifelse} has been improved (though it's now slower when the
      condition is scalar due to the bug fix mentioned below).

\item Inputs to the mod operator can now be piped. (Previously, this was 
      inadvertently prevented in some cases.)
  }}

  \subsection{BUG FIXES}{
    \itemize{
\item Fixed a bug in \code{ifelse} with scalar condition but other
      operands with length greater than one.  (Pointed out by Luke Tierney.)

\item Fixed a bug stemming from re-use of operand storage for a result
      (pointed out by Luke Tierney) illustrated by the following:
\preformatted{   A <- array(c(1), dim = c(1,1), dimnames = list("a", 1))
   x <- c(a=1)
   A/(pi*x)
}

\item The \code{--disable-mat-mult-with-BLAS-in-helpers} configuration
      setting is now respected for complex matrix multiplication
      (previously it had only disabled use of the BLAS in helper
      threads for real matrix multiplication).

\item Fixed a bug in keeping track of references when assigning 
      repeated elements into a list array.
<<<<<<< HEAD

\item Fixed the following bug (also present in R-2.15.0 and R-3.0.2):
\preformatted{   v <- c(1,2)
   m <- matrix(c(3,4),1,2)
   print(t(m)\%*\%v)
   print(crossprod(m,v))
}
in which \code{crossprod} gave an error rather than produce the answer
for the corresponding use of \code{\%*\%}.
=======
>>>>>>> 5c8c8f8f
  }}
}


\section{CHANGES IN VERSION RELEASED 2013-07-22}{

  \subsection{INTRODUCTION}{

  \itemize{ 

\item pqR is based on R-2.15.0, distributed by the R Core Team, but
improves on it in many ways, mostly ways that speed it up, but also by
implementing some new features and fixing some bugs.  See the notes
below, on the release of 2013-06-28, for general discussion of pqR,
and for information on pqR that has not changed since that release.

\item This updated release of pqR provides some performance
enhancements and bug fixes, including some from R Core releases after
R-2.15.0.  More work is still needed to incorporate improvements in
R-2.15.1 and later R Core releases into pqR.

\item This release is the same as the briefly-released version of
2013-17-19, except that it fixes one bug and one reversion of an
optimization that were introduced in that release, and tweaks the
Windows Makefiles (which are not yet fully tested).

  }}

  \subsection{FEATURE AND DOCUMENTATION CHANGES}{
    \itemize{
      \item Detailed information on what operations can be done in helper
            threads is now provided by help(helpers).
      \item Assignment to parts of a vector via code such as 
            \code{v[[i]]<-value} and \code{v[ix]<-values} now automatically 
            converts raw values to the appropriate type
            for assignment into numeric or string vectors, and assignment
            of numeric or string values into a raw vector now results in the
            raw vector being first converted to the corresponding type.  This
            is consistent with the existing behaviour with other types.
      \item The allowed values for assignment to an element of an "expression" 
            list has been expanded to match the allowed values for ordinary
            lists.  These values (such as function closures) could previously 
            occur in expression lists as a result of other operations (such
            as creation with the \code{expression} primitive).
      \item Operations such as
            \code{v <- pairlist(1,2,3); v[[-2]] <- NULL} now raise an error.
            These operations were previously documented as being illegal, and
            they are illegal for ordinary lists.  The proper way to do
            this deletion is \code{v <- pairlist(1,2,3); v[-2] <- NULL}.
      \item Raising \code{-Inf} to a large value (eg, \code{(-Inf)^(1e16)})
            no longer produces an incomprehensible warning.  As before, the 
            value returned is \code{Inf}, because (due to their 
            limited-precision floating-point representation) all such large 
            numbers are even integers.
  }}

  \subsection{FEATURE CHANGES CORRESPONDING TO THOSE IN LATER R CORE RELEASES}{
    \itemize{
\item From R-2.15.1: On Windows, there are two new environment variables which
      control the defaults for command-line options.

      If \env{R_WIN_INTERNET2} is set to a non-empty value, it is as if
      \option{--internet2} was used.

      If \env{R_MAX_MEM_SIZE} is set, it gives the default memory limit
      if \option{--max-mem-size} is not specified: invalid values being
      ignored.

\item From R-2.15.1: The NA warning messages from e.g. \code{pchisq()} now 
      report the call to the closure and not that of the \code{.Internal}.

\item The following included software has been updated to new versions:
      zlib to 1.2.8, LZMA to 5.0.4, and PCRE to 8.33.
  }}

  \subsection{INSTALLATION AND TESTING}{
    \itemize{

\item See the pqR wiki at \code{https://github.com/radfordneal/pqR/wiki}
      for the latest news regarding systems and packages that do or do not
      work with pqR.

\item Note that any previosly-installed packages must be re-installed for 
      use with pqR (as is generally the case with new versions of R), except
      for those written purely in R.

\item It is now known that pqR can be successfully installed under Mac
      OS X for use via the command line (at least with some versions
      of OS X).  The gcc 4.2
      compiler supplied by Apple with Xcode works when helper threads
      are disabled, but does not have the full OpenMP support required for
      helper threads.   For helper threads to work, a C compiler that fully
      supports OpenMP is needed, such as gcc 4.7.3 (available via 
      macports.org).

      The Apple BLAS and LAPACK routines can be used by giving the
      \code{--with-blas='-framework vecLib'} and \code{--withlapack}
      options to \code{configure}.  This speeds up some operations
      but slows down others.

      The R Mac GUI would need to be recompiled for use with pqR.
      There are problems doing this unless helper threads
      are disabled (see pqR issue #17 for discussion).

      Compiled binary versions of pqR for Mac OS X are not yet being supplied.
      Installation on a Mac is recommended only for users experienced
      in installation of R from source code.

\item Success has also been reported in installing pqR on a Windows
      system, including with helper threads, but various tweaks were
      required.  Some of these tweaks are incorporated in this release,
      but they are probably not sufficient for installation "out of the box".
      Attempting to install pqR on Windows is recommended only for
      users who are both experienced and adventurous.

\item Compilation using the \code{-O3} option for gcc is not recommended.
      It speeds up some operations, but slows down others.  With gcc 4.7.3
      on a 32-bit Intel system running Ubuntu 13.04, compiling with 
      \code{-O3} causes compiled functions to crash. (This is not a
      pqR issue, since the same thing happens when R-2.15.0 is compiled 
      with \code{-O3}).
  }}

  \subsection{INTERNAL STRUCTURES AND APPLICATION PROGRAM INTERFACE}{
    \itemize{

\item The R internals manual now documents (in Section 1.8) a
      preliminary set of conventions that pqR follows (not yet
      perfectly) regarding when objects may be modified, and how
      NAMEDCNT should be maintained.  R-2.15.0 did not follow any
      clear conventions.

\item The documentation in the R internals manual on how helper
      threads are implemented in pqR now has the correct title.  (It
      would previously have been rather hard to notice.)

  }}

  \subsection{PERFORMANCE IMPROVEMENTS}{
    \itemize{
\item Some unnecessary duplication of objects has been eliminated.  Here
      are three examples:  
      Creation of lists no longer duplicates all the elements put in the
      list, but instead increments \code{NAMEDCNT} for these elements, so
      that
\preformatted{   a <- numeric(10000)
   k <- list(1,a)
}
no longer duplicates \code{a} when \code{k} is created (though a duplication
will be needed later if either \code{a} or \code{k[[2]]} is modified).
      Furthermore, the assignment below to \code{b$x}, no longer
      causes duplication of the 10000 elements of \code{y}:
\preformatted{   a <- list (x=1, y=seq(0,1,length=10000))
   b <- a
   b$x <- 2
}
Instead, a single vector of 10000 elements is shared between \code{a$y} and
\code{b$y}, and will be duplicated later only if necessary.  Unnecessary
duplication of a 10000-element vector is also avoided when \code{b[1]} is 
assigned to in the code below:
\preformatted{   a <- list (x=1, y=seq(0,1,length=10000))
   b <- a$y
   a$y <- 0
   b[1] <- 1
}
The assignment to \code{a$y} now reduces \code{NAMEDCNT} for the vector
bound to \code{b}, allowing it to be changed without duplication.

\item Assignment to part of a vector using code such as \code{v[101:200]<-0}
      will now not actually create a vector of 100 indexes, but will instead
      simply change the elements with indexes 101 to 200 without creating
      an index vector.  This optimization has not yet been implemented for
      matrix or array indexing.

\item Assignments to parts of vectors, matrices, and arrays using "[" has been
      sped up by detailed code improvements, quite substantially in some
      cases.

\item Subsetting of arrays of three or more dimensions using "[" has
      been sped up by detailed code improvements.

\item Pending summations of one-argument mathematical functions are now
      passed on by \code{sum}.  So, for example, in 
      \code{sum(exp(a)) + sum(exp(b))}, the two
      summations of exponentials can now potentially be done in parallel.

\item A full garbage collection now does not wait for all tasks being
      done by helpers to complete.  Instead, only tasks that are using
      or computing variables that are not otherwise referenced are 
      waited for (so that this storage can be reclaimed).
  }}

  \subsection{BUG FIXES}{
    \itemize{
\item A bug that could have affected the result of \code{sum(abs(v))} when
      it is done by a helper thread has been fixed.
\item A bug that could have allowed \code{as.vector}, \code{as.integer}, etc.
      to pass on an object still being computed to a caller not expecting
      such a pending object has been fixed.
\item Some bugs in which production of warnings at inopportune times could 
      have caused serious problems have been fixed.
\item The bug illustrated below (pqR issue #13) has been fixed:
\preformatted{   > l = list(list(list(1)))
   > l1 = l[[1]]
   > l[[c(1,1,1)]] <- 2
   > l1
   [[1]]
   [[1]][[1]]
   [1] 2
}
\item Fixed a bug (also present in R-2.15.0 and R-3.0.1) illustrated by the
following code:
\preformatted{   > a <- list(x=c(1,2),y=c(3,4))
   > b <- as.pairlist(a)
   > b$x[1] <- 9
   > print(a)
   $x
   [1] 9 2
   
   $y
   [1] 3 4
}
The value printed for a has a$x[1] changed to 9, when it should still be 1.
See pqR issue #14.
\item Fixed a bug (also present in R-2.15.0 and R-3.0.1) in which extending
      an "expression" by assigning to a new element changes it to an ordinary
      list.  See pqR issue #15.
\item Fixed several bugs (also present in R-2.15.0 and R-3.0.1) illustrated
by the code below (see pqR issue #16):
\preformatted{   v <- c(10,20,30)
   v[[2]] <- NULL        # wrong error message
   
   x <- pairlist(list(1,2))
   x[[c(1,2)]] <- NULL   # wrongly gives an error, referring to misuse
                         # of the internal SET_VECTOR_ELT procedure
   
   v<-list(1)
   v[[quote(abc)]] <- 2  # internal error, this time for SET_STRING_ELT
   
   a <- pairlist(10,20,30,40,50,60)
   dim(a) <- c(2,3)
   dimnames(a) <- list(c("a","b"),c("x","y","z"))
   print(a)              # doesn't print names
   
   a[["a","x"]] <- 0     # crashes with a segmentation fault
}
  }}

  \subsection{BUG FIXES CORRESPONDING TO THOSE IN LATER R CORE RELEASES}{
    \itemize{
\item From R-2.15.1: \code{formatC()} uses the C entry point \code{str_signif}
      which could write beyond the length allocated for the output string.

\item From R-2.15.1: \code{plogis(x, lower = FALSE, log.p = TRUE)} no longer
      underflows early for large x (e.g. 800).

\item From R-2.15.1: \code{?Arithmetic}'s \dQuote{\code{1 ^ y} and \code{y ^ 0}
	are \code{1}, \emph{always}} now also applies for \code{integer}
      vectors \code{y}.

\item From R-2.15.1: X11-based pixmap devices like \code{png(type = "Xlib")} 
      were trying to set the cursor style, which triggered some warnings and
      hangs.

\item From R-3.0.1 patched: Fixed comment-out bug in BLAS, as per PR 14964.
  }}
}


\section{CHANGES IN VERSION RELEASED 2013-06-28}{

\subsection{INTRODUCTION}{

\itemize{ 
\item This release of pqR is based on R-2.15.0, distributed by the R
Core Team, but improves on it in many ways, mostly ways that speed it
up, but also by implementing some new features and fixing some bugs.
One notable speed improvement in pqR is that for systems with multiple
processors or processor cores, pqR is able to do some numeric
computations in parallel with other operations of the interpreter, and
with other numeric computations.

\item This is the second publicised release of pqR (the first was on
2013-06-20, and there were earlier unpublicised releases). It fixes one
significant pqR bug (that could cause two empty strings to not compare
as equal, reported by Jon Clayden), fixes a bug reported to R Core (PR
15363) that also existed in pqR (see below), fixes a bug in deciding
when matrix multiplies are best done in a helper thread, and fixes some
issues preventing pqR from being built in some situations (including
some partial fixes for Windows suggested by "armgong").  Since the
rest of the news is almost unchanged from the previous release, I have
not made a separate news section for this release. (New sections will
be created once new releases have significant differences.)

\item This section documents changes in pqR from R-2.15.0 that are of
direct interest to users.  For changes from earlier version of R to
R-2.15.0, see the ONEWS, OONEWS, and OOONEWS files.  Changes of little
interest to users, such as code cleanups and internal details on
performance improvements, are documented in the file MODS, which
relates these changes to branches in the code repository at
github.com/radfordneal/pqR.

\item Note that for compatibility with R's version system, pqR presently
uses the same version number, 2.15.0, as the version of R on which it
is based. This allows checks for feature availability to continue to
work.  This scheme will likely change in the future.  Releases of pqR
with the same version number are distinguished by release date.

\item See radfordneal.github.io/pqR for current information on pqR, including
announcements of new releases, a link to the page for making and viewing
reports of bugs and other issues, and a link to the wiki page containing
information such as systems on which pqR has been tested.

}}

  \subsection{FEATURE CHANGES}{
    \itemize{
      \item A new primitive function \code{get_rm} has been added,
            which removes a variable while returning the value it
            had when removed.  See \code{help(get_rm)} for details,
            and how this can sometimes improve efficiency of R functions.

      \item An enhanced version of the \code{Rprofmem} function for profiling
            allocation of vectors has been implemented, that can
            display more information, and can output to the terminal,
            allowing the source of allocations to more easily be
            determined.  Also, \code{Rprofmem} is now always accessible
            (not requiring the \code{--enable-memory-profiling} configuration
            option).  Its overhead when not in use is negligible.
 
            The new version allows records of memory allocation to be
            output to the terminal, where their position relative to
            other output can be informative (this is the default for the
            new \code{Rprofmemt} variant).  More identifying
            information, including type, number of elements, and
            hexadecimal address, can also be output.  For more details on
            these and other changes, see \code{help(Rprofmem)}.

      \item A new primitive function, pnamedcnt, has been added, that
            prints the NAMEDCNT/NAMED count for an R object, which is helpful
            in tracking when objects will have to be duplicated.  For
            details, see help(pnamedcnt).

      \item The \code{tracemem} function is defunct.  What exactly it was
            supposed to do in R-2.15.0 was unclear, and optimizations 
            in pqR make it even less clear what it should do.  The bit
            in object headers that was used to implement it has been
            put to a better use in pqR.  The \code{--enable-memory-profiling}
            configuration option used to enable it no longer exists.

            The \code{retracemem} function remains for compatibility
            (doing nothing).  The \code{Rprofmemt} and \code{pnamedcnt}
            functions described above provide alternative ways of gaining
            insight into memory allocation behaviour.

      \item Some options that can be set by arguments to the R command can
            now also be set with environment variables, specifically, the
            values of R_DEBUGGER, R_DEBUGGER_ARGS, and R_HELPERS give the
            default when \code{--debugger}, \code{--debugger-args}, and 
            \code{--helpers} are not specified on the command line.  This 
            feature is useful when using a shell file or Makefile that contains 
            R commands that one would rather not have to modify.
    }
  }

  \subsection{INSTALLATION AND TESTING}{
    \itemize{

      \item The procedure for compiling and installing from source is largely 
            unchanged from R-2.15.0.  In particular, the final result is a 
            program called "R", not "pqR", though of course you can provide a 
            link to it called "pqR".  Note that (as for R-2.15.0) it is not 
            necessary to do an "install" after "make" --- one can just
            run bin/R in the directory where you did "make".  This may be 
            convenient if you wish to try out pqR along with your current 
            version of R.

      \item Testing of pqR has so far been done only on Linux/Unix
            systems, not on Windows or Mac systems.  There is no specific
            reason to believe that it will not work on Windows or Mac
            systems, but until tests have been done, trying to use it 
            on these systems is not recommended.  (However, some users
            have reported that pqR can be built on Mac systems, as long
            as a C compiler fully supporting OpenMP is used, or the
            \code{--disable-helper-threads} configuration option is used.)

      \item This release contains the versions of the standard and recommended
            packages that were released with R-2.15.0.  Newer versions may
            or may not be compatible (same as for R-2.15.0).

      \item It is intended that this release will be fully compatible with
            R-2.15.0, but you will need to recompile any packages (other
            that those with only R code) that you had installed for R-2.15.0, 
            and any other C code you use with R, since the format of internal 
            data structures has changed (see below).

      \item New configuration options relating to helper threads and
            to matrix multiplication now exist.  For details, see 
            doc/R-admin.html (or R-admin.pdf), or run \code{./configure --help}.

            In particular, the \code{--disable-helper-threads} option
            to configure will remove support for helper threads.  Use of
            this option is advised if you know that multiple processors
            or processor cores will not be available, or if you know that
            the C compiler used does not support OpenMP 3.0 or 3.1 (which 
            is used in the implementation of the helpers package).

      \item Including \code{-DENABLE_ISNAN_TRICK} in CFLAGS will speed up 
            checks for NA and NaN on machines on which it works.  It works
            on Intel processors (verified both empirically and by consulting
            Intel documentation).  It does not work on SPARC machines.

      \item The \code{--enable-memory-profiling} option to configure
            no longer exists.  In pqR, the \code{Rprofmem} function is always
            enabled, and the \code{tracemem} function is defunct.  (See
            discussion above.)

      \item When installing from source, the output of configure 
            now displays whether standard and recommended packages will
            be byte compiled.

      \item The tests of random number generation run with \code{make check-all}
            now set the random number seed explicitly.  Previously, the random
            number seed was set from the time and process ID, with the result
            that these tests would occasionally fail non-deterministically,
            when by chance one of the p-values obtained was below the threshold
            used.  (Any such failure should now occur consistently, rather
            than appearing to be due to a non-deterministic bug.)

      \item Note that (as in R-2.15.0) the output of \code{make check-all} for 
            the boot package includes many warning messages regarding a 
            non-integer argument, and when byte compilation is enabled, these 
            messages identify the wrong function call as the source.  This 
            appears to have no wider implications, and can be ignored.

      \item Testing of the "xz" compression method is now done with \code{try},
            so that failure will be tolerated on machines that don't have enough
            memory for these tests.

      \item The details of how valgrind is used have changed. See the source
            file \file{memory.c}.
    }
  }

  \subsection{INTERNAL STRUCTURES AND APPLICATION PROGRAM INTERFACE}{
    \itemize{
      \item The internal structure of an object has changed, in ways that 
            should be compatible with R-2.15.0, but which do require 
            re-compilation.  The flags in the object header for \code{DEBUG},
            \code{RSTEP}, and \code{TRACE} now exist only for non-vector 
            objects, which is sufficient for their present use (now that 
            \code{tracemem} is defunct).

      \item The sizes of objects have changed in some cases (though not most).
            For a 32-bit configuration, the size of a cons cell increases
            from 28 bytes to 32 bytes; for a 64-bit configuration, the
            size of a cons cell remains at 56 bytes.  For a 32-bit 
            configuration, the size of a vector of one double remains
            at 32 bytes; for a 64-bit configuration (with 8-byte alignment), 
            the size of a vector of one double remains at 48 bytes.

      \item Note that the actual amount of memory occupied by an object
            depends on the set of node classes defined (which may be tuned).
            There is no longer a separate node class for cons cells and
            zero-length vectors (as in R-2.15.0) --- instead, cons cells
            share a node class with whatever vectors also fit in that
            node class.

      \item The old two-bit NAMED field of an object is now a three-bit
            NAMEDCNT field, to allow for a better attempt at reference
            counting.  Versions of the the NAMED and SET_NAMED macros
            are still defined for compatibility.  See the R-ints manual
            for details.

      \item Setting the length of a vector to something less than its
            allocated length using SETLENGTH is deprecated.  The LENGTH
            field is used for memory allocation tracking by the garbage
            collector (as is also the case in R-2.15.0), so setting it 
            to the wrong value may cause problems.  (Setting the length
            to more than the allocated length is of course even worse.)
    }
  }

  \subsection{PERFORMANCE IMPROVEMENTS}{
    \itemize{
      \item Many detailed improvements have been made that reduce
            general interpretive overhead and speed up particular 
            functions.  Only some of these improvements are noted
            below.

      \item Numerical computations can now be performed in parallel with
            each other and with interpretation of R code, by using 
            ``helper threads'', on machines
            with multiple processors or multiple processor cores.  When
            the output of one such computation is used as the input to
            another computation, these computations can often be done
            in parallel, with the output of one task being ``pipelined''
            to the other task.  Note that these 
            parallel execution facilities do not require any changes to user 
            code --- only that helper threads be enabled with the 
            \code{--helpers} option to the command starting pqR. See 
            \code{help(helpers)} for details.

            However, helper threads are not used for operations that are 
            done within the interpreter for byte-compiled code or that are 
            done in primitive functions invoked by the byte-code interpreter.

            This facility is still undergoing rapid development.  Additional 
            documentation on which operations may be done in parallel will be 
            forthcoming.

      \item A better attempt at counting how many "names" an object has
            is now made, which reduces how often objects are duplicated
            unnecessarily.  This change is ongoing, with further improvements
            and documentation forthcoming.

      \item Several primitive functions that can generate integer sequences
            --- ":", seq.int, seq_len, and seq_along --- will now sometimes
            not generate an actual sequence, but rather just a description
            of its start and end points.  This is not visible to users,
            but is used to speed up several operations.

            In particular, "for" loops such as \code{for (i in 1:1000000) ...}
            are now done without actually allocating a vector to hold
            the sequence.  This saves both space and time.  Also,
            a subscript such as \code{101:200} for a vector or as the first 
            subscript for a matrix is now (often) handled without actually 
            creating a vector of indexes, saving both time and space.  

            However, the above performance improvements 
            are not effective in compiled code.

      \item Matrix multiplications with the \code{\%*\%} operator are now
            much faster when the operation is a vector dot product, a
            vector-matrix product, a matrix-vector product, or more generally
            when the sum of the numbers of rows and columns in the result
            is not much less than their product.  This improvement results
            from the elimination of a costly check for NA/NaN elements in the 
            operands before doing the multiply.  There is no need for this check
            if the supplied BLAS is used.  If a BLAS that does not properly
            handle NaN is supplied, the \code{\%*\%} operator will still
            handle NaN properly if the new library of matrix multiply
            routines is used for \code{\%*\%} instead of the BLAS.  See the
            next two items for more relevant details.

      \item A new library of matrix multiply routines is provided, which
            is guaranteed to handle NA/NaN correctly, and which supports
            pipelined computation with helper threads.  Whether this
            library or the BLAS routines are used for \code{\%*\%} is
            controlled by the \code{mat_mult_with_BLAS} option. The default
            is to not use the BLAS, but the 
            \code{--enable-mat-mult-with-BLAS-by-default} configuration option
            will change this.  See \code{help("\%*\%")} for details.

      \item The BLAS routines supplied with R were modified to improve the 
            performance of the routines DGEMM (matrix-matrix multiply) and 
            DGEMV (matrix-vector multiply).  Also, proper propagation of NaN, 
            Inf, etc. is now always done in these routines.  This speeds
            up the \code{\%*\%} operator in R, when the supplied BLAS is used
            for matrix multiplications, and speeds up other matrix operations
            that call these BLAS routines, if the BLAS used is the one supplied.

      \item The low-level routines for generation of uniform random
            numbers have been improved.  (These routines are also used for
            higher-level functions such as \code{rnorm}.)

            The previous code copied the seed back and forth to
            .Random.seed for every call of a random number generation
            function, which is rather time consuming given that for
            the default generator \code{.Random.seed} is 625 integers long.
            It also allocated new space for \code{.Random.seed} every time.
            Now, \code{.Random.seed} is used without copying, except when the 
            generator is user-supplied.  

            The previous code had imposed an unnecessary limit on the
            length of a seed for a user-supplied random number
            generator, which has now been removed.

      \item The \code{any} and \code{all} primitives have been substantially
            sped up for large vectors.  

            Also, expressions such as
            \code{all(v>0)} and \code{any(is.na(v))}, where \code{v} is a
            real vector, avoid computing and storing a logical vector,
            instead computing the result of \code{any} or \code{all}
            without this intermediate, looking at only as much of \code{v}
            as is needed to determine the result.
            However, this improvement is not effective in compiled code.

      \item When \code{sum} is applied to many mathematical functions
            of one vector argument, for example \code{sum(log(v))}, the
            sum is performed as the function is computed, without a
            vector being allocated to hold the function values.  
            However, this improvement is not effective in compiled code.

      \item The handling of power operations has been improved (primarily 
            for powers of reals, but slightly affecting powers of integers too).
            In particular, scalar powers of 2, 1, 0, and -1, are handled 
            specially to avoid general power operations in these cases.

      \item Extending lists and character vectors by assigning to an
            index past the end, and deleting list items by assigning NULL
            have been sped up substantially.

      \item The speed of the transpose (\code{t}) function has been
            improved, when applied to real, integer, and logical
            matrices.

      \item The \code{cbind} and \code{rbind} functions have been greatly
            sped up for large objects.

      \item The \code{c} and \code{unlist} functions have been sped up 
            by a bit in simple cases, and by a lot in some situations 
            involving names.

      \item The \code{matrix} function has been greatly sped up, in
            many cases.

      \item Extraction of subsets of vectors or matrices (eg, \code{v[100:200]}
            or \code{M[1:100,101:110]}) has been sped up substantially.

      \item Logical operations and relational operators have been sped up
            in simple cases. Relational
            operators have also been substantially sped up for long vectors.

      \item Access via the $ operator to lists, pairlists, and environments 
            has been sped up. 

      \item Existing code for handling special cases of "[" in which there is
            only one scalar index was replaced by cleaner code that handles 
            more cases.   The old code handled only integer and real vectors, 
            and only positive indexes.  The new code handles all atomic 
            vectors (logical, integer, real, complex, raw, and string), and 
            positive or negative indexes that are not out of bounds.

      \item Many unary and binary primitive functions are now usually
            called using a faster internal interface that does not allocate
            nodes for a pairlist of evaluated arguments. This change
            substantially speeds up some programs.

      \item Lookup of some builtin/special function symbols (eg, "+" and "if")
            has been sped up by allowing fast bypass of non-global environments
            that do not contain (and have never contained) one of these 
            symbols.

      \item Some binary and unary arithmetic operations have been sped
            up by, when possible, using the space holding one of the
            operands to hold the result, rather than allocating new
            space.  Though primarily a speed improvement, for very
            long vectors avoiding this allocation could avoid running
            out of space.

      \item Some speedup has been obtained by using new internal C functions 
            for performing exact or partial string matches in the interpreter.
    }
  }

  \subsection{BUG FIXES}{
    \itemize{
      \item The "debug" facility has been fixed.  Its behaviour for if,
            while, repeat, and for statements when the inner statement
            was or was not one with curly brackets had made no sense.
            The fixed behaviour is now documented in help(debug). 
            (I reported this bug and how
            to fix it to the R Core Team in July 2012, but the bug is 
            still present in R-3.0.1, released May 2013.)

      \item Fixed a bug in \code{sum}, where overflow is allowed (and not 
            detected) where overflow can actually be avoided.  For example:
\preformatted{   > v<-c(3L,1000000000L:1010000000L,-(1000000000L:1010000000L))
   > sum(v)
   [1] 4629
}
            Also fixed a related bug in \code{mean}, applied to an integer
            vector, which would arise only on a system where a long double 
            is no bigger than a double.

      \item Fixed \code{diag} so that it returns a matrix when passed
            a list of elements to put on the diagonal.

      \item Fixed a bug that could lead to mis-identification of the 
            direction of stack growth on a non-Windows system, causing
            stack overflow to not be detected, and a segmentation fault 
            to occur.  (I also reported this bug and how to fix it to the 
            R Core Team, who included a fix in R-2.15.2.)

      \item Fixed a bug where, for example, \code{log(base=4)} returned 
            the natural log of 4, rather than signalling an error. 

      \item The documentation on what \code{MARGIN} arguments are allowed for
            \code{apply} has been clarified, and checks for validity added.
            The call 
\preformatted{   > apply(array(1:24,c(2,3,4)),-3,sum)
}
            now produces correct results (the same as when \code{MARGIN}
            is \code{1:2}).

      \item Fixed a bug in which \code{Im(matrix(complex(0),3,4))} returned
            a matrix of zero elements rather than a matrix of NA elements.

      \item Fixed a bug where more than six warning messages at startup
            would overwrite random memory, causing garbage output 
            and perhaps arbitrarily bizarre behaviour.

      \item Fixed a bug where LC_PAPER was not correctly set at startup.

      \item Fixed gc.time, which was producing grossly incorrect values
            for user and system time.

      \item Now check for bad arguments for .rowSums, .colSums, .rowMeans,
            and .rowMeans (would previously segfault if n*p too big).

      \item Fixed a bug where excess warning messages may be produced
            on conversion to RAW.  For instance:
\preformatted{   > as.raw(1e40)
   [1] 00
   Warning messages:
   1: NAs introduced by coercion 
   2: out-of-range values treated as 0 in coercion to raw 
}
            Now, only the second warning message is produced.

      \item A bug has been fixed in which rbind would not handle 
            non-vector objects such as function closures, whereas
            cbind did handle them, and both were documented to do so.

      \item Fixed a bug in numeric_deriv in stats/src/nls.c, where it
            was not duplicating when it should, as illustrated below:
\preformatted{   > x <- 5; y <- 2; f <- function (y) x
   > numericDeriv(f(y),"y")
    [1] 5
    attr(,"gradient")
         [,1]
    [1,]    0
    > x
    [1] 5
    attr(,"gradient")
         [,1]
    [1,]    0
}

      \item Fixed a bug in vapply illustrated by the following:
\preformatted{   X<-list(456)
   f<-function(a)X
   A<-list(1,2)  
   B<-vapply(A,f,list(0))
   print(B)
   X[[1]][1]<-444
   print(B)
}
            After the fix, the values in \code{B} are no long changed by the 
            assignment to \code{X}. Similar bugs in mapply, eapply, and rapply 
            have also been fixed.  I reported these bugs to r-devel, and
            (different) fixes are in R-3.0.0 and later versions.

      \item Fixed a but in rep.int illustrated by the following:
\preformatted{   a<-list(1,2)
   b<-rep.int(a,c(2,2))
   b[[1]][1]<-9
   print(a[[1]])
}

      \item Fixed a bug in mget, illustrated by the following code:
\preformatted{   a <- numeric(1)
   x <- mget("a",as.environment(1))
   print(x)
   a[1] <- 9
   print(x)
}

      \item Fixed bugs that the R Core Team fixed (differently) for R-2.15.3,
            illustrated by the following:
\preformatted{   a <- list(c(1,2),c(3,4))
   b <- list(1,2,3)
   b[2:3] <- a
   b[[2]][2] <- 99
   print(a[[1]][2])

   a <- list(1+1,1+1)
   b <- list(1,1,1,1)
   b[1:4] <- a
   b[[1]][1] <- 1
   print(b[2:4])
}

      \item Fixed a bug illustrated by the following:
\preformatted{   > library(compiler)
   > foo <- function(x,y) UseMethod("foo")
   > foo.numeric <- function(x,y) "numeric"
   > foo.default <- function(x,y) "default"
   > testi <- function () foo(x=NULL,2)
   > testc <- cmpfun (function () foo(x=NULL,2))
   > testi() 
   [1] "default"
   > testc()
   [1] "numeric"
}

      \item Fixed several bugs that produced wrong results 
            such as the following:
\preformatted{   a<-list(c(1,2),c(3,4),c(5,6))
   b<-a[2:3]
   a[[2]][2]<-9
   print(b[[1]][2])
}
      I reported this to r-devel, and a (different) fix is in R-3.0.0 and 
      later versions.

      \item Fixed bugs reported on r-devel by Justin Talbot, Jan 2013 (also
            fixed, differently, in R-2.15.3), illustrated by the following:
\preformatted{   a <- list(1)
   b <- (a[[1]] <- a)
   print(b)
   a <- list(x=1)
   b <- (a$x <- a)
   print(b)
}

      \item Fixed \code{svd} so that it will not return a list with
            \code{NULL} elements.  This matches the behaviour of \code{La.svd}.

      \item Fixed (by a kludge, not a proper fix) a bug in the "tre"
            package for regular expression matching (eg, in \code{sub}),
            which shows up when \code{WCHAR_MAX} doesn't fit in an
            "int".  The kludge reduces \code{WCHAR_MAX} to fit, but really
            the "int" variables ought to be bigger.  (This problem
            showed up on a Raspberry Pi running Raspbian.)

      \item Fixed a minor error-reporting bug with
            \code{(1:2):integer(0)} and similar expressions.

      \item Fixed a small error-reporting bug with "$",
            illustrated by the following output:
\preformatted{    > options(warnPartialMatchDollar=TRUE)
    > pl <- pairlist(abc=1,def=2)
    > pl$ab
    [1] 1
    Warning message:
    In pl$ab : partial match of 'ab' to ''
}

      \item Fixed documentation error in R-admin regarding the
            \code{--disable-byte-compiled-packages} configuration option, 
            and changed the DESCRIPTION file for the recommended mgcv 
            package to respect this option.

      \item Fixed a bug reported to R Core (PR 15363, 2013-006-26) that
            also existed in pqR-2013-06-20.  This bug sometimes caused memory
            expansion when many complex assignments or removals were done
            in the global environment.
    }
  }
}<|MERGE_RESOLUTION|>--- conflicted
+++ resolved
@@ -24,13 +24,10 @@
       reduces time spent writing and later reading data in memory. 
       See \code{help(merging)} and the item below for more details.
 
-<<<<<<< HEAD
 \item This release also includes other performance improvements, bug fixes,
       and code cleanups, as detailed below.
   }}
 
-=======
->>>>>>> 5c8c8f8f
   \subsection{INSTALLATION AND TESTING}{
     \itemize{
 
@@ -78,13 +75,8 @@
 \item The initialization for fast dispatch to some primitive functions
       is now done in \code{names.c}, using tables in other source files
       analogous to those described in the point just above.  This is 
-<<<<<<< HEAD
-      cleaner, and eliminates an anomoly in the previous versions of
-      pqR that a primitve function could be slower the first time it was
-=======
       cleaner, and eliminates an anomaly in the previous versions of
       pqR that a primitive function could be slower the first time it was
->>>>>>> 5c8c8f8f
       used than when used later.
   }}
 
@@ -153,7 +145,6 @@
 
 \item Fixed a bug in keeping track of references when assigning 
       repeated elements into a list array.
-<<<<<<< HEAD
 
 \item Fixed the following bug (also present in R-2.15.0 and R-3.0.2):
 \preformatted{   v <- c(1,2)
@@ -163,8 +154,6 @@
 }
 in which \code{crossprod} gave an error rather than produce the answer
 for the corresponding use of \code{\%*\%}.
-=======
->>>>>>> 5c8c8f8f
   }}
 }
 
