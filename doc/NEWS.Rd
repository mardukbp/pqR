\newcommand{\PR}{\Sexpr[results=rd]{tools:::Rd_expr_PR(#1)}}
\newcommand{\CRANpkg}{\href{http://CRAN.R-project.org/package=#1}{\pkg{#1}}}

\name{NEWS}
\title{ pqR News}
\encoding{UTF-8}


\section{CHANGES IN VERSION RELEASED 2014-00-00}{

  \subsection{INTRODUCTION}{

  \itemize{ 

\item This is a maintenance release, with bug fixes, documentation
      improvements (including provision of previously missing
      documentation), and changes for compatibility with R Core releases.
      There are some new features in this release that help
      with testing pqR and packages. There are no significant changes 
      in performance.

\item See the sections below on earlier releases for general
      information on pqR.
  }}

  \subsection{NEW FEATURES FOR TESTING}{
    \itemize{
\item The setting of the \code{R_SEED} environment variable now specifies what
      random number seed to use when \code{set.seed} is not called.  When
      \code{R_SEED} is not set, the seed will be set from the time and process
      ID as before.  It is recommended that \code{R_SEED} be set before running
      tests on pqR or packages, so that the results will be reproducible.
      For example, some packages report an error if a hypothesis test on
      simulated data results in a p-value less than some threshold.  If 
      \code{R_SEED} is not set, these packages will fail their tests now 
      and then at random, whereas setting \code{R_SEED} will result either
      in consistent success or (less likely) consistent failure.
\item The comparison of test output with saved output using \code{Rdiff} now
      ignores any output from \code{valgrind}, so spurious errors will not be
      triggered by using it.  When using \code{valgrind}, the
      output files should be checked manually for \code{valgrind} messages 
      that are of possible interest.
\item The test script in \file{tests/internet.R} no longer looks at CRAN's html
      code, which is subject to change.  It instead looks at a special test file
      at \url{pqR-project.org}.
\item Fixed problems wit the \file{reg-tests-1b} test script.  Also, now sets
      the random seed, so it's consistent (even without R_SEED set), and has
      its output compared to a saved version.  Non-fatal errors (with
      code 5) should be expected on systems without enough memory for xz
      compression.
  }}

  \subsection{CHANGE FOR COMPATIBILITY}{
    \itemize{
\item The result of \code{diag(list(1,3,5))} is now a matrix of type
      double.  In R-2.15.0, this expression did not produce a sensible
      result.  A previous fix in pqR made this expression produce a matrix of 
      type list.  A later change by R Core also fixed this, but so it
      produced a double matrix, coercing the list to a numeric vector
      (to the extent possible); pqR now does the same.
  }}

  \subsection{DOCUMENTATION UPDATES}{
    \itemize{
\item The documentation for \code{c} now says how the names for the 
      result are determined, including previously missing information
      on the \code{use.names} argument, and on the role of the names of
      arguments in the call of \code{c}.  This documentation is missing
      in R-2.15.0 and R-3.1.0.
\item The documentaton for \code{diag} now documents that a diagonal matrix 
      is always created with type double or complex, and that the
      names of an extracted diagonal vector are taken from a \code{names}
      attribute (if present), if not from the row and column names.  This
      information is absent in the documentation in R-2.15.1 and R-3.1.0.
\item Incorrect information regarding the pointer protection stack
      was removed from \code{help(Memory)}.  This incorrect information
      is present in R-2.15.0 and R-3.1.0 as well.
\item There is now information in \code{help(Arithmetic)} regarding what
      happens when the operands of an arithmetic operation are \code{NA}
      or \code{NaN}, including the arbitrary nature of the result when
      one operand is \code{NA} and the other is \code{NaN}.  There is
      no discussion of this issue in the documentation for R-2.15.0 and R-3.1.0.
\item The \code{R_HELPERS} and \code{R_HELPERS_TRACE} environment variables
      are now documented in \code{help("environment variables")}.  The
      documentation in \code{help(helpers)} has also been clarified.
\item The \code{R_DEBUGGER} and \code{R_DEBUGGER_ARGS} environment variables
      are now documented in \code{help("environment variables")} as 
      alternatives to the \code{--debugger} and \code{--debugger-args}
      arguments.
  }}

  \subsection{BUG FIXES}{
    \itemize{
<<<<<<< HEAD
=======
\item Fixed lack of protection bugs in the \code{equal} and \code{greater}
      functions in \file{sort.c}.  These bugs are also present in R-2.15.0
      and R-3.1.0.
\item Fixed lack of protection bugs in the \code{D} function in \file{deriv.c}.
      These bugs are also present in R-2.15.0 and R-3.1.0.
\item Fixed argument error-checking bugs in \code{getGraphicsEventEnv}
      and \code{setGraphicsEventEnv} (also present in R-2.15.0 and R-3.1.0).
\item Fixed a bug in the foreign package that showed up on systems where
      the C \code{char} type is unsigned, such as a Rasberry Pi running
      Rasbian.  I reported this to R Core, and it is also fixed in R-3.1.0.
>>>>>>> a5d031c0
\item Fixed a lack of protection bug that arose when \code{log} produced a
      warning.
\item Fixed a lack of protection bug in the \code{lang[23456]}
      C functions.
\item Fixed a stack imbalance bug that showed up when an assignment was
      made to an array of three or more dimensions using a zero-length
      subscript.
\item Fixed a problem with \code{news()} that was due to pqR's version
      numbers being dates (pqR issue #1).
<<<<<<< HEAD
\item Fixed a bug in the foreign package that showed up on systems where
      the C \code{char} type is unsigned, such as a Rasberry Pi running
      Rasbian.  I reported this to R Core, and it is also fixed in R-3.1.0.
\item Fixed argument error-checking bugs in \code{getGraphicsEventEnv}
      and \code{setGraphicsEventEnv} (also present in R-2.15.0 and R-3.1.0).
=======
>>>>>>> a5d031c0
\item Fixed out-of-bound memory accesses in \code{R_chull} and \code{scanFrame}
      that valgrind reports (but which are likely to be innocuous).
  }}

  \subsection{BUG FIXES CORRESPONDING TO THOSE IN LATER R CORE RELEASES}{
    \itemize{
\item From R-2.15.1: The string "infinity" now converts correctly to \code{Inf}
      (PR#14933).
\item From R-2.15.1: The generic for backsolve is now correct (PR#14883).
\item From R-2.15.1: A bug in \code{get_all_vars} was fixed (PR#14847).
\item From R-2.15.1: Fixed an argument error checking bug in \code{dev.set}.
\item From R-3.1.0-patched: Fixed a problem with \code{mcmapply} not 
      parallelizing when the number of jobs was less than number of cores.
      (However, unlike R-3.1.0-patched, this fix doesn't try to 
      parallelize when there is only one core.)
  }}
}

\section{CHANGES IN VERSION RELEASED 2014-02-23}{

  \subsection{INTRODUCTION}{

  \itemize{ 

\item This is a maintenance release, with bug fixes, changes for
      compatibility with packages, additional correctness tests, and 
      documentation improvements.  There are no new features in this 
      release, and no significant changes in performance.

\item See the sections below on earlier releases for general
      information on pqR.
  }}

  \subsection{INSTALLATION AND TESTING}{
    \itemize{
\item The information in the file "INSTALL" in the main source directory 
      has been re-written.  It now contains all the information expected
      to be needed for most installations, without the user needing to
      refer to R-admin, including information on the configuration
      options that have been added for pqR.  It also has information on
      how to build pqR from a development version downloaded from github.

\item Additional tests regarding subsetting operations, maintenance of
      NAMEDCNT, and operation of helper threads have been written.
      They are run with \code{make check} or \code{make check-all}.

\item A "create-configure" shell script is now included, which allows
      for creation of the "configure" shell script when it is non-functional
      or not present (as when building from a development version of pqR).
      It is not needed for typical installs of pqR releases.

\item Some problems with installation on Microsoft Windows (identified
      by Yu Gong) have hopefully been fixed.  (But trying to install
      pqR on Windows is still recommended only for adventurous users.)

\item A problem with installing pqR as a shared library when multithreading
      is disabled has been fixed.

\item Note that any packages (except those written only in R, plus 
      C or Fortran routines called by \code{.C} or \code{.Fortran}) that
      were compiled and installed under R Core versions of R must be 
      re-installed for use with pqR, as is generally the case with new versions
      of R (although it so happens that it is not necessary to re-install
      packages installed with pqR-2013-07-22 or pqR-2013-12-29 with this 
      release, because the formats of the crucial internal data structures 
      happen not to have changed).
  }}

  \subsection{DOCUMENTATION UPDATES}{
    \itemize{
\item The instructions in "INSTALL" have been re-written, as noted above.
\item The manual on "Writing R Extensions" now has additional information 
      (in the section on "Named objects and copying") on paying proper attention
      to NAMED for objects found in lists.
\item More instructions on how to create a release branch of pqR from a 
      development branch have been added to mods/README (or MODS).
  }}

  \subsection{CHANGES REGARDING PACKAGE COMPATIBILITY AND CHECKING}{
    \itemize{
\item Changed the behaviour of \code{$} when dispatching so that the unevaluated
      element name arrives as a string, as in R-2.15.0.  This behaviour is
      needed for the "dyn" package.  The issue is illustrated by the
      following code:
\preformatted{    a <- list(p=3,q=4)
    class(a) <- "fred"
    `$.fred` <-
      function (x,n) { print(list(n,substitute(n))); x[[n]] }
    print(a$q)
}
      In R-2.15.0, both elements of the list printed are strings, but in
      pqR-2013-12-29, the element from "substitute" is a symbol.  Changed
      \code{help("$")} to document this behaviour, and the corresponding 
      behaviour of \code{"$<-"}.  Added a test with \code{make check} for it.
\item Redefined "fork" to "Rf_fork" so that helper threads can be disabled
      in the child when "fork" is used in packages like "multicore". 
      (Special mods for this had previously been made to the "parallel" 
      package, but this is a more universal scheme.)
\item Added an option (currently set) for pqR to ignore incorrect zero
      pointers encountered by the garbage collector (as R-2.15.0 does).
      This avoids crashes with some packages (eg, "birch") that incorrectly
      set up objects with zero pointers.
\item Changed a C procedure name in the "matprod" routines to reduce the
      chance of a name conflict with C code in packages.
\item Made \code{NA_LOGICAL} and \code{NA_INTEGER} appear as variables
      (rather than constants) in packages, as needed for package
      "RcppEigen".
\item Made \code{R_CStackStart} and \code{R_CStackLimit} visible to 
      packages, as needed for package "vimcom".
\item Fixed problem with using \code{NAMED} in a package that defines
      \code{USE_RINTERNALS}, such as "igraph".
\item Calls of external routines with .Call and .External are now
      followed by checks that the routine didn't incorrectly change 
      the constant objects sometimes used internally in pqR for TRUE, 
      FALSE, and NA.  (Previously, such checks were made only after calls 
      of .C and .Fortran.)
  }}

  \subsection{BUG FIXES}{
    \itemize{
\item Fixed the following bug (also present in R-2.15.0 and R-3.0.2):
\preformatted{    x <- t(5)
    print (x \%*\% c(3,4))
    print (crossprod(5,c(3,4)))
}
     The call of \code{crossprod} produced an error, whereas the corresponding
     use of \code{\%*\%} does not.

     In pqR-2013-12-29, this bug also affected the expression 
     \code{t(5) \%*\% c(3,4)}, since it is converted to the equivalent of 
     \code{crossprod(5,c(3,4))}.

\item Fixed a problem in R_AllocStringBuffer that could result in
      a crash due to an invalid memory access.  (This bug is also
      present in R-2.15.0 and R-3.0.2.)
\item Fixed a bug in a "matprod" routine sometimes affecting 
      \code{tcrossprod} (or an equivalent use of \code{\%*\%}) with 
      helper threads.
\item Fixed a bug illustrated by the following:
\preformatted{    f <- function (a)
    { x <- a
      function () { b <- a; b[2]<-1000; a+b  }
    }
    g <- f(c(7,8,9))
    save.image("tmpimage")
    load("tmpimage")
    print(g())
}
      where the result printed was 14 2000 18 rather than 14 1008 18.
\item Fixed a bug in \code{prod} with an integer vector containing \code{NA}, 
      such as, \code{prod(NA)}.
\item Fixed a lack-of-protection bug in mkCharLenCE that showed up
      in checks for packages "cmrutils".
\item Fixed a problem with xtfrm demonstrated by the following:
\preformatted{    f<-function(...) xtfrm(...); f(c(1,3,2))
}
      which produced an error saying '...' was used in an incorrect context.
      This affected package "lsr". 
\item Fixed a bug in maintaining NAMEDCNT when assigning to a variable in
      an environment using \code{$}, which showed up in package "plus".
\item Fixed a bug that causes the code below to create a circular data 
      structure:
\preformatted{    { a <- list(1); a[[1]] <- a; a }
}
\item Fixed bugs such as that illustrated below:
\preformatted{    a <- list(list(list(1)))
    b <- a
    a[[1]][[1]][[1]]<-2
    print(b)
}
      in which the assignment to \code{a} changes \code{b}, and added tests
      for such bugs.
\item Fixed a bug where unary minus might improperly reuse its operand for
      the result even when it was logical (eg, in \code{-c(F,T,T,F)}).
\item Fixed a bug in pairlist element deletion, and added tests in subset.R
      for such cases.
\item The ISNAN trick (if enabled) is now used only in the interpreter itself,
      not in packages, since the macro implementing it evaluates its argument
      twice, which doesn't work if it has side effects (as happens in the 
      "ff" package).
\item Fixed a bug that sometimes resulted in task merging being disabled
      when it shouldn't have been.
}}
}

\section{CHANGES IN VERSION RELEASED 2013-12-29}{

  \subsection{INTRODUCTION}{

  \itemize{ 

\item This is the first publicized release of pqR after pqR-2013-07-22.  
      A verson dated 2013-11-28 was released for testing; it differs
      from this release only in bug and documentation fixes, which
      are not separately detailed in this NEWS file.

\item pqR is based on R-2.15.0, distributed by the R Core Team, but
improves on it in many ways, mostly ways that speed it up, but also by
implementing some new features and fixing some bugs.  See the notes
below on earlier pqR releases for general discussion of pqR, and for
information that has not changed from previous releases of pqR.

\item The most notable change in this release is that ``task merging''
      is now implemented.  This can speed up sequences
      of vector operations by merging several operations into one, which 
      reduces time spent writing and later reading data in memory. 
      See \code{help(merging)} and the item below for more details.

\item This release also includes other performance improvements, bug fixes,
      and code cleanups, as detailed below.
  }}

  \subsection{INSTALLATION AND TESTING}{
    \itemize{

\item Additional configuration options are now present to allow
      enabling and disabling of task merging, and more generally, of the
      deferred evaluation framework needed for both task merging and
      use of helper threads.  By default, these facilities are enabled.
      The \code{--disable-task-merging} option to \code{./configure}
      disables task merging, \code{--disable-helper-threads} disables
      support for helper threads (as before), and 
      \code{--disable-deferred-evaluation} disables both of these
      features, along with the whole deferred evaluation framework.
      See the \code{R-admin} manual for more details.

\item See the pqR wiki at \code{https://github.com/radfordneal/pqR/wiki}
      for the latest news regarding systems and packages that do or do not
      work with pqR.

\item Note that any packages (except those written only in R, plus 
      C or Fortran routines called by \code{.C} or \code{.Fortran}) that
      were compiled and installed under R Core versions of R must be 
      re-installed for use with pqR, as is generally the case with new versions
      of R (although it so happens that it is not necessary to re-install
      packages installed with pqR-2013-07-22 with this release, because the 
      formats of the crucial internal data structures happen not to have
      changed).

\item Additional tests of matrix multiplication (\code{\%*\%}, \code{crossprod},
      and \code{tcrossprod}) have been written.  They are run with
      \code{make check} or \code{make check-all}.

  }}

  \subsection{INTERNAL STRUCTURES AND APPLICATION PROGRAM INTERFACE}{
    \itemize{

\item The table of built-in function names, C functions implementing them, and
      operation flags, which was previously found in \code{src/main/names.c},
      has been split into multiple tables, located in the source files that 
      define such built-in functions (with only a few entries still in 
      \code{names.c}).  This puts the descriptions of these built-in
      functions next to their definitions, improving maintainability, and
      also reduces the number of global functions.  This change should have 
      no effects visible to users.

\item The initialization for fast dispatch to some primitive functions
      is now done in \code{names.c}, using tables in other source files
      analogous to those described in the point just above.  This is 
      cleaner, and eliminates an anomaly in the previous versions of
      pqR that a primitive function could be slower the first time it was
      used than when used later.
  }}

  \subsection{PERFORMANCE IMPROVEMENTS}{
    \itemize{
\item Some sequences of vector operations can now be merged into a single
      operation, which can speed them up by eliminating memory operations
      to store and fetch intermediate results.  For example, when \code{v} is 
      a long vector, the expression 
      \code{exp(v+1)} can be merged into one task, which will compute 
      \code{exp(v[i]+1)} for each element, \code{i}, of \code{v} in a 
      single loop.  

      Currently, such ``task merging'' is done only for (some)
      operations in which only one operand is a vector. When there are
      helper threads (which might be able to do some operations even
      faster, in parallel) merging is done only when one of the
      operations merged is a simple addition, subtraction, or
      multiplication (with one vector operand and one scalar operand).

      See \code{help(merging)} for more details.

\item During all garbage collections, any tasks whose outputs are not
      referenced are now waited for, to allow memory used by their outputs to be
      recovered.  (Such unreferenced outputs should be rare in real 
      programs.)  In a full garbage collection, tasks with large inputs
      or outputs that are referenced only as task inputs
      are also waited for, so that the memory they occupy can be recovered.

\item The built-in C matrix multiplication routines and those in the supplied 
      BLAS have both been sped up, especially those used by \code{crossprod}
      and \code{tcrossprod}.  This will of course have no effect if a different
      BLAS is used and the \code{mat_mult_with_BLAS} option is set to
      \code{TRUE}.

\item Matrix multiplications in which one operand can be recognized as the
      result of a transpose operation are now done without actually creating
      the transpose as an intermediate result, thereby reducing both 
      computation time and memory usage.  Effectively, these uses of the
      \code{\%*\%} operator are converted to uses of \code{crossprod} or
      \code{tcrossprod}.  See \code{help("\%*\%")} for details.

\item Speed of \code{ifelse} has been improved (though it's now slower when the
      condition is scalar due to the bug fix mentioned below).

\item Inputs to the mod operator can now be piped. (Previously, this was 
      inadvertently prevented in some cases.)

\item The speed of the quick check for NA/NaN that can be enabled with 
      \code{-DENABLE_ISNAN_TRICK} in CFLAGS has been improved.
  }}

  \subsection{BUG FIXES}{
    \itemize{
\item Fixed a bug in \code{ifelse} with scalar condition but other
      operands with length greater than one.  (Pointed out by Luke Tierney.)

\item Fixed a bug stemming from re-use of operand storage for a result
      (pointed out by Luke Tierney) illustrated by the following:
\preformatted{   A <- array(c(1), dim = c(1,1), dimnames = list("a", 1))
   x <- c(a=1)
   A/(pi*x)
}

\item The \code{--disable-mat-mult-with-BLAS-in-helpers} configuration
      setting is now respected for complex matrix multiplication
      (previously it had only disabled use of the BLAS in helper
      threads for real matrix multiplication).

\item The documentation for \code{aperm} now says that the default
      method does not copy attributes (other than dimensions and
      dimnames).  Previously, it incorrecty said it did (as is the
      case also in R-2.15.0 and R-3.0.2).

\item Changed \code{apply} from previous versions of pqR to replicate
      the behaviour seen in R-2.15.0 (and later R Core version) when the matrix 
      or array has a class attribute.  Documented this behaviour (which is
      somewhat dubious and convoluted) in the help entry for \code{apply}.
      This change fixes a problem seen in package TSA (and probably others).

\item Changed \code{rank} from prevous versions of pqR to replicate
      the behaviour when it is applied to data frames that is seen in R-2.15.0 
      (and later R Core versions).  Documented this (somewhat dubious) 
      behaviour in the help entry for \code{rank}.  This change fixes a
      problem in the \code{coin} package.

\item Fixed a bug in keeping track of references when assigning 
      repeated elements into a list array.

\item Fixed the following bug (also present in R-2.15.0 and R-3.0.2):
\preformatted{   v <- c(1,2)
   m <- matrix(c(3,4),1,2)
   print(t(m)\%*\%v)
   print(crossprod(m,v))
}
in which \code{crossprod} gave an error rather than produce the answer
for the corresponding use of \code{\%*\%}.

\item Bypassed a problem with the Xcode gcc compiler for the Mac that 
      led to it falsely saying that using -DENABLE_ISNAN_TRICK in CFLAGS
      doesn't work.
  }}
}


\section{CHANGES IN VERSION RELEASED 2013-07-22}{

  \subsection{INTRODUCTION}{

  \itemize{ 

\item pqR is based on R-2.15.0, distributed by the R Core Team, but
improves on it in many ways, mostly ways that speed it up, but also by
implementing some new features and fixing some bugs.  See the notes
below, on the release of 2013-06-28, for general discussion of pqR,
and for information on pqR that has not changed since that release.

\item This updated release of pqR provides some performance
enhancements and bug fixes, including some from R Core releases after
R-2.15.0.  More work is still needed to incorporate improvements in
R-2.15.1 and later R Core releases into pqR.

\item This release is the same as the briefly-released version of
2013-17-19, except that it fixes one bug and one reversion of an
optimization that were introduced in that release, and tweaks the
Windows Makefiles (which are not yet fully tested).

  }}

  \subsection{FEATURE AND DOCUMENTATION CHANGES}{
    \itemize{
      \item Detailed information on what operations can be done in helper
            threads is now provided by help(helpers).
      \item Assignment to parts of a vector via code such as 
            \code{v[[i]]<-value} and \code{v[ix]<-values} now automatically 
            converts raw values to the appropriate type
            for assignment into numeric or string vectors, and assignment
            of numeric or string values into a raw vector now results in the
            raw vector being first converted to the corresponding type.  This
            is consistent with the existing behaviour with other types.
      \item The allowed values for assignment to an element of an "expression" 
            list has been expanded to match the allowed values for ordinary
            lists.  These values (such as function closures) could previously 
            occur in expression lists as a result of other operations (such
            as creation with the \code{expression} primitive).
      \item Operations such as
            \code{v <- pairlist(1,2,3); v[[-2]] <- NULL} now raise an error.
            These operations were previously documented as being illegal, and
            they are illegal for ordinary lists.  The proper way to do
            this deletion is \code{v <- pairlist(1,2,3); v[-2] <- NULL}.
      \item Raising \code{-Inf} to a large value (eg, \code{(-Inf)^(1e16)})
            no longer produces an incomprehensible warning.  As before, the 
            value returned is \code{Inf}, because (due to their 
            limited-precision floating-point representation) all such large 
            numbers are even integers.
  }}

  \subsection{FEATURE CHANGES CORRESPONDING TO THOSE IN LATER R CORE RELEASES}{
    \itemize{
\item From R-2.15.1: On Windows, there are two new environment variables which
      control the defaults for command-line options.

      If \env{R_WIN_INTERNET2} is set to a non-empty value, it is as if
      \option{--internet2} was used.

      If \env{R_MAX_MEM_SIZE} is set, it gives the default memory limit
      if \option{--max-mem-size} is not specified: invalid values being
      ignored.

\item From R-2.15.1: The NA warning messages from e.g. \code{pchisq()} now 
      report the call to the closure and not that of the \code{.Internal}.

\item The following included software has been updated to new versions:
      zlib to 1.2.8, LZMA to 5.0.4, and PCRE to 8.33.
  }}

  \subsection{INSTALLATION AND TESTING}{
    \itemize{

\item See the pqR wiki at \code{https://github.com/radfordneal/pqR/wiki}
      for the latest news regarding systems and packages that do or do not
      work with pqR.

\item Note that any previosly-installed packages must be re-installed for 
      use with pqR (as is generally the case with new versions of R), except
      for those written purely in R.

\item It is now known that pqR can be successfully installed under Mac
      OS X for use via the command line (at least with some versions
      of OS X).  The gcc 4.2
      compiler supplied by Apple with Xcode works when helper threads
      are disabled, but does not have the full OpenMP support required for
      helper threads.   For helper threads to work, a C compiler that fully
      supports OpenMP is needed, such as gcc 4.7.3 (available via 
      macports.org).

      The Apple BLAS and LAPACK routines can be used by giving the
      \code{--with-blas='-framework vecLib'} and \code{--withlapack}
      options to \code{configure}.  This speeds up some operations
      but slows down others.

      The R Mac GUI would need to be recompiled for use with pqR.
      There are problems doing this unless helper threads
      are disabled (see pqR issue #17 for discussion).

      Compiled binary versions of pqR for Mac OS X are not yet being supplied.
      Installation on a Mac is recommended only for users experienced
      in installation of R from source code.

\item Success has also been reported in installing pqR on a Windows
      system, including with helper threads, but various tweaks were
      required.  Some of these tweaks are incorporated in this release,
      but they are probably not sufficient for installation "out of the box".
      Attempting to install pqR on Windows is recommended only for
      users who are both experienced and adventurous.

\item Compilation using the \code{-O3} option for gcc is not recommended.
      It speeds up some operations, but slows down others.  With gcc 4.7.3
      on a 32-bit Intel system running Ubuntu 13.04, compiling with 
      \code{-O3} causes compiled functions to crash. (This is not a
      pqR issue, since the same thing happens when R-2.15.0 is compiled 
      with \code{-O3}).
  }}

  \subsection{INTERNAL STRUCTURES AND APPLICATION PROGRAM INTERFACE}{
    \itemize{

\item The R internals manual now documents (in Section 1.8) a
      preliminary set of conventions that pqR follows (not yet
      perfectly) regarding when objects may be modified, and how
      NAMEDCNT should be maintained.  R-2.15.0 did not follow any
      clear conventions.

\item The documentation in the R internals manual on how helper
      threads are implemented in pqR now has the correct title.  (It
      would previously have been rather hard to notice.)

  }}

  \subsection{PERFORMANCE IMPROVEMENTS}{
    \itemize{
\item Some unnecessary duplication of objects has been eliminated.  Here
      are three examples:  
      Creation of lists no longer duplicates all the elements put in the
      list, but instead increments \code{NAMEDCNT} for these elements, so
      that
\preformatted{   a <- numeric(10000)
   k <- list(1,a)
}
no longer duplicates \code{a} when \code{k} is created (though a duplication
will be needed later if either \code{a} or \code{k[[2]]} is modified).
      Furthermore, the assignment below to \code{b$x}, no longer
      causes duplication of the 10000 elements of \code{y}:
\preformatted{   a <- list (x=1, y=seq(0,1,length=10000))
   b <- a
   b$x <- 2
}
Instead, a single vector of 10000 elements is shared between \code{a$y} and
\code{b$y}, and will be duplicated later only if necessary.  Unnecessary
duplication of a 10000-element vector is also avoided when \code{b[1]} is 
assigned to in the code below:
\preformatted{   a <- list (x=1, y=seq(0,1,length=10000))
   b <- a$y
   a$y <- 0
   b[1] <- 1
}
The assignment to \code{a$y} now reduces \code{NAMEDCNT} for the vector
bound to \code{b}, allowing it to be changed without duplication.

\item Assignment to part of a vector using code such as \code{v[101:200]<-0}
      will now not actually create a vector of 100 indexes, but will instead
      simply change the elements with indexes 101 to 200 without creating
      an index vector.  This optimization has not yet been implemented for
      matrix or array indexing.

\item Assignments to parts of vectors, matrices, and arrays using "[" has been
      sped up by detailed code improvements, quite substantially in some
      cases.

\item Subsetting of arrays of three or more dimensions using "[" has
      been sped up by detailed code improvements.

\item Pending summations of one-argument mathematical functions are now
      passed on by \code{sum}.  So, for example, in 
      \code{sum(exp(a)) + sum(exp(b))}, the two
      summations of exponentials can now potentially be done in parallel.

\item A full garbage collection now does not wait for all tasks being
      done by helpers to complete.  Instead, only tasks that are using
      or computing variables that are not otherwise referenced are 
      waited for (so that this storage can be reclaimed).
  }}

  \subsection{BUG FIXES}{
    \itemize{
\item A bug that could have affected the result of \code{sum(abs(v))} when
      it is done by a helper thread has been fixed.
\item A bug that could have allowed \code{as.vector}, \code{as.integer}, etc.
      to pass on an object still being computed to a caller not expecting
      such a pending object has been fixed.
\item Some bugs in which production of warnings at inopportune times could 
      have caused serious problems have been fixed.
\item The bug illustrated below (pqR issue #13) has been fixed:
\preformatted{   > l = list(list(list(1)))
   > l1 = l[[1]]
   > l[[c(1,1,1)]] <- 2
   > l1
   [[1]]
   [[1]][[1]]
   [1] 2
}
\item Fixed a bug (also present in R-2.15.0 and R-3.0.1) illustrated by the
following code:
\preformatted{   > a <- list(x=c(1,2),y=c(3,4))
   > b <- as.pairlist(a)
   > b$x[1] <- 9
   > print(a)
   $x
   [1] 9 2
   
   $y
   [1] 3 4
}
The value printed for a has a$x[1] changed to 9, when it should still be 1.
See pqR issue #14.
\item Fixed a bug (also present in R-2.15.0 and R-3.0.1) in which extending
      an "expression" by assigning to a new element changes it to an ordinary
      list.  See pqR issue #15.
\item Fixed several bugs (also present in R-2.15.0 and R-3.0.1) illustrated
by the code below (see pqR issue #16):
\preformatted{   v <- c(10,20,30)
   v[[2]] <- NULL        # wrong error message
   
   x <- pairlist(list(1,2))
   x[[c(1,2)]] <- NULL   # wrongly gives an error, referring to misuse
                         # of the internal SET_VECTOR_ELT procedure
   
   v<-list(1)
   v[[quote(abc)]] <- 2  # internal error, this time for SET_STRING_ELT
   
   a <- pairlist(10,20,30,40,50,60)
   dim(a) <- c(2,3)
   dimnames(a) <- list(c("a","b"),c("x","y","z"))
   print(a)              # doesn't print names
   
   a[["a","x"]] <- 0     # crashes with a segmentation fault
}
  }}

  \subsection{BUG FIXES CORRESPONDING TO THOSE IN LATER R CORE RELEASES}{
    \itemize{
\item From R-2.15.1: \code{formatC()} uses the C entry point \code{str_signif}
      which could write beyond the length allocated for the output string.

\item From R-2.15.1: \code{plogis(x, lower = FALSE, log.p = TRUE)} no longer
      underflows early for large x (e.g. 800).

\item From R-2.15.1: \code{?Arithmetic}'s \dQuote{\code{1 ^ y} and \code{y ^ 0}
	are \code{1}, \emph{always}} now also applies for \code{integer}
      vectors \code{y}.

\item From R-2.15.1: X11-based pixmap devices like \code{png(type = "Xlib")} 
      were trying to set the cursor style, which triggered some warnings and
      hangs.

\item From R-3.0.1 patched: Fixed comment-out bug in BLAS, as per PR 14964.
  }}
}


\section{CHANGES IN VERSION RELEASED 2013-06-28}{

\subsection{INTRODUCTION}{

\itemize{ 
\item This release of pqR is based on R-2.15.0, distributed by the R
Core Team, but improves on it in many ways, mostly ways that speed it
up, but also by implementing some new features and fixing some bugs.
One notable speed improvement in pqR is that for systems with multiple
processors or processor cores, pqR is able to do some numeric
computations in parallel with other operations of the interpreter, and
with other numeric computations.

\item This is the second publicised release of pqR (the first was on
2013-06-20, and there were earlier unpublicised releases). It fixes one
significant pqR bug (that could cause two empty strings to not compare
as equal, reported by Jon Clayden), fixes a bug reported to R Core (PR
15363) that also existed in pqR (see below), fixes a bug in deciding
when matrix multiplies are best done in a helper thread, and fixes some
issues preventing pqR from being built in some situations (including
some partial fixes for Windows suggested by "armgong").  Since the
rest of the news is almost unchanged from the previous release, I have
not made a separate news section for this release. (New sections will
be created once new releases have significant differences.)

\item This section documents changes in pqR from R-2.15.0 that are of
direct interest to users.  For changes from earlier version of R to
R-2.15.0, see the ONEWS, OONEWS, and OOONEWS files.  Changes of little
interest to users, such as code cleanups and internal details on
performance improvements, are documented in the file MODS, which
relates these changes to branches in the code repository at
github.com/radfordneal/pqR.

\item Note that for compatibility with R's version system, pqR presently
uses the same version number, 2.15.0, as the version of R on which it
is based. This allows checks for feature availability to continue to
work.  This scheme will likely change in the future.  Releases of pqR
with the same version number are distinguished by release date.

\item See radfordneal.github.io/pqR for current information on pqR, including
announcements of new releases, a link to the page for making and viewing
reports of bugs and other issues, and a link to the wiki page containing
information such as systems on which pqR has been tested.

}}

  \subsection{FEATURE CHANGES}{
    \itemize{
      \item A new primitive function \code{get_rm} has been added,
            which removes a variable while returning the value it
            had when removed.  See \code{help(get_rm)} for details,
            and how this can sometimes improve efficiency of R functions.

      \item An enhanced version of the \code{Rprofmem} function for profiling
            allocation of vectors has been implemented, that can
            display more information, and can output to the terminal,
            allowing the source of allocations to more easily be
            determined.  Also, \code{Rprofmem} is now always accessible
            (not requiring the \code{--enable-memory-profiling} configuration
            option).  Its overhead when not in use is negligible.
 
            The new version allows records of memory allocation to be
            output to the terminal, where their position relative to
            other output can be informative (this is the default for the
            new \code{Rprofmemt} variant).  More identifying
            information, including type, number of elements, and
            hexadecimal address, can also be output.  For more details on
            these and other changes, see \code{help(Rprofmem)}.

      \item A new primitive function, pnamedcnt, has been added, that
            prints the NAMEDCNT/NAMED count for an R object, which is helpful
            in tracking when objects will have to be duplicated.  For
            details, see help(pnamedcnt).

      \item The \code{tracemem} function is defunct.  What exactly it was
            supposed to do in R-2.15.0 was unclear, and optimizations 
            in pqR make it even less clear what it should do.  The bit
            in object headers that was used to implement it has been
            put to a better use in pqR.  The \code{--enable-memory-profiling}
            configuration option used to enable it no longer exists.

            The \code{retracemem} function remains for compatibility
            (doing nothing).  The \code{Rprofmemt} and \code{pnamedcnt}
            functions described above provide alternative ways of gaining
            insight into memory allocation behaviour.

      \item Some options that can be set by arguments to the R command can
            now also be set with environment variables, specifically, the
            values of R_DEBUGGER, R_DEBUGGER_ARGS, and R_HELPERS give the
            default when \code{--debugger}, \code{--debugger-args}, and 
            \code{--helpers} are not specified on the command line.  This 
            feature is useful when using a shell file or Makefile that contains 
            R commands that one would rather not have to modify.
    }
  }

  \subsection{INSTALLATION AND TESTING}{
    \itemize{

      \item The procedure for compiling and installing from source is largely 
            unchanged from R-2.15.0.  In particular, the final result is a 
            program called "R", not "pqR", though of course you can provide a 
            link to it called "pqR".  Note that (as for R-2.15.0) it is not 
            necessary to do an "install" after "make" --- one can just
            run bin/R in the directory where you did "make".  This may be 
            convenient if you wish to try out pqR along with your current 
            version of R.

      \item Testing of pqR has so far been done only on Linux/Unix
            systems, not on Windows or Mac systems.  There is no specific
            reason to believe that it will not work on Windows or Mac
            systems, but until tests have been done, trying to use it 
            on these systems is not recommended.  (However, some users
            have reported that pqR can be built on Mac systems, as long
            as a C compiler fully supporting OpenMP is used, or the
            \code{--disable-helper-threads} configuration option is used.)

      \item This release contains the versions of the standard and recommended
            packages that were released with R-2.15.0.  Newer versions may
            or may not be compatible (same as for R-2.15.0).

      \item It is intended that this release will be fully compatible with
            R-2.15.0, but you will need to recompile any packages (other
            that those with only R code) that you had installed for R-2.15.0, 
            and any other C code you use with R, since the format of internal 
            data structures has changed (see below).

      \item New configuration options relating to helper threads and
            to matrix multiplication now exist.  For details, see 
            doc/R-admin.html (or R-admin.pdf), or run \code{./configure --help}.

            In particular, the \code{--disable-helper-threads} option
            to configure will remove support for helper threads.  Use of
            this option is advised if you know that multiple processors
            or processor cores will not be available, or if you know that
            the C compiler used does not support OpenMP 3.0 or 3.1 (which 
            is used in the implementation of the helpers package).

      \item Including \code{-DENABLE_ISNAN_TRICK} in CFLAGS will speed up 
            checks for NA and NaN on machines on which it works.  It works
            on Intel processors (verified both empirically and by consulting
            Intel documentation).  It does not work on SPARC machines.

      \item The \code{--enable-memory-profiling} option to configure
            no longer exists.  In pqR, the \code{Rprofmem} function is always
            enabled, and the \code{tracemem} function is defunct.  (See
            discussion above.)

      \item When installing from source, the output of configure 
            now displays whether standard and recommended packages will
            be byte compiled.

      \item The tests of random number generation run with \code{make check-all}
            now set the random number seed explicitly.  Previously, the random
            number seed was set from the time and process ID, with the result
            that these tests would occasionally fail non-deterministically,
            when by chance one of the p-values obtained was below the threshold
            used.  (Any such failure should now occur consistently, rather
            than appearing to be due to a non-deterministic bug.)

      \item Note that (as in R-2.15.0) the output of \code{make check-all} for 
            the boot package includes many warning messages regarding a 
            non-integer argument, and when byte compilation is enabled, these 
            messages identify the wrong function call as the source.  This 
            appears to have no wider implications, and can be ignored.

      \item Testing of the "xz" compression method is now done with \code{try},
            so that failure will be tolerated on machines that don't have enough
            memory for these tests.

      \item The details of how valgrind is used have changed. See the source
            file \file{memory.c}.
    }
  }

  \subsection{INTERNAL STRUCTURES AND APPLICATION PROGRAM INTERFACE}{
    \itemize{
      \item The internal structure of an object has changed, in ways that 
            should be compatible with R-2.15.0, but which do require 
            re-compilation.  The flags in the object header for \code{DEBUG},
            \code{RSTEP}, and \code{TRACE} now exist only for non-vector 
            objects, which is sufficient for their present use (now that 
            \code{tracemem} is defunct).

      \item The sizes of objects have changed in some cases (though not most).
            For a 32-bit configuration, the size of a cons cell increases
            from 28 bytes to 32 bytes; for a 64-bit configuration, the
            size of a cons cell remains at 56 bytes.  For a 32-bit 
            configuration, the size of a vector of one double remains
            at 32 bytes; for a 64-bit configuration (with 8-byte alignment), 
            the size of a vector of one double remains at 48 bytes.

      \item Note that the actual amount of memory occupied by an object
            depends on the set of node classes defined (which may be tuned).
            There is no longer a separate node class for cons cells and
            zero-length vectors (as in R-2.15.0) --- instead, cons cells
            share a node class with whatever vectors also fit in that
            node class.

      \item The old two-bit NAMED field of an object is now a three-bit
            NAMEDCNT field, to allow for a better attempt at reference
            counting.  Versions of the the NAMED and SET_NAMED macros
            are still defined for compatibility.  See the R-ints manual
            for details.

      \item Setting the length of a vector to something less than its
            allocated length using SETLENGTH is deprecated.  The LENGTH
            field is used for memory allocation tracking by the garbage
            collector (as is also the case in R-2.15.0), so setting it 
            to the wrong value may cause problems.  (Setting the length
            to more than the allocated length is of course even worse.)
    }
  }

  \subsection{PERFORMANCE IMPROVEMENTS}{
    \itemize{
      \item Many detailed improvements have been made that reduce
            general interpretive overhead and speed up particular 
            functions.  Only some of these improvements are noted
            below.

      \item Numerical computations can now be performed in parallel with
            each other and with interpretation of R code, by using 
            ``helper threads'', on machines
            with multiple processors or multiple processor cores.  When
            the output of one such computation is used as the input to
            another computation, these computations can often be done
            in parallel, with the output of one task being ``pipelined''
            to the other task.  Note that these 
            parallel execution facilities do not require any changes to user 
            code --- only that helper threads be enabled with the 
            \code{--helpers} option to the command starting pqR. See 
            \code{help(helpers)} for details.

            However, helper threads are not used for operations that are 
            done within the interpreter for byte-compiled code or that are 
            done in primitive functions invoked by the byte-code interpreter.

            This facility is still undergoing rapid development.  Additional 
            documentation on which operations may be done in parallel will be 
            forthcoming.

      \item A better attempt at counting how many "names" an object has
            is now made, which reduces how often objects are duplicated
            unnecessarily.  This change is ongoing, with further improvements
            and documentation forthcoming.

      \item Several primitive functions that can generate integer sequences
            --- ":", seq.int, seq_len, and seq_along --- will now sometimes
            not generate an actual sequence, but rather just a description
            of its start and end points.  This is not visible to users,
            but is used to speed up several operations.

            In particular, "for" loops such as \code{for (i in 1:1000000) ...}
            are now done without actually allocating a vector to hold
            the sequence.  This saves both space and time.  Also,
            a subscript such as \code{101:200} for a vector or as the first 
            subscript for a matrix is now (often) handled without actually 
            creating a vector of indexes, saving both time and space.  

            However, the above performance improvements 
            are not effective in compiled code.

      \item Matrix multiplications with the \code{\%*\%} operator are now
            much faster when the operation is a vector dot product, a
            vector-matrix product, a matrix-vector product, or more generally
            when the sum of the numbers of rows and columns in the result
            is not much less than their product.  This improvement results
            from the elimination of a costly check for NA/NaN elements in the 
            operands before doing the multiply.  There is no need for this check
            if the supplied BLAS is used.  If a BLAS that does not properly
            handle NaN is supplied, the \code{\%*\%} operator will still
            handle NaN properly if the new library of matrix multiply
            routines is used for \code{\%*\%} instead of the BLAS.  See the
            next two items for more relevant details.

      \item A new library of matrix multiply routines is provided, which
            is guaranteed to handle NA/NaN correctly, and which supports
            pipelined computation with helper threads.  Whether this
            library or the BLAS routines are used for \code{\%*\%} is
            controlled by the \code{mat_mult_with_BLAS} option. The default
            is to not use the BLAS, but the 
            \code{--enable-mat-mult-with-BLAS-by-default} configuration option
            will change this.  See \code{help("\%*\%")} for details.

      \item The BLAS routines supplied with R were modified to improve the 
            performance of the routines DGEMM (matrix-matrix multiply) and 
            DGEMV (matrix-vector multiply).  Also, proper propagation of NaN, 
            Inf, etc. is now always done in these routines.  This speeds
            up the \code{\%*\%} operator in R, when the supplied BLAS is used
            for matrix multiplications, and speeds up other matrix operations
            that call these BLAS routines, if the BLAS used is the one supplied.

      \item The low-level routines for generation of uniform random
            numbers have been improved.  (These routines are also used for
            higher-level functions such as \code{rnorm}.)

            The previous code copied the seed back and forth to
            .Random.seed for every call of a random number generation
            function, which is rather time consuming given that for
            the default generator \code{.Random.seed} is 625 integers long.
            It also allocated new space for \code{.Random.seed} every time.
            Now, \code{.Random.seed} is used without copying, except when the 
            generator is user-supplied.  

            The previous code had imposed an unnecessary limit on the
            length of a seed for a user-supplied random number
            generator, which has now been removed.

      \item The \code{any} and \code{all} primitives have been substantially
            sped up for large vectors.  

            Also, expressions such as
            \code{all(v>0)} and \code{any(is.na(v))}, where \code{v} is a
            real vector, avoid computing and storing a logical vector,
            instead computing the result of \code{any} or \code{all}
            without this intermediate, looking at only as much of \code{v}
            as is needed to determine the result.
            However, this improvement is not effective in compiled code.

      \item When \code{sum} is applied to many mathematical functions
            of one vector argument, for example \code{sum(log(v))}, the
            sum is performed as the function is computed, without a
            vector being allocated to hold the function values.  
            However, this improvement is not effective in compiled code.

      \item The handling of power operations has been improved (primarily 
            for powers of reals, but slightly affecting powers of integers too).
            In particular, scalar powers of 2, 1, 0, and -1, are handled 
            specially to avoid general power operations in these cases.

      \item Extending lists and character vectors by assigning to an
            index past the end, and deleting list items by assigning NULL
            have been sped up substantially.

      \item The speed of the transpose (\code{t}) function has been
            improved, when applied to real, integer, and logical
            matrices.

      \item The \code{cbind} and \code{rbind} functions have been greatly
            sped up for large objects.

      \item The \code{c} and \code{unlist} functions have been sped up 
            by a bit in simple cases, and by a lot in some situations 
            involving names.

      \item The \code{matrix} function has been greatly sped up, in
            many cases.

      \item Extraction of subsets of vectors or matrices (eg, \code{v[100:200]}
            or \code{M[1:100,101:110]}) has been sped up substantially.

      \item Logical operations and relational operators have been sped up
            in simple cases. Relational
            operators have also been substantially sped up for long vectors.

      \item Access via the $ operator to lists, pairlists, and environments 
            has been sped up. 

      \item Existing code for handling special cases of "[" in which there is
            only one scalar index was replaced by cleaner code that handles 
            more cases.   The old code handled only integer and real vectors, 
            and only positive indexes.  The new code handles all atomic 
            vectors (logical, integer, real, complex, raw, and string), and 
            positive or negative indexes that are not out of bounds.

      \item Many unary and binary primitive functions are now usually
            called using a faster internal interface that does not allocate
            nodes for a pairlist of evaluated arguments. This change
            substantially speeds up some programs.

      \item Lookup of some builtin/special function symbols (eg, "+" and "if")
            has been sped up by allowing fast bypass of non-global environments
            that do not contain (and have never contained) one of these 
            symbols.

      \item Some binary and unary arithmetic operations have been sped
            up by, when possible, using the space holding one of the
            operands to hold the result, rather than allocating new
            space.  Though primarily a speed improvement, for very
            long vectors avoiding this allocation could avoid running
            out of space.

      \item Some speedup has been obtained by using new internal C functions 
            for performing exact or partial string matches in the interpreter.
    }
  }

  \subsection{BUG FIXES}{
    \itemize{
      \item The "debug" facility has been fixed.  Its behaviour for if,
            while, repeat, and for statements when the inner statement
            was or was not one with curly brackets had made no sense.
            The fixed behaviour is now documented in help(debug). 
            (I reported this bug and how
            to fix it to the R Core Team in July 2012, but the bug is 
            still present in R-3.0.1, released May 2013.)

      \item Fixed a bug in \code{sum}, where overflow is allowed (and not 
            detected) where overflow can actually be avoided.  For example:
\preformatted{   > v<-c(3L,1000000000L:1010000000L,-(1000000000L:1010000000L))
   > sum(v)
   [1] 4629
}
            Also fixed a related bug in \code{mean}, applied to an integer
            vector, which would arise only on a system where a long double 
            is no bigger than a double.

      \item Fixed \code{diag} so that it returns a matrix when passed
            a list of elements to put on the diagonal.

      \item Fixed a bug that could lead to mis-identification of the 
            direction of stack growth on a non-Windows system, causing
            stack overflow to not be detected, and a segmentation fault 
            to occur.  (I also reported this bug and how to fix it to the 
            R Core Team, who included a fix in R-2.15.2.)

      \item Fixed a bug where, for example, \code{log(base=4)} returned 
            the natural log of 4, rather than signalling an error. 

      \item The documentation on what \code{MARGIN} arguments are allowed for
            \code{apply} has been clarified, and checks for validity added.
            The call 
\preformatted{   > apply(array(1:24,c(2,3,4)),-3,sum)
}
            now produces correct results (the same as when \code{MARGIN}
            is \code{1:2}).

      \item Fixed a bug in which \code{Im(matrix(complex(0),3,4))} returned
            a matrix of zero elements rather than a matrix of NA elements.

      \item Fixed a bug where more than six warning messages at startup
            would overwrite random memory, causing garbage output 
            and perhaps arbitrarily bizarre behaviour.

      \item Fixed a bug where LC_PAPER was not correctly set at startup.

      \item Fixed gc.time, which was producing grossly incorrect values
            for user and system time.

      \item Now check for bad arguments for .rowSums, .colSums, .rowMeans,
            and .rowMeans (would previously segfault if n*p too big).

      \item Fixed a bug where excess warning messages may be produced
            on conversion to RAW.  For instance:
\preformatted{   > as.raw(1e40)
   [1] 00
   Warning messages:
   1: NAs introduced by coercion 
   2: out-of-range values treated as 0 in coercion to raw 
}
            Now, only the second warning message is produced.

      \item A bug has been fixed in which rbind would not handle 
            non-vector objects such as function closures, whereas
            cbind did handle them, and both were documented to do so.

      \item Fixed a bug in numeric_deriv in stats/src/nls.c, where it
            was not duplicating when it should, as illustrated below:
\preformatted{   > x <- 5; y <- 2; f <- function (y) x
   > numericDeriv(f(y),"y")
    [1] 5
    attr(,"gradient")
         [,1]
    [1,]    0
    > x
    [1] 5
    attr(,"gradient")
         [,1]
    [1,]    0
}

      \item Fixed a bug in vapply illustrated by the following:
\preformatted{   X<-list(456)
   f<-function(a)X
   A<-list(1,2)  
   B<-vapply(A,f,list(0))
   print(B)
   X[[1]][1]<-444
   print(B)
}
            After the fix, the values in \code{B} are no long changed by the 
            assignment to \code{X}. Similar bugs in mapply, eapply, and rapply 
            have also been fixed.  I reported these bugs to r-devel, and
            (different) fixes are in R-3.0.0 and later versions.

      \item Fixed a but in rep.int illustrated by the following:
\preformatted{   a<-list(1,2)
   b<-rep.int(a,c(2,2))
   b[[1]][1]<-9
   print(a[[1]])
}

      \item Fixed a bug in mget, illustrated by the following code:
\preformatted{   a <- numeric(1)
   x <- mget("a",as.environment(1))
   print(x)
   a[1] <- 9
   print(x)
}

      \item Fixed bugs that the R Core Team fixed (differently) for R-2.15.3,
            illustrated by the following:
\preformatted{   a <- list(c(1,2),c(3,4))
   b <- list(1,2,3)
   b[2:3] <- a
   b[[2]][2] <- 99
   print(a[[1]][2])

   a <- list(1+1,1+1)
   b <- list(1,1,1,1)
   b[1:4] <- a
   b[[1]][1] <- 1
   print(b[2:4])
}

      \item Fixed a bug illustrated by the following:
\preformatted{   > library(compiler)
   > foo <- function(x,y) UseMethod("foo")
   > foo.numeric <- function(x,y) "numeric"
   > foo.default <- function(x,y) "default"
   > testi <- function () foo(x=NULL,2)
   > testc <- cmpfun (function () foo(x=NULL,2))
   > testi() 
   [1] "default"
   > testc()
   [1] "numeric"
}

      \item Fixed several bugs that produced wrong results 
            such as the following:
\preformatted{   a<-list(c(1,2),c(3,4),c(5,6))
   b<-a[2:3]
   a[[2]][2]<-9
   print(b[[1]][2])
}
      I reported this to r-devel, and a (different) fix is in R-3.0.0 and 
      later versions.

      \item Fixed bugs reported on r-devel by Justin Talbot, Jan 2013 (also
            fixed, differently, in R-2.15.3), illustrated by the following:
\preformatted{   a <- list(1)
   b <- (a[[1]] <- a)
   print(b)
   a <- list(x=1)
   b <- (a$x <- a)
   print(b)
}

      \item Fixed \code{svd} so that it will not return a list with
            \code{NULL} elements.  This matches the behaviour of \code{La.svd}.

      \item Fixed (by a kludge, not a proper fix) a bug in the "tre"
            package for regular expression matching (eg, in \code{sub}),
            which shows up when \code{WCHAR_MAX} doesn't fit in an
            "int".  The kludge reduces \code{WCHAR_MAX} to fit, but really
            the "int" variables ought to be bigger.  (This problem
            showed up on a Raspberry Pi running Raspbian.)

      \item Fixed a minor error-reporting bug with
            \code{(1:2):integer(0)} and similar expressions.

      \item Fixed a small error-reporting bug with "$",
            illustrated by the following output:
\preformatted{    > options(warnPartialMatchDollar=TRUE)
    > pl <- pairlist(abc=1,def=2)
    > pl$ab
    [1] 1
    Warning message:
    In pl$ab : partial match of 'ab' to ''
}

      \item Fixed documentation error in R-admin regarding the
            \code{--disable-byte-compiled-packages} configuration option, 
            and changed the DESCRIPTION file for the recommended mgcv 
            package to respect this option.

      \item Fixed a bug reported to R Core (PR 15363, 2013-006-26) that
            also existed in pqR-2013-06-20.  This bug sometimes caused memory
            expansion when many complex assignments or removals were done
            in the global environment.
    }
  }
}<|MERGE_RESOLUTION|>--- conflicted
+++ resolved
@@ -91,8 +91,6 @@
 
   \subsection{BUG FIXES}{
     \itemize{
-<<<<<<< HEAD
-=======
 \item Fixed lack of protection bugs in the \code{equal} and \code{greater}
       functions in \file{sort.c}.  These bugs are also present in R-2.15.0
       and R-3.1.0.
@@ -103,7 +101,6 @@
 \item Fixed a bug in the foreign package that showed up on systems where
       the C \code{char} type is unsigned, such as a Rasberry Pi running
       Rasbian.  I reported this to R Core, and it is also fixed in R-3.1.0.
->>>>>>> a5d031c0
 \item Fixed a lack of protection bug that arose when \code{log} produced a
       warning.
 \item Fixed a lack of protection bug in the \code{lang[23456]}
@@ -113,14 +110,6 @@
       subscript.
 \item Fixed a problem with \code{news()} that was due to pqR's version
       numbers being dates (pqR issue #1).
-<<<<<<< HEAD
-\item Fixed a bug in the foreign package that showed up on systems where
-      the C \code{char} type is unsigned, such as a Rasberry Pi running
-      Rasbian.  I reported this to R Core, and it is also fixed in R-3.1.0.
-\item Fixed argument error-checking bugs in \code{getGraphicsEventEnv}
-      and \code{setGraphicsEventEnv} (also present in R-2.15.0 and R-3.1.0).
-=======
->>>>>>> a5d031c0
 \item Fixed out-of-bound memory accesses in \code{R_chull} and \code{scanFrame}
       that valgrind reports (but which are likely to be innocuous).
   }}
