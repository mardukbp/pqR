\newcommand{\PR}{\Sexpr[results=rd]{tools:::Rd_expr_PR(#1)}}
\newcommand{\CRANpkg}{\href{http://CRAN.R-project.org/package=#1}{\pkg{#1}}}

\name{NEWS}
\title{ pqR News}
\encoding{UTF-8}


\section{CHANGES IN VERSION RELEASED 2013-??-??}{

  \subsection{INTRODUCTION}{

  \itemize{ 

\item pqR is based on R-2.15.0, distributed by the R Core Team, but
improves on it in many ways, mostly ways that speed it up, but also by
implementing some new features and fixing some bugs.  See the notes
below on earlier pqR releases for general discussion of pqR, and for
information that has not changed from previous releases of pqR.

\item The most notable change in this release is that ``task merging''
      is now implemented.  This can speed up sequences
      of vector operations by merging several operations into one, which 
      reduces time spent writing and later reading data in memory. 
      See \code{help(merging)} and the item below for more details.
  }}

  \subsection{FEATURE AND DOCUMENTATION CHANGES}{
    \itemize{
      \item .
  }}

  \subsection{FEATURE CHANGES CORRESPONDING TO THOSE IN LATER R CORE RELEASES}{
    \itemize{
\item .
  }}

  \subsection{INSTALLATION AND TESTING}{
    \itemize{

\item Additional configuration options are now present to allow
      enabling and disabling of task merging, and more generally, of the
      deferred evaluation framework needed for both task merging and
      use of helper threads.  By default, these facilities are enabled.
      The \code{--disable-task-merging} option to \code{./configure}
      disables task merging, \code{--disable-helper-threads} disables
      support for helper threads (as before), and 
      \code{--disable-deferred-evaluation} disables both of these
      features, along with the whole deferred evaluation framework.
      See the \code{R-admin} manual for more details.

\item See the pqR wiki at \code{https://github.com/radfordneal/pqR/wiki}
      for the latest news regarding systems and packages that do or do not
      work with pqR.

\item Note that any previosly-installed packages must be re-installed for 
      use with pqR (as is generally the case with new versions of R), except
      for those written purely in R (no C, C++, or Fortran).

<<<<<<< HEAD
\item Additional tests of matrix multiplication (\code{%*%}, \code{crossprod},
      and \code{tcrossprod}) have been written.  They are run with
      \code{make check} or \code{make check-all}.

=======
>>>>>>> 7ffa3df0
  }}

  \subsection{INTERNAL STRUCTURES AND APPLICATION PROGRAM INTERFACE}{
    \itemize{

\item .

  }}

  \subsection{PERFORMANCE IMPROVEMENTS}{
    \itemize{
\item Some sequences of vector operations can now be merged into a single
      operation, which can speed them up by eliminating memory operations
<<<<<<< HEAD
      to store and fetch intermediate results.  Currently, this ``task
      merging'' is done only for some simple scalar operations. When
      helper threads are present (which might be able to do some operations 
      even faster in parallel) merging is done only when one of the operations
      is a simple addition or subtraction.

      For example, when \code{v} is a long vector, the expression 
=======
      to store and fetch intermediate results.  For example, when \code{v} is 
      a long vector, the expression 
>>>>>>> 7ffa3df0
      \code{exp(v+1)} can be merged into one task, which will compute 
      \code{exp(v[i]+1)} for each element, \code{i}, of \code{v} in a 
      single loop.  

<<<<<<< HEAD
=======
      Currently, such ``task
      merging'' is done only for (some) operations in which only one operand
      is a vector. When there are helper threads (which might be able to 
      do some operations even faster, in parallel) merging is done only when 
      one of the operations merged is a simple addition or subtraction (with
      vector and a scaler operands).

>>>>>>> 7ffa3df0
      See \code{help(merging)} for more details.

\item During all garbage collections, any tasks whose outputs are not
      referenced are now waited for, to allow memory used by their outputs to be
      recovered.  (Such unreferenced outputs should be rare in real 
      programs.)  In a full garbage collection, tasks with large inputs
      or outputs that are referenced only as task inputs
      are also waited for, so that the memory they occupy can be recovered.

\item Speed of \code{ifelse} has been improved (though it's now slower when the
      condition is scalar due to the bug fix mentioned below).

\item Inputs to the mod operator can now be piped. (Previously, this was 
      inadvertently prevented in some cases.)
  }}

  \subsection{BUG FIXES}{
    \itemize{
\item Fixed a bug in \code{ifelse} with scalar condition but other
      operands with length greater than one.  (Pointed out by Luke Tierney.)

\item Fixed a bug in keeping track of references when assigning 
      repeated elements into a list array.
  }}

  \subsection{BUG FIXES CORRESPONDING TO THOSE IN LATER R CORE RELEASES}{
    \itemize{
\item .
  }}
}


\section{CHANGES IN VERSION RELEASED 2013-07-22}{

  \subsection{INTRODUCTION}{

  \itemize{ 

\item pqR is based on R-2.15.0, distributed by the R Core Team, but
improves on it in many ways, mostly ways that speed it up, but also by
implementing some new features and fixing some bugs.  See the notes
below, on the release of 2013-06-28, for general discussion of pqR,
and for information on pqR that has not changed since that release.

\item This updated release of pqR provides some performance
enhancements and bug fixes, including some from R Core releases after
R-2.15.0.  More work is still needed to incorporate improvements in
R-2.15.1 and later R Core releases into pqR.

\item This release is the same as the briefly-released version of
2013-17-19, except that it fixes one bug and one reversion of an
optimization that were introduced in that release, and tweaks the
Windows Makefiles (which are not yet fully tested).

  }}

  \subsection{FEATURE AND DOCUMENTATION CHANGES}{
    \itemize{
      \item Detailed information on what operations can be done in helper
            threads is now provided by help(helpers).
      \item Assignment to parts of a vector via code such as 
            \code{v[[i]]<-value} and \code{v[ix]<-values} now automatically 
            converts raw values to the appropriate type
            for assignment into numeric or string vectors, and assignment
            of numeric or string values into a raw vector now results in the
            raw vector being first converted to the corresponding type.  This
            is consistent with the existing behaviour with other types.
      \item The allowed values for assignment to an element of an "expression" 
            list has been expanded to match the allowed values for ordinary
            lists.  These values (such as function closures) could previously 
            occur in expression lists as a result of other operations (such
            as creation with the \code{expression} primitive).
      \item Operations such as
            \code{v <- pairlist(1,2,3); v[[-2]] <- NULL} now raise an error.
            These operations were previously documented as being illegal, and
            they are illegal for ordinary lists.  The proper way to do
            this deletion is \code{v <- pairlist(1,2,3); v[-2] <- NULL}.
      \item Raising \code{-Inf} to a large value (eg, \code{(-Inf)^(1e16)})
            no longer produces an incomprehensible warning.  As before, the 
            value returned is \code{Inf}, because (due to their 
            limited-precision floating-point representation) all such large 
            numbers are even integers.
  }}

  \subsection{FEATURE CHANGES CORRESPONDING TO THOSE IN LATER R CORE RELEASES}{
    \itemize{
\item From R-2.15.1: On Windows, there are two new environment variables which
      control the defaults for command-line options.

      If \env{R_WIN_INTERNET2} is set to a non-empty value, it is as if
      \option{--internet2} was used.

      If \env{R_MAX_MEM_SIZE} is set, it gives the default memory limit
      if \option{--max-mem-size} is not specified: invalid values being
      ignored.

\item From R-2.15.1: The NA warning messages from e.g. \code{pchisq()} now 
      report the call to the closure and not that of the \code{.Internal}.

\item The following included software has been updated to new versions:
      zlib to 1.2.8, LZMA to 5.0.4, and PCRE to 8.33.
  }}

  \subsection{INSTALLATION AND TESTING}{
    \itemize{

\item See the pqR wiki at \code{https://github.com/radfordneal/pqR/wiki}
      for the latest news regarding systems and packages that do or do not
      work with pqR.

\item Note that any previosly-installed packages must be re-installed for 
      use with pqR (as is generally the case with new versions of R), except
      for those written purely in R.

\item It is now known that pqR can be successfully installed under Mac
      OS X for use via the command line (at least with some versions
      of OS X).  The gcc 4.2
      compiler supplied by Apple with Xcode works when helper threads
      are disabled, but does not have the full OpenMP support required for
      helper threads.   For helper threads to work, a C compiler that fully
      supports OpenMP is needed, such as gcc 4.7.3 (available via 
      macports.org).

      The Apple BLAS and LAPACK routines can be used by giving the
      \code{--with-blas='-framework vecLib'} and \code{--withlapack}
      options to \code{configure}.  This speeds up some operations
      but slows down others.

      The R Mac GUI would need to be recompiled for use with pqR.
      There are problems doing this unless helper threads
      are disabled (see pqR issue #17 for discussion).

      Compiled binary versions of pqR for Mac OS X are not yet being supplied.
      Installation on a Mac is recommended only for users experienced
      in installation of R from source code.

\item Success has also been reported in installing pqR on a Windows
      system, including with helper threads, but various tweaks were
      required.  Some of these tweaks are incorporated in this release,
      but they are probably not sufficient for installation "out of the box".
      Attempting to install pqR on Windows is recommended only for
      users who are both experienced and adventurous.

\item Compilation using the \code{-O3} option for gcc is not recommended.
      It speeds up some operations, but slows down others.  With gcc 4.7.3
      on a 32-bit Intel system running Ubuntu 13.04, compiling with 
      \code{-O3} causes compiled functions to crash. (This is not a
      pqR issue, since the same thing happens when R-2.15.0 is compiled 
      with \code{-O3}).
  }}

  \subsection{INTERNAL STRUCTURES AND APPLICATION PROGRAM INTERFACE}{
    \itemize{

\item The R internals manual now documents (in Section 1.8) a
      preliminary set of conventions that pqR follows (not yet
      perfectly) regarding when objects may be modified, and how
      NAMEDCNT should be maintained.  R-2.15.0 did not follow any
      clear conventions.

\item The documentation in the R internals manual on how helper
      threads are implemented in pqR now has the correct title.  (It
      would previously have been rather hard to notice.)

  }}

  \subsection{PERFORMANCE IMPROVEMENTS}{
    \itemize{
\item Some unnecessary duplication of objects has been eliminated.  Here
      are three examples:  
      Creation of lists no longer duplicates all the elements put in the
      list, but instead increments \code{NAMEDCNT} for these elements, so
      that
\preformatted{   a <- numeric(10000)
   k <- list(1,a)
}
no longer duplicates \code{a} when \code{k} is created (though a duplication
will be needed later if either \code{a} or \code{k[[2]]} is modified).
      Furthermore, the assignment below to \code{b$x}, no longer
      causes duplication of the 10000 elements of \code{y}:
\preformatted{   a <- list (x=1, y=seq(0,1,length=10000))
   b <- a
   b$x <- 2
}
Instead, a single vector of 10000 elements is shared between \code{a$y} and
\code{b$y}, and will be duplicated later only if necessary.  Unnecessary
duplication of a 10000-element vector is also avoided when \code{b[1]} is 
assigned to in the code below:
\preformatted{   a <- list (x=1, y=seq(0,1,length=10000))
   b <- a$y
   a$y <- 0
   b[1] <- 1
}
The assignment to \code{a$y} now reduces \code{NAMEDCNT} for the vector
bound to \code{b}, allowing it to be changed without duplication.

\item Assignment to part of a vector using code such as \code{v[101:200]<-0}
      will now not actually create a vector of 100 indexes, but will instead
      simply change the elements with indexes 101 to 200 without creating
      an index vector.  This optimization has not yet been implemented for
      matrix or array indexing.

\item Assignments to parts of vectors, matrices, and arrays using "[" has been
      sped up by detailed code improvements, quite substantially in some
      cases.

\item Subsetting of arrays of three or more dimensions using "[" has
      been sped up by detailed code improvements.

\item Pending summations of one-argument mathematical functions are now
      passed on by \code{sum}.  So, for example, in 
      \code{sum(exp(a)) + sum(exp(b))}, the two
      summations of exponentials can now potentially be done in parallel.

\item A full garbage collection now does not wait for all tasks being
      done by helpers to complete.  Instead, only tasks that are using
      or computing variables that are not otherwise referenced are 
      waited for (so that this storage can be reclaimed).
  }}

  \subsection{BUG FIXES}{
    \itemize{
\item A bug that could have affected the result of \code{sum(abs(v))} when
      it is done by a helper thread has been fixed.
\item A bug that could have allowed \code{as.vector}, \code{as.integer}, etc.
      to pass on an object still being computed to a caller not expecting
      such a pending object has been fixed.
\item Some bugs in which production of warnings at inopportune times could 
      have caused serious problems have been fixed.
\item The bug illustrated below (pqR issue #13) has been fixed:
\preformatted{   > l = list(list(list(1)))
   > l1 = l[[1]]
   > l[[c(1,1,1)]] <- 2
   > l1
   [[1]]
   [[1]][[1]]
   [1] 2
}
\item Fixed a bug (also present in R-2.15.0 and R-3.0.1) illustrated by the
following code:
\preformatted{   > a <- list(x=c(1,2),y=c(3,4))
   > b <- as.pairlist(a)
   > b$x[1] <- 9
   > print(a)
   $x
   [1] 9 2
   
   $y
   [1] 3 4
}
The value printed for a has a$x[1] changed to 9, when it should still be 1.
See pqR issue #14.
\item Fixed a bug (also present in R-2.15.0 and R-3.0.1) in which extending
      an "expression" by assigning to a new element changes it to an ordinary
      list.  See pqR issue #15.
\item Fixed several bugs (also present in R-2.15.0 and R-3.0.1) illustrated
by the code below (see pqR issue #16):
\preformatted{   v <- c(10,20,30)
   v[[2]] <- NULL        # wrong error message
   
   x <- pairlist(list(1,2))
   x[[c(1,2)]] <- NULL   # wrongly gives an error, referring to misuse
                         # of the internal SET_VECTOR_ELT procedure
   
   v<-list(1)
   v[[quote(abc)]] <- 2  # internal error, this time for SET_STRING_ELT
   
   a <- pairlist(10,20,30,40,50,60)
   dim(a) <- c(2,3)
   dimnames(a) <- list(c("a","b"),c("x","y","z"))
   print(a)              # doesn't print names
   
   a[["a","x"]] <- 0     # crashes with a segmentation fault
}
  }}

  \subsection{BUG FIXES CORRESPONDING TO THOSE IN LATER R CORE RELEASES}{
    \itemize{
\item From R-2.15.1: \code{formatC()} uses the C entry point \code{str_signif}
      which could write beyond the length allocated for the output string.

\item From R-2.15.1: \code{plogis(x, lower = FALSE, log.p = TRUE)} no longer
      underflows early for large x (e.g. 800).

\item From R-2.15.1: \code{?Arithmetic}'s \dQuote{\code{1 ^ y} and \code{y ^ 0}
	are \code{1}, \emph{always}} now also applies for \code{integer}
      vectors \code{y}.

\item From R-2.15.1: X11-based pixmap devices like \code{png(type = "Xlib")} 
      were trying to set the cursor style, which triggered some warnings and
      hangs.

\item From R-3.0.1 patched: Fixed comment-out bug in BLAS, as per PR 14964.
  }}
}


\section{CHANGES IN VERSION RELEASED 2013-06-28}{

\subsection{INTRODUCTION}{

\itemize{ 
\item This release of pqR is based on R-2.15.0, distributed by the R
Core Team, but improves on it in many ways, mostly ways that speed it
up, but also by implementing some new features and fixing some bugs.
One notable speed improvement in pqR is that for systems with multiple
processors or processor cores, pqR is able to do some numeric
computations in parallel with other operations of the interpreter, and
with other numeric computations.

\item This is the second publicised release of pqR (the first was on
2013-06-20, and there were earlier unpublicised releases). It fixes one
significant pqR bug (that could cause two empty strings to not compare
as equal, reported by Jon Clayden), fixes a bug reported to R Core (PR
15363) that also existed in pqR (see below), fixes a bug in deciding
when matrix multiplies are best done in a helper thread, and fixes some
issues preventing pqR from being built in some situations (including
some partial fixes for Windows suggested by "armgong").  Since the
rest of the news is almost unchanged from the previous release, I have
not made a separate news section for this release. (New sections will
be created once new releases have significant differences.)

\item This section documents changes in pqR from R-2.15.0 that are of
direct interest to users.  For changes from earlier version of R to
R-2.15.0, see the ONEWS, OONEWS, and OOONEWS files.  Changes of little
interest to users, such as code cleanups and internal details on
performance improvements, are documented in the file MODS, which
relates these changes to branches in the code repository at
github.com/radfordneal/pqR.

\item Note that for compatibility with R's version system, pqR presently
uses the same version number, 2.15.0, as the version of R on which it
is based. This allows checks for feature availability to continue to
work.  This scheme will likely change in the future.  Releases of pqR
with the same version number are distinguished by release date.

\item See radfordneal.github.io/pqR for current information on pqR, including
announcements of new releases, a link to the page for making and viewing
reports of bugs and other issues, and a link to the wiki page containing
information such as systems on which pqR has been tested.

}}

  \subsection{FEATURE CHANGES}{
    \itemize{
      \item A new primitive function \code{get_rm} has been added,
            which removes a variable while returning the value it
            had when removed.  See \code{help(get_rm)} for details,
            and how this can sometimes improve efficiency of R functions.

      \item An enhanced version of the \code{Rprofmem} function for profiling
            allocation of vectors has been implemented, that can
            display more information, and can output to the terminal,
            allowing the source of allocations to more easily be
            determined.  Also, \code{Rprofmem} is now always accessible
            (not requiring the \code{--enable-memory-profiling} configuration
            option).  Its overhead when not in use is negligible.
 
            The new version allows records of memory allocation to be
            output to the terminal, where their position relative to
            other output can be informative (this is the default for the
            new \code{Rprofmemt} variant).  More identifying
            information, including type, number of elements, and
            hexadecimal address, can also be output.  For more details on
            these and other changes, see \code{help(Rprofmem)}.

      \item A new primitive function, pnamedcnt, has been added, that
            prints the NAMEDCNT/NAMED count for an R object, which is helpful
            in tracking when objects will have to be duplicated.  For
            details, see help(pnamedcnt).

      \item The \code{tracemem} function is defunct.  What exactly it was
            supposed to do in R-2.15.0 was unclear, and optimizations 
            in pqR make it even less clear what it should do.  The bit
            in object headers that was used to implement it has been
            put to a better use in pqR.  The \code{--enable-memory-profiling}
            configuration option used to enable it no longer exists.

            The \code{retracemem} function remains for compatibility
            (doing nothing).  The \code{Rprofmemt} and \code{pnamedcnt}
            functions described above provide alternative ways of gaining
            insight into memory allocation behaviour.

      \item Some options that can be set by arguments to the R command can
            now also be set with environment variables, specifically, the
            values of R_DEBUGGER, R_DEBUGGER_ARGS, and R_HELPERS give the
            default when \code{--debugger}, \code{--debugger-args}, and 
            \code{--helpers} are not specified on the command line.  This 
            feature is useful when using a shell file or Makefile that contains 
            R commands that one would rather not have to modify.
    }
  }

  \subsection{INSTALLATION AND TESTING}{
    \itemize{

      \item The procedure for compiling and installing from source is largely 
            unchanged from R-2.15.0.  In particular, the final result is a 
            program called "R", not "pqR", though of course you can provide a 
            link to it called "pqR".  Note that (as for R-2.15.0) it is not 
            necessary to do an "install" after "make" --- one can just
            run bin/R in the directory where you did "make".  This may be 
            convenient if you wish to try out pqR along with your current 
            version of R.

      \item Testing of pqR has so far been done only on Linux/Unix
            systems, not on Windows or Mac systems.  There is no specific
            reason to believe that it will not work on Windows or Mac
            systems, but until tests have been done, trying to use it 
            on these systems is not recommended.  (However, some users
            have reported that pqR can be built on Mac systems, as long
            as a C compiler fully supporting OpenMP is used, or the
            \code{--disable-helper-threads} configuration option is used.)

      \item This release contains the versions of the standard and recommended
            packages that were released with R-2.15.0.  Newer versions may
            or may not be compatible (same as for R-2.15.0).

      \item It is intended that this release will be fully compatible with
            R-2.15.0, but you will need to recompile any packages (other
            that those with only R code) that you had installed for R-2.15.0, 
            and any other C code you use with R, since the format of internal 
            data structures has changed (see below).

      \item New configuration options relating to helper threads and
            to matrix multiplication now exist.  For details, see 
            doc/R-admin.html (or R-admin.pdf), or run \code{./configure --help}.

            In particular, the \code{--disable-helper-threads} option
            to configure will remove support for helper threads.  Use of
            this option is advised if you know that multiple processors
            or processor cores will not be available, or if you know that
            the C compiler used does not support OpenMP 3.0 or 3.1 (which 
            is used in the implementation of the helpers package).

      \item Including \code{-DENABLE_ISNAN_TRICK} in CFLAGS will speed up 
            checks for NA and NaN on machines on which it works.  It works
            on Intel processors (verified both empirically and by consulting
            Intel documentation).  It does not work on SPARC machines.

      \item The \code{--enable-memory-profiling} option to configure
            no longer exists.  In pqR, the \code{Rprofmem} function is always
            enabled, and the \code{tracemem} function is defunct.  (See
            discussion above.)

      \item When installing from source, the output of configure 
            now displays whether standard and recommended packages will
            be byte compiled.

      \item The tests of random number generation run with \code{make check-all}
            now set the random number seed explicitly.  Previously, the random
            number seed was set from the time and process ID, with the result
            that these tests would occasionally fail non-deterministically,
            when by chance one of the p-values obtained was below the threshold
            used.  (Any such failure should now occur consistently, rather
            than appearing to be due to a non-deterministic bug.)

      \item Note that (as in R-2.15.0) the output of \code{make check-all} for 
            the boot package includes many warning messages regarding a 
            non-integer argument, and when byte compilation is enabled, these 
            messages identify the wrong function call as the source.  This 
            appears to have no wider implications, and can be ignored.

      \item Testing of the "xz" compression method is now done with \code{try},
            so that failure will be tolerated on machines that don't have enough
            memory for these tests.

      \item The details of how valgrind is used have changed. See the source
            file \file{memory.c}.
    }
  }

  \subsection{INTERNAL STRUCTURES AND APPLICATION PROGRAM INTERFACE}{
    \itemize{
      \item The internal structure of an object has changed, in ways that 
            should be compatible with R-2.15.0, but which do require 
            re-compilation.  The flags in the object header for \code{DEBUG},
            \code{RSTEP}, and \code{TRACE} now exist only for non-vector 
            objects, which is sufficient for their present use (now that 
            \code{tracemem} is defunct).

      \item The sizes of objects have changed in some cases (though not most).
            For a 32-bit configuration, the size of a cons cell increases
            from 28 bytes to 32 bytes; for a 64-bit configuration, the
            size of a cons cell remains at 56 bytes.  For a 32-bit 
            configuration, the size of a vector of one double remains
            at 32 bytes; for a 64-bit configuration (with 8-byte alignment), 
            the size of a vector of one double remains at 48 bytes.

      \item Note that the actual amount of memory occupied by an object
            depends on the set of node classes defined (which may be tuned).
            There is no longer a separate node class for cons cells and
            zero-length vectors (as in R-2.15.0) --- instead, cons cells
            share a node class with whatever vectors also fit in that
            node class.

      \item The old two-bit NAMED field of an object is now a three-bit
            NAMEDCNT field, to allow for a better attempt at reference
            counting.  Versions of the the NAMED and SET_NAMED macros
            are still defined for compatibility.  See the R-ints manual
            for details.

      \item Setting the length of a vector to something less than its
            allocated length using SETLENGTH is deprecated.  The LENGTH
            field is used for memory allocation tracking by the garbage
            collector (as is also the case in R-2.15.0), so setting it 
            to the wrong value may cause problems.  (Setting the length
            to more than the allocated length is of course even worse.)
    }
  }

  \subsection{PERFORMANCE IMPROVEMENTS}{
    \itemize{
      \item Many detailed improvements have been made that reduce
            general interpretive overhead and speed up particular 
            functions.  Only some of these improvements are noted
            below.

      \item Numerical computations can now be performed in parallel with
            each other and with interpretation of R code, by using 
            ``helper threads'', on machines
            with multiple processors or multiple processor cores.  When
            the output of one such computation is used as the input to
            another computation, these computations can often be done
            in parallel, with the output of one task being ``pipelined''
            to the other task.  Note that these 
            parallel execution facilities do not require any changes to user 
            code --- only that helper threads be enabled with the 
            \code{--helpers} option to the command starting pqR. See 
            \code{help(helpers)} for details.

            However, helper threads are not used for operations that are 
            done within the interpreter for byte-compiled code or that are 
            done in primitive functions invoked by the byte-code interpreter.

            This facility is still undergoing rapid development.  Additional 
            documentation on which operations may be done in parallel will be 
            forthcoming.

      \item A better attempt at counting how many "names" an object has
            is now made, which reduces how often objects are duplicated
            unnecessarily.  This change is ongoing, with further improvements
            and documentation forthcoming.

      \item Several primitive functions that can generate integer sequences
            --- ":", seq.int, seq_len, and seq_along --- will now sometimes
            not generate an actual sequence, but rather just a description
            of its start and end points.  This is not visible to users,
            but is used to speed up several operations.

            In particular, "for" loops such as \code{for (i in 1:1000000) ...}
            are now done without actually allocating a vector to hold
            the sequence.  This saves both space and time.  Also,
            a subscript such as \code{101:200} for a vector or as the first 
            subscript for a matrix is now (often) handled without actually 
            creating a vector of indexes, saving both time and space.  

            However, the above performance improvements 
            are not effective in compiled code.

      \item Matrix multiplications with the \code{\%*\%} operator are now
            much faster when the operation is a vector dot product, a
            vector-matrix product, a matrix-vector product, or more generally
            when the sum of the numbers of rows and columns in the result
            is not much less than their product.  This improvement results
            from the elimination of a costly check for NA/NaN elements in the 
            operands before doing the multiply.  There is no need for this check
            if the supplied BLAS is used.  If a BLAS that does not properly
            handle NaN is supplied, the \code{\%*\%} operator will still
            handle NaN properly if the new library of matrix multiply
            routines is used for \code{\%*\%} instead of the BLAS.  See the
            next two items for more relevant details.

      \item A new library of matrix multiply routines is provided, which
            is guaranteed to handle NA/NaN correctly, and which supports
            pipelined computation with helper threads.  Whether this
            library or the BLAS routines are used for \code{\%*\%} is
            controlled by the \code{mat_mult_with_BLAS} option. The default
            is to not use the BLAS, but the 
            \code{--enable-mat-mult-with-BLAS-by-default} configuration option
            will change this.  See \code{help("\%*\%")} for details.

      \item The BLAS routines supplied with R were modified to improve the 
            performance of the routines DGEMM (matrix-matrix multiply) and 
            DGEMV (matrix-vector multiply).  Also, proper propagation of NaN, 
            Inf, etc. is now always done in these routines.  This speeds
            up the \code{\%*\%} operator in R, when the supplied BLAS is used
            for matrix multiplications, and speeds up other matrix operations
            that call these BLAS routines, if the BLAS used is the one supplied.

      \item The low-level routines for generation of uniform random
            numbers have been improved.  (These routines are also used for
            higher-level functions such as \code{rnorm}.)

            The previous code copied the seed back and forth to
            .Random.seed for every call of a random number generation
            function, which is rather time consuming given that for
            the default generator \code{.Random.seed} is 625 integers long.
            It also allocated new space for \code{.Random.seed} every time.
            Now, \code{.Random.seed} is used without copying, except when the 
            generator is user-supplied.  

            The previous code had imposed an unnecessary limit on the
            length of a seed for a user-supplied random number
            generator, which has now been removed.

      \item The \code{any} and \code{all} primitives have been substantially
            sped up for large vectors.  

            Also, expressions such as
            \code{all(v>0)} and \code{any(is.na(v))}, where \code{v} is a
            real vector, avoid computing and storing a logical vector,
            instead computing the result of \code{any} or \code{all}
            without this intermediate, looking at only as much of \code{v}
            as is needed to determine the result.
            However, this improvement is not effective in compiled code.

      \item When \code{sum} is applied to many mathematical functions
            of one vector argument, for example \code{sum(log(v))}, the
            sum is performed as the function is computed, without a
            vector being allocated to hold the function values.  
            However, this improvement is not effective in compiled code.

      \item The handling of power operations has been improved (primarily 
            for powers of reals, but slightly affecting powers of integers too).
            In particular, scalar powers of 2, 1, 0, and -1, are handled 
            specially to avoid general power operations in these cases.

      \item Extending lists and character vectors by assigning to an
            index past the end, and deleting list items by assigning NULL
            have been sped up substantially.

      \item The speed of the transpose (\code{t}) function has been
            improved, when applied to real, integer, and logical
            matrices.

      \item The \code{cbind} and \code{rbind} functions have been greatly
            sped up for large objects.

      \item The \code{c} and \code{unlist} functions have been sped up 
            by a bit in simple cases, and by a lot in some situations 
            involving names.

      \item The \code{matrix} function has been greatly sped up, in
            many cases.

      \item Extraction of subsets of vectors or matrices (eg, \code{v[100:200]}
            or \code{M[1:100,101:110]}) has been sped up substantially.

      \item Logical operations and relational operators have been sped up
            in simple cases. Relational
            operators have also been substantially sped up for long vectors.

      \item Access via the $ operator to lists, pairlists, and environments 
            has been sped up. 

      \item Existing code for handling special cases of "[" in which there is
            only one scalar index was replaced by cleaner code that handles 
            more cases.   The old code handled only integer and real vectors, 
            and only positive indexes.  The new code handles all atomic 
            vectors (logical, integer, real, complex, raw, and string), and 
            positive or negative indexes that are not out of bounds.

      \item Many unary and binary primitive functions are now usually
            called using a faster internal interface that does not allocate
            nodes for a pairlist of evaluated arguments. This change
            substantially speeds up some programs.

      \item Lookup of some builtin/special function symbols (eg, "+" and "if")
            has been sped up by allowing fast bypass of non-global environments
            that do not contain (and have never contained) one of these 
            symbols.

      \item Some binary and unary arithmetic operations have been sped
            up by, when possible, using the space holding one of the
            operands to hold the result, rather than allocating new
            space.  Though primarily a speed improvement, for very
            long vectors avoiding this allocation could avoid running
            out of space.

      \item Some speedup has been obtained by using new internal C functions 
            for performing exact or partial string matches in the interpreter.
    }
  }

  \subsection{BUG FIXES}{
    \itemize{
      \item The "debug" facility has been fixed.  Its behaviour for if,
            while, repeat, and for statements when the inner statement
            was or was not one with curly brackets had made no sense.
            The fixed behaviour is now documented in help(debug). 
            (I reported this bug and how
            to fix it to the R Core Team in July 2012, but the bug is 
            still present in R-3.0.1, released May 2013.)

      \item Fixed a bug in \code{sum}, where overflow is allowed (and not 
            detected) where overflow can actually be avoided.  For example:
\preformatted{   > v<-c(3L,1000000000L:1010000000L,-(1000000000L:1010000000L))
   > sum(v)
   [1] 4629
}
            Also fixed a related bug in \code{mean}, applied to an integer
            vector, which would arise only on a system where a long double 
            is no bigger than a double.

      \item Fixed \code{diag} so that it returns a matrix when passed
            a list of elements to put on the diagonal.

      \item Fixed a bug that could lead to mis-identification of the 
            direction of stack growth on a non-Windows system, causing
            stack overflow to not be detected, and a segmentation fault 
            to occur.  (I also reported this bug and how to fix it to the 
            R Core Team, who included a fix in R-2.15.2.)

      \item Fixed a bug where, for example, \code{log(base=4)} returned 
            the natural log of 4, rather than signalling an error. 

      \item The documentation on what \code{MARGIN} arguments are allowed for
            \code{apply} has been clarified, and checks for validity added.
            The call 
\preformatted{   > apply(array(1:24,c(2,3,4)),-3,sum)
}
            now produces correct results (the same as when \code{MARGIN}
            is \code{1:2}).

      \item Fixed a bug in which \code{Im(matrix(complex(0),3,4))} returned
            a matrix of zero elements rather than a matrix of NA elements.

      \item Fixed a bug where more than six warning messages at startup
            would overwrite random memory, causing garbage output 
            and perhaps arbitrarily bizarre behaviour.

      \item Fixed a bug where LC_PAPER was not correctly set at startup.

      \item Fixed gc.time, which was producing grossly incorrect values
            for user and system time.

      \item Now check for bad arguments for .rowSums, .colSums, .rowMeans,
            and .rowMeans (would previously segfault if n*p too big).

      \item Fixed a bug where excess warning messages may be produced
            on conversion to RAW.  For instance:
\preformatted{   > as.raw(1e40)
   [1] 00
   Warning messages:
   1: NAs introduced by coercion 
   2: out-of-range values treated as 0 in coercion to raw 
}
            Now, only the second warning message is produced.

      \item A bug has been fixed in which rbind would not handle 
            non-vector objects such as function closures, whereas
            cbind did handle them, and both were documented to do so.

      \item Fixed a bug in numeric_deriv in stats/src/nls.c, where it
            was not duplicating when it should, as illustrated below:
\preformatted{   > x <- 5; y <- 2; f <- function (y) x
   > numericDeriv(f(y),"y")
    [1] 5
    attr(,"gradient")
         [,1]
    [1,]    0
    > x
    [1] 5
    attr(,"gradient")
         [,1]
    [1,]    0
}

      \item Fixed a bug in vapply illustrated by the following:
\preformatted{   X<-list(456)
   f<-function(a)X
   A<-list(1,2)  
   B<-vapply(A,f,list(0))
   print(B)
   X[[1]][1]<-444
   print(B)
}
            After the fix, the values in \code{B} are no long changed by the 
            assignment to \code{X}. Similar bugs in mapply, eapply, and rapply 
            have also been fixed.  I reported these bugs to r-devel, and
            (different) fixes are in R-3.0.0 and later versions.

      \item Fixed a but in rep.int illustrated by the following:
\preformatted{   a<-list(1,2)
   b<-rep.int(a,c(2,2))
   b[[1]][1]<-9
   print(a[[1]])
}

      \item Fixed a bug in mget, illustrated by the following code:
\preformatted{   a <- numeric(1)
   x <- mget("a",as.environment(1))
   print(x)
   a[1] <- 9
   print(x)
}

      \item Fixed bugs that the R Core Team fixed (differently) for R-2.15.3,
            illustrated by the following:
\preformatted{   a <- list(c(1,2),c(3,4))
   b <- list(1,2,3)
   b[2:3] <- a
   b[[2]][2] <- 99
   print(a[[1]][2])

   a <- list(1+1,1+1)
   b <- list(1,1,1,1)
   b[1:4] <- a
   b[[1]][1] <- 1
   print(b[2:4])
}

      \item Fixed a bug illustrated by the following:
\preformatted{   > library(compiler)
   > foo <- function(x,y) UseMethod("foo")
   > foo.numeric <- function(x,y) "numeric"
   > foo.default <- function(x,y) "default"
   > testi <- function () foo(x=NULL,2)
   > testc <- cmpfun (function () foo(x=NULL,2))
   > testi() 
   [1] "default"
   > testc()
   [1] "numeric"
}

      \item Fixed several bugs that produced wrong results 
            such as the following:
\preformatted{   a<-list(c(1,2),c(3,4),c(5,6))
   b<-a[2:3]
   a[[2]][2]<-9
   print(b[[1]][2])
}
      I reported this to r-devel, and a (different) fix is in R-3.0.0 and 
      later versions.

      \item Fixed bugs reported on r-devel by Justin Talbot, Jan 2013 (also
            fixed, differently, in R-2.15.3), illustrated by the following:
\preformatted{   a <- list(1)
   b <- (a[[1]] <- a)
   print(b)
   a <- list(x=1)
   b <- (a$x <- a)
   print(b)
}

      \item Fixed \code{svd} so that it will not return a list with
            \code{NULL} elements.  This matches the behaviour of \code{La.svd}.

      \item Fixed (by a kludge, not a proper fix) a bug in the "tre"
            package for regular expression matching (eg, in \code{sub}),
            which shows up when \code{WCHAR_MAX} doesn't fit in an
            "int".  The kludge reduces \code{WCHAR_MAX} to fit, but really
            the "int" variables ought to be bigger.  (This problem
            showed up on a Raspberry Pi running Raspbian.)

      \item Fixed a minor error-reporting bug with
            \code{(1:2):integer(0)} and similar expressions.

      \item Fixed a small error-reporting bug with "$",
            illustrated by the following output:
\preformatted{    > options(warnPartialMatchDollar=TRUE)
    > pl <- pairlist(abc=1,def=2)
    > pl$ab
    [1] 1
    Warning message:
    In pl$ab : partial match of 'ab' to ''
}

      \item Fixed documentation error in R-admin regarding the
            \code{--disable-byte-compiled-packages} configuration option, 
            and changed the DESCRIPTION file for the recommended mgcv 
            package to respect this option.

      \item Fixed a bug reported to R Core (PR 15363, 2013-006-26) that
            also existed in pqR-2013-06-20.  This bug sometimes caused memory
            expansion when many complex assignments or removals were done
            in the global environment.
    }
  }
}<|MERGE_RESOLUTION|>--- conflicted
+++ resolved
@@ -57,13 +57,10 @@
       use with pqR (as is generally the case with new versions of R), except
       for those written purely in R (no C, C++, or Fortran).
 
-<<<<<<< HEAD
 \item Additional tests of matrix multiplication (\code{%*%}, \code{crossprod},
       and \code{tcrossprod}) have been written.  They are run with
       \code{make check} or \code{make check-all}.
 
-=======
->>>>>>> 7ffa3df0
   }}
 
   \subsection{INTERNAL STRUCTURES AND APPLICATION PROGRAM INTERFACE}{
@@ -77,24 +74,12 @@
     \itemize{
 \item Some sequences of vector operations can now be merged into a single
       operation, which can speed them up by eliminating memory operations
-<<<<<<< HEAD
-      to store and fetch intermediate results.  Currently, this ``task
-      merging'' is done only for some simple scalar operations. When
-      helper threads are present (which might be able to do some operations 
-      even faster in parallel) merging is done only when one of the operations
-      is a simple addition or subtraction.
-
-      For example, when \code{v} is a long vector, the expression 
-=======
       to store and fetch intermediate results.  For example, when \code{v} is 
       a long vector, the expression 
->>>>>>> 7ffa3df0
       \code{exp(v+1)} can be merged into one task, which will compute 
       \code{exp(v[i]+1)} for each element, \code{i}, of \code{v} in a 
       single loop.  
 
-<<<<<<< HEAD
-=======
       Currently, such ``task
       merging'' is done only for (some) operations in which only one operand
       is a vector. When there are helper threads (which might be able to 
@@ -102,7 +87,6 @@
       one of the operations merged is a simple addition or subtraction (with
       vector and a scaler operands).
 
->>>>>>> 7ffa3df0
       See \code{help(merging)} for more details.
 
 \item During all garbage collections, any tasks whose outputs are not
