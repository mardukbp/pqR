--- conflicted
+++ resolved
@@ -6,11 +6,7 @@
 \encoding{UTF-8}
 
 
-<<<<<<< HEAD
-\section{CHANGES IN VERSION RELEASED 2016-09-17}{
-=======
 \section{CHANGES IN VERSION RELEASED 2016-09-18}{
->>>>>>> 13e85e7a
 
   \subsection{INTRODUCTION}{
   \itemize{ 
