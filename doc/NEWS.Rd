--- conflicted
+++ resolved
@@ -22,7 +22,6 @@
         specification.  This had been accepted without error
         by gcc 4.8 and earlier, but is not accepted by recent gcc 
         versions.
-<<<<<<< HEAD
   \item The method used to quickly test for NaN/NA has changed to one that
         should work universally for all current processors
         (any using IEEE floating point, as already assumed in R,
@@ -31,8 +30,6 @@
         assumed before).  Sometimes defining the symbol 
         \code{ENABLE_ISNAN_TRICK} when compiling is therefore
         no longer required (it will be ignored if defined).
-=======
->>>>>>> 6405ad22
   \item ...
 }}
 
