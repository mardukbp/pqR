\newcommand{\PR}{\Sexpr[results=rd]{tools:::Rd_expr_PR(#1)}}
\newcommand{\CRANpkg}{\href{http://CRAN.R-project.org/package=#1}{\pkg{#1}}}

\name{NEWS}
\title{ pqR News}
\encoding{UTF-8}


<<<<<<< HEAD
\section{CHANGES IN VERSION RELEASED 2014-09-03}{
=======
\section{CHANGES IN VERSION RELEASED 2014-00-00}{
>>>>>>> ee8be95f

  \subsection{INTRODUCTION}{

  \itemize{ 

<<<<<<< HEAD
\item This release contains several major performance improvements.  Notably,
      lookup of variables will sometimes be much faster, variable updates
      like \code{v <- v + 1} will often not allocate any new space,
      assignments to parts of variables (eg, \code{a[i] <- 0)} is much faster
      in the interpreter 
      (no change for byte-compiled code), and calling of external functions 
      with \code{.C} and \code{.Fortran} is substantially faster, and can
      sometimes be done in a helper thread.

\item A number of updates from R Core releases after R-2.15.0 have 
      been incorporated or adapted for use in pqR.  These provide some 
      performance improvements, some new features or feature changes, and 
      some bug fixes and documentation updates.

\item Many other feature changes and performance improvements have also
      been made, as described below, and a number of bugs have been fixed,
      some of which are also present in the latest R Core release, R-3.1.1.
=======
\item This release contains several performance improvements, including some
      adapted from those in R Core releases after R-2.15.0, as well as
      some bug fixes and documentation updates, a few feature changes, some
      tracking later changes in R Core releases, and some new features that are 
      mostly of interest to developers.
>>>>>>> ee8be95f
}}

  \subsection{FEATURE CHANGES}{
  \itemize{
<<<<<<< HEAD
\item A \code{codePromises} option has been added to \code{deparse},
      and documented in \code{help(.deparseOpts)}.  With this option,
      the deparsed expression uses the code part of a promise, not
      the value, similarly to the existing \code{delayPromises}
      option, but without the extra text that that option produces.
\item This new \code{codePromises} deparse option is now used when producing
      error messages and traceback output.  This improves error messages
      in the new scheme for subset assignments (see the section on
      performance improvements below), and also avoids the voluminous
      output previously produced in circumstances such as the following:
\preformatted{   `f<-` <- function (x,value) x[1,1] <- value
   a <- 1
   f(a) <- rep(123,1000)  # gives an error
   traceback()
}
      This previously produced output with 1000 repetitions of 123
      in the traceback produced following the error message.  The traceback
      now instead shows the expression \code{rep(123,1000)}.
\item The \code{evaluate} option for \code{dump} has been extended to
      allow access to the new \code{codePromises} deparse option.
      See \code{help(dump)}.
\item The formal arguments of primitive functions will now be returned
      by \code{formals}, as they are shown when printed or with \code{args}.
      In R Core releases (at least to R-3.1.1), the result of \code{formals}
      for a primitive is \code{NULL}.  This change allows some
      existing functions (eg, \code{rep.int}) to be made primitive without
      breaking code that relies on getting their formal arguments with
      \code{formals}.
\item Setting the \code{deparse.max.lines} option will now limit the
      number of lines printed when exiting debug of a function, as
      well as when entering.
=======
\item The formal arguments of primitive functions will now be returned
      by \code{formals}, as they are shown when printed or with \code{args}.
      In R Core releases (at least to R-3.1.1), the result of \code{formals}
      for a primitive is \code{NULL}.
\item Setting the \code{deparse.max.lines} option will now limit the
      number of lines printed when exitting debug of a function, as
      well as when entering.
\item The unary \code{+} operator now converts a logical vector to an
      integer vector. This follows a corresponding change in R-3.0.2.
\item Support for "converters" for use with \code{.C} has been dropped,
      as it was in R-3.0.0.
>>>>>>> ee8be95f
\item In \code{.C} and \code{.Fortran}, arguments may be character strings
      even when \code{DUP=FALSE} is specified - they are duplicated regardless.
      This differs from R Core versions, which (at least through R-3.1.1)
      give an error if an argument is a character string and \code{DUP=FALSE}.
\item In \code{.C} and \code{.Fortran}, scalars (vectors of length one)
<<<<<<< HEAD
      are duplicated (in effect, though not necessarily physically) even 
      when \code{DUP=FALSE} is specified.  However, they are not duplicated 
      in R Core versions (at least through R-3.1.1), so it may be unwise to 
      rely on this.
=======
      are duplicated even when \code{DUP=FALSE} is specified.  They are
      not duplicated in R Core versions, however (at least through R-3.1.1),
      so it may be unwise to rely on this.
>>>>>>> ee8be95f
\item A \code{HELPERS} argument can now be used in \code{.C} and 
      \code{.Fortran} to specify that the C or Fortran routine may
      (sometimes) be done in a helper thread.  (See the section on
      performance improvements below.)
}}

  \subsection{FEATURE CHANGES CORRESPONDING TO THOSE IN LATER R CORE RELEASES}{
    \itemize{
<<<<<<< HEAD
\item From R-3.0.2: The unary \code{+} operator now converts a logical vector
      to an integer vector.
\item From R-3.0.0: Support for "converters" for use with \code{.C} has been 
      dropped.
=======
>>>>>>> ee8be95f
\item From R-2.15.1:
      \code{pmin()} and \code{pmax())} now also work when one of the inputs 
      is of length zero and others are not, returning a zero-length vector,
      analogously to, say, \code{+}.
\item From R-2.15.1:
      .C() gains some protection against the misuse of character vector
      arguments.  (An all too common error is to pass character(N),
      which initializes the elements to "", and then attempt to edit
      the strings in-place, sometimes forgetting to terminate them.)
\item From R-2.15.1:
      Calls to the new function globalVariables() in package utils
      declare that functions and other objects in a package should be
      treated as globally defined, so that CMD check will not note
      them.
\item From R-2.15.1:
      print(packageDescription(*)) trims the Collate field by default.
\item From R-2.15.1: A new option "show.error.locations" has been added.  
      When set to
      TRUE, error messages will contain the location of the most recent
      call containing source reference information. (Other values are
      supported as well; see ?options.)
\item From R-2.15.1:
      C entry points R_GetCurrentSrcref and R_GetSrcFilename have been
      added to the API to allow debuggers access to the source
      references on the stack.
}}

  \subsection{NEW FEATURES FOR BUILDING, TESTING, AND DEBUGGING}{
    These are mostly of interest to developers, not to most users.
    \itemize{
\item Setting the environment variable \code{R_ABORT} to any non-null
      string will prevent any attempt to produce a stack trace on a
      segmentation fault, in favour of instead producing (maybe) an
      immediate core dump.
\item The environment variable \code{R_BIT_BUCKET} can be set to
      a file to receive output that would otherwise go to \file{dev/null}
      when "make" is run to build pqR.
\item The C functions \code{R_inspect} and \code{R_inspect3} functions are now
      visible to package code, so they can be used there for debugging.
      To see what they do, look in \file{src/main/inspect.c}.  They are subject
      to change, and should not appear in any code released to users.
\item The \code{Rf_error} and related procedures declared in 
      \file{R_ext/Error.h} are now if possible declared to never return,
<<<<<<< HEAD
      allowing for slightly better code generation by the compiler, 
=======
      allowing for slightly better code generation byy the compiler, 
>>>>>>> ee8be95f
      and avoiding spurious compiler warnings.  This parallels a change 
      in R-3.0.1, but is more general, using the C11 noreturn facility if 
      present, and otherwise resorting to the gcc facility (if gcc is used).
}}

  \subsection{INSTALLATION FEATURES LIKE THOSE IN LATER R CORE RELEASES}{
    \itemize{
\item From R-2.15.1:
      install.packages("pkg_version.tgz") on Mac OS X now has sanity
      checks that this is actually a binary package (as people have
      tried it with incorrectly named source packages).
\item From R-2.15.3:
      Configuration and R CMD javareconf now come up with a smaller set
      of library paths for Java on Oracle-format JDK (including
      OpenJDK).  This helps avoid conflicts between libraries (such as
      libjpeg) supplied in the JDK and system libraries.  This can
      always be overridden if needed: see the 'R Installation and
      Administration' manual.
\item From R-2.15.3:
      The configure tests for Objective C and Objective C++ now work on
      Mac OS 10.8 with Xcode 4.5.2 (PR#15107).
}}

  \subsection{DOCUMENTATION UPDATES}{
  These are in addition to changes in documentation relating to other
  changes reported here.
    \itemize{
\item Some incorrect code has been corrected in the "Writing
      R Extensions" manual, in the "Zero finding"
      and "Calculating numerical derivatives" sections.  The
      discussion in "Finding and Setting Variables" has also been
      clarified to reflect current behaviour.
\item Fixed an out-of-date comment in the section on helper threads in
      the "R Internals" manual.
}}

  \subsection{PERFORMANCE IMPROVEMENTS}{
    Numerous improvements in speed and memory usage have been made in this
    release of pqR.  Some of these are noted here.
    \itemize{
\item Lookup of local variables is now usually much faster (especially when
      the number of local variables is large), since for each symbol,
      the last local binding found is now recorded, usually avoiding a 
      linear search through local symbol bindings.  Those lookups that are
      still needed are also now a bit faster, due to unrolling of the 
      search loop.
<<<<<<< HEAD
\item Assignments to selected parts of variables (eg, \code{a[i,j] <- 0} or
      \code{names(L$a[[f()]]) <- v}) are now much faster in the interpreter.
      (Such assignments within functions that are byte-compiled use a 
      different mechanism that has not been changed in this release.)  
      
      This change also alters the error 
      messages produced from such assignments.  They are probably not as 
      informative (at least to unsophisticated users) as those that
      the interpreter produced previously, though they are better than 
      those produced from byte-compiled code.  On the plus side, the error 
      messages are now consistent for primitive and user-written replacement 
      functions, and some messages now contain short, intelligible expressions
      that could previously contain huge amounts of data (see the section on 
      new features above).  

      This change also fixes the anomaly that arguments
      of  subset expressions would sometimes be evaluated more than once
      (eg, \code{f()} in the example above).
=======
>>>>>>> ee8be95f
\item The speed of \code{.C} and \code{.Fortran} has been substantially
      improved, partly by incorporating changes in R-2.15.1 and R-2.15.2,
      but with substantial additional improvements as well.  The speed of 
      \code{.Call} and \code{.External} has been sped up to a lesser degree.
\item In some circumstances, a routine called with \code{.C} or \code{.Fortran}
      can now be done in a helper thread, in parallel with other computations.
      This is done only if requested with the \code{HELPERS} option, and
      at present only in certain limited circumstances, in which only a single
      output variable is used.  See \code{help(.C)} or \code{help(.Fortran)}
      for details.
<<<<<<< HEAD
\item Assignments that update a local variable by applying a single unary or 
      binary mathematical operation will now often re-use space for
      the variable that is updated, rather than allocating new space.
      For example, this will be done with all the assignments in the
      second line below:
\preformatted{   u <- rep(1,1000); v <- rep(2,1000); w <- exp(2)
   u <- exp(u); u <- 2*u; v <- v/2; u <- u+v; w <- w+1
}
      This modification also has the effect of increasing the possibilities
      for task merging.  For example, in the above code, the first two
      updates for \code{u} will be merged into one computation that sets
      \code{u} to \code{2*exp(u)} using a single loop over the vector.
=======
>>>>>>> ee8be95f
\item The performance of \code{rep} and \code{rep.int} (which is now primitive)
      is much improved.
      These improvements (and improvements previously made in pqR) go beyond 
      those in R Core releases from R-2.15.2 on, so these functions are often 
      substantially faster in pqR than in R-2.15.2 or later R Core versions
      to at least R-3.1.1, for both long and short vectors.  (However, note
      that the changes in functionality made in R-2.15.2 have not been made 
      in pqR; in particular, pairlists are still allowed, as in R-2.15.0.)
\item For numeric vectors, the repetition done by \code{rep} and \code{rep.int}
      may now be done in a helper thread, in parallel with other computations.
      For example, attaching names to the result of \code{rep} (if necessary)
      may be done in parallel with replication of the data part.
\item The amount of space used on the C stack has been reduced, with the
      result that deeper recursion is possible within a given C stack
      limit.  For example, the following is now possible with the default
      stack limit (at least on one Intel Linux system with gcc 4.6.3, results
      will vary with platform):
\preformatted{   f <- function (n) { if (n>0) 1+f(n-1) else 0 }
   options(expressions=500000)
   f(7000)
}
      For comparison, with pqR-2014-06-1, and R-3.1.1, trying to evaluate 
      f(3100) gives a C stack overflow error (but f(3000) works).
\item Expressions now sometimes return constant values, that are shared,
      and likely stored in read-only memory.  These constants include 
      \code{NULL}, the scalars (vectors of length one) \code{FALSE}, 
      \code{TRUE}, \code{NA}, \code{NA_real_}, 0.0, 1.0, 0L, 1L, ..., 10L, 
      and some one-element pairlists with such constant elements.  Apart 
      from \code{NULL}, these constants are not
      \emph{always} used for the corresponding value, but they often are, which
      saves on memory and associated garbage collection time.  External routines
      that incorrectly modify objects without checking that \code{NAMED} is
      zero may now crash when passed a read-only constant, which is a generally
      desirable debugging aid, though it might sometimes cause a package that
      had previously at least sort-of worked to no longer run.
\item The \code{substr} function has been sped up, and uses less memory,
      especially when a small substring is extracted from a long string.
      Assignment to \code{substr} has also been sped up a bit.
\item The function for unserializing data (eg, reading file \file{.RData}) is
      now done with elimination of tail-recursion (on the CDR field) when 
      reading pairlists.  This is both faster and less likely to produce a stack
      overflow.  Some other improvements to serializing/unserializing have
      also been made, including support for restoring constant values (mentioned
      above) as constant values.
\item Lookup of S3 methods has been sped up, especially when no method is
      found.  This is important for several primitive functions, such as 
      \code{$}, that look for a method when applied to an object with a class
      attribute, but perform the operation themselves if no method is found.
\item Integer plus, minus, and times are now somewhat faster (a side effect
      of switching to a more robust overflow check, as described below).
\item Several improvements relating to garbage collection have been made.
      One change is that the amount of memory used for each additional
      symbol has been reduced from 112 bytes (two CONS cells) to 80 bytes
<<<<<<< HEAD
      (on 64-bit platforms), not counting the space for the symbol's name
      (a minumum of 48 bytes on 64-bit platforms).  Another change is in 
      tuning of heap sizes, in order to reduce occasions in which garbage 
      collection is very frequent.
=======
      (on 64-bit platforms).  Another change is in tuning of heap sizes,
      in order to reduce occassions in which garbage collection is very
      frequent.
>>>>>>> ee8be95f
\item Many uses of the \code{return} statement have been sped up.
\item Functions in the \code{apply} family have been sped up when they are
      called with no additional arguments for the function being applied.
\item The performance problem reported in PR #15798 at r-project.org has
      been fixed (differently from the R Core fix).
\item A performance bug has been fixed in which any assignment to a vector 
      subscripted with a string index caused the entire vector to be copied.
      For example, the final assignment in the code below would copy all
      of \code{a}:
\preformatted{   a<-rep(1.1,10000); names(a)[1] <- "x"
   a["x"] <- 9
}
      This bug exists in R Core implementations though at least R-3.1.1.
\item A performance bug has been fixed that involved subscripting with many 
      invalid string indexes, reported on r-devel on 2010-07-15 and 
      2013-05-8.  It is illustrated by the following code, 
<<<<<<< HEAD
      which was more than ten thousand times slower than expected:
=======
      which is more than ten thousand times slower than expected:
>>>>>>> ee8be95f
\preformatted{   x <- c(A=10L, B=20L, C=30L)
   subscript <- c(LETTERS[1:3], sprintf("ID%05d", 1:150000))
   system.time(y1 <- x[subscript])
}
      The fix in this version of pqR does not solve the related problem 
      when assigning to \code{x[subscript]}, which is still slow.  Fixing
      that would require implementation of a new method, possibly requiring
      more memory.

      This performance bug exists in R Core releases through R-3.1.1, but
      may now be fixed (differently) in the current R Core development version.
}}

  \subsection{BUG FIXES}{
    \itemize{
\item Fixed a bug in \code{numericDeriv} (see also the documentation
      update above), which is illustrated by the following
      code, which gave the wrong derivative:
\preformatted{    x <- y <- 10
    numericDeriv(quote(x+y),c("x","y"))
}
      I reported this to R Core, and it is also fixed (differently) in
      R-3.1.1.
\item Fixed a problem with treatment of \code{ANYSXP} in specifying
      types of registered C or Fortran routines, which in particular had
      prevented the types of \code{str_signif}, used in \code{formatC},
      from being registered.  (This bug exists in R Core versions of R
      at least through R-3.1.1.) 
\item Fixed a bug in \code{substr} applied to a string with UTF-8
      encoding, which could cause a crash for code such as
\preformatted{   a <- "\xc3\xa9"
   Encoding(a) <- "UTF-8"
   b <- paste0(rep(a,8000),collapse="")
   c <- substr(b,1,16000)
}
      I reported this as PR #15910 at r-project.org, so it may be
      fixed in an R Core release after R-3.1.1.  A related bug in
      assignment to \code{substr} has also been fixed.
\item Fixed a bug in how debugging is handled that is illustrated by the
      following output:
\preformatted{   > g <- function () { A <<- A+1; function (x) x+1 }
   > f <- function () (g())(10)
   > A <- 0; f(); print(A)
   [1] 11
   [1] 1
   > debug(f);
   > A <- 0; f(); print(A)
   debugging in: f()
   debug: (g())(10)
   Browse[2]> c
   exiting from: f()
   [1] 11
   [1] 2
}
   Note that the final value of \code{A} is different (and wrong) when
   \code{f} is stepped through in the debugger.  This bug exists in
   R Core releases through at least R-3.1.1.
\item Fixed a bug illustrated by the following code, which gave
      an error saying that \code{p[1,1]} has the wrong number of subscripts:
\preformatted{   p <- pairlist(1,2,3,4); dim(p) <- c(2,2); p[1,1] <- 9
}
   This bug exists in R Core releases through at least R-3.1.1.
\item Fixed the following pqR bug (and related bugs), in which
      \code{b} was modified by the assignment to \code{a}:
\preformatted{   a <- list(list(1+1))
   b <- a
   attr(a[[1]][[1]],"fred")<-9
   print(b)
}
<<<<<<< HEAD
\item Fixed the following bug in which \code{b} was modified
      by an assignment to \code{a} with a vector subscript:
\preformatted{   a <- list(list(mk2(1)))
   b <- a[[1]]
   a[[c(1,1)]][1] <- 3
   print(b)
}
      This bug also exists in R-2.15.0, but was fixed in R-3.1.1 
      (quite differently than in pqR).
=======
>>>>>>> ee8be95f
\item Fixed the non-robust checks for integer overflow, which reportedly
      sometimes fail when using clang on a Mac.  This is #PR 15774 at
      r-project.org, fixed in R-3.1.1, but fixed differently in pqR.
\item Fixed a bug (PR #15399 at r-project.og) in \code{na.omit} and 
      \code{na.exclude} that led to a
      data frame that should have had zero rows having one row instead.
      (Also fixed in R-3.1.1, though differently.)
\item Fixed the bug in \code{nlm} reported as PR #15958
      at r-project.org, along with related bugs in \code{uniroot} and
      \code{optimize}.  These all involve situations where the function
      being optimized saves its argument in some manner, and then sees
<<<<<<< HEAD
      the saved value change when the optimizer re-uses the space for the 
      argument on the next call.  The fix made is to no longer reuse the 
=======
      it the saved value change when the optimizer re-uses the space for the 
      argument on the next call.  The fix made is is to no longer reuse the 
>>>>>>> ee8be95f
      space, which will unfortunately cause a (fairly small) decline in 
      performance.

      The \code{optim} function also has this problem, but only
      when numerical derivatives are used.  It has not yet been fixed.
      The \code{integrate} function does not seem to have a problem.
}}

  \subsection{BUG FIXES CORRESPONDING TO THOSE IN LATER R CORE RELEASES}{
    \itemize{
\item From R-2.15.1: 
      Trying to update (recommended) packages in R_HOME/library without
      write access is now dealt with more gracefully.  Further, such
      package updates may be skipped (with a warning), when a newer
      installed version is already going to be used from .libPaths().
      (PR#14866)
\item From R-2.15.1:
      \command{R CMD check} with \env{_R_CHECK_NO_RECOMMENDED_}
      set to a true value (as done by the \command{--as-cran} option)
      could issue false errors if there was an indirect dependency
      on a recommended package.
\item From R-2.15.1:
      getMethod(f, sig) produced an incorrect error message in some
      cases when f was not a string).
\item From R-2.15.2:
      In Windows, the GUI preferences for foreground color were 
      not always respected.  (Reported by Benjamin Wells.)
\item From R-2.15.1:
      The evaluator now keeps track of source references outside of
      functions, e.g. when source() executes a script.
\item From R-2.15.1:
      The value returned by tools::psnice() for invalid pid values was
      not always NA as documented.
\item Similarly to R-3.1.1-patched:
      In package \code{parallel}, child processes now call \code{_Exit}
      rather than \code{exit}, so that the main process is not affected
      by flushing of input/output buffers in the child.
}}
}


\section{CHANGES IN VERSION RELEASED 2014-06-19}{

  \subsection{INTRODUCTION}{

  \itemize{ 

\item This is a maintenance release, with bug fixes, documentation
      improvements (including provision of previously missing
      documentation), and changes for compatibility with R Core releases.
      There are some new features in this release that help
      with testing pqR and packages. There are no significant changes 
      in performance.

\item See the sections below on earlier releases for general
      information on pqR.  

\item Note that there was a test release of 2014-06-10 that 
      is superceded by this release, with no separate listing 
      of the changes it contained.
  }}

  \subsection{NEW FEATURES FOR TESTING}{
    \itemize{
\item The setting of the \code{R_SEED} environment variable now specifies what
      random number seed to use when \code{set.seed} is not called.  When
      \code{R_SEED} is not set, the seed will be set from the time and process
      ID as before.  It is recommended that \code{R_SEED} be set before running
      tests on pqR or packages, so that the results will be reproducible.
      For example, some packages report an error if a hypothesis test on
      simulated data results in a p-value less than some threshold.  If 
      \code{R_SEED} is not set, these packages will fail their tests now 
      and then at random, whereas setting \code{R_SEED} will result either
      in consistent success or (less likely) consistent failure.
\item The comparison of test output with saved output using \code{Rdiff} now
      ignores any output from \code{valgrind}, so spurious errors will not be
      triggered by using it.  When using \code{valgrind}, the
      output files should be checked manually for \code{valgrind} messages 
      that are of possible interest.
\item The test script in \file{tests/internet.R} no longer looks at CRAN's html
      code, which is subject to change.  It instead looks at a special test file
      at \url{pqR-project.org}.
\item Fixed problems wit the \file{reg-tests-1b} test script.  Also, now sets
      the random seed, so it's consistent (even without R_SEED set), and has
      its output compared to a saved version.  Non-fatal errors (with
      code 5) should be expected on systems without enough memory for xz
      compression.
  }}

  \subsection{CHANGE FOR COMPATIBILITY}{
    \itemize{
\item The result of \code{diag(list(1,3,5))} is now a matrix of type
      double.  In R-2.15.0, this expression did not produce a sensible
      result.  A previous fix in pqR made this expression produce a matrix of 
      type list.  A later change by R Core also fixed this, but so it
      produced a double matrix, coercing the list to a numeric vector
      (to the extent possible); pqR now does the same.
  }}

  \subsection{DOCUMENTATION UPDATES}{
    \itemize{
\item The documentation for \code{c} now says how the names for the 
      result are determined, including previously missing information
      on the \code{use.names} argument, and on the role of the names of
      arguments in the call of \code{c}.  This documentation is missing
      in R-2.15.0 and R-3.1.0.
\item The documentaton for \code{diag} now documents that a diagonal matrix 
      is always created with type double or complex, and that the
      names of an extracted diagonal vector are taken from a \code{names}
      attribute (if present), if not from the row and column names.  This
      information is absent in the documentation in R-2.15.1 and R-3.1.0.
\item Incorrect information regarding the pointer protection stack
      was removed from \code{help(Memory)}.  This incorrect information
      is present in R-2.15.0 and R-3.1.0 as well.
\item There is now information in \code{help(Arithmetic)} regarding what
      happens when the operands of an arithmetic operation are \code{NA}
      or \code{NaN}, including the arbitrary nature of the result when
      one operand is \code{NA} and the other is \code{NaN}.  There is
      no discussion of this issue in the documentation for R-2.15.0 and R-3.1.0.
\item The \code{R_HELPERS} and \code{R_HELPERS_TRACE} environment variables
      are now documented in \code{help("environment variables")}.  The
      documentation in \code{help(helpers)} has also been clarified.
\item The \code{R_DEBUGGER} and \code{R_DEBUGGER_ARGS} environment variables
      are now documented in \code{help("environment variables")} as 
      alternatives to the \code{--debugger} and \code{--debugger-args}
      arguments.
  }}

  \subsection{BUG FIXES}{
    \itemize{
\item Fixed lack of protection bugs in the \code{equal} and \code{greater}
      functions in \file{sort.c}.  These bugs are also present in R-2.15.0
      and R-3.1.0.
\item Fixed lack of protection bugs in the \code{D} function in \file{deriv.c}.
      These bugs are also present in R-2.15.0 and R-3.1.0.
\item Fixed argument error-checking bugs in \code{getGraphicsEventEnv}
      and \code{setGraphicsEventEnv} (also present in R-2.15.0 and R-3.1.0).
\item Fixed a stack imbalance bug that shows up in the expression
      \code{anyDuplicated(c(1,2,1),incomp=2)}.  This bug is also present
      in R-2.15.0 and R-3.1.0.  The bug is reported only when the \code{base}
      package is not byte compiled (but still exists silently when it is 
      compiled).
\item Fixed a bug in the foreign package that showed up on systems where
      the C \code{char} type is unsigned, such as a Rasberry Pi running
      Rasbian.  I reported this to R Core, and it is also fixed in R-3.1.0.
\item Fixed a lack of protection bug that arose when \code{log} produced a
      warning.
\item Fixed a lack of protection bug in the \code{lang[23456]}
      C functions.
\item Fixed a stack imbalance bug that showed up when an assignment was
      made to an array of three or more dimensions using a zero-length
      subscript.
\item Fixed a problem with \code{news()} that was due to pqR's version
      numbers being dates (pqR issue #1).
\item Fixed out-of-bound memory accesses in \code{R_chull} and \code{scanFrame}
      that valgrind reports (but which are likely to be innocuous).
  }}

  \subsection{BUG FIXES CORRESPONDING TO THOSE IN LATER R CORE RELEASES}{
    \itemize{
\item From R-2.15.1: The string "infinity" now converts correctly to \code{Inf}
      (PR#14933).
\item From R-2.15.1: The generic for backsolve is now correct (PR#14883).
\item From R-2.15.1: A bug in \code{get_all_vars} was fixed (PR#14847).
\item From R-2.15.1: Fixed an argument error checking bug in \code{dev.set}.
\item From R-3.1.0-patched: Fixed a problem with \code{mcmapply} not 
      parallelizing when the number of jobs was less than number of cores.
      (However, unlike R-3.1.0-patched, this fix doesn't try to 
      parallelize when there is only one core.)
  }}
}

\section{CHANGES IN VERSION RELEASED 2014-02-23}{

  \subsection{INTRODUCTION}{

  \itemize{ 

\item This is a maintenance release, with bug fixes, changes for
      compatibility with packages, additional correctness tests, and 
      documentation improvements.  There are no new features in this 
      release, and no significant changes in performance.

\item See the sections below on earlier releases for general
      information on pqR.
  }}

  \subsection{INSTALLATION AND TESTING}{
    \itemize{
\item The information in the file "INSTALL" in the main source directory 
      has been re-written.  It now contains all the information expected
      to be needed for most installations, without the user needing to
      refer to R-admin, including information on the configuration
      options that have been added for pqR.  It also has information on
      how to build pqR from a development version downloaded from github.

\item Additional tests regarding subsetting operations, maintenance of
      NAMEDCNT, and operation of helper threads have been written.
      They are run with \code{make check} or \code{make check-all}.

\item A "create-configure" shell script is now included, which allows
      for creation of the "configure" shell script when it is non-functional
      or not present (as when building from a development version of pqR).
      It is not needed for typical installs of pqR releases.

\item Some problems with installation on Microsoft Windows (identified
      by Yu Gong) have hopefully been fixed.  (But trying to install
      pqR on Windows is still recommended only for adventurous users.)

\item A problem with installing pqR as a shared library when multithreading
      is disabled has been fixed.

\item Note that any packages (except those written only in R, plus 
      C or Fortran routines called by \code{.C} or \code{.Fortran}) that
      were compiled and installed under R Core versions of R must be 
      re-installed for use with pqR, as is generally the case with new versions
      of R (although it so happens that it is not necessary to re-install
      packages installed with pqR-2013-07-22 or pqR-2013-12-29 with this 
      release, because the formats of the crucial internal data structures 
      happen not to have changed).
  }}

  \subsection{DOCUMENTATION UPDATES}{
    \itemize{
\item The instructions in "INSTALL" have been re-written, as noted above.
\item The manual on "Writing R Extensions" now has additional information 
      (in the section on "Named objects and copying") on paying proper attention
      to NAMED for objects found in lists.
\item More instructions on how to create a release branch of pqR from a 
      development branch have been added to mods/README (or MODS).
  }}

  \subsection{CHANGES REGARDING PACKAGE COMPATIBILITY AND CHECKING}{
    \itemize{
\item Changed the behaviour of \code{$} when dispatching so that the unevaluated
      element name arrives as a string, as in R-2.15.0.  This behaviour is
      needed for the "dyn" package.  The issue is illustrated by the
      following code:
\preformatted{    a <- list(p=3,q=4)
    class(a) <- "fred"
    `$.fred` <-
      function (x,n) { print(list(n,substitute(n))); x[[n]] }
    print(a$q)
}
      In R-2.15.0, both elements of the list printed are strings, but in
      pqR-2013-12-29, the element from "substitute" is a symbol.  Changed
      \code{help("$")} to document this behaviour, and the corresponding 
      behaviour of \code{"$<-"}.  Added a test with \code{make check} for it.
\item Redefined "fork" to "Rf_fork" so that helper threads can be disabled
      in the child when "fork" is used in packages like "multicore". 
      (Special mods for this had previously been made to the "parallel" 
      package, but this is a more universal scheme.)
\item Added an option (currently set) for pqR to ignore incorrect zero
      pointers encountered by the garbage collector (as R-2.15.0 does).
      This avoids crashes with some packages (eg, "birch") that incorrectly
      set up objects with zero pointers.
\item Changed a C procedure name in the "matprod" routines to reduce the
      chance of a name conflict with C code in packages.
\item Made \code{NA_LOGICAL} and \code{NA_INTEGER} appear as variables
      (rather than constants) in packages, as needed for package
      "RcppEigen".
\item Made \code{R_CStackStart} and \code{R_CStackLimit} visible to 
      packages, as needed for package "vimcom".
\item Fixed problem with using \code{NAMED} in a package that defines
      \code{USE_RINTERNALS}, such as "igraph".
\item Calls of external routines with .Call and .External are now
      followed by checks that the routine didn't incorrectly change 
      the constant objects sometimes used internally in pqR for TRUE, 
      FALSE, and NA.  (Previously, such checks were made only after calls 
      of .C and .Fortran.)
  }}

  \subsection{BUG FIXES}{
    \itemize{
\item Fixed the following bug (also present in R-2.15.0 and R-3.0.2):
\preformatted{    x <- t(5)
    print (x \%*\% c(3,4))
    print (crossprod(5,c(3,4)))
}
     The call of \code{crossprod} produced an error, whereas the corresponding
     use of \code{\%*\%} does not.

     In pqR-2013-12-29, this bug also affected the expression 
     \code{t(5) \%*\% c(3,4)}, since it is converted to the equivalent of 
     \code{crossprod(5,c(3,4))}.

\item Fixed a problem in R_AllocStringBuffer that could result in
      a crash due to an invalid memory access.  (This bug is also
      present in R-2.15.0 and R-3.0.2.)
\item Fixed a bug in a "matprod" routine sometimes affecting 
      \code{tcrossprod} (or an equivalent use of \code{\%*\%}) with 
      helper threads.
\item Fixed a bug illustrated by the following:
\preformatted{    f <- function (a)
    { x <- a
      function () { b <- a; b[2]<-1000; a+b  }
    }
    g <- f(c(7,8,9))
    save.image("tmpimage")
    load("tmpimage")
    print(g())
}
      where the result printed was 14 2000 18 rather than 14 1008 18.
\item Fixed a bug in \code{prod} with an integer vector containing \code{NA}, 
      such as, \code{prod(NA)}.
\item Fixed a lack-of-protection bug in mkCharLenCE that showed up
      in checks for packages "cmrutils".
\item Fixed a problem with xtfrm demonstrated by the following:
\preformatted{    f<-function(...) xtfrm(...); f(c(1,3,2))
}
      which produced an error saying '...' was used in an incorrect context.
      This affected package "lsr". 
\item Fixed a bug in maintaining NAMEDCNT when assigning to a variable in
      an environment using \code{$}, which showed up in package "plus".
\item Fixed a bug that causes the code below to create a circular data 
      structure:
\preformatted{    { a <- list(1); a[[1]] <- a; a }
}
\item Fixed bugs such as that illustrated below:
\preformatted{    a <- list(list(list(1)))
    b <- a
    a[[1]][[1]][[1]]<-2
    print(b)
}
      in which the assignment to \code{a} changes \code{b}, and added tests
      for such bugs.
\item Fixed a bug where unary minus might improperly reuse its operand for
      the result even when it was logical (eg, in \code{-c(F,T,T,F)}).
\item Fixed a bug in pairlist element deletion, and added tests in subset.R
      for such cases.
\item The ISNAN trick (if enabled) is now used only in the interpreter itself,
      not in packages, since the macro implementing it evaluates its argument
      twice, which doesn't work if it has side effects (as happens in the 
      "ff" package).
\item Fixed a bug that sometimes resulted in task merging being disabled
      when it shouldn't have been.
}}
}

\section{CHANGES IN VERSION RELEASED 2013-12-29}{

  \subsection{INTRODUCTION}{

  \itemize{ 

\item This is the first publicized release of pqR after pqR-2013-07-22.  
      A verson dated 2013-11-28 was released for testing; it differs
      from this release only in bug and documentation fixes, which
      are not separately detailed in this NEWS file.

\item pqR is based on R-2.15.0, distributed by the R Core Team, but
improves on it in many ways, mostly ways that speed it up, but also by
implementing some new features and fixing some bugs.  See the notes
below on earlier pqR releases for general discussion of pqR, and for
information that has not changed from previous releases of pqR.

\item The most notable change in this release is that ``task merging''
      is now implemented.  This can speed up sequences
      of vector operations by merging several operations into one, which 
      reduces time spent writing and later reading data in memory. 
      See \code{help(merging)} and the item below for more details.

\item This release also includes other performance improvements, bug fixes,
      and code cleanups, as detailed below.
  }}

  \subsection{INSTALLATION AND TESTING}{
    \itemize{

\item Additional configuration options are now present to allow
      enabling and disabling of task merging, and more generally, of the
      deferred evaluation framework needed for both task merging and
      use of helper threads.  By default, these facilities are enabled.
      The \code{--disable-task-merging} option to \code{./configure}
      disables task merging, \code{--disable-helper-threads} disables
      support for helper threads (as before), and 
      \code{--disable-deferred-evaluation} disables both of these
      features, along with the whole deferred evaluation framework.
      See the \code{R-admin} manual for more details.

\item See the pqR wiki at \code{https://github.com/radfordneal/pqR/wiki}
      for the latest news regarding systems and packages that do or do not
      work with pqR.

\item Note that any packages (except those written only in R, plus 
      C or Fortran routines called by \code{.C} or \code{.Fortran}) that
      were compiled and installed under R Core versions of R must be 
      re-installed for use with pqR, as is generally the case with new versions
      of R (although it so happens that it is not necessary to re-install
      packages installed with pqR-2013-07-22 with this release, because the 
      formats of the crucial internal data structures happen not to have
      changed).

\item Additional tests of matrix multiplication (\code{\%*\%}, \code{crossprod},
      and \code{tcrossprod}) have been written.  They are run with
      \code{make check} or \code{make check-all}.

  }}

  \subsection{INTERNAL STRUCTURES AND APPLICATION PROGRAM INTERFACE}{
    \itemize{

\item The table of built-in function names, C functions implementing them, and
      operation flags, which was previously found in \code{src/main/names.c},
      has been split into multiple tables, located in the source files that 
      define such built-in functions (with only a few entries still in 
      \code{names.c}).  This puts the descriptions of these built-in
      functions next to their definitions, improving maintainability, and
      also reduces the number of global functions.  This change should have 
      no effects visible to users.

\item The initialization for fast dispatch to some primitive functions
      is now done in \code{names.c}, using tables in other source files
      analogous to those described in the point just above.  This is 
      cleaner, and eliminates an anomaly in the previous versions of
      pqR that a primitive function could be slower the first time it was
      used than when used later.
  }}

  \subsection{PERFORMANCE IMPROVEMENTS}{
    \itemize{
\item Some sequences of vector operations can now be merged into a single
      operation, which can speed them up by eliminating memory operations
      to store and fetch intermediate results.  For example, when \code{v} is 
      a long vector, the expression 
      \code{exp(v+1)} can be merged into one task, which will compute 
      \code{exp(v[i]+1)} for each element, \code{i}, of \code{v} in a 
      single loop.  

      Currently, such ``task merging'' is done only for (some)
      operations in which only one operand is a vector. When there are
      helper threads (which might be able to do some operations even
      faster, in parallel) merging is done only when one of the
      operations merged is a simple addition, subtraction, or
      multiplication (with one vector operand and one scalar operand).

      See \code{help(merging)} for more details.

\item During all garbage collections, any tasks whose outputs are not
      referenced are now waited for, to allow memory used by their outputs to be
      recovered.  (Such unreferenced outputs should be rare in real 
      programs.)  In a full garbage collection, tasks with large inputs
      or outputs that are referenced only as task inputs
      are also waited for, so that the memory they occupy can be recovered.

\item The built-in C matrix multiplication routines and those in the supplied 
      BLAS have both been sped up, especially those used by \code{crossprod}
      and \code{tcrossprod}.  This will of course have no effect if a different
      BLAS is used and the \code{mat_mult_with_BLAS} option is set to
      \code{TRUE}.

\item Matrix multiplications in which one operand can be recognized as the
      result of a transpose operation are now done without actually creating
      the transpose as an intermediate result, thereby reducing both 
      computation time and memory usage.  Effectively, these uses of the
      \code{\%*\%} operator are converted to uses of \code{crossprod} or
      \code{tcrossprod}.  See \code{help("\%*\%")} for details.

\item Speed of \code{ifelse} has been improved (though it's now slower when the
      condition is scalar due to the bug fix mentioned below).

\item Inputs to the mod operator can now be piped. (Previously, this was 
      inadvertently prevented in some cases.)

\item The speed of the quick check for NA/NaN that can be enabled with 
      \code{-DENABLE_ISNAN_TRICK} in CFLAGS has been improved.
  }}

  \subsection{BUG FIXES}{
    \itemize{
\item Fixed a bug in \code{ifelse} with scalar condition but other
      operands with length greater than one.  (Pointed out by Luke Tierney.)

\item Fixed a bug stemming from re-use of operand storage for a result
      (pointed out by Luke Tierney) illustrated by the following:
\preformatted{   A <- array(c(1), dim = c(1,1), dimnames = list("a", 1))
   x <- c(a=1)
   A/(pi*x)
}

\item The \code{--disable-mat-mult-with-BLAS-in-helpers} configuration
      setting is now respected for complex matrix multiplication
      (previously it had only disabled use of the BLAS in helper
      threads for real matrix multiplication).

\item The documentation for \code{aperm} now says that the default
      method does not copy attributes (other than dimensions and
      dimnames).  Previously, it incorrecty said it did (as is the
      case also in R-2.15.0 and R-3.0.2).

\item Changed \code{apply} from previous versions of pqR to replicate
      the behaviour seen in R-2.15.0 (and later R Core version) when the matrix 
      or array has a class attribute.  Documented this behaviour (which is
      somewhat dubious and convoluted) in the help entry for \code{apply}.
      This change fixes a problem seen in package TSA (and probably others).

\item Changed \code{rank} from prevous versions of pqR to replicate
      the behaviour when it is applied to data frames that is seen in R-2.15.0 
      (and later R Core versions).  Documented this (somewhat dubious) 
      behaviour in the help entry for \code{rank}.  This change fixes a
      problem in the \code{coin} package.

\item Fixed a bug in keeping track of references when assigning 
      repeated elements into a list array.

\item Fixed the following bug (also present in R-2.15.0 and R-3.0.2):
\preformatted{   v <- c(1,2)
   m <- matrix(c(3,4),1,2)
   print(t(m)\%*\%v)
   print(crossprod(m,v))
}
in which \code{crossprod} gave an error rather than produce the answer
for the corresponding use of \code{\%*\%}.

\item Bypassed a problem with the Xcode gcc compiler for the Mac that 
      led to it falsely saying that using -DENABLE_ISNAN_TRICK in CFLAGS
      doesn't work.
  }}
}


\section{CHANGES IN VERSION RELEASED 2013-07-22}{

  \subsection{INTRODUCTION}{

  \itemize{ 

\item pqR is based on R-2.15.0, distributed by the R Core Team, but
improves on it in many ways, mostly ways that speed it up, but also by
implementing some new features and fixing some bugs.  See the notes
below, on the release of 2013-06-28, for general discussion of pqR,
and for information on pqR that has not changed since that release.

\item This updated release of pqR provides some performance
enhancements and bug fixes, including some from R Core releases after
R-2.15.0.  More work is still needed to incorporate improvements in
R-2.15.1 and later R Core releases into pqR.

\item This release is the same as the briefly-released version of
2013-17-19, except that it fixes one bug and one reversion of an
optimization that were introduced in that release, and tweaks the
Windows Makefiles (which are not yet fully tested).

  }}

  \subsection{FEATURE AND DOCUMENTATION CHANGES}{
    \itemize{
      \item Detailed information on what operations can be done in helper
            threads is now provided by help(helpers).
      \item Assignment to parts of a vector via code such as 
            \code{v[[i]]<-value} and \code{v[ix]<-values} now automatically 
            converts raw values to the appropriate type
            for assignment into numeric or string vectors, and assignment
            of numeric or string values into a raw vector now results in the
            raw vector being first converted to the corresponding type.  This
            is consistent with the existing behaviour with other types.
      \item The allowed values for assignment to an element of an "expression" 
            list has been expanded to match the allowed values for ordinary
            lists.  These values (such as function closures) could previously 
            occur in expression lists as a result of other operations (such
            as creation with the \code{expression} primitive).
      \item Operations such as
            \code{v <- pairlist(1,2,3); v[[-2]] <- NULL} now raise an error.
            These operations were previously documented as being illegal, and
            they are illegal for ordinary lists.  The proper way to do
            this deletion is \code{v <- pairlist(1,2,3); v[-2] <- NULL}.
      \item Raising \code{-Inf} to a large value (eg, \code{(-Inf)^(1e16)})
            no longer produces an incomprehensible warning.  As before, the 
            value returned is \code{Inf}, because (due to their 
            limited-precision floating-point representation) all such large 
            numbers are even integers.
  }}

  \subsection{FEATURE CHANGES CORRESPONDING TO THOSE IN LATER R CORE RELEASES}{
    \itemize{
\item From R-2.15.1: On Windows, there are two new environment variables which
      control the defaults for command-line options.

      If \env{R_WIN_INTERNET2} is set to a non-empty value, it is as if
      \option{--internet2} was used.

      If \env{R_MAX_MEM_SIZE} is set, it gives the default memory limit
      if \option{--max-mem-size} is not specified: invalid values being
      ignored.

\item From R-2.15.1: The NA warning messages from e.g. \code{pchisq()} now 
      report the call to the closure and not that of the \code{.Internal}.

\item The following included software has been updated to new versions:
      zlib to 1.2.8, LZMA to 5.0.4, and PCRE to 8.33.
  }}

  \subsection{INSTALLATION AND TESTING}{
    \itemize{

\item See the pqR wiki at \code{https://github.com/radfordneal/pqR/wiki}
      for the latest news regarding systems and packages that do or do not
      work with pqR.

\item Note that any previosly-installed packages must be re-installed for 
      use with pqR (as is generally the case with new versions of R), except
      for those written purely in R.

\item It is now known that pqR can be successfully installed under Mac
      OS X for use via the command line (at least with some versions
      of OS X).  The gcc 4.2
      compiler supplied by Apple with Xcode works when helper threads
      are disabled, but does not have the full OpenMP support required for
      helper threads.   For helper threads to work, a C compiler that fully
      supports OpenMP is needed, such as gcc 4.7.3 (available via 
      macports.org).

      The Apple BLAS and LAPACK routines can be used by giving the
      \code{--with-blas='-framework vecLib'} and \code{--withlapack}
      options to \code{configure}.  This speeds up some operations
      but slows down others.

      The R Mac GUI would need to be recompiled for use with pqR.
      There are problems doing this unless helper threads
      are disabled (see pqR issue #17 for discussion).

      Compiled binary versions of pqR for Mac OS X are not yet being supplied.
      Installation on a Mac is recommended only for users experienced
      in installation of R from source code.

\item Success has also been reported in installing pqR on a Windows
      system, including with helper threads, but various tweaks were
      required.  Some of these tweaks are incorporated in this release,
      but they are probably not sufficient for installation "out of the box".
      Attempting to install pqR on Windows is recommended only for
      users who are both experienced and adventurous.

\item Compilation using the \code{-O3} option for gcc is not recommended.
      It speeds up some operations, but slows down others.  With gcc 4.7.3
      on a 32-bit Intel system running Ubuntu 13.04, compiling with 
      \code{-O3} causes compiled functions to crash. (This is not a
      pqR issue, since the same thing happens when R-2.15.0 is compiled 
      with \code{-O3}).
  }}

  \subsection{INTERNAL STRUCTURES AND APPLICATION PROGRAM INTERFACE}{
    \itemize{

\item The R internals manual now documents (in Section 1.8) a
      preliminary set of conventions that pqR follows (not yet
      perfectly) regarding when objects may be modified, and how
      NAMEDCNT should be maintained.  R-2.15.0 did not follow any
      clear conventions.

\item The documentation in the R internals manual on how helper
      threads are implemented in pqR now has the correct title.  (It
      would previously have been rather hard to notice.)

  }}

  \subsection{PERFORMANCE IMPROVEMENTS}{
    \itemize{
\item Some unnecessary duplication of objects has been eliminated.  Here
      are three examples:  
      Creation of lists no longer duplicates all the elements put in the
      list, but instead increments \code{NAMEDCNT} for these elements, so
      that
\preformatted{   a <- numeric(10000)
   k <- list(1,a)
}
no longer duplicates \code{a} when \code{k} is created (though a duplication
will be needed later if either \code{a} or \code{k[[2]]} is modified).
      Furthermore, the assignment below to \code{b$x}, no longer
      causes duplication of the 10000 elements of \code{y}:
\preformatted{   a <- list (x=1, y=seq(0,1,length=10000))
   b <- a
   b$x <- 2
}
Instead, a single vector of 10000 elements is shared between \code{a$y} and
\code{b$y}, and will be duplicated later only if necessary.  Unnecessary
duplication of a 10000-element vector is also avoided when \code{b[1]} is 
assigned to in the code below:
\preformatted{   a <- list (x=1, y=seq(0,1,length=10000))
   b <- a$y
   a$y <- 0
   b[1] <- 1
}
The assignment to \code{a$y} now reduces \code{NAMEDCNT} for the vector
bound to \code{b}, allowing it to be changed without duplication.

\item Assignment to part of a vector using code such as \code{v[101:200]<-0}
      will now not actually create a vector of 100 indexes, but will instead
      simply change the elements with indexes 101 to 200 without creating
      an index vector.  This optimization has not yet been implemented for
      matrix or array indexing.

\item Assignments to parts of vectors, matrices, and arrays using "[" has been
      sped up by detailed code improvements, quite substantially in some
      cases.

\item Subsetting of arrays of three or more dimensions using "[" has
      been sped up by detailed code improvements.

\item Pending summations of one-argument mathematical functions are now
      passed on by \code{sum}.  So, for example, in 
      \code{sum(exp(a)) + sum(exp(b))}, the two
      summations of exponentials can now potentially be done in parallel.

\item A full garbage collection now does not wait for all tasks being
      done by helpers to complete.  Instead, only tasks that are using
      or computing variables that are not otherwise referenced are 
      waited for (so that this storage can be reclaimed).
  }}

  \subsection{BUG FIXES}{
    \itemize{
\item A bug that could have affected the result of \code{sum(abs(v))} when
      it is done by a helper thread has been fixed.
\item A bug that could have allowed \code{as.vector}, \code{as.integer}, etc.
      to pass on an object still being computed to a caller not expecting
      such a pending object has been fixed.
\item Some bugs in which production of warnings at inopportune times could 
      have caused serious problems have been fixed.
\item The bug illustrated below (pqR issue #13) has been fixed:
\preformatted{   > l = list(list(list(1)))
   > l1 = l[[1]]
   > l[[c(1,1,1)]] <- 2
   > l1
   [[1]]
   [[1]][[1]]
   [1] 2
}
\item Fixed a bug (also present in R-2.15.0 and R-3.0.1) illustrated by the
following code:
\preformatted{   > a <- list(x=c(1,2),y=c(3,4))
   > b <- as.pairlist(a)
   > b$x[1] <- 9
   > print(a)
   $x
   [1] 9 2
   
   $y
   [1] 3 4
}
The value printed for a has a$x[1] changed to 9, when it should still be 1.
See pqR issue #14.
\item Fixed a bug (also present in R-2.15.0 and R-3.0.1) in which extending
      an "expression" by assigning to a new element changes it to an ordinary
      list.  See pqR issue #15.
\item Fixed several bugs (also present in R-2.15.0 and R-3.0.1) illustrated
by the code below (see pqR issue #16):
\preformatted{   v <- c(10,20,30)
   v[[2]] <- NULL        # wrong error message
   
   x <- pairlist(list(1,2))
   x[[c(1,2)]] <- NULL   # wrongly gives an error, referring to misuse
                         # of the internal SET_VECTOR_ELT procedure
   
   v<-list(1)
   v[[quote(abc)]] <- 2  # internal error, this time for SET_STRING_ELT
   
   a <- pairlist(10,20,30,40,50,60)
   dim(a) <- c(2,3)
   dimnames(a) <- list(c("a","b"),c("x","y","z"))
   print(a)              # doesn't print names
   
   a[["a","x"]] <- 0     # crashes with a segmentation fault
}
  }}

  \subsection{BUG FIXES CORRESPONDING TO THOSE IN LATER R CORE RELEASES}{
    \itemize{
\item From R-2.15.1: \code{formatC()} uses the C entry point \code{str_signif}
      which could write beyond the length allocated for the output string.

\item From R-2.15.1: \code{plogis(x, lower = FALSE, log.p = TRUE)} no longer
      underflows early for large x (e.g. 800).

\item From R-2.15.1: \code{?Arithmetic}'s \dQuote{\code{1 ^ y} and \code{y ^ 0}
	are \code{1}, \emph{always}} now also applies for \code{integer}
      vectors \code{y}.

\item From R-2.15.1: X11-based pixmap devices like \code{png(type = "Xlib")} 
      were trying to set the cursor style, which triggered some warnings and
      hangs.

\item From R-3.0.1 patched: Fixed comment-out bug in BLAS, as per PR 14964.
  }}
}


\section{CHANGES IN VERSION RELEASED 2013-06-28}{

\subsection{INTRODUCTION}{

\itemize{ 
\item This release of pqR is based on R-2.15.0, distributed by the R
Core Team, but improves on it in many ways, mostly ways that speed it
up, but also by implementing some new features and fixing some bugs.
One notable speed improvement in pqR is that for systems with multiple
processors or processor cores, pqR is able to do some numeric
computations in parallel with other operations of the interpreter, and
with other numeric computations.

\item This is the second publicised release of pqR (the first was on
2013-06-20, and there were earlier unpublicised releases). It fixes one
significant pqR bug (that could cause two empty strings to not compare
as equal, reported by Jon Clayden), fixes a bug reported to R Core (PR
15363) that also existed in pqR (see below), fixes a bug in deciding
when matrix multiplies are best done in a helper thread, and fixes some
issues preventing pqR from being built in some situations (including
some partial fixes for Windows suggested by "armgong").  Since the
rest of the news is almost unchanged from the previous release, I have
not made a separate news section for this release. (New sections will
be created once new releases have significant differences.)

\item This section documents changes in pqR from R-2.15.0 that are of
direct interest to users.  For changes from earlier version of R to
R-2.15.0, see the ONEWS, OONEWS, and OOONEWS files.  Changes of little
interest to users, such as code cleanups and internal details on
performance improvements, are documented in the file MODS, which
relates these changes to branches in the code repository at
github.com/radfordneal/pqR.

\item Note that for compatibility with R's version system, pqR presently
uses the same version number, 2.15.0, as the version of R on which it
is based. This allows checks for feature availability to continue to
work.  This scheme will likely change in the future.  Releases of pqR
with the same version number are distinguished by release date.

\item See radfordneal.github.io/pqR for current information on pqR, including
announcements of new releases, a link to the page for making and viewing
reports of bugs and other issues, and a link to the wiki page containing
information such as systems on which pqR has been tested.

}}

  \subsection{FEATURE CHANGES}{
    \itemize{
      \item A new primitive function \code{get_rm} has been added,
            which removes a variable while returning the value it
            had when removed.  See \code{help(get_rm)} for details,
            and how this can sometimes improve efficiency of R functions.

      \item An enhanced version of the \code{Rprofmem} function for profiling
            allocation of vectors has been implemented, that can
            display more information, and can output to the terminal,
            allowing the source of allocations to more easily be
            determined.  Also, \code{Rprofmem} is now always accessible
            (not requiring the \code{--enable-memory-profiling} configuration
            option).  Its overhead when not in use is negligible.
 
            The new version allows records of memory allocation to be
            output to the terminal, where their position relative to
            other output can be informative (this is the default for the
            new \code{Rprofmemt} variant).  More identifying
            information, including type, number of elements, and
            hexadecimal address, can also be output.  For more details on
            these and other changes, see \code{help(Rprofmem)}.

      \item A new primitive function, pnamedcnt, has been added, that
            prints the NAMEDCNT/NAMED count for an R object, which is helpful
            in tracking when objects will have to be duplicated.  For
            details, see help(pnamedcnt).

      \item The \code{tracemem} function is defunct.  What exactly it was
            supposed to do in R-2.15.0 was unclear, and optimizations 
            in pqR make it even less clear what it should do.  The bit
            in object headers that was used to implement it has been
            put to a better use in pqR.  The \code{--enable-memory-profiling}
            configuration option used to enable it no longer exists.

            The \code{retracemem} function remains for compatibility
            (doing nothing).  The \code{Rprofmemt} and \code{pnamedcnt}
            functions described above provide alternative ways of gaining
            insight into memory allocation behaviour.

      \item Some options that can be set by arguments to the R command can
            now also be set with environment variables, specifically, the
            values of R_DEBUGGER, R_DEBUGGER_ARGS, and R_HELPERS give the
            default when \code{--debugger}, \code{--debugger-args}, and 
            \code{--helpers} are not specified on the command line.  This 
            feature is useful when using a shell file or Makefile that contains 
            R commands that one would rather not have to modify.
    }
  }

  \subsection{INSTALLATION AND TESTING}{
    \itemize{

      \item The procedure for compiling and installing from source is largely 
            unchanged from R-2.15.0.  In particular, the final result is a 
            program called "R", not "pqR", though of course you can provide a 
            link to it called "pqR".  Note that (as for R-2.15.0) it is not 
            necessary to do an "install" after "make" --- one can just
            run bin/R in the directory where you did "make".  This may be 
            convenient if you wish to try out pqR along with your current 
            version of R.

      \item Testing of pqR has so far been done only on Linux/Unix
            systems, not on Windows or Mac systems.  There is no specific
            reason to believe that it will not work on Windows or Mac
            systems, but until tests have been done, trying to use it 
            on these systems is not recommended.  (However, some users
            have reported that pqR can be built on Mac systems, as long
            as a C compiler fully supporting OpenMP is used, or the
            \code{--disable-helper-threads} configuration option is used.)

      \item This release contains the versions of the standard and recommended
            packages that were released with R-2.15.0.  Newer versions may
            or may not be compatible (same as for R-2.15.0).

      \item It is intended that this release will be fully compatible with
            R-2.15.0, but you will need to recompile any packages (other
            that those with only R code) that you had installed for R-2.15.0, 
            and any other C code you use with R, since the format of internal 
            data structures has changed (see below).

      \item New configuration options relating to helper threads and
            to matrix multiplication now exist.  For details, see 
            doc/R-admin.html (or R-admin.pdf), or run \code{./configure --help}.

            In particular, the \code{--disable-helper-threads} option
            to configure will remove support for helper threads.  Use of
            this option is advised if you know that multiple processors
            or processor cores will not be available, or if you know that
            the C compiler used does not support OpenMP 3.0 or 3.1 (which 
            is used in the implementation of the helpers package).

      \item Including \code{-DENABLE_ISNAN_TRICK} in CFLAGS will speed up 
            checks for NA and NaN on machines on which it works.  It works
            on Intel processors (verified both empirically and by consulting
            Intel documentation).  It does not work on SPARC machines.

      \item The \code{--enable-memory-profiling} option to configure
            no longer exists.  In pqR, the \code{Rprofmem} function is always
            enabled, and the \code{tracemem} function is defunct.  (See
            discussion above.)

      \item When installing from source, the output of configure 
            now displays whether standard and recommended packages will
            be byte compiled.

      \item The tests of random number generation run with \code{make check-all}
            now set the random number seed explicitly.  Previously, the random
            number seed was set from the time and process ID, with the result
            that these tests would occasionally fail non-deterministically,
            when by chance one of the p-values obtained was below the threshold
            used.  (Any such failure should now occur consistently, rather
            than appearing to be due to a non-deterministic bug.)

      \item Note that (as in R-2.15.0) the output of \code{make check-all} for 
            the boot package includes many warning messages regarding a 
            non-integer argument, and when byte compilation is enabled, these 
            messages identify the wrong function call as the source.  This 
            appears to have no wider implications, and can be ignored.

      \item Testing of the "xz" compression method is now done with \code{try},
            so that failure will be tolerated on machines that don't have enough
            memory for these tests.

      \item The details of how valgrind is used have changed. See the source
            file \file{memory.c}.
    }
  }

  \subsection{INTERNAL STRUCTURES AND APPLICATION PROGRAM INTERFACE}{
    \itemize{
      \item The internal structure of an object has changed, in ways that 
            should be compatible with R-2.15.0, but which do require 
            re-compilation.  The flags in the object header for \code{DEBUG},
            \code{RSTEP}, and \code{TRACE} now exist only for non-vector 
            objects, which is sufficient for their present use (now that 
            \code{tracemem} is defunct).

      \item The sizes of objects have changed in some cases (though not most).
            For a 32-bit configuration, the size of a cons cell increases
            from 28 bytes to 32 bytes; for a 64-bit configuration, the
            size of a cons cell remains at 56 bytes.  For a 32-bit 
            configuration, the size of a vector of one double remains
            at 32 bytes; for a 64-bit configuration (with 8-byte alignment), 
            the size of a vector of one double remains at 48 bytes.

      \item Note that the actual amount of memory occupied by an object
            depends on the set of node classes defined (which may be tuned).
            There is no longer a separate node class for cons cells and
            zero-length vectors (as in R-2.15.0) --- instead, cons cells
            share a node class with whatever vectors also fit in that
            node class.

      \item The old two-bit NAMED field of an object is now a three-bit
            NAMEDCNT field, to allow for a better attempt at reference
            counting.  Versions of the the NAMED and SET_NAMED macros
            are still defined for compatibility.  See the R-ints manual
            for details.

      \item Setting the length of a vector to something less than its
            allocated length using SETLENGTH is deprecated.  The LENGTH
            field is used for memory allocation tracking by the garbage
            collector (as is also the case in R-2.15.0), so setting it 
            to the wrong value may cause problems.  (Setting the length
            to more than the allocated length is of course even worse.)
    }
  }

  \subsection{PERFORMANCE IMPROVEMENTS}{
    \itemize{
      \item Many detailed improvements have been made that reduce
            general interpretive overhead and speed up particular 
            functions.  Only some of these improvements are noted
            below.

      \item Numerical computations can now be performed in parallel with
            each other and with interpretation of R code, by using 
            ``helper threads'', on machines
            with multiple processors or multiple processor cores.  When
            the output of one such computation is used as the input to
            another computation, these computations can often be done
            in parallel, with the output of one task being ``pipelined''
            to the other task.  Note that these 
            parallel execution facilities do not require any changes to user 
            code --- only that helper threads be enabled with the 
            \code{--helpers} option to the command starting pqR. See 
            \code{help(helpers)} for details.

            However, helper threads are not used for operations that are 
            done within the interpreter for byte-compiled code or that are 
            done in primitive functions invoked by the byte-code interpreter.

            This facility is still undergoing rapid development.  Additional 
            documentation on which operations may be done in parallel will be 
            forthcoming.

      \item A better attempt at counting how many "names" an object has
            is now made, which reduces how often objects are duplicated
            unnecessarily.  This change is ongoing, with further improvements
            and documentation forthcoming.

      \item Several primitive functions that can generate integer sequences
            --- ":", seq.int, seq_len, and seq_along --- will now sometimes
            not generate an actual sequence, but rather just a description
            of its start and end points.  This is not visible to users,
            but is used to speed up several operations.

            In particular, "for" loops such as \code{for (i in 1:1000000) ...}
            are now done without actually allocating a vector to hold
            the sequence.  This saves both space and time.  Also,
            a subscript such as \code{101:200} for a vector or as the first 
            subscript for a matrix is now (often) handled without actually 
            creating a vector of indexes, saving both time and space.  

            However, the above performance improvements 
            are not effective in compiled code.

      \item Matrix multiplications with the \code{\%*\%} operator are now
            much faster when the operation is a vector dot product, a
            vector-matrix product, a matrix-vector product, or more generally
            when the sum of the numbers of rows and columns in the result
            is not much less than their product.  This improvement results
            from the elimination of a costly check for NA/NaN elements in the 
            operands before doing the multiply.  There is no need for this check
            if the supplied BLAS is used.  If a BLAS that does not properly
            handle NaN is supplied, the \code{\%*\%} operator will still
            handle NaN properly if the new library of matrix multiply
            routines is used for \code{\%*\%} instead of the BLAS.  See the
            next two items for more relevant details.

      \item A new library of matrix multiply routines is provided, which
            is guaranteed to handle NA/NaN correctly, and which supports
            pipelined computation with helper threads.  Whether this
            library or the BLAS routines are used for \code{\%*\%} is
            controlled by the \code{mat_mult_with_BLAS} option. The default
            is to not use the BLAS, but the 
            \code{--enable-mat-mult-with-BLAS-by-default} configuration option
            will change this.  See \code{help("\%*\%")} for details.

      \item The BLAS routines supplied with R were modified to improve the 
            performance of the routines DGEMM (matrix-matrix multiply) and 
            DGEMV (matrix-vector multiply).  Also, proper propagation of NaN, 
            Inf, etc. is now always done in these routines.  This speeds
            up the \code{\%*\%} operator in R, when the supplied BLAS is used
            for matrix multiplications, and speeds up other matrix operations
            that call these BLAS routines, if the BLAS used is the one supplied.

      \item The low-level routines for generation of uniform random
            numbers have been improved.  (These routines are also used for
            higher-level functions such as \code{rnorm}.)

            The previous code copied the seed back and forth to
            .Random.seed for every call of a random number generation
            function, which is rather time consuming given that for
            the default generator \code{.Random.seed} is 625 integers long.
            It also allocated new space for \code{.Random.seed} every time.
            Now, \code{.Random.seed} is used without copying, except when the 
            generator is user-supplied.  

            The previous code had imposed an unnecessary limit on the
            length of a seed for a user-supplied random number
            generator, which has now been removed.

      \item The \code{any} and \code{all} primitives have been substantially
            sped up for large vectors.  

            Also, expressions such as
            \code{all(v>0)} and \code{any(is.na(v))}, where \code{v} is a
            real vector, avoid computing and storing a logical vector,
            instead computing the result of \code{any} or \code{all}
            without this intermediate, looking at only as much of \code{v}
            as is needed to determine the result.
            However, this improvement is not effective in compiled code.

      \item When \code{sum} is applied to many mathematical functions
            of one vector argument, for example \code{sum(log(v))}, the
            sum is performed as the function is computed, without a
            vector being allocated to hold the function values.  
            However, this improvement is not effective in compiled code.

      \item The handling of power operations has been improved (primarily 
            for powers of reals, but slightly affecting powers of integers too).
            In particular, scalar powers of 2, 1, 0, and -1, are handled 
            specially to avoid general power operations in these cases.

      \item Extending lists and character vectors by assigning to an
            index past the end, and deleting list items by assigning NULL
            have been sped up substantially.

      \item The speed of the transpose (\code{t}) function has been
            improved, when applied to real, integer, and logical
            matrices.

      \item The \code{cbind} and \code{rbind} functions have been greatly
            sped up for large objects.

      \item The \code{c} and \code{unlist} functions have been sped up 
            by a bit in simple cases, and by a lot in some situations 
            involving names.

      \item The \code{matrix} function has been greatly sped up, in
            many cases.

      \item Extraction of subsets of vectors or matrices (eg, \code{v[100:200]}
            or \code{M[1:100,101:110]}) has been sped up substantially.

      \item Logical operations and relational operators have been sped up
            in simple cases. Relational
            operators have also been substantially sped up for long vectors.

      \item Access via the $ operator to lists, pairlists, and environments 
            has been sped up. 

      \item Existing code for handling special cases of "[" in which there is
            only one scalar index was replaced by cleaner code that handles 
            more cases.   The old code handled only integer and real vectors, 
            and only positive indexes.  The new code handles all atomic 
            vectors (logical, integer, real, complex, raw, and string), and 
            positive or negative indexes that are not out of bounds.

      \item Many unary and binary primitive functions are now usually
            called using a faster internal interface that does not allocate
            nodes for a pairlist of evaluated arguments. This change
            substantially speeds up some programs.

      \item Lookup of some builtin/special function symbols (eg, "+" and "if")
            has been sped up by allowing fast bypass of non-global environments
            that do not contain (and have never contained) one of these 
            symbols.

      \item Some binary and unary arithmetic operations have been sped
            up by, when possible, using the space holding one of the
            operands to hold the result, rather than allocating new
            space.  Though primarily a speed improvement, for very
            long vectors avoiding this allocation could avoid running
            out of space.

      \item Some speedup has been obtained by using new internal C functions 
            for performing exact or partial string matches in the interpreter.
    }
  }

  \subsection{BUG FIXES}{
    \itemize{
      \item The "debug" facility has been fixed.  Its behaviour for if,
            while, repeat, and for statements when the inner statement
            was or was not one with curly brackets had made no sense.
            The fixed behaviour is now documented in help(debug). 
            (I reported this bug and how
            to fix it to the R Core Team in July 2012, but the bug is 
            still present in R-3.0.1, released May 2013.)

      \item Fixed a bug in \code{sum}, where overflow is allowed (and not 
            detected) where overflow can actually be avoided.  For example:
\preformatted{   > v<-c(3L,1000000000L:1010000000L,-(1000000000L:1010000000L))
   > sum(v)
   [1] 4629
}
            Also fixed a related bug in \code{mean}, applied to an integer
            vector, which would arise only on a system where a long double 
            is no bigger than a double.

      \item Fixed \code{diag} so that it returns a matrix when passed
            a list of elements to put on the diagonal.

      \item Fixed a bug that could lead to mis-identification of the 
            direction of stack growth on a non-Windows system, causing
            stack overflow to not be detected, and a segmentation fault 
            to occur.  (I also reported this bug and how to fix it to the 
            R Core Team, who included a fix in R-2.15.2.)

      \item Fixed a bug where, for example, \code{log(base=4)} returned 
            the natural log of 4, rather than signalling an error. 

      \item The documentation on what \code{MARGIN} arguments are allowed for
            \code{apply} has been clarified, and checks for validity added.
            The call 
\preformatted{   > apply(array(1:24,c(2,3,4)),-3,sum)
}
            now produces correct results (the same as when \code{MARGIN}
            is \code{1:2}).

      \item Fixed a bug in which \code{Im(matrix(complex(0),3,4))} returned
            a matrix of zero elements rather than a matrix of NA elements.

      \item Fixed a bug where more than six warning messages at startup
            would overwrite random memory, causing garbage output 
            and perhaps arbitrarily bizarre behaviour.

      \item Fixed a bug where LC_PAPER was not correctly set at startup.

      \item Fixed gc.time, which was producing grossly incorrect values
            for user and system time.

      \item Now check for bad arguments for .rowSums, .colSums, .rowMeans,
            and .rowMeans (would previously segfault if n*p too big).

      \item Fixed a bug where excess warning messages may be produced
            on conversion to RAW.  For instance:
\preformatted{   > as.raw(1e40)
   [1] 00
   Warning messages:
   1: NAs introduced by coercion 
   2: out-of-range values treated as 0 in coercion to raw 
}
            Now, only the second warning message is produced.

      \item A bug has been fixed in which rbind would not handle 
            non-vector objects such as function closures, whereas
            cbind did handle them, and both were documented to do so.

      \item Fixed a bug in numeric_deriv in stats/src/nls.c, where it
            was not duplicating when it should, as illustrated below:
\preformatted{   > x <- 5; y <- 2; f <- function (y) x
   > numericDeriv(f(y),"y")
    [1] 5
    attr(,"gradient")
         [,1]
    [1,]    0
    > x
    [1] 5
    attr(,"gradient")
         [,1]
    [1,]    0
}

      \item Fixed a bug in vapply illustrated by the following:
\preformatted{   X<-list(456)
   f<-function(a)X
   A<-list(1,2)  
   B<-vapply(A,f,list(0))
   print(B)
   X[[1]][1]<-444
   print(B)
}
            After the fix, the values in \code{B} are no long changed by the 
            assignment to \code{X}. Similar bugs in mapply, eapply, and rapply 
            have also been fixed.  I reported these bugs to r-devel, and
            (different) fixes are in R-3.0.0 and later versions.

      \item Fixed a but in rep.int illustrated by the following:
\preformatted{   a<-list(1,2)
   b<-rep.int(a,c(2,2))
   b[[1]][1]<-9
   print(a[[1]])
}

      \item Fixed a bug in mget, illustrated by the following code:
\preformatted{   a <- numeric(1)
   x <- mget("a",as.environment(1))
   print(x)
   a[1] <- 9
   print(x)
}

      \item Fixed bugs that the R Core Team fixed (differently) for R-2.15.3,
            illustrated by the following:
\preformatted{   a <- list(c(1,2),c(3,4))
   b <- list(1,2,3)
   b[2:3] <- a
   b[[2]][2] <- 99
   print(a[[1]][2])

   a <- list(1+1,1+1)
   b <- list(1,1,1,1)
   b[1:4] <- a
   b[[1]][1] <- 1
   print(b[2:4])
}

      \item Fixed a bug illustrated by the following:
\preformatted{   > library(compiler)
   > foo <- function(x,y) UseMethod("foo")
   > foo.numeric <- function(x,y) "numeric"
   > foo.default <- function(x,y) "default"
   > testi <- function () foo(x=NULL,2)
   > testc <- cmpfun (function () foo(x=NULL,2))
   > testi() 
   [1] "default"
   > testc()
   [1] "numeric"
}

      \item Fixed several bugs that produced wrong results 
            such as the following:
\preformatted{   a<-list(c(1,2),c(3,4),c(5,6))
   b<-a[2:3]
   a[[2]][2]<-9
   print(b[[1]][2])
}
      I reported this to r-devel, and a (different) fix is in R-3.0.0 and 
      later versions.

      \item Fixed bugs reported on r-devel by Justin Talbot, Jan 2013 (also
            fixed, differently, in R-2.15.3), illustrated by the following:
\preformatted{   a <- list(1)
   b <- (a[[1]] <- a)
   print(b)
   a <- list(x=1)
   b <- (a$x <- a)
   print(b)
}

      \item Fixed \code{svd} so that it will not return a list with
            \code{NULL} elements.  This matches the behaviour of \code{La.svd}.

      \item Fixed (by a kludge, not a proper fix) a bug in the "tre"
            package for regular expression matching (eg, in \code{sub}),
            which shows up when \code{WCHAR_MAX} doesn't fit in an
            "int".  The kludge reduces \code{WCHAR_MAX} to fit, but really
            the "int" variables ought to be bigger.  (This problem
            showed up on a Raspberry Pi running Raspbian.)

      \item Fixed a minor error-reporting bug with
            \code{(1:2):integer(0)} and similar expressions.

      \item Fixed a small error-reporting bug with "$",
            illustrated by the following output:
\preformatted{    > options(warnPartialMatchDollar=TRUE)
    > pl <- pairlist(abc=1,def=2)
    > pl$ab
    [1] 1
    Warning message:
    In pl$ab : partial match of 'ab' to ''
}

      \item Fixed documentation error in R-admin regarding the
            \code{--disable-byte-compiled-packages} configuration option, 
            and changed the DESCRIPTION file for the recommended mgcv 
            package to respect this option.

      \item Fixed a bug reported to R Core (PR 15363, 2013-006-26) that
            also existed in pqR-2013-06-20.  This bug sometimes caused memory
            expansion when many complex assignments or removals were done
            in the global environment.
    }
  }
}<|MERGE_RESOLUTION|>--- conflicted
+++ resolved
@@ -6,17 +6,12 @@
 \encoding{UTF-8}
 
 
-<<<<<<< HEAD
 \section{CHANGES IN VERSION RELEASED 2014-09-03}{
-=======
-\section{CHANGES IN VERSION RELEASED 2014-00-00}{
->>>>>>> ee8be95f
 
   \subsection{INTRODUCTION}{
 
   \itemize{ 
 
-<<<<<<< HEAD
 \item This release contains several major performance improvements.  Notably,
       lookup of variables will sometimes be much faster, variable updates
       like \code{v <- v + 1} will often not allocate any new space,
@@ -34,18 +29,10 @@
 \item Many other feature changes and performance improvements have also
       been made, as described below, and a number of bugs have been fixed,
       some of which are also present in the latest R Core release, R-3.1.1.
-=======
-\item This release contains several performance improvements, including some
-      adapted from those in R Core releases after R-2.15.0, as well as
-      some bug fixes and documentation updates, a few feature changes, some
-      tracking later changes in R Core releases, and some new features that are 
-      mostly of interest to developers.
->>>>>>> ee8be95f
 }}
 
   \subsection{FEATURE CHANGES}{
   \itemize{
-<<<<<<< HEAD
 \item A \code{codePromises} option has been added to \code{deparse},
       and documented in \code{help(.deparseOpts)}.  With this option,
       the deparsed expression uses the code part of a promise, not
@@ -70,41 +57,19 @@
 \item The formal arguments of primitive functions will now be returned
       by \code{formals}, as they are shown when printed or with \code{args}.
       In R Core releases (at least to R-3.1.1), the result of \code{formals}
-      for a primitive is \code{NULL}.  This change allows some
-      existing functions (eg, \code{rep.int}) to be made primitive without
-      breaking code that relies on getting their formal arguments with
-      \code{formals}.
+      for a primitive is \code{NULL}.
 \item Setting the \code{deparse.max.lines} option will now limit the
       number of lines printed when exiting debug of a function, as
       well as when entering.
-=======
-\item The formal arguments of primitive functions will now be returned
-      by \code{formals}, as they are shown when printed or with \code{args}.
-      In R Core releases (at least to R-3.1.1), the result of \code{formals}
-      for a primitive is \code{NULL}.
-\item Setting the \code{deparse.max.lines} option will now limit the
-      number of lines printed when exitting debug of a function, as
-      well as when entering.
-\item The unary \code{+} operator now converts a logical vector to an
-      integer vector. This follows a corresponding change in R-3.0.2.
-\item Support for "converters" for use with \code{.C} has been dropped,
-      as it was in R-3.0.0.
->>>>>>> ee8be95f
 \item In \code{.C} and \code{.Fortran}, arguments may be character strings
       even when \code{DUP=FALSE} is specified - they are duplicated regardless.
       This differs from R Core versions, which (at least through R-3.1.1)
       give an error if an argument is a character string and \code{DUP=FALSE}.
 \item In \code{.C} and \code{.Fortran}, scalars (vectors of length one)
-<<<<<<< HEAD
       are duplicated (in effect, though not necessarily physically) even 
       when \code{DUP=FALSE} is specified.  However, they are not duplicated 
       in R Core versions (at least through R-3.1.1), so it may be unwise to 
       rely on this.
-=======
-      are duplicated even when \code{DUP=FALSE} is specified.  They are
-      not duplicated in R Core versions, however (at least through R-3.1.1),
-      so it may be unwise to rely on this.
->>>>>>> ee8be95f
 \item A \code{HELPERS} argument can now be used in \code{.C} and 
       \code{.Fortran} to specify that the C or Fortran routine may
       (sometimes) be done in a helper thread.  (See the section on
@@ -113,13 +78,10 @@
 
   \subsection{FEATURE CHANGES CORRESPONDING TO THOSE IN LATER R CORE RELEASES}{
     \itemize{
-<<<<<<< HEAD
 \item From R-3.0.2: The unary \code{+} operator now converts a logical vector
       to an integer vector.
 \item From R-3.0.0: Support for "converters" for use with \code{.C} has been 
       dropped.
-=======
->>>>>>> ee8be95f
 \item From R-2.15.1:
       \code{pmin()} and \code{pmax())} now also work when one of the inputs 
       is of length zero and others are not, returning a zero-length vector,
@@ -163,11 +125,7 @@
       to change, and should not appear in any code released to users.
 \item The \code{Rf_error} and related procedures declared in 
       \file{R_ext/Error.h} are now if possible declared to never return,
-<<<<<<< HEAD
       allowing for slightly better code generation by the compiler, 
-=======
-      allowing for slightly better code generation byy the compiler, 
->>>>>>> ee8be95f
       and avoiding spurious compiler warnings.  This parallels a change 
       in R-3.0.1, but is more general, using the C11 noreturn facility if 
       present, and otherwise resorting to the gcc facility (if gcc is used).
@@ -214,7 +172,6 @@
       linear search through local symbol bindings.  Those lookups that are
       still needed are also now a bit faster, due to unrolling of the 
       search loop.
-<<<<<<< HEAD
 \item Assignments to selected parts of variables (eg, \code{a[i,j] <- 0} or
       \code{names(L$a[[f()]]) <- v}) are now much faster in the interpreter.
       (Such assignments within functions that are byte-compiled use a 
@@ -233,8 +190,6 @@
       This change also fixes the anomaly that arguments
       of  subset expressions would sometimes be evaluated more than once
       (eg, \code{f()} in the example above).
-=======
->>>>>>> ee8be95f
 \item The speed of \code{.C} and \code{.Fortran} has been substantially
       improved, partly by incorporating changes in R-2.15.1 and R-2.15.2,
       but with substantial additional improvements as well.  The speed of 
@@ -245,7 +200,6 @@
       at present only in certain limited circumstances, in which only a single
       output variable is used.  See \code{help(.C)} or \code{help(.Fortran)}
       for details.
-<<<<<<< HEAD
 \item Assignments that update a local variable by applying a single unary or 
       binary mathematical operation will now often re-use space for
       the variable that is updated, rather than allocating new space.
@@ -258,8 +212,6 @@
       for task merging.  For example, in the above code, the first two
       updates for \code{u} will be merged into one computation that sets
       \code{u} to \code{2*exp(u)} using a single loop over the vector.
-=======
->>>>>>> ee8be95f
 \item The performance of \code{rep} and \code{rep.int} (which is now primitive)
       is much improved.
       These improvements (and improvements previously made in pqR) go beyond 
@@ -313,16 +265,10 @@
 \item Several improvements relating to garbage collection have been made.
       One change is that the amount of memory used for each additional
       symbol has been reduced from 112 bytes (two CONS cells) to 80 bytes
-<<<<<<< HEAD
       (on 64-bit platforms), not counting the space for the symbol's name
       (a minumum of 48 bytes on 64-bit platforms).  Another change is in 
       tuning of heap sizes, in order to reduce occasions in which garbage 
       collection is very frequent.
-=======
-      (on 64-bit platforms).  Another change is in tuning of heap sizes,
-      in order to reduce occassions in which garbage collection is very
-      frequent.
->>>>>>> ee8be95f
 \item Many uses of the \code{return} statement have been sped up.
 \item Functions in the \code{apply} family have been sped up when they are
       called with no additional arguments for the function being applied.
@@ -339,11 +285,7 @@
 \item A performance bug has been fixed that involved subscripting with many 
       invalid string indexes, reported on r-devel on 2010-07-15 and 
       2013-05-8.  It is illustrated by the following code, 
-<<<<<<< HEAD
       which was more than ten thousand times slower than expected:
-=======
-      which is more than ten thousand times slower than expected:
->>>>>>> ee8be95f
 \preformatted{   x <- c(A=10L, B=20L, C=30L)
    subscript <- c(LETTERS[1:3], sprintf("ID%05d", 1:150000))
    system.time(y1 <- x[subscript])
@@ -413,7 +355,6 @@
    attr(a[[1]][[1]],"fred")<-9
    print(b)
 }
-<<<<<<< HEAD
 \item Fixed the following bug in which \code{b} was modified
       by an assignment to \code{a} with a vector subscript:
 \preformatted{   a <- list(list(mk2(1)))
@@ -423,8 +364,6 @@
 }
       This bug also exists in R-2.15.0, but was fixed in R-3.1.1 
       (quite differently than in pqR).
-=======
->>>>>>> ee8be95f
 \item Fixed the non-robust checks for integer overflow, which reportedly
       sometimes fail when using clang on a Mac.  This is #PR 15774 at
       r-project.org, fixed in R-3.1.1, but fixed differently in pqR.
@@ -436,13 +375,8 @@
       at r-project.org, along with related bugs in \code{uniroot} and
       \code{optimize}.  These all involve situations where the function
       being optimized saves its argument in some manner, and then sees
-<<<<<<< HEAD
       the saved value change when the optimizer re-uses the space for the 
       argument on the next call.  The fix made is to no longer reuse the 
-=======
-      it the saved value change when the optimizer re-uses the space for the 
-      argument on the next call.  The fix made is is to no longer reuse the 
->>>>>>> ee8be95f
       space, which will unfortunately cause a (fairly small) decline in 
       performance.
 
