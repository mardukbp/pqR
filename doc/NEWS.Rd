\newcommand{\PR}{\Sexpr[results=rd]{tools:::Rd_expr_PR(#1)}}
\newcommand{\CRANpkg}{\href{http://CRAN.R-project.org/package=#1}{\pkg{#1}}}

\name{NEWS}
\title{ pqR News}
\encoding{UTF-8}


<<<<<<< HEAD
\section{TEST VERSION RELEASED 2019-00-00}{

  \itemize{
  \item This is a test version with a preliminary, and limited,
  implementation of automatic differentiation.  This is not expected
  to become a stable release; that will wait until more complete
  facilities for automatic differentiation have been implemented.
  However, the version in this test release does demonstrate much 
  about what the final facility will be like.

  \item Type \code{help(Gradient)} to read documentation on the automatic 
  differentiation facilities, as they exist so far.
  }
=======
\section{CHANGES IN VERSION RELEASED 2019-00-00}{

  \subsection{INSTALLATION}{
  \itemize{
  \item Fixed handling of \code{mat_mult_with_BLAS=T} or 
        \code{mat_mult_with_BLAS=F} as an option to configure.
  }}
>>>>>>> 4d6eb8e2
}


\section{CHANGES IN VERSION RELEASED 2019-02-19}{

  \subsection{INTRODUCTION}{
  \itemize{
  \item This is a minor maintenance release, primarily for fixing the
        installation issue described below.
  }}

  \subsection{INSTALLATION}{
  \itemize{
  \item Fixed an issue in which "make install" on a Linux or Mac system would
        not copy some header files needed when installing some packages.
  }}

  \subsection{BUG FIXES}{
  \itemize{
  \item Fixed a bug that is illustrated by the following example output,
        from a fresh session started with \code{--vanilla}:
\preformatted{    > setClass ("bert",prototype=integer(1),contains="numeric")
    > a <- new("bert",5)
    > print(c(a,quote(cat("Hi!\n"))))
    [[1]]
    [1] 5
    
    [[2]]
    cat("Hi!\n")
    
    > setClass ("george",prototype=integer(1),contains="numeric")
    > setMethod ("c","george",function(x,y)777)
    [1] "c"
    > print(c(a,quote(cat("Hi!\n"))))
    Hi!
    [1] 5
}
        The first evaluation of \code{c(a,quote(cat("Hi!\n")))} correctly
        created a list containing the value of \code{a} and the quoted language
        object.  After a method for \code{c} for class \code{"george"} was
        defined, evaluating the same expression results in the quoted
        argument being double-evaluated, so \code{"Hi\n"} is printed, and 
        the value of \code{a} is concatenated with \code{NULL}.

        This bug also exists in R Core versions to at least 3.5.2.  A
        comment in the source code implies that this may be a long-known
        bug, which is being tolerated, although the fix is not difficult.
  }}
}


\section{CHANGES IN VERSION RELEASED 2019-01-25}{

  \subsection{INTRODUCTION}{
  \itemize{
  \item This is a maintenance release, with some bug fixes, minor feature
        changes, and small performance improvements.
  }}

  \subsection{INSTALLATION}{
  \itemize{
  \item Installation on recent versions of macOS now works when using
        recent versions of gcc (not clang, or the "gcc" alias for clang)
        when use of Apple's BLAS routines is enabled with the configure option
\preformatted{    --with-blas='-framework Accelerate'
}
        This is done by using the "gcc" clang alias when compiling one
        small glue routine (so this must exist).
  }}

  \subsection{FEATURE CHANGES}{
  \itemize{
  \item It is now allowed to use \code{...} anywhere an expression is
        allowed when \code{...} refers to exactly one argument.
  \item \code{D} and \code{deriv} no longer add parenthesis in (some of)
        the places where they would be needed according to precedence, since
        this slows evaluation, and is unnecessary considering that
        \code{deparse} adds such parentheses.
  }}

  \subsection{FEATURE CHANGES RESEMBLING, OR NOT, THOSE IN R CORE RELEASES}{
  \itemize{
  \item From R-3.4.0: Arithmetic, logic (\code{&}, \code{|}) and comparison (aka
        \sQuote{relational}, e.g., \code{<}, \code{==}) operations with
        arrays now behave consistently, notably for arrays of length zero.
  \item Contrary to R-3.4.0:  R-3.4.0 declares that "Arithmetic between
        length-1 arrays and longer non-arrays had
        silently dropped the array attributes and recycled.  This now
        gives a warning and will signal an error in the future, as it has
        always for logic and comparison operations in these cases (e.g.,
        compare \code{matrix(1,1) + 2:3} and \code{matrix(1,1) < 2:3})."

        This change was inadvisable, breaking backwards compatibility
        while increasing the probability that bugs will go undetected
        (since programmers will respond by dropping dimensions with code
        such as \code{v+c(a\%*\%b)} when \code{a\%*\%b} is expected to be a
        vector dot product, suppressing an error when, because of a bug,
        \code{a\%*\%b} turns out not to be a 1-by-1 matrix.)

        In pqR, consistency is instead obtained by now allowing comparisons
        and logical operations on vectors and 1-by-1 matrices, as for 
        arithmetic operators.
  \item From R-3.4.0: The \code{deriv()} and similar functions now can compute
        derivatives of \code{log1p()}, \code{sinpi()} and similar
        one-argument functions, thanks to a contribution by Jerry Lewis.
        [ Except that \code{sinpi}, etc. are not yet in pqR. ]
  }}

  \subsection{PERFORMANCE IMPROVEMENTS}{
  \itemize{
  \item The \code{is.na}, \code{is.nan}, \code{is.finite}, and 
        \code{is.infinite} functions are now faster for unnamed 
        scalar arguments.
  \item The \code{sample} function has been sped up for some cases.
  \item Common cases of \code{UseMethod} have been sped up.
  \item Calls of functions in \code{base} from other functions in \code{base}
        have been sped up.
  }}

  \subsection{BUG FIXES}{
  \itemize{
  \item Fixed a bug involving the "scalar stack" that could affect evaluation 
        of arithmetic operations when deep recursion has occurred.
  \item Fixed a bug that could lead to the \code{BLAS_in_helpers} option
        being garbage.
  \item Fixed the misleading/ambiguous/incorrect/incomprehensible documentation
        on the \code{log}, \code{log.p}, and \code{lower.tail} arguments of
        all the density, distribution, and quantile functions for standard
        distributions (eg, \code{dgeom}, \code{pgeom}, \code{qgeom}).
        This incorrect documentation is also present in R Core versions to
        at least R-3.5.2.
  \item Incorrect documentation in \code{help(Arithmetic)} has been
        corrected.  This previously claimed that "If applied to arrays
        the result will be an array if this is sensible (for example
        it will not if the recycling rule has been invoked)."  The
        parenthesized phrase has been deleted, since it is not true.
        This documentation bug is also present in R Core versions to
        at least R-3.5.2.
  \item In \code{help(Comparison)}, inaccurate information (regarding 
        zero-length vectors and lists) and bad advice has been corrected.
        These problems are also in R Core documentation to a least 
        R-3.5.2.
  }}

  \subsection{BUG FIXES FROM R CORE RELEASES}{
  \itemize{
      \item From R-3.4.4: \code{is.na(NULL)} no longer warns.  (\PR{16107})
  }}
}


\section{CHANGES IN VERSION RELEASED 2018-11-18}{

  \subsection{INTRODUCTION}{
  \itemize{ 
  \item This release has many significant performance improvements.
        It also has some new or changed features, including some from
        later R Core versions, and some bug fixes.

  \item One notable change is
        that when code is read with \code{source}, or done with \code{Rscript},
        or parsed from text strings or a file, an error is no longer produced
        when an \code{else} at the top level appears at the beginning
        of a line.  See below for more details.

  \item New binary operators \code{!!} and \code{!} have been introduced
        as more concise ways of writing \code{paste} and \code{paste0}.

  \item With the performance improvements in this release, it is
        generally no longer desirable to use the bytecode compiler.
        Defaults during configuration and use have therefore been
        changed so that the bytecode compiler, and byte-compiled code,
        will not be used unless very deliberately enabled.

  \item Platforms on which pqR is used must now correctly implement
        64-bit IEEE floating-point arithmetic.  This is a preliminary to future
        changes aimed at improving reproducibility of numerical results.
  }}

  \subsection{INSTALLATION, TESTING, AND PACKAGES}{
  \itemize{
  \item Byte compilation is now discouraged, because on the whole it 
        makes performance worse rather than better, since it does not
        support some pqR performance improvements, and also because it does not
        implement some pqR language extensions.

        When pqR is configured, \code{--disable-byte-compiled-packages}
        is now the default.

        It is still possible to enable byte compilation, but this is
        meant only for research purposes, to compare performance of
        interpreted and byte-compiled code.  No byte compilation
        of packages will be done unless the \code{R_PKG_BYTECOMPILE}
        environment variable is set to \code{TRUE}, regardless of any
        other settings.  Byte code will not be used when evaluating
        expressions unless the \code{R_USE_BYTECODE} environment
        variable is set to \code{TRUE}, even if its evaluation is
        explicitly requested.

        The JIT feature is now never enabled, regardless of any attempt
        to do so.
  \item By default, \code{install.packages} now looks first in the
        pqR repository, at \url{ftp://price.utstat.utoronto.ca}, and
        if the package is not found there, at the CRAN mirror located
        at \url{http://cloud.r-project.org}.
  \item A platform on which pqR is installed must now
        implement correct 64-bit IEEE floating-point arithmetic for the C 
        "double" type.  In particular, this means that pqR is not supported
        on Intel x86 platforms without SSE2 instructions (Pentium III
        and earlier), since given current software environments, it is 
        effectively impossible to use the FPU in these system to
        perform correctly-rounded 64-bit floating-point operations.

        On processors with fused multiply-add instructions, achieving
        reproducible IEEE arithmetic will require compiling with the 
        gcc/clang option \code{-ffp-contract=off}.
  \item The malloc/free routines written by Doug Lea (in
        src/extra/dlmalloc), which by default are used for Windows platforms,
        can now also be used for non-Windows platforms, by including
        \code{-DLEA_MALLOC} in \code{CFLAGS}.  This is meant for 
        experimentation, and is not recommended for general use.
  \item More testing of the correctness of matrix multiplication
        operations is now done by \code{make check}.  Setting the
        \code{R_MATPROD_TEST_COUNT} environment variable to a value
        greater than the default of 200 will increase the number of
        random cases of matrix multiplication that are generated and
        checked.  Setting \code{R_MATPROD_TEST_BLAS} to TRUE will
        case the BLAS matrix multiplication routines to be tested
        as well as the C matprod functions.
  \item Recommended packages that have been tweaked to work with pqR
        (sometimes just to change the version of R depended on)
        are now marked by having a version number ending in -909.
        A source code repository recording the changes to these (and
        other) packages may be found at 
\preformatted{    https://github.com/radfordneal/R-package-mods
}
  \item The interpreter now aborts if it detects a protection stack
        imbalance.  This previously resulted only in a message being
        printed, which might be overlooked; this change ensures that
        the error will be noticed.  Also, continuing after an imbalance
        is detected is not safe, since bad maintenance of the protection
        stack can lead to garbage collection of objects that are still
        in use, and thence to arbitrary memory corruption.
  \item As in R-3.2.0: \command{configure} options \option{--with-system-zlib},
        \option{--with-system-bzlib} and \option{--with-system-pcre} are
        now the default.  For the time being there is fallback to the
        versions included in the \R sources if no system versions are
        found or (unlikely) if they are too old.

        Linux users should check that the \code{-devel} or \code{-dev}
        versions of packages \pkg{zlib}, \pkg{bzip2}/\pkg{libbz2} and
        \pkg{pcre} as well as \pkg{xz-devel}/\pkg{liblzma-dev} (or
        similar names) are installed.
  }}

  \subsection{PERFORMANCE IMPROVEMENTS}{
  \itemize{
  \item New versions of the C matrix multiply functions are now used, which
        take advantage of SIMD instructions on Intel/AMD processors, and
        which may perform operations in parallel using helper threads (when
        these are enabled).  

        These routines will (if built properly) produce exactly the
        same results as naive matrix multiplication routines in which
        each element of the result is computed as a dot product of two
        vectors, with the dot products computed by sequentially summing
        products of elements.  NA and NaN values are therefore propagated
        properly, and roundoff errors are the same as for the naive
        method (which is the same as the variant of the reference BLAS 
        routines that are supplied with pqR).

        Partly because of this desire to maintain reproducibility,
        these routines are not always as fast as the multiplication
        routines in optimized BLAS packages such as openBLAS.
        Performance is generally less than a factor of two worse than
        these optimized BLAS routines, however, and in some contexts
        performance is actually better.
  \item The radix sorting procedure introduced in R-3.3.1 is now available
        in pqR.  The R-3.3.1 NEWS entry regarding this was as follows:
      
        The radix sort algorithm and implementation from
        \CRANpkg{data.table} (\code{forder}) replaces the previous
        radix (counting) sort and adds a new method for
        \code{order()}.  Contributed by Matt Dowle and Arun
        Srinivasan, the new algorithm supports logical, integer (even
        with large values), real, and character vectors.  It
        outperforms all other methods, but there are some caveats (see
        \code{?sort}).

        Some other changes in \code{sort} and \code{order} from later R Core
        releases (to R-3.4.1) have also been incorporated.

        A new merge sort procedure has been implemented, and is used by 
        default in those cases where radix sort is not suitable.  The
        previous shellshort procedure is still available, and is used by
        default for short numerical vectors.  Shellsort is generally
        slower than merge sort for longer vectors, though it does have 
        the advantage of not allocating any auxiliary storage.  Whether to use
        merge sort or shellsort can now be specified for \code{rank},
        and \code{"merge"} is now an option for the method arguments of
        \code{order}, \code{sort.int}, and \code{sort.list}.
  \item Operations that increase or decrease the length of a vector
        (including lists) now often make changes in place, rather than
        allocating a new vector.  A small amount of additional
        memory is sometimes allocated at the end of a vector to allow
        expansion without reallocation.  This improvement mirrors a
        recent improvement in R-3.4.0, but applies in more situations.
  \item The \code{c} function will sometimes use the space allocated to its
        first argument for the result, after extending it in place.  
        In assigments like \code{v<-c(v,x)}, the space for \code{v}
        may be extended and \code{x} copied into it in place.
        The copying needed by \code{c} may now sometimes be done in
        parallel in a helper thread.
  \item Subsetting an unclassed object now does not cause a copy of
        the object to be made.  For example, the following do not
        require copying \code{obj}:
\preformatted{    x <- unclass(obj)[-1]; y <- unclass(obj)[[1]]
}
        \code{help(unclass)} now documents what operations on 
        \code{unclass(obj)} do not require copying.  Note that with
        this improvement, there is now no reason to use \code{.subset}
        or \code{.subset2}.
  \item The \code{sample} (and \code{sample.int}) functions have been
        sped up.  The improvement can be enormous when sampling a small 
        number of items from a much larger set, without replacement,
        due to use of a hashing scheme.  Hashing is done
        automatically whenever it appears to be advantageous, and
        does not change the result. (A somewhat similar hashing scheme 
        was introduced in R Core versions from R-3.0.0, but it gives 
        different results, and hence is enabled by default only for very 
        large sets.)
  \item The \code{paste} and \code{paste0} functions have been sped up.
        They are now about two to six times
        faster than in R-3.4.0, and are usually faster than the 
        \code{stri_paste} function from the \code{stringi} package.
        Pasting with an integer vector is now done without converting
        it to an intermediate string vector.
  \item Substring extraction and replacement with \code{substr} or
        \code{substring} has also been sped up for long strings.
  \item Conversion of integer, double, and logical values to strings,
        and vice versa, has been sped up, in some cases enormously.
  \item The \code{serialize} and \code{unserialize} functions have been
        sped up, particularly when the default "XDR" format is used.
        The old, slow, and cumbersome XDR routines written by Sun are
        no longer used. The advantage of using the \code{xdr=FALSE}
        option to \code{serialize} is now quite small.
  \item From R-3.0.0 (with further pqR improvements): 
        The \code{@<-} operator is now implemented as a primitive, which should
        reduce some copying of objects when used.  Note that the operator
        object must now be in package base: do not try to import it
        explicitly from package methods.
  \item Relational operators are now faster, and may sometimes be done in 
        helper threads (though currently without pipelining of data).
        Computations such as \code{sum(vec>0)} are now done with a
        merged procedure that avoids creating \code{vec>0} as an intermediate
        value.
  \item The speed of the logical operators (\code{!}, \code{&}, and \code{|})
        has been improved for long vectors, and they may now be done
        in a helper thread (though currently without pipelining of data).
  \item Many 1-argument math functions (such as \code{exp} and \code{sin})
        are now sometimes computed in parallel using two threads 
        (possibly running in parallel with the master thread).
  \item Creation of matrices with \code{matrix} is now faster.
  \item Division of a vector by a scalar real or integer value of 2 is now
        automatically converted to a faster multiplication by 0.5 (which
        produces exactly the same result).
  \item Creation of arrays with \code{array} is now usually done with
        a faster internal routine, mimicking (with improvements) changes
        in R-2.15.2 and later R Core versions.
  \item The \code{which.min}, and \code{which.max} functions have been
        sped up, especially for logical and integer arguments (partially
        using code from R-3.2.3, with improvements).
  \item The \code{rep} function is now often faster for string vectors,
        and for vectors of any type that have names.
  \item Improved methods for symbol lookup are now used, which increase
        speed in many contexts, and especially in functions that are
        defined in packages (rather than in the global workspace).
  \item The \code{get} and \code{mget} functions have been sped up.
  \item The speed of \code{package::symbol} and \code{package:::symbol}
        has been improved, especially when the package is \code{base}.
  \item The speed of \code{nchar} has been greatly improved.
  \item The speed of \code{substr} has been improved.
  \item The speed of \code{which} has been improved.
  \item The speed of \code{.Call} has been improved.
  \item The speed of \code{any} and \code{all} has been improved,
        for cases when many elements need to be checked to determine
        the result.
  \item The speed of \code{substitute} has been improved for many
        cases.
  \item The speed of \code{pmin} and \code{pmax} has been improved,
        especially when they have only two arguments.
  \item Input and output have been sped up, sometimes considerably,
        both with regard to low-level character io, and with respect to 
        output formatting.
  \item Subscripting with a logical vector is now faster for long vectors.
  \item Setting names on a vector has now been sped up in many cases.
  \item Calls to LAPACK routines in the base package are now done with
        \code{.Internal} rather than \code{.Call}, which provides a 
        noticeable speedup for operations on small matrices.  This is
        similar to a change made in R-3.0.0.
  \item The \code{grep}, \code{grepl}, \code{sub}, and \code{gsub} functions
        have been speeded up, substantially in some situations.
  \item The speed of \code{rbind} for data frames has been improved for
        simple cases where all arguments are simple data frames with
        columns that are atomic vectors.
  \item Merging of arithmetic operations on vectors has been streamlined,
        with consequent reduction in code size.  Now only the \code{abs}
        function may be merged (not other one-argument math functions),
        and \code{^} is merged only when the second operand is 2.  
        The first operation in a merged sequence can now sometimes be
        on two vectors (merged operations are otherwise restricted to
        operating on a vector and a scalar).  Division can now
        only be the last operation in a merged sequence.
  \item Tasks that may be mergable with later tasks are now by default
        scheduled with a "hold" option, which prevents them from being
        started immediately in a helper thread (which would make a merge
        impossible).  They are instead eligible to be done in a helper
        thread only when a merge is no longer possible, or the result
        becomes needed, or the master thread starts what is recognized 
        as being a long computation (currently only garbage collection).  
        This behaviour can be disabled with the \code{helpers_no_holding}
        option (see \code{help(options)}).
  \item General interpretive overhead has been reduced in some contexts,
        particularly when extracting or replacing subsets with 
        \code{[.]} or \code{[[.]]}.
  }}

  \subsection{FEATURE CHANGES}{
  \itemize{
  \item It is no longer necessary to avoid putting the \code{else}
        clause of an unenclosed \code{if} statement at the start of a line 
        when code is read from a file with \code{source} or
        \code{parse}, or is parsed from a vector of character strings,
        or is run with \code{Rscript}, or when the \code{--peek-for-else}
        option is used when starting an R session.  In interactive sessions,
        it is still by default necessary to not start an \code{else} clause 
        on a new line, since in that context checking whether an \code{else} 
        is on the next line would require waiting for the user to input a
        line which they may not intend to enter.
  \item Character pasting operations can now be written more concisely using
        new binary operators \code{!} and \code{!!}, with \code{a !! b}
        equivalent to \code{paste(a,b)} and \code{a ! b} equivalent
        to \code{paste0(a,b)}.
  \item The \code{along}, \code{across}, and \code{down} forms of 
        the \code{for} statement (introduced in pqR-2016-06-24 and
        pqR-2016-10-05) now set the loop variable(s) to the
        corresponding length or dimension size when the loop is done
        zero times, rather than to \code{NULL}.
  \item An attempt is now made to get \code{seek} to work on text files
        when re-encoding is done, but it's possible that some anomalies
        could arise.
  \item Previously, when a scalar was extracted from a matrix or array 
        with \code{[]}, a name derived from a dimension name was attached
        to it only if a single dimension had names (though this was not 
        correctly documented by \code{help("[")}, and is not correctly
        documented in R Core versions to at least R-3.5.0).  This behaviour has
        been changed in pqR so that a name is attached when two dimensions
        have names provided one of these dimensions had dropping suppressed.
        This gives reliable results when matrices happen to have only one
        row or column, as illustrated by the last example in \code{help("[")}.
  \item When \code{unlist} is applied to an atomic vector, names are now removed
        if \code{use.names} is \code{FALSE} (not the default).
  \item The \code{text} argument of \code{parse} is now coerced to a 
        character vector using \code{as.character}, with possible method
        dispatch.
  \item The \code{memory.profile} function now has an argument that can
        restrict the counts for vector objects to only those of some minimum
        length.
  \item The \code{Rprofmemt} function now has a \code{bytes} argument, which
        can be set to \code{FALSE} to suppress output of the number of bytes
        allocated (useful for producing platform-independent output).
  \item When the \code{unlist} and \code{c} functions create names for their
        result, the situations in which a sequence number is appended to a 
        name are now the same for atomic vectors and lists.  For example, 
        \code{unlist(list(x=list(2,a=3)))} and \code{unlist(list(x=c(2,a=3)))}
        now return the same result (in which the name for the first element 
        is \code{x}, not \code{x1}).
  \item It is now no longer possible to create an S4 object with a vector
        data part and a slot called "names" that is not a 
        character vector.  This was previously allowed
        (and is in R-3.5.1), but didn't really work, as illustrated 
        below: 
\preformatted{  > setClass("X",representation(names="logical"),prototype(1,names=c(T,F)))
  > a <- new("X")
  > a@names
  [1]  TRUE FALSE
  > b <- a+1
  > b@names
  Error: no slot of name "names" for this object of class "cl"
}
        However, completely consistent behaviour in this regard is still 
        not enforced.
  \item A \code{slots} argument that is a named character vector is now
        allowed for \code{setClass}, to provide some compatibility with
        extensions to the \code{methods} package in R-3.0.0, prior to fully
        porting those extensions.
  \item The warning message "restarting interrupted promise evaluation" is
        no longer produced.
  \item The \code{\%\%} operator can no longer produce a warning of
        "probable complete loss of accuracy in modulus", the possiblity
        of which had prevented it being done in parallel in a helper thread.
  \item The \code{sin}, \code{cos}, and \code{tan} functions no longer produce
        a warning message when they return \code{NA} when given \code{Inf}
        as their argument, the possiblity of which had prevented them being
        done in parallel in a helper thread.
  \item The \code{inhibit_release} argument to the \code{gctorture2} function,
        and the \code{R_GCTORTURE_INHIBIT_RELEASE} environment variable,
        can now (as earlier, and in R Core versions of R) be used to prevent 
        freed objects from being reused.
  \item The \code{cumsum} and \code{cumprod} functions now correctly propagate 
        \code{NaN} and \code{NA} values that are encountered to all later
        values, with \code{NA} taking precedence over \code{NaN}.  Previously,
        \code{NaN} had been converted to \code{NA} in \code{cumsum}.  (In
        R-3.5.0, the behaviour in this respect appears to be platform 
        dependent.)
  \item Indexes used with \code{[[} can be symbols, with effect equivalent 
        to indexing with the symbol's print name.  This has actually been
        true since pqR-2013-07-22, but wasn't documented.
  \item When applied to complex vectors, the \code{prod} and \code{cumprod}
        functions now produce results matching those obtained with the
        \code{*} operator.
  \item The old serialization format, used prior to December 2001, is 
        no longer supported in pqR.  Code to support it would need to
        be changed to accomodate recent changes in pqR, and meaningful
        testing of such changes seems like it would require excessive
        efforts.
  \item It is now allowed to set the length of an ``expression''
        object with \code{length(e)<-len}, as for other vector
        types.  Any extra elements are set to \code{NULL}.
  \item Attempts to set attributes on a symbol are now silently ignored,
        both at the R level, with \code{attr} and \code{attributes}, and
        at the C API level, with \code{SET_ATTRIB}.  Getting the attributes
        of a symbol returns NULL.  Previously (and also in R-3.4.0),
        attributes could be attached to symbols, but they were lost
        when a workspace was saved and restored.  Attaching attributes
        to symbols is now also disallowed in R-3.5.0.
  \item There is no longer a \code{SET_PRINTNAME} function available in
        the C API (even if internal header files are used).  Setting the 
        print name of a symbol has never been
        a safe or reasonable thing to do.
  \item The default \code{size} for \code{new.env} is now \code{NA}, which
        gives an internal default, which now varies depending on the
        platform and configuration options.
  \item Assigning to \code{...} or \code{..1}, \code{..2}, etc. with
        \code{<-} and other assignment operators is no longer allowed.
  \item A warning is no longer generated when the first argument of
        \code{.C}, \code{.Fortran}, \code{.Call}, or \code{.External} is
        given its proper name of \code{.NAME}.  For the moment, the first
        argument is also allowed to be called "name", though this is deprecated.
        Passing more than one \code{PACKAGE}, \code{NAOK}, \code{DUP}, 
        \code{HELPERS}, or \code{ENCODING} argument now results in an error 
        rather than a warning. 
  \item There is now a \code{helpers_no_holding} option; see note above
        under performance improvements.
  \item The defensive measures against code that incorrectly modifies arguments
        to \code{.Call}, which were introduced in pqR-2016-10-05, have been
        extended, so that scalar function arguments that appear to reference
        shared data may now also be duplicated.  Note that this defensive
        measure should not be relied upon - code called with \code{.Call}
        should modify objects only after confirming that they are not shared.
  \item [ Following changes from R Core releases described below: ]
        ICU is not used by default for collation if the initial locale 
        is \code{"C"} or \code{"POSIX"}; the C \code{strcmp} function
        is used instead, as when \code{icuSetCollate(locale="ASCII")} 
        has been called.  This default may of course be changed using
        \code{icuSetCollate}.
  \item There is now a \code{"first"} option for the filter used by
        \code{available.packages}, which takes the package found in the
        earliest repository, regardless of version.
  \item The version of the \code{boot} package included as a recommended
        package is now 1.3-9 (named 1.3-9-909 since it is slightly tweaked).
  \item The version of the \code{digest} package included as a recommended
        package is now 0.6.18 (named 0.6.18-909 since it is slightly tweaked).
  \item The version of the \code{KernSmooth} package included as a recommended
        package is now 2.23-15.
  \item The version of the \code{class} package included as a recommended
        package is now 7.3-5.
  \item The version of the \code{lattice} package included as a recommended
        package is now 0.20-29.
  \item The version of the \code{mgcv} package included as a recommended
        package is now 1.7-24.
  \item The version of the \code{nlme} package included as a recommended
        package is now 3.1-107.
  \item The version of the \code{nnet} package included as a recommended
        package is now 7.3-12.
  \item The version of the \code{rpart} package included as a recommended
        package is now 4.1-13.
  \item The version of the \code{spatial} package included as a recommended
        package is now 7.3-5.
  \item The version of the \code{survival} package included as a recommended
        package is now 2.37-7.
  }}

  \subsection{NEW FEATURES FROM R CORE RELEASES}{
  \itemize{
  \item From R-3.0.0: New simple \code{provideDimnames()}
        utility function.  From R-3.2.4: \code{provideDimnames()}
        gets an optional \code{unique} argument.

  \item From R-3.0.0: \code{mget()} now has a default for \code{envir} (the 
        frame from which it is called), for consistency with \code{get()} and
        \code{assign()}.

  \item From R-3.0.0: The \code{R_forceSymbols} function, which disallows
        calls of C functions via names given by character strings, is now 
        implemented, as described in \code{R-exts}.

  \item From R-3.0.2: New \code{assertCondition()}, etc. utilities in tools,
        useful for testing.

  \item An \code{anyNA} function is now provided, defined simply as
        \code{function (x) any(is.na(x))} (which is fast in pqR).
        This is useful only for compatibility with the \code{anyNA}
        function introduced in R-3.1.0.  The \code{recursive} argument
        to \code{anyNA} introduced in R-3.2.0 is not implemented.

  \item From R-3.1.0: The way the unary operators (\code{+ - !}) handle
        attributes is now more consistent.  If there is no coercion,
        all attributes (including class) are copied from the input to
        the result: otherwise only names, dims and dimnames are.

  \item From R-3.0.0: There is a new function \code{rep_len()} analogous to 
        \code{rep.int()} for when speed is required (and names are not).

        Note, however, that in pqR \code{rep} is as fast as
        \code{rep_len} (and also \code{rep.int}) when there are no names.

  \item From R-3.1.2: \code{capabilities()} now reports if ICU is
        compiled in for use for collation (it is only actually used if
        a suitable locale is set for collation, and never for a
        \code{C} locale).

  \item From R-3.1.2: \code{icuSetCollate()} allows \code{locale = "default"},
        and \code{locale = "none"} to use OS services rather than ICU for
        collation.

        Environment variable \env{R_ICU_LOCALE} can be used to set the
        default ICU locale, in case the one derived from the OS locale is
        inappropriate (this is currently necessary on Windows).

  \item From R-3.1.2: New function \code{icuGetCollate()} to report on the ICU
        collation locale in use (if any).

  \item From R-3.1.3: \code{icuSetCollate()} now accepts \code{locale = "ASCII"}
        which uses the basic C function \code{strcmp} and so collates
        strings byte-by-byte in numerical order.

  \item From R-3.2.0: New function \code{trimws()} for removing leading/trailing
        whitespace.  The pqR version is modified to slightly improve speed.

  \item From R-3.2.0: New \code{get0()} function, combining \code{exists()} and
        \code{get()} in one call, for efficiency.

  \item From R-3.2.0: New function \code{.getNamespaceInfo()}, a
        no-check version of \code{getNamespaceInfo()} mostly for
        internal speedups.

  \item From R-3.3.0: New function \code{strrep()} for repeating the elements
        of a character vector.  The pqR version has a significantly faster
        implementation.

  \item From R-3.3.0: New programmeR's utility function \code{chkDots()}.

  \item From R-3.3.0: New string utilities \code{startsWith(x, prefix)} and
        \code{endsWith(x, suffix)}.  (However, in pqR, \code{NULL} arguments
        are allowed, and are treated the same as zero-length character vectors.)

  \item The \code{lengths} function has been ported from R Core releases
        which had NEWS items as below:

        R-3.2.0: New \code{lengths()} function for getting the lengths
        of all elements in a list.

        R-3.2.1: \code{lengths(x)} now also works (trivially) for
        atomic \code{x} and hence can be used more generally as an
        efficient replacement of \code{sapply(x, length)} and similar.

        R-3.3.0: \code{lengths()} considers methods for \code{length}
        and \code{[[} on \code{x}, so it should work automatically on
        any objects for which appropriate methods on those generics
        are defined.
  \item From R-3.5.0: If \option{--default-packages} is not used, then
      \command{Rscript} now checks the environment variable
      \env{R_SCRIPT_DEFAULT_PACKAGES}. If this is set, then it takes
      precedence over \env{R_DEFAULT_PACKAGES}. If default packages are
      not specified on the command line or by one of these environment
      variables, then \command{Rscript} now uses the same default
      packages as \command{R}. For now, the previous behavior of not
      including \pkg{methods} can be restored by setting the environment
      variable \env{R_SCRIPT_LEGACY} to \samp{yes}.
  \item The C macros \code{MAYBE_SHARED}, \code{NO_REFERENCES}, 
        \code{MAYBE_REFERENCED}, \code{NOT_SHARED}, and \code{MARK_MUTABLE}
        have been added to \file{Rinternals.h}, for compatibility with
        recent R Core versions.
}}

  \subsection{BUG FIXES}{
  \itemize{
  \item A long-known "bug" that was tolerated for performance reasons
        is no longer tolerated.  Previously, values for arguments of functions
        or operators could be changed by evaluation of later operators, as
        illustrated below:
\preformatted{    > a<-c(10,20); a+(a[2]<-7)
    [1] 17 14}
        The result is now (correctly) a vector with elements 17 and 27.  This
        is also fixed in R-3.5, but without this being documented (as far as I
        can see).
  \item Fixed bugs in the deparser related to the following, reported on r-devel
        by Martin Binder in July 2017:
\preformatted{    > (expr = substitute(-a * 10, list(a = quote(if (TRUE) 1 else 0))))
    -if (TRUE) 1 else 0 * 10
}
The deparsed expression printed does not parse to the actual expression.
After the fix, the output is now
\preformatted{    (-if (TRUE) 1 else 0) * 10}
This bug remains in R Core versions to at least R-3.5.1.
  \item Fixed a bug in which \code{pmin(NA,0/0)} produced \code{NaN} as
        its result, rather than \code{NA}, which \code{help(pmin)} implies
        should be the result.  This bug also exists in R Core versions 
        to at least R-3.5.1.
  \item Fixed a bug in which setting names could cause a quoted expression
        to be evaluated, illustrated by the following:
\preformatted{    > abc <- 1:2; b <- quote(cat("Hi!\n")); names(abc) <- b
    Hi!
    > abc
    <NA> <NA> 
       1    2 
}
        The \code{cat} function is now no longer called, and the names
        attached to \code{abc} are now \code{"cat"} and \code{"Hi!\n"},
        the correct conversion of the quoted expression to a character
        vector.  This bug also exists in R Core versions to at least R-3.5.1.
  \item Fixed a pqR bug illustrated by the following code:
\preformatted{    p<-matrix(c(2L,3L,2L,2L),1,4); p[,p]<-1L; p
}
        This previously produced a matrix with values 1, 1, 2, 2 rather than the
        correct answer of 2, 1, 1, 2.
  \item Fixed a bug illustrated by
        \code{deparse(as.integer(c(2^31-1,NA,-(2^31-1))))}
        producing incorrect output.
  \item Fixed bugs illustrated by \code{format(3.1,width=9999)}, in which
        large field widths are reduced to 999, but are filled with only spaces.
        The field widths are now automatically reduced to 999 (2000 for
        complex values), but contain correct data.  This bug was also
        fixed (differently) in R-3.1.3, except for complex values.
  \item Fixed a bug that caused the following to fail with an error,
        rather than print the square root of two:
\preformatted{    f <- function (...) ..1(2); f(sqrt)
}
        This bug also exists in R Core versions to at least R-3.5.1.
  \item Fixed bugs in which \code{as.numeric("0x1.1.1p0")} didn't give an error,
        and \code{as.numeric("0x1fffffffffffff.7ffp0")} gave an 
        incorrectly-rounded result.  Both bugs (and related ones previously
        fixed in pqR) exist in R-3.5.1.
  \item Fixed a bug that caused
        \code{print(c(F,NA,NA,F),na.print="abcdef")} to
        produce incorrectly-formatted output.  This bug also exists in
        R Core versions to at least R-3.5.1.
  \item The documentation on \code{debug} and \code{debugonce} has been
        fixed to remove mention of the \code{text} and \code{condition} 
        arguments. These arguments were documented in R-2.10.0, and in 
        subsequent R Core versions, but at least to R-3.4.1, they have never 
        been implemented as documented, but rather have always been 
        completely ignored.
  \item Fixed two pqR bugs illustrated by the following:
\preformatted{    a <- c(2,3); e <- new.env(); e[["x"]] <- a; a[2] <- 9; e$x[2]
    L <- list(1,2); y <- list(2+1); L[2] <- y; y[[1]][1] <- 9; L[[2]]
}
        For both lines above, the value printed was 9 rather than 3.
  \item Fixed a pqR bug in which the \code{evaluate} argument to \code{dump}
        was interpreted backwards.
  \item Fixed a pqR bug in which \code{parse} sometimes produced parse data
        in which an \code{if} expression at the end of a line was said to 
        end at the start of the next line.
  \item Fixed a pqR bug in which the "parent" column returned by 
        \code{getParseData} could be of double rather than integer type.
  \item Previously, \code{length(plist)<-n} did not work when \code{plist}
        was a pairlist, but it does now.  This bug was also fixed independently
        in R-3.4.3.
  \item Fixed a bug illustrated by the following:
\preformatted{    L <- list(c(3,4))
    M <- matrix(L,2,2)
    M[[1,1]][1] <- 9
    L
}
        In the value printed for \code{L}, \code{L[[1]][1]} had changed to 9.
        This bug also exists in R Core versions to at least R-3.5.1.
  \item Fixed a bug illustrated by the following:
\preformatted{    a <- as.integer(NA); e <- new.env(size=a); print(a)
}
        The value printed was previously 0 rather than NA.
        This bug also exists in R Core versions to at least R-3.5.1.
  \item Fixed a bug that caused a crash (rather than an error message)
        for code like the following:
\preformatted{    a <- quote(r<-1); a[[2]] <- character(0); eval(a)
}
  }}

  \subsection{BUG FIXES FROM R CORE RELEASES}{
  \itemize{
  \item From R-2.15.2: \code{R CMD build --resave-data} could fail if there 
        was no \file{data} directory but there was an \file{R/sysdata.rda}
        file. (\PR{14947})
  \item Similarly to R-3.1.2, \code{as.environment(list())} and 
        \code{list2env(list())} now work, and as.list() of such an
        environment (or any empty environment) now gives an
        empty list with no names, the same as \code{list()}. (PR#15926)

  \item From R-3.5.0: \code{dist(x, method = "canberra")} now uses the correct
        definition; the result may only differ when \code{x} contains
        values of differing signs, e.g. not for 0-1 data.

  \item From R-3.0.2: \code{deparse()} now deparses raw vectors in a form that
        is syntactically correct. (\PR{15369})

  \item From R-3.5.0 \code{Rscript} can now accept more than one argument given 
      on the \samp{#!} line of a script. Previously, one could only pass a
      single argument on the \samp{#!} line in Linux.
  }}
}


\section{CHANGES IN VERSION RELEASED 2017-06-09}{

  \subsection{INTRODUCTION}{
  \itemize{ 
  \item pqR now uses a new garbage collector and new schemes for memory
        layout.  Objects are represented more compactly, much more compactly
        if ``compressed pointers'' are used. Garbage collection is faster,
        and will have a more localized memory access/write pattern, which
        may be of significance for cache performance and for performance with
        functions like \code{mclapply} from the \code{parallel} package.

        The new garbage collection scheme uses a general-purpose Segmented
        Generational Garbage Collector, the source code for which is at
        https://gitlab.com/radfordneal/sggc
  }}

  \subsection{INSTALLATION}{
  \itemize{
  \item There is now an \code{--enable-compressed-pointers} option to
        \code{configure}.  When included, pqR will be built with 
        32-bit compressed pointers, which considerably reduces
        memory usage (especially if many small objects are used) 
        on a system with 64-bit pointers (slightly on
        a system with 32-bit pointers).  Use of compressed pointers
        results in a speed penalty on some tasks of up to about 30\%,
        while on other tasks the lower memory usage may improve speed.
  \item There is now an \code{--enable-aux-for-attrib} option to
        \code{configure}.  This is ignored if 
        \code{--enable-compressed-pointers} is used, or if the platform
        does not use 64-bit pointers.  Otherwise, it results in 
        attributes for objects being stored as ``auxiliary information'',
        which allows for some objects to be stored more compactly,
        with some possible speed and memory advantages, though some operations
        become slightly slower.
  \item Packages containing C code must be installed with a build of
        pqR configured with the same setting of
        \code{--enable-compressed-pointers} or
        \code{--enable-aux-for-attrib} as the build of pqR in which
        they are used.
  \item The \code{--enable-strict-barrier} option to \code{configure}
        has been removed.  In pqR, usages in C code such as \code{CAR(x)=y}
        cause compile errors regardless of this option, so it is not
        needed for that purpose.  The use of this option to enable the 
        \code{PROTECTCHECK} feature will be replaced by a similar feature
        in a future pqR release.
  }}

  \subsection{DOCUMENTATION AND FEATURE CHANGES}{
  \itemize{
  \item Documentation in the ``R Installation and Administration'',
        ``Writing R Extensions'', and ``R Internals'' manuals has
        been updated to reflect the new garbage collection and memory
        layout schemes.  There are also updates to \code{help(Memory)},
        \code{help("Memory-limits")}, and \code{help(gc)}.
  \item The format of the output of \code{gc} has changed, to reflect
        the characteristics of the new garbage collector.  See
        \code{help(gc)} for details.
  \item Memory allocated by a C function using \code{R_alloc} will no
        longer appear in output of \code{Rprofmem}.
  \item The \code{pages} argument for Rprofmem is now ignored.
  \item The output of \code{.Internal(inspect(x))} now includes both the
        uncompressed and the compressed pointers to \code{x}, and other
        information relevant to the new scheme, while omitting
        some information that was specific to the previous garbage collector.
  }}

  \subsection{CHANGES TO THE C API}{
  \itemize{
  \item The \code{SETLENGTH} function now performs some checks to avoid
        possible disaster.  Its use is still discouraged.
  \item The probably never-used \code{call_R} and \code{call_S} functions
        have been disabled.
  \item It is now illegal to set the ``internal'' value associated with a symbol
        to anything other than a primitive function (\code{BUILTINSXP}
        or \code{SPECIALSXP} type).  The \code{INTERNAL} values are no longer
        stored in symbol objects, but in a separate table, with the
        consequence that it may not be possible to use \code{SET_INTERNAL}
        for a symbol that was not given an internal value during initialization.
  \item Passing a non-vector object to a C function using \code{.C} is now
        even less advisable than before.  If compressed pointers are used,
        this will work only if the argument is recevied as a \code{void*}
        pointer, then cast to \code{uintptr_t}, then to \code{SEXP} (this
        should work when SEXP is either a compressed an uncompressed 
        pointer).
  }}

  \subsection{BUG FIXES}{
  \itemize{
  \item Cross-references between manuals in doc/manual, such as R-admin.html
        and R-exts.html,
        now go to the other manuals in the same place.  Previously (and
        in current R core versions), they went to the manuals of that
        name at cran.r-project.org, even when those manuals are not for
        the same version of R.
  }}

}


\section{CHANGES IN VERSION RELEASED 2016-10-24}{

  \subsection{INTRODUCTION}{
  \itemize{ 
  \item This is a small maintenance release, fixing a few bugs and installation
        problems.
  }}

  \subsection{INSTALLATION}{
  \itemize{
  \item When building pqR on a Mac, some Mac-specific source files
        are now compiled with the default 'gcc' (really clang on
        recent Macs), regardless of what C compiler has been specified
        for other uses.  This is necessary to bypass problems with
        Apple-supplied header files on El Capitan and Sierra. There are
        also a few other tweaks to building on a Mac.
  }}

  \subsection{BUG FIXES}{
  \itemize{
  \item Some bugs have been fixed involving the interaction of finalizers
        and active bindings with some pqR optimizations, one of which
        showed up when building with clang on a Mac.
  }}
}


\section{CHANGES IN VERSION RELEASED 2016-10-05}{

  \subsection{INTRODUCTION}{
  \itemize{ 
  \item With this release, pqR, which was based on R-2.15.0, now incorporates
        the new features, bug fixes, and some relevant performance improvements
        from R-2.15.1.  The pqR version number 
        has been advanced to 2.15.1 to reflect this.  (This version number is
        checked when trying to install packages.)

        Note that there could still be incompatibilities with packages
        that work with R-2.15.1, either because of bugs in pqR, or because
        a package may rely on a bug that is fixed in pqR, or because
        pqR implements some changes from R Core versions after R-2.15.1 that
        are not compatibile with R-2.15.1, or because some new
        pqR features are not totally compatible with R-2.15.1.

        Since many features from later R Core versions are also implemented
        in pqR, some packages that state a dependence on a later version
        of R might nevertheless work with pqR, if the dependence declaration in
        the DESCRIPTION file is changed.
  \item The 'digest' package (by Dirk Eddelbuettel and others) is now
        included in the release as a recommended package (which will
        therefore be available without having to install it).  The version 
        used is based on digest_0.6.10, with a slight modification to
        correctly handle pqR's constant objects (hence called digest_0.6.10.1).
  \item The pqR package repository (see information at pqR-project.org) has
        now been updated to include some packages (or new versions of packages)
        that depend on R-2.15.1, which were previously not included.
  \item There are also some new pqR features and performance improvements
        in this release, including
        \code{across} and \code{down} options for \code{for} statements, a
        less error-prone scheme for protecting objects from garbage 
        collection in C code, and faster implementations of subset 
        replacement with \code{[ ]}, \code{[[ ]]}, and \code{$}.
  }}

  \subsection{INSTALLATION}{
  \itemize{
  \item The direction of growth of the C stack is no longer determined
        at runtime.  Instead, it is assumed by default to grow downwards,
        as is the case for virtually all current platforms.  This can
        be overridden when building pqR by including \code{-DR_CStackDir=-1}
        in \code{CFLAGS}.  See the R-admin manual for more details.
  }}

  \subsection{NEW FEATURES}{
  \itemize{
  \item The \code{for} statement now has \code{down} and \code{across}
        forms, which conveniently iterate over the rows 
        (\code{down}) or columns (\code{across}) of a matrix.  See
        \code{help("for")} for details.
  \item C functions called from R (by \code{.Call} or \code{.External}) 
        can now protect objects from garbage collection using a new, 
        less error-prone, method, rather than the old (and still present)
        \code{PROTECT} and \code{UNPROTECT} calls.  See the section titled
        ``Handling the effects of garbage collection'' (5.9.1) in the ``Writing 
        R Exensions'' manual for details on the new facility, as well as
        improved documentation on the old facilities.
  \item The \code{serialize} and \code{saveRDS} functions now take a 
        \code{nosharing} argument, which defaults to \code{FALSE}.  When
        \code{nosharing} is \code{TRUE}, constant objects (and perhaps in 
        future other shared objects) are serialized as if they were not
        shared.  This is used in the modified 'digest' package included
        with the release to ensure that objects that are the same according
        to \code{identical} will have identical serializations.
  \item The default for the \code{last} argument of \code{substring} is
        now \code{.Machine$integer.max}.  The previous default was 1000000
        (and still is in R-3.3.1), which made absolutely no sense, and
        is likely responsible for bugs in user code that assumes that,
        for example, \code{substring(s,2)} will always return a string like
        \code{s} but without the first character, regardless of how many
        characters are in \code{s}.  This assumption will now actually be true.
  \item Since assignments like \code{"1A"<-c(3,4)} are allowed, for consistency,
        pqR now also allows assignments like \code{"1A"[2]<-10}.  However,
        it is recommended that if a symbol that is not syntactically valid
        must be used, it should be written with backquotes, as in
        \code{`1A`[2]<-10}.  This will work on the right-hand side too,
        and is also a bit faster.
  \item \code{.Call} and \code{.External} now take a defensive measure
        against C code that incorrectly assumes that the value stored
        in a variable will not be shared with other variables.  If
        \code{.Call} or \code{.External} is passed a simple variable as
        an argument, and the value of that variable is a scalar without
        attributes that is shared with another variable
        (ie, \code{NAMED} is greater than 1), this value is duplicated and
        reassigned before the C function is called.  This is a defense against
        incorrect usage, and should not be relied on --- instead, the
        incorrect usage should be fixed.
  }}

  \subsection{PERFORMANCE IMPROVEMENTS}{
  \itemize{
  \item Replacing part of a vector or list with \code{[ ]}, \code{[[ ]]},
        and \code{$} is now often faster.  The improvement can be by up to 
        a factor two or more when the index and replacement value are scalars.
  \item In some contexts, the \code{unclass} function now takes 
        negligible time, with no copying of the object that is unclassed.
        In particular this is the case when \code{unclass(x)} is the object
        of a \code{for} statement, the operand of an arithmetic operator,
        the argument of a univariate mathematical function, or the 
        argument of \code{length}.  For example, in
\preformatted{    `+.myclass` <- function (e1, e2)
        (unclass(e1) + unclass(e2)) \%\% 100
}  
        the two calls of \code{unclass} do not require duplicating
        \code{e1} or \code{e2}.
  \item Arithmetic with a mixture of complex and real/integer operands
        is now faster.
  }}

  \subsection{BUG FIXES}{
    \itemize{
    \item Fixed some problems with reporting of missing arguments to functions,
          which were introduced in pqR-2016-06-24.  For example, 
\preformatted{    f <- function(x) x; g <- function(y) f(y); g()
}
          would not display an error message, when it should.
    \item Fixed a problem affecting mixed complex and real/integer arithmetic
          when the result is directly assigned to one of the operands,
          illustrated by
\preformatted{    a <- 101:110; b <- (1:10)+0i; a <- a-b; a
}
    \item Fixed a bug involving invalid UTF-8 byte sequences,
          which was introduced in R-2.15.1, and is present in later
          R Core releases to at least R-3.3.1.  The bug is illustrated by
          the following code, which results in an infinite loop in the
          interpreter, when run on a Linux system in a UTF-8 locale:
\preformatted{    plot(0); text(1,0,"ab\xc3")
}
          The code from R-2.15.1 causing the bug was incorporated into
          this release of pqR, but the problem was fixed after the
          fBasics package was seen to fail with a test release of pqR,
          so the bug does not appear in any stable release of pqR.
    \item Fixed misinformation in help(length) about the length of
          expressions (which is also present in R Core versions to 
          at least R-3.3.1).
    \item The usage in \code{help("[[")} now shows that the replacement
          form can take more than one index (for arrays). 
          (This is also missing in R Core versions to at least R-3.3.1.)
  }}

  \subsection{NEW FEATURES FROM R CORE VERSIONS}{
  \itemize{
  \item From R-2.15.1: source() now uses withVisible() rather than
        .Internal(eval.with.vis).  This sometimes alters tracebacks
        slightly.
  \item From R-2.15.1: splineDesign() and spline.des() in package
        splines have a new option sparse which can be used for efficient
        construction of a sparse B-spline design matrix (_via_ Matrix).
  \item From R-2.15.1: norm() now allows type = "2" (the spectral or 2-norm)
        as well, mainly for didactical completeness.
  \item From R-2.15.1 (actually implemented in pqR-2014-09-30, but not
        noted in NEWS then): 
        colorRamp() (and hence colorRampPalette()) now also works for the
        boundary case of just one color when the ramp is flat.
  \item From R-2.15.1 (actually implemented in pqR-2014-09-30, but not
        noted in NEWS then): 
        For tiff(type = "windows"), the numbering of per-page files
        except the last was off by one.
  \item From R-2.15.1 (actually implemented in pqR-2014-09-30, but not
        noted in NEWS then):
        For R CMD check, a few people have reported problems with
        junctions on Windows (although they were tested on Windows 7, XP
        and Server 2008 machines and it is unknown under what
        circumstances the problems occur).  Setting the environment
        variable R_WIN_NO_JUNCTIONS to a non-empty value (e.g. in
        ~/.R/check.Renviron) will force copies to be used instead.
  \item From R-2.15.1 and later R Core versions:
        More cases in which merge() could create a data frame with
        duplicate column names now give warnings.  Cases where names
        specified in by match multiple columns are errors.  [ Plus
        other tweaks from later versions. ]
  \item From R-2.15.1: Added Polish translations by Łukasz Daniel.
  }}

  \subsection{PERFORMANCE IMPROVEMENTS FROM R CORE VERSIONS}{
  \itemize{
  \item From R-2.15.1:
        In package parallel, makeForkCluster() and the multicore-based
        functions use native byte-order for serialization.
  \item From R-2.15.1:
        lm.fit(), lm.wfit(), glm.fit() and lsfit() do less copying of
        objects, mainly by using .Call() rather than .Fortran().
  \item From R-2.15.1:
        tabulate() makes use of .C(DUP = FALSE) and hence does not copy
        bin.  (Suggested by Tim Hesterberg.)  It also avoids making a
        copy of a factor argument bin.
  \item From R-2.15.1:
        Other functions (often or always) doing less copying include
        cut(), dist(), the complex case of eigen(), hclust(), image(),
        kmeans(), loess(), stl() and svd(LINPACK = TRUE).
  }}

  \subsection{BUG FIXES CORRESPONDING TO THOSE IN R CORE VERSIONS}{
    \itemize{
    \item From R-2.15.1:
          Nonsense uses such as seq(1:50, by = 5) (from package plotrix)
          and seq.int(1:50, by = 5) are now errors.
    \item From R-2.15.1:
          The residuals in the 5-number summary printed by summary() on an
          "lm" object are now explicitly labelled as weighted residuals
          when non-constant weights are present.  (Wish of PR#14840.)
    \item From R-2.15.1:
          The plot() method for class "stepfun" only used the optional xval
          argument to compute xlim and not the points at which to plot (as
          documented).  (PR#14864)
    \item From R-2.15.1:
          hclust() is now fast again (as up to end of 2003), with a
          different fix for the "median"/"centroid" problem.  (PR#4195).
    \item From R-2.15.1:
          In package parallel, clusterApply() and similar failed to handle
          a (pretty pointless) length-1 argument. (PR#14898)
    \item From R-2.15.1:
          For tiff(type = "windows"), the numbering of per-page files
          except the last was off by one.
    \item From R-2.15.1:
          In package parallel, clusterApply() and similar failed to handle
          a (pretty pointless) length-1 argument. (PR#14898)
    \item From R-2.15.1:
          The plot() and Axis() methods for class "table" now respect
          graphical parameters such as cex.axis.  (Reported by Martin
          Becker.)
    \item From R-2.15.1 (actually fixed in pqR-2014-09-30 but omitted
          from NEWS):  
          Under some circumstances package.skeleton() would give out
          progress reports that could not be translated and so were
          displayed by question marks.  Now they are always in English.
          (This was seen for CJK locales on Windows, but may have occurred
          elsewhere.)
    \item From R-2.15.1:
          The replacement method for window() now works correctly for
          multiple time series of class "mts".  (PR#14925)
    \item From R-2.15.1: is.unsorted() gave incorrect results on non-atomic 
          objects such as data frames.  (Reported by Matthew Dowle.)
    \item From R-2.15.1 (actually fixed in pqR-2014-09-30 but omitted
          from NEWS):
          Using a string as a ?call? in an error condition with
          options(showErrorCalls=TRUE) could cause a segfault.  (PR#14931)
    \item From R-2.15.1:
          In legend(), setting some entries of lwd to NA was inconsistent
          (depending on the graphics device) in whether it would suppress
          those lines; now it consistently does so.  (PR#14926)
    \item From R-2.15.1:
          C entry points mkChar and mkCharCE now check that the length of
          the string they are passed does not exceed 2^31-1 bytes: they
          used to overflow with unpredictable consequences.
    \item From R-2.15.1:
          by() failed for a zero-row data frame.  (Reported by Weiqiang
          Qian).

          [ Note: When \code{simplify=TRUE} (the default), the results 
            with zero-row data frames, and more generally when there are
            empty subsets, are not particularly sensible, but this has
            not been changed in pqR due to compatibility concerns. ]
    \item From R-2.15.1:
          Yates correction in chisq.test() could be bigger than the terms
          it corrected, previously leading to an infinite test statistic in
          some corner cases which are now reported as NaN.
    \item From R-2.15.1 (actually fixed in pqR-2014-09-30 but omitted
          from NEWS):
          xgettext() and related functions sometimes returned items that
          were not strings for translation. (PR#14935)
    \item From R-2.15.1:
          plot(<lm>, which=5) now correctly labels the factor level
          combinations for the special case where all h[i,i] are the same.
          (PR#14837)
  }}
}


\section{CHANGES IN VERSION RELEASED 2016-06-24}{

  \subsection{INTRODUCTION}{
  \itemize{ 
  \item This release extends the R language in ways that address a
        set of related flaws in the design of R, and before it S.

        These extensions make it easier to write reliable programs,
        by making the easy way to do things also be the correct
        way, unlike the previous situation with sequence generation using
        the colon operator, and dimension dropping when subsetting arrays.
  \item Several other changes in features are also implemented in this
        version, some of which are related to the major language extensions.
  \item There are also a few bug fixes, and some improvements in testing,
        but no major performance improvements (though some tweaks).
}}

  \subsection{PACKAGE INSTALLATION}{
  \itemize{
  \item New packages (or other R code) that use the new ``along''
        form of the ``for'' statement, or which rely on the new
        facilities for not dropping dimensions (see below), should not be 
        byte compiled, since these features are not supported in
        byte-compiled code.  In pqR, using byte compilation is not always
        advantageous in any case.
  \item Installation and checking of existing packages may require
        setting the environment variable \code{R_PARSE_DOTDOT} to
        \code{FALSE}, so that names with interior sequences of dots
        will be accepted (see below).
  \item The base package is no longer byte-compiled, even if pqR is
        configured with \code{--enable-byte-compiled-packages}, since
        it now uses new features not supported by the bytecode compiler.
}}

  \subsection{MAJOR LANGUAGE EXTENSIONS AND OTHER CHANGES}{
  \itemize{
  \item There is a new \code{..} operator for generating increasing integer
        sequences, which is a less error-prone replacement for the \code{:}
        operator (which remains for backwards compatibility).  Since \code{..}
        generates only increasing sequences, it can generate an empty
        sequence when the end value is less than the start value, thereby
        avoiding some very common bugs that arise when \code{:} is used.

        The \code{..} operator also has lower precedence than arithmetic
        operators (unlike \code{:}), which avoids another common set of bugs.

        For example, the following code sets all interior elements of the 
        matrix \code{M} to zero, that is, all elements except those in the 
        first or last row or column:
\preformatted{    for (i in 2..nrow(M)-1)
        for (j in 2..ncol(M)-1)
            M[i,j] <- 0
}
        Without the new \code{..} operator, it is awkward to write code
        for this task that works correctly when \code{M} has two or fewer 
        rows, or two or fewer columns.
  \item In order that the \code{..} operator can be conveniently used
        in contexts such as \code{i..j}, consecutive dots are no longer
        allowed in names (without using backticks), except at the
        beginning or end.  So \code{i..j} is not a valid name, but
        \code{..i..} is valid (though not recommended).  With this restriction
        on names, most uses of the \code{..} operator are unambiguous even
        if it is not surrounded by spaces.  The only exceptions are some uses in
        which \code{..} is written with a space after it but not before it,
        expressions such as \code{i..(a+b)}, which is a
        call of a function named \code{i..}, and expressions such as 
        \code{i..-j}, which returns the difference between \code{i..} and 
        \code{j}.  Most such uses will be stylistically bad, redundant
        (note that the parentheses around \code{a+b} above are unnecessary),
        or probably unlikely (as is the case for \code{i..-j}).

        To accomodate old R code that has consecutive dots within names,
        parsing of the \code{..} operator can be disabled by setting the
        \code{parse_dotdot} option to \code{FALSE} (with the \code{options}
        function). The \code{parse_dotdot} option defaults to \code{TRUE} 
        unless the environment variable
        \code{R_PARSE_DOTDOT} is set to \code{FALSE}.  When \code{parse_dotdot}
        is \code{FALSE}, consecutive dots are allowed in names, and \code{..}
        is not a reserved word.
  \item Another source of bugs is the automatic dropping
        of dimensions of size one when subsetting matrices (or 
        higher-dimensional arrays) using \code{[]},
        unless the \code{drop=FALSE} argument is specified.  This frequently
        results in code that mostly works, but not when, for example, a data set
        has only one observation, or a model uses only one explanatory 
        variable.

        To make handling this problem easier, if no \code{drop} argument is
        specified, pqR now does not drop a dimension of size one if the
        subscript for that dimension is a one-dimensional non-logical array.  
        For example,
        if \code{A} is a matrix, \code{A[1..100,array(1)]} will produce a
        matrix, whereas \code{A[1..100,1]} will produce a vector.

        To make this feature more useful, the new \code{..} operator 
        produces a one-dimensional array, not a bare vector.  So
        \code{A[1..n,1..m]} will always produce a matrix result, even
        when \code{n} or \code{m} are one.  (It will also correctly
        produce an array with zero rows or zero columns when \code{n}
        or \code{m} are zero.)

        This change also applies to subsetting of data frames.  For 
        example, \code{df[1..10,1..n]} will return a data frame (not a
        vector) even when \code{n} is one.
  \item Problems with dimensions of size one being dropped also arise
        when an entire row, or an entire column, is selected with an empty
        (missing) subscript, and there happens to be only one row, or only one 
        column.  For example, if \code{A} is a matrix with one column, 
        \code{A[1:10,]} will be a vector, not a matrix.

        To address this problem, pqR now allows a missing argument to
        be specified by \code{_}, rather than by nothing at all, and
        the \code{[]} operator (for matrices, arrays, and data frames)
        will not drop a dimension if its subscript is \code{_}.  So
        \code{A[1:10,_]} will be a matrix even when \code{A} has only
        one column.

        R functions that check for a missing argument with the \code{missing}
        function will see both an empty argument and \code{_} as missing,
        but can distinguish them using the \code{missing_from_underline}
        function.
  \item A common use of \code{for} statements is to iterate over indexes
        of a vector, or row and column indexes of a matrix.  A new type 
        of \code{for} statement with ``along'' rather than ``in'' now makes
        this more convenient.
  
        For vectors, the form 
\preformatted{    for (i along vec) ...
}
        is equivalent to
\preformatted{    for (i in seq_along(vec)) ...
}
        For matrices, the form
\preformatted{    for (i, j along M) ...
}
is equivalent to
\preformatted{    for (j in 1..ncol(M))
        for (i in 1..nrow(M))
            ...
}
        However, if \code{M} is of a class with its own \code{dim} method,
        this method is not used (effectively, \code{ncol(unclass(M))} and
        \code{nrow(unclass(m))} are used).  This may well change in future, 
        and similarly a \code{length} method may in future be used when 
        ``along'' is used with a vector.
  \item Because of the new restriction on names, the \code{make.names}
        function will now (by default) convert a sequence of consecutive dots 
        in the name it would otherwise have made to a single dot.  (See
        \code{help(make.names)} for further details).  
  \item For the same reason, \code{make.unique} has been changed so that
        the separator string (which defaults to a dot) 
        will not be appended to a name if the name already ends in that string.
}}

  \subsection{BUG FIXES}{
  \itemize{
  \item Fixed a bug (or mis-feature) in subsetting with a single empty
        subscript, as in \code{A[]}.  This now works the same as if
        the empty subscript had been the sequence of all indexes (ie,
        like \code{A[1..length(A)]}), which removes all attributes except
        names.

        R Core versions to at least R-3.3.1 instead return \code{A}
        unchanged, preserving all attributes, though attributes are
        not retained with other uses of the \code{[]} operator.  This
        is contrary to the description in \code{help("[")}, and also
        does not coincde with the (different) description in the R
        language definition.  

        Returning \code{A} unchanged is not only inconsistent, but also
        useless, since there is then no reason to ever write \code{A[]}.
        However, internally, R Core implementions duplicate \code{A},
        which may be of significance when \code{A[]} is passed as
        an argument of \code{.C}, \code{.Fortran}, \code{.Call}, or
        \code{.External}, but only if the programmer is not 
        abiding by the rules.  However, in pqR, the data part of a vector or
        matrix is still copied when \code{A[]} is evaluated, so such
        rule-breaking should still largely be accommodated.  A further
        temporary kludge is implemented to make \code{x[,drop=FALSE]}
        simply return a duplicate of \code{x}, since this (pointless)
        operation is done by some packages.
  \item Fixed bugs in the conversion of strings to numbers, so that the
        behaviour now matches \code{help(NumericConstants)}, which
        states that numeric constants are parsed very similarly to C99.
        This was not true before (or in R-2.15.0) -- some erroneous
        syntax was accepted without error, and some correct syntax was
        rejected, or gave the wrong value.  

        In particular, fractional
        parts are now accepted for hexadecimal constants.  Later R Core
        versions made some fixes, but up to at least R-3.3.1 there are
        still problems.  For example, in R-3.3.1, 
        \code{parse(text="0x1.8")[[1]]} gives an error, and 
        \code{as.numeric("0x1.8")} produces 24 (as does \code{\link{scan}}
        when given this input).  In this version of pqR, these return the
        correct value of 1.5.
  \item Fixed a problem with identifying the version of the
        makeinfo program that is installed that arises with recent versions
        of makeinfo.
  \item Put in a check for non-existent primitives when unserializing
        R objects, as was done in R-3.0.1.
  \item Fixed a bug (also in R-2.15.0, but fixed in later R Core versions)
        illustrated by the following code:
\preformatted{    a <- array(c(3,4),dimnames=list(xyz=c("fred","bert")))
    print(a[1:2])
    print(a[])  # should print same thing, but didn't
}
  \item Fixed a bug illustrated by the following code:
\preformatted{    f <- function (x) { try(x); missing(x) }
    g <- function (y) f(y)
    h <- function (z) g(z)

    f(pi[1,1])  # FALSE
    g(pi[1,1])  # FALSE
    h(pi[1,1])  # Should also be FALSE, but isn't!
}
        This bug is in R Core versions to at least R-3.3.1.
  \item Fixed a bug in which an internal error message is displayed
        as shown below:
\preformatted{    > f <- function (...) ..1; f()
    Error in f() : 'nthcdr' needs a list to CDR down
}
        A sensible error message is now produced.  This bug is also
        in R Core versions to at least R-3.3.1.
  \item Fixed a bug in S4 method dispatch that caused failure
        of the no-segfault test done by make check-all on Windows 10 
        (pqR issue #29 + related fix).  (Also in R-2.15.0, and partially fixed
        in R-3.3.0.)
  \item Fixed a bug illustrated by
\preformatted{   atan; show <- function (x) cat("HI\n"); atan
}
        Now, pqR no longer prints HI! for the second display of \code{atan}.
  \item Fixed a pqR bug in which the result of \code{getParseData} omitted
        the letter at the end of \code{1i} or \code{1L}.
  \item Fixed a pqR bug in which enabling trace output from the 
        helpers module and then typing control/C while trace output is
        being printed could lead to pqR hanging. 
}}
}


\section{CHANGES IN VERSION RELEASED 2015-09-14}{

  \subsection{INTRODUCTION}{
  \itemize{ 
  \item With this release, pqR now works on Microsoft Windows systems.
        See below for details.
  \item The facilities for embedding R in other applications have also
        been tested in this release, and some problems with how this is
        done in R Core versions have been fixed.
  \item The parser and deparser, and the method for
        performing the basic Read-Eval-Print Loop, have 
        been substantially rewritten.  This has few user-visible effects
        at present (apart from bug fixes and performance improvements),
        but sets the stage for future improvements in pqR.
  \item The facility for recording detailed parsing data introduced n
        R-3.0.0 has now been implemented in pqR as part of the parser
        rewrite.
  \item There are also a few other improvements and bug fixes.
}}

  \subsection{INSTALLATION ON MICROSOFT WINDOWS}{
  \itemize{
  \item Building pqR on Microsoft Windows systems, using the Rtools
        facilities, has now been tested, and some problems found in 
        this environment have been fixed.  Binary distributions are
        not yet provided, however.
  \item Detailed and explicit instructions for building pqR from
        source on Windows systems are now provided, in the 
        \file{src/gnuwin32/INSTALL} file of the pqR source directory.
        These instructions mostly correspond to information in
        The R Installation and Administration manual, but in more
        accessible form.
  \item See \url{pqR-project.org} for more information on Windows systems 
        on which pqR has been tested, and on any problems and workarounds
        that may have been discovered.
  \item The Writing R Extensions manual now warns that on Windows,
        with the Rtools toolchain, a thread started by OpenMP may have 
        its floating point unit set so that long double arithmetic is 
        the same as double arithmetic  Use \code{__asm__("fninit")} in 
        C to reset the FPU so that long double arithmetic will work.
  \item The default is now to install packages from source, since there
        is no binary repository for pqR.
}}

  \subsection{EMBEDDED R FACILITIES AND EXAMPLES}{
  \itemize{
  \item The \code{R_ReplDLLinit} and \code{R_ReplDLLdo1} functions in
        \file{src/main/main.c} have been fixed to handle errors 
        correctly, and to avoid code duplication with \code{R_ReplIteration}.
  \item Another test of embedded R has been added to \file{tests/Embedding},
        which is the same as an example in the R Extensions manual, which
        has been improved.
  \item Another example in the R Extensions manual has been changed to
        mimic \file{src/gnuwin32/embeddedR.c}.  
  \item The example in \file{src/gnuwin32/front-ends/rtest.c} has also been 
        updated.
}}

  \subsection{DOCUMENTATION UPDATES}{
  \itemize{
  \item The R Language Definition and the help files on
        assignment operators (eg, \code{help("=")}) contained
        incorrect and incomplete information on the precedence
        of operators, especially the assignment operators.  
        This and other incorrect information has been corrected.
  \item The examples in \code{help(parse)} and \code{help(getParseData}
        have been improved.
}}

  \subsection{INTERNAL CODE REWRITES}{
  \itemize{
  \item The parser has been rewritten to use top-down recursive
        descent, rather than a bottom-up parser produced by Bison
        as was used previously.  This substantially simplifies
        the parser, and allows several kludges in the previous
        scheme to be eliminated.  Also, the rewritten parser can now
        record detailed parse information (see below).

        The new parser for pqR is usually about a factor of 1.5 faster
        than the parser in R-3.2.2, but it is sometimes enormously faster,
        since the parser in R-3.2.2 will in some contexts take time growing
        as the square of the length of the source file.
  \item Much of the deparser has been rewritten.  It no longer
        looks at the definitions of operators, which are irrelevant,
        since the parser does not look at them.
  \item The methods by which the Read-Eval-Print Loop (REPL) is
        done (in various contexts) have been rationalized, in
        coordination with the new parsing scheme.
}}

  \subsection{NEW FEATURES}{
  \itemize{
  \item In pqR-2015-07-11, the parser was changed to not include
        parentheses in R language objects if they were necessary
        in order for the expression to be parsed correctly.  Omitting
        such parentheses improves performance.  In  this version, 
        such parentheses are removed only if the \code{keep.parens}
        option is \code{FALSE} (the default).  Also, parentheses
        are never removed from expressions that are on the right
        side of a formula, since some packages asssign significance
        to such parentheses beyond their grouping function.
  \item The right assignment operators, \code{->} and \code{->>},
        are now real operators.  Previously (and in current R Core
        versions), expressions involving these operators were converted
        to the corresponding left assignment expressions.  This
        has the potential to cause pointless confusion.
  \item The \code{**} operator, which has always been accepted as
        a synonym for the \code{^} operator, is now recorded as
        itself, rather than being converted to \code{^} by the
        parser.  This avoids unnecessary anomalies such as the following
        confusing error report:
\preformatted{  > a - **b
  Error: unexpected '^' in "a - **"
}
        The \code{**} operator is defined to be the same primitive
        as \code{^}, which is associated with the name \code{^}, and
        hence dispatches on methods for \code{^} even if called via
        \code{**}.
}}

  \subsection{NEW FEATURES FROM LATER R CORE VERSIONS}{
  \itemize{
  \item From R-3.0.0: For compatibility with packages written to
        be able to handle the long vectors introduced in R-3.0.0, 
        definitions for \code{R_xlen_t},
        \code{R_XLEN_T_MAX}, \code{XLENGTH}, \code{XTRUELENGTH}, 
        \code{SHORT_VEC_LENGTH}, \code{SET_SHORT_VEC_TRUELENGTH} are now 
        provided, all the same as the corresponding regular versions (as
        is also the case for R-3.0.0+ on 32-bit platforms).  The 
        \code{IS_LONG_VEC} macro is also defined (as always false).
        Note, however, that packages that declare a dependency on
        R >= 3.0.0 will not install even if they would in fact work
        with pqR because of these compatibility definitions.
  \item From R-3.0.0: The \code{srcfile} argument to \code{parse()} may now 
        be a character string, to be used in error messages.
  \item The facilities for recording detailed parsing information
        from R-3.0.0 are now implemented in pqR, as part of the
        rewrite of the parser, along with the
        extension to provide partial parse information when a syntax error
        occurs that was introduced in R-3.0.2.  See help on \code{parse}
        and \code{getParseData} for details.
  \item From R-2.15.2: On Windows, the C stack size has been increased 
        to 64MB (it has been 10MB since the days of 32MB RAM systems).
}}

  \subsection{PERFORMANCE IMPROVEMENTS}{
  \itemize{
  \item Character-at-a time input has been sped up by reducing procedure
        call overhead.  This significantly speeds up \code{readLines}
        and \code{scan}.
  \item The new parser is faster than the old parser, both because of the
        parser rewrite (see above) and because of the faster character
        input.
}}

  \subsection{BUG FIXES MATCHING THOSE IN LATER R CORE VERSIONS}{
  \itemize{
  \item From R-2.15.1: Names containing characters which need to be escaped 
        were not deparsed properly (PR#14846).  Fixed in pqR partly based
        on R Core fix.
  \item From R-2.15.2: When given a 0-byte file and asked to keep source
        references, parse() read input from stdin() instead.
  \item From R-2.15.3: Expressions involving user defined operators were not 
        always deparsed faithfully (PR#15179).  Fixed in pqR as part of
        the rewrite of the parser and deparser.
  \item From R-3.0.2: source() did not display filenames when reporting 
        syntax errors.
  \item From R-3.1.3: The parser now gives an error if a null character 
        is included in a string using Unicode escapes. (PR#16046)
  \item From R-3.0.2: Deparsing of infix operators with named arguments is 
        improved (PR#15350). [ In fact, the change, both in pqR and in 
        R Core versions, is only with respect to operators in percent 
        signs, such as \code{\%fred\%}, with these now being deparsed as
        function calls if either argument is named. ]
  \item From R-3.2.2: Rscript and command line R silently ignored incomplete
        statements at the end of a script; now they are reported as parse errors
        (PR#16350).  Fixed in pqR as part of the rewrite of the parser
        and deparser.
  \item From R-3.2.1: The parser could overflow internally when given 
        numbers in scientific format with extremely large exponents.  
        (PR#16358).  Fixed in pqR partly as in R Core fix.  Was actually a 
        problem with any numerical input, not just with the parser.
  \item From R-3.1.3: Extremely large exponents on zero expressed in scientific
        notation (e.g. \code{0.0e50000}) could give \code{NaN} (\PR{15976}).
        Fixed as in R Core fix.
  \item From R-2.15.3:  On Windows, work around an event-timing problem when
        the RGui console was closed from the \sQuote{X} control and the closure
        cancelled. (This would on some 64-bit systems crash \R, typically
        those with a slow GPU relative to the CPU.)
}}

  \subsection{BUG FIXES}{
  \itemize{
  \item Fixed a bug in which a "cons memory exhausted" error could
        be raised even though a full garbage collection that might
        recover more memory had not been attempted.  (This bug appears
        to be present in R Core versions as well.)
  \item The new parser fixes bugs arising from the old parser's kludge
        to handle semicolons, illustrated by the incorrect output seen below:
\preformatted{  > p<-parse()
  ?"abc;xyz"
  Error in parse() : <stdin>:1:1: unexpected INCOMPLETE_STRING
  1: "abc;
      ^
  > p<-parse()
  ?8 #abc;xyz
  Error in parse() : <stdin>:1:7: unexpected end of input
  1: 8 #abc;
          ^
}
  \item Fixed deparsing of complex numbers, which were always deparsed
        as the sum of a real and an imaginary part, even though the
        parser can only produce complex numbers that are pure imaginary.
        For example, the following output was produced before:
\preformatted{  > deparse(quote(3*5i))
  [1] "3 * (0+5i)"
}
        This is now deparsed to \code{"3 * 5i"}.  This bug exists
        in all R Core versions through at least R-3.2.2.
  \item Fixed a number of bugs in the deparser that are illustrated
        by the following, which produce incorrect output as noted, in
        R Core versions through at least R-3.2.2:
\preformatted{  deparse(parse(text="`+`(a,b)[1]")[[1]])# Omits necessary parens
  deparse(quote(`[<-`(x,1)),control="S_compatible")  # unmatched " and '
  deparse(parse(text="a = b <- c")[[1]]) # Puts in unnecessary parens
  deparse(parse(text="a+!b")[[1]])       # Puts in unnecessary parens
  deparse(parse(text="?lm")[[1]])        # Doesn't know about ? operator
  deparse(parse(text="a:=b")[[1]])       # Doesn't know about := operator
  deparse(parse(text="a$'x'")[[1]])      # Conflates name and character
  deparse(parse(text="`*`(2)")[[1]])     # Result is syntactically invalid
  deparse(parse(text="`$`(a,b+2)")[[1]]) # Result is syntactically invalid
  e<-quote(if(x) X else Y); e[[3]]<-quote(if(T)3); deparse(e)# all here 
  e <- quote(f(x)); e[[2]] <- quote((a=1))[[2]]; deparse(e)  # and below 
  e <- quote(f(Q=x)); e[[2]] <- quote((a=1))[[2]]; deparse(e)# need parens
  e <- quote(while(x) 1); e[[2]] <- quote((a=1))[[2]]; deparse(e)
  e <- quote(if(x) 1 else 2); e[[2]] <- quote((a=1))[[2]]; deparse(e)
  e <- quote(for(x in y) 1); e[[3]] <- quote((a=1))[[2]]; deparse(e)
}
In addition, the bug illustrated below was fixed, which was fixed
(differently) in R-3.0.0:
\preformatted{  a<-quote(f(1,2)); a[[1]]<-function(x,y)x+y; deparse(a)  # Omits parens
}
  \item Fixed the following bug (also in R Core versions to at least 
        R-3.2.2):
\preformatted{ > parse()
 ?'\12a\x.'
 Error: '\x' used without hex digits in character string starting "'\1a\x"
}
        Note that the "2" has disappeared from the error message.  This
        bug also affected the results of \code{getParseData}.
  \item Fixed a memory leak that can be seen by running the code below:
\preformatted{  > long <- paste0 (c('"', rep("1234567890",820), '\\x."'), collapse="")
  > for (i in 1:1000000) try (e <- parse(text=long), silent=TRUE)
}
        The leak will not occur if 820 is changed to 810 in the above.
        This bug also exists in R Core versions to at least R-3.2.2.
  \item Entering a string constant containing Unicode escapes that was
        9999 or 10000 characters long would produce an error message saying
        "String is too long (max 10000 chars)".  This has been fixed
        so that the maximum now really is 10000 characters.  (Also present
        in R Core versions, to at least R-3.2.2.)
  \item Fixed a bug that caused the error caret in syntax error reports
        to be misplaced when more than one line of context was shown.
        This was supposedly fixed in R-3.0.2, but incorrectly, resulting
        in the error caret being misplaced when only one line of 
        context is shown (in R Core versions to at least R-3.2.2).
  \item On Windows, running R.exe from a command prompt window would result in
        Ctrl-C misbehaving.  This was \PR{14948} at R Core, which was 
        supposedly fixed in R-2.15.2, but the fix only works if a 32 or
        64 bit version of R.exe is selected manually, not if the version of
        R.exe that automatically runs the R.exe for a selected architecture 
        is used (which is the intended normal usage).
}}
}


\section{CHANGES IN VERSION RELEASED 2015-07-11}{

  \subsection{INTRODUCTION}{
  \itemize{ 
  \item This version is a minor modification of the version of pqR released
        on 2015-06-24, which does not have a separate NEWS section, 
        incorporating also the changes in the version released 2015-07-08.
        These modifications fix some installation and testing 
        issues that caused problems on some platforms. There are also a few
        documentation and bug fixes, a few more tests, and some expansion
        in the use of static boxes (see below).
        Version 2015-06-24 of pqR improved reliability and portability, and
        also contained some performance improvements, including some that
        substantially speed up interpretive execution of programs that 
        do many scalar operations.  Details are below.
}}

  \subsection{INSTALLATION}{
  \itemize{
  \item The method used to quickly test for NaN/NA has changed to one that
        should work universally for all current processors
        (any using IEEE floating point, as already assumed in R,
        with consistent endianness, as is apparently the case for 
        all current general-purpose processors, and was partially
        assumed before).  There is therefore no longer any reason to define
        the symbol \code{ENABLE_ISNAN_TRICK} when compiling pqR (it
        will be ignored if defined).
  \item The module used to support parallel computation in 
        helper threads has been updated to avoid a syntactic 
        construction that technically violates the OpenMP 3.1 
        specification.  This construction had been accepted without error
        by gcc 4.8 and earlier, but is not accepted by some recent
        compilers.
  \item The tests in the version supplied of the recommended Matrix package
        have been changed to not assume things that may not be true
        regarding the speed and long double precision of the machine being
        used.  (These tests produced spurious errors on some platforms.)
}}

  \subsection{DOCUMENTATION UPDATE}{
  \itemize{
  \item The R Internals manual has been updated to better explain some
        aspects of pqR implementation.
}}

  \subsection{FEATURE CHANGE}{
  \itemize{
  \item Parsed expressions no longer contain explict parenthesis
        operators when the parentheses are necessary to override
        the precedence of operators.  These necessary parentheses
        will be inserted when the expression is deparsed.  See
        the help on \code{parse} and \code{deparse}.

        This change does impact a few packages (such as coxme)
        that consider the presence of parentheses in formulas
        to be significant.  Formulas may be exempted from parenthesis
        suppression in a future release, but for now, such packages
        won't work.
}}

  \subsection{PERFORMANCE IMPROVEMENTS}{
  \itemize{
  \item The overhead of interpreting R code has been reduced by various
        detailed code improvements, and by sometimes returning scalar
        integer and real values in special ``static boxes''.  As a result,
        the benefit of using the byte-code compiler is reduced.  Note that
        in pqR using the byte-code compiler can often slow down functions,
        since byte-compiled code does not support some pqR optimizations
        such as task merging.
  \item Speed of evaluation for expressions with necessary parentheses will
        be faster because of the feature change mentioned above that eliminates
        them.  Note that including unnecessary parentheses will still 
        (slightly) slow down evaluation.  (These unnecessary parentheses are 
        preserved so that the expression will appear as written when deparsed.)
  \item Assignment to list elements, and other uses of the \code{$<-}
        operator, are now substantially faster.
  \item Coercion of logical and integer vectors to character vectors is
        now much faster, as is creation of names with sequence numbers.
  \item Operations that create strings are now sometimes faster, due to
        improvements in string hashing and memory allocation.
}}

  \subsection{PERFORMANCE IMPROVEMENTS FROM A LATER R CORE RELEASE}{
    \itemize{
    \item A number of performance improvements relating to S3 and S4
          class implementation, due to Tomas Kalibera, were incorporated from
          R 3.2.0.
}}

  \subsection{BUG FIXES}{
  \itemize{
  \item A large number of fixes were made to correct reliability problems
        (mostly regarding protection of pointers).  Many of these were provided
        by Tomas Kalibera as fixes to R Core versions (sometimes with 
        adaptation required for use in pqR).  Some were fixed in pqR
        and reported to R Core.  Others were for problems only existing in pqR.
  \item Fixed a bug in which pqR's optimization of updates such as 
        \code{a<-a+1} could sometimes permit modification of a locked binding.
  \item Fixed related problems with \code{apply}, \code{lapply}, \code{vapply},
        and \code{eapply}, that can show up when the value returned by the 
        function being applied is itself a function.  This problem also
        resulted in incorrect display of saved warning messages.  The problems
        are also fixed in R-3.2.0, in a different way.
  \item The \code{gctorture} function now works as documented, forcing
        a FULL garbage collection on every allocation.  This does make
        running with gctorture enabled even slower than before, when
        most garbage collections were partial, but is more likely to
        find problems.
  \item Fixed a bug in \code{nls} when the \code{algorithm="port"}
        option is used, which could result in a call of \code{nls}
        being terminated with a spurious error message.  This bug
        is most likely to arise on a 64-bit big-endian platform,
        such as a 64-bit SPARC build, but will occur with small
        probability on most platforms.  It is also present in R Core 
        versions of R.
  \item Fixed a bug in \code{readBin} in which a crash could occur due to
        misaligned data accesses.  This bug is also present in R Core
        versions of R.
}}

  \subsection{BUG FIX CORRESPONDING TO ONE IN A LATER R CORE RELEASE}{
  \itemize{
  \item Removed incorrect information from \code{help(call)}, as also
        done in R-3.0.2.
}}
}


\section{CHANGES IN VERSION RELEASED 2014-11-16}{

  \subsection{INTRODUCTION}{

  \itemize{ 
  \item This and the previous release of 2014-10-23 (which does not have
        a separate NEWS section) are minor updates to the 
        release of 2014-09-30, with fixes for a few problems, and a few 
        performance improvements.  Packages installed for pqR-2014-09-30 
        or pqR-2014-10-23 do not need to be reinstalled for this release.
}}
  \subsection{INSTALLATION, BUILDING, AND TESTING}{
  \itemize{
  \item For Mac OS X, a change has been made to allow use of the Accelerate 
        framework for the BLAS in OS X 10.10 (Yosemite), adapted from a patch 
        by R Core.
  \item A new test (var-lookup.R) for correctness of local vs. global symbol 
        bindings has been added, which is run with other tests done by 
        "make check".
}}
  \subsection{DOCUMENTATION UPDATES}{
    \itemize{
    \item The documentation on "contexts" in the R Internals manual has
          been updated to reflect a change made in pqR-2014-09-30.  (The
          internals manual has also been updated to reflect changes below.)
}}
  \subsection{PERFORMANCE IMPROVEMENTS}{
    \itemize{
    \item The speed of \code{for} loops has been improved by not bothering
          to set the index variable again if it is still set to the old
          value in its binding cell.
    \item Evaluation of symbols is now a bit faster when the symbol has a 
          binding in the local environment whose location is cached.
    \item Lookup of functions now often skips local environments that
          were previously found not to contain the symbol being looked up.
          In particular, this speeds up calls of base functions that are
          not already fast due to their being recognized as "special" symbols.
    \item The set of "special" symbols for which lookups in local environments
          is usually particularly fast now includes \code{.C}, \code{.Fortran},
          \code{.Call}, \code{.External}, and \code{.Internal}.
    \item Adjusted a tuning parameter for \code{rowSums} and \code{rowMeans}
          to be more appropriate for the cache size in modern processors.
}}
  \subsection{PERFORMANCE IMPROVEMENT FROM A LATER R CORE RELEASE}{
    \itemize{
    \item The faster C implementation of diagonal matrix creation with
          \code{diag} from R-3.0.0 has been adapted for pqR.
}}
  \subsection{BUG FIXES}{
    \itemize{
    \item Fixed a number of places in the interpreter and base packages
          where objects were not properly protected agains garbage collection
          (many involving use of the \code{install} function).  Most of
          these problems are in R-2.15.0 or R-2.15.1, and probably also in 
          later R Core releases.
    \item Fixed a bug in which subsetting a vector with a range created
          with the colon operator that consisted entirely of invalid indexes 
          could cause a crash (eg, \code{c(1,2)[10:20]}.
    \item Fixed a bug (pqR issue #27) in which a user-defined replacement
          function might get an argument that is not marked as shared, which 
          could cause anomalous behaviour in some circumstances.
    \item Fixed an issue with passing on variant return requests to function
          bodies (though it's hard to construct an example where this issue
          produces incorrect results).
    \item Fixed a bug in initialization of user-supplied random number
          generators, which occassionally showed up in package rngwell19937.
    \item (Actually fixed in pqR-2014-09-30 but omitted from NEWS.)	
          Fixed problems with calls of \code{strncpy} that were described in
          PR #15990 at r-project.org.
}}
}


\section{CHANGES IN VERSION RELEASED 2014-09-30}{

  \subsection{INTRODUCTION}{

  \itemize{ 

\item This release contains several major performance improvements.  Notably,
      lookup of variables will sometimes be much faster, variable updates
      like \code{v <- v + 1} will often not allocate any new space,
      assignments to parts of variables (eg, \code{a[i] <- 0)} is much faster
      in the interpreter (no change for byte-compiled code), external
      functions called with \code{.Call} or \code{.External} now get faster
      macro or inline versions of functions such as \code{CAR}, \code{LENGTH},
      and \code{REAL}, and calling of external functions with \code{.C} and 
      \code{.Fortran} is substantially  faster, and can sometimes be done in 
      a helper thread.

\item Changes have been made to configuration options regarding use of BLAS
      routines for matrix multiplication, as described below.  In part, these
      changes are intended to made the default be close to what R Core 
      releases do (but without the unnecessary inefficiency).

\item A number of updates from R Core releases after R-2.15.0 have 
      been incorporated or adapted for use in pqR.  These provide some 
      performance improvements, some new features or feature changes, and 
      some bug fixes and documentation updates.

\item Many other feature changes and performance improvements have also
      been made, as described below, and a number of bugs have been fixed,
      some of which are also present in the latest R Core release, R-3.1.1.

\item Packages using \code{.Call} or \code{.External} should be re-installed
      for use with this version of pqR.
}}

  \subsection{FEATURE CHANGES}{
  \itemize{
\item The \code{mat_mult_with_BLAS} option, which controls whether the
      BLAS routines or pqR's C routines are used for matrix multiplication,
      may now be set to \code{NA}, which is equivalent to \code{FALSE},
      except that for multiplication of sufficiently large matrices (not
      vector-vector, vector-matrix, or matrix-vector multiplication) pqR 
      will use a BLAS routine unless there is an element in one of the 
      operands that is \code{NA} or \code{NaN}.  This mimics the behaviour 
      of R Core implementations (at least through 3.1.1), which is motivated
      by a desire to ensure that \code{NA} is propagated correctly even
      if the BLAS does not do so, but avoids the substantial but needless 
      inefficiency present in the R Core implementation.  
\item A \code{BLAS_in_helpers} option now allows run-time control of
      whether BLAS routines may be done in a helper thread. (But this
      will be fixed at \code{FALSE} if that is set as the default when
      pqR is built.)
\item A \code{codePromises} option has been added to \code{deparse},
      and documented in \code{help(.deparseOpts)}.  With this option,
      the deparsed expression uses the code part of a promise, not
      the value, similarly to the existing \code{delayPromises}
      option, but without the extra text that that option produces.
\item This new \code{codePromises} deparse option is now used when producing
      error messages and traceback output.  This improves error messages
      in the new scheme for subset assignments (see the section on
      performance improvements below), and also avoids the voluminous
      output previously produced in circumstances such as the following:
\preformatted{   `f<-` <- function (x,value) x[1,1] <- value
   a <- 1
   f(a) <- rep(123,1000)  # gives an error
   traceback()
}
      This previously produced output with 1000 repetitions of 123
      in the traceback produced following the error message.  The traceback
      now instead shows the expression \code{rep(123,1000)}.
\item The \code{evaluate} option for \code{dump} has been extended to
      allow access to the new \code{codePromises} deparse option.
      See \code{help(dump)}.
\item The formal arguments of primitive functions will now be returned
      by \code{formals}, as they are shown when printed or with \code{args}.
      In R Core releases (at least to R-3.1.1), the result of \code{formals}
      for a primitive is \code{NULL}.
\item Setting the \code{deparse.max.lines} option will now limit the
      number of lines printed when exiting debug of a function, as
      well as when entering.
\item In \code{.C} and \code{.Fortran}, arguments may be character strings
      even when \code{DUP=FALSE} is specified - they are duplicated regardless.
      This differs from R Core versions, which (at least through R-3.1.1)
      give an error if an argument is a character string and \code{DUP=FALSE}.
\item In \code{.C} and \code{.Fortran}, scalars (vectors of length one)
      are duplicated (in effect, though not necessarily physically) even 
      when \code{DUP=FALSE} is specified.  However, they are not duplicated 
      in R Core versions (at least through R-3.1.1), 
      so it may be unwise to rely on this.
\item A \code{HELPER} argument can now be used in \code{.C} and 
      \code{.Fortran} to specify that the C or Fortran routine may
      (sometimes) be done in a helper thread.  (See the section on
      performance improvements below.)
}}

  \subsection{FEATURE CHANGES CORRESPONDING TO THOSE IN LATER R CORE RELEASES}{
    \itemize{
\item From R-3.0.2: The unary \code{+} operator now converts a logical vector
      to an integer vector.
\item From R-3.0.0: Support for "converters" for use with \code{.C} has been 
      dropped.
\item From R-2.15.1:
      \code{pmin()} and \code{pmax())} now also work when one of the inputs 
      is of length zero and others are not, returning a zero-length vector,
      analogously to, say, \code{+}.
\item From R-2.15.1:
      .C() gains some protection against the misuse of character vector
      arguments.  (An all too common error is to pass character(N),
      which initializes the elements to "", and then attempt to edit
      the strings in-place, sometimes forgetting to terminate them.)
\item From R-2.15.1:
      Calls to the new function globalVariables() in package utils
      declare that functions and other objects in a package should be
      treated as globally defined, so that CMD check will not note
      them.
\item From R-2.15.1:
      print(packageDescription(*)) trims the Collate field by default.
\item From R-2.15.1: A new option "show.error.locations" has been added.  
      When set to
      TRUE, error messages will contain the location of the most recent
      call containing source reference information. (Other values are
      supported as well; see ?options.)
\item From R-2.15.1:
      C entry points R_GetCurrentSrcref and R_GetSrcFilename have been
      added to the API to allow debuggers access to the source
      references on the stack.
}}

  \subsection{INSTALLATION, BUILDING, TESTING, AND DEBUGGING}{
    \itemize{
\item The \code{--enable-mat-mult-with-BLAS} configuration
      option has been replaced by the ability to use a configure 
      argument of \code{mat_mult_in_BLAS=FALSE}, \code{mat_mult_in_BLAS=FALSE},
      or \code{mat_mult_in_BLAS=NA}, to set the default value of this
      option.
\item The \code{--disable-mat-mult-with-BLAS-in-helpers} configuration
      option has been replaced by the ability to use a configure 
      argument of \code{BLAS_in_helpers=FALSE} or \code{BLAS_in_helpers=TRUE}
      to set the default value of this option.
\item The LAPACK routines used are now the same as those in R-3.1.1 (version
      3.5.0).
      However, the \code{.Call} interface to these remains as in 
      R-2.15.0 to R-2.15.3 (it was changed to use \code{.Internal} in R-3.0.0).
      Since LAPACK 3.5.0 uses some more recent Fortran features, a 
      Fortran 77 compiler such as \code{g77} will no longer suffice.
\item Setting the environment variable \code{R_ABORT} to any non-null
      string will prevent any attempt to produce a stack trace on a
      segmentation fault, in favour of instead producing (maybe) an
      immediate core dump.
\item The variable \code{R_BIT_BUCKET} in \file{share/make/vars.mk}
      now specifies a file to receive output that is normally ignored
      when building pqR.  It is set to \file{dev/null} in the distribution,
      but this can be changed to help diagnose build problems.
\item The C functions \code{R_inspect} and \code{R_inspect3} functions are now
      visible to package code, so they can be used there for debugging.
      To see what they do, look in \file{src/main/inspect.c}.  They are subject
      to change, and should not appear in any code released to users.
\item The \code{Rf_error} and related procedures declared in 
      \file{R_ext/Error.h} are now if possible declared to never return,
      allowing for slightly better code generation by the compiler, 
      and avoiding spurious compiler warnings.  This parallels a change 
      in R-3.0.1, but is more general, using the C11 noreturn facility if 
      present, and otherwise resorting to the gcc facility (if gcc is used).
}}

  \subsection{INSTALLATION FEATURES LIKE THOSE IN LATER R CORE RELEASES}{
    \itemize{
\item From R-2.15.1:
      install.packages("pkg_version.tgz") on Mac OS X now has sanity
      checks that this is actually a binary package (as people have
      tried it with incorrectly named source packages).
\item From R-2.15.2: \code{--with-blas='-framework vecLib'} now also works
      on OS X 10.8 and 10.9.
\item From R-2.15.3:
      Configuration and R CMD javareconf now come up with a smaller set
      of library paths for Java on Oracle-format JDK (including
      OpenJDK).  This helps avoid conflicts between libraries (such as
      libjpeg) supplied in the JDK and system libraries.  This can
      always be overridden if needed: see the 'R Installation and
      Administration' manual.
\item From R-2.15.3:
      The configure tests for Objective C and Objective C++ now work on
      Mac OS 10.8 with Xcode 4.5.2 (PR#15107).
\item The cairo-based versions of \code{X11()} now work with
      current versions of cairographics (e.g. 1.12.10).  (\PR{15168})

}}

  \subsection{DOCUMENTATION UPDATES}{
  These are in addition to changes in documentation relating to other
  changes reported here.
    \itemize{
\item Some incorrect code has been corrected in the "Writing
      R Extensions" manual, in the "Zero finding"
      and "Calculating numerical derivatives" sections.  The
      discussion in "Finding and Setting Variables" has also been
      clarified to reflect current behaviour.
\item Documentation in the "R Internals" manual has been updated
      to reflect recent changes in pqR regarding symbols and variable
      lookup, and to remove incorrect information about the global cache
      present in the version from R-2.15.0 (and R-3.1.1).
\item Fixed an out-of-date comment in the section on helper threads in
      the "R Internals" manual.
}}

  \subsection{PERFORMANCE IMPROVEMENTS}{
    Numerous improvements in speed and memory usage have been made in this
    release of pqR.  Some of these are noted here.
    \itemize{
\item Lookup of local variables is now usually much faster (especially when
      the number of local variables is large), since for each symbol,
      the last local binding found is now recorded, usually avoiding a 
      linear search through local symbol bindings.  Those lookups that are
      still needed are also now a bit faster, due to unrolling of the 
      search loop.
\item Assignments to selected parts of variables (eg, \code{a[i,j] <- 0} or
      \code{names(L$a[[f()]]) <- v}) are now much faster in the interpreter.
      (Such assignments within functions that are byte-compiled use a 
      different mechanism that has not been changed in this release.)  
      
      This change also alters the error 
      messages produced from such assignments.  They are probably not as 
      informative (at least to unsophisticated users) as those that
      the interpreter produced previously, though they are better than 
      those produced from byte-compiled code.  On the plus side, the error 
      messages are now consistent for primitive and user-written replacement 
      functions, and some messages now contain short, intelligible expressions
      that could previously contain huge amounts of data (see the section on 
      new features above).  

      This change also fixes the anomaly that arguments
      of subset expressions would sometimes be evaluated more than once
      (eg, \code{f()} in the example above).
\item The speed of \code{.C} and \code{.Fortran} has been substantially
      improved, partly by incorporating changes in R-2.15.1 and R-2.15.2,
      but with substantial additional improvements as well.  
\item The speed of \code{.Call} and \code{.External} has been improved somewhat.
      More importantly, the C routines called will get macro versions of 
      \code{CAR}, \code{CDR}, \code{CADR}, etc., macro versions of \code{TYPEOF}
      and \code{LENGTH}, and inline function versions of \code{INTEGER},
      \code{LOGICAL}, \code{REAL}, \code{COMPLEX}, and \code{RAW}.  This
      avoidance of procedure call overhead for these operations may speed
      up some C procedures substantially.
\item In some circumstances, a routine called with \code{.C} or \code{.Fortran}
      can now be done in a helper thread, in parallel with other computations.
      This is done only if requested with the \code{HELPER} option, and
      at present only in certain limited circumstances, in which only a single
      output variable is used.  See \code{help(.C)} or \code{help(.Fortran)}
      for details.
\item As an initial use of the previous feature, the \code{findInterval} 
      function now will sometimes execute its C routine in a helper thread.
      (More significant uses of the \code{HELPER} option to \code{.C} and
      \code{.Fortran} will follow in later releases.)
\item Assignments that update a local variable by applying a single unary or 
      binary mathematical operation will now often re-use space for
      the variable that is updated, rather than allocating new space.
      For example, this will be done with all the assignments in the
      second line below:
\preformatted{   u <- rep(1,1000); v <- rep(2,1000); w <- exp(2)
   u <- exp(u); u <- 2*u; v <- v/2; u <- u+v; w <- w+1
}
      This modification also has the effect of increasing the possibilities
      for task merging.  For example, in the above code, the first two
      updates for \code{u} will be merged into one computation that sets
      \code{u} to \code{2*exp(u)} using a single loop over the vector.
\item The performance of \code{rep} and \code{rep.int} is much improved.
      These improvements (and improvements previously made in pqR) go beyond 
      those in R Core releases from R-2.15.2 on, so these functions are often 
      substantially faster in pqR than in R-2.15.2 or later R Core versions
      to at least R-3.1.1, for both long and short vectors.  (However, note
      that the changes in functionality made in R-2.15.2 have not been made 
      in pqR; in particular, pairlists are still allowed, as in R-2.15.0.)
\item For numeric vectors, the repetition done by \code{rep} and \code{rep.int}
      may now be done in a helper thread, in parallel with other computations.
      For example, attaching names to the result of \code{rep} (if necessary)
      may be done in parallel with replication of the data part.
\item The amount of space used on the C stack has been reduced, with the
      result that deeper recursion is possible within a given C stack
      limit.  For example, the following is now possible with the default
      stack limit (at least on one Intel Linux system with gcc 4.6.3, results
      will vary with platform):
\preformatted{   f <- function (n) { if (n>0) 1+f(n-1) else 0 }
   options(expressions=500000)
   f(7000)
}
      For comparison, with pqR-2014-06-1, and R-3.1.1, trying to evaluate 
      f(3100) gives a C stack overflow error (but f(3000) works).
\item Expressions now sometimes return constant values, that are shared,
      and likely stored in read-only memory.  These constants include 
      \code{NULL}, the scalars (vectors of length one) \code{FALSE}, 
      \code{TRUE}, \code{NA}, \code{NA_real_}, 0.0, 1.0, 0L, 1L, ..., 10L, 
      and some one-element pairlists with such constant elements.  Apart 
      from \code{NULL}, these constants are not
      \emph{always} used for the corresponding value, but they often are, which
      saves on memory and associated garbage collection time.  External routines
      that incorrectly modify objects without checking that \code{NAMED} is
      zero may now crash when passed a read-only constant, which is a generally
      desirable debugging aid, though it might sometimes cause a package that
      had previously at least sort-of worked to no longer run.
\item The \code{substr} function has been sped up, and uses less memory,
      especially when a small substring is extracted from a long string.
      Assignment to \code{substr} has also been sped up a bit.
\item The function for unserializing data (eg, reading file \file{.RData}) is
      now done with elimination of tail-recursion (on the CDR field) when 
      reading pairlists.  This is both faster and less likely to produce a stack
      overflow.  Some other improvements to serializing/unserializing have
      also been made, including support for restoring constant values (mentioned
      above) as constant values.
\item Lookup of S3 methods has been sped up, especially when no method is
      found.  This is important for several primitive functions, such as 
      \code{$}, that look for a method when applied to an object with a class
      attribute, but perform the operation themselves if no method is found.
\item Integer plus, minus, and times are now somewhat faster (a side effect
      of switching to a more robust overflow check, as described below).
\item Several improvements relating to garbage collection have been made.
      One change is that the amount of memory used for each additional
      symbol has been reduced from 112 bytes (two CONS cells) to 80 bytes
      (on 64-bit platforms), not counting the space for the symbol's name
      (a minumum of 48 bytes on 64-bit platforms).  Another change is in 
      tuning of heap sizes, in order to reduce occasions in which garbage 
      collection is very frequent.
\item Many uses of the \code{return} statement have been sped up.
\item Functions in the \code{apply} family have been sped up when they are
      called with no additional arguments for the function being applied.
\item The performance problem reported in PR #15798 at r-project.org has
      been fixed (differently from the R Core fix).
\item A performance bug has been fixed in which any assignment to a vector 
      subscripted with a string index caused the entire vector to be copied.
      For example, the final assignment in the code below would copy all
      of \code{a}:
\preformatted{   a<-rep(1.1,10000); names(a)[1] <- "x"
   a["x"] <- 9
}
      This bug exists in R Core implementations though at least R-3.1.1.
\item A performance bug has been fixed that involved subscripting with many 
      invalid string indexes, reported on r-devel on 2010-07-15 and 
      2013-05-8.  It is illustrated by the following code, 
      which was more than ten thousand times slower than expected:
\preformatted{   x <- c(A=10L, B=20L, C=30L)
   subscript <- c(LETTERS[1:3], sprintf("ID\%05d", 1:150000))
   system.time(y1 <- x[subscript])
}
      The fix in this version of pqR does not solve the related problem 
      when assigning to \code{x[subscript]}, which is still slow.  Fixing
      that would require implementation of a new method, possibly requiring
      more memory.

      This performance bug exists in R Core releases through R-3.1.1, but
      may now be fixed (differently) in the current R Core development version.
}}

  \subsection{BUG FIXES}{
    \itemize{
\item Fixed a bug in \code{numericDeriv} (see also the documentation
      update above), which is illustrated by the following
      code, which gave the wrong derivative:
\preformatted{    x <- y <- 10
    numericDeriv(quote(x+y),c("x","y"))
}
      I reported this to R Core, and it is also fixed (differently) in
      R-3.1.1.
\item Fixed a problem in \code{.C} and \code{.Fortran} where, contrary
      to the documentation (except when \code{DUP=TRUE} and no duplication 
      was actually needed), logical values after the call other than 
      \code{TRUE}, \code{FALSE}, and \code{NA} are not mapped to \code{TRUE},
      but instead exist as invalid values that may show up later.
      This bug exists in R Core versions 2.15.1 through at least 3.1.1.
      I reported it as \PR{15878} at r-project.org, so it may be fixed in
      a later R Core release.
\item Fixed a problem with treatment of \code{ANYSXP} in specifying
      types of registered C or Fortran routines, which in particular had
      prevented the types of \code{str_signif}, used in \code{formatC},
      from being registered.  (This bug exists in R Core versions of R
      at least through R-3.1.1.) 
\item Fixed a bug in \code{substr} applied to a string with UTF-8
      encoding, which could cause a crash for code such as
\preformatted{   a <- "\xc3\xa9"
   Encoding(a) <- "UTF-8"
   b <- paste0(rep(a,8000),collapse="")
   c <- substr(b,1,16000)
}
      I reported this as PR{15910} at r-project.org, so it may be
      fixed in an R Core release after R-3.1.1.  A related bug in
      assignment to \code{substr} has also been fixed.
\item Fixed a bug in how debugging is handled that is illustrated by the
      following output:
\preformatted{   > g <- function () { A <<- A+1; function (x) x+1 }
   > f <- function () (g())(10)
   > A <- 0; f(); print(A)
   [1] 11
   [1] 1
   > debug(f);
   > A <- 0; f(); print(A)
   debugging in: f()
   debug: (g())(10)
   Browse[2]> c
   exiting from: f()
   [1] 11
   [1] 2
}
   Note that the final value of \code{A} is different (and wrong) when
   \code{f} is stepped through in the debugger.  This bug exists in
   R Core releases through at least R-3.1.1.
\item Fixed a bug illustrated by the following code, which gave
      an error saying that \code{p[1,1]} has the wrong number of subscripts:
\preformatted{   p <- pairlist(1,2,3,4); dim(p) <- c(2,2); p[1,1] <- 9
}
   This bug exists in R Core releases through at least R-3.1.1.
\item Fixed the following pqR bug (and related bugs), in which
      \code{b} was modified by the assignment to \code{a}:
\preformatted{   a <- list(list(1+1))
   b <- a
   attr(a[[1]][[1]],"fred")<-9
   print(b)
}
\item Fixed the following bug in which \code{b} was modified
      by an assignment to \code{a} with a vector subscript:
\preformatted{   a <- list(list(mk2(1)))
   b <- a[[1]]
   a[[c(1,1)]][1] <- 3
   print(b)
}
      This bug also exists in R-2.15.0, but was fixed in R-3.1.1 
      (quite differently than in pqR).
\item Fixed a lack of error checking bug that could cause expressions
      such as \code{match.call(,expression())} to crash from an
      invalid memory reference.  This bug also exists in R-2.15.0 and
      R-3.1.1.
\item Fixed the non-robust checks for integer overflow, which reportedly
      sometimes fail when using clang on a Mac.  This is #PR 15774 at
      r-project.org, fixed in R-3.1.1, but fixed differently in pqR.
\item Fixed a pqR bug with expressions of the form \code{t(x)\%*\%y}
      when \code{y} is an S4 object.
\item Fixed a bug (PR #15399 at r-project.og) in \code{na.omit} and 
      \code{na.exclude} that led to a
      data frame that should have had zero rows having one row instead.
      (Also fixed in R-3.1.1, though differently.)
\item Fixed the problem that RStudio crashed whenever a function was
      debugged (with \code{debug}).  This was due to pqR having changed
      the order of fields in the \code{RCNTXT} structure, which is an
      internal data structure of the interpreter, but is nevertheless
      accessed in RStudio.  The order of fields is now back to what it was.
\item Fixed the bug in \code{nlm} reported as PR #15958
      at r-project.org, along with related bugs in \code{uniroot} and
      \code{optimize}.  These all involve situations where the function
      being optimized saves its argument in some manner, and then sees
      the saved value change when the optimizer re-uses the space for the 
      argument on the next call.  The fix made is to no longer reuse the 
      space, which will unfortunately cause a (fairly small) decline in 
      performance.

      The \code{optim} function also has this problem, but only
      when numerical derivatives are used.  It has not yet been fixed.
      The \code{integrate} function does not seem to have a problem.
\item Fixed a bug in the code to check for C stack overflow, that may
      show up when the fallback method for determining the start of the
      stack is needed, and a stack check is then done when very little stack
      is in use, resulting in an erroneous report of stack overflow.  The
      problem is platform dependent, but arises on a SPARC Solaris system 
      when using gcc 3.4.3, once stack usage is reduced by the improvement
      described above, leading to failure of one of the tests for package 
      Matrix.  This bug exists in R Core version back to 2.11.1 (or earlier)
      and up to at least 3.1.1.
}}

  \subsection{BUG FIXES CORRESPONDING TO THOSE IN LATER R CORE RELEASES}{
    \itemize{
\item From R-2.15.1: 
      Trying to update (recommended) packages in R_HOME/library without
      write access is now dealt with more gracefully.  Further, such
      package updates may be skipped (with a warning), when a newer
      installed version is already going to be used from .libPaths().
      (PR#14866)
\item From R-2.15.1:
      \command{R CMD check} with \env{_R_CHECK_NO_RECOMMENDED_}
      set to a true value (as done by the \command{--as-cran} option)
      could issue false errors if there was an indirect dependency
      on a recommended package.
\item From R-2.15.1:
      getMethod(f, sig) produced an incorrect error message in some
      cases when f was not a string).
\item From R-2.15.2:
      In Windows, the GUI preferences for foreground color were 
      not always respected.  (Reported by Benjamin Wells.)
\item From R-2.15.1:
      The evaluator now keeps track of source references outside of
      functions, e.g. when source() executes a script.
\item From R-2.15.1:
      The value returned by tools::psnice() for invalid pid values was
      not always NA as documented.
\item From R-2.15.2:
      \code{sort.list(method = "radix")} could give incorrect
      results on certain compilers (seen with \command{clang} on Mac OS
      10.7 and \command{Xcode 4.4.1}).
\item From R-3.0.1:
      Calling \code{file.copy()} or \code{dirname()} with the
      invalid input \code{""} (which was being used in packages, despite
      not being a file path) could have caused a segfault.
\item From R-3.0.1:
      \code{dirname("")} is now \code{""} rather than \code{"."} (unless
      it segfaulted).
\item Similarly to R-3.1.1-patched:
      In package \code{parallel}, child processes now call \code{_Exit}
      rather than \code{exit}, so that the main process is not affected
      by flushing of input/output buffers in the child.
}}
}


\section{CHANGES IN VERSION RELEASED 2014-06-19}{

  \subsection{INTRODUCTION}{

  \itemize{ 

\item This is a maintenance release, with bug fixes, documentation
      improvements (including provision of previously missing
      documentation), and changes for compatibility with R Core releases.
      There are some new features in this release that help
      with testing pqR and packages. There are no significant changes 
      in performance.

\item See the sections below on earlier releases for general
      information on pqR.  

\item Note that there was a test release of 2014-06-10 that 
      is superceded by this release, with no separate listing 
      of the changes it contained.
  }}

  \subsection{NEW FEATURES FOR TESTING}{
    \itemize{
\item The setting of the \code{R_SEED} environment variable now specifies what
      random number seed to use when \code{set.seed} is not called.  When
      \code{R_SEED} is not set, the seed will be set from the time and process
      ID as before.  It is recommended that \code{R_SEED} be set before running
      tests on pqR or packages, so that the results will be reproducible.
      For example, some packages report an error if a hypothesis test on
      simulated data results in a p-value less than some threshold.  If 
      \code{R_SEED} is not set, these packages will fail their tests now 
      and then at random, whereas setting \code{R_SEED} will result either
      in consistent success or (less likely) consistent failure.
\item The comparison of test output with saved output using \code{Rdiff} now
      ignores any output from \code{valgrind}, so spurious errors will not be
      triggered by using it.  When using \code{valgrind}, the
      output files should be checked manually for \code{valgrind} messages 
      that are of possible interest.
\item The test script in \file{tests/internet.R} no longer looks at CRAN's html
      code, which is subject to change.  It instead looks at a special test file
      at \url{pqR-project.org}.
\item Fixed problems wit the \file{reg-tests-1b} test script.  Also, now sets
      the random seed, so it's consistent (even without R_SEED set), and has
      its output compared to a saved version.  Non-fatal errors (with
      code 5) should be expected on systems without enough memory for xz
      compression.
  }}

  \subsection{CHANGE FOR COMPATIBILITY}{
    \itemize{
\item The result of \code{diag(list(1,3,5))} is now a matrix of type
      double.  In R-2.15.0, this expression did not produce a sensible
      result.  A previous fix in pqR made this expression produce a matrix of 
      type list.  A later change by R Core also fixed this, but so it
      produced a double matrix, coercing the list to a numeric vector
      (to the extent possible); pqR now does the same.
  }}

  \subsection{DOCUMENTATION UPDATES}{
    \itemize{
\item The documentation for \code{c} now says how the names for the 
      result are determined, including previously missing information
      on the \code{use.names} argument, and on the role of the names of
      arguments in the call of \code{c}.  This documentation is missing
      in R-2.15.0 and R-3.1.0.
\item The documentaton for \code{diag} now documents that a diagonal matrix 
      is always created with type double or complex, and that the
      names of an extracted diagonal vector are taken from a \code{names}
      attribute (if present), if not from the row and column names.  This
      information is absent in the documentation in R-2.15.1 and R-3.1.0.
\item Incorrect information regarding the pointer protection stack
      was removed from \code{help(Memory)}.  This incorrect information
      is present in R-2.15.0 and R-3.1.0 as well.
\item There is now information in \code{help(Arithmetic)} regarding what
      happens when the operands of an arithmetic operation are \code{NA}
      or \code{NaN}, including the arbitrary nature of the result when
      one operand is \code{NA} and the other is \code{NaN}.  There is
      no discussion of this issue in the documentation for R-2.15.0 and R-3.1.0.
\item The \code{R_HELPERS} and \code{R_HELPERS_TRACE} environment variables
      are now documented in \code{help("environment variables")}.  The
      documentation in \code{help(helpers)} has also been clarified.
\item The \code{R_DEBUGGER} and \code{R_DEBUGGER_ARGS} environment variables
      are now documented in \code{help("environment variables")} as 
      alternatives to the \code{--debugger} and \code{--debugger-args}
      arguments.
  }}

  \subsection{BUG FIXES}{
    \itemize{
\item Fixed lack of protection bugs in the \code{equal} and \code{greater}
      functions in \file{sort.c}.  These bugs are also present in R-2.15.0
      and R-3.1.0.
\item Fixed lack of protection bugs in the \code{D} function in \file{deriv.c}.
      These bugs are also present in R-2.15.0 and R-3.1.0.
\item Fixed argument error-checking bugs in \code{getGraphicsEventEnv}
      and \code{setGraphicsEventEnv} (also present in R-2.15.0 and R-3.1.0).
\item Fixed a stack imbalance bug that shows up in the expression
      \code{anyDuplicated(c(1,2,1),incomp=2)}.  This bug is also present
      in R-2.15.0 and R-3.1.0.  The bug is reported only when the \code{base}
      package is not byte compiled (but still exists silently when it is 
      compiled).
\item Fixed a bug in the foreign package that showed up on systems where
      the C \code{char} type is unsigned, such as a Rasberry Pi running
      Rasbian.  I reported this to R Core, and it is also fixed in R-3.1.0.
\item Fixed a lack of protection bug that arose when \code{log} produced a
      warning.
\item Fixed a lack of protection bug in the \code{lang[23456]}
      C functions.
\item Fixed a stack imbalance bug that showed up when an assignment was
      made to an array of three or more dimensions using a zero-length
      subscript.
\item Fixed a problem with \code{news()} that was due to pqR's version
      numbers being dates (pqR issue #1).
\item Fixed out-of-bound memory accesses in \code{R_chull} and \code{scanFrame}
      that valgrind reports (but which are likely to be innocuous).
  }}

  \subsection{BUG FIXES CORRESPONDING TO THOSE IN LATER R CORE RELEASES}{
    \itemize{
\item From R-2.15.1: The string "infinity" now converts correctly to \code{Inf}
      (PR#14933).
\item From R-2.15.1: The generic for backsolve is now correct (PR#14883).
\item From R-2.15.1: A bug in \code{get_all_vars} was fixed (PR#14847).
\item From R-2.15.1: Fixed an argument error checking bug in \code{dev.set}.
\item From R-3.1.0-patched: Fixed a problem with \code{mcmapply} not 
      parallelizing when the number of jobs was less than number of cores.
      (However, unlike R-3.1.0-patched, this fix doesn't try to 
      parallelize when there is only one core.)
  }}
}

\section{CHANGES IN VERSION RELEASED 2014-02-23}{

  \subsection{INTRODUCTION}{

  \itemize{ 

\item This is a maintenance release, with bug fixes, changes for
      compatibility with packages, additional correctness tests, and 
      documentation improvements.  There are no new features in this 
      release, and no significant changes in performance.

\item See the sections below on earlier releases for general
      information on pqR.
  }}

  \subsection{INSTALLATION AND TESTING}{
    \itemize{
\item The information in the file "INSTALL" in the main source directory 
      has been re-written.  It now contains all the information expected
      to be needed for most installations, without the user needing to
      refer to R-admin, including information on the configuration
      options that have been added for pqR.  It also has information on
      how to build pqR from a development version downloaded from github.

\item Additional tests regarding subsetting operations, maintenance of
      NAMEDCNT, and operation of helper threads have been written.
      They are run with \code{make check} or \code{make check-all}.

\item A "create-configure" shell script is now included, which allows
      for creation of the "configure" shell script when it is non-functional
      or not present (as when building from a development version of pqR).
      It is not needed for typical installs of pqR releases.

\item Some problems with installation on Microsoft Windows (identified
      by Yu Gong) have hopefully been fixed.  (But trying to install
      pqR on Windows is still recommended only for adventurous users.)

\item A problem with installing pqR as a shared library when multithreading
      is disabled has been fixed.

\item Note that any packages (except those written only in R, plus 
      C or Fortran routines called by \code{.C} or \code{.Fortran}) that
      were compiled and installed under R Core versions of R must be 
      re-installed for use with pqR, as is generally the case with new versions
      of R (although it so happens that it is not necessary to re-install
      packages installed with pqR-2013-07-22 or pqR-2013-12-29 with this 
      release, because the formats of the crucial internal data structures 
      happen not to have changed).
  }}

  \subsection{DOCUMENTATION UPDATES}{
    \itemize{
\item The instructions in "INSTALL" have been re-written, as noted above.
\item The manual on "Writing R Extensions" now has additional information 
      (in the section on "Named objects and copying") on paying proper attention
      to NAMED for objects found in lists.
\item More instructions on how to create a release branch of pqR from a 
      development branch have been added to mods/README (or MODS).
  }}

  \subsection{CHANGES REGARDING PACKAGE COMPATIBILITY AND CHECKING}{
    \itemize{
\item Changed the behaviour of \code{$} when dispatching so that the unevaluated
      element name arrives as a string, as in R-2.15.0.  This behaviour is
      needed for the "dyn" package.  The issue is illustrated by the
      following code:
\preformatted{    a <- list(p=3,q=4)
    class(a) <- "fred"
    `$.fred` <-
      function (x,n) { print(list(n,substitute(n))); x[[n]] }
    print(a$q)
}
      In R-2.15.0, both elements of the list printed are strings, but in
      pqR-2013-12-29, the element from "substitute" is a symbol.  Changed
      \code{help("$")} to document this behaviour, and the corresponding 
      behaviour of \code{"$<-"}.  Added a test with \code{make check} for it.
\item Redefined "fork" to "Rf_fork" so that helper threads can be disabled
      in the child when "fork" is used in packages like "multicore". 
      (Special mods for this had previously been made to the "parallel" 
      package, but this is a more universal scheme.)
\item Added an option (currently set) for pqR to ignore incorrect zero
      pointers encountered by the garbage collector (as R-2.15.0 does).
      This avoids crashes with some packages (eg, "birch") that incorrectly
      set up objects with zero pointers.
\item Changed a C procedure name in the "matprod" routines to reduce the
      chance of a name conflict with C code in packages.
\item Made \code{NA_LOGICAL} and \code{NA_INTEGER} appear as variables
      (rather than constants) in packages, as needed for package
      "RcppEigen".
\item Made \code{R_CStackStart} and \code{R_CStackLimit} visible to 
      packages, as needed for package "vimcom".
\item Fixed problem with using \code{NAMED} in a package that defines
      \code{USE_RINTERNALS}, such as "igraph".
\item Calls of external routines with .Call and .External are now
      followed by checks that the routine didn't incorrectly change 
      the constant objects sometimes used internally in pqR for TRUE, 
      FALSE, and NA.  (Previously, such checks were made only after calls 
      of .C and .Fortran.)
  }}

  \subsection{BUG FIXES}{
    \itemize{
\item Fixed the following bug (also present in R-2.15.0 and R-3.0.2):
\preformatted{    x <- t(5)
    print (x \%*\% c(3,4))
    print (crossprod(5,c(3,4)))
}
     The call of \code{crossprod} produced an error, whereas the corresponding
     use of \code{\%*\%} does not.

     In pqR-2013-12-29, this bug also affected the expression 
     \code{t(5) \%*\% c(3,4)}, since it is converted to the equivalent of 
     \code{crossprod(5,c(3,4))}.

\item Fixed a problem in R_AllocStringBuffer that could result in
      a crash due to an invalid memory access.  (This bug is also
      present in R-2.15.0 and R-3.0.2.)
\item Fixed a bug in a "matprod" routine sometimes affecting 
      \code{tcrossprod} (or an equivalent use of \code{\%*\%}) with 
      helper threads.
\item Fixed a bug illustrated by the following:
\preformatted{    f <- function (a)
    { x <- a
      function () { b <- a; b[2]<-1000; a+b  }
    }
    g <- f(c(7,8,9))
    save.image("tmpimage")
    load("tmpimage")
    print(g())
}
      where the result printed was 14 2000 18 rather than 14 1008 18.
\item Fixed a bug in \code{prod} with an integer vector containing \code{NA}, 
      such as, \code{prod(NA)}.
\item Fixed a lack-of-protection bug in mkCharLenCE that showed up
      in checks for packages "cmrutils".
\item Fixed a problem with xtfrm demonstrated by the following:
\preformatted{    f<-function(...) xtfrm(...); f(c(1,3,2))
}
      which produced an error saying '...' was used in an incorrect context.
      This affected package "lsr". 
\item Fixed a bug in maintaining NAMEDCNT when assigning to a variable in
      an environment using \code{$}, which showed up in package "plus".
\item Fixed a bug that causes the code below to create a circular data 
      structure:
\preformatted{    { a <- list(1); a[[1]] <- a; a }
}
\item Fixed bugs such as that illustrated below:
\preformatted{    a <- list(list(list(1)))
    b <- a
    a[[1]][[1]][[1]]<-2
    print(b)
}
      in which the assignment to \code{a} changes \code{b}, and added tests
      for such bugs.
\item Fixed a bug where unary minus might improperly reuse its operand for
      the result even when it was logical (eg, in \code{-c(F,T,T,F)}).
\item Fixed a bug in pairlist element deletion, and added tests in subset.R
      for such cases.
\item The ISNAN trick (if enabled) is now used only in the interpreter itself,
      not in packages, since the macro implementing it evaluates its argument
      twice, which doesn't work if it has side effects (as happens in the 
      "ff" package).
\item Fixed a bug that sometimes resulted in task merging being disabled
      when it shouldn't have been.
}}
}

\section{CHANGES IN VERSION RELEASED 2013-12-29}{

  \subsection{INTRODUCTION}{

  \itemize{ 

\item This is the first publicized release of pqR after pqR-2013-07-22.  
      A verson dated 2013-11-28 was released for testing; it differs
      from this release only in bug and documentation fixes, which
      are not separately detailed in this NEWS file.

\item pqR is based on R-2.15.0, distributed by the R Core Team, but
improves on it in many ways, mostly ways that speed it up, but also by
implementing some new features and fixing some bugs.  See the notes
below on earlier pqR releases for general discussion of pqR, and for
information that has not changed from previous releases of pqR.

\item The most notable change in this release is that ``task merging''
      is now implemented.  This can speed up sequences
      of vector operations by merging several operations into one, which 
      reduces time spent writing and later reading data in memory. 
      See \code{help(merging)} and the item below for more details.

\item This release also includes other performance improvements, bug fixes,
      and code cleanups, as detailed below.
  }}

  \subsection{INSTALLATION AND TESTING}{
    \itemize{

\item Additional configuration options are now present to allow
      enabling and disabling of task merging, and more generally, of the
      deferred evaluation framework needed for both task merging and
      use of helper threads.  By default, these facilities are enabled.
      The \code{--disable-task-merging} option to \code{./configure}
      disables task merging, \code{--disable-helper-threads} disables
      support for helper threads (as before), and 
      \code{--disable-deferred-evaluation} disables both of these
      features, along with the whole deferred evaluation framework.
      See the \code{R-admin} manual for more details.

\item See the pqR wiki at \code{https://github.com/radfordneal/pqR/wiki}
      for the latest news regarding systems and packages that do or do not
      work with pqR.

\item Note that any packages (except those written only in R, plus 
      C or Fortran routines called by \code{.C} or \code{.Fortran}) that
      were compiled and installed under R Core versions of R must be 
      re-installed for use with pqR, as is generally the case with new versions
      of R (although it so happens that it is not necessary to re-install
      packages installed with pqR-2013-07-22 with this release, because the 
      formats of the crucial internal data structures happen not to have
      changed).

\item Additional tests of matrix multiplication (\code{\%*\%}, \code{crossprod},
      and \code{tcrossprod}) have been written.  They are run with
      \code{make check} or \code{make check-all}.

  }}

  \subsection{INTERNAL STRUCTURES AND APPLICATION PROGRAM INTERFACE}{
    \itemize{

\item The table of built-in function names, C functions implementing them, and
      operation flags, which was previously found in \code{src/main/names.c},
      has been split into multiple tables, located in the source files that 
      define such built-in functions (with only a few entries still in 
      \code{names.c}).  This puts the descriptions of these built-in
      functions next to their definitions, improving maintainability, and
      also reduces the number of global functions.  This change should have 
      no effects visible to users.

\item The initialization for fast dispatch to some primitive functions
      is now done in \code{names.c}, using tables in other source files
      analogous to those described in the point just above.  This is 
      cleaner, and eliminates an anomaly in the previous versions of
      pqR that a primitive function could be slower the first time it was
      used than when used later.
  }}

  \subsection{PERFORMANCE IMPROVEMENTS}{
    \itemize{
\item Some sequences of vector operations can now be merged into a single
      operation, which can speed them up by eliminating memory operations
      to store and fetch intermediate results.  For example, when \code{v} is 
      a long vector, the expression 
      \code{exp(v+1)} can be merged into one task, which will compute 
      \code{exp(v[i]+1)} for each element, \code{i}, of \code{v} in a 
      single loop.  

      Currently, such ``task merging'' is done only for (some)
      operations in which only one operand is a vector. When there are
      helper threads (which might be able to do some operations even
      faster, in parallel) merging is done only when one of the
      operations merged is a simple addition, subtraction, or
      multiplication (with one vector operand and one scalar operand).

      See \code{help(merging)} for more details.

\item During all garbage collections, any tasks whose outputs are not
      referenced are now waited for, to allow memory used by their outputs to be
      recovered.  (Such unreferenced outputs should be rare in real 
      programs.)  In a full garbage collection, tasks with large inputs
      or outputs that are referenced only as task inputs
      are also waited for, so that the memory they occupy can be recovered.

\item The built-in C matrix multiplication routines and those in the supplied 
      BLAS have both been sped up, especially those used by \code{crossprod}
      and \code{tcrossprod}.  This will of course have no effect if a different
      BLAS is used and the \code{mat_mult_with_BLAS} option is set to
      \code{TRUE}.

\item Matrix multiplications in which one operand can be recognized as the
      result of a transpose operation are now done without actually creating
      the transpose as an intermediate result, thereby reducing both 
      computation time and memory usage.  Effectively, these uses of the
      \code{\%*\%} operator are converted to uses of \code{crossprod} or
      \code{tcrossprod}.  See \code{help("\%*\%")} for details.

\item Speed of \code{ifelse} has been improved (though it's now slower when the
      condition is scalar due to the bug fix mentioned below).

\item Inputs to the mod operator can now be piped. (Previously, this was 
      inadvertently prevented in some cases.)

\item The speed of the quick check for NA/NaN that can be enabled with 
      \code{-DENABLE_ISNAN_TRICK} in CFLAGS has been improved.
  }}

  \subsection{BUG FIXES}{
    \itemize{
\item Fixed a bug in \code{ifelse} with scalar condition but other
      operands with length greater than one.  (Pointed out by Luke Tierney.)

\item Fixed a bug stemming from re-use of operand storage for a result
      (pointed out by Luke Tierney) illustrated by the following:
\preformatted{   A <- array(c(1), dim = c(1,1), dimnames = list("a", 1))
   x <- c(a=1)
   A/(pi*x)
}

\item The \code{--disable-mat-mult-with-BLAS-in-helpers} configuration
      setting is now respected for complex matrix multiplication
      (previously it had only disabled use of the BLAS in helper
      threads for real matrix multiplication).

\item The documentation for \code{aperm} now says that the default
      method does not copy attributes (other than dimensions and
      dimnames).  Previously, it incorrecty said it did (as is the
      case also in R-2.15.0 and R-3.0.2).

\item Changed \code{apply} from previous versions of pqR to replicate
      the behaviour seen in R-2.15.0 (and later R Core version) when the matrix 
      or array has a class attribute.  Documented this behaviour (which is
      somewhat dubious and convoluted) in the help entry for \code{apply}.
      This change fixes a problem seen in package TSA (and probably others).

\item Changed \code{rank} from prevous versions of pqR to replicate
      the behaviour when it is applied to data frames that is seen in R-2.15.0 
      (and later R Core versions).  Documented this (somewhat dubious) 
      behaviour in the help entry for \code{rank}.  This change fixes a
      problem in the \code{coin} package.

\item Fixed a bug in keeping track of references when assigning 
      repeated elements into a list array.

\item Fixed the following bug (also present in R-2.15.0 and R-3.0.2):
\preformatted{   v <- c(1,2)
   m <- matrix(c(3,4),1,2)
   print(t(m)\%*\%v)
   print(crossprod(m,v))
}
in which \code{crossprod} gave an error rather than produce the answer
for the corresponding use of \code{\%*\%}.

\item Bypassed a problem with the Xcode gcc compiler for the Mac that 
      led to it falsely saying that using -DENABLE_ISNAN_TRICK in CFLAGS
      doesn't work.
  }}
}


\section{CHANGES IN VERSION RELEASED 2013-07-22}{

  \subsection{INTRODUCTION}{

  \itemize{ 

\item pqR is based on R-2.15.0, distributed by the R Core Team, but
improves on it in many ways, mostly ways that speed it up, but also by
implementing some new features and fixing some bugs.  See the notes
below, on the release of 2013-06-28, for general discussion of pqR,
and for information on pqR that has not changed since that release.

\item This updated release of pqR provides some performance
enhancements and bug fixes, including some from R Core releases after
R-2.15.0.  More work is still needed to incorporate improvements in
R-2.15.1 and later R Core releases into pqR.

\item This release is the same as the briefly-released version of
2013-17-19, except that it fixes one bug and one reversion of an
optimization that were introduced in that release, and tweaks the
Windows Makefiles (which are not yet fully tested).

  }}

  \subsection{FEATURE AND DOCUMENTATION CHANGES}{
    \itemize{
      \item Detailed information on what operations can be done in helper
            threads is now provided by help(helpers).
      \item Assignment to parts of a vector via code such as 
            \code{v[[i]]<-value} and \code{v[ix]<-values} now automatically 
            converts raw values to the appropriate type
            for assignment into numeric or string vectors, and assignment
            of numeric or string values into a raw vector now results in the
            raw vector being first converted to the corresponding type.  This
            is consistent with the existing behaviour with other types.
      \item The allowed values for assignment to an element of an "expression" 
            list has been expanded to match the allowed values for ordinary
            lists.  These values (such as function closures) could previously 
            occur in expression lists as a result of other operations (such
            as creation with the \code{expression} primitive).
      \item Operations such as
            \code{v <- pairlist(1,2,3); v[[-2]] <- NULL} now raise an error.
            These operations were previously documented as being illegal, and
            they are illegal for ordinary lists.  The proper way to do
            this deletion is \code{v <- pairlist(1,2,3); v[-2] <- NULL}.
      \item Raising \code{-Inf} to a large value (eg, \code{(-Inf)^(1e16)})
            no longer produces an incomprehensible warning.  As before, the 
            value returned is \code{Inf}, because (due to their 
            limited-precision floating-point representation) all such large 
            numbers are even integers.
  }}

  \subsection{FEATURE CHANGES CORRESPONDING TO THOSE IN LATER R CORE RELEASES}{
    \itemize{
\item From R-2.15.1: On Windows, there are two new environment variables which
      control the defaults for command-line options.

      If \env{R_WIN_INTERNET2} is set to a non-empty value, it is as if
      \option{--internet2} was used.

      If \env{R_MAX_MEM_SIZE} is set, it gives the default memory limit
      if \option{--max-mem-size} is not specified: invalid values being
      ignored.

\item From R-2.15.1: The NA warning messages from e.g. \code{pchisq()} now 
      report the call to the closure and not that of the \code{.Internal}.

\item The following included software has been updated to new versions:
      zlib to 1.2.8, LZMA to 5.0.4, and PCRE to 8.33.
  }}

  \subsection{INSTALLATION AND TESTING}{
    \itemize{

\item See the pqR wiki at \code{https://github.com/radfordneal/pqR/wiki}
      for the latest news regarding systems and packages that do or do not
      work with pqR.

\item Note that any previosly-installed packages must be re-installed for 
      use with pqR (as is generally the case with new versions of R), except
      for those written purely in R.

\item It is now known that pqR can be successfully installed under Mac
      OS X for use via the command line (at least with some versions
      of OS X).  The gcc 4.2
      compiler supplied by Apple with Xcode works when helper threads
      are disabled, but does not have the full OpenMP support required for
      helper threads.   For helper threads to work, a C compiler that fully
      supports OpenMP is needed, such as gcc 4.7.3 (available via 
      macports.org).

      The Apple BLAS and LAPACK routines can be used by giving the
      \code{--with-blas='-framework vecLib'} and \code{--withlapack}
      options to \code{configure}.  This speeds up some operations
      but slows down others.

      The R Mac GUI would need to be recompiled for use with pqR.
      There are problems doing this unless helper threads
      are disabled (see pqR issue #17 for discussion).

      Compiled binary versions of pqR for Mac OS X are not yet being supplied.
      Installation on a Mac is recommended only for users experienced
      in installation of R from source code.

\item Success has also been reported in installing pqR on a Windows
      system, including with helper threads, but various tweaks were
      required.  Some of these tweaks are incorporated in this release,
      but they are probably not sufficient for installation "out of the box".
      Attempting to install pqR on Windows is recommended only for
      users who are both experienced and adventurous.

\item Compilation using the \code{-O3} option for gcc is not recommended.
      It speeds up some operations, but slows down others.  With gcc 4.7.3
      on a 32-bit Intel system running Ubuntu 13.04, compiling with 
      \code{-O3} causes compiled functions to crash. (This is not a
      pqR issue, since the same thing happens when R-2.15.0 is compiled 
      with \code{-O3}).
  }}

  \subsection{INTERNAL STRUCTURES AND APPLICATION PROGRAM INTERFACE}{
    \itemize{

\item The R internals manual now documents (in Section 1.8) a
      preliminary set of conventions that pqR follows (not yet
      perfectly) regarding when objects may be modified, and how
      NAMEDCNT should be maintained.  R-2.15.0 did not follow any
      clear conventions.

\item The documentation in the R internals manual on how helper
      threads are implemented in pqR now has the correct title.  (It
      would previously have been rather hard to notice.)

  }}

  \subsection{PERFORMANCE IMPROVEMENTS}{
    \itemize{
\item Some unnecessary duplication of objects has been eliminated.  Here
      are three examples:  
      Creation of lists no longer duplicates all the elements put in the
      list, but instead increments \code{NAMEDCNT} for these elements, so
      that
\preformatted{   a <- numeric(10000)
   k <- list(1,a)
}
no longer duplicates \code{a} when \code{k} is created (though a duplication
will be needed later if either \code{a} or \code{k[[2]]} is modified).
      Furthermore, the assignment below to \code{b$x}, no longer
      causes duplication of the 10000 elements of \code{y}:
\preformatted{   a <- list (x=1, y=seq(0,1,length=10000))
   b <- a
   b$x <- 2
}
Instead, a single vector of 10000 elements is shared between \code{a$y} and
\code{b$y}, and will be duplicated later only if necessary.  Unnecessary
duplication of a 10000-element vector is also avoided when \code{b[1]} is 
assigned to in the code below:
\preformatted{   a <- list (x=1, y=seq(0,1,length=10000))
   b <- a$y
   a$y <- 0
   b[1] <- 1
}
The assignment to \code{a$y} now reduces \code{NAMEDCNT} for the vector
bound to \code{b}, allowing it to be changed without duplication.

\item Assignment to part of a vector using code such as \code{v[101:200]<-0}
      will now not actually create a vector of 100 indexes, but will instead
      simply change the elements with indexes 101 to 200 without creating
      an index vector.  This optimization has not yet been implemented for
      matrix or array indexing.

\item Assignments to parts of vectors, matrices, and arrays using "[" has been
      sped up by detailed code improvements, quite substantially in some
      cases.

\item Subsetting of arrays of three or more dimensions using "[" has
      been sped up by detailed code improvements.

\item Pending summations of one-argument mathematical functions are now
      passed on by \code{sum}.  So, for example, in 
      \code{sum(exp(a)) + sum(exp(b))}, the two
      summations of exponentials can now potentially be done in parallel.

\item A full garbage collection now does not wait for all tasks being
      done by helpers to complete.  Instead, only tasks that are using
      or computing variables that are not otherwise referenced are 
      waited for (so that this storage can be reclaimed).
  }}

  \subsection{BUG FIXES}{
    \itemize{
\item A bug that could have affected the result of \code{sum(abs(v))} when
      it is done by a helper thread has been fixed.
\item A bug that could have allowed \code{as.vector}, \code{as.integer}, etc.
      to pass on an object still being computed to a caller not expecting
      such a pending object has been fixed.
\item Some bugs in which production of warnings at inopportune times could 
      have caused serious problems have been fixed.
\item The bug illustrated below (pqR issue #13) has been fixed:
\preformatted{   > l = list(list(list(1)))
   > l1 = l[[1]]
   > l[[c(1,1,1)]] <- 2
   > l1
   [[1]]
   [[1]][[1]]
   [1] 2
}
\item Fixed a bug (also present in R-2.15.0 and R-3.0.1) illustrated by the
following code:
\preformatted{   > a <- list(x=c(1,2),y=c(3,4))
   > b <- as.pairlist(a)
   > b$x[1] <- 9
   > print(a)
   $x
   [1] 9 2
   
   $y
   [1] 3 4
}
The value printed for a has a$x[1] changed to 9, when it should still be 1.
See pqR issue #14.
\item Fixed a bug (also present in R-2.15.0 and R-3.0.1) in which extending
      an "expression" by assigning to a new element changes it to an ordinary
      list.  See pqR issue #15.
\item Fixed several bugs (also present in R-2.15.0 and R-3.0.1) illustrated
by the code below (see pqR issue #16):
\preformatted{   v <- c(10,20,30)
   v[[2]] <- NULL        # wrong error message
   
   x <- pairlist(list(1,2))
   x[[c(1,2)]] <- NULL   # wrongly gives an error, referring to misuse
                         # of the internal SET_VECTOR_ELT procedure
   
   v<-list(1)
   v[[quote(abc)]] <- 2  # internal error, this time for SET_STRING_ELT
   
   a <- pairlist(10,20,30,40,50,60)
   dim(a) <- c(2,3)
   dimnames(a) <- list(c("a","b"),c("x","y","z"))
   print(a)              # doesn't print names
   
   a[["a","x"]] <- 0     # crashes with a segmentation fault
}
  }}

  \subsection{BUG FIXES CORRESPONDING TO THOSE IN LATER R CORE RELEASES}{
    \itemize{
\item From R-2.15.1: \code{formatC()} uses the C entry point \code{str_signif}
      which could write beyond the length allocated for the output string.

\item From R-2.15.1: \code{plogis(x, lower = FALSE, log.p = TRUE)} no longer
      underflows early for large x (e.g. 800).

\item From R-2.15.1: \code{?Arithmetic}'s \dQuote{\code{1 ^ y} and \code{y ^ 0}
	are \code{1}, \emph{always}} now also applies for \code{integer}
      vectors \code{y}.

\item From R-2.15.1: X11-based pixmap devices like \code{png(type = "Xlib")} 
      were trying to set the cursor style, which triggered some warnings and
      hangs.

\item From R-3.0.1 patched: Fixed comment-out bug in BLAS, as per PR 14964.
  }}
}


\section{CHANGES IN VERSION RELEASED 2013-06-28}{

\subsection{INTRODUCTION}{

\itemize{ 
\item This release of pqR is based on R-2.15.0, distributed by the R
Core Team, but improves on it in many ways, mostly ways that speed it
up, but also by implementing some new features and fixing some bugs.
One notable speed improvement in pqR is that for systems with multiple
processors or processor cores, pqR is able to do some numeric
computations in parallel with other operations of the interpreter, and
with other numeric computations.

\item This is the second publicised release of pqR (the first was on
2013-06-20, and there were earlier unpublicised releases). It fixes one
significant pqR bug (that could cause two empty strings to not compare
as equal, reported by Jon Clayden), fixes a bug reported to R Core (PR
15363) that also existed in pqR (see below), fixes a bug in deciding
when matrix multiplies are best done in a helper thread, and fixes some
issues preventing pqR from being built in some situations (including
some partial fixes for Windows suggested by "armgong").  Since the
rest of the news is almost unchanged from the previous release, I have
not made a separate news section for this release. (New sections will
be created once new releases have significant differences.)

\item This section documents changes in pqR from R-2.15.0 that are of
direct interest to users.  For changes from earlier version of R to
R-2.15.0, see the ONEWS, OONEWS, and OOONEWS files.  Changes of little
interest to users, such as code cleanups and internal details on
performance improvements, are documented in the file MODS, which
relates these changes to branches in the code repository at
github.com/radfordneal/pqR.

\item Note that for compatibility with R's version system, pqR presently
uses the same version number, 2.15.0, as the version of R on which it
is based. This allows checks for feature availability to continue to
work.  This scheme will likely change in the future.  Releases of pqR
with the same version number are distinguished by release date.

\item See radfordneal.github.io/pqR for current information on pqR, including
announcements of new releases, a link to the page for making and viewing
reports of bugs and other issues, and a link to the wiki page containing
information such as systems on which pqR has been tested.

}}

  \subsection{FEATURE CHANGES}{
    \itemize{
      \item A new primitive function \code{get_rm} has been added,
            which removes a variable while returning the value it
            had when removed.  See \code{help(get_rm)} for details,
            and how this can sometimes improve efficiency of R functions.

      \item An enhanced version of the \code{Rprofmem} function for profiling
            allocation of vectors has been implemented, that can
            display more information, and can output to the terminal,
            allowing the source of allocations to more easily be
            determined.  Also, \code{Rprofmem} is now always accessible
            (not requiring the \code{--enable-memory-profiling} configuration
            option).  Its overhead when not in use is negligible.
 
            The new version allows records of memory allocation to be
            output to the terminal, where their position relative to
            other output can be informative (this is the default for the
            new \code{Rprofmemt} variant).  More identifying
            information, including type, number of elements, and
            hexadecimal address, can also be output.  For more details on
            these and other changes, see \code{help(Rprofmem)}.

      \item A new primitive function, pnamedcnt, has been added, that
            prints the NAMEDCNT/NAMED count for an R object, which is helpful
            in tracking when objects will have to be duplicated.  For
            details, see help(pnamedcnt).

      \item The \code{tracemem} function is defunct.  What exactly it was
            supposed to do in R-2.15.0 was unclear, and optimizations 
            in pqR make it even less clear what it should do.  The bit
            in object headers that was used to implement it has been
            put to a better use in pqR.  The \code{--enable-memory-profiling}
            configuration option used to enable it no longer exists.

            The \code{retracemem} function remains for compatibility
            (doing nothing).  The \code{Rprofmemt} and \code{pnamedcnt}
            functions described above provide alternative ways of gaining
            insight into memory allocation behaviour.

      \item Some options that can be set by arguments to the R command can
            now also be set with environment variables, specifically, the
            values of R_DEBUGGER, R_DEBUGGER_ARGS, and R_HELPERS give the
            default when \code{--debugger}, \code{--debugger-args}, and 
            \code{--helpers} are not specified on the command line.  This 
            feature is useful when using a shell file or Makefile that contains 
            R commands that one would rather not have to modify.
    }
  }

  \subsection{INSTALLATION AND TESTING}{
    \itemize{

      \item The procedure for compiling and installing from source is largely 
            unchanged from R-2.15.0.  In particular, the final result is a 
            program called "R", not "pqR", though of course you can provide a 
            link to it called "pqR".  Note that (as for R-2.15.0) it is not 
            necessary to do an "install" after "make" --- one can just
            run bin/R in the directory where you did "make".  This may be 
            convenient if you wish to try out pqR along with your current 
            version of R.

      \item Testing of pqR has so far been done only on Linux/Unix
            systems, not on Windows or Mac systems.  There is no specific
            reason to believe that it will not work on Windows or Mac
            systems, but until tests have been done, trying to use it 
            on these systems is not recommended.  (However, some users
            have reported that pqR can be built on Mac systems, as long
            as a C compiler fully supporting OpenMP is used, or the
            \code{--disable-helper-threads} configuration option is used.)

      \item This release contains the versions of the standard and recommended
            packages that were released with R-2.15.0.  Newer versions may
            or may not be compatible (same as for R-2.15.0).

      \item It is intended that this release will be fully compatible with
            R-2.15.0, but you will need to recompile any packages (other
            that those with only R code) that you had installed for R-2.15.0, 
            and any other C code you use with R, since the format of internal 
            data structures has changed (see below).

      \item New configuration options relating to helper threads and
            to matrix multiplication now exist.  For details, see 
            doc/R-admin.html (or R-admin.pdf), or run \code{./configure --help}.

            In particular, the \code{--disable-helper-threads} option
            to configure will remove support for helper threads.  Use of
            this option is advised if you know that multiple processors
            or processor cores will not be available, or if you know that
            the C compiler used does not support OpenMP 3.0 or 3.1 (which 
            is used in the implementation of the helpers package).

      \item Including \code{-DENABLE_ISNAN_TRICK} in CFLAGS will speed up 
            checks for NA and NaN on machines on which it works.  It works
            on Intel processors (verified both empirically and by consulting
            Intel documentation).  It does not work on SPARC machines.

      \item The \code{--enable-memory-profiling} option to configure
            no longer exists.  In pqR, the \code{Rprofmem} function is always
            enabled, and the \code{tracemem} function is defunct.  (See
            discussion above.)

      \item When installing from source, the output of configure 
            now displays whether standard and recommended packages will
            be byte compiled.

      \item The tests of random number generation run with \code{make check-all}
            now set the random number seed explicitly.  Previously, the random
            number seed was set from the time and process ID, with the result
            that these tests would occasionally fail non-deterministically,
            when by chance one of the p-values obtained was below the threshold
            used.  (Any such failure should now occur consistently, rather
            than appearing to be due to a non-deterministic bug.)

      \item Note that (as in R-2.15.0) the output of \code{make check-all} for 
            the boot package includes many warning messages regarding a 
            non-integer argument, and when byte compilation is enabled, these 
            messages identify the wrong function call as the source.  This 
            appears to have no wider implications, and can be ignored.

      \item Testing of the "xz" compression method is now done with \code{try},
            so that failure will be tolerated on machines that don't have enough
            memory for these tests.

      \item The details of how valgrind is used have changed. See the source
            file \file{memory.c}.
    }
  }

  \subsection{INTERNAL STRUCTURES AND APPLICATION PROGRAM INTERFACE}{
    \itemize{
      \item The internal structure of an object has changed, in ways that 
            should be compatible with R-2.15.0, but which do require 
            re-compilation.  The flags in the object header for \code{DEBUG},
            \code{RSTEP}, and \code{TRACE} now exist only for non-vector 
            objects, which is sufficient for their present use (now that 
            \code{tracemem} is defunct).

      \item The sizes of objects have changed in some cases (though not most).
            For a 32-bit configuration, the size of a cons cell increases
            from 28 bytes to 32 bytes; for a 64-bit configuration, the
            size of a cons cell remains at 56 bytes.  For a 32-bit 
            configuration, the size of a vector of one double remains
            at 32 bytes; for a 64-bit configuration (with 8-byte alignment), 
            the size of a vector of one double remains at 48 bytes.

      \item Note that the actual amount of memory occupied by an object
            depends on the set of node classes defined (which may be tuned).
            There is no longer a separate node class for cons cells and
            zero-length vectors (as in R-2.15.0) --- instead, cons cells
            share a node class with whatever vectors also fit in that
            node class.

      \item The old two-bit NAMED field of an object is now a three-bit
            NAMEDCNT field, to allow for a better attempt at reference
            counting.  Versions of the the NAMED and SET_NAMED macros
            are still defined for compatibility.  See the R-ints manual
            for details.

      \item Setting the length of a vector to something less than its
            allocated length using SETLENGTH is deprecated.  The LENGTH
            field is used for memory allocation tracking by the garbage
            collector (as is also the case in R-2.15.0), so setting it 
            to the wrong value may cause problems.  (Setting the length
            to more than the allocated length is of course even worse.)
    }
  }

  \subsection{PERFORMANCE IMPROVEMENTS}{
    \itemize{
      \item Many detailed improvements have been made that reduce
            general interpretive overhead and speed up particular 
            functions.  Only some of these improvements are noted
            below.

      \item Numerical computations can now be performed in parallel with
            each other and with interpretation of R code, by using 
            ``helper threads'', on machines
            with multiple processors or multiple processor cores.  When
            the output of one such computation is used as the input to
            another computation, these computations can often be done
            in parallel, with the output of one task being ``pipelined''
            to the other task.  Note that these 
            parallel execution facilities do not require any changes to user 
            code --- only that helper threads be enabled with the 
            \code{--helpers} option to the command starting pqR. See 
            \code{help(helpers)} for details.

            However, helper threads are not used for operations that are 
            done within the interpreter for byte-compiled code or that are 
            done in primitive functions invoked by the byte-code interpreter.

            This facility is still undergoing rapid development.  Additional 
            documentation on which operations may be done in parallel will be 
            forthcoming.

      \item A better attempt at counting how many "names" an object has
            is now made, which reduces how often objects are duplicated
            unnecessarily.  This change is ongoing, with further improvements
            and documentation forthcoming.

      \item Several primitive functions that can generate integer sequences
            --- ":", seq.int, seq_len, and seq_along --- will now sometimes
            not generate an actual sequence, but rather just a description
            of its start and end points.  This is not visible to users,
            but is used to speed up several operations.

            In particular, "for" loops such as \code{for (i in 1:1000000) ...}
            are now done without actually allocating a vector to hold
            the sequence.  This saves both space and time.  Also,
            a subscript such as \code{101:200} for a vector or as the first 
            subscript for a matrix is now (often) handled without actually 
            creating a vector of indexes, saving both time and space.  

            However, the above performance improvements 
            are not effective in compiled code.

      \item Matrix multiplications with the \code{\%*\%} operator are now
            much faster when the operation is a vector dot product, a
            vector-matrix product, a matrix-vector product, or more generally
            when the sum of the numbers of rows and columns in the result
            is not much less than their product.  This improvement results
            from the elimination of a costly check for NA/NaN elements in the 
            operands before doing the multiply.  There is no need for this check
            if the supplied BLAS is used.  If a BLAS that does not properly
            handle NaN is supplied, the \code{\%*\%} operator will still
            handle NaN properly if the new library of matrix multiply
            routines is used for \code{\%*\%} instead of the BLAS.  See the
            next two items for more relevant details.

      \item A new library of matrix multiply routines is provided, which
            is guaranteed to handle NA/NaN correctly, and which supports
            pipelined computation with helper threads.  Whether this
            library or the BLAS routines are used for \code{\%*\%} is
            controlled by the \code{mat_mult_with_BLAS} option. The default
            is to not use the BLAS, but the 
            \code{--enable-mat-mult-with-BLAS-by-default} configuration option
            will change this.  See \code{help("\%*\%")} for details.

      \item The BLAS routines supplied with R were modified to improve the 
            performance of the routines DGEMM (matrix-matrix multiply) and 
            DGEMV (matrix-vector multiply).  Also, proper propagation of NaN, 
            Inf, etc. is now always done in these routines.  This speeds
            up the \code{\%*\%} operator in R, when the supplied BLAS is used
            for matrix multiplications, and speeds up other matrix operations
            that call these BLAS routines, if the BLAS used is the one supplied.

      \item The low-level routines for generation of uniform random
            numbers have been improved.  (These routines are also used for
            higher-level functions such as \code{rnorm}.)

            The previous code copied the seed back and forth to
            .Random.seed for every call of a random number generation
            function, which is rather time consuming given that for
            the default generator \code{.Random.seed} is 625 integers long.
            It also allocated new space for \code{.Random.seed} every time.
            Now, \code{.Random.seed} is used without copying, except when the 
            generator is user-supplied.  

            The previous code had imposed an unnecessary limit on the
            length of a seed for a user-supplied random number
            generator, which has now been removed.

      \item The \code{any} and \code{all} primitives have been substantially
            sped up for large vectors.  

            Also, expressions such as
            \code{all(v>0)} and \code{any(is.na(v))}, where \code{v} is a
            real vector, avoid computing and storing a logical vector,
            instead computing the result of \code{any} or \code{all}
            without this intermediate, looking at only as much of \code{v}
            as is needed to determine the result.
            However, this improvement is not effective in compiled code.

      \item When \code{sum} is applied to many mathematical functions
            of one vector argument, for example \code{sum(log(v))}, the
            sum is performed as the function is computed, without a
            vector being allocated to hold the function values.  
            However, this improvement is not effective in compiled code.

      \item The handling of power operations has been improved (primarily 
            for powers of reals, but slightly affecting powers of integers too).
            In particular, scalar powers of 2, 1, 0, and -1, are handled 
            specially to avoid general power operations in these cases.

      \item Extending lists and character vectors by assigning to an
            index past the end, and deleting list items by assigning NULL
            have been sped up substantially.

      \item The speed of the transpose (\code{t}) function has been
            improved, when applied to real, integer, and logical
            matrices.

      \item The \code{cbind} and \code{rbind} functions have been greatly
            sped up for large objects.

      \item The \code{c} and \code{unlist} functions have been sped up 
            by a bit in simple cases, and by a lot in some situations 
            involving names.

      \item The \code{matrix} function has been greatly sped up, in
            many cases.

      \item Extraction of subsets of vectors or matrices (eg, \code{v[100:200]}
            or \code{M[1:100,101:110]}) has been sped up substantially.

      \item Logical operations and relational operators have been sped up
            in simple cases. Relational
            operators have also been substantially sped up for long vectors.

      \item Access via the $ operator to lists, pairlists, and environments 
            has been sped up. 

      \item Existing code for handling special cases of "[" in which there is
            only one scalar index was replaced by cleaner code that handles 
            more cases.   The old code handled only integer and real vectors, 
            and only positive indexes.  The new code handles all atomic 
            vectors (logical, integer, real, complex, raw, and string), and 
            positive or negative indexes that are not out of bounds.

      \item Many unary and binary primitive functions are now usually
            called using a faster internal interface that does not allocate
            nodes for a pairlist of evaluated arguments. This change
            substantially speeds up some programs.

      \item Lookup of some builtin/special function symbols (eg, "+" and "if")
            has been sped up by allowing fast bypass of non-global environments
            that do not contain (and have never contained) one of these 
            symbols.

      \item Some binary and unary arithmetic operations have been sped
            up by, when possible, using the space holding one of the
            operands to hold the result, rather than allocating new
            space.  Though primarily a speed improvement, for very
            long vectors avoiding this allocation could avoid running
            out of space.

      \item Some speedup has been obtained by using new internal C functions 
            for performing exact or partial string matches in the interpreter.
    }
  }

  \subsection{BUG FIXES}{
    \itemize{
      \item The "debug" facility has been fixed.  Its behaviour for if,
            while, repeat, and for statements when the inner statement
            was or was not one with curly brackets had made no sense.
            The fixed behaviour is now documented in help(debug). 
            (I reported this bug and how
            to fix it to the R Core Team in July 2012, but the bug is 
            still present in R-3.0.1, released May 2013.)

      \item Fixed a bug in \code{sum}, where overflow is allowed (and not 
            detected) where overflow can actually be avoided.  For example:
\preformatted{   > v<-c(3L,1000000000L:1010000000L,-(1000000000L:1010000000L))
   > sum(v)
   [1] 4629
}
            Also fixed a related bug in \code{mean}, applied to an integer
            vector, which would arise only on a system where a long double 
            is no bigger than a double.

      \item Fixed \code{diag} so that it returns a matrix when passed
            a list of elements to put on the diagonal.

      \item Fixed a bug that could lead to mis-identification of the 
            direction of stack growth on a non-Windows system, causing
            stack overflow to not be detected, and a segmentation fault 
            to occur.  (I also reported this bug and how to fix it to the 
            R Core Team, who included a fix in R-2.15.2.)

      \item Fixed a bug where, for example, \code{log(base=4)} returned 
            the natural log of 4, rather than signalling an error. 

      \item The documentation on what \code{MARGIN} arguments are allowed for
            \code{apply} has been clarified, and checks for validity added.
            The call 
\preformatted{   > apply(array(1:24,c(2,3,4)),-3,sum)
}
            now produces correct results (the same as when \code{MARGIN}
            is \code{1:2}).

      \item Fixed a bug in which \code{Im(matrix(complex(0),3,4))} returned
            a matrix of zero elements rather than a matrix of NA elements.

      \item Fixed a bug where more than six warning messages at startup
            would overwrite random memory, causing garbage output 
            and perhaps arbitrarily bizarre behaviour.

      \item Fixed a bug where LC_PAPER was not correctly set at startup.

      \item Fixed gc.time, which was producing grossly incorrect values
            for user and system time.

      \item Now check for bad arguments for .rowSums, .colSums, .rowMeans,
            and .rowMeans (would previously segfault if n*p too big).

      \item Fixed a bug where excess warning messages may be produced
            on conversion to RAW.  For instance:
\preformatted{   > as.raw(1e40)
   [1] 00
   Warning messages:
   1: NAs introduced by coercion 
   2: out-of-range values treated as 0 in coercion to raw 
}
            Now, only the second warning message is produced.

      \item A bug has been fixed in which rbind would not handle 
            non-vector objects such as function closures, whereas
            cbind did handle them, and both were documented to do so.

      \item Fixed a bug in numeric_deriv in stats/src/nls.c, where it
            was not duplicating when it should, as illustrated below:
\preformatted{   > x <- 5; y <- 2; f <- function (y) x
   > numericDeriv(f(y),"y")
    [1] 5
    attr(,"gradient")
         [,1]
    [1,]    0
    > x
    [1] 5
    attr(,"gradient")
         [,1]
    [1,]    0
}

      \item Fixed a bug in vapply illustrated by the following:
\preformatted{   X<-list(456)
   f<-function(a)X
   A<-list(1,2)  
   B<-vapply(A,f,list(0))
   print(B)
   X[[1]][1]<-444
   print(B)
}
            After the fix, the values in \code{B} are no long changed by the 
            assignment to \code{X}. Similar bugs in mapply, eapply, and rapply 
            have also been fixed.  I reported these bugs to r-devel, and
            (different) fixes are in R-3.0.0 and later versions.

      \item Fixed a but in rep.int illustrated by the following:
\preformatted{   a<-list(1,2)
   b<-rep.int(a,c(2,2))
   b[[1]][1]<-9
   print(a[[1]])
}

      \item Fixed a bug in mget, illustrated by the following code:
\preformatted{   a <- numeric(1)
   x <- mget("a",as.environment(1))
   print(x)
   a[1] <- 9
   print(x)
}

      \item Fixed bugs that the R Core Team fixed (differently) for R-2.15.3,
            illustrated by the following:
\preformatted{   a <- list(c(1,2),c(3,4))
   b <- list(1,2,3)
   b[2:3] <- a
   b[[2]][2] <- 99
   print(a[[1]][2])

   a <- list(1+1,1+1)
   b <- list(1,1,1,1)
   b[1:4] <- a
   b[[1]][1] <- 1
   print(b[2:4])
}

      \item Fixed a bug illustrated by the following:
\preformatted{   > library(compiler)
   > foo <- function(x,y) UseMethod("foo")
   > foo.numeric <- function(x,y) "numeric"
   > foo.default <- function(x,y) "default"
   > testi <- function () foo(x=NULL,2)
   > testc <- cmpfun (function () foo(x=NULL,2))
   > testi() 
   [1] "default"
   > testc()
   [1] "numeric"
}

      \item Fixed several bugs that produced wrong results 
            such as the following:
\preformatted{   a<-list(c(1,2),c(3,4),c(5,6))
   b<-a[2:3]
   a[[2]][2]<-9
   print(b[[1]][2])
}
      I reported this to r-devel, and a (different) fix is in R-3.0.0 and 
      later versions.

      \item Fixed bugs reported on r-devel by Justin Talbot, Jan 2013 (also
            fixed, differently, in R-2.15.3), illustrated by the following:
\preformatted{   a <- list(1)
   b <- (a[[1]] <- a)
   print(b)
   a <- list(x=1)
   b <- (a$x <- a)
   print(b)
}

      \item Fixed \code{svd} so that it will not return a list with
            \code{NULL} elements.  This matches the behaviour of \code{La.svd}.

      \item Fixed (by a kludge, not a proper fix) a bug in the "tre"
            package for regular expression matching (eg, in \code{sub}),
            which shows up when \code{WCHAR_MAX} doesn't fit in an
            "int".  The kludge reduces \code{WCHAR_MAX} to fit, but really
            the "int" variables ought to be bigger.  (This problem
            showed up on a Raspberry Pi running Raspbian.)

      \item Fixed a minor error-reporting bug with
            \code{(1:2):integer(0)} and similar expressions.

      \item Fixed a small error-reporting bug with "$",
            illustrated by the following output:
\preformatted{    > options(warnPartialMatchDollar=TRUE)
    > pl <- pairlist(abc=1,def=2)
    > pl$ab
    [1] 1
    Warning message:
    In pl$ab : partial match of 'ab' to ''
}

      \item Fixed documentation error in R-admin regarding the
            \code{--disable-byte-compiled-packages} configuration option, 
            and changed the DESCRIPTION file for the recommended mgcv 
            package to respect this option.

      \item Fixed a bug reported to R Core (PR 15363, 2013-006-26) that
            also existed in pqR-2013-06-20.  This bug sometimes caused memory
            expansion when many complex assignments or removals were done
            in the global environment.
    }
  }
}<|MERGE_RESOLUTION|>--- conflicted
+++ resolved
@@ -6,7 +6,6 @@
 \encoding{UTF-8}
 
 
-<<<<<<< HEAD
 \section{TEST VERSION RELEASED 2019-00-00}{
 
   \itemize{
@@ -20,15 +19,12 @@
   \item Type \code{help(Gradient)} to read documentation on the automatic 
   differentiation facilities, as they exist so far.
   }
-=======
-\section{CHANGES IN VERSION RELEASED 2019-00-00}{
 
   \subsection{INSTALLATION}{
   \itemize{
   \item Fixed handling of \code{mat_mult_with_BLAS=T} or 
         \code{mat_mult_with_BLAS=F} as an option to configure.
   }}
->>>>>>> 4d6eb8e2
 }
 
 
