--- conflicted
+++ resolved
@@ -5,36 +5,11 @@
 \title{ pqR News}
 \encoding{UTF-8}
 
-<<<<<<< HEAD
-\section{CHANGES IN VERSION RELEASED 2013-06-27}{
-=======
 \section{CHANGES IN VERSION RELEASED 2013-06-28}{
->>>>>>> 50e7bd08
 
 \subsection{INTRODUCTION}{
 
 \itemize{ 
-<<<<<<< HEAD
-\item This is the second publicised release of pqR (the first was on
-2013-06-20, and there were earlier unpublicised releases). It fixes
-one significant pqR bug (that could cause two empty strings to not
-compare as equal), fixes a bug reported to R Core (PR 15363) that also
-existed in pqR (see below), and fixes some issues preventing pqR from
-being built in some situations (including some partial fixes for
-Windows suggested by "armgong").  Since the rest of the news is almost
-unchanged from the previous release, I have not made a separate news
-section for this release. (New sections will be created once new
-releases have significant differences.)
-
-\item This release of pqR is based on R-2.15.0, distributed by the R
-Core Team, but improves on it in many ways, mostly ways that speed it
-up, but also by implementing some new features and fixing some bugs.
-
-\item One notable improvement is that for systems with multiple
-processors or processor cores, pqR is able to do some numeric
-computations in parallel with other operations of the interpreter, and
-with other numeric computations.
-=======
 \item This release of pqR is based on R-2.15.0, distributed by the R
 Core Team, but improves on it in many ways, mostly ways that speed it
 up, but also by implementing some new features and fixing some bugs.
@@ -54,7 +29,6 @@
 rest of the news is almost unchanged from the previous release, I have
 not made a separate news section for this release. (New sections will
 be created once new releases have significant differences.)
->>>>>>> 50e7bd08
 
 \item This section documents changes in pqR from R-2.15.0 that are of
 direct interest to users.  For changes from earlier version of R to
@@ -84,7 +58,6 @@
             had when removed.  See \code{help(get_rm)} for details,
             and how this can sometimes improve efficiency of R functions.
 
-<<<<<<< HEAD
       \item An enhanced version of the \code{Rprofmem} function for profiling
             allocation of vectors has been implemented, that can
             display more information, and can output to the terminal,
@@ -92,16 +65,6 @@
             determined.  Also, \code{Rprofmem} is now always accessible
             (not requiring the \code{--enable-memory-profiling} configuration
             option).  Its overhead when not in use is negligible.
-=======
-      \item An enhanced version of the Rprofmem function for profiling
-            allocation of vectors has been implemented, that can
-            display more information, and can output to the terminal,
-            allowing the source of allocations to more easily be
-            determined.  Also, Rprofmem has now been made accessible
-            even when the \code{--enable-memory-profiling} configuration
-            option is not used, since the overhead of making it
-            accessible is negligible.
->>>>>>> 50e7bd08
  
             The new version allows records of memory allocation to be
             output to the terminal, where their position relative to
@@ -116,7 +79,6 @@
             in tracking when objects will have to be duplicated.  For
             details, see help(pnamedcnt).
 
-<<<<<<< HEAD
       \item The \code{tracemem} function is defunct.  What exactly it was
             supposed to do in R-2.15.0 was unclear, and optimizations 
             in pqR make it even less clear what it should do.  The bit
@@ -129,8 +91,6 @@
             functions described above provide alternative ways of gaining
             insight into memory allocation behaviour.
 
-=======
->>>>>>> 50e7bd08
       \item Some options that can be set by arguments to the R command can
             now also be set with environment variables, specifically, the
             values of R_DEBUGGER, R_DEBUGGER_ARGS, and R_HELPERS give the
@@ -188,14 +148,11 @@
             on Intel processors (verified both empirically and by consulting
             Intel documentation).  It does not work on SPARC machines.
 
-<<<<<<< HEAD
       \item The \code{--enable-memory-profiling} option to configure
             no longer exists.  In pqR, the \code{Rprofmem} function is always
             enabled, and the \code{tracemem} function is defunct.  (See
             discussion above.)
 
-=======
->>>>>>> 50e7bd08
       \item When installing from source, the output of configure 
             now displays whether standard and recommended packages will
             be byte compiled.
@@ -225,20 +182,12 @@
 
   \subsection{INTERNAL STRUCTURES AND APPLICATION PROGRAM INTERFACE}{
     \itemize{
-<<<<<<< HEAD
       \item The internal structure of an object has changed, in ways that 
             should be compatible with R-2.15.0, but which do require 
             re-compilation.  The flags in the object header for \code{DEBUG},
             \code{RSTEP}, and \code{TRACE} now exist only for non-vector 
             objects, which is sufficient for their present use (now that 
             \code{tracemem} is defunct).
-=======
-      \item The internal structure of an object has changed.  The changes
-            are mostly upwards compatible, but do require recompilation.
-            The one exception to compatibility is that the TRUELENGTH
-            field has changed from a 32-bit signed integer to a 28-bit
-            unsigned integer.  Use of TRUELENGTH is in any case discouraged.
->>>>>>> 50e7bd08
 
       \item The sizes of objects have changed in some cases (though not most).
             For a 32-bit configuration, the size of a cons cell increases
@@ -591,7 +540,6 @@
    b<-a[2:3]
    a[[2]][2]<-9
    print(b[[1]][2])
-<<<<<<< HEAD
 }
       I reported this to r-devel, and a (different) fix is in R-3.0.0 and 
       later versions.
@@ -628,44 +576,6 @@
     Warning message:
     In pl$ab : partial match of 'ab' to ''
 }
-=======
-}
-      I reported this to r-devel, and a (different) fix is in R-3.0.0 and 
-      later versions.
-
-      \item Fixed bugs reported on r-devel by Justin Talbot, Jan 2013 (also
-            fixed, differently, in R-2.15.3), illustrated by the following:
-\preformatted{   a <- list(1)
-   b <- (a[[1]] <- a)
-   print(b)
-   a <- list(x=1)
-   b <- (a$x <- a)
-   print(b)
-}
-
-      \item Fixed \code{svd} so that it will not return a list with
-            \code{NULL} elements.  This matches the behaviour of \code{La.svd}.
-
-      \item Fixed (by a kludge, not a proper fix) a bug in the "tre"
-            package for regular expression matching (eg, in \code{sub}),
-            which shows up when \code{WCHAR_MAX} doesn't fit in an
-            "int".  The kludge reduces \code{WCHAR_MAX} to fit, but really
-            the "int" variables ought to be bigger.  (This problem
-            showed up on a Raspberry Pi running Raspbian.)
-
-      \item Fixed a minor error-reporting bug with
-            \code{(1:2):integer(0)} and similar expressions.
-
-      \item Fixed a small error-reporting bug with "$",
-            illustrated by the following output:
-\preformatted{    > options(warnPartialMatchDollar=TRUE)
-    > pl <- pairlist(abc=1,def=2)
-    > pl$ab
-    [1] 1
-    Warning message:
-    In pl$ab : partial match of 'ab' to ''
-}
->>>>>>> 50e7bd08
 
       \item Fixed documentation error in R-admin regarding the
             \code{--disable-byte-compiled-packages} configuration option, 
