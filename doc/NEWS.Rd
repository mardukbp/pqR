\newcommand{\PR}{\Sexpr[results=rd]{tools:::Rd_expr_PR(#1)}}
\newcommand{\CRANpkg}{\href{http://CRAN.R-project.org/package=#1}{\pkg{#1}}}

\name{NEWS}
\title{ pqR News}
\encoding{UTF-8}


\section{CHANGES IN VERSION RELEASED 2017-00-00}{

  \subsection{INTRODUCTION}{
  \itemize{ 
  \item This release has several signficicant performance improvements.
        It also has some feature changes and bug fixes, including some
        features from later R Core versions.
<<<<<<< HEAD
  }}

  \subsection{FEATURE CHANGES}{
  \itemize{
  \item Byte compilation is now discouraged, because on the whole it 
        makes performance worse rather than better, since it does not
        support some pqR performance improvements, and because it does not
        implement some pqR language extensions.

=======

        With the performance improvements in this release, it is
        generally no longer desirable to use the byte code compiler.
        Defaults during configuration and use have therefore been
        changed so that the bytecode compiler, and byte-compiled code,
        will not be used unless very deliberately enabled.

        Platforms on which pqR is used must now correctly implement
        64-bit IEEE floating-point arithmetic.  This is a preliminary to future
        changes aimed at improving reproducibility of numerical results.
  }}

  \subsection{INSTALLATION}{
  \itemize{
  \item Byte compilation is now discouraged, because on the whole it 
        makes performance worse rather than better, since it does not
        support some pqR performance improvements, and also because it does not
        implement some pqR language extensions.

        When pqR is configured, \code{--disable-byte-compiled-packages}
        is now the default.

>>>>>>> 981f683f
        It is still possible to enable byte compilation, but this is
        meant only for research purposes, to compare performance of
        interpreted and byte-compiled code.  No byte compilation
        of packages will be done unless the \code{R_PKG_BYTECOMPILE}
        environment variable is set to \code{TRUE}, regardless of any
        other settings.  Byte code will not be used when evaluating
        expressions unless the \code{R_USE_BYTECODE} environment
        variable is set to \code{TRUE}, even if its evaluation is
        explicitly requested.

        The JIT feature is now never enabled, regardless of any attempt
        to do so.
<<<<<<< HEAD
  \item It is now allowed to set the length of an ``expression''
        object with \code{length(e)<-len}, as for other vector
        types.  Any extra elements are set to \code{NULL}.
  \item Attempts to set attributes on a symbol are now silently ignored,
        both at the R level, with \code{attr} and \code{attributes}, and
        at the C API level, with \code{SET_ATTRIB}.  Getting the attributes
        of a symbol returns NULL.  Previously (and also in R-3.4.0),
        attributes could be attached to symbols, but they were lost
        when a workspace was saved and restored.
  \item There is no longer a \code{SET_PRINTNAME} function available in
        the C API.  Setting the print name of a symbol has never been
        a safe or reasonable thing to do.
  \item The default \code{size} for \code{new.env} is now \code{NA}, which
        gives an internal default, which now varies depending on the
        platform and configuration options.
  }}

  \subsection{INSTALLATION}{
  \itemize{
=======
>>>>>>> 981f683f
  \item A platform on which pqR is installed must now
        implement correct 64-bit IEEE floating-point arithmetic for the C 
        "double" type.  In particular, this means that pqR is not supported
        on Intel x86 platforms without SSE2 instructions (Pentium III
        and earlier), since given current software environments, it is 
        effectively impossible to use the FPU in these system to
        perform correctly-rounded 64-bit floating-point operations.
  }}

  \subsection{PERFORMANCE IMPROVEMENTS}{
  \itemize{
  \item Operations that increase or decrease the length of a vector
        (including lists) now often make changes in place, rather than
        allocating a new vector.  A small amount of additional
        memory is sometimes allocated at the end of a vector to allow
        expansion without reallocation.  This improvement mirrors a
        recent improvement in R-3.4.0, but applies in more situations.
  \item Subsetting an unclassed object now does not cause a copy of
        the object to be made.  For example, the following do not
        require copying \code{obj}:
\preformatted{    x <- unclass(obj)[-1]; y <- unclass(obj)[[1]]
}
        \code{help(unclass)} now documents what operations on 
        \code{unclass(obj)} do not require copying.  Note that with
        this improvement, there is now no reason to use \code{.subset}
        or \code{.subset2}.
  \item Relational operators are now faster, and may sometimes be done in 
        helper threads (though currently without pipelining of data).
        Computations such as \code{sum(vec>0)} are now done with a
        merged procedure that avoids creating \code{vec>0} as an intermediate
        value.
  \item The \code{rep} function is now often faster for string vectors,
        and for vectors of any type that have names.
  \item Improved methods for symbol lookup are now used, which increase
        speed in many contexts, and especially in functions that are
        defined in packages (rather than in the global workspace).
  \item New versions of the C matrix multiply functions are now used,
        which may be faster due to use of the C "restrict" keyword to
        allow better optimization.
  \item The \code{\%\%} and \code{\%/\%} operators are now faster when 
        their operands are real vectors that contain integer values.
<<<<<<< HEAD
  }}

  \subsection{BUG FIXES}{
  \itemize{
  \item The documentation on \code{debug} and \code{debugonce} has been
        fixed to remove mention of the \code{text} and \code{condition} 
        arguments. These arguments were documented in R-2.10.0, and in 
        subsequent R Core versions to at least R-3.4.1, but they have never 
        been implemented as documented, but rather have always been 
        completely ignored.
  \item Previously, \code{length(plist)<-n} did not work when \code{plist}
        was a pairlist, but it does now.  This bug also exists in R Core
        versions to at least R-3.4.0.
  \item Fixed a bug illustrated by the following:
\preformatted{    a <- as.integer(NA); e <- new.env(size=a); print(a)
}
        The value printed was previously 0 rather than NA.
        This bug also exists in R Core versions to at least R-3.4.0.
=======
  \item General interpretive overhead has been reduced in some contexts,
        particularly when subsetting with \code{[.]} and \code{[[.]]}.
  }}

  \subsection{FEATURE CHANGES}{
  \itemize{
  \item The old serialization format, used prior to December 2001, is 
        no longer supported in pqR.  Code to support it would need to
        be changed to accomodate recent changes in pqR, and meaningful
        testing of such changes seems like it would require excessive
        efforts.
  \item It is now allowed to set the length of an ``expression''
        object with \code{length(e)<-len}, as for other vector
        types.  Any extra elements are set to \code{NULL}.
  \item Attempts to set attributes on a symbol are now silently ignored,
        both at the R level, with \code{attr} and \code{attributes}, and
        at the C API level, with \code{SET_ATTRIB}.  Getting the attributes
        of a symbol returns NULL.  Previously (and also in R-3.4.0),
        attributes could be attached to symbols, but they were lost
        when a workspace was saved and restored.
  \item There is no longer a \code{SET_PRINTNAME} function available in
        the C API (even if internal header files are used).  Setting the 
        print name of a symbol has never been
        a safe or reasonable thing to do.
  \item The default \code{size} for \code{new.env} is now \code{NA}, which
        gives an internal default, which now varies depending on the
        platform and configuration options.
>>>>>>> 981f683f
  }}

  \subsection{NEW FEATURES FROM R CORE RELEASES}{
  \itemize{
  \item From R-3.0.0: There is a new function \code{rep_len()} analogous to 
        \code{rep.int()} for when speed is required (and names are not).

        Note, however, that in pqR \code{rep} is as fast as
        \code{rep_len} (and also \code{rep.int}) when there are no names.

  \item From R-3.1.2: \code{capabilities()} now reports if ICU is
        compiled in for use for collation (it is only actually used if
        a suitable locale is set for collation, and never for a
        \code{C} locale).

  \item From R-3.1.2: \code{icuSetCollate()} allows \code{locale = "default"},
        and \code{locale = "none"} to use OS services rather than ICU for
        collation.

        Environment variable \env{R_ICU_LOCALE} can be used to set the
        default ICU locale, in case the one derived from the OS locale is
        inappropriate (this is currently necessary on Windows).

  \item From R-3.1.2: New function \code{icuGetCollate()} to report on the ICU
        collation locale in use (if any).

  \item From R-3.1.3: \code{icuSetCollate()} now accepts \code{locale = "ASCII"}
        which uses the basic C function \code{strcmp} and so collates
        strings byte-by-byte in numerical order.
  }}  
<<<<<<< HEAD
>>>>>>> 62-collate
=======

  \subsection{BUG FIXES}{
  \itemize{
  \item The documentation on \code{debug} and \code{debugonce} has been
        fixed to remove mention of the \code{text} and \code{condition} 
        arguments. These arguments were documented in R-2.10.0, and in 
        subsequent R Core versions to at least R-3.4.1, but they have never 
        been implemented as documented, but rather have always been 
        completely ignored.
  \item Previously, \code{length(plist)<-n} did not work when \code{plist}
        was a pairlist, but it does now.  This bug also exists in R Core
        versions to at least R-3.4.0.
  \item Fixed a bug illustrated by the following:
\preformatted{    a <- as.integer(NA); e <- new.env(size=a); print(a)
}
        The value printed was previously 0 rather than NA.
        This bug also exists in R Core versions to at least R-3.4.0.
  }}
>>>>>>> 981f683f
}


\section{CHANGES IN VERSION RELEASED 2017-06-09}{

  \subsection{INTRODUCTION}{
  \itemize{ 
  \item pqR now uses a new garbage collector and new schemes for memory
        layout.  Objects are represented more compactly, much more compactly
        if ``compressed pointers'' are used. Garbage collection is faster,
        and will have a more localized memory access/write pattern, which
        may be of significance for cache performance and for performance with
        functions like \code{mclapply} from the \code{parallel} package.

        The new garbage collection scheme uses a general-purpose Segmented
        Generational Garbage Collector, the source code for which is at
        https://gitlab.com/radfordneal/sggc
  }}

  \subsection{INSTALLATION}{
  \itemize{
  \item There is now an \code{--enable-compressed-pointers} option to
        \code{configure}.  When included, pqR will be built with 
        32-bit compressed pointers, which considerably reduces
        memory usage (especially if many small objects are used) 
        on a system with 64-bit pointers (slightly on
        a system with 32-bit pointers).  Use of compressed pointers
        results in a speed penalty on some tasks of up to about 30\%,
        while on other tasks the lower memory usage may improve speed.
  \item There is now an \code{--enable-aux-for-attrib} option to
        \code{configure}.  This is ignored if 
        \code{--enable-compressed-pointers} is used, or if the platform
        does not use 64-bit pointers.  Otherwise, it results in 
        attributes for objects being stored as ``auxiliary information'',
        which allows for some objects to be stored more compactly,
        with some possible speed and memory advantages, though some operations
        become slightly slower.
  \item Packages containing C code must be installed with a build of
        pqR configured with the same setting of
        \code{--enable-compressed-pointers} or
        \code{--enable-aux-for-attrib} as the build of pqR in which
        they are used.
  \item The \code{--enable-strict-barrier} option to \code{configure}
        has been removed.  In pqR, usages in C code such as \code{CAR(x)=y}
        cause compile errors regardless of this option, so it is not
        needed for that purpose.  The use of this option to enable the 
        \code{PROTECTCHECK} feature will be replaced by a similar feature
        in a future pqR release.
  }}

  \subsection{DOCUMENTATION AND FEATURE CHANGES}{
  \itemize{
  \item Documentation in the ``R Installation and Administration'',
        ``Writing R Extensions'', and ``R Internals'' manuals has
        been updated to reflect the new garbage collection and memory
        layout schemes.  There are also updates to \code{help(Memory)},
        \code{help("Memory-limits")}, and \code{help(gc)}.
  \item The format of the output of \code{gc} has changed, to reflect
        the characteristics of the new garbage collector.  See
        \code{help(gc)} for details.
  \item Memory allocated by a C function using \code{R_alloc} will no
        longer appear in output of \code{Rprofmem}.
  \item The \code{pages} argument for Rprofmem is now ignored.
  \item The output of \code{.Internal(inspect(x))} now includes both the
        uncompressed and the compressed pointers to \code{x}, and other
        information relevant to the new scheme, while omitting
        some information that was specific to the previous garbage collector.
  }}

  \subsection{CHANGES TO THE C API}{
  \itemize{
  \item The \code{SETLENGTH} function now performs some checks to avoid
        possible disaster.  Its use is still discouraged.
  \item The probably never-used \code{call_R} and \code{call_S} functions
        have been disabled.
  \item It is now illegal to set the ``internal'' value associated with a symbol
        to anything other than a primitive function (\code{BUILTINSXP}
        or \code{SPECIALSXP} type).  The \code{INTERNAL} values are no longer
        stored in symbol objects, but in a separate table, with the
        consequence that it may not be possible to use \code{SET_INTERNAL}
        for a symbol that was not given an internal value during initialization.
  \item Passing a non-vector object to a C function using \code{.C} is now
        even less advisable than before.  If compressed pointers are used,
        this will work only if the argument is recevied as a \code{void*}
        pointer, then cast to \code{uintptr_t}, then to \code{SEXP} (this
        should work when SEXP is either a compressed an uncompressed 
        pointer).
  }}

  \subsection{BUG FIXES}{
  \itemize{
  \item Cross-references between manuals in doc/manual, such as R-admin.html
        and R-exts.html,
        now go to the other manuals in the same place.  Previously (and
        in current R core versions), they went to the manuals of that
        name at cran.r-project.org, even when those manuals are not for
        the same version of R.
  }}

}


\section{CHANGES IN VERSION RELEASED 2016-10-24}{

  \subsection{INTRODUCTION}{
  \itemize{ 
  \item This is a small maintenance release, fixing a few bugs and installation
        problems.
  }}

  \subsection{INSTALLATION}{
  \itemize{
  \item When building pqR on a Mac, some Mac-specific source files
        are now compiled with the default 'gcc' (really clang on
        recent Macs), regardless of what C compiler has been specified
        for other uses.  This is necessary to bypass problems with
        Apple-supplied header files on El Capitan and Sierra. There are
        also a few other tweaks to building on a Mac.
  }}

  \subsection{BUG FIXES}{
  \itemize{
  \item Some bugs have been fixed involving the interaction of finalizers
        and active bindings with some pqR optimizations, one of which
        showed up when building with clang on a Mac.
  }}
}


\section{CHANGES IN VERSION RELEASED 2016-10-05}{

  \subsection{INTRODUCTION}{
  \itemize{ 
  \item With this release, pqR, which was based on R-2.15.0, now incorporates
        the new features, bug fixes, and some relevant performance improvements
        from R-2.15.1.  The pqR version number 
        has been advanced to 2.15.1 to reflect this.  (This version number is
        checked when trying to install packages.)

        Note that there could still be incompatibilities with packages
        that work with R-2.15.1, either because of bugs in pqR, or because
        a package may rely on a bug that is fixed in pqR, or because
        pqR implements some changes from R Core versions after R-2.15.1 that
        are not compatibile with R-2.15.1, or because some new
        pqR features are not totally compatible with R-2.15.1.

        Since many features from later R Core versions are also implemented
        in pqR, some packages that state a dependence on a later version
        of R might nevertheless work with pqR, if the dependence declaration in
        the DESCRIPTION file is changed.
  \item The 'digest' package (by Dirk Eddelbuettel and others) is now
        included in the release as a recommended package (which will
        therefore be available without having to install it).  The version 
        used is based on digest_0.6.10, with a slight modification to
        correctly handle pqR's constant objects (hence called digest_0.6.10.1).
  \item The pqR package repository (see information at pqR-project.org) has
        now been updated to include some packages (or new versions of packages)
        that depend on R-2.15.1, which were previously not included.
  \item There are also some new pqR features and performance improvements
        in this release, including
        \code{across} and \code{down} options for \code{for} statements, a
        less error-prone scheme for protecting objects from garbage 
        collection in C code, and faster implementations of subset 
        replacement with \code{[ ]}, \code{[[ ]]}, and \code{$}.
  }}

  \subsection{INSTALLATION}{
  \itemize{
  \item The direction of growth of the C stack is no longer determined
        at runtime.  Instead, it is assumed by default to grow downwards,
        as is the case for virtually all current platforms.  This can
        be overridden when building pqR by including \code{-DR_CStackDir=-1}
        in \code{CFLAGS}.  See the R-admin manual for more details.
  }}

  \subsection{NEW FEATURES}{
  \itemize{
  \item The \code{for} statement now has \code{down} and \code{across}
        forms, which conveniently iterate over the rows 
        (\code{down}) or columns (\code{across}) of a matrix.  See
        \code{help("for")} for details.
  \item C functions called from R (by \code{.Call} or \code{.External}) 
        can now protect objects from garbage collection using a new, 
        less error-prone, method, rather than the old (and still present)
        \code{PROTECT} and \code{UNPROTECT} calls.  See the section titled
        ``Handling the effects of garbage collection'' (5.9.1) in the ``Writing 
        R Exensions'' manual for details on the new facility, as well as
        improved documentation on the old facilities.
  \item The \code{serialize} and \code{saveRDS} functions now take a 
        \code{nosharing} argument, which defaults to \code{FALSE}.  When
        \code{nosharing} is \code{TRUE}, constant objects (and perhaps in 
        future other shared objects) are serialized as if they were not
        shared.  This is used in the modified 'digest' package included
        with the release to ensure that objects that are the same according
        to \code{identical} will have identical serializations.
  \item The default for the \code{last} argument of \code{substring} is
        now \code{.Machine$integer.max}.  The previous default was 1000000
        (and still is in R-3.3.1), which made absolutely no sense, and
        is likely responsible for bugs in user code that assumes that,
        for example, \code{substring(s,2)} will always return a string like
        \code{s} but without the first character, regardless of how many
        characters are in \code{s}.  This assumption will now actually be true.
  \item Since assignments like \code{"1A"<-c(3,4)} are allowed, for consistency,
        pqR now also allows assignments like \code{"1A"[2]<-10}.  However,
        it is recommended that if a symbol that is not syntactically valid
        must be used, it should be written with backquotes, as in
        \code{`1A`[2]<-10}.  This will work on the right-hand side too,
        and is also a bit faster.
  \item \code{.Call} and \code{.External} now take a defensive measure
        against C code that incorrectly assumes that the value stored
        in a variable will not be shared with other variables.  If
        \code{.Call} or \code{.External} is passed a simple variable as
        an argument, and the value of that variable is a scalar without
        attributes that is shared with another variable
        (ie, \code{NAMED} is greater than 1), this value is duplicated and
        reassigned before the C function is called.  This is a defense against
        incorrect usage, and should not be relied on --- instead, the
        incorrect usage should be fixed.
  }}

  \subsection{PERFORMANCE IMPROVEMENTS}{
  \itemize{
  \item Replacing part of a vector or list with \code{[ ]}, \code{[[ ]]},
        and \code{$} is now often faster.  The improvement can be by up to 
        a factor two or more when the index and replacement value are scalars.
  \item In some contexts, the \code{unclass} function now takes 
        negligible time, with no copying of the object that is unclassed.
        In particular this is the case when \code{unclass(x)} is the object
        of a \code{for} statement, the operand of an arithmetic operator,
        the argument of a univariate mathematical function, or the 
        argument of \code{length}.  For example, in
\preformatted{    `+.myclass` <- function (e1, e2)
        (unclass(e1) + unclass(e2)) \%\% 100
}  
        the two calls of \code{unclass} do not require duplicating
        \code{e1} or \code{e2}.
  \item Arithmetic with a mixture of complex and real/integer operands
        is now faster.
  }}

  \subsection{BUG FIXES}{
    \itemize{
    \item Fixed some problems with reporting of missing arguments to functions,
          which were introduced in pqR-2016-06-24.  For example, 
\preformatted{    f <- function(x) x; g <- function(y) f(y); g()
}
          would not display an error message, when it should.
    \item Fixed a problem affecting mixed complex and real/integer arithmetic
          when the result is directly assigned to one of the operands,
          illustrated by
\preformatted{    a <- 101:110; b <- (1:10)+0i; a <- a-b; a
}
    \item Fixed a bug involving invalid UTF-8 byte sequences,
          which was introduced in R-2.15.1, and is present in later
          R Core releases to at least R-3.3.1.  The bug is illustrated by
          the following code, which results in an infinite loop in the
          interpreter, when run on a Linux system in a UTF-8 locale:
\preformatted{    plot(0); text(1,0,"ab\xc3")
}
          The code from R-2.15.1 causing the bug was incorporated into
          this release of pqR, but the problem was fixed after the
          fBasics package was seen to fail with a test release of pqR,
          so the bug does not appear in any stable release of pqR.
    \item Fixed misinformation in help(length) about the length of
          expressions (which is also present in R Core versions to 
          at least R-3.3.1).
    \item The usage in \code{help("[[")} now shows that the replacement
          form can take more than one index (for arrays). 
          (This is also missing in R Core versions to at least R-3.3.1.)
  }}

  \subsection{NEW FEATURES FROM R CORE VERSIONS}{
  \itemize{
  \item From R-2.15.1: source() now uses withVisible() rather than
        .Internal(eval.with.vis).  This sometimes alters tracebacks
        slightly.
  \item From R-2.15.1: splineDesign() and spline.des() in package
        splines have a new option sparse which can be used for efficient
        construction of a sparse B-spline design matrix (_via_ Matrix).
  \item From R-2.15.1: norm() now allows type = "2" (the spectral or 2-norm)
        as well, mainly for didactical completeness.
  \item From R-2.15.1 (actually implemented in pqR-2014-09-30, but not
        noted in NEWS then): 
        colorRamp() (and hence colorRampPalette()) now also works for the
        boundary case of just one color when the ramp is flat.
  \item From R-2.15.1 (actually implemented in pqR-2014-09-30, but not
        noted in NEWS then): 
        For tiff(type = "windows"), the numbering of per-page files
        except the last was off by one.
  \item From R-2.15.1 (actually implemented in pqR-2014-09-30, but not
        noted in NEWS then):
        For R CMD check, a few people have reported problems with
        junctions on Windows (although they were tested on Windows 7, XP
        and Server 2008 machines and it is unknown under what
        circumstances the problems occur).  Setting the environment
        variable R_WIN_NO_JUNCTIONS to a non-empty value (e.g. in
        ~/.R/check.Renviron) will force copies to be used instead.
  \item From R-2.15.1 and later R Core versions:
        More cases in which merge() could create a data frame with
        duplicate column names now give warnings.  Cases where names
        specified in by match multiple columns are errors.  [ Plus
        other tweaks from later versions. ]
  \item From R-2.15.1: Added Polish translations by Łukasz Daniel.
  }}

  \subsection{PERFORMANCE IMPROVEMENTS FROM R CORE VERSIONS}{
  \itemize{
  \item From R-2.15.1:
        In package parallel, makeForkCluster() and the multicore-based
        functions use native byte-order for serialization.
  \item From R-2.15.1:
        lm.fit(), lm.wfit(), glm.fit() and lsfit() do less copying of
        objects, mainly by using .Call() rather than .Fortran().
  \item From R-2.15.1:
        tabulate() makes use of .C(DUP = FALSE) and hence does not copy
        bin.  (Suggested by Tim Hesterberg.)  It also avoids making a
        copy of a factor argument bin.
  \item From R-2.15.1:
        Other functions (often or always) doing less copying include
        cut(), dist(), the complex case of eigen(), hclust(), image(),
        kmeans(), loess(), stl() and svd(LINPACK = TRUE).
  }}

  \subsection{BUG FIXES CORRESPONDING TO THOSE IN R CORE VERSIONS}{
    \itemize{
    \item From R-2.15.1:
          Nonsense uses such as seq(1:50, by = 5) (from package plotrix)
          and seq.int(1:50, by = 5) are now errors.
    \item From R-2.15.1:
          The residuals in the 5-number summary printed by summary() on an
          "lm" object are now explicitly labelled as weighted residuals
          when non-constant weights are present.  (Wish of PR#14840.)
    \item From R-2.15.1:
          The plot() method for class "stepfun" only used the optional xval
          argument to compute xlim and not the points at which to plot (as
          documented).  (PR#14864)
    \item From R-2.15.1:
          hclust() is now fast again (as up to end of 2003), with a
          different fix for the "median"/"centroid" problem.  (PR#4195).
    \item From R-2.15.1:
          In package parallel, clusterApply() and similar failed to handle
          a (pretty pointless) length-1 argument. (PR#14898)
    \item From R-2.15.1:
          For tiff(type = "windows"), the numbering of per-page files
          except the last was off by one.
    \item From R-2.15.1:
          In package parallel, clusterApply() and similar failed to handle
          a (pretty pointless) length-1 argument. (PR#14898)
    \item From R-2.15.1:
          The plot() and Axis() methods for class "table" now respect
          graphical parameters such as cex.axis.  (Reported by Martin
          Becker.)
    \item From R-2.15.1 (actually fixed in pqR-2014-09-30 but omitted
          from NEWS):  
          Under some circumstances package.skeleton() would give out
          progress reports that could not be translated and so were
          displayed by question marks.  Now they are always in English.
          (This was seen for CJK locales on Windows, but may have occurred
          elsewhere.)
    \item From R-2.15.1:
          The replacement method for window() now works correctly for
          multiple time series of class "mts".  (PR#14925)
    \item From R-2.15.1: is.unsorted() gave incorrect results on non-atomic 
          objects such as data frames.  (Reported by Matthew Dowle.)
    \item From R-2.15.1 (actually fixed in pqR-2014-09-30 but omitted
          from NEWS):
          Using a string as a ?call? in an error condition with
          options(showErrorCalls=TRUE) could cause a segfault.  (PR#14931)
    \item From R-2.15.1:
          In legend(), setting some entries of lwd to NA was inconsistent
          (depending on the graphics device) in whether it would suppress
          those lines; now it consistently does so.  (PR#14926)
    \item From R-2.15.1:
          C entry points mkChar and mkCharCE now check that the length of
          the string they are passed does not exceed 2^31-1 bytes: they
          used to overflow with unpredictable consequences.
    \item From R-2.15.1:
          by() failed for a zero-row data frame.  (Reported by Weiqiang
          Qian).

          [ Note: When \code{simplify=TRUE} (the default), the results 
            with zero-row data frames, and more generally when there are
            empty subsets, are not particularly sensible, but this has
            not been changed in pqR due to compatibility concerns. ]
    \item From R-2.15.1:
          Yates correction in chisq.test() could be bigger than the terms
          it corrected, previously leading to an infinite test statistic in
          some corner cases which are now reported as NaN.
    \item From R-2.15.1 (actually fixed in pqR-2014-09-30 but omitted
          from NEWS):
          xgettext() and related functions sometimes returned items that
          were not strings for translation. (PR#14935)
    \item From R-2.15.1:
          plot(<lm>, which=5) now correctly labels the factor level
          combinations for the special case where all h[i,i] are the same.
          (PR#14837)
  }}
}


\section{CHANGES IN VERSION RELEASED 2016-06-24}{

  \subsection{INTRODUCTION}{
  \itemize{ 
  \item This release extends the R language in ways that address a
        set of related flaws in the design of R, and before it S.

        These extensions make it easier to write reliable programs,
        by making the easy way to do things also be the correct
        way, unlike the previous situation with sequence generation using
        the colon operator, and dimension dropping when subsetting arrays.
  \item Several other changes in features are also implemented in this
        version, some of which are related to the major language extensions.
  \item There are also a few bug fixes, and some improvements in testing,
        but no major performance improvements (though some tweaks).
}}

  \subsection{PACKAGE INSTALLATION}{
  \itemize{
  \item New packages (or other R code) that use the new ``along''
        form of the ``for'' statement, or which rely on the new
        facilities for not dropping dimensions (see below), should not be 
        byte compiled, since these features are not supported in
        byte-compiled code.  In pqR, using byte compilation is not always
        advantageous in any case.
  \item Installation and checking of existing packages may require
        setting the environment variable \code{R_PARSE_DOTDOT} to
        \code{FALSE}, so that names with interior sequences of dots
        will be accepted (see below).
  \item The base package is no longer byte-compiled, even if pqR is
        configured with \code{--enable-byte-compiled-packages}, since
        it now uses new features not supported by the bytecode compiler.
}}

  \subsection{MAJOR LANGUAGE EXTENSIONS AND OTHER CHANGES}{
  \itemize{
  \item There is a new \code{..} operator for generating increasing integer
        sequences, which is a less error-prone replacement for the \code{:}
        operator (which remains for backwards compatibility).  Since \code{..}
        generates only increasing sequences, it can generate an empty
        sequence when the end value is less than the start value, thereby
        avoiding some very common bugs that arise when \code{:} is used.

        The \code{..} operator also has lower precedence than arithmetic
        operators (unlike \code{:}), which avoids another common set of bugs.

        For example, the following code sets all interior elements of the 
        matrix \code{M} to zero, that is, all elements except those in the 
        first or last row or column:
\preformatted{    for (i in 2..nrow(M)-1)
        for (j in 2..ncol(M)-1)
            M[i,j] <- 0
}
        Without the new \code{..} operator, it is awkward to write code
        for this task that works correctly when \code{M} has two or fewer 
        rows, or two or fewer columns.
  \item In order that the \code{..} operator can be conveniently used
        in contexts such as \code{i..j}, consecutive dots are no longer
        allowed in names (without using backticks), except at the
        beginning or end.  So \code{i..j} is not a valid name, but
        \code{..i..} is valid (though not recommended).  With this restriction
        on names, most uses of the \code{..} operator are unambiguous even
        if it is not surrounded by spaces.  The only exceptions are some uses in
        which \code{..} is written with a space after it but not before it,
        expressions such as \code{i..(a+b)}, which is a
        call of a function named \code{i..}, and expressions such as 
        \code{i..-j}, which returns the difference between \code{i..} and 
        \code{j}.  Most such uses will be stylistically bad, redundant
        (note that the parentheses around \code{a+b} above are unnecessary),
        or probably unlikely (as is the case for \code{i..-j}).

        To accomodate old R code that has consecutive dots within names,
        parsing of the \code{..} operator can be disabled by setting the
        \code{parse_dotdot} option to \code{FALSE} (with the \code{options}
        function). The \code{parse_dotdot} option defaults to \code{TRUE} 
        unless the environment variable
        \code{R_PARSE_DOTDOT} is set to \code{FALSE}.  When \code{parse_dotdot}
        is \code{FALSE}, consecutive dots are allowed in names, and \code{..}
        is not a reserved word.
  \item Another source of bugs is the automatic dropping
        of dimensions of size one when subsetting matrices (or 
        higher-dimensional arrays) using \code{[]},
        unless the \code{drop=FALSE} argument is specified.  This frequently
        results in code that mostly works, but not when, for example, a data set
        has only one observation, or a model uses only one explanatory 
        variable.

        To make handling this problem easier, if no \code{drop} argument is
        specified, pqR now does not drop a dimension of size one if the
        subscript for that dimension is a one-dimensional non-logical array.  
        For example,
        if \code{A} is a matrix, \code{A[1..100,array(1)]} will produce a
        matrix, whereas \code{A[1..100,1]} will produce a vector.

        To make this feature more useful, the new \code{..} operator 
        produces a one-dimensional array, not a bare vector.  So
        \code{A[1..n,1..m]} will always produce a matrix result, even
        when \code{n} or \code{m} are one.  (It will also correctly
        produce an array with zero rows or zero columns when \code{n}
        or \code{m} are zero.)

        This change also applies to subsetting of data frames.  For 
        example, \code{df[1..10,1..n]} will return a data frame (not a
        vector) even when \code{n} is one.
  \item Problems with dimensions of size one being dropped also arise
        when an entire row, or an entire column, is selected with an empty
        (missing) subscript, and there happens to be only one row, or only one 
        column.  For example, if \code{A} is a matrix with one column, 
        \code{A[1:10,]} will be a vector, not a matrix.

        To address this problem, pqR now allows a missing argument to
        be specified by \code{_}, rather than by nothing at all, and
        the \code{[]} operator (for matrices, arrays, and data frames)
        will not drop a dimension if its subscript is \code{_}.  So
        \code{A[1:10,_]} will be a matrix even when \code{A} has only
        one column.

        R functions that check for a missing argument with the \code{missing}
        function will see both an empty argument and \code{_} as missing,
        but can distinguish them using the \code{missing_from_underline}
        function.
  \item A common use of \code{for} statements is to iterate over indexes
        of a vector, or row and column indexes of a matrix.  A new type 
        of \code{for} statement with ``along'' rather than ``in'' now makes
        this more convenient.
  
        For vectors, the form 
\preformatted{    for (i along vec) ...
}
        is equivalent to
\preformatted{    for (i in seq_along(vec)) ...
}
        For matrices, the form
\preformatted{    for (i, j along M) ...
}
is equivalent to
\preformatted{    for (j in 1..ncol(M))
        for (i in 1..nrow(M))
            ...
}
        However, if \code{M} is of a class with its own \code{dim} method,
        this method is not used (effectively, \code{ncol(unclass(M))} and
        \code{nrow(unclass(m))} are used).  This may well change in future, 
        and similarly a \code{length} method may in future be used when 
        ``along'' is used with a vector.
  \item Because of the new restriction on names, the \code{make.names}
        function will now (by default) convert a sequence of consecutive dots 
        in the name it would otherwise have made to a single dot.  (See
        \code{help(make.names)} for further details).  
  \item For the same reason, \code{make.unique} has been changed so that
        the separator string (which defaults to a dot) 
        will not be appended to a name if the name already ends in that string.
}}

  \subsection{BUG FIXES}{
  \itemize{
  \item Fixed a bug (or mis-feature) in subsetting with a single empty
        subscript, as in \code{A[]}.  This now works the same as if
        the empty subscript had been the sequence of all indexes (ie,
        like \code{A[1..length(A)]}), which removes all attributes except
        names.

        R Core versions to at least R-3.3.1 instead return \code{A}
        unchanged, preserving all attributes, though attributes are
        not retained with other uses of the \code{[]} operator.  This
        is contrary to the description in \code{help("[")}, and also
        does not coincde with the (different) description in the R
        language definition.  

        Returning \code{A} unchanged is not only inconsistent, but also
        useless, since there is then no reason to ever write \code{A[]}.
        However, internally, R Core implementions duplicate \code{A},
        which may be of significance when \code{A[]} is passed as
        an argument of \code{.C}, \code{.Fortran}, \code{.Call}, or
        \code{.External}, but only if the programmer is not 
        abiding by the rules.  However, in pqR, the data part of a vector or
        matrix is still copied when \code{A[]} is evaluated, so such
        rule-breaking should still largely be accommodated.  A further
        temporary kludge is implemented to make \code{x[,drop=FALSE]}
        simply return a duplicate of \code{x}, since this (pointless)
        operation is done by some packages.
  \item Fixed bugs in the conversion of strings to numbers, so that the
        behaviour now matches \code{help(NumericConstants)}, which
        states that numeric constants are parsed very similarly to C99.
        This was not true before (or in R-2.15.0) -- some erroneous
        syntax was accepted without error, and some correct syntax was
        rejected, or gave the wrong value.  

        In particular, fractional
        parts are now accepted for hexadecimal constants.  Later R Core
        versions made some fixes, but up to at least R-3.3.1 there are
        still problems.  For example, in R-3.3.1, 
        \code{parse(text="0x1.8")[[1]]} gives an error, and 
        \code{as.numeric("0x1.8")} produces 24 (as does \code{\link{scan}}
        when given this input).  In this version of pqR, these return the
        correct value of 1.5.
  \item Fixed a problem with identifying the version of the
        makeinfo program that is installed that arises with recent versions
        of makeinfo.
  \item Put in a check for non-existent primitives when unserializing
        R objects, as was done in R-3.0.1.
  \item Fixed a bug (also in R-2.15.0, but fixed in later R Core versions)
        illustrated by the following code:
\preformatted{    a <- array(c(3,4),dimnames=list(xyz=c("fred","bert")))
    print(a[1:2])
    print(a[])  # should print same thing, but didn't
}
  \item Fixed a bug illustrated by the following code:
\preformatted{    f <- function (x) { try(x); missing(x) }
    g <- function (y) f(y)
    h <- function (z) g(z)

    f(pi[1,1])  # FALSE
    g(pi[1,1])  # FALSE
    h(pi[1,1])  # Should also be FALSE, but isn't!
}
        This bug is in R Core versions to at least R-3.3.1.
  \item Fixed a bug in which an internal error message is displayed
        as shown below:
\preformatted{    > f <- function (...) ..1; f()
    Error in f() : 'nthcdr' needs a list to CDR down
}
        A sensible error message is now produced.  This bug is also
        in R Core versions to at least R-3.3.1.
  \item Fixed a bug in S4 method dispatch that caused failure
        of the no-segfault test done by make check-all on Windows 10 
        (pqR issue #29 + related fix).  (Also in R-2.15.0, and partially fixed
        in R-3.3.0.)
  \item Fixed a bug illustrated by
\preformatted{   atan; show <- function (x) cat("HI\n"); atan
}
        Now, pqR no longer prints HI! for the second display of \code{atan}.
  \item Fixed a pqR bug in which the result of \code{getParseData} omitted
        the letter at the end of \code{1i} or \code{1L}.
  \item Fixed a pqR bug in which enabling trace output from the 
        helpers module and then typing control/C while trace output is
        being printed could lead to pqR hanging. 
}}
}


\section{CHANGES IN VERSION RELEASED 2015-09-14}{

  \subsection{INTRODUCTION}{
  \itemize{ 
  \item With this release, pqR now works on Microsoft Windows systems.
        See below for details.
  \item The facilities for embedding R in other applications have also
        been tested in this release, and some problems with how this is
        done in R Core versions have been fixed.
  \item The parser and deparser, and the method for
        performing the basic Read-Eval-Print Loop, have 
        been substantially rewritten.  This has few user-visible effects
        at present (apart from bug fixes and performance improvements),
        but sets the stage for future improvements in pqR.
  \item The facility for recording detailed parsing data introduced n
        R-3.0.0 has now been implemented in pqR as part of the parser
        rewrite.
  \item There are also a few other improvements and bug fixes.
}}

  \subsection{INSTALLATION ON MICROSOFT WINDOWS}{
  \itemize{
  \item Building pqR on Microsoft Windows systems, using the Rtools
        facilities, has now been tested, and some problems found in 
        this environment have been fixed.  Binary distributions are
        not yet provided, however.
  \item Detailed and explicit instructions for building pqR from
        source on Windows systems are now provided, in the 
        \file{src/gnuwin32/INSTALL} file of the pqR source directory.
        These instructions mostly correspond to information in
        The R Installation and Administration manual, but in more
        accessible form.
  \item See \url{pqR-project.org} for more information on Windows systems 
        on which pqR has been tested, and on any problems and workarounds
        that may have been discovered.
  \item The Writing R Extensions manual now warns that on Windows,
        with the Rtools toolchain, a thread started by OpenMP may have 
        its floating point unit set so that long double arithmetic is 
        the same as double arithmetic  Use \code{__asm__("fninit")} in 
        C to reset the FPU so that long double arithmetic will work.
  \item The default is now to install packages from source, since there
        is no binary repository for pqR.
}}

  \subsection{EMBEDDED R FACILITIES AND EXAMPLES}{
  \itemize{
  \item The \code{R_ReplDLLinit} and \code{R_ReplDLLdo1} functions in
        \file{src/main/main.c} have been fixed to handle errors 
        correctly, and to avoid code duplication with \code{R_ReplIteration}.
  \item Another test of embedded R has been added to \file{tests/Embedding},
        which is the same as an example in the R Extensions manual, which
        has been improved.
  \item Another example in the R Extensions manual has been changed to
        mimic \file{src/gnuwin32/embeddedR.c}.  
  \item The example in \file{src/gnuwin32/front-ends/rtest.c} has also been 
        updated.
}}

  \subsection{DOCUMENTATION UPDATES}{
  \itemize{
  \item The R Language Definition and the help files on
        assignment operators (eg, \code{help("=")}) contained
        incorrect and incomplete information on the precedence
        of operators, especially the assignment operators.  
        This and other incorrect information has been corrected.
  \item The examples in \code{help(parse)} and \code{help(getParseData}
        have been improved.
}}

  \subsection{INTERNAL CODE REWRITES}{
  \itemize{
  \item The parser has been rewritten to use top-down recursive
        descent, rather than a bottom-up parser produced by Bison
        as was used previously.  This substantially simplifies
        the parser, and allows several kludges in the previous
        scheme to be eliminated.  Also, the rewritten parser can now
        record detailed parse information (see below).

        The new parser for pqR is usually about a factor of 1.5 faster
        than the parser in R-3.2.2, but it is sometimes enormously faster,
        since the parser in R-3.2.2 will in some contexts take time growing
        as the square of the length of the source file.
  \item Much of the deparser has been rewritten.  It no longer
        looks at the definitions of operators, which are irrelevant,
        since the parser does not look at them.
  \item The methods by which the Read-Eval-Print Loop (REPL) is
        done (in various contexts) have been rationalized, in
        coordination with the new parsing scheme.
}}

  \subsection{NEW FEATURES}{
  \itemize{
  \item In pqR-2015-07-11, the parser was changed to not include
        parentheses in R language objects if they were necessary
        in order for the expression to be parsed correctly.  Omitting
        such parentheses improves performance.  In  this version, 
        such parentheses are removed only if the \code{keep.parens}
        option is \code{FALSE} (the default).  Also, parentheses
        are never removed from expressions that are on the right
        side of a formula, since some packages asssign significance
        to such parentheses beyond their grouping function.
  \item The right assignment operators, \code{->} and \code{->>},
        are now real operators.  Previously (and in current R Core
        versions), expressions involving these operators were converted
        to the corresponding left assignment expressions.  This
        has the potential to cause pointless confusion.
  \item The \code{**} operator, which has always been accepted as
        a synonym for the \code{^} operator, is now recorded as
        itself, rather than being converted to \code{^} by the
        parser.  This avoids unnecessary anomalies such as the following
        confusing error report:
\preformatted{  > a - **b
  Error: unexpected '^' in "a - **"
}
        The \code{**} operator is defined to be the same primitive
        as \code{^}, which is associated with the name \code{^}, and
        hence dispatches on methods for \code{^} even if called via
        \code{**}.
}}

  \subsection{NEW FEATURES FROM LATER R CORE VERSIONS}{
  \itemize{
  \item From R-3.0.0: For compatibility with packages written to
        be able to handle the long vectors introduced in R-3.0.0, 
        definitions for \code{R_xlen_t},
        \code{R_XLEN_T_MAX}, \code{XLENGTH}, \code{XTRUELENGTH}, 
        \code{SHORT_VEC_LENGTH}, \code{SET_SHORT_VEC_TRUELENGTH} are now 
        provided, all the same as the corresponding regular versions (as
        is also the case for R-3.0.0+ on 32-bit platforms).  The 
        \code{IS_LONG_VEC} macro is also defined (as always false).
        Note, however, that packages that declare a dependency on
        R >= 3.0.0 will not install even if they would in fact work
        with pqR because of these compatibility definitions.
  \item From R-3.0.0: The \code{srcfile} argument to \code{parse()} may now 
        be a character string, to be used in error messages.
  \item The facilities for recording detailed parsing information
        from R-3.0.0 are now implemented in pqR, as part of the
        rewrite of the parser, along with the
        extension to provide partial parse information when a syntax error
        occurs that was introduced in R-3.0.2.  See help on \code{parse}
        and \code{getParseData} for details.
  \item From R-2.15.2: On Windows, the C stack size has been increased 
        to 64MB (it has been 10MB since the days of 32MB RAM systems).
}}

  \subsection{PERFORMANCE IMPROVEMENTS}{
  \itemize{
  \item Character-at-a time input has been sped up by reducing procedure
        call overhead.  This significantly speeds up \code{readLines}
        and \code{scan}.
  \item The new parser is faster than the old parser, both because of the
        parser rewrite (see above) and because of the faster character
        input.
}}

  \subsection{BUG FIXES MATCHING THOSE IN LATER R CORE VERSIONS}{
  \itemize{
  \item From R-2.15.1: Names containing characters which need to be escaped 
        were not deparsed properly (PR#14846).  Fixed in pqR partly based
        on R Core fix.
  \item From R-2.15.2: When given a 0-byte file and asked to keep source
        references, parse() read input from stdin() instead.
  \item From R-2.15.3: Expressions involving user defined operators were not 
        always deparsed faithfully (PR#15179).  Fixed in pqR as part of
        the rewrite of the parser and deparser.
  \item From R-3.0.2: source() did not display filenames when reporting 
        syntax errors.
  \item From R-3.1.3: The parser now gives an error if a null character 
        is included in a string using Unicode escapes. (PR#16046)
  \item From R-3.0.2: Deparsing of infix operators with named arguments is 
        improved (PR#15350). [ In fact, the change, both in pqR and in 
        R Core versions, is only with respect to operators in percent 
        signs, such as \code{\%fred\%}, with these now being deparsed as
        function calls if either argument is named. ]
  \item From R-3.2.2: Rscript and command line R silently ignored incomplete
        statements at the end of a script; now they are reported as parse errors
        (PR#16350).  Fixed in pqR as part of the rewrite of the parser
        and deparser.
  \item From R-3.2.1: The parser could overflow internally when given 
        numbers in scientific format with extremely large exponents.  
        (PR#16358).  Fixed in pqR partly as in R Core fix.  Was actually a 
        problem with any numerical input, not just with the parser.
  \item From R-3.1.3: Extremely large exponents on zero expressed in scientific
        notation (e.g. \code{0.0e50000}) could give \code{NaN} (\PR{15976}).
        Fixed as in R Core fix.
  \item From R-2.15.3:  On Windows, work around an event-timing problem when
        the RGui console was closed from the \sQuote{X} control and the closure
        cancelled. (This would on some 64-bit systems crash \R, typically
        those with a slow GPU relative to the CPU.)
}}

  \subsection{BUG FIXES}{
  \itemize{
  \item Fixed a bug in which a "cons memory exhausted" error could
        be raised even though a full garbage collection that might
        recover more memory had not been attempted.  (This bug appears
        to be present in R Core versions as well.)
  \item The new parser fixes bugs arising from the old parser's kludge
        to handle semicolons, illustrated by the incorrect output seen below:
\preformatted{  > p<-parse()
  ?"abc;xyz"
  Error in parse() : <stdin>:1:1: unexpected INCOMPLETE_STRING
  1: "abc;
      ^
  > p<-parse()
  ?8 #abc;xyz
  Error in parse() : <stdin>:1:7: unexpected end of input
  1: 8 #abc;
          ^
}
  \item Fixed deparsing of complex numbers, which were always deparsed
        as the sum of a real and an imaginary part, even though the
        parser can only produce complex numbers that are pure imaginary.
        For example, the following output was produced before:
\preformatted{  > deparse(quote(3*5i))
  [1] "3 * (0+5i)"
}
        This is now deparsed to \code{"3 * 5i"}.  This bug exists
        in all R Core versions through at least R-3.2.2.
  \item Fixed a number of bugs in the deparser that are illustrated
        by the following, which produce incorrect output as noted, in
        R Core versions through at least R-3.2.2:
\preformatted{  deparse(parse(text="`+`(a,b)[1]")[[1]])# Omits necessary parens
  deparse(quote(`[<-`(x,1)),control="S_compatible")  # unmatched " and '
  deparse(parse(text="a = b <- c")[[1]]) # Puts in unnecessary parens
  deparse(parse(text="a+!b")[[1]])       # Puts in unnecessary parens
  deparse(parse(text="?lm")[[1]])        # Doesn't know about ? operator
  deparse(parse(text="a:=b")[[1]])       # Doesn't know about := operator
  deparse(parse(text="a$'x'")[[1]])      # Conflates name and character
  deparse(parse(text="`*`(2)")[[1]])     # Result is syntactically invalid
  deparse(parse(text="`$`(a,b+2)")[[1]]) # Result is syntactically invalid
  e<-quote(if(x) X else Y); e[[3]]<-quote(if(T)3); deparse(e)# all here 
  e <- quote(f(x)); e[[2]] <- quote((a=1))[[2]]; deparse(e)  # and below 
  e <- quote(f(Q=x)); e[[2]] <- quote((a=1))[[2]]; deparse(e)# need parens
  e <- quote(while(x) 1); e[[2]] <- quote((a=1))[[2]]; deparse(e)
  e <- quote(if(x) 1 else 2); e[[2]] <- quote((a=1))[[2]]; deparse(e)
  e <- quote(for(x in y) 1); e[[3]] <- quote((a=1))[[2]]; deparse(e)
}
In addition, the bug illustrated below was fixed, which was fixed
(differently) in R-3.0.0:
\preformatted{  a<-quote(f(1,2)); a[[1]]<-function(x,y)x+y; deparse(a)  # Omits parens
}
  \item Fixed the following bug (also in R Core versions to at least 
        R-3.2.2):
\preformatted{ > parse()
 ?'\12a\x.'
 Error: '\x' used without hex digits in character string starting "'\1a\x"
}
        Note that the "2" has disappeared from the error message.  This
        bug also affected the results of \code{getParseData}.
  \item Fixed a memory leak that can be seen by running the code below:
\preformatted{  > long <- paste0 (c('"', rep("1234567890",820), '\\x."'), collapse="")
  > for (i in 1:1000000) try (e <- parse(text=long), silent=TRUE)
}
        The leak will not occur if 820 is changed to 810 in the above.
        This bug also exists in R Core versions to at least R-3.2.2.
  \item Entering a string constant containing Unicode escapes that was
        9999 or 10000 characters long would produce an error message saying
        "String is too long (max 10000 chars)".  This has been fixed
        so that the maximum now really is 10000 characters.  (Also present
        in R Core versions, to at least R-3.2.2.)
  \item Fixed a bug that caused the error caret in syntax error reports
        to be misplaced when more than one line of context was shown.
        This was supposedly fixed in R-3.0.2, but incorrectly, resulting
        in the error caret being misplaced when only one line of 
        context is shown (in R Core versions to at least R-3.2.2).
  \item On Windows, running R.exe from a command prompt window would result in
        Ctrl-C misbehaving.  This was \PR{14948} at R Core, which was 
        supposedly fixed in R-2.15.2, but the fix only works if a 32 or
        64 bit version of R.exe is selected manually, not if the version of
        R.exe that automatically runs the R.exe for a selected architecture 
        is used (which is the intended normal usage).
}}
}


\section{CHANGES IN VERSION RELEASED 2015-07-11}{

  \subsection{INTRODUCTION}{
  \itemize{ 
  \item This version is a minor modification of the version of pqR released
        on 2015-06-24, which does not have a separate NEWS section, 
        incorporating also the changes in the version released 2015-07-08.
        These modifications fix some installation and testing 
        issues that caused problems on some platforms. There are also a few
        documentation and bug fixes, a few more tests, and some expansion
        in the use of static boxes (see below).
        Version 2015-06-24 of pqR improved reliability and portability, and
        also contained some performance improvements, including some that
        substantially speed up interpretive execution of programs that 
        do many scalar operations.  Details are below.
}}

  \subsection{INSTALLATION}{
  \itemize{
  \item The method used to quickly test for NaN/NA has changed to one that
        should work universally for all current processors
        (any using IEEE floating point, as already assumed in R,
        with consistent endianness, as is apparently the case for 
        all current general-purpose processors, and was partially
        assumed before).  There is therefore no longer any reason to define
        the symbol \code{ENABLE_ISNAN_TRICK} when compiling pqR (it
        will be ignored if defined).
  \item The module used to support parallel computation in 
        helper threads has been updated to avoid a syntactic 
        construction that technically violates the OpenMP 3.1 
        specification.  This construction had been accepted without error
        by gcc 4.8 and earlier, but is not accepted by some recent
        compilers.
  \item The tests in the version supplied of the recommended Matrix package
        have been changed to not assume things that may not be true
        regarding the speed and long double precision of the machine being
        used.  (These tests produced spurious errors on some platforms.)
}}

  \subsection{DOCUMENTATION UPDATE}{
  \itemize{
  \item The R Internals manual has been updated to better explain some
        aspects of pqR implementation.
}}

  \subsection{FEATURE CHANGE}{
  \itemize{
  \item Parsed expressions no longer contain explict parenthesis
        operators when the parentheses are necessary to override
        the precedence of operators.  These necessary parentheses
        will be inserted when the expression is deparsed.  See
        the help on \code{parse} and \code{deparse}.

        This change does impact a few packages (such as coxme)
        that consider the presence of parentheses in formulas
        to be significant.  Formulas may be exempted from parenthesis
        suppression in a future release, but for now, such packages
        won't work.
}}

  \subsection{PERFORMANCE IMPROVEMENTS}{
  \itemize{
  \item The overhead of interpreting R code has been reduced by various
        detailed code improvements, and by sometimes returning scalar
        integer and real values in special ``static boxes''.  As a result,
        the benefit of using the byte-code compiler is reduced.  Note that
        in pqR using the byte-code compiler can often slow down functions,
        since byte-compiled code does not support some pqR optimizations
        such as task merging.
  \item Speed of evaluation for expressions with necessary parentheses will
        be faster because of the feature change mentioned above that eliminates
        them.  Note that including unnecessary parentheses will still 
        (slightly) slow down evaluation.  (These unnecessary parentheses are 
        preserved so that the expression will appear as written when deparsed.)
  \item Assignment to list elements, and other uses of the \code{$<-}
        operator, are now substantially faster.
  \item Coercion of logical and integer vectors to character vectors is
        now much faster, as is creation of names with sequence numbers.
  \item Operations that create strings are now sometimes faster, due to
        improvements in string hashing and memory allocation.
}}

  \subsection{PERFORMANCE IMPROVEMENTS FROM A LATER R CORE RELEASE}{
    \itemize{
    \item A number of performance improvements relating to S3 and S4
          class implementation, due to Tomas Kalibera, were incorporated from
          R 3.2.0.
}}

  \subsection{BUG FIXES}{
  \itemize{
  \item A large number of fixes were made to correct reliability problems
        (mostly regarding protection of pointers).  Many of these were provided
        by Tomas Kalibera as fixes to R Core versions (sometimes with 
        adaptation required for use in pqR).  Some were fixed in pqR
        and reported to R Core.  Others were for problems only existing in pqR.
  \item Fixed a bug in which pqR's optimization of updates such as 
        \code{a<-a+1} could sometimes permit modification of a locked binding.
  \item Fixed related problems with \code{apply}, \code{lapply}, \code{vapply},
        and \code{eapply}, that can show up when the value returned by the 
        function being applied is itself a function.  This problem also
        resulted in incorrect display of saved warning messages.  The problems
        are also fixed in R-3.2.0, in a different way.
  \item The \code{gctorture} function now works as documented, forcing
        a FULL garbage collection on every allocation.  This does make
        running with gctorture enabled even slower than before, when
        most garbage collections were partial, but is more likely to
        find problems.
  \item Fixed a bug in \code{nls} when the \code{algorithm="port"}
        option is used, which could result in a call of \code{nls}
        being terminated with a spurious error message.  This bug
        is most likely to arise on a 64-bit big-endian platform,
        such as a 64-bit SPARC build, but will occur with small
        probability on most platforms.  It is also present in R Core 
        versions of R.
  \item Fixed a bug in \code{readBin} in which a crash could occur due to
        misaligned data accesses.  This bug is also present in R Core
        versions of R.
}}

  \subsection{BUG FIX CORRESPONDING TO ONE IN A LATER R CORE RELEASE}{
  \itemize{
  \item Removed incorrect information from \code{help(call)}, as also
        done in R-3.0.2.
}}
}


\section{CHANGES IN VERSION RELEASED 2014-11-16}{

  \subsection{INTRODUCTION}{

  \itemize{ 
  \item This and the previous release of 2014-10-23 (which does not have
        a separate NEWS section) are minor updates to the 
        release of 2014-09-30, with fixes for a few problems, and a few 
        performance improvements.  Packages installed for pqR-2014-09-30 
        or pqR-2014-10-23 do not need to be reinstalled for this release.
}}
  \subsection{INSTALLATION, BUILDING, AND TESTING}{
  \itemize{
  \item For Mac OS X, a change has been made to allow use of the Accelerate 
        framework for the BLAS in OS X 10.10 (Yosemite), adapted from a patch 
        by R Core.
  \item A new test (var-lookup.R) for correctness of local vs. global symbol 
        bindings has been added, which is run with other tests done by 
        "make check".
}}
  \subsection{DOCUMENTATION UPDATES}{
    \itemize{
    \item The documentation on "contexts" in the R Internals manual has
          been updated to reflect a change made in pqR-2014-09-30.  (The
          internals manual has also been updated to reflect changes below.)
}}
  \subsection{PERFORMANCE IMPROVEMENTS}{
    \itemize{
    \item The speed of \code{for} loops has been improved by not bothering
          to set the index variable again if it is still set to the old
          value in its binding cell.
    \item Evaluation of symbols is now a bit faster when the symbol has a 
          binding in the local environment whose location is cached.
    \item Lookup of functions now often skips local environments that
          were previously found not to contain the symbol being looked up.
          In particular, this speeds up calls of base functions that are
          not already fast due to their being recognized as "special" symbols.
    \item The set of "special" symbols for which lookups in local environments
          is usually particularly fast now includes \code{.C}, \code{.Fortran},
          \code{.Call}, \code{.External}, and \code{.Internal}.
    \item Adjusted a tuning parameter for \code{rowSums} and \code{rowMeans}
          to be more appropriate for the cache size in modern processors.
}}
  \subsection{PERFORMANCE IMPROVEMENT FROM A LATER R CORE RELEASE}{
    \itemize{
    \item The faster C implementation of diagonal matrix creation with
          \code{diag} from R-3.0.0 has been adapted for pqR.
}}
  \subsection{BUG FIXES}{
    \itemize{
    \item Fixed a number of places in the interpreter and base packages
          where objects were not properly protected agains garbage collection
          (many involving use of the \code{install} function).  Most of
          these problems are in R-2.15.0 or R-2.15.1, and probably also in 
          later R Core releases.
    \item Fixed a bug in which subsetting a vector with a range created
          with the colon operator that consisted entirely of invalid indexes 
          could cause a crash (eg, \code{c(1,2)[10:20]}.
    \item Fixed a bug (pqR issue #27) in which a user-defined replacement
          function might get an argument that is not marked as shared, which 
          could cause anomalous behaviour in some circumstances.
    \item Fixed an issue with passing on variant return requests to function
          bodies (though it's hard to construct an example where this issue
          produces incorrect results).
    \item Fixed a bug in initialization of user-supplied random number
          generators, which occassionally showed up in package rngwell19937.
    \item (Actually fixed in pqR-2014-09-30 but omitted from NEWS.)	
          Fixed problems with calls of \code{strncpy} that were described in
          PR #15990 at r-project.org.
}}
}


\section{CHANGES IN VERSION RELEASED 2014-09-30}{

  \subsection{INTRODUCTION}{

  \itemize{ 

\item This release contains several major performance improvements.  Notably,
      lookup of variables will sometimes be much faster, variable updates
      like \code{v <- v + 1} will often not allocate any new space,
      assignments to parts of variables (eg, \code{a[i] <- 0)} is much faster
      in the interpreter (no change for byte-compiled code), external
      functions called with \code{.Call} or \code{.External} now get faster
      macro or inline versions of functions such as \code{CAR}, \code{LENGTH},
      and \code{REAL}, and calling of external functions with \code{.C} and 
      \code{.Fortran} is substantially  faster, and can sometimes be done in 
      a helper thread.

\item Changes have been made to configuration options regarding use of BLAS
      routines for matrix multiplication, as described below.  In part, these
      changes are intended to made the default be close to what R Core 
      releases do (but without the unnecessary inefficiency).

\item A number of updates from R Core releases after R-2.15.0 have 
      been incorporated or adapted for use in pqR.  These provide some 
      performance improvements, some new features or feature changes, and 
      some bug fixes and documentation updates.

\item Many other feature changes and performance improvements have also
      been made, as described below, and a number of bugs have been fixed,
      some of which are also present in the latest R Core release, R-3.1.1.

\item Packages using \code{.Call} or \code{.External} should be re-installed
      for use with this version of pqR.
}}

  \subsection{FEATURE CHANGES}{
  \itemize{
\item The \code{mat_mult_with_BLAS} option, which controls whether the
      BLAS routines or pqR's C routines are used for matrix multiplication,
      may now be set to \code{NA}, which is equivalent to \code{FALSE},
      except that for multiplication of sufficiently large matrices (not
      vector-vector, vector-matrix, or matrix-vector multiplication) pqR 
      will use a BLAS routine unless there is an element in one of the 
      operands that is \code{NA} or \code{NaN}.  This mimics the behaviour 
      of R Core implementations (at least through 3.1.1), which is motivated
      by a desire to ensure that \code{NA} is propagated correctly even
      if the BLAS does not do so, but avoids the substantial but needless 
      inefficiency present in the R Core implementation.  
\item A \code{BLAS_in_helpers} option now allows run-time control of
      whether BLAS routines may be done in a helper thread. (But this
      will be fixed at \code{FALSE} if that is set as the default when
      pqR is built.)
\item A \code{codePromises} option has been added to \code{deparse},
      and documented in \code{help(.deparseOpts)}.  With this option,
      the deparsed expression uses the code part of a promise, not
      the value, similarly to the existing \code{delayPromises}
      option, but without the extra text that that option produces.
\item This new \code{codePromises} deparse option is now used when producing
      error messages and traceback output.  This improves error messages
      in the new scheme for subset assignments (see the section on
      performance improvements below), and also avoids the voluminous
      output previously produced in circumstances such as the following:
\preformatted{   `f<-` <- function (x,value) x[1,1] <- value
   a <- 1
   f(a) <- rep(123,1000)  # gives an error
   traceback()
}
      This previously produced output with 1000 repetitions of 123
      in the traceback produced following the error message.  The traceback
      now instead shows the expression \code{rep(123,1000)}.
\item The \code{evaluate} option for \code{dump} has been extended to
      allow access to the new \code{codePromises} deparse option.
      See \code{help(dump)}.
\item The formal arguments of primitive functions will now be returned
      by \code{formals}, as they are shown when printed or with \code{args}.
      In R Core releases (at least to R-3.1.1), the result of \code{formals}
      for a primitive is \code{NULL}.
\item Setting the \code{deparse.max.lines} option will now limit the
      number of lines printed when exiting debug of a function, as
      well as when entering.
\item In \code{.C} and \code{.Fortran}, arguments may be character strings
      even when \code{DUP=FALSE} is specified - they are duplicated regardless.
      This differs from R Core versions, which (at least through R-3.1.1)
      give an error if an argument is a character string and \code{DUP=FALSE}.
\item In \code{.C} and \code{.Fortran}, scalars (vectors of length one)
      are duplicated (in effect, though not necessarily physically) even 
      when \code{DUP=FALSE} is specified.  However, they are not duplicated 
      in R Core versions (at least through R-3.1.1), 
      so it may be unwise to rely on this.
\item A \code{HELPER} argument can now be used in \code{.C} and 
      \code{.Fortran} to specify that the C or Fortran routine may
      (sometimes) be done in a helper thread.  (See the section on
      performance improvements below.)
}}

  \subsection{FEATURE CHANGES CORRESPONDING TO THOSE IN LATER R CORE RELEASES}{
    \itemize{
\item From R-3.0.2: The unary \code{+} operator now converts a logical vector
      to an integer vector.
\item From R-3.0.0: Support for "converters" for use with \code{.C} has been 
      dropped.
\item From R-2.15.1:
      \code{pmin()} and \code{pmax())} now also work when one of the inputs 
      is of length zero and others are not, returning a zero-length vector,
      analogously to, say, \code{+}.
\item From R-2.15.1:
      .C() gains some protection against the misuse of character vector
      arguments.  (An all too common error is to pass character(N),
      which initializes the elements to "", and then attempt to edit
      the strings in-place, sometimes forgetting to terminate them.)
\item From R-2.15.1:
      Calls to the new function globalVariables() in package utils
      declare that functions and other objects in a package should be
      treated as globally defined, so that CMD check will not note
      them.
\item From R-2.15.1:
      print(packageDescription(*)) trims the Collate field by default.
\item From R-2.15.1: A new option "show.error.locations" has been added.  
      When set to
      TRUE, error messages will contain the location of the most recent
      call containing source reference information. (Other values are
      supported as well; see ?options.)
\item From R-2.15.1:
      C entry points R_GetCurrentSrcref and R_GetSrcFilename have been
      added to the API to allow debuggers access to the source
      references on the stack.
}}

  \subsection{INSTALLATION, BUILDING, TESTING, AND DEBUGGING}{
    \itemize{
\item The \code{--enable-mat-mult-with-BLAS} configuration
      option has been replaced by the ability to use a configure 
      argument of \code{mat_mult_in_BLAS=FALSE}, \code{mat_mult_in_BLAS=FALSE},
      or \code{mat_mult_in_BLAS=NA}, to set the default value of this
      option.
\item The \code{--disable-mat-mult-with-BLAS-in-helpers} configuration
      option has been replaced by the ability to use a configure 
      argument of \code{BLAS_in_helpers=FALSE} or \code{BLAS_in_helpers=TRUE}
      to set the default value of this option.
\item The LAPACK routines used are now the same as those in R-3.1.1 (version
      3.5.0).
      However, the \code{.Call} interface to these remains as in 
      R-2.15.0 to R-2.15.3 (it was changed to use \code{.Internal} in R-3.0.0).
      Since LAPACK 3.5.0 uses some more recent Fortran features, a 
      Fortran 77 compiler such as \code{g77} will no longer suffice.
\item Setting the environment variable \code{R_ABORT} to any non-null
      string will prevent any attempt to produce a stack trace on a
      segmentation fault, in favour of instead producing (maybe) an
      immediate core dump.
\item The variable \code{R_BIT_BUCKET} in \file{share/make/vars.mk}
      now specifies a file to receive output that is normally ignored
      when building pqR.  It is set to \file{dev/null} in the distribution,
      but this can be changed to help diagnose build problems.
\item The C functions \code{R_inspect} and \code{R_inspect3} functions are now
      visible to package code, so they can be used there for debugging.
      To see what they do, look in \file{src/main/inspect.c}.  They are subject
      to change, and should not appear in any code released to users.
\item The \code{Rf_error} and related procedures declared in 
      \file{R_ext/Error.h} are now if possible declared to never return,
      allowing for slightly better code generation by the compiler, 
      and avoiding spurious compiler warnings.  This parallels a change 
      in R-3.0.1, but is more general, using the C11 noreturn facility if 
      present, and otherwise resorting to the gcc facility (if gcc is used).
}}

  \subsection{INSTALLATION FEATURES LIKE THOSE IN LATER R CORE RELEASES}{
    \itemize{
\item From R-2.15.1:
      install.packages("pkg_version.tgz") on Mac OS X now has sanity
      checks that this is actually a binary package (as people have
      tried it with incorrectly named source packages).
\item From R-2.15.2: \code{--with-blas='-framework vecLib'} now also works
      on OS X 10.8 and 10.9.
\item From R-2.15.3:
      Configuration and R CMD javareconf now come up with a smaller set
      of library paths for Java on Oracle-format JDK (including
      OpenJDK).  This helps avoid conflicts between libraries (such as
      libjpeg) supplied in the JDK and system libraries.  This can
      always be overridden if needed: see the 'R Installation and
      Administration' manual.
\item From R-2.15.3:
      The configure tests for Objective C and Objective C++ now work on
      Mac OS 10.8 with Xcode 4.5.2 (PR#15107).
\item The cairo-based versions of \code{X11()} now work with
      current versions of cairographics (e.g. 1.12.10).  (\PR{15168})

}}

  \subsection{DOCUMENTATION UPDATES}{
  These are in addition to changes in documentation relating to other
  changes reported here.
    \itemize{
\item Some incorrect code has been corrected in the "Writing
      R Extensions" manual, in the "Zero finding"
      and "Calculating numerical derivatives" sections.  The
      discussion in "Finding and Setting Variables" has also been
      clarified to reflect current behaviour.
\item Documentation in the "R Internals" manual has been updated
      to reflect recent changes in pqR regarding symbols and variable
      lookup, and to remove incorrect information about the global cache
      present in the version from R-2.15.0 (and R-3.1.1).
\item Fixed an out-of-date comment in the section on helper threads in
      the "R Internals" manual.
}}

  \subsection{PERFORMANCE IMPROVEMENTS}{
    Numerous improvements in speed and memory usage have been made in this
    release of pqR.  Some of these are noted here.
    \itemize{
\item Lookup of local variables is now usually much faster (especially when
      the number of local variables is large), since for each symbol,
      the last local binding found is now recorded, usually avoiding a 
      linear search through local symbol bindings.  Those lookups that are
      still needed are also now a bit faster, due to unrolling of the 
      search loop.
\item Assignments to selected parts of variables (eg, \code{a[i,j] <- 0} or
      \code{names(L$a[[f()]]) <- v}) are now much faster in the interpreter.
      (Such assignments within functions that are byte-compiled use a 
      different mechanism that has not been changed in this release.)  
      
      This change also alters the error 
      messages produced from such assignments.  They are probably not as 
      informative (at least to unsophisticated users) as those that
      the interpreter produced previously, though they are better than 
      those produced from byte-compiled code.  On the plus side, the error 
      messages are now consistent for primitive and user-written replacement 
      functions, and some messages now contain short, intelligible expressions
      that could previously contain huge amounts of data (see the section on 
      new features above).  

      This change also fixes the anomaly that arguments
      of subset expressions would sometimes be evaluated more than once
      (eg, \code{f()} in the example above).
\item The speed of \code{.C} and \code{.Fortran} has been substantially
      improved, partly by incorporating changes in R-2.15.1 and R-2.15.2,
      but with substantial additional improvements as well.  
\item The speed of \code{.Call} and \code{.External} has been improved somewhat.
      More importantly, the C routines called will get macro versions of 
      \code{CAR}, \code{CDR}, \code{CADR}, etc., macro versions of \code{TYPEOF}
      and \code{LENGTH}, and inline function versions of \code{INTEGER},
      \code{LOGICAL}, \code{REAL}, \code{COMPLEX}, and \code{RAW}.  This
      avoidance of procedure call overhead for these operations may speed
      up some C procedures substantially.
\item In some circumstances, a routine called with \code{.C} or \code{.Fortran}
      can now be done in a helper thread, in parallel with other computations.
      This is done only if requested with the \code{HELPER} option, and
      at present only in certain limited circumstances, in which only a single
      output variable is used.  See \code{help(.C)} or \code{help(.Fortran)}
      for details.
\item As an initial use of the previous feature, the \code{findInterval} 
      function now will sometimes execute its C routine in a helper thread.
      (More significant uses of the \code{HELPER} option to \code{.C} and
      \code{.Fortran} will follow in later releases.)
\item Assignments that update a local variable by applying a single unary or 
      binary mathematical operation will now often re-use space for
      the variable that is updated, rather than allocating new space.
      For example, this will be done with all the assignments in the
      second line below:
\preformatted{   u <- rep(1,1000); v <- rep(2,1000); w <- exp(2)
   u <- exp(u); u <- 2*u; v <- v/2; u <- u+v; w <- w+1
}
      This modification also has the effect of increasing the possibilities
      for task merging.  For example, in the above code, the first two
      updates for \code{u} will be merged into one computation that sets
      \code{u} to \code{2*exp(u)} using a single loop over the vector.
\item The performance of \code{rep} and \code{rep.int} is much improved.
      These improvements (and improvements previously made in pqR) go beyond 
      those in R Core releases from R-2.15.2 on, so these functions are often 
      substantially faster in pqR than in R-2.15.2 or later R Core versions
      to at least R-3.1.1, for both long and short vectors.  (However, note
      that the changes in functionality made in R-2.15.2 have not been made 
      in pqR; in particular, pairlists are still allowed, as in R-2.15.0.)
\item For numeric vectors, the repetition done by \code{rep} and \code{rep.int}
      may now be done in a helper thread, in parallel with other computations.
      For example, attaching names to the result of \code{rep} (if necessary)
      may be done in parallel with replication of the data part.
\item The amount of space used on the C stack has been reduced, with the
      result that deeper recursion is possible within a given C stack
      limit.  For example, the following is now possible with the default
      stack limit (at least on one Intel Linux system with gcc 4.6.3, results
      will vary with platform):
\preformatted{   f <- function (n) { if (n>0) 1+f(n-1) else 0 }
   options(expressions=500000)
   f(7000)
}
      For comparison, with pqR-2014-06-1, and R-3.1.1, trying to evaluate 
      f(3100) gives a C stack overflow error (but f(3000) works).
\item Expressions now sometimes return constant values, that are shared,
      and likely stored in read-only memory.  These constants include 
      \code{NULL}, the scalars (vectors of length one) \code{FALSE}, 
      \code{TRUE}, \code{NA}, \code{NA_real_}, 0.0, 1.0, 0L, 1L, ..., 10L, 
      and some one-element pairlists with such constant elements.  Apart 
      from \code{NULL}, these constants are not
      \emph{always} used for the corresponding value, but they often are, which
      saves on memory and associated garbage collection time.  External routines
      that incorrectly modify objects without checking that \code{NAMED} is
      zero may now crash when passed a read-only constant, which is a generally
      desirable debugging aid, though it might sometimes cause a package that
      had previously at least sort-of worked to no longer run.
\item The \code{substr} function has been sped up, and uses less memory,
      especially when a small substring is extracted from a long string.
      Assignment to \code{substr} has also been sped up a bit.
\item The function for unserializing data (eg, reading file \file{.RData}) is
      now done with elimination of tail-recursion (on the CDR field) when 
      reading pairlists.  This is both faster and less likely to produce a stack
      overflow.  Some other improvements to serializing/unserializing have
      also been made, including support for restoring constant values (mentioned
      above) as constant values.
\item Lookup of S3 methods has been sped up, especially when no method is
      found.  This is important for several primitive functions, such as 
      \code{$}, that look for a method when applied to an object with a class
      attribute, but perform the operation themselves if no method is found.
\item Integer plus, minus, and times are now somewhat faster (a side effect
      of switching to a more robust overflow check, as described below).
\item Several improvements relating to garbage collection have been made.
      One change is that the amount of memory used for each additional
      symbol has been reduced from 112 bytes (two CONS cells) to 80 bytes
      (on 64-bit platforms), not counting the space for the symbol's name
      (a minumum of 48 bytes on 64-bit platforms).  Another change is in 
      tuning of heap sizes, in order to reduce occasions in which garbage 
      collection is very frequent.
\item Many uses of the \code{return} statement have been sped up.
\item Functions in the \code{apply} family have been sped up when they are
      called with no additional arguments for the function being applied.
\item The performance problem reported in PR #15798 at r-project.org has
      been fixed (differently from the R Core fix).
\item A performance bug has been fixed in which any assignment to a vector 
      subscripted with a string index caused the entire vector to be copied.
      For example, the final assignment in the code below would copy all
      of \code{a}:
\preformatted{   a<-rep(1.1,10000); names(a)[1] <- "x"
   a["x"] <- 9
}
      This bug exists in R Core implementations though at least R-3.1.1.
\item A performance bug has been fixed that involved subscripting with many 
      invalid string indexes, reported on r-devel on 2010-07-15 and 
      2013-05-8.  It is illustrated by the following code, 
      which was more than ten thousand times slower than expected:
\preformatted{   x <- c(A=10L, B=20L, C=30L)
   subscript <- c(LETTERS[1:3], sprintf("ID\%05d", 1:150000))
   system.time(y1 <- x[subscript])
}
      The fix in this version of pqR does not solve the related problem 
      when assigning to \code{x[subscript]}, which is still slow.  Fixing
      that would require implementation of a new method, possibly requiring
      more memory.

      This performance bug exists in R Core releases through R-3.1.1, but
      may now be fixed (differently) in the current R Core development version.
}}

  \subsection{BUG FIXES}{
    \itemize{
\item Fixed a bug in \code{numericDeriv} (see also the documentation
      update above), which is illustrated by the following
      code, which gave the wrong derivative:
\preformatted{    x <- y <- 10
    numericDeriv(quote(x+y),c("x","y"))
}
      I reported this to R Core, and it is also fixed (differently) in
      R-3.1.1.
\item Fixed a problem in \code{.C} and \code{.Fortran} where, contrary
      to the documentation (except when \code{DUP=TRUE} and no duplication 
      was actually needed), logical values after the call other than 
      \code{TRUE}, \code{FALSE}, and \code{NA} are not mapped to \code{TRUE},
      but instead exist as invalid values that may show up later.
      This bug exists in R Core versions 2.15.1 through at least 3.1.1.
      I reported it as \PR{15878} at r-project.org, so it may be fixed in
      a later R Core release.
\item Fixed a problem with treatment of \code{ANYSXP} in specifying
      types of registered C or Fortran routines, which in particular had
      prevented the types of \code{str_signif}, used in \code{formatC},
      from being registered.  (This bug exists in R Core versions of R
      at least through R-3.1.1.) 
\item Fixed a bug in \code{substr} applied to a string with UTF-8
      encoding, which could cause a crash for code such as
\preformatted{   a <- "\xc3\xa9"
   Encoding(a) <- "UTF-8"
   b <- paste0(rep(a,8000),collapse="")
   c <- substr(b,1,16000)
}
      I reported this as PR{15910} at r-project.org, so it may be
      fixed in an R Core release after R-3.1.1.  A related bug in
      assignment to \code{substr} has also been fixed.
\item Fixed a bug in how debugging is handled that is illustrated by the
      following output:
\preformatted{   > g <- function () { A <<- A+1; function (x) x+1 }
   > f <- function () (g())(10)
   > A <- 0; f(); print(A)
   [1] 11
   [1] 1
   > debug(f);
   > A <- 0; f(); print(A)
   debugging in: f()
   debug: (g())(10)
   Browse[2]> c
   exiting from: f()
   [1] 11
   [1] 2
}
   Note that the final value of \code{A} is different (and wrong) when
   \code{f} is stepped through in the debugger.  This bug exists in
   R Core releases through at least R-3.1.1.
\item Fixed a bug illustrated by the following code, which gave
      an error saying that \code{p[1,1]} has the wrong number of subscripts:
\preformatted{   p <- pairlist(1,2,3,4); dim(p) <- c(2,2); p[1,1] <- 9
}
   This bug exists in R Core releases through at least R-3.1.1.
\item Fixed the following pqR bug (and related bugs), in which
      \code{b} was modified by the assignment to \code{a}:
\preformatted{   a <- list(list(1+1))
   b <- a
   attr(a[[1]][[1]],"fred")<-9
   print(b)
}
\item Fixed the following bug in which \code{b} was modified
      by an assignment to \code{a} with a vector subscript:
\preformatted{   a <- list(list(mk2(1)))
   b <- a[[1]]
   a[[c(1,1)]][1] <- 3
   print(b)
}
      This bug also exists in R-2.15.0, but was fixed in R-3.1.1 
      (quite differently than in pqR).
\item Fixed a lack of error checking bug that could cause expressions
      such as \code{match.call(,expression())} to crash from an
      invalid memory reference.  This bug also exists in R-2.15.0 and
      R-3.1.1.
\item Fixed the non-robust checks for integer overflow, which reportedly
      sometimes fail when using clang on a Mac.  This is #PR 15774 at
      r-project.org, fixed in R-3.1.1, but fixed differently in pqR.
\item Fixed a pqR bug with expressions of the form \code{t(x)\%*\%y}
      when \code{y} is an S4 object.
\item Fixed a bug (PR #15399 at r-project.og) in \code{na.omit} and 
      \code{na.exclude} that led to a
      data frame that should have had zero rows having one row instead.
      (Also fixed in R-3.1.1, though differently.)
\item Fixed the problem that RStudio crashed whenever a function was
      debugged (with \code{debug}).  This was due to pqR having changed
      the order of fields in the \code{RCNTXT} structure, which is an
      internal data structure of the interpreter, but is nevertheless
      accessed in RStudio.  The order of fields is now back to what it was.
\item Fixed the bug in \code{nlm} reported as PR #15958
      at r-project.org, along with related bugs in \code{uniroot} and
      \code{optimize}.  These all involve situations where the function
      being optimized saves its argument in some manner, and then sees
      the saved value change when the optimizer re-uses the space for the 
      argument on the next call.  The fix made is to no longer reuse the 
      space, which will unfortunately cause a (fairly small) decline in 
      performance.

      The \code{optim} function also has this problem, but only
      when numerical derivatives are used.  It has not yet been fixed.
      The \code{integrate} function does not seem to have a problem.
\item Fixed a bug in the code to check for C stack overflow, that may
      show up when the fallback method for determining the start of the
      stack is needed, and a stack check is then done when very little stack
      is in use, resulting in an erroneous report of stack overflow.  The
      problem is platform dependent, but arises on a SPARC Solaris system 
      when using gcc 3.4.3, once stack usage is reduced by the improvement
      described above, leading to failure of one of the tests for package 
      Matrix.  This bug exists in R Core version back to 2.11.1 (or earlier)
      and up to at least 3.1.1.
}}

  \subsection{BUG FIXES CORRESPONDING TO THOSE IN LATER R CORE RELEASES}{
    \itemize{
\item From R-2.15.1: 
      Trying to update (recommended) packages in R_HOME/library without
      write access is now dealt with more gracefully.  Further, such
      package updates may be skipped (with a warning), when a newer
      installed version is already going to be used from .libPaths().
      (PR#14866)
\item From R-2.15.1:
      \command{R CMD check} with \env{_R_CHECK_NO_RECOMMENDED_}
      set to a true value (as done by the \command{--as-cran} option)
      could issue false errors if there was an indirect dependency
      on a recommended package.
\item From R-2.15.1:
      getMethod(f, sig) produced an incorrect error message in some
      cases when f was not a string).
\item From R-2.15.2:
      In Windows, the GUI preferences for foreground color were 
      not always respected.  (Reported by Benjamin Wells.)
\item From R-2.15.1:
      The evaluator now keeps track of source references outside of
      functions, e.g. when source() executes a script.
\item From R-2.15.1:
      The value returned by tools::psnice() for invalid pid values was
      not always NA as documented.
\item From R-2.15.2:
      \code{sort.list(method = "radix")} could give incorrect
      results on certain compilers (seen with \command{clang} on Mac OS
      10.7 and \command{Xcode 4.4.1}).
\item From R-3.0.1:
      Calling \code{file.copy()} or \code{dirname()} with the
      invalid input \code{""} (which was being used in packages, despite
      not being a file path) could have caused a segfault.
\item From R-3.0.1:
      \code{dirname("")} is now \code{""} rather than \code{"."} (unless
      it segfaulted).
\item Similarly to R-3.1.1-patched:
      In package \code{parallel}, child processes now call \code{_Exit}
      rather than \code{exit}, so that the main process is not affected
      by flushing of input/output buffers in the child.
}}
}


\section{CHANGES IN VERSION RELEASED 2014-06-19}{

  \subsection{INTRODUCTION}{

  \itemize{ 

\item This is a maintenance release, with bug fixes, documentation
      improvements (including provision of previously missing
      documentation), and changes for compatibility with R Core releases.
      There are some new features in this release that help
      with testing pqR and packages. There are no significant changes 
      in performance.

\item See the sections below on earlier releases for general
      information on pqR.  

\item Note that there was a test release of 2014-06-10 that 
      is superceded by this release, with no separate listing 
      of the changes it contained.
  }}

  \subsection{NEW FEATURES FOR TESTING}{
    \itemize{
\item The setting of the \code{R_SEED} environment variable now specifies what
      random number seed to use when \code{set.seed} is not called.  When
      \code{R_SEED} is not set, the seed will be set from the time and process
      ID as before.  It is recommended that \code{R_SEED} be set before running
      tests on pqR or packages, so that the results will be reproducible.
      For example, some packages report an error if a hypothesis test on
      simulated data results in a p-value less than some threshold.  If 
      \code{R_SEED} is not set, these packages will fail their tests now 
      and then at random, whereas setting \code{R_SEED} will result either
      in consistent success or (less likely) consistent failure.
\item The comparison of test output with saved output using \code{Rdiff} now
      ignores any output from \code{valgrind}, so spurious errors will not be
      triggered by using it.  When using \code{valgrind}, the
      output files should be checked manually for \code{valgrind} messages 
      that are of possible interest.
\item The test script in \file{tests/internet.R} no longer looks at CRAN's html
      code, which is subject to change.  It instead looks at a special test file
      at \url{pqR-project.org}.
\item Fixed problems wit the \file{reg-tests-1b} test script.  Also, now sets
      the random seed, so it's consistent (even without R_SEED set), and has
      its output compared to a saved version.  Non-fatal errors (with
      code 5) should be expected on systems without enough memory for xz
      compression.
  }}

  \subsection{CHANGE FOR COMPATIBILITY}{
    \itemize{
\item The result of \code{diag(list(1,3,5))} is now a matrix of type
      double.  In R-2.15.0, this expression did not produce a sensible
      result.  A previous fix in pqR made this expression produce a matrix of 
      type list.  A later change by R Core also fixed this, but so it
      produced a double matrix, coercing the list to a numeric vector
      (to the extent possible); pqR now does the same.
  }}

  \subsection{DOCUMENTATION UPDATES}{
    \itemize{
\item The documentation for \code{c} now says how the names for the 
      result are determined, including previously missing information
      on the \code{use.names} argument, and on the role of the names of
      arguments in the call of \code{c}.  This documentation is missing
      in R-2.15.0 and R-3.1.0.
\item The documentaton for \code{diag} now documents that a diagonal matrix 
      is always created with type double or complex, and that the
      names of an extracted diagonal vector are taken from a \code{names}
      attribute (if present), if not from the row and column names.  This
      information is absent in the documentation in R-2.15.1 and R-3.1.0.
\item Incorrect information regarding the pointer protection stack
      was removed from \code{help(Memory)}.  This incorrect information
      is present in R-2.15.0 and R-3.1.0 as well.
\item There is now information in \code{help(Arithmetic)} regarding what
      happens when the operands of an arithmetic operation are \code{NA}
      or \code{NaN}, including the arbitrary nature of the result when
      one operand is \code{NA} and the other is \code{NaN}.  There is
      no discussion of this issue in the documentation for R-2.15.0 and R-3.1.0.
\item The \code{R_HELPERS} and \code{R_HELPERS_TRACE} environment variables
      are now documented in \code{help("environment variables")}.  The
      documentation in \code{help(helpers)} has also been clarified.
\item The \code{R_DEBUGGER} and \code{R_DEBUGGER_ARGS} environment variables
      are now documented in \code{help("environment variables")} as 
      alternatives to the \code{--debugger} and \code{--debugger-args}
      arguments.
  }}

  \subsection{BUG FIXES}{
    \itemize{
\item Fixed lack of protection bugs in the \code{equal} and \code{greater}
      functions in \file{sort.c}.  These bugs are also present in R-2.15.0
      and R-3.1.0.
\item Fixed lack of protection bugs in the \code{D} function in \file{deriv.c}.
      These bugs are also present in R-2.15.0 and R-3.1.0.
\item Fixed argument error-checking bugs in \code{getGraphicsEventEnv}
      and \code{setGraphicsEventEnv} (also present in R-2.15.0 and R-3.1.0).
\item Fixed a stack imbalance bug that shows up in the expression
      \code{anyDuplicated(c(1,2,1),incomp=2)}.  This bug is also present
      in R-2.15.0 and R-3.1.0.  The bug is reported only when the \code{base}
      package is not byte compiled (but still exists silently when it is 
      compiled).
\item Fixed a bug in the foreign package that showed up on systems where
      the C \code{char} type is unsigned, such as a Rasberry Pi running
      Rasbian.  I reported this to R Core, and it is also fixed in R-3.1.0.
\item Fixed a lack of protection bug that arose when \code{log} produced a
      warning.
\item Fixed a lack of protection bug in the \code{lang[23456]}
      C functions.
\item Fixed a stack imbalance bug that showed up when an assignment was
      made to an array of three or more dimensions using a zero-length
      subscript.
\item Fixed a problem with \code{news()} that was due to pqR's version
      numbers being dates (pqR issue #1).
\item Fixed out-of-bound memory accesses in \code{R_chull} and \code{scanFrame}
      that valgrind reports (but which are likely to be innocuous).
  }}

  \subsection{BUG FIXES CORRESPONDING TO THOSE IN LATER R CORE RELEASES}{
    \itemize{
\item From R-2.15.1: The string "infinity" now converts correctly to \code{Inf}
      (PR#14933).
\item From R-2.15.1: The generic for backsolve is now correct (PR#14883).
\item From R-2.15.1: A bug in \code{get_all_vars} was fixed (PR#14847).
\item From R-2.15.1: Fixed an argument error checking bug in \code{dev.set}.
\item From R-3.1.0-patched: Fixed a problem with \code{mcmapply} not 
      parallelizing when the number of jobs was less than number of cores.
      (However, unlike R-3.1.0-patched, this fix doesn't try to 
      parallelize when there is only one core.)
  }}
}

\section{CHANGES IN VERSION RELEASED 2014-02-23}{

  \subsection{INTRODUCTION}{

  \itemize{ 

\item This is a maintenance release, with bug fixes, changes for
      compatibility with packages, additional correctness tests, and 
      documentation improvements.  There are no new features in this 
      release, and no significant changes in performance.

\item See the sections below on earlier releases for general
      information on pqR.
  }}

  \subsection{INSTALLATION AND TESTING}{
    \itemize{
\item The information in the file "INSTALL" in the main source directory 
      has been re-written.  It now contains all the information expected
      to be needed for most installations, without the user needing to
      refer to R-admin, including information on the configuration
      options that have been added for pqR.  It also has information on
      how to build pqR from a development version downloaded from github.

\item Additional tests regarding subsetting operations, maintenance of
      NAMEDCNT, and operation of helper threads have been written.
      They are run with \code{make check} or \code{make check-all}.

\item A "create-configure" shell script is now included, which allows
      for creation of the "configure" shell script when it is non-functional
      or not present (as when building from a development version of pqR).
      It is not needed for typical installs of pqR releases.

\item Some problems with installation on Microsoft Windows (identified
      by Yu Gong) have hopefully been fixed.  (But trying to install
      pqR on Windows is still recommended only for adventurous users.)

\item A problem with installing pqR as a shared library when multithreading
      is disabled has been fixed.

\item Note that any packages (except those written only in R, plus 
      C or Fortran routines called by \code{.C} or \code{.Fortran}) that
      were compiled and installed under R Core versions of R must be 
      re-installed for use with pqR, as is generally the case with new versions
      of R (although it so happens that it is not necessary to re-install
      packages installed with pqR-2013-07-22 or pqR-2013-12-29 with this 
      release, because the formats of the crucial internal data structures 
      happen not to have changed).
  }}

  \subsection{DOCUMENTATION UPDATES}{
    \itemize{
\item The instructions in "INSTALL" have been re-written, as noted above.
\item The manual on "Writing R Extensions" now has additional information 
      (in the section on "Named objects and copying") on paying proper attention
      to NAMED for objects found in lists.
\item More instructions on how to create a release branch of pqR from a 
      development branch have been added to mods/README (or MODS).
  }}

  \subsection{CHANGES REGARDING PACKAGE COMPATIBILITY AND CHECKING}{
    \itemize{
\item Changed the behaviour of \code{$} when dispatching so that the unevaluated
      element name arrives as a string, as in R-2.15.0.  This behaviour is
      needed for the "dyn" package.  The issue is illustrated by the
      following code:
\preformatted{    a <- list(p=3,q=4)
    class(a) <- "fred"
    `$.fred` <-
      function (x,n) { print(list(n,substitute(n))); x[[n]] }
    print(a$q)
}
      In R-2.15.0, both elements of the list printed are strings, but in
      pqR-2013-12-29, the element from "substitute" is a symbol.  Changed
      \code{help("$")} to document this behaviour, and the corresponding 
      behaviour of \code{"$<-"}.  Added a test with \code{make check} for it.
\item Redefined "fork" to "Rf_fork" so that helper threads can be disabled
      in the child when "fork" is used in packages like "multicore". 
      (Special mods for this had previously been made to the "parallel" 
      package, but this is a more universal scheme.)
\item Added an option (currently set) for pqR to ignore incorrect zero
      pointers encountered by the garbage collector (as R-2.15.0 does).
      This avoids crashes with some packages (eg, "birch") that incorrectly
      set up objects with zero pointers.
\item Changed a C procedure name in the "matprod" routines to reduce the
      chance of a name conflict with C code in packages.
\item Made \code{NA_LOGICAL} and \code{NA_INTEGER} appear as variables
      (rather than constants) in packages, as needed for package
      "RcppEigen".
\item Made \code{R_CStackStart} and \code{R_CStackLimit} visible to 
      packages, as needed for package "vimcom".
\item Fixed problem with using \code{NAMED} in a package that defines
      \code{USE_RINTERNALS}, such as "igraph".
\item Calls of external routines with .Call and .External are now
      followed by checks that the routine didn't incorrectly change 
      the constant objects sometimes used internally in pqR for TRUE, 
      FALSE, and NA.  (Previously, such checks were made only after calls 
      of .C and .Fortran.)
  }}

  \subsection{BUG FIXES}{
    \itemize{
\item Fixed the following bug (also present in R-2.15.0 and R-3.0.2):
\preformatted{    x <- t(5)
    print (x \%*\% c(3,4))
    print (crossprod(5,c(3,4)))
}
     The call of \code{crossprod} produced an error, whereas the corresponding
     use of \code{\%*\%} does not.

     In pqR-2013-12-29, this bug also affected the expression 
     \code{t(5) \%*\% c(3,4)}, since it is converted to the equivalent of 
     \code{crossprod(5,c(3,4))}.

\item Fixed a problem in R_AllocStringBuffer that could result in
      a crash due to an invalid memory access.  (This bug is also
      present in R-2.15.0 and R-3.0.2.)
\item Fixed a bug in a "matprod" routine sometimes affecting 
      \code{tcrossprod} (or an equivalent use of \code{\%*\%}) with 
      helper threads.
\item Fixed a bug illustrated by the following:
\preformatted{    f <- function (a)
    { x <- a
      function () { b <- a; b[2]<-1000; a+b  }
    }
    g <- f(c(7,8,9))
    save.image("tmpimage")
    load("tmpimage")
    print(g())
}
      where the result printed was 14 2000 18 rather than 14 1008 18.
\item Fixed a bug in \code{prod} with an integer vector containing \code{NA}, 
      such as, \code{prod(NA)}.
\item Fixed a lack-of-protection bug in mkCharLenCE that showed up
      in checks for packages "cmrutils".
\item Fixed a problem with xtfrm demonstrated by the following:
\preformatted{    f<-function(...) xtfrm(...); f(c(1,3,2))
}
      which produced an error saying '...' was used in an incorrect context.
      This affected package "lsr". 
\item Fixed a bug in maintaining NAMEDCNT when assigning to a variable in
      an environment using \code{$}, which showed up in package "plus".
\item Fixed a bug that causes the code below to create a circular data 
      structure:
\preformatted{    { a <- list(1); a[[1]] <- a; a }
}
\item Fixed bugs such as that illustrated below:
\preformatted{    a <- list(list(list(1)))
    b <- a
    a[[1]][[1]][[1]]<-2
    print(b)
}
      in which the assignment to \code{a} changes \code{b}, and added tests
      for such bugs.
\item Fixed a bug where unary minus might improperly reuse its operand for
      the result even when it was logical (eg, in \code{-c(F,T,T,F)}).
\item Fixed a bug in pairlist element deletion, and added tests in subset.R
      for such cases.
\item The ISNAN trick (if enabled) is now used only in the interpreter itself,
      not in packages, since the macro implementing it evaluates its argument
      twice, which doesn't work if it has side effects (as happens in the 
      "ff" package).
\item Fixed a bug that sometimes resulted in task merging being disabled
      when it shouldn't have been.
}}
}

\section{CHANGES IN VERSION RELEASED 2013-12-29}{

  \subsection{INTRODUCTION}{

  \itemize{ 

\item This is the first publicized release of pqR after pqR-2013-07-22.  
      A verson dated 2013-11-28 was released for testing; it differs
      from this release only in bug and documentation fixes, which
      are not separately detailed in this NEWS file.

\item pqR is based on R-2.15.0, distributed by the R Core Team, but
improves on it in many ways, mostly ways that speed it up, but also by
implementing some new features and fixing some bugs.  See the notes
below on earlier pqR releases for general discussion of pqR, and for
information that has not changed from previous releases of pqR.

\item The most notable change in this release is that ``task merging''
      is now implemented.  This can speed up sequences
      of vector operations by merging several operations into one, which 
      reduces time spent writing and later reading data in memory. 
      See \code{help(merging)} and the item below for more details.

\item This release also includes other performance improvements, bug fixes,
      and code cleanups, as detailed below.
  }}

  \subsection{INSTALLATION AND TESTING}{
    \itemize{

\item Additional configuration options are now present to allow
      enabling and disabling of task merging, and more generally, of the
      deferred evaluation framework needed for both task merging and
      use of helper threads.  By default, these facilities are enabled.
      The \code{--disable-task-merging} option to \code{./configure}
      disables task merging, \code{--disable-helper-threads} disables
      support for helper threads (as before), and 
      \code{--disable-deferred-evaluation} disables both of these
      features, along with the whole deferred evaluation framework.
      See the \code{R-admin} manual for more details.

\item See the pqR wiki at \code{https://github.com/radfordneal/pqR/wiki}
      for the latest news regarding systems and packages that do or do not
      work with pqR.

\item Note that any packages (except those written only in R, plus 
      C or Fortran routines called by \code{.C} or \code{.Fortran}) that
      were compiled and installed under R Core versions of R must be 
      re-installed for use with pqR, as is generally the case with new versions
      of R (although it so happens that it is not necessary to re-install
      packages installed with pqR-2013-07-22 with this release, because the 
      formats of the crucial internal data structures happen not to have
      changed).

\item Additional tests of matrix multiplication (\code{\%*\%}, \code{crossprod},
      and \code{tcrossprod}) have been written.  They are run with
      \code{make check} or \code{make check-all}.

  }}

  \subsection{INTERNAL STRUCTURES AND APPLICATION PROGRAM INTERFACE}{
    \itemize{

\item The table of built-in function names, C functions implementing them, and
      operation flags, which was previously found in \code{src/main/names.c},
      has been split into multiple tables, located in the source files that 
      define such built-in functions (with only a few entries still in 
      \code{names.c}).  This puts the descriptions of these built-in
      functions next to their definitions, improving maintainability, and
      also reduces the number of global functions.  This change should have 
      no effects visible to users.

\item The initialization for fast dispatch to some primitive functions
      is now done in \code{names.c}, using tables in other source files
      analogous to those described in the point just above.  This is 
      cleaner, and eliminates an anomaly in the previous versions of
      pqR that a primitive function could be slower the first time it was
      used than when used later.
  }}

  \subsection{PERFORMANCE IMPROVEMENTS}{
    \itemize{
\item Some sequences of vector operations can now be merged into a single
      operation, which can speed them up by eliminating memory operations
      to store and fetch intermediate results.  For example, when \code{v} is 
      a long vector, the expression 
      \code{exp(v+1)} can be merged into one task, which will compute 
      \code{exp(v[i]+1)} for each element, \code{i}, of \code{v} in a 
      single loop.  

      Currently, such ``task merging'' is done only for (some)
      operations in which only one operand is a vector. When there are
      helper threads (which might be able to do some operations even
      faster, in parallel) merging is done only when one of the
      operations merged is a simple addition, subtraction, or
      multiplication (with one vector operand and one scalar operand).

      See \code{help(merging)} for more details.

\item During all garbage collections, any tasks whose outputs are not
      referenced are now waited for, to allow memory used by their outputs to be
      recovered.  (Such unreferenced outputs should be rare in real 
      programs.)  In a full garbage collection, tasks with large inputs
      or outputs that are referenced only as task inputs
      are also waited for, so that the memory they occupy can be recovered.

\item The built-in C matrix multiplication routines and those in the supplied 
      BLAS have both been sped up, especially those used by \code{crossprod}
      and \code{tcrossprod}.  This will of course have no effect if a different
      BLAS is used and the \code{mat_mult_with_BLAS} option is set to
      \code{TRUE}.

\item Matrix multiplications in which one operand can be recognized as the
      result of a transpose operation are now done without actually creating
      the transpose as an intermediate result, thereby reducing both 
      computation time and memory usage.  Effectively, these uses of the
      \code{\%*\%} operator are converted to uses of \code{crossprod} or
      \code{tcrossprod}.  See \code{help("\%*\%")} for details.

\item Speed of \code{ifelse} has been improved (though it's now slower when the
      condition is scalar due to the bug fix mentioned below).

\item Inputs to the mod operator can now be piped. (Previously, this was 
      inadvertently prevented in some cases.)

\item The speed of the quick check for NA/NaN that can be enabled with 
      \code{-DENABLE_ISNAN_TRICK} in CFLAGS has been improved.
  }}

  \subsection{BUG FIXES}{
    \itemize{
\item Fixed a bug in \code{ifelse} with scalar condition but other
      operands with length greater than one.  (Pointed out by Luke Tierney.)

\item Fixed a bug stemming from re-use of operand storage for a result
      (pointed out by Luke Tierney) illustrated by the following:
\preformatted{   A <- array(c(1), dim = c(1,1), dimnames = list("a", 1))
   x <- c(a=1)
   A/(pi*x)
}

\item The \code{--disable-mat-mult-with-BLAS-in-helpers} configuration
      setting is now respected for complex matrix multiplication
      (previously it had only disabled use of the BLAS in helper
      threads for real matrix multiplication).

\item The documentation for \code{aperm} now says that the default
      method does not copy attributes (other than dimensions and
      dimnames).  Previously, it incorrecty said it did (as is the
      case also in R-2.15.0 and R-3.0.2).

\item Changed \code{apply} from previous versions of pqR to replicate
      the behaviour seen in R-2.15.0 (and later R Core version) when the matrix 
      or array has a class attribute.  Documented this behaviour (which is
      somewhat dubious and convoluted) in the help entry for \code{apply}.
      This change fixes a problem seen in package TSA (and probably others).

\item Changed \code{rank} from prevous versions of pqR to replicate
      the behaviour when it is applied to data frames that is seen in R-2.15.0 
      (and later R Core versions).  Documented this (somewhat dubious) 
      behaviour in the help entry for \code{rank}.  This change fixes a
      problem in the \code{coin} package.

\item Fixed a bug in keeping track of references when assigning 
      repeated elements into a list array.

\item Fixed the following bug (also present in R-2.15.0 and R-3.0.2):
\preformatted{   v <- c(1,2)
   m <- matrix(c(3,4),1,2)
   print(t(m)\%*\%v)
   print(crossprod(m,v))
}
in which \code{crossprod} gave an error rather than produce the answer
for the corresponding use of \code{\%*\%}.

\item Bypassed a problem with the Xcode gcc compiler for the Mac that 
      led to it falsely saying that using -DENABLE_ISNAN_TRICK in CFLAGS
      doesn't work.
  }}
}


\section{CHANGES IN VERSION RELEASED 2013-07-22}{

  \subsection{INTRODUCTION}{

  \itemize{ 

\item pqR is based on R-2.15.0, distributed by the R Core Team, but
improves on it in many ways, mostly ways that speed it up, but also by
implementing some new features and fixing some bugs.  See the notes
below, on the release of 2013-06-28, for general discussion of pqR,
and for information on pqR that has not changed since that release.

\item This updated release of pqR provides some performance
enhancements and bug fixes, including some from R Core releases after
R-2.15.0.  More work is still needed to incorporate improvements in
R-2.15.1 and later R Core releases into pqR.

\item This release is the same as the briefly-released version of
2013-17-19, except that it fixes one bug and one reversion of an
optimization that were introduced in that release, and tweaks the
Windows Makefiles (which are not yet fully tested).

  }}

  \subsection{FEATURE AND DOCUMENTATION CHANGES}{
    \itemize{
      \item Detailed information on what operations can be done in helper
            threads is now provided by help(helpers).
      \item Assignment to parts of a vector via code such as 
            \code{v[[i]]<-value} and \code{v[ix]<-values} now automatically 
            converts raw values to the appropriate type
            for assignment into numeric or string vectors, and assignment
            of numeric or string values into a raw vector now results in the
            raw vector being first converted to the corresponding type.  This
            is consistent with the existing behaviour with other types.
      \item The allowed values for assignment to an element of an "expression" 
            list has been expanded to match the allowed values for ordinary
            lists.  These values (such as function closures) could previously 
            occur in expression lists as a result of other operations (such
            as creation with the \code{expression} primitive).
      \item Operations such as
            \code{v <- pairlist(1,2,3); v[[-2]] <- NULL} now raise an error.
            These operations were previously documented as being illegal, and
            they are illegal for ordinary lists.  The proper way to do
            this deletion is \code{v <- pairlist(1,2,3); v[-2] <- NULL}.
      \item Raising \code{-Inf} to a large value (eg, \code{(-Inf)^(1e16)})
            no longer produces an incomprehensible warning.  As before, the 
            value returned is \code{Inf}, because (due to their 
            limited-precision floating-point representation) all such large 
            numbers are even integers.
  }}

  \subsection{FEATURE CHANGES CORRESPONDING TO THOSE IN LATER R CORE RELEASES}{
    \itemize{
\item From R-2.15.1: On Windows, there are two new environment variables which
      control the defaults for command-line options.

      If \env{R_WIN_INTERNET2} is set to a non-empty value, it is as if
      \option{--internet2} was used.

      If \env{R_MAX_MEM_SIZE} is set, it gives the default memory limit
      if \option{--max-mem-size} is not specified: invalid values being
      ignored.

\item From R-2.15.1: The NA warning messages from e.g. \code{pchisq()} now 
      report the call to the closure and not that of the \code{.Internal}.

\item The following included software has been updated to new versions:
      zlib to 1.2.8, LZMA to 5.0.4, and PCRE to 8.33.
  }}

  \subsection{INSTALLATION AND TESTING}{
    \itemize{

\item See the pqR wiki at \code{https://github.com/radfordneal/pqR/wiki}
      for the latest news regarding systems and packages that do or do not
      work with pqR.

\item Note that any previosly-installed packages must be re-installed for 
      use with pqR (as is generally the case with new versions of R), except
      for those written purely in R.

\item It is now known that pqR can be successfully installed under Mac
      OS X for use via the command line (at least with some versions
      of OS X).  The gcc 4.2
      compiler supplied by Apple with Xcode works when helper threads
      are disabled, but does not have the full OpenMP support required for
      helper threads.   For helper threads to work, a C compiler that fully
      supports OpenMP is needed, such as gcc 4.7.3 (available via 
      macports.org).

      The Apple BLAS and LAPACK routines can be used by giving the
      \code{--with-blas='-framework vecLib'} and \code{--withlapack}
      options to \code{configure}.  This speeds up some operations
      but slows down others.

      The R Mac GUI would need to be recompiled for use with pqR.
      There are problems doing this unless helper threads
      are disabled (see pqR issue #17 for discussion).

      Compiled binary versions of pqR for Mac OS X are not yet being supplied.
      Installation on a Mac is recommended only for users experienced
      in installation of R from source code.

\item Success has also been reported in installing pqR on a Windows
      system, including with helper threads, but various tweaks were
      required.  Some of these tweaks are incorporated in this release,
      but they are probably not sufficient for installation "out of the box".
      Attempting to install pqR on Windows is recommended only for
      users who are both experienced and adventurous.

\item Compilation using the \code{-O3} option for gcc is not recommended.
      It speeds up some operations, but slows down others.  With gcc 4.7.3
      on a 32-bit Intel system running Ubuntu 13.04, compiling with 
      \code{-O3} causes compiled functions to crash. (This is not a
      pqR issue, since the same thing happens when R-2.15.0 is compiled 
      with \code{-O3}).
  }}

  \subsection{INTERNAL STRUCTURES AND APPLICATION PROGRAM INTERFACE}{
    \itemize{

\item The R internals manual now documents (in Section 1.8) a
      preliminary set of conventions that pqR follows (not yet
      perfectly) regarding when objects may be modified, and how
      NAMEDCNT should be maintained.  R-2.15.0 did not follow any
      clear conventions.

\item The documentation in the R internals manual on how helper
      threads are implemented in pqR now has the correct title.  (It
      would previously have been rather hard to notice.)

  }}

  \subsection{PERFORMANCE IMPROVEMENTS}{
    \itemize{
\item Some unnecessary duplication of objects has been eliminated.  Here
      are three examples:  
      Creation of lists no longer duplicates all the elements put in the
      list, but instead increments \code{NAMEDCNT} for these elements, so
      that
\preformatted{   a <- numeric(10000)
   k <- list(1,a)
}
no longer duplicates \code{a} when \code{k} is created (though a duplication
will be needed later if either \code{a} or \code{k[[2]]} is modified).
      Furthermore, the assignment below to \code{b$x}, no longer
      causes duplication of the 10000 elements of \code{y}:
\preformatted{   a <- list (x=1, y=seq(0,1,length=10000))
   b <- a
   b$x <- 2
}
Instead, a single vector of 10000 elements is shared between \code{a$y} and
\code{b$y}, and will be duplicated later only if necessary.  Unnecessary
duplication of a 10000-element vector is also avoided when \code{b[1]} is 
assigned to in the code below:
\preformatted{   a <- list (x=1, y=seq(0,1,length=10000))
   b <- a$y
   a$y <- 0
   b[1] <- 1
}
The assignment to \code{a$y} now reduces \code{NAMEDCNT} for the vector
bound to \code{b}, allowing it to be changed without duplication.

\item Assignment to part of a vector using code such as \code{v[101:200]<-0}
      will now not actually create a vector of 100 indexes, but will instead
      simply change the elements with indexes 101 to 200 without creating
      an index vector.  This optimization has not yet been implemented for
      matrix or array indexing.

\item Assignments to parts of vectors, matrices, and arrays using "[" has been
      sped up by detailed code improvements, quite substantially in some
      cases.

\item Subsetting of arrays of three or more dimensions using "[" has
      been sped up by detailed code improvements.

\item Pending summations of one-argument mathematical functions are now
      passed on by \code{sum}.  So, for example, in 
      \code{sum(exp(a)) + sum(exp(b))}, the two
      summations of exponentials can now potentially be done in parallel.

\item A full garbage collection now does not wait for all tasks being
      done by helpers to complete.  Instead, only tasks that are using
      or computing variables that are not otherwise referenced are 
      waited for (so that this storage can be reclaimed).
  }}

  \subsection{BUG FIXES}{
    \itemize{
\item A bug that could have affected the result of \code{sum(abs(v))} when
      it is done by a helper thread has been fixed.
\item A bug that could have allowed \code{as.vector}, \code{as.integer}, etc.
      to pass on an object still being computed to a caller not expecting
      such a pending object has been fixed.
\item Some bugs in which production of warnings at inopportune times could 
      have caused serious problems have been fixed.
\item The bug illustrated below (pqR issue #13) has been fixed:
\preformatted{   > l = list(list(list(1)))
   > l1 = l[[1]]
   > l[[c(1,1,1)]] <- 2
   > l1
   [[1]]
   [[1]][[1]]
   [1] 2
}
\item Fixed a bug (also present in R-2.15.0 and R-3.0.1) illustrated by the
following code:
\preformatted{   > a <- list(x=c(1,2),y=c(3,4))
   > b <- as.pairlist(a)
   > b$x[1] <- 9
   > print(a)
   $x
   [1] 9 2
   
   $y
   [1] 3 4
}
The value printed for a has a$x[1] changed to 9, when it should still be 1.
See pqR issue #14.
\item Fixed a bug (also present in R-2.15.0 and R-3.0.1) in which extending
      an "expression" by assigning to a new element changes it to an ordinary
      list.  See pqR issue #15.
\item Fixed several bugs (also present in R-2.15.0 and R-3.0.1) illustrated
by the code below (see pqR issue #16):
\preformatted{   v <- c(10,20,30)
   v[[2]] <- NULL        # wrong error message
   
   x <- pairlist(list(1,2))
   x[[c(1,2)]] <- NULL   # wrongly gives an error, referring to misuse
                         # of the internal SET_VECTOR_ELT procedure
   
   v<-list(1)
   v[[quote(abc)]] <- 2  # internal error, this time for SET_STRING_ELT
   
   a <- pairlist(10,20,30,40,50,60)
   dim(a) <- c(2,3)
   dimnames(a) <- list(c("a","b"),c("x","y","z"))
   print(a)              # doesn't print names
   
   a[["a","x"]] <- 0     # crashes with a segmentation fault
}
  }}

  \subsection{BUG FIXES CORRESPONDING TO THOSE IN LATER R CORE RELEASES}{
    \itemize{
\item From R-2.15.1: \code{formatC()} uses the C entry point \code{str_signif}
      which could write beyond the length allocated for the output string.

\item From R-2.15.1: \code{plogis(x, lower = FALSE, log.p = TRUE)} no longer
      underflows early for large x (e.g. 800).

\item From R-2.15.1: \code{?Arithmetic}'s \dQuote{\code{1 ^ y} and \code{y ^ 0}
	are \code{1}, \emph{always}} now also applies for \code{integer}
      vectors \code{y}.

\item From R-2.15.1: X11-based pixmap devices like \code{png(type = "Xlib")} 
      were trying to set the cursor style, which triggered some warnings and
      hangs.

\item From R-3.0.1 patched: Fixed comment-out bug in BLAS, as per PR 14964.
  }}
}


\section{CHANGES IN VERSION RELEASED 2013-06-28}{

\subsection{INTRODUCTION}{

\itemize{ 
\item This release of pqR is based on R-2.15.0, distributed by the R
Core Team, but improves on it in many ways, mostly ways that speed it
up, but also by implementing some new features and fixing some bugs.
One notable speed improvement in pqR is that for systems with multiple
processors or processor cores, pqR is able to do some numeric
computations in parallel with other operations of the interpreter, and
with other numeric computations.

\item This is the second publicised release of pqR (the first was on
2013-06-20, and there were earlier unpublicised releases). It fixes one
significant pqR bug (that could cause two empty strings to not compare
as equal, reported by Jon Clayden), fixes a bug reported to R Core (PR
15363) that also existed in pqR (see below), fixes a bug in deciding
when matrix multiplies are best done in a helper thread, and fixes some
issues preventing pqR from being built in some situations (including
some partial fixes for Windows suggested by "armgong").  Since the
rest of the news is almost unchanged from the previous release, I have
not made a separate news section for this release. (New sections will
be created once new releases have significant differences.)

\item This section documents changes in pqR from R-2.15.0 that are of
direct interest to users.  For changes from earlier version of R to
R-2.15.0, see the ONEWS, OONEWS, and OOONEWS files.  Changes of little
interest to users, such as code cleanups and internal details on
performance improvements, are documented in the file MODS, which
relates these changes to branches in the code repository at
github.com/radfordneal/pqR.

\item Note that for compatibility with R's version system, pqR presently
uses the same version number, 2.15.0, as the version of R on which it
is based. This allows checks for feature availability to continue to
work.  This scheme will likely change in the future.  Releases of pqR
with the same version number are distinguished by release date.

\item See radfordneal.github.io/pqR for current information on pqR, including
announcements of new releases, a link to the page for making and viewing
reports of bugs and other issues, and a link to the wiki page containing
information such as systems on which pqR has been tested.

}}

  \subsection{FEATURE CHANGES}{
    \itemize{
      \item A new primitive function \code{get_rm} has been added,
            which removes a variable while returning the value it
            had when removed.  See \code{help(get_rm)} for details,
            and how this can sometimes improve efficiency of R functions.

      \item An enhanced version of the \code{Rprofmem} function for profiling
            allocation of vectors has been implemented, that can
            display more information, and can output to the terminal,
            allowing the source of allocations to more easily be
            determined.  Also, \code{Rprofmem} is now always accessible
            (not requiring the \code{--enable-memory-profiling} configuration
            option).  Its overhead when not in use is negligible.
 
            The new version allows records of memory allocation to be
            output to the terminal, where their position relative to
            other output can be informative (this is the default for the
            new \code{Rprofmemt} variant).  More identifying
            information, including type, number of elements, and
            hexadecimal address, can also be output.  For more details on
            these and other changes, see \code{help(Rprofmem)}.

      \item A new primitive function, pnamedcnt, has been added, that
            prints the NAMEDCNT/NAMED count for an R object, which is helpful
            in tracking when objects will have to be duplicated.  For
            details, see help(pnamedcnt).

      \item The \code{tracemem} function is defunct.  What exactly it was
            supposed to do in R-2.15.0 was unclear, and optimizations 
            in pqR make it even less clear what it should do.  The bit
            in object headers that was used to implement it has been
            put to a better use in pqR.  The \code{--enable-memory-profiling}
            configuration option used to enable it no longer exists.

            The \code{retracemem} function remains for compatibility
            (doing nothing).  The \code{Rprofmemt} and \code{pnamedcnt}
            functions described above provide alternative ways of gaining
            insight into memory allocation behaviour.

      \item Some options that can be set by arguments to the R command can
            now also be set with environment variables, specifically, the
            values of R_DEBUGGER, R_DEBUGGER_ARGS, and R_HELPERS give the
            default when \code{--debugger}, \code{--debugger-args}, and 
            \code{--helpers} are not specified on the command line.  This 
            feature is useful when using a shell file or Makefile that contains 
            R commands that one would rather not have to modify.
    }
  }

  \subsection{INSTALLATION AND TESTING}{
    \itemize{

      \item The procedure for compiling and installing from source is largely 
            unchanged from R-2.15.0.  In particular, the final result is a 
            program called "R", not "pqR", though of course you can provide a 
            link to it called "pqR".  Note that (as for R-2.15.0) it is not 
            necessary to do an "install" after "make" --- one can just
            run bin/R in the directory where you did "make".  This may be 
            convenient if you wish to try out pqR along with your current 
            version of R.

      \item Testing of pqR has so far been done only on Linux/Unix
            systems, not on Windows or Mac systems.  There is no specific
            reason to believe that it will not work on Windows or Mac
            systems, but until tests have been done, trying to use it 
            on these systems is not recommended.  (However, some users
            have reported that pqR can be built on Mac systems, as long
            as a C compiler fully supporting OpenMP is used, or the
            \code{--disable-helper-threads} configuration option is used.)

      \item This release contains the versions of the standard and recommended
            packages that were released with R-2.15.0.  Newer versions may
            or may not be compatible (same as for R-2.15.0).

      \item It is intended that this release will be fully compatible with
            R-2.15.0, but you will need to recompile any packages (other
            that those with only R code) that you had installed for R-2.15.0, 
            and any other C code you use with R, since the format of internal 
            data structures has changed (see below).

      \item New configuration options relating to helper threads and
            to matrix multiplication now exist.  For details, see 
            doc/R-admin.html (or R-admin.pdf), or run \code{./configure --help}.

            In particular, the \code{--disable-helper-threads} option
            to configure will remove support for helper threads.  Use of
            this option is advised if you know that multiple processors
            or processor cores will not be available, or if you know that
            the C compiler used does not support OpenMP 3.0 or 3.1 (which 
            is used in the implementation of the helpers package).

      \item Including \code{-DENABLE_ISNAN_TRICK} in CFLAGS will speed up 
            checks for NA and NaN on machines on which it works.  It works
            on Intel processors (verified both empirically and by consulting
            Intel documentation).  It does not work on SPARC machines.

      \item The \code{--enable-memory-profiling} option to configure
            no longer exists.  In pqR, the \code{Rprofmem} function is always
            enabled, and the \code{tracemem} function is defunct.  (See
            discussion above.)

      \item When installing from source, the output of configure 
            now displays whether standard and recommended packages will
            be byte compiled.

      \item The tests of random number generation run with \code{make check-all}
            now set the random number seed explicitly.  Previously, the random
            number seed was set from the time and process ID, with the result
            that these tests would occasionally fail non-deterministically,
            when by chance one of the p-values obtained was below the threshold
            used.  (Any such failure should now occur consistently, rather
            than appearing to be due to a non-deterministic bug.)

      \item Note that (as in R-2.15.0) the output of \code{make check-all} for 
            the boot package includes many warning messages regarding a 
            non-integer argument, and when byte compilation is enabled, these 
            messages identify the wrong function call as the source.  This 
            appears to have no wider implications, and can be ignored.

      \item Testing of the "xz" compression method is now done with \code{try},
            so that failure will be tolerated on machines that don't have enough
            memory for these tests.

      \item The details of how valgrind is used have changed. See the source
            file \file{memory.c}.
    }
  }

  \subsection{INTERNAL STRUCTURES AND APPLICATION PROGRAM INTERFACE}{
    \itemize{
      \item The internal structure of an object has changed, in ways that 
            should be compatible with R-2.15.0, but which do require 
            re-compilation.  The flags in the object header for \code{DEBUG},
            \code{RSTEP}, and \code{TRACE} now exist only for non-vector 
            objects, which is sufficient for their present use (now that 
            \code{tracemem} is defunct).

      \item The sizes of objects have changed in some cases (though not most).
            For a 32-bit configuration, the size of a cons cell increases
            from 28 bytes to 32 bytes; for a 64-bit configuration, the
            size of a cons cell remains at 56 bytes.  For a 32-bit 
            configuration, the size of a vector of one double remains
            at 32 bytes; for a 64-bit configuration (with 8-byte alignment), 
            the size of a vector of one double remains at 48 bytes.

      \item Note that the actual amount of memory occupied by an object
            depends on the set of node classes defined (which may be tuned).
            There is no longer a separate node class for cons cells and
            zero-length vectors (as in R-2.15.0) --- instead, cons cells
            share a node class with whatever vectors also fit in that
            node class.

      \item The old two-bit NAMED field of an object is now a three-bit
            NAMEDCNT field, to allow for a better attempt at reference
            counting.  Versions of the the NAMED and SET_NAMED macros
            are still defined for compatibility.  See the R-ints manual
            for details.

      \item Setting the length of a vector to something less than its
            allocated length using SETLENGTH is deprecated.  The LENGTH
            field is used for memory allocation tracking by the garbage
            collector (as is also the case in R-2.15.0), so setting it 
            to the wrong value may cause problems.  (Setting the length
            to more than the allocated length is of course even worse.)
    }
  }

  \subsection{PERFORMANCE IMPROVEMENTS}{
    \itemize{
      \item Many detailed improvements have been made that reduce
            general interpretive overhead and speed up particular 
            functions.  Only some of these improvements are noted
            below.

      \item Numerical computations can now be performed in parallel with
            each other and with interpretation of R code, by using 
            ``helper threads'', on machines
            with multiple processors or multiple processor cores.  When
            the output of one such computation is used as the input to
            another computation, these computations can often be done
            in parallel, with the output of one task being ``pipelined''
            to the other task.  Note that these 
            parallel execution facilities do not require any changes to user 
            code --- only that helper threads be enabled with the 
            \code{--helpers} option to the command starting pqR. See 
            \code{help(helpers)} for details.

            However, helper threads are not used for operations that are 
            done within the interpreter for byte-compiled code or that are 
            done in primitive functions invoked by the byte-code interpreter.

            This facility is still undergoing rapid development.  Additional 
            documentation on which operations may be done in parallel will be 
            forthcoming.

      \item A better attempt at counting how many "names" an object has
            is now made, which reduces how often objects are duplicated
            unnecessarily.  This change is ongoing, with further improvements
            and documentation forthcoming.

      \item Several primitive functions that can generate integer sequences
            --- ":", seq.int, seq_len, and seq_along --- will now sometimes
            not generate an actual sequence, but rather just a description
            of its start and end points.  This is not visible to users,
            but is used to speed up several operations.

            In particular, "for" loops such as \code{for (i in 1:1000000) ...}
            are now done without actually allocating a vector to hold
            the sequence.  This saves both space and time.  Also,
            a subscript such as \code{101:200} for a vector or as the first 
            subscript for a matrix is now (often) handled without actually 
            creating a vector of indexes, saving both time and space.  

            However, the above performance improvements 
            are not effective in compiled code.

      \item Matrix multiplications with the \code{\%*\%} operator are now
            much faster when the operation is a vector dot product, a
            vector-matrix product, a matrix-vector product, or more generally
            when the sum of the numbers of rows and columns in the result
            is not much less than their product.  This improvement results
            from the elimination of a costly check for NA/NaN elements in the 
            operands before doing the multiply.  There is no need for this check
            if the supplied BLAS is used.  If a BLAS that does not properly
            handle NaN is supplied, the \code{\%*\%} operator will still
            handle NaN properly if the new library of matrix multiply
            routines is used for \code{\%*\%} instead of the BLAS.  See the
            next two items for more relevant details.

      \item A new library of matrix multiply routines is provided, which
            is guaranteed to handle NA/NaN correctly, and which supports
            pipelined computation with helper threads.  Whether this
            library or the BLAS routines are used for \code{\%*\%} is
            controlled by the \code{mat_mult_with_BLAS} option. The default
            is to not use the BLAS, but the 
            \code{--enable-mat-mult-with-BLAS-by-default} configuration option
            will change this.  See \code{help("\%*\%")} for details.

      \item The BLAS routines supplied with R were modified to improve the 
            performance of the routines DGEMM (matrix-matrix multiply) and 
            DGEMV (matrix-vector multiply).  Also, proper propagation of NaN, 
            Inf, etc. is now always done in these routines.  This speeds
            up the \code{\%*\%} operator in R, when the supplied BLAS is used
            for matrix multiplications, and speeds up other matrix operations
            that call these BLAS routines, if the BLAS used is the one supplied.

      \item The low-level routines for generation of uniform random
            numbers have been improved.  (These routines are also used for
            higher-level functions such as \code{rnorm}.)

            The previous code copied the seed back and forth to
            .Random.seed for every call of a random number generation
            function, which is rather time consuming given that for
            the default generator \code{.Random.seed} is 625 integers long.
            It also allocated new space for \code{.Random.seed} every time.
            Now, \code{.Random.seed} is used without copying, except when the 
            generator is user-supplied.  

            The previous code had imposed an unnecessary limit on the
            length of a seed for a user-supplied random number
            generator, which has now been removed.

      \item The \code{any} and \code{all} primitives have been substantially
            sped up for large vectors.  

            Also, expressions such as
            \code{all(v>0)} and \code{any(is.na(v))}, where \code{v} is a
            real vector, avoid computing and storing a logical vector,
            instead computing the result of \code{any} or \code{all}
            without this intermediate, looking at only as much of \code{v}
            as is needed to determine the result.
            However, this improvement is not effective in compiled code.

      \item When \code{sum} is applied to many mathematical functions
            of one vector argument, for example \code{sum(log(v))}, the
            sum is performed as the function is computed, without a
            vector being allocated to hold the function values.  
            However, this improvement is not effective in compiled code.

      \item The handling of power operations has been improved (primarily 
            for powers of reals, but slightly affecting powers of integers too).
            In particular, scalar powers of 2, 1, 0, and -1, are handled 
            specially to avoid general power operations in these cases.

      \item Extending lists and character vectors by assigning to an
            index past the end, and deleting list items by assigning NULL
            have been sped up substantially.

      \item The speed of the transpose (\code{t}) function has been
            improved, when applied to real, integer, and logical
            matrices.

      \item The \code{cbind} and \code{rbind} functions have been greatly
            sped up for large objects.

      \item The \code{c} and \code{unlist} functions have been sped up 
            by a bit in simple cases, and by a lot in some situations 
            involving names.

      \item The \code{matrix} function has been greatly sped up, in
            many cases.

      \item Extraction of subsets of vectors or matrices (eg, \code{v[100:200]}
            or \code{M[1:100,101:110]}) has been sped up substantially.

      \item Logical operations and relational operators have been sped up
            in simple cases. Relational
            operators have also been substantially sped up for long vectors.

      \item Access via the $ operator to lists, pairlists, and environments 
            has been sped up. 

      \item Existing code for handling special cases of "[" in which there is
            only one scalar index was replaced by cleaner code that handles 
            more cases.   The old code handled only integer and real vectors, 
            and only positive indexes.  The new code handles all atomic 
            vectors (logical, integer, real, complex, raw, and string), and 
            positive or negative indexes that are not out of bounds.

      \item Many unary and binary primitive functions are now usually
            called using a faster internal interface that does not allocate
            nodes for a pairlist of evaluated arguments. This change
            substantially speeds up some programs.

      \item Lookup of some builtin/special function symbols (eg, "+" and "if")
            has been sped up by allowing fast bypass of non-global environments
            that do not contain (and have never contained) one of these 
            symbols.

      \item Some binary and unary arithmetic operations have been sped
            up by, when possible, using the space holding one of the
            operands to hold the result, rather than allocating new
            space.  Though primarily a speed improvement, for very
            long vectors avoiding this allocation could avoid running
            out of space.

      \item Some speedup has been obtained by using new internal C functions 
            for performing exact or partial string matches in the interpreter.
    }
  }

  \subsection{BUG FIXES}{
    \itemize{
      \item The "debug" facility has been fixed.  Its behaviour for if,
            while, repeat, and for statements when the inner statement
            was or was not one with curly brackets had made no sense.
            The fixed behaviour is now documented in help(debug). 
            (I reported this bug and how
            to fix it to the R Core Team in July 2012, but the bug is 
            still present in R-3.0.1, released May 2013.)

      \item Fixed a bug in \code{sum}, where overflow is allowed (and not 
            detected) where overflow can actually be avoided.  For example:
\preformatted{   > v<-c(3L,1000000000L:1010000000L,-(1000000000L:1010000000L))
   > sum(v)
   [1] 4629
}
            Also fixed a related bug in \code{mean}, applied to an integer
            vector, which would arise only on a system where a long double 
            is no bigger than a double.

      \item Fixed \code{diag} so that it returns a matrix when passed
            a list of elements to put on the diagonal.

      \item Fixed a bug that could lead to mis-identification of the 
            direction of stack growth on a non-Windows system, causing
            stack overflow to not be detected, and a segmentation fault 
            to occur.  (I also reported this bug and how to fix it to the 
            R Core Team, who included a fix in R-2.15.2.)

      \item Fixed a bug where, for example, \code{log(base=4)} returned 
            the natural log of 4, rather than signalling an error. 

      \item The documentation on what \code{MARGIN} arguments are allowed for
            \code{apply} has been clarified, and checks for validity added.
            The call 
\preformatted{   > apply(array(1:24,c(2,3,4)),-3,sum)
}
            now produces correct results (the same as when \code{MARGIN}
            is \code{1:2}).

      \item Fixed a bug in which \code{Im(matrix(complex(0),3,4))} returned
            a matrix of zero elements rather than a matrix of NA elements.

      \item Fixed a bug where more than six warning messages at startup
            would overwrite random memory, causing garbage output 
            and perhaps arbitrarily bizarre behaviour.

      \item Fixed a bug where LC_PAPER was not correctly set at startup.

      \item Fixed gc.time, which was producing grossly incorrect values
            for user and system time.

      \item Now check for bad arguments for .rowSums, .colSums, .rowMeans,
            and .rowMeans (would previously segfault if n*p too big).

      \item Fixed a bug where excess warning messages may be produced
            on conversion to RAW.  For instance:
\preformatted{   > as.raw(1e40)
   [1] 00
   Warning messages:
   1: NAs introduced by coercion 
   2: out-of-range values treated as 0 in coercion to raw 
}
            Now, only the second warning message is produced.

      \item A bug has been fixed in which rbind would not handle 
            non-vector objects such as function closures, whereas
            cbind did handle them, and both were documented to do so.

      \item Fixed a bug in numeric_deriv in stats/src/nls.c, where it
            was not duplicating when it should, as illustrated below:
\preformatted{   > x <- 5; y <- 2; f <- function (y) x
   > numericDeriv(f(y),"y")
    [1] 5
    attr(,"gradient")
         [,1]
    [1,]    0
    > x
    [1] 5
    attr(,"gradient")
         [,1]
    [1,]    0
}

      \item Fixed a bug in vapply illustrated by the following:
\preformatted{   X<-list(456)
   f<-function(a)X
   A<-list(1,2)  
   B<-vapply(A,f,list(0))
   print(B)
   X[[1]][1]<-444
   print(B)
}
            After the fix, the values in \code{B} are no long changed by the 
            assignment to \code{X}. Similar bugs in mapply, eapply, and rapply 
            have also been fixed.  I reported these bugs to r-devel, and
            (different) fixes are in R-3.0.0 and later versions.

      \item Fixed a but in rep.int illustrated by the following:
\preformatted{   a<-list(1,2)
   b<-rep.int(a,c(2,2))
   b[[1]][1]<-9
   print(a[[1]])
}

      \item Fixed a bug in mget, illustrated by the following code:
\preformatted{   a <- numeric(1)
   x <- mget("a",as.environment(1))
   print(x)
   a[1] <- 9
   print(x)
}

      \item Fixed bugs that the R Core Team fixed (differently) for R-2.15.3,
            illustrated by the following:
\preformatted{   a <- list(c(1,2),c(3,4))
   b <- list(1,2,3)
   b[2:3] <- a
   b[[2]][2] <- 99
   print(a[[1]][2])

   a <- list(1+1,1+1)
   b <- list(1,1,1,1)
   b[1:4] <- a
   b[[1]][1] <- 1
   print(b[2:4])
}

      \item Fixed a bug illustrated by the following:
\preformatted{   > library(compiler)
   > foo <- function(x,y) UseMethod("foo")
   > foo.numeric <- function(x,y) "numeric"
   > foo.default <- function(x,y) "default"
   > testi <- function () foo(x=NULL,2)
   > testc <- cmpfun (function () foo(x=NULL,2))
   > testi() 
   [1] "default"
   > testc()
   [1] "numeric"
}

      \item Fixed several bugs that produced wrong results 
            such as the following:
\preformatted{   a<-list(c(1,2),c(3,4),c(5,6))
   b<-a[2:3]
   a[[2]][2]<-9
   print(b[[1]][2])
}
      I reported this to r-devel, and a (different) fix is in R-3.0.0 and 
      later versions.

      \item Fixed bugs reported on r-devel by Justin Talbot, Jan 2013 (also
            fixed, differently, in R-2.15.3), illustrated by the following:
\preformatted{   a <- list(1)
   b <- (a[[1]] <- a)
   print(b)
   a <- list(x=1)
   b <- (a$x <- a)
   print(b)
}

      \item Fixed \code{svd} so that it will not return a list with
            \code{NULL} elements.  This matches the behaviour of \code{La.svd}.

      \item Fixed (by a kludge, not a proper fix) a bug in the "tre"
            package for regular expression matching (eg, in \code{sub}),
            which shows up when \code{WCHAR_MAX} doesn't fit in an
            "int".  The kludge reduces \code{WCHAR_MAX} to fit, but really
            the "int" variables ought to be bigger.  (This problem
            showed up on a Raspberry Pi running Raspbian.)

      \item Fixed a minor error-reporting bug with
            \code{(1:2):integer(0)} and similar expressions.

      \item Fixed a small error-reporting bug with "$",
            illustrated by the following output:
\preformatted{    > options(warnPartialMatchDollar=TRUE)
    > pl <- pairlist(abc=1,def=2)
    > pl$ab
    [1] 1
    Warning message:
    In pl$ab : partial match of 'ab' to ''
}

      \item Fixed documentation error in R-admin regarding the
            \code{--disable-byte-compiled-packages} configuration option, 
            and changed the DESCRIPTION file for the recommended mgcv 
            package to respect this option.

      \item Fixed a bug reported to R Core (PR 15363, 2013-006-26) that
            also existed in pqR-2013-06-20.  This bug sometimes caused memory
            expansion when many complex assignments or removals were done
            in the global environment.
    }
  }
}<|MERGE_RESOLUTION|>--- conflicted
+++ resolved
@@ -13,17 +13,6 @@
   \item This release has several signficicant performance improvements.
         It also has some feature changes and bug fixes, including some
         features from later R Core versions.
-<<<<<<< HEAD
-  }}
-
-  \subsection{FEATURE CHANGES}{
-  \itemize{
-  \item Byte compilation is now discouraged, because on the whole it 
-        makes performance worse rather than better, since it does not
-        support some pqR performance improvements, and because it does not
-        implement some pqR language extensions.
-
-=======
 
         With the performance improvements in this release, it is
         generally no longer desirable to use the byte code compiler.
@@ -46,7 +35,6 @@
         When pqR is configured, \code{--disable-byte-compiled-packages}
         is now the default.
 
->>>>>>> 981f683f
         It is still possible to enable byte compilation, but this is
         meant only for research purposes, to compare performance of
         interpreted and byte-compiled code.  No byte compilation
@@ -59,28 +47,6 @@
 
         The JIT feature is now never enabled, regardless of any attempt
         to do so.
-<<<<<<< HEAD
-  \item It is now allowed to set the length of an ``expression''
-        object with \code{length(e)<-len}, as for other vector
-        types.  Any extra elements are set to \code{NULL}.
-  \item Attempts to set attributes on a symbol are now silently ignored,
-        both at the R level, with \code{attr} and \code{attributes}, and
-        at the C API level, with \code{SET_ATTRIB}.  Getting the attributes
-        of a symbol returns NULL.  Previously (and also in R-3.4.0),
-        attributes could be attached to symbols, but they were lost
-        when a workspace was saved and restored.
-  \item There is no longer a \code{SET_PRINTNAME} function available in
-        the C API.  Setting the print name of a symbol has never been
-        a safe or reasonable thing to do.
-  \item The default \code{size} for \code{new.env} is now \code{NA}, which
-        gives an internal default, which now varies depending on the
-        platform and configuration options.
-  }}
-
-  \subsection{INSTALLATION}{
-  \itemize{
-=======
->>>>>>> 981f683f
   \item A platform on which pqR is installed must now
         implement correct 64-bit IEEE floating-point arithmetic for the C 
         "double" type.  In particular, this means that pqR is not supported
@@ -122,26 +88,6 @@
         allow better optimization.
   \item The \code{\%\%} and \code{\%/\%} operators are now faster when 
         their operands are real vectors that contain integer values.
-<<<<<<< HEAD
-  }}
-
-  \subsection{BUG FIXES}{
-  \itemize{
-  \item The documentation on \code{debug} and \code{debugonce} has been
-        fixed to remove mention of the \code{text} and \code{condition} 
-        arguments. These arguments were documented in R-2.10.0, and in 
-        subsequent R Core versions to at least R-3.4.1, but they have never 
-        been implemented as documented, but rather have always been 
-        completely ignored.
-  \item Previously, \code{length(plist)<-n} did not work when \code{plist}
-        was a pairlist, but it does now.  This bug also exists in R Core
-        versions to at least R-3.4.0.
-  \item Fixed a bug illustrated by the following:
-\preformatted{    a <- as.integer(NA); e <- new.env(size=a); print(a)
-}
-        The value printed was previously 0 rather than NA.
-        This bug also exists in R Core versions to at least R-3.4.0.
-=======
   \item General interpretive overhead has been reduced in some contexts,
         particularly when subsetting with \code{[.]} and \code{[[.]]}.
   }}
@@ -169,7 +115,6 @@
   \item The default \code{size} for \code{new.env} is now \code{NA}, which
         gives an internal default, which now varies depending on the
         platform and configuration options.
->>>>>>> 981f683f
   }}
 
   \subsection{NEW FEATURES FROM R CORE RELEASES}{
@@ -200,9 +145,6 @@
         which uses the basic C function \code{strcmp} and so collates
         strings byte-by-byte in numerical order.
   }}  
-<<<<<<< HEAD
->>>>>>> 62-collate
-=======
 
   \subsection{BUG FIXES}{
   \itemize{
@@ -221,7 +163,6 @@
         The value printed was previously 0 rather than NA.
         This bug also exists in R Core versions to at least R-3.4.0.
   }}
->>>>>>> 981f683f
 }
 
 
