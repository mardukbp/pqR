\newcommand{\PR}{\Sexpr[results=rd]{tools:::Rd_expr_PR(#1)}}
\newcommand{\CRANpkg}{\href{http://CRAN.R-project.org/package=#1}{\pkg{#1}}}

\name{NEWS}
\title{ pqR News}
\encoding{UTF-8}


\section{CHANGES IN VERSION RELEASED 2017-00-00}{

  \subsection{INTRODUCTION}{
  \itemize{ 
  \item This release has several performance improvements.
  }}

  \subsection{DOCUMENTATION AND FEATURE CHANGES}{
  \itemize{
  \item Attempts to set attributes on a symbol are now silently ignored,
        both at the R level, with \code{attr} and \code{attributes}, and
        at the C API level, with \code{SET_ATTRIB}.  Getting the attributes
        of a symbol returns NULL.  Previously (and also in R-3.4.0),
        attributes could be attached to symbols, but they were lost
        when a workspace was saved and restored.
  }}
<<<<<<< HEAD

  \subsection{BUG FIXES}{
  \itemize{
  \item Fixed a bug illustrated by the following:
\preformatted{    a <- as.integer(NA); e <- new.env(size=a); print(a)
}
        The value printed was previously 0 rather than NA.
        This bug also exists in R Core versions to at least R-3.4.0.
  }}
}


\section{CHANGES IN VERSION RELEASED 2017-05-22}{
=======
}


\section{CHANGES IN VERSION RELEASED 2017-06-01}{
>>>>>>> 612d771b

  \subsection{INTRODUCTION}{
  \itemize{ 
  \item pqR now uses a new garbage collector and new schemes for memory
        layout.  Objects are represented more compactly, much more compactly
        if ``compressed pointers'' are used. Garbage collection is faster,
        and will have a more localized memory access/write pattern, which
        may be of significance for cache performance and for performance with
        functions like \code{mclapply} from the \code{parallel} package.

        The new garbage collection scheme uses a general-purpose Segmented
        Generational Garbage Collector, the source code for which is at
        https://gitlab.com/radfordneal/sggc
  }}

  \subsection{INSTALLATION}{
  \itemize{
  \item There is now an \code{--enable-compressed-pointers} option to
        \code{configure}.  When included, pqR will be built with 
        32-bit compressed pointers, which considerably reduces
        memory usage (especially if many small objects are used) 
        on a system with 64-bit pointers (slightly on
        a system with 32-bit pointers).  Use of compressed pointers
        results in a speed penalty on some tasks of up to about 30\%,
        while on other tasks the lower memory usage may improve speed.
  \item There is now an \code{--enable-aux-for-attrib} option to
        \code{configure}.  This is ignored if 
        \code{--enable-compressed-pointers} is used, or if the platform
        does not use 64-bit pointers.  Otherwise, it results in 
        attributes for objects being stored as ``auxiliary information'',
        which allows for some objects to be stored more compactly,
        with some possible speed and memory advantages, though some operations
        become slightly slower.
  \item The \code{--enable-strict-barrier} option to \code{configure}
        has been removed.  In pqR, usages in C code such as \code{CAR(x)=y}
        cause compile errors regardless of this option, so it is not
        needed for that purpose.  The use of this option to enable the 
        \code{PROTECTCHECK} feature will be replaced by a similar feature
        in a future pqR release.
  }}

  \subsection{DOCUMENTATION AND FEATURE CHANGES}{
  \itemize{
  \item Documentation in the ``R Installation and Administration'',
        ``Writing R Extensions'', and ``R Internals'' manuals has
        been updated to reflect the new garbage collection and memory
        layout schemes.  There are also updates to \code{help(Memory)},
        \code{help("Memory-limits")}, and \code{help(gc)}.
  \item The format of the output of \code{gc} has changed, to reflect
        the characteristics of the new garbage collector.  See
        \code{help(gc)} for details.
  \item Memory allocated by a C function using \code{R_alloc} will no
        longer appear in output of \code{Rprofmem}.
  \item The \code{pages} argument for Rprofmem is now ignored.
  \item The output of \code{.Internal(inspect(x))} now includes both the
        uncompressed and the compressed pointers to \code{x}, and other
        information relevant to the new scheme, while omitting
        some information that was specific to the previous garbage collector.
  }}

  \subsection{CHANGES TO THE C API}{
  \itemize{
  \item The \code{SETLENGTH} function has been eliminated.  It has never 
        been safe to use.
  \item The probably never-used \code{call_R} and \code{call_S} functions
        have been disabled.
  \item It is now illegal to set the ``internal'' value associated with a symbol
        to anything other than a primitive function (\code{BUILTINSXP}
        or \code{SPECIALSXP} type).
  \item Passing a non-vector object to a C function using \code{.C} is now
        even less advisable than before.  If compressed pointers are used,
        this will work only if the argument is recevied as a \code{void*}
        pointer, then cast to \code{uintptr_t}, then to \code{SEXP} (this
        should work when SEXP is either a compressed an uncompressed 
        pointer).
  }}

  \subsection{BUG FIXES}{
  \itemize{
  \item Cross-references between manuals in doc/manual, such as R-admin.html
        and R-exts.html,
        now go to the other manuals in the same place.  Previously (and
        in current R core versions), they went to the manuals of that
        name at cran.r-project.org, even when those manuals are not for
        the same version of R.
  }}

}


\section{CHANGES IN VERSION RELEASED 2016-10-24}{

  \subsection{INTRODUCTION}{
  \itemize{ 
  \item This is a small maintenance release, fixing a few bugs and installation
        problems.
  }}

  \subsection{INSTALLATION}{
  \itemize{
  \item When building pqR on a Mac, some Mac-specific source files
        are now compiled with the default 'gcc' (really clang on
        recent Macs), regardless of what C compiler has been specified
        for other uses.  This is necessary to bypass problems with
        Apple-supplied header files on El Capitan and Sierra. There are
        also a few other tweaks to building on a Mac.
  }}

  \subsection{BUG FIXES}{
  \itemize{
  \item Some bugs have been fixed involving the interaction of finalizers
        and active bindings with some pqR optimizations, one of which
        showed up when building with clang on a Mac.
  }}
}


\section{CHANGES IN VERSION RELEASED 2016-10-05}{

  \subsection{INTRODUCTION}{
  \itemize{ 
  \item With this release, pqR, which was based on R-2.15.0, now incorporates
        the new features, bug fixes, and some relevant performance improvements
        from R-2.15.1.  The pqR version number 
        has been advanced to 2.15.1 to reflect this.  (This version number is
        checked when trying to install packages.)

        Note that there could still be incompatibilities with packages
        that work with R-2.15.1, either because of bugs in pqR, or because
        a package may rely on a bug that is fixed in pqR, or because
        pqR implements some changes from R Core versions after R-2.15.1 that
        are not compatibile with R-2.15.1, or because some new
        pqR features are not totally compatible with R-2.15.1.

        Since many features from later R Core versions are also implemented
        in pqR, some packages that state a dependence on a later version
        of R might nevertheless work with pqR, if the dependence declaration in
        the DESCRIPTION file is changed.
  \item The 'digest' package (by Dirk Eddelbuettel and others) is now
        included in the release as a recommended package (which will
        therefore be available without having to install it).  The version 
        used is based on digest_0.6.10, with a slight modification to
        correctly handle pqR's constant objects (hence called digest_0.6.10.1).
  \item The pqR package repository (see information at pqR-project.org) has
        now been updated to include some packages (or new versions of packages)
        that depend on R-2.15.1, which were previously not included.
  \item There are also some new pqR features and performance improvements
        in this release, including
        \code{across} and \code{down} options for \code{for} statements, a
        less error-prone scheme for protecting objects from garbage 
        collection in C code, and faster implementations of subset 
        replacement with \code{[ ]}, \code{[[ ]]}, and \code{$}.
  }}

  \subsection{INSTALLATION}{
  \itemize{
  \item The direction of growth of the C stack is no longer determined
        at runtime.  Instead, it is assumed by default to grow downwards,
        as is the case for virtually all current platforms.  This can
        be overridden when building pqR by including \code{-DR_CStackDir=-1}
        in \code{CFLAGS}.  See the R-admin manual for more details.
  }}

  \subsection{NEW FEATURES}{
  \itemize{
  \item The \code{for} statement now has \code{down} and \code{across}
        forms, which conveniently iterate over the rows 
        (\code{down}) or columns (\code{across}) of a matrix.  See
        \code{help("for")} for details.
  \item C functions called from R (by \code{.Call} or \code{.External}) 
        can now protect objects from garbage collection using a new, 
        less error-prone, method, rather than the old (and still present)
        \code{PROTECT} and \code{UNPROTECT} calls.  See the section titled
        ``Handling the effects of garbage collection'' (5.9.1) in the ``Writing 
        R Exensions'' manual for details on the new facility, as well as
        improved documentation on the old facilities.
  \item The \code{serialize} and \code{saveRDS} functions now take a 
        \code{nosharing} argument, which defaults to \code{FALSE}.  When
        \code{nosharing} is \code{TRUE}, constant objects (and perhaps in 
        future other shared objects) are serialized as if they were not
        shared.  This is used in the modified 'digest' package included
        with the release to ensure that objects that are the same according
        to \code{identical} will have identical serializations.
  \item The default for the \code{last} argument of \code{substring} is
        now \code{.Machine$integer.max}.  The previous default was 1000000
        (and still is in R-3.3.1), which made absolutely no sense, and
        is likely responsible for bugs in user code that assumes that,
        for example, \code{substring(s,2)} will always return a string like
        \code{s} but without the first character, regardless of how many
        characters are in \code{s}.  This assumption will now actually be true.
  \item Since assignments like \code{"1A"<-c(3,4)} are allowed, for consistency,
        pqR now also allows assignments like \code{"1A"[2]<-10}.  However,
        it is recommended that if a symbol that is not syntactically valid
        must be used, it should be written with backquotes, as in
        \code{`1A`[2]<-10}.  This will work on the right-hand side too,
        and is also a bit faster.
  \item \code{.Call} and \code{.External} now take a defensive measure
        against C code that incorrectly assumes that the value stored
        in a variable will not be shared with other variables.  If
        \code{.Call} or \code{.External} is passed a simple variable as
        an argument, and the value of that variable is a scalar without
        attributes that is shared with another variable
        (ie, \code{NAMED} is greater than 1), this value is duplicated and
        reassigned before the C function is called.  This is a defense against
        incorrect usage, and should not be relied on --- instead, the
        incorrect usage should be fixed.
  }}

  \subsection{PERFORMANCE IMPROVEMENTS}{
  \itemize{
  \item Replacing part of a vector or list with \code{[ ]}, \code{[[ ]]},
        and \code{$} is now often faster.  The improvement can be by up to 
        a factor two or more when the index and replacement value are scalars.
  \item In some contexts, the \code{unclass} function now takes 
        negligible time, with no copying of the object that is unclassed.
        In particular this is the case when \code{unclass(x)} is the object
        of a \code{for} statement, the operand of an arithmetic operator,
        the argument of a univariate mathematical function, or the 
        argument of \code{length}.  For example, in
\preformatted{    `+.myclass` <- function (e1, e2)
        (unclass(e1) + unclass(e2)) \%\% 100
}  
        the two calls of \code{unclass} do not require duplicating
        \code{e1} or \code{e2}.
  \item Arithmetic with a mixture of complex and real/integer operands
        is now faster.
  }}

  \subsection{BUG FIXES}{
    \itemize{
    \item Fixed some problems with reporting of missing arguments to functions,
          which were introduced in pqR-2016-06-24.  For example, 
\preformatted{    f <- function(x) x; g <- function(y) f(y); g()
}
          would not display an error message, when it should.
    \item Fixed a problem affecting mixed complex and real/integer arithmetic
          when the result is directly assigned to one of the operands,
          illustrated by
\preformatted{    a <- 101:110; b <- (1:10)+0i; a <- a-b; a
}
    \item Fixed a bug involving invalid UTF-8 byte sequences,
          which was introduced in R-2.15.1, and is present in later
          R Core releases to at least R-3.3.1.  The bug is illustrated by
          the following code, which results in an infinite loop in the
          interpreter, when run on a Linux system in a UTF-8 locale:
\preformatted{    plot(0); text(1,0,"ab\xc3")
}
          The code from R-2.15.1 causing the bug was incorporated into
          this release of pqR, but the problem was fixed after the
          fBasics package was seen to fail with a test release of pqR,
          so the bug does not appear in any stable release of pqR.
    \item Fixed misinformation in help(length) about the length of
          expressions (which is also present in R Core versions to 
          at least R-3.3.1).
    \item The usage in \code{help("[[")} now shows that the replacement
          form can take more than one index (for arrays). 
          (This is also missing in R Core versions to at least R-3.3.1.)
  }}

  \subsection{NEW FEATURES FROM R CORE VERSIONS}{
  \itemize{
  \item From R-2.15.1: source() now uses withVisible() rather than
        .Internal(eval.with.vis).  This sometimes alters tracebacks
        slightly.
  \item From R-2.15.1: splineDesign() and spline.des() in package
        splines have a new option sparse which can be used for efficient
        construction of a sparse B-spline design matrix (_via_ Matrix).
  \item From R-2.15.1: norm() now allows type = "2" (the spectral or 2-norm)
        as well, mainly for didactical completeness.
  \item From R-2.15.1 (actually implemented in pqR-2014-09-30, but not
        noted in NEWS then): 
        colorRamp() (and hence colorRampPalette()) now also works for the
        boundary case of just one color when the ramp is flat.
  \item From R-2.15.1 (actually implemented in pqR-2014-09-30, but not
        noted in NEWS then): 
        For tiff(type = "windows"), the numbering of per-page files
        except the last was off by one.
  \item From R-2.15.1 (actually implemented in pqR-2014-09-30, but not
        noted in NEWS then):
        For R CMD check, a few people have reported problems with
        junctions on Windows (although they were tested on Windows 7, XP
        and Server 2008 machines and it is unknown under what
        circumstances the problems occur).  Setting the environment
        variable R_WIN_NO_JUNCTIONS to a non-empty value (e.g. in
        ~/.R/check.Renviron) will force copies to be used instead.
  \item From R-2.15.1 and later R Core versions:
        More cases in which merge() could create a data frame with
        duplicate column names now give warnings.  Cases where names
        specified in by match multiple columns are errors.  [ Plus
        other tweaks from later versions. ]
  \item From R-2.15.1: Added Polish translations by Łukasz Daniel.
  }}

  \subsection{PERFORMANCE IMPROVEMENTS FROM R CORE VERSIONS}{
  \itemize{
  \item From R-2.15.1:
        In package parallel, makeForkCluster() and the multicore-based
        functions use native byte-order for serialization.
  \item From R-2.15.1:
        lm.fit(), lm.wfit(), glm.fit() and lsfit() do less copying of
        objects, mainly by using .Call() rather than .Fortran().
  \item From R-2.15.1:
        tabulate() makes use of .C(DUP = FALSE) and hence does not copy
        bin.  (Suggested by Tim Hesterberg.)  It also avoids making a
        copy of a factor argument bin.
  \item From R-2.15.1:
        Other functions (often or always) doing less copying include
        cut(), dist(), the complex case of eigen(), hclust(), image(),
        kmeans(), loess(), stl() and svd(LINPACK = TRUE).
  }}

  \subsection{BUG FIXES CORRESPONDING TO THOSE IN R CORE VERSIONS}{
    \itemize{
    \item From R-2.15.1:
          Nonsense uses such as seq(1:50, by = 5) (from package plotrix)
          and seq.int(1:50, by = 5) are now errors.
    \item From R-2.15.1:
          The residuals in the 5-number summary printed by summary() on an
          "lm" object are now explicitly labelled as weighted residuals
          when non-constant weights are present.  (Wish of PR#14840.)
    \item From R-2.15.1:
          The plot() method for class "stepfun" only used the optional xval
          argument to compute xlim and not the points at which to plot (as
          documented).  (PR#14864)
    \item From R-2.15.1:
          hclust() is now fast again (as up to end of 2003), with a
          different fix for the "median"/"centroid" problem.  (PR#4195).
    \item From R-2.15.1:
          In package parallel, clusterApply() and similar failed to handle
          a (pretty pointless) length-1 argument. (PR#14898)
    \item From R-2.15.1:
          For tiff(type = "windows"), the numbering of per-page files
          except the last was off by one.
    \item From R-2.15.1:
          In package parallel, clusterApply() and similar failed to handle
          a (pretty pointless) length-1 argument. (PR#14898)
    \item From R-2.15.1:
          The plot() and Axis() methods for class "table" now respect
          graphical parameters such as cex.axis.  (Reported by Martin
          Becker.)
    \item From R-2.15.1 (actually fixed in pqR-2014-09-30 but omitted
          from NEWS):  
          Under some circumstances package.skeleton() would give out
          progress reports that could not be translated and so were
          displayed by question marks.  Now they are always in English.
          (This was seen for CJK locales on Windows, but may have occurred
          elsewhere.)
    \item From R-2.15.1:
          The replacement method for window() now works correctly for
          multiple time series of class "mts".  (PR#14925)
    \item From R-2.15.1: is.unsorted() gave incorrect results on non-atomic 
          objects such as data frames.  (Reported by Matthew Dowle.)
    \item From R-2.15.1 (actually fixed in pqR-2014-09-30 but omitted
          from NEWS):
          Using a string as a ?call? in an error condition with
          options(showErrorCalls=TRUE) could cause a segfault.  (PR#14931)
    \item From R-2.15.1:
          In legend(), setting some entries of lwd to NA was inconsistent
          (depending on the graphics device) in whether it would suppress
          those lines; now it consistently does so.  (PR#14926)
    \item From R-2.15.1:
          C entry points mkChar and mkCharCE now check that the length of
          the string they are passed does not exceed 2^31-1 bytes: they
          used to overflow with unpredictable consequences.
    \item From R-2.15.1:
          by() failed for a zero-row data frame.  (Reported by Weiqiang
          Qian).

          [ Note: When \code{simplify=TRUE} (the default), the results 
            with zero-row data frames, and more generally when there are
            empty subsets, are not particularly sensible, but this has
            not been changed in pqR due to compatibility concerns. ]
    \item From R-2.15.1:
          Yates correction in chisq.test() could be bigger than the terms
          it corrected, previously leading to an infinite test statistic in
          some corner cases which are now reported as NaN.
    \item From R-2.15.1 (actually fixed in pqR-2014-09-30 but omitted
          from NEWS):
          xgettext() and related functions sometimes returned items that
          were not strings for translation. (PR#14935)
    \item From R-2.15.1:
          plot(<lm>, which=5) now correctly labels the factor level
          combinations for the special case where all h[i,i] are the same.
          (PR#14837)
  }}
}


\section{CHANGES IN VERSION RELEASED 2016-06-24}{

  \subsection{INTRODUCTION}{
  \itemize{ 
  \item This release extends the R language in ways that address a
        set of related flaws in the design of R, and before it S.

        These extensions make it easier to write reliable programs,
        by making the easy way to do things also be the correct
        way, unlike the previous situation with sequence generation using
        the colon operator, and dimension dropping when subsetting arrays.
  \item Several other changes in features are also implemented in this
        version, some of which are related to the major language extensions.
  \item There are also a few bug fixes, and some improvements in testing,
        but no major performance improvements (though some tweaks).
}}

  \subsection{PACKAGE INSTALLATION}{
  \itemize{
  \item New packages (or other R code) that use the new ``along''
        form of the ``for'' statement, or which rely on the new
        facilities for not dropping dimensions (see below), should not be 
        byte compiled, since these features are not supported in
        byte-compiled code.  In pqR, using byte compilation is not always
        advantageous in any case.
  \item Installation and checking of existing packages may require
        setting the environment variable \code{R_PARSE_DOTDOT} to
        \code{FALSE}, so that names with interior sequences of dots
        will be accepted (see below).
  \item The base package is no longer byte-compiled, even if pqR is
        configured with \code{--enable-byte-compiled-packages}, since
        it now uses new features not supported by the bytecode compiler.
}}

  \subsection{MAJOR LANGUAGE EXTENSIONS AND OTHER CHANGES}{
  \itemize{
  \item There is a new \code{..} operator for generating increasing integer
        sequences, which is a less error-prone replacement for the \code{:}
        operator (which remains for backwards compatibility).  Since \code{..}
        generates only increasing sequences, it can generate an empty
        sequence when the end value is less than the start value, thereby
        avoiding some very common bugs that arise when \code{:} is used.

        The \code{..} operator also has lower precedence than arithmetic
        operators (unlike \code{:}), which avoids another common set of bugs.

        For example, the following code sets all interior elements of the 
        matrix \code{M} to zero, that is, all elements except those in the 
        first or last row or column:
\preformatted{    for (i in 2..nrow(M)-1)
        for (j in 2..ncol(M)-1)
            M[i,j] <- 0
}
        Without the new \code{..} operator, it is awkward to write code
        for this task that works correctly when \code{M} has two or fewer 
        rows, or two or fewer columns.
  \item In order that the \code{..} operator can be conveniently used
        in contexts such as \code{i..j}, consecutive dots are no longer
        allowed in names (without using backticks), except at the
        beginning or end.  So \code{i..j} is not a valid name, but
        \code{..i..} is valid (though not recommended).  With this restriction
        on names, most uses of the \code{..} operator are unambiguous even
        if it is not surrounded by spaces.  The only exceptions are some uses in
        which \code{..} is written with a space after it but not before it,
        expressions such as \code{i..(a+b)}, which is a
        call of a function named \code{i..}, and expressions such as 
        \code{i..-j}, which returns the difference between \code{i..} and 
        \code{j}.  Most such uses will be stylistically bad, redundant
        (note that the parentheses around \code{a+b} above are unnecessary),
        or probably unlikely (as is the case for \code{i..-j}).

        To accomodate old R code that has consecutive dots within names,
        parsing of the \code{..} operator can be disabled by setting the
        \code{parse_dotdot} option to \code{FALSE} (with the \code{options}
        function). The \code{parse_dotdot} option defaults to \code{TRUE} 
        unless the environment variable
        \code{R_PARSE_DOTDOT} is set to \code{FALSE}.  When \code{parse_dotdot}
        is \code{FALSE}, consecutive dots are allowed in names, and \code{..}
        is not a reserved word.
  \item Another source of bugs is the automatic dropping
        of dimensions of size one when subsetting matrices (or 
        higher-dimensional arrays) using \code{[]},
        unless the \code{drop=FALSE} argument is specified.  This frequently
        results in code that mostly works, but not when, for example, a data set
        has only one observation, or a model uses only one explanatory 
        variable.

        To make handling this problem easier, if no \code{drop} argument is
        specified, pqR now does not drop a dimension of size one if the
        subscript for that dimension is a one-dimensional non-logical array.  
        For example,
        if \code{A} is a matrix, \code{A[1..100,array(1)]} will produce a
        matrix, whereas \code{A[1..100,1]} will produce a vector.

        To make this feature more useful, the new \code{..} operator 
        produces a one-dimensional array, not a bare vector.  So
        \code{A[1..n,1..m]} will always produce a matrix result, even
        when \code{n} or \code{m} are one.  (It will also correctly
        produce an array with zero rows or zero columns when \code{n}
        or \code{m} are zero.)

        This change also applies to subsetting of data frames.  For 
        example, \code{df[1..10,1..n]} will return a data frame (not a
        vector) even when \code{n} is one.
  \item Problems with dimensions of size one being dropped also arise
        when an entire row, or an entire column, is selected with an empty
        (missing) subscript, and there happens to be only one row, or only one 
        column.  For example, if \code{A} is a matrix with one column, 
        \code{A[1:10,]} will be a vector, not a matrix.

        To address this problem, pqR now allows a missing argument to
        be specified by \code{_}, rather than by nothing at all, and
        the \code{[]} operator (for matrices, arrays, and data frames)
        will not drop a dimension if its subscript is \code{_}.  So
        \code{A[1:10,_]} will be a matrix even when \code{A} has only
        one column.

        R functions that check for a missing argument with the \code{missing}
        function will see both an empty argument and \code{_} as missing,
        but can distinguish them using the \code{missing_from_underline}
        function.
  \item A common use of \code{for} statements is to iterate over indexes
        of a vector, or row and column indexes of a matrix.  A new type 
        of \code{for} statement with ``along'' rather than ``in'' now makes
        this more convenient.
  
        For vectors, the form 
\preformatted{    for (i along vec) ...
}
        is equivalent to
\preformatted{    for (i in seq_along(vec)) ...
}
        For matrices, the form
\preformatted{    for (i, j along M) ...
}
is equivalent to
\preformatted{    for (j in 1..ncol(M))
        for (i in 1..nrow(M))
            ...
}
        However, if \code{M} is of a class with its own \code{dim} method,
        this method is not used (effectively, \code{ncol(unclass(M))} and
        \code{nrow(unclass(m))} are used).  This may well change in future, 
        and similarly a \code{length} method may in future be used when 
        ``along'' is used with a vector.
  \item Because of the new restriction on names, the \code{make.names}
        function will now (by default) convert a sequence of consecutive dots 
        in the name it would otherwise have made to a single dot.  (See
        \code{help(make.names)} for further details).  
  \item For the same reason, \code{make.unique} has been changed so that
        the separator string (which defaults to a dot) 
        will not be appended to a name if the name already ends in that string.
}}

  \subsection{BUG FIXES}{
  \itemize{
  \item Fixed a bug (or mis-feature) in subsetting with a single empty
        subscript, as in \code{A[]}.  This now works the same as if
        the empty subscript had been the sequence of all indexes (ie,
        like \code{A[1..length(A)]}), which removes all attributes except
        names.

        R Core versions to at least R-3.3.1 instead return \code{A}
        unchanged, preserving all attributes, though attributes are
        not retained with other uses of the \code{[]} operator.  This
        is contrary to the description in \code{help("[")}, and also
        does not coincde with the (different) description in the R
        language definition.  

        Returning \code{A} unchanged is not only inconsistent, but also
        useless, since there is then no reason to ever write \code{A[]}.
        However, internally, R Core implementions duplicate \code{A},
        which may be of significance when \code{A[]} is passed as
        an argument of \code{.C}, \code{.Fortran}, \code{.Call}, or
        \code{.External}, but only if the programmer is not 
        abiding by the rules.  However, in pqR, the data part of a vector or
        matrix is still copied when \code{A[]} is evaluated, so such
        rule-breaking should still largely be accommodated.  A further
        temporary kludge is implemented to make \code{x[,drop=FALSE]}
        simply return a duplicate of \code{x}, since this (pointless)
        operation is done by some packages.
  \item Fixed bugs in the conversion of strings to numbers, so that the
        behaviour now matches \code{help(NumericConstants)}, which
        states that numeric constants are parsed very similarly to C99.
        This was not true before (or in R-2.15.0) -- some erroneous
        syntax was accepted without error, and some correct syntax was
        rejected, or gave the wrong value.  

        In particular, fractional
        parts are now accepted for hexadecimal constants.  Later R Core
        versions made some fixes, but up to at least R-3.3.1 there are
        still problems.  For example, in R-3.3.1, 
        \code{parse(text="0x1.8")[[1]]} gives an error, and 
        \code{as.numeric("0x1.8")} produces 24 (as does \code{\link{scan}}
        when given this input).  In this version of pqR, these return the
        correct value of 1.5.
  \item Fixed a problem with identifying the version of the
        makeinfo program that is installed that arises with recent versions
        of makeinfo.
  \item Put in a check for non-existent primitives when unserializing
        R objects, as was done in R-3.0.1.
  \item Fixed a bug (also in R-2.15.0, but fixed in later R Core versions)
        illustrated by the following code:
\preformatted{    a <- array(c(3,4),dimnames=list(xyz=c("fred","bert")))
    print(a[1:2])
    print(a[])  # should print same thing, but didn't
}
  \item Fixed a bug illustrated by the following code:
\preformatted{    f <- function (x) { try(x); missing(x) }
    g <- function (y) f(y)
    h <- function (z) g(z)

    f(pi[1,1])  # FALSE
    g(pi[1,1])  # FALSE
    h(pi[1,1])  # Should also be FALSE, but isn't!
}
        This bug is in R Core versions to at least R-3.3.1.
  \item Fixed a bug in which an internal error message is displayed
        as shown below:
\preformatted{    > f <- function (...) ..1; f()
    Error in f() : 'nthcdr' needs a list to CDR down
}
        A sensible error message is now produced.  This bug is also
        in R Core versions to at least R-3.3.1.
  \item Fixed a bug in S4 method dispatch that caused failure
        of the no-segfault test done by make check-all on Windows 10 
        (pqR issue #29 + related fix).  (Also in R-2.15.0, and partially fixed
        in R-3.3.0.)
  \item Fixed a bug illustrated by
\preformatted{   atan; show <- function (x) cat("HI\n"); atan
}
        Now, pqR no longer prints HI! for the second display of \code{atan}.
  \item Fixed a pqR bug in which the result of \code{getParseData} omitted
        the letter at the end of \code{1i} or \code{1L}.
  \item Fixed a pqR bug in which enabling trace output from the 
        helpers module and then typing control/C while trace output is
        being printed could lead to pqR hanging. 
}}
}


\section{CHANGES IN VERSION RELEASED 2015-09-14}{

  \subsection{INTRODUCTION}{
  \itemize{ 
  \item With this release, pqR now works on Microsoft Windows systems.
        See below for details.
  \item The facilities for embedding R in other applications have also
        been tested in this release, and some problems with how this is
        done in R Core versions have been fixed.
  \item The parser and deparser, and the method for
        performing the basic Read-Eval-Print Loop, have 
        been substantially rewritten.  This has few user-visible effects
        at present (apart from bug fixes and performance improvements),
        but sets the stage for future improvements in pqR.
  \item The facility for recording detailed parsing data introduced n
        R-3.0.0 has now been implemented in pqR as part of the parser
        rewrite.
  \item There are also a few other improvements and bug fixes.
}}

  \subsection{INSTALLATION ON MICROSOFT WINDOWS}{
  \itemize{
  \item Building pqR on Microsoft Windows systems, using the Rtools
        facilities, has now been tested, and some problems found in 
        this environment have been fixed.  Binary distributions are
        not yet provided, however.
  \item Detailed and explicit instructions for building pqR from
        source on Windows systems are now provided, in the 
        \file{src/gnuwin32/INSTALL} file of the pqR source directory.
        These instructions mostly correspond to information in
        The R Installation and Administration manual, but in more
        accessible form.
  \item See \url{pqR-project.org} for more information on Windows systems 
        on which pqR has been tested, and on any problems and workarounds
        that may have been discovered.
  \item The Writing R Extensions manual now warns that on Windows,
        with the Rtools toolchain, a thread started by OpenMP may have 
        its floating point unit set so that long double arithmetic is 
        the same as double arithmetic  Use \code{__asm__("fninit")} in 
        C to reset the FPU so that long double arithmetic will work.
  \item The default is now to install packages from source, since there
        is no binary repository for pqR.
}}

  \subsection{EMBEDDED R FACILITIES AND EXAMPLES}{
  \itemize{
  \item The \code{R_ReplDLLinit} and \code{R_ReplDLLdo1} functions in
        \file{src/main/main.c} have been fixed to handle errors 
        correctly, and to avoid code duplication with \code{R_ReplIteration}.
  \item Another test of embedded R has been added to \file{tests/Embedding},
        which is the same as an example in the R Extensions manual, which
        has been improved.
  \item Another example in the R Extensions manual has been changed to
        mimic \file{src/gnuwin32/embeddedR.c}.  
  \item The example in \file{src/gnuwin32/front-ends/rtest.c} has also been 
        updated.
}}

  \subsection{DOCUMENTATION UPDATES}{
  \itemize{
  \item The R Language Definition and the help files on
        assignment operators (eg, \code{help("=")}) contained
        incorrect and incomplete information on the precedence
        of operators, especially the assignment operators.  
        This and other incorrect information has been corrected.
  \item The examples in \code{help(parse)} and \code{help(getParseData}
        have been improved.
}}

  \subsection{INTERNAL CODE REWRITES}{
  \itemize{
  \item The parser has been rewritten to use top-down recursive
        descent, rather than a bottom-up parser produced by Bison
        as was used previously.  This substantially simplifies
        the parser, and allows several kludges in the previous
        scheme to be eliminated.  Also, the rewritten parser can now
        record detailed parse information (see below).

        The new parser for pqR is usually about a factor of 1.5 faster
        than the parser in R-3.2.2, but it is sometimes enormously faster,
        since the parser in R-3.2.2 will in some contexts take time growing
        as the square of the length of the source file.
  \item Much of the deparser has been rewritten.  It no longer
        looks at the definitions of operators, which are irrelevant,
        since the parser does not look at them.
  \item The methods by which the Read-Eval-Print Loop (REPL) is
        done (in various contexts) have been rationalized, in
        coordination with the new parsing scheme.
}}

  \subsection{NEW FEATURES}{
  \itemize{
  \item In pqR-2015-07-11, the parser was changed to not include
        parentheses in R language objects if they were necessary
        in order for the expression to be parsed correctly.  Omitting
        such parentheses improves performance.  In  this version, 
        such parentheses are removed only if the \code{keep.parens}
        option is \code{FALSE} (the default).  Also, parentheses
        are never removed from expressions that are on the right
        side of a formula, since some packages asssign significance
        to such parentheses beyond their grouping function.
  \item The right assignment operators, \code{->} and \code{->>},
        are now real operators.  Previously (and in current R Core
        versions), expressions involving these operators were converted
        to the corresponding left assignment expressions.  This
        has the potential to cause pointless confusion.
  \item The \code{**} operator, which has always been accepted as
        a synonym for the \code{^} operator, is now recorded as
        itself, rather than being converted to \code{^} by the
        parser.  This avoids unnecessary anomalies such as the following
        confusing error report:
\preformatted{  > a - **b
  Error: unexpected '^' in "a - **"
}
        The \code{**} operator is defined to be the same primitive
        as \code{^}, which is associated with the name \code{^}, and
        hence dispatches on methods for \code{^} even if called via
        \code{**}.
}}

  \subsection{NEW FEATURES FROM LATER R CORE VERSIONS}{
  \itemize{
  \item From R-3.0.0: For compatibility with packages written to
        be able to handle the long vectors introduced in R-3.0.0, 
        definitions for \code{R_xlen_t},
        \code{R_XLEN_T_MAX}, \code{XLENGTH}, \code{XTRUELENGTH}, 
        \code{SHORT_VEC_LENGTH}, \code{SET_SHORT_VEC_TRUELENGTH} are now 
        provided, all the same as the corresponding regular versions (as
        is also the case for R-3.0.0+ on 32-bit platforms).  The 
        \code{IS_LONG_VEC} macro is also defined (as always false).
        Note, however, that packages that declare a dependency on
        R >= 3.0.0 will not install even if they would in fact work
        with pqR because of these compatibility definitions.
  \item From R-3.0.0: The \code{srcfile} argument to \code{parse()} may now 
        be a character string, to be used in error messages.
  \item The facilities for recording detailed parsing information
        from R-3.0.0 are now implemented in pqR, as part of the
        rewrite of the parser, along with the
        extension to provide partial parse information when a syntax error
        occurs that was introduced in R-3.0.2.  See help on \code{parse}
        and \code{getParseData} for details.
  \item From R-2.15.2: On Windows, the C stack size has been increased 
        to 64MB (it has been 10MB since the days of 32MB RAM systems).
}}

  \subsection{PERFORMANCE IMPROVEMENTS}{
  \itemize{
  \item Character-at-a time input has been sped up by reducing procedure
        call overhead.  This significantly speeds up \code{readLines}
        and \code{scan}.
  \item The new parser is faster than the old parser, both because of the
        parser rewrite (see above) and because of the faster character
        input.
}}

  \subsection{BUG FIXES MATCHING THOSE IN LATER R CORE VERSIONS}{
  \itemize{
  \item From R-2.15.1: Names containing characters which need to be escaped 
        were not deparsed properly (PR#14846).  Fixed in pqR partly based
        on R Core fix.
  \item From R-2.15.2: When given a 0-byte file and asked to keep source
        references, parse() read input from stdin() instead.
  \item From R-2.15.3: Expressions involving user defined operators were not 
        always deparsed faithfully (PR#15179).  Fixed in pqR as part of
        the rewrite of the parser and deparser.
  \item From R-3.0.2: source() did not display filenames when reporting 
        syntax errors.
  \item From R-3.1.3: The parser now gives an error if a null character 
        is included in a string using Unicode escapes. (PR#16046)
  \item From R-3.0.2: Deparsing of infix operators with named arguments is 
        improved (PR#15350). [ In fact, the change, both in pqR and in 
        R Core versions, is only with respect to operators in percent 
        signs, such as \code{\%fred\%}, with these now being deparsed as
        function calls if either argument is named. ]
  \item From R-3.2.2: Rscript and command line R silently ignored incomplete
        statements at the end of a script; now they are reported as parse errors
        (PR#16350).  Fixed in pqR as part of the rewrite of the parser
        and deparser.
  \item From R-3.2.1: The parser could overflow internally when given 
        numbers in scientific format with extremely large exponents.  
        (PR#16358).  Fixed in pqR partly as in R Core fix.  Was actually a 
        problem with any numerical input, not just with the parser.
  \item From R-3.1.3: Extremely large exponents on zero expressed in scientific
        notation (e.g. \code{0.0e50000}) could give \code{NaN} (\PR{15976}).
        Fixed as in R Core fix.
  \item From R-2.15.3:  On Windows, work around an event-timing problem when
        the RGui console was closed from the \sQuote{X} control and the closure
        cancelled. (This would on some 64-bit systems crash \R, typically
        those with a slow GPU relative to the CPU.)
}}

  \subsection{BUG FIXES}{
  \itemize{
  \item Fixed a bug in which a "cons memory exhausted" error could
        be raised even though a full garbage collection that might
        recover more memory had not been attempted.  (This bug appears
        to be present in R Core versions as well.)
  \item The new parser fixes bugs arising from the old parser's kludge
        to handle semicolons, illustrated by the incorrect output seen below:
\preformatted{  > p<-parse()
  ?"abc;xyz"
  Error in parse() : <stdin>:1:1: unexpected INCOMPLETE_STRING
  1: "abc;
      ^
  > p<-parse()
  ?8 #abc;xyz
  Error in parse() : <stdin>:1:7: unexpected end of input
  1: 8 #abc;
          ^
}
  \item Fixed deparsing of complex numbers, which were always deparsed
        as the sum of a real and an imaginary part, even though the
        parser can only produce complex numbers that are pure imaginary.
        For example, the following output was produced before:
\preformatted{  > deparse(quote(3*5i))
  [1] "3 * (0+5i)"
}
        This is now deparsed to \code{"3 * 5i"}.  This bug exists
        in all R Core versions through at least R-3.2.2.
  \item Fixed a number of bugs in the deparser that are illustrated
        by the following, which produce incorrect output as noted, in
        R Core versions through at least R-3.2.2:
\preformatted{  deparse(parse(text="`+`(a,b)[1]")[[1]])# Omits necessary parens
  deparse(quote(`[<-`(x,1)),control="S_compatible")  # unmatched " and '
  deparse(parse(text="a = b <- c")[[1]]) # Puts in unnecessary parens
  deparse(parse(text="a+!b")[[1]])       # Puts in unnecessary parens
  deparse(parse(text="?lm")[[1]])        # Doesn't know about ? operator
  deparse(parse(text="a:=b")[[1]])       # Doesn't know about := operator
  deparse(parse(text="a$'x'")[[1]])      # Conflates name and character
  deparse(parse(text="`*`(2)")[[1]])     # Result is syntactically invalid
  deparse(parse(text="`$`(a,b+2)")[[1]]) # Result is syntactically invalid
  e<-quote(if(x) X else Y); e[[3]]<-quote(if(T)3); deparse(e)# all here 
  e <- quote(f(x)); e[[2]] <- quote((a=1))[[2]]; deparse(e)  # and below 
  e <- quote(f(Q=x)); e[[2]] <- quote((a=1))[[2]]; deparse(e)# need parens
  e <- quote(while(x) 1); e[[2]] <- quote((a=1))[[2]]; deparse(e)
  e <- quote(if(x) 1 else 2); e[[2]] <- quote((a=1))[[2]]; deparse(e)
  e <- quote(for(x in y) 1); e[[3]] <- quote((a=1))[[2]]; deparse(e)
}
In addition, the bug illustrated below was fixed, which was fixed
(differently) in R-3.0.0:
\preformatted{  a<-quote(f(1,2)); a[[1]]<-function(x,y)x+y; deparse(a)  # Omits parens
}
  \item Fixed the following bug (also in R Core versions to at least 
        R-3.2.2):
\preformatted{ > parse()
 ?'\12a\x.'
 Error: '\x' used without hex digits in character string starting "'\1a\x"
}
        Note that the "2" has disappeared from the error message.  This
        bug also affected the results of \code{getParseData}.
  \item Fixed a memory leak that can be seen by running the code below:
\preformatted{  > long <- paste0 (c('"', rep("1234567890",820), '\\x."'), collapse="")
  > for (i in 1:1000000) try (e <- parse(text=long), silent=TRUE)
}
        The leak will not occur if 820 is changed to 810 in the above.
        This bug also exists in R Core versions to at least R-3.2.2.
  \item Entering a string constant containing Unicode escapes that was
        9999 or 10000 characters long would produce an error message saying
        "String is too long (max 10000 chars)".  This has been fixed
        so that the maximum now really is 10000 characters.  (Also present
        in R Core versions, to at least R-3.2.2.)
  \item Fixed a bug that caused the error caret in syntax error reports
        to be misplaced when more than one line of context was shown.
        This was supposedly fixed in R-3.0.2, but incorrectly, resulting
        in the error caret being misplaced when only one line of 
        context is shown (in R Core versions to at least R-3.2.2).
  \item On Windows, running R.exe from a command prompt window would result in
        Ctrl-C misbehaving.  This was \PR{14948} at R Core, which was 
        supposedly fixed in R-2.15.2, but the fix only works if a 32 or
        64 bit version of R.exe is selected manually, not if the version of
        R.exe that automatically runs the R.exe for a selected architecture 
        is used (which is the intended normal usage).
}}
}


\section{CHANGES IN VERSION RELEASED 2015-07-11}{

  \subsection{INTRODUCTION}{
  \itemize{ 
  \item This version is a minor modification of the version of pqR released
        on 2015-06-24, which does not have a separate NEWS section, 
        incorporating also the changes in the version released 2015-07-08.
        These modifications fix some installation and testing 
        issues that caused problems on some platforms. There are also a few
        documentation and bug fixes, a few more tests, and some expansion
        in the use of static boxes (see below).
        Version 2015-06-24 of pqR improved reliability and portability, and
        also contained some performance improvements, including some that
        substantially speed up interpretive execution of programs that 
        do many scalar operations.  Details are below.
}}

  \subsection{INSTALLATION}{
  \itemize{
  \item The method used to quickly test for NaN/NA has changed to one that
        should work universally for all current processors
        (any using IEEE floating point, as already assumed in R,
        with consistent endianness, as is apparently the case for 
        all current general-purpose processors, and was partially
        assumed before).  There is therefore no longer any reason to define
        the symbol \code{ENABLE_ISNAN_TRICK} when compiling pqR (it
        will be ignored if defined).
  \item The module used to support parallel computation in 
        helper threads has been updated to avoid a syntactic 
        construction that technically violates the OpenMP 3.1 
        specification.  This construction had been accepted without error
        by gcc 4.8 and earlier, but is not accepted by some recent
        compilers.
  \item The tests in the version supplied of the recommended Matrix package
        have been changed to not assume things that may not be true
        regarding the speed and long double precision of the machine being
        used.  (These tests produced spurious errors on some platforms.)
}}

  \subsection{DOCUMENTATION UPDATE}{
  \itemize{
  \item The R Internals manual has been updated to better explain some
        aspects of pqR implementation.
}}

  \subsection{FEATURE CHANGE}{
  \itemize{
  \item Parsed expressions no longer contain explict parenthesis
        operators when the parentheses are necessary to override
        the precedence of operators.  These necessary parentheses
        will be inserted when the expression is deparsed.  See
        the help on \code{parse} and \code{deparse}.

        This change does impact a few packages (such as coxme)
        that consider the presence of parentheses in formulas
        to be significant.  Formulas may be exempted from parenthesis
        suppression in a future release, but for now, such packages
        won't work.
}}

  \subsection{PERFORMANCE IMPROVEMENTS}{
  \itemize{
  \item The overhead of interpreting R code has been reduced by various
        detailed code improvements, and by sometimes returning scalar
        integer and real values in special ``static boxes''.  As a result,
        the benefit of using the byte-code compiler is reduced.  Note that
        in pqR using the byte-code compiler can often slow down functions,
        since byte-compiled code does not support some pqR optimizations
        such as task merging.
  \item Speed of evaluation for expressions with necessary parentheses will
        be faster because of the feature change mentioned above that eliminates
        them.  Note that including unnecessary parentheses will still 
        (slightly) slow down evaluation.  (These unnecessary parentheses are 
        preserved so that the expression will appear as written when deparsed.)
  \item Assignment to list elements, and other uses of the \code{$<-}
        operator, are now substantially faster.
  \item Coercion of logical and integer vectors to character vectors is
        now much faster, as is creation of names with sequence numbers.
  \item Operations that create strings are now sometimes faster, due to
        improvements in string hashing and memory allocation.
}}

  \subsection{PERFORMANCE IMPROVEMENTS FROM A LATER R CORE RELEASE}{
    \itemize{
    \item A number of performance improvements relating to S3 and S4
          class implementation, due to Tomas Kalibera, were incorporated from
          R 3.2.0.
}}

  \subsection{BUG FIXES}{
  \itemize{
  \item A large number of fixes were made to correct reliability problems
        (mostly regarding protection of pointers).  Many of these were provided
        by Tomas Kalibera as fixes to R Core versions (sometimes with 
        adaptation required for use in pqR).  Some were fixed in pqR
        and reported to R Core.  Others were for problems only existing in pqR.
  \item Fixed a bug in which pqR's optimization of updates such as 
        \code{a<-a+1} could sometimes permit modification of a locked binding.
  \item Fixed related problems with \code{apply}, \code{lapply}, \code{vapply},
        and \code{eapply}, that can show up when the value returned by the 
        function being applied is itself a function.  This problem also
        resulted in incorrect display of saved warning messages.  The problems
        are also fixed in R-3.2.0, in a different way.
  \item The \code{gctorture} function now works as documented, forcing
        a FULL garbage collection on every allocation.  This does make
        running with gctorture enabled even slower than before, when
        most garbage collections were partial, but is more likely to
        find problems.
  \item Fixed a bug in \code{nls} when the \code{algorithm="port"}
        option is used, which could result in a call of \code{nls}
        being terminated with a spurious error message.  This bug
        is most likely to arise on a 64-bit big-endian platform,
        such as a 64-bit SPARC build, but will occur with small
        probability on most platforms.  It is also present in R Core 
        versions of R.
  \item Fixed a bug in \code{readBin} in which a crash could occur due to
        misaligned data accesses.  This bug is also present in R Core
        versions of R.
}}

  \subsection{BUG FIX CORRESPONDING TO ONE IN A LATER R CORE RELEASE}{
  \itemize{
  \item Removed incorrect information from \code{help(call)}, as also
        done in R-3.0.2.
}}
}


\section{CHANGES IN VERSION RELEASED 2014-11-16}{

  \subsection{INTRODUCTION}{

  \itemize{ 
  \item This and the previous release of 2014-10-23 (which does not have
        a separate NEWS section) are minor updates to the 
        release of 2014-09-30, with fixes for a few problems, and a few 
        performance improvements.  Packages installed for pqR-2014-09-30 
        or pqR-2014-10-23 do not need to be reinstalled for this release.
}}
  \subsection{INSTALLATION, BUILDING, AND TESTING}{
  \itemize{
  \item For Mac OS X, a change has been made to allow use of the Accelerate 
        framework for the BLAS in OS X 10.10 (Yosemite), adapted from a patch 
        by R Core.
  \item A new test (var-lookup.R) for correctness of local vs. global symbol 
        bindings has been added, which is run with other tests done by 
        "make check".
}}
  \subsection{DOCUMENTATION UPDATES}{
    \itemize{
    \item The documentation on "contexts" in the R Internals manual has
          been updated to reflect a change made in pqR-2014-09-30.  (The
          internals manual has also been updated to reflect changes below.)
}}
  \subsection{PERFORMANCE IMPROVEMENTS}{
    \itemize{
    \item The speed of \code{for} loops has been improved by not bothering
          to set the index variable again if it is still set to the old
          value in its binding cell.
    \item Evaluation of symbols is now a bit faster when the symbol has a 
          binding in the local environment whose location is cached.
    \item Lookup of functions now often skips local environments that
          were previously found not to contain the symbol being looked up.
          In particular, this speeds up calls of base functions that are
          not already fast due to their being recognized as "special" symbols.
    \item The set of "special" symbols for which lookups in local environments
          is usually particularly fast now includes \code{.C}, \code{.Fortran},
          \code{.Call}, \code{.External}, and \code{.Internal}.
    \item Adjusted a tuning parameter for \code{rowSums} and \code{rowMeans}
          to be more appropriate for the cache size in modern processors.
}}
  \subsection{PERFORMANCE IMPROVEMENT FROM A LATER R CORE RELEASE}{
    \itemize{
    \item The faster C implementation of diagonal matrix creation with
          \code{diag} from R-3.0.0 has been adapted for pqR.
}}
  \subsection{BUG FIXES}{
    \itemize{
    \item Fixed a number of places in the interpreter and base packages
          where objects were not properly protected agains garbage collection
          (many involving use of the \code{install} function).  Most of
          these problems are in R-2.15.0 or R-2.15.1, and probably also in 
          later R Core releases.
    \item Fixed a bug in which subsetting a vector with a range created
          with the colon operator that consisted entirely of invalid indexes 
          could cause a crash (eg, \code{c(1,2)[10:20]}.
    \item Fixed a bug (pqR issue #27) in which a user-defined replacement
          function might get an argument that is not marked as shared, which 
          could cause anomalous behaviour in some circumstances.
    \item Fixed an issue with passing on variant return requests to function
          bodies (though it's hard to construct an example where this issue
          produces incorrect results).
    \item Fixed a bug in initialization of user-supplied random number
          generators, which occassionally showed up in package rngwell19937.
    \item (Actually fixed in pqR-2014-09-30 but omitted from NEWS.)	
          Fixed problems with calls of \code{strncpy} that were described in
          PR #15990 at r-project.org.
}}
}


\section{CHANGES IN VERSION RELEASED 2014-09-30}{

  \subsection{INTRODUCTION}{

  \itemize{ 

\item This release contains several major performance improvements.  Notably,
      lookup of variables will sometimes be much faster, variable updates
      like \code{v <- v + 1} will often not allocate any new space,
      assignments to parts of variables (eg, \code{a[i] <- 0)} is much faster
      in the interpreter (no change for byte-compiled code), external
      functions called with \code{.Call} or \code{.External} now get faster
      macro or inline versions of functions such as \code{CAR}, \code{LENGTH},
      and \code{REAL}, and calling of external functions with \code{.C} and 
      \code{.Fortran} is substantially  faster, and can sometimes be done in 
      a helper thread.

\item Changes have been made to configuration options regarding use of BLAS
      routines for matrix multiplication, as described below.  In part, these
      changes are intended to made the default be close to what R Core 
      releases do (but without the unnecessary inefficiency).

\item A number of updates from R Core releases after R-2.15.0 have 
      been incorporated or adapted for use in pqR.  These provide some 
      performance improvements, some new features or feature changes, and 
      some bug fixes and documentation updates.

\item Many other feature changes and performance improvements have also
      been made, as described below, and a number of bugs have been fixed,
      some of which are also present in the latest R Core release, R-3.1.1.

\item Packages using \code{.Call} or \code{.External} should be re-installed
      for use with this version of pqR.
}}

  \subsection{FEATURE CHANGES}{
  \itemize{
\item The \code{mat_mult_with_BLAS} option, which controls whether the
      BLAS routines or pqR's C routines are used for matrix multiplication,
      may now be set to \code{NA}, which is equivalent to \code{FALSE},
      except that for multiplication of sufficiently large matrices (not
      vector-vector, vector-matrix, or matrix-vector multiplication) pqR 
      will use a BLAS routine unless there is an element in one of the 
      operands that is \code{NA} or \code{NaN}.  This mimics the behaviour 
      of R Core implementations (at least through 3.1.1), which is motivated
      by a desire to ensure that \code{NA} is propagated correctly even
      if the BLAS does not do so, but avoids the substantial but needless 
      inefficiency present in the R Core implementation.  
\item A \code{BLAS_in_helpers} option now allows run-time control of
      whether BLAS routines may be done in a helper thread. (But this
      will be fixed at \code{FALSE} if that is set as the default when
      pqR is built.)
\item A \code{codePromises} option has been added to \code{deparse},
      and documented in \code{help(.deparseOpts)}.  With this option,
      the deparsed expression uses the code part of a promise, not
      the value, similarly to the existing \code{delayPromises}
      option, but without the extra text that that option produces.
\item This new \code{codePromises} deparse option is now used when producing
      error messages and traceback output.  This improves error messages
      in the new scheme for subset assignments (see the section on
      performance improvements below), and also avoids the voluminous
      output previously produced in circumstances such as the following:
\preformatted{   `f<-` <- function (x,value) x[1,1] <- value
   a <- 1
   f(a) <- rep(123,1000)  # gives an error
   traceback()
}
      This previously produced output with 1000 repetitions of 123
      in the traceback produced following the error message.  The traceback
      now instead shows the expression \code{rep(123,1000)}.
\item The \code{evaluate} option for \code{dump} has been extended to
      allow access to the new \code{codePromises} deparse option.
      See \code{help(dump)}.
\item The formal arguments of primitive functions will now be returned
      by \code{formals}, as they are shown when printed or with \code{args}.
      In R Core releases (at least to R-3.1.1), the result of \code{formals}
      for a primitive is \code{NULL}.
\item Setting the \code{deparse.max.lines} option will now limit the
      number of lines printed when exiting debug of a function, as
      well as when entering.
\item In \code{.C} and \code{.Fortran}, arguments may be character strings
      even when \code{DUP=FALSE} is specified - they are duplicated regardless.
      This differs from R Core versions, which (at least through R-3.1.1)
      give an error if an argument is a character string and \code{DUP=FALSE}.
\item In \code{.C} and \code{.Fortran}, scalars (vectors of length one)
      are duplicated (in effect, though not necessarily physically) even 
      when \code{DUP=FALSE} is specified.  However, they are not duplicated 
      in R Core versions (at least through R-3.1.1), 
      so it may be unwise to rely on this.
\item A \code{HELPER} argument can now be used in \code{.C} and 
      \code{.Fortran} to specify that the C or Fortran routine may
      (sometimes) be done in a helper thread.  (See the section on
      performance improvements below.)
}}

  \subsection{FEATURE CHANGES CORRESPONDING TO THOSE IN LATER R CORE RELEASES}{
    \itemize{
\item From R-3.0.2: The unary \code{+} operator now converts a logical vector
      to an integer vector.
\item From R-3.0.0: Support for "converters" for use with \code{.C} has been 
      dropped.
\item From R-2.15.1:
      \code{pmin()} and \code{pmax())} now also work when one of the inputs 
      is of length zero and others are not, returning a zero-length vector,
      analogously to, say, \code{+}.
\item From R-2.15.1:
      .C() gains some protection against the misuse of character vector
      arguments.  (An all too common error is to pass character(N),
      which initializes the elements to "", and then attempt to edit
      the strings in-place, sometimes forgetting to terminate them.)
\item From R-2.15.1:
      Calls to the new function globalVariables() in package utils
      declare that functions and other objects in a package should be
      treated as globally defined, so that CMD check will not note
      them.
\item From R-2.15.1:
      print(packageDescription(*)) trims the Collate field by default.
\item From R-2.15.1: A new option "show.error.locations" has been added.  
      When set to
      TRUE, error messages will contain the location of the most recent
      call containing source reference information. (Other values are
      supported as well; see ?options.)
\item From R-2.15.1:
      C entry points R_GetCurrentSrcref and R_GetSrcFilename have been
      added to the API to allow debuggers access to the source
      references on the stack.
}}

  \subsection{INSTALLATION, BUILDING, TESTING, AND DEBUGGING}{
    \itemize{
\item The \code{--enable-mat-mult-with-BLAS} configuration
      option has been replaced by the ability to use a configure 
      argument of \code{mat_mult_in_BLAS=FALSE}, \code{mat_mult_in_BLAS=FALSE},
      or \code{mat_mult_in_BLAS=NA}, to set the default value of this
      option.
\item The \code{--disable-mat-mult-with-BLAS-in-helpers} configuration
      option has been replaced by the ability to use a configure 
      argument of \code{BLAS_in_helpers=FALSE} or \code{BLAS_in_helpers=TRUE}
      to set the default value of this option.
\item The LAPACK routines used are now the same as those in R-3.1.1 (version
      3.5.0).
      However, the \code{.Call} interface to these remains as in 
      R-2.15.0 to R-2.15.3 (it was changed to use \code{.Internal} in R-3.0.0).
      Since LAPACK 3.5.0 uses some more recent Fortran features, a 
      Fortran 77 compiler such as \code{g77} will no longer suffice.
\item Setting the environment variable \code{R_ABORT} to any non-null
      string will prevent any attempt to produce a stack trace on a
      segmentation fault, in favour of instead producing (maybe) an
      immediate core dump.
\item The variable \code{R_BIT_BUCKET} in \file{share/make/vars.mk}
      now specifies a file to receive output that is normally ignored
      when building pqR.  It is set to \file{dev/null} in the distribution,
      but this can be changed to help diagnose build problems.
\item The C functions \code{R_inspect} and \code{R_inspect3} functions are now
      visible to package code, so they can be used there for debugging.
      To see what they do, look in \file{src/main/inspect.c}.  They are subject
      to change, and should not appear in any code released to users.
\item The \code{Rf_error} and related procedures declared in 
      \file{R_ext/Error.h} are now if possible declared to never return,
      allowing for slightly better code generation by the compiler, 
      and avoiding spurious compiler warnings.  This parallels a change 
      in R-3.0.1, but is more general, using the C11 noreturn facility if 
      present, and otherwise resorting to the gcc facility (if gcc is used).
}}

  \subsection{INSTALLATION FEATURES LIKE THOSE IN LATER R CORE RELEASES}{
    \itemize{
\item From R-2.15.1:
      install.packages("pkg_version.tgz") on Mac OS X now has sanity
      checks that this is actually a binary package (as people have
      tried it with incorrectly named source packages).
\item From R-2.15.2: \code{--with-blas='-framework vecLib'} now also works
      on OS X 10.8 and 10.9.
\item From R-2.15.3:
      Configuration and R CMD javareconf now come up with a smaller set
      of library paths for Java on Oracle-format JDK (including
      OpenJDK).  This helps avoid conflicts between libraries (such as
      libjpeg) supplied in the JDK and system libraries.  This can
      always be overridden if needed: see the 'R Installation and
      Administration' manual.
\item From R-2.15.3:
      The configure tests for Objective C and Objective C++ now work on
      Mac OS 10.8 with Xcode 4.5.2 (PR#15107).
\item The cairo-based versions of \code{X11()} now work with
      current versions of cairographics (e.g. 1.12.10).  (\PR{15168})

}}

  \subsection{DOCUMENTATION UPDATES}{
  These are in addition to changes in documentation relating to other
  changes reported here.
    \itemize{
\item Some incorrect code has been corrected in the "Writing
      R Extensions" manual, in the "Zero finding"
      and "Calculating numerical derivatives" sections.  The
      discussion in "Finding and Setting Variables" has also been
      clarified to reflect current behaviour.
\item Documentation in the "R Internals" manual has been updated
      to reflect recent changes in pqR regarding symbols and variable
      lookup, and to remove incorrect information about the global cache
      present in the version from R-2.15.0 (and R-3.1.1).
\item Fixed an out-of-date comment in the section on helper threads in
      the "R Internals" manual.
}}

  \subsection{PERFORMANCE IMPROVEMENTS}{
    Numerous improvements in speed and memory usage have been made in this
    release of pqR.  Some of these are noted here.
    \itemize{
\item Lookup of local variables is now usually much faster (especially when
      the number of local variables is large), since for each symbol,
      the last local binding found is now recorded, usually avoiding a 
      linear search through local symbol bindings.  Those lookups that are
      still needed are also now a bit faster, due to unrolling of the 
      search loop.
\item Assignments to selected parts of variables (eg, \code{a[i,j] <- 0} or
      \code{names(L$a[[f()]]) <- v}) are now much faster in the interpreter.
      (Such assignments within functions that are byte-compiled use a 
      different mechanism that has not been changed in this release.)  
      
      This change also alters the error 
      messages produced from such assignments.  They are probably not as 
      informative (at least to unsophisticated users) as those that
      the interpreter produced previously, though they are better than 
      those produced from byte-compiled code.  On the plus side, the error 
      messages are now consistent for primitive and user-written replacement 
      functions, and some messages now contain short, intelligible expressions
      that could previously contain huge amounts of data (see the section on 
      new features above).  

      This change also fixes the anomaly that arguments
      of subset expressions would sometimes be evaluated more than once
      (eg, \code{f()} in the example above).
\item The speed of \code{.C} and \code{.Fortran} has been substantially
      improved, partly by incorporating changes in R-2.15.1 and R-2.15.2,
      but with substantial additional improvements as well.  
\item The speed of \code{.Call} and \code{.External} has been improved somewhat.
      More importantly, the C routines called will get macro versions of 
      \code{CAR}, \code{CDR}, \code{CADR}, etc., macro versions of \code{TYPEOF}
      and \code{LENGTH}, and inline function versions of \code{INTEGER},
      \code{LOGICAL}, \code{REAL}, \code{COMPLEX}, and \code{RAW}.  This
      avoidance of procedure call overhead for these operations may speed
      up some C procedures substantially.
\item In some circumstances, a routine called with \code{.C} or \code{.Fortran}
      can now be done in a helper thread, in parallel with other computations.
      This is done only if requested with the \code{HELPER} option, and
      at present only in certain limited circumstances, in which only a single
      output variable is used.  See \code{help(.C)} or \code{help(.Fortran)}
      for details.
\item As an initial use of the previous feature, the \code{findInterval} 
      function now will sometimes execute its C routine in a helper thread.
      (More significant uses of the \code{HELPER} option to \code{.C} and
      \code{.Fortran} will follow in later releases.)
\item Assignments that update a local variable by applying a single unary or 
      binary mathematical operation will now often re-use space for
      the variable that is updated, rather than allocating new space.
      For example, this will be done with all the assignments in the
      second line below:
\preformatted{   u <- rep(1,1000); v <- rep(2,1000); w <- exp(2)
   u <- exp(u); u <- 2*u; v <- v/2; u <- u+v; w <- w+1
}
      This modification also has the effect of increasing the possibilities
      for task merging.  For example, in the above code, the first two
      updates for \code{u} will be merged into one computation that sets
      \code{u} to \code{2*exp(u)} using a single loop over the vector.
\item The performance of \code{rep} and \code{rep.int} is much improved.
      These improvements (and improvements previously made in pqR) go beyond 
      those in R Core releases from R-2.15.2 on, so these functions are often 
      substantially faster in pqR than in R-2.15.2 or later R Core versions
      to at least R-3.1.1, for both long and short vectors.  (However, note
      that the changes in functionality made in R-2.15.2 have not been made 
      in pqR; in particular, pairlists are still allowed, as in R-2.15.0.)
\item For numeric vectors, the repetition done by \code{rep} and \code{rep.int}
      may now be done in a helper thread, in parallel with other computations.
      For example, attaching names to the result of \code{rep} (if necessary)
      may be done in parallel with replication of the data part.
\item The amount of space used on the C stack has been reduced, with the
      result that deeper recursion is possible within a given C stack
      limit.  For example, the following is now possible with the default
      stack limit (at least on one Intel Linux system with gcc 4.6.3, results
      will vary with platform):
\preformatted{   f <- function (n) { if (n>0) 1+f(n-1) else 0 }
   options(expressions=500000)
   f(7000)
}
      For comparison, with pqR-2014-06-1, and R-3.1.1, trying to evaluate 
      f(3100) gives a C stack overflow error (but f(3000) works).
\item Expressions now sometimes return constant values, that are shared,
      and likely stored in read-only memory.  These constants include 
      \code{NULL}, the scalars (vectors of length one) \code{FALSE}, 
      \code{TRUE}, \code{NA}, \code{NA_real_}, 0.0, 1.0, 0L, 1L, ..., 10L, 
      and some one-element pairlists with such constant elements.  Apart 
      from \code{NULL}, these constants are not
      \emph{always} used for the corresponding value, but they often are, which
      saves on memory and associated garbage collection time.  External routines
      that incorrectly modify objects without checking that \code{NAMED} is
      zero may now crash when passed a read-only constant, which is a generally
      desirable debugging aid, though it might sometimes cause a package that
      had previously at least sort-of worked to no longer run.
\item The \code{substr} function has been sped up, and uses less memory,
      especially when a small substring is extracted from a long string.
      Assignment to \code{substr} has also been sped up a bit.
\item The function for unserializing data (eg, reading file \file{.RData}) is
      now done with elimination of tail-recursion (on the CDR field) when 
      reading pairlists.  This is both faster and less likely to produce a stack
      overflow.  Some other improvements to serializing/unserializing have
      also been made, including support for restoring constant values (mentioned
      above) as constant values.
\item Lookup of S3 methods has been sped up, especially when no method is
      found.  This is important for several primitive functions, such as 
      \code{$}, that look for a method when applied to an object with a class
      attribute, but perform the operation themselves if no method is found.
\item Integer plus, minus, and times are now somewhat faster (a side effect
      of switching to a more robust overflow check, as described below).
\item Several improvements relating to garbage collection have been made.
      One change is that the amount of memory used for each additional
      symbol has been reduced from 112 bytes (two CONS cells) to 80 bytes
      (on 64-bit platforms), not counting the space for the symbol's name
      (a minumum of 48 bytes on 64-bit platforms).  Another change is in 
      tuning of heap sizes, in order to reduce occasions in which garbage 
      collection is very frequent.
\item Many uses of the \code{return} statement have been sped up.
\item Functions in the \code{apply} family have been sped up when they are
      called with no additional arguments for the function being applied.
\item The performance problem reported in PR #15798 at r-project.org has
      been fixed (differently from the R Core fix).
\item A performance bug has been fixed in which any assignment to a vector 
      subscripted with a string index caused the entire vector to be copied.
      For example, the final assignment in the code below would copy all
      of \code{a}:
\preformatted{   a<-rep(1.1,10000); names(a)[1] <- "x"
   a["x"] <- 9
}
      This bug exists in R Core implementations though at least R-3.1.1.
\item A performance bug has been fixed that involved subscripting with many 
      invalid string indexes, reported on r-devel on 2010-07-15 and 
      2013-05-8.  It is illustrated by the following code, 
      which was more than ten thousand times slower than expected:
\preformatted{   x <- c(A=10L, B=20L, C=30L)
   subscript <- c(LETTERS[1:3], sprintf("ID\%05d", 1:150000))
   system.time(y1 <- x[subscript])
}
      The fix in this version of pqR does not solve the related problem 
      when assigning to \code{x[subscript]}, which is still slow.  Fixing
      that would require implementation of a new method, possibly requiring
      more memory.

      This performance bug exists in R Core releases through R-3.1.1, but
      may now be fixed (differently) in the current R Core development version.
}}

  \subsection{BUG FIXES}{
    \itemize{
\item Fixed a bug in \code{numericDeriv} (see also the documentation
      update above), which is illustrated by the following
      code, which gave the wrong derivative:
\preformatted{    x <- y <- 10
    numericDeriv(quote(x+y),c("x","y"))
}
      I reported this to R Core, and it is also fixed (differently) in
      R-3.1.1.
\item Fixed a problem in \code{.C} and \code{.Fortran} where, contrary
      to the documentation (except when \code{DUP=TRUE} and no duplication 
      was actually needed), logical values after the call other than 
      \code{TRUE}, \code{FALSE}, and \code{NA} are not mapped to \code{TRUE},
      but instead exist as invalid values that may show up later.
      This bug exists in R Core versions 2.15.1 through at least 3.1.1.
      I reported it as \PR{15878} at r-project.org, so it may be fixed in
      a later R Core release.
\item Fixed a problem with treatment of \code{ANYSXP} in specifying
      types of registered C or Fortran routines, which in particular had
      prevented the types of \code{str_signif}, used in \code{formatC},
      from being registered.  (This bug exists in R Core versions of R
      at least through R-3.1.1.) 
\item Fixed a bug in \code{substr} applied to a string with UTF-8
      encoding, which could cause a crash for code such as
\preformatted{   a <- "\xc3\xa9"
   Encoding(a) <- "UTF-8"
   b <- paste0(rep(a,8000),collapse="")
   c <- substr(b,1,16000)
}
      I reported this as PR{15910} at r-project.org, so it may be
      fixed in an R Core release after R-3.1.1.  A related bug in
      assignment to \code{substr} has also been fixed.
\item Fixed a bug in how debugging is handled that is illustrated by the
      following output:
\preformatted{   > g <- function () { A <<- A+1; function (x) x+1 }
   > f <- function () (g())(10)
   > A <- 0; f(); print(A)
   [1] 11
   [1] 1
   > debug(f);
   > A <- 0; f(); print(A)
   debugging in: f()
   debug: (g())(10)
   Browse[2]> c
   exiting from: f()
   [1] 11
   [1] 2
}
   Note that the final value of \code{A} is different (and wrong) when
   \code{f} is stepped through in the debugger.  This bug exists in
   R Core releases through at least R-3.1.1.
\item Fixed a bug illustrated by the following code, which gave
      an error saying that \code{p[1,1]} has the wrong number of subscripts:
\preformatted{   p <- pairlist(1,2,3,4); dim(p) <- c(2,2); p[1,1] <- 9
}
   This bug exists in R Core releases through at least R-3.1.1.
\item Fixed the following pqR bug (and related bugs), in which
      \code{b} was modified by the assignment to \code{a}:
\preformatted{   a <- list(list(1+1))
   b <- a
   attr(a[[1]][[1]],"fred")<-9
   print(b)
}
\item Fixed the following bug in which \code{b} was modified
      by an assignment to \code{a} with a vector subscript:
\preformatted{   a <- list(list(mk2(1)))
   b <- a[[1]]
   a[[c(1,1)]][1] <- 3
   print(b)
}
      This bug also exists in R-2.15.0, but was fixed in R-3.1.1 
      (quite differently than in pqR).
\item Fixed a lack of error checking bug that could cause expressions
      such as \code{match.call(,expression())} to crash from an
      invalid memory reference.  This bug also exists in R-2.15.0 and
      R-3.1.1.
\item Fixed the non-robust checks for integer overflow, which reportedly
      sometimes fail when using clang on a Mac.  This is #PR 15774 at
      r-project.org, fixed in R-3.1.1, but fixed differently in pqR.
\item Fixed a pqR bug with expressions of the form \code{t(x)\%*\%y}
      when \code{y} is an S4 object.
\item Fixed a bug (PR #15399 at r-project.og) in \code{na.omit} and 
      \code{na.exclude} that led to a
      data frame that should have had zero rows having one row instead.
      (Also fixed in R-3.1.1, though differently.)
\item Fixed the problem that RStudio crashed whenever a function was
      debugged (with \code{debug}).  This was due to pqR having changed
      the order of fields in the \code{RCNTXT} structure, which is an
      internal data structure of the interpreter, but is nevertheless
      accessed in RStudio.  The order of fields is now back to what it was.
\item Fixed the bug in \code{nlm} reported as PR #15958
      at r-project.org, along with related bugs in \code{uniroot} and
      \code{optimize}.  These all involve situations where the function
      being optimized saves its argument in some manner, and then sees
      the saved value change when the optimizer re-uses the space for the 
      argument on the next call.  The fix made is to no longer reuse the 
      space, which will unfortunately cause a (fairly small) decline in 
      performance.

      The \code{optim} function also has this problem, but only
      when numerical derivatives are used.  It has not yet been fixed.
      The \code{integrate} function does not seem to have a problem.
\item Fixed a bug in the code to check for C stack overflow, that may
      show up when the fallback method for determining the start of the
      stack is needed, and a stack check is then done when very little stack
      is in use, resulting in an erroneous report of stack overflow.  The
      problem is platform dependent, but arises on a SPARC Solaris system 
      when using gcc 3.4.3, once stack usage is reduced by the improvement
      described above, leading to failure of one of the tests for package 
      Matrix.  This bug exists in R Core version back to 2.11.1 (or earlier)
      and up to at least 3.1.1.
}}

  \subsection{BUG FIXES CORRESPONDING TO THOSE IN LATER R CORE RELEASES}{
    \itemize{
\item From R-2.15.1: 
      Trying to update (recommended) packages in R_HOME/library without
      write access is now dealt with more gracefully.  Further, such
      package updates may be skipped (with a warning), when a newer
      installed version is already going to be used from .libPaths().
      (PR#14866)
\item From R-2.15.1:
      \command{R CMD check} with \env{_R_CHECK_NO_RECOMMENDED_}
      set to a true value (as done by the \command{--as-cran} option)
      could issue false errors if there was an indirect dependency
      on a recommended package.
\item From R-2.15.1:
      getMethod(f, sig) produced an incorrect error message in some
      cases when f was not a string).
\item From R-2.15.2:
      In Windows, the GUI preferences for foreground color were 
      not always respected.  (Reported by Benjamin Wells.)
\item From R-2.15.1:
      The evaluator now keeps track of source references outside of
      functions, e.g. when source() executes a script.
\item From R-2.15.1:
      The value returned by tools::psnice() for invalid pid values was
      not always NA as documented.
\item From R-2.15.2:
      \code{sort.list(method = "radix")} could give incorrect
      results on certain compilers (seen with \command{clang} on Mac OS
      10.7 and \command{Xcode 4.4.1}).
\item From R-3.0.1:
      Calling \code{file.copy()} or \code{dirname()} with the
      invalid input \code{""} (which was being used in packages, despite
      not being a file path) could have caused a segfault.
\item From R-3.0.1:
      \code{dirname("")} is now \code{""} rather than \code{"."} (unless
      it segfaulted).
\item Similarly to R-3.1.1-patched:
      In package \code{parallel}, child processes now call \code{_Exit}
      rather than \code{exit}, so that the main process is not affected
      by flushing of input/output buffers in the child.
}}
}


\section{CHANGES IN VERSION RELEASED 2014-06-19}{

  \subsection{INTRODUCTION}{

  \itemize{ 

\item This is a maintenance release, with bug fixes, documentation
      improvements (including provision of previously missing
      documentation), and changes for compatibility with R Core releases.
      There are some new features in this release that help
      with testing pqR and packages. There are no significant changes 
      in performance.

\item See the sections below on earlier releases for general
      information on pqR.  

\item Note that there was a test release of 2014-06-10 that 
      is superceded by this release, with no separate listing 
      of the changes it contained.
  }}

  \subsection{NEW FEATURES FOR TESTING}{
    \itemize{
\item The setting of the \code{R_SEED} environment variable now specifies what
      random number seed to use when \code{set.seed} is not called.  When
      \code{R_SEED} is not set, the seed will be set from the time and process
      ID as before.  It is recommended that \code{R_SEED} be set before running
      tests on pqR or packages, so that the results will be reproducible.
      For example, some packages report an error if a hypothesis test on
      simulated data results in a p-value less than some threshold.  If 
      \code{R_SEED} is not set, these packages will fail their tests now 
      and then at random, whereas setting \code{R_SEED} will result either
      in consistent success or (less likely) consistent failure.
\item The comparison of test output with saved output using \code{Rdiff} now
      ignores any output from \code{valgrind}, so spurious errors will not be
      triggered by using it.  When using \code{valgrind}, the
      output files should be checked manually for \code{valgrind} messages 
      that are of possible interest.
\item The test script in \file{tests/internet.R} no longer looks at CRAN's html
      code, which is subject to change.  It instead looks at a special test file
      at \url{pqR-project.org}.
\item Fixed problems wit the \file{reg-tests-1b} test script.  Also, now sets
      the random seed, so it's consistent (even without R_SEED set), and has
      its output compared to a saved version.  Non-fatal errors (with
      code 5) should be expected on systems without enough memory for xz
      compression.
  }}

  \subsection{CHANGE FOR COMPATIBILITY}{
    \itemize{
\item The result of \code{diag(list(1,3,5))} is now a matrix of type
      double.  In R-2.15.0, this expression did not produce a sensible
      result.  A previous fix in pqR made this expression produce a matrix of 
      type list.  A later change by R Core also fixed this, but so it
      produced a double matrix, coercing the list to a numeric vector
      (to the extent possible); pqR now does the same.
  }}

  \subsection{DOCUMENTATION UPDATES}{
    \itemize{
\item The documentation for \code{c} now says how the names for the 
      result are determined, including previously missing information
      on the \code{use.names} argument, and on the role of the names of
      arguments in the call of \code{c}.  This documentation is missing
      in R-2.15.0 and R-3.1.0.
\item The documentaton for \code{diag} now documents that a diagonal matrix 
      is always created with type double or complex, and that the
      names of an extracted diagonal vector are taken from a \code{names}
      attribute (if present), if not from the row and column names.  This
      information is absent in the documentation in R-2.15.1 and R-3.1.0.
\item Incorrect information regarding the pointer protection stack
      was removed from \code{help(Memory)}.  This incorrect information
      is present in R-2.15.0 and R-3.1.0 as well.
\item There is now information in \code{help(Arithmetic)} regarding what
      happens when the operands of an arithmetic operation are \code{NA}
      or \code{NaN}, including the arbitrary nature of the result when
      one operand is \code{NA} and the other is \code{NaN}.  There is
      no discussion of this issue in the documentation for R-2.15.0 and R-3.1.0.
\item The \code{R_HELPERS} and \code{R_HELPERS_TRACE} environment variables
      are now documented in \code{help("environment variables")}.  The
      documentation in \code{help(helpers)} has also been clarified.
\item The \code{R_DEBUGGER} and \code{R_DEBUGGER_ARGS} environment variables
      are now documented in \code{help("environment variables")} as 
      alternatives to the \code{--debugger} and \code{--debugger-args}
      arguments.
  }}

  \subsection{BUG FIXES}{
    \itemize{
\item Fixed lack of protection bugs in the \code{equal} and \code{greater}
      functions in \file{sort.c}.  These bugs are also present in R-2.15.0
      and R-3.1.0.
\item Fixed lack of protection bugs in the \code{D} function in \file{deriv.c}.
      These bugs are also present in R-2.15.0 and R-3.1.0.
\item Fixed argument error-checking bugs in \code{getGraphicsEventEnv}
      and \code{setGraphicsEventEnv} (also present in R-2.15.0 and R-3.1.0).
\item Fixed a stack imbalance bug that shows up in the expression
      \code{anyDuplicated(c(1,2,1),incomp=2)}.  This bug is also present
      in R-2.15.0 and R-3.1.0.  The bug is reported only when the \code{base}
      package is not byte compiled (but still exists silently when it is 
      compiled).
\item Fixed a bug in the foreign package that showed up on systems where
      the C \code{char} type is unsigned, such as a Rasberry Pi running
      Rasbian.  I reported this to R Core, and it is also fixed in R-3.1.0.
\item Fixed a lack of protection bug that arose when \code{log} produced a
      warning.
\item Fixed a lack of protection bug in the \code{lang[23456]}
      C functions.
\item Fixed a stack imbalance bug that showed up when an assignment was
      made to an array of three or more dimensions using a zero-length
      subscript.
\item Fixed a problem with \code{news()} that was due to pqR's version
      numbers being dates (pqR issue #1).
\item Fixed out-of-bound memory accesses in \code{R_chull} and \code{scanFrame}
      that valgrind reports (but which are likely to be innocuous).
  }}

  \subsection{BUG FIXES CORRESPONDING TO THOSE IN LATER R CORE RELEASES}{
    \itemize{
\item From R-2.15.1: The string "infinity" now converts correctly to \code{Inf}
      (PR#14933).
\item From R-2.15.1: The generic for backsolve is now correct (PR#14883).
\item From R-2.15.1: A bug in \code{get_all_vars} was fixed (PR#14847).
\item From R-2.15.1: Fixed an argument error checking bug in \code{dev.set}.
\item From R-3.1.0-patched: Fixed a problem with \code{mcmapply} not 
      parallelizing when the number of jobs was less than number of cores.
      (However, unlike R-3.1.0-patched, this fix doesn't try to 
      parallelize when there is only one core.)
  }}
}

\section{CHANGES IN VERSION RELEASED 2014-02-23}{

  \subsection{INTRODUCTION}{

  \itemize{ 

\item This is a maintenance release, with bug fixes, changes for
      compatibility with packages, additional correctness tests, and 
      documentation improvements.  There are no new features in this 
      release, and no significant changes in performance.

\item See the sections below on earlier releases for general
      information on pqR.
  }}

  \subsection{INSTALLATION AND TESTING}{
    \itemize{
\item The information in the file "INSTALL" in the main source directory 
      has been re-written.  It now contains all the information expected
      to be needed for most installations, without the user needing to
      refer to R-admin, including information on the configuration
      options that have been added for pqR.  It also has information on
      how to build pqR from a development version downloaded from github.

\item Additional tests regarding subsetting operations, maintenance of
      NAMEDCNT, and operation of helper threads have been written.
      They are run with \code{make check} or \code{make check-all}.

\item A "create-configure" shell script is now included, which allows
      for creation of the "configure" shell script when it is non-functional
      or not present (as when building from a development version of pqR).
      It is not needed for typical installs of pqR releases.

\item Some problems with installation on Microsoft Windows (identified
      by Yu Gong) have hopefully been fixed.  (But trying to install
      pqR on Windows is still recommended only for adventurous users.)

\item A problem with installing pqR as a shared library when multithreading
      is disabled has been fixed.

\item Note that any packages (except those written only in R, plus 
      C or Fortran routines called by \code{.C} or \code{.Fortran}) that
      were compiled and installed under R Core versions of R must be 
      re-installed for use with pqR, as is generally the case with new versions
      of R (although it so happens that it is not necessary to re-install
      packages installed with pqR-2013-07-22 or pqR-2013-12-29 with this 
      release, because the formats of the crucial internal data structures 
      happen not to have changed).
  }}

  \subsection{DOCUMENTATION UPDATES}{
    \itemize{
\item The instructions in "INSTALL" have been re-written, as noted above.
\item The manual on "Writing R Extensions" now has additional information 
      (in the section on "Named objects and copying") on paying proper attention
      to NAMED for objects found in lists.
\item More instructions on how to create a release branch of pqR from a 
      development branch have been added to mods/README (or MODS).
  }}

  \subsection{CHANGES REGARDING PACKAGE COMPATIBILITY AND CHECKING}{
    \itemize{
\item Changed the behaviour of \code{$} when dispatching so that the unevaluated
      element name arrives as a string, as in R-2.15.0.  This behaviour is
      needed for the "dyn" package.  The issue is illustrated by the
      following code:
\preformatted{    a <- list(p=3,q=4)
    class(a) <- "fred"
    `$.fred` <-
      function (x,n) { print(list(n,substitute(n))); x[[n]] }
    print(a$q)
}
      In R-2.15.0, both elements of the list printed are strings, but in
      pqR-2013-12-29, the element from "substitute" is a symbol.  Changed
      \code{help("$")} to document this behaviour, and the corresponding 
      behaviour of \code{"$<-"}.  Added a test with \code{make check} for it.
\item Redefined "fork" to "Rf_fork" so that helper threads can be disabled
      in the child when "fork" is used in packages like "multicore". 
      (Special mods for this had previously been made to the "parallel" 
      package, but this is a more universal scheme.)
\item Added an option (currently set) for pqR to ignore incorrect zero
      pointers encountered by the garbage collector (as R-2.15.0 does).
      This avoids crashes with some packages (eg, "birch") that incorrectly
      set up objects with zero pointers.
\item Changed a C procedure name in the "matprod" routines to reduce the
      chance of a name conflict with C code in packages.
\item Made \code{NA_LOGICAL} and \code{NA_INTEGER} appear as variables
      (rather than constants) in packages, as needed for package
      "RcppEigen".
\item Made \code{R_CStackStart} and \code{R_CStackLimit} visible to 
      packages, as needed for package "vimcom".
\item Fixed problem with using \code{NAMED} in a package that defines
      \code{USE_RINTERNALS}, such as "igraph".
\item Calls of external routines with .Call and .External are now
      followed by checks that the routine didn't incorrectly change 
      the constant objects sometimes used internally in pqR for TRUE, 
      FALSE, and NA.  (Previously, such checks were made only after calls 
      of .C and .Fortran.)
  }}

  \subsection{BUG FIXES}{
    \itemize{
\item Fixed the following bug (also present in R-2.15.0 and R-3.0.2):
\preformatted{    x <- t(5)
    print (x \%*\% c(3,4))
    print (crossprod(5,c(3,4)))
}
     The call of \code{crossprod} produced an error, whereas the corresponding
     use of \code{\%*\%} does not.

     In pqR-2013-12-29, this bug also affected the expression 
     \code{t(5) \%*\% c(3,4)}, since it is converted to the equivalent of 
     \code{crossprod(5,c(3,4))}.

\item Fixed a problem in R_AllocStringBuffer that could result in
      a crash due to an invalid memory access.  (This bug is also
      present in R-2.15.0 and R-3.0.2.)
\item Fixed a bug in a "matprod" routine sometimes affecting 
      \code{tcrossprod} (or an equivalent use of \code{\%*\%}) with 
      helper threads.
\item Fixed a bug illustrated by the following:
\preformatted{    f <- function (a)
    { x <- a
      function () { b <- a; b[2]<-1000; a+b  }
    }
    g <- f(c(7,8,9))
    save.image("tmpimage")
    load("tmpimage")
    print(g())
}
      where the result printed was 14 2000 18 rather than 14 1008 18.
\item Fixed a bug in \code{prod} with an integer vector containing \code{NA}, 
      such as, \code{prod(NA)}.
\item Fixed a lack-of-protection bug in mkCharLenCE that showed up
      in checks for packages "cmrutils".
\item Fixed a problem with xtfrm demonstrated by the following:
\preformatted{    f<-function(...) xtfrm(...); f(c(1,3,2))
}
      which produced an error saying '...' was used in an incorrect context.
      This affected package "lsr". 
\item Fixed a bug in maintaining NAMEDCNT when assigning to a variable in
      an environment using \code{$}, which showed up in package "plus".
\item Fixed a bug that causes the code below to create a circular data 
      structure:
\preformatted{    { a <- list(1); a[[1]] <- a; a }
}
\item Fixed bugs such as that illustrated below:
\preformatted{    a <- list(list(list(1)))
    b <- a
    a[[1]][[1]][[1]]<-2
    print(b)
}
      in which the assignment to \code{a} changes \code{b}, and added tests
      for such bugs.
\item Fixed a bug where unary minus might improperly reuse its operand for
      the result even when it was logical (eg, in \code{-c(F,T,T,F)}).
\item Fixed a bug in pairlist element deletion, and added tests in subset.R
      for such cases.
\item The ISNAN trick (if enabled) is now used only in the interpreter itself,
      not in packages, since the macro implementing it evaluates its argument
      twice, which doesn't work if it has side effects (as happens in the 
      "ff" package).
\item Fixed a bug that sometimes resulted in task merging being disabled
      when it shouldn't have been.
}}
}

\section{CHANGES IN VERSION RELEASED 2013-12-29}{

  \subsection{INTRODUCTION}{

  \itemize{ 

\item This is the first publicized release of pqR after pqR-2013-07-22.  
      A verson dated 2013-11-28 was released for testing; it differs
      from this release only in bug and documentation fixes, which
      are not separately detailed in this NEWS file.

\item pqR is based on R-2.15.0, distributed by the R Core Team, but
improves on it in many ways, mostly ways that speed it up, but also by
implementing some new features and fixing some bugs.  See the notes
below on earlier pqR releases for general discussion of pqR, and for
information that has not changed from previous releases of pqR.

\item The most notable change in this release is that ``task merging''
      is now implemented.  This can speed up sequences
      of vector operations by merging several operations into one, which 
      reduces time spent writing and later reading data in memory. 
      See \code{help(merging)} and the item below for more details.

\item This release also includes other performance improvements, bug fixes,
      and code cleanups, as detailed below.
  }}

  \subsection{INSTALLATION AND TESTING}{
    \itemize{

\item Additional configuration options are now present to allow
      enabling and disabling of task merging, and more generally, of the
      deferred evaluation framework needed for both task merging and
      use of helper threads.  By default, these facilities are enabled.
      The \code{--disable-task-merging} option to \code{./configure}
      disables task merging, \code{--disable-helper-threads} disables
      support for helper threads (as before), and 
      \code{--disable-deferred-evaluation} disables both of these
      features, along with the whole deferred evaluation framework.
      See the \code{R-admin} manual for more details.

\item See the pqR wiki at \code{https://github.com/radfordneal/pqR/wiki}
      for the latest news regarding systems and packages that do or do not
      work with pqR.

\item Note that any packages (except those written only in R, plus 
      C or Fortran routines called by \code{.C} or \code{.Fortran}) that
      were compiled and installed under R Core versions of R must be 
      re-installed for use with pqR, as is generally the case with new versions
      of R (although it so happens that it is not necessary to re-install
      packages installed with pqR-2013-07-22 with this release, because the 
      formats of the crucial internal data structures happen not to have
      changed).

\item Additional tests of matrix multiplication (\code{\%*\%}, \code{crossprod},
      and \code{tcrossprod}) have been written.  They are run with
      \code{make check} or \code{make check-all}.

  }}

  \subsection{INTERNAL STRUCTURES AND APPLICATION PROGRAM INTERFACE}{
    \itemize{

\item The table of built-in function names, C functions implementing them, and
      operation flags, which was previously found in \code{src/main/names.c},
      has been split into multiple tables, located in the source files that 
      define such built-in functions (with only a few entries still in 
      \code{names.c}).  This puts the descriptions of these built-in
      functions next to their definitions, improving maintainability, and
      also reduces the number of global functions.  This change should have 
      no effects visible to users.

\item The initialization for fast dispatch to some primitive functions
      is now done in \code{names.c}, using tables in other source files
      analogous to those described in the point just above.  This is 
      cleaner, and eliminates an anomaly in the previous versions of
      pqR that a primitive function could be slower the first time it was
      used than when used later.
  }}

  \subsection{PERFORMANCE IMPROVEMENTS}{
    \itemize{
\item Some sequences of vector operations can now be merged into a single
      operation, which can speed them up by eliminating memory operations
      to store and fetch intermediate results.  For example, when \code{v} is 
      a long vector, the expression 
      \code{exp(v+1)} can be merged into one task, which will compute 
      \code{exp(v[i]+1)} for each element, \code{i}, of \code{v} in a 
      single loop.  

      Currently, such ``task merging'' is done only for (some)
      operations in which only one operand is a vector. When there are
      helper threads (which might be able to do some operations even
      faster, in parallel) merging is done only when one of the
      operations merged is a simple addition, subtraction, or
      multiplication (with one vector operand and one scalar operand).

      See \code{help(merging)} for more details.

\item During all garbage collections, any tasks whose outputs are not
      referenced are now waited for, to allow memory used by their outputs to be
      recovered.  (Such unreferenced outputs should be rare in real 
      programs.)  In a full garbage collection, tasks with large inputs
      or outputs that are referenced only as task inputs
      are also waited for, so that the memory they occupy can be recovered.

\item The built-in C matrix multiplication routines and those in the supplied 
      BLAS have both been sped up, especially those used by \code{crossprod}
      and \code{tcrossprod}.  This will of course have no effect if a different
      BLAS is used and the \code{mat_mult_with_BLAS} option is set to
      \code{TRUE}.

\item Matrix multiplications in which one operand can be recognized as the
      result of a transpose operation are now done without actually creating
      the transpose as an intermediate result, thereby reducing both 
      computation time and memory usage.  Effectively, these uses of the
      \code{\%*\%} operator are converted to uses of \code{crossprod} or
      \code{tcrossprod}.  See \code{help("\%*\%")} for details.

\item Speed of \code{ifelse} has been improved (though it's now slower when the
      condition is scalar due to the bug fix mentioned below).

\item Inputs to the mod operator can now be piped. (Previously, this was 
      inadvertently prevented in some cases.)

\item The speed of the quick check for NA/NaN that can be enabled with 
      \code{-DENABLE_ISNAN_TRICK} in CFLAGS has been improved.
  }}

  \subsection{BUG FIXES}{
    \itemize{
\item Fixed a bug in \code{ifelse} with scalar condition but other
      operands with length greater than one.  (Pointed out by Luke Tierney.)

\item Fixed a bug stemming from re-use of operand storage for a result
      (pointed out by Luke Tierney) illustrated by the following:
\preformatted{   A <- array(c(1), dim = c(1,1), dimnames = list("a", 1))
   x <- c(a=1)
   A/(pi*x)
}

\item The \code{--disable-mat-mult-with-BLAS-in-helpers} configuration
      setting is now respected for complex matrix multiplication
      (previously it had only disabled use of the BLAS in helper
      threads for real matrix multiplication).

\item The documentation for \code{aperm} now says that the default
      method does not copy attributes (other than dimensions and
      dimnames).  Previously, it incorrecty said it did (as is the
      case also in R-2.15.0 and R-3.0.2).

\item Changed \code{apply} from previous versions of pqR to replicate
      the behaviour seen in R-2.15.0 (and later R Core version) when the matrix 
      or array has a class attribute.  Documented this behaviour (which is
      somewhat dubious and convoluted) in the help entry for \code{apply}.
      This change fixes a problem seen in package TSA (and probably others).

\item Changed \code{rank} from prevous versions of pqR to replicate
      the behaviour when it is applied to data frames that is seen in R-2.15.0 
      (and later R Core versions).  Documented this (somewhat dubious) 
      behaviour in the help entry for \code{rank}.  This change fixes a
      problem in the \code{coin} package.

\item Fixed a bug in keeping track of references when assigning 
      repeated elements into a list array.

\item Fixed the following bug (also present in R-2.15.0 and R-3.0.2):
\preformatted{   v <- c(1,2)
   m <- matrix(c(3,4),1,2)
   print(t(m)\%*\%v)
   print(crossprod(m,v))
}
in which \code{crossprod} gave an error rather than produce the answer
for the corresponding use of \code{\%*\%}.

\item Bypassed a problem with the Xcode gcc compiler for the Mac that 
      led to it falsely saying that using -DENABLE_ISNAN_TRICK in CFLAGS
      doesn't work.
  }}
}


\section{CHANGES IN VERSION RELEASED 2013-07-22}{

  \subsection{INTRODUCTION}{

  \itemize{ 

\item pqR is based on R-2.15.0, distributed by the R Core Team, but
improves on it in many ways, mostly ways that speed it up, but also by
implementing some new features and fixing some bugs.  See the notes
below, on the release of 2013-06-28, for general discussion of pqR,
and for information on pqR that has not changed since that release.

\item This updated release of pqR provides some performance
enhancements and bug fixes, including some from R Core releases after
R-2.15.0.  More work is still needed to incorporate improvements in
R-2.15.1 and later R Core releases into pqR.

\item This release is the same as the briefly-released version of
2013-17-19, except that it fixes one bug and one reversion of an
optimization that were introduced in that release, and tweaks the
Windows Makefiles (which are not yet fully tested).

  }}

  \subsection{FEATURE AND DOCUMENTATION CHANGES}{
    \itemize{
      \item Detailed information on what operations can be done in helper
            threads is now provided by help(helpers).
      \item Assignment to parts of a vector via code such as 
            \code{v[[i]]<-value} and \code{v[ix]<-values} now automatically 
            converts raw values to the appropriate type
            for assignment into numeric or string vectors, and assignment
            of numeric or string values into a raw vector now results in the
            raw vector being first converted to the corresponding type.  This
            is consistent with the existing behaviour with other types.
      \item The allowed values for assignment to an element of an "expression" 
            list has been expanded to match the allowed values for ordinary
            lists.  These values (such as function closures) could previously 
            occur in expression lists as a result of other operations (such
            as creation with the \code{expression} primitive).
      \item Operations such as
            \code{v <- pairlist(1,2,3); v[[-2]] <- NULL} now raise an error.
            These operations were previously documented as being illegal, and
            they are illegal for ordinary lists.  The proper way to do
            this deletion is \code{v <- pairlist(1,2,3); v[-2] <- NULL}.
      \item Raising \code{-Inf} to a large value (eg, \code{(-Inf)^(1e16)})
            no longer produces an incomprehensible warning.  As before, the 
            value returned is \code{Inf}, because (due to their 
            limited-precision floating-point representation) all such large 
            numbers are even integers.
  }}

  \subsection{FEATURE CHANGES CORRESPONDING TO THOSE IN LATER R CORE RELEASES}{
    \itemize{
\item From R-2.15.1: On Windows, there are two new environment variables which
      control the defaults for command-line options.

      If \env{R_WIN_INTERNET2} is set to a non-empty value, it is as if
      \option{--internet2} was used.

      If \env{R_MAX_MEM_SIZE} is set, it gives the default memory limit
      if \option{--max-mem-size} is not specified: invalid values being
      ignored.

\item From R-2.15.1: The NA warning messages from e.g. \code{pchisq()} now 
      report the call to the closure and not that of the \code{.Internal}.

\item The following included software has been updated to new versions:
      zlib to 1.2.8, LZMA to 5.0.4, and PCRE to 8.33.
  }}

  \subsection{INSTALLATION AND TESTING}{
    \itemize{

\item See the pqR wiki at \code{https://github.com/radfordneal/pqR/wiki}
      for the latest news regarding systems and packages that do or do not
      work with pqR.

\item Note that any previosly-installed packages must be re-installed for 
      use with pqR (as is generally the case with new versions of R), except
      for those written purely in R.

\item It is now known that pqR can be successfully installed under Mac
      OS X for use via the command line (at least with some versions
      of OS X).  The gcc 4.2
      compiler supplied by Apple with Xcode works when helper threads
      are disabled, but does not have the full OpenMP support required for
      helper threads.   For helper threads to work, a C compiler that fully
      supports OpenMP is needed, such as gcc 4.7.3 (available via 
      macports.org).

      The Apple BLAS and LAPACK routines can be used by giving the
      \code{--with-blas='-framework vecLib'} and \code{--withlapack}
      options to \code{configure}.  This speeds up some operations
      but slows down others.

      The R Mac GUI would need to be recompiled for use with pqR.
      There are problems doing this unless helper threads
      are disabled (see pqR issue #17 for discussion).

      Compiled binary versions of pqR for Mac OS X are not yet being supplied.
      Installation on a Mac is recommended only for users experienced
      in installation of R from source code.

\item Success has also been reported in installing pqR on a Windows
      system, including with helper threads, but various tweaks were
      required.  Some of these tweaks are incorporated in this release,
      but they are probably not sufficient for installation "out of the box".
      Attempting to install pqR on Windows is recommended only for
      users who are both experienced and adventurous.

\item Compilation using the \code{-O3} option for gcc is not recommended.
      It speeds up some operations, but slows down others.  With gcc 4.7.3
      on a 32-bit Intel system running Ubuntu 13.04, compiling with 
      \code{-O3} causes compiled functions to crash. (This is not a
      pqR issue, since the same thing happens when R-2.15.0 is compiled 
      with \code{-O3}).
  }}

  \subsection{INTERNAL STRUCTURES AND APPLICATION PROGRAM INTERFACE}{
    \itemize{

\item The R internals manual now documents (in Section 1.8) a
      preliminary set of conventions that pqR follows (not yet
      perfectly) regarding when objects may be modified, and how
      NAMEDCNT should be maintained.  R-2.15.0 did not follow any
      clear conventions.

\item The documentation in the R internals manual on how helper
      threads are implemented in pqR now has the correct title.  (It
      would previously have been rather hard to notice.)

  }}

  \subsection{PERFORMANCE IMPROVEMENTS}{
    \itemize{
\item Some unnecessary duplication of objects has been eliminated.  Here
      are three examples:  
      Creation of lists no longer duplicates all the elements put in the
      list, but instead increments \code{NAMEDCNT} for these elements, so
      that
\preformatted{   a <- numeric(10000)
   k <- list(1,a)
}
no longer duplicates \code{a} when \code{k} is created (though a duplication
will be needed later if either \code{a} or \code{k[[2]]} is modified).
      Furthermore, the assignment below to \code{b$x}, no longer
      causes duplication of the 10000 elements of \code{y}:
\preformatted{   a <- list (x=1, y=seq(0,1,length=10000))
   b <- a
   b$x <- 2
}
Instead, a single vector of 10000 elements is shared between \code{a$y} and
\code{b$y}, and will be duplicated later only if necessary.  Unnecessary
duplication of a 10000-element vector is also avoided when \code{b[1]} is 
assigned to in the code below:
\preformatted{   a <- list (x=1, y=seq(0,1,length=10000))
   b <- a$y
   a$y <- 0
   b[1] <- 1
}
The assignment to \code{a$y} now reduces \code{NAMEDCNT} for the vector
bound to \code{b}, allowing it to be changed without duplication.

\item Assignment to part of a vector using code such as \code{v[101:200]<-0}
      will now not actually create a vector of 100 indexes, but will instead
      simply change the elements with indexes 101 to 200 without creating
      an index vector.  This optimization has not yet been implemented for
      matrix or array indexing.

\item Assignments to parts of vectors, matrices, and arrays using "[" has been
      sped up by detailed code improvements, quite substantially in some
      cases.

\item Subsetting of arrays of three or more dimensions using "[" has
      been sped up by detailed code improvements.

\item Pending summations of one-argument mathematical functions are now
      passed on by \code{sum}.  So, for example, in 
      \code{sum(exp(a)) + sum(exp(b))}, the two
      summations of exponentials can now potentially be done in parallel.

\item A full garbage collection now does not wait for all tasks being
      done by helpers to complete.  Instead, only tasks that are using
      or computing variables that are not otherwise referenced are 
      waited for (so that this storage can be reclaimed).
  }}

  \subsection{BUG FIXES}{
    \itemize{
\item A bug that could have affected the result of \code{sum(abs(v))} when
      it is done by a helper thread has been fixed.
\item A bug that could have allowed \code{as.vector}, \code{as.integer}, etc.
      to pass on an object still being computed to a caller not expecting
      such a pending object has been fixed.
\item Some bugs in which production of warnings at inopportune times could 
      have caused serious problems have been fixed.
\item The bug illustrated below (pqR issue #13) has been fixed:
\preformatted{   > l = list(list(list(1)))
   > l1 = l[[1]]
   > l[[c(1,1,1)]] <- 2
   > l1
   [[1]]
   [[1]][[1]]
   [1] 2
}
\item Fixed a bug (also present in R-2.15.0 and R-3.0.1) illustrated by the
following code:
\preformatted{   > a <- list(x=c(1,2),y=c(3,4))
   > b <- as.pairlist(a)
   > b$x[1] <- 9
   > print(a)
   $x
   [1] 9 2
   
   $y
   [1] 3 4
}
The value printed for a has a$x[1] changed to 9, when it should still be 1.
See pqR issue #14.
\item Fixed a bug (also present in R-2.15.0 and R-3.0.1) in which extending
      an "expression" by assigning to a new element changes it to an ordinary
      list.  See pqR issue #15.
\item Fixed several bugs (also present in R-2.15.0 and R-3.0.1) illustrated
by the code below (see pqR issue #16):
\preformatted{   v <- c(10,20,30)
   v[[2]] <- NULL        # wrong error message
   
   x <- pairlist(list(1,2))
   x[[c(1,2)]] <- NULL   # wrongly gives an error, referring to misuse
                         # of the internal SET_VECTOR_ELT procedure
   
   v<-list(1)
   v[[quote(abc)]] <- 2  # internal error, this time for SET_STRING_ELT
   
   a <- pairlist(10,20,30,40,50,60)
   dim(a) <- c(2,3)
   dimnames(a) <- list(c("a","b"),c("x","y","z"))
   print(a)              # doesn't print names
   
   a[["a","x"]] <- 0     # crashes with a segmentation fault
}
  }}

  \subsection{BUG FIXES CORRESPONDING TO THOSE IN LATER R CORE RELEASES}{
    \itemize{
\item From R-2.15.1: \code{formatC()} uses the C entry point \code{str_signif}
      which could write beyond the length allocated for the output string.

\item From R-2.15.1: \code{plogis(x, lower = FALSE, log.p = TRUE)} no longer
      underflows early for large x (e.g. 800).

\item From R-2.15.1: \code{?Arithmetic}'s \dQuote{\code{1 ^ y} and \code{y ^ 0}
	are \code{1}, \emph{always}} now also applies for \code{integer}
      vectors \code{y}.

\item From R-2.15.1: X11-based pixmap devices like \code{png(type = "Xlib")} 
      were trying to set the cursor style, which triggered some warnings and
      hangs.

\item From R-3.0.1 patched: Fixed comment-out bug in BLAS, as per PR 14964.
  }}
}


\section{CHANGES IN VERSION RELEASED 2013-06-28}{

\subsection{INTRODUCTION}{

\itemize{ 
\item This release of pqR is based on R-2.15.0, distributed by the R
Core Team, but improves on it in many ways, mostly ways that speed it
up, but also by implementing some new features and fixing some bugs.
One notable speed improvement in pqR is that for systems with multiple
processors or processor cores, pqR is able to do some numeric
computations in parallel with other operations of the interpreter, and
with other numeric computations.

\item This is the second publicised release of pqR (the first was on
2013-06-20, and there were earlier unpublicised releases). It fixes one
significant pqR bug (that could cause two empty strings to not compare
as equal, reported by Jon Clayden), fixes a bug reported to R Core (PR
15363) that also existed in pqR (see below), fixes a bug in deciding
when matrix multiplies are best done in a helper thread, and fixes some
issues preventing pqR from being built in some situations (including
some partial fixes for Windows suggested by "armgong").  Since the
rest of the news is almost unchanged from the previous release, I have
not made a separate news section for this release. (New sections will
be created once new releases have significant differences.)

\item This section documents changes in pqR from R-2.15.0 that are of
direct interest to users.  For changes from earlier version of R to
R-2.15.0, see the ONEWS, OONEWS, and OOONEWS files.  Changes of little
interest to users, such as code cleanups and internal details on
performance improvements, are documented in the file MODS, which
relates these changes to branches in the code repository at
github.com/radfordneal/pqR.

\item Note that for compatibility with R's version system, pqR presently
uses the same version number, 2.15.0, as the version of R on which it
is based. This allows checks for feature availability to continue to
work.  This scheme will likely change in the future.  Releases of pqR
with the same version number are distinguished by release date.

\item See radfordneal.github.io/pqR for current information on pqR, including
announcements of new releases, a link to the page for making and viewing
reports of bugs and other issues, and a link to the wiki page containing
information such as systems on which pqR has been tested.

}}

  \subsection{FEATURE CHANGES}{
    \itemize{
      \item A new primitive function \code{get_rm} has been added,
            which removes a variable while returning the value it
            had when removed.  See \code{help(get_rm)} for details,
            and how this can sometimes improve efficiency of R functions.

      \item An enhanced version of the \code{Rprofmem} function for profiling
            allocation of vectors has been implemented, that can
            display more information, and can output to the terminal,
            allowing the source of allocations to more easily be
            determined.  Also, \code{Rprofmem} is now always accessible
            (not requiring the \code{--enable-memory-profiling} configuration
            option).  Its overhead when not in use is negligible.
 
            The new version allows records of memory allocation to be
            output to the terminal, where their position relative to
            other output can be informative (this is the default for the
            new \code{Rprofmemt} variant).  More identifying
            information, including type, number of elements, and
            hexadecimal address, can also be output.  For more details on
            these and other changes, see \code{help(Rprofmem)}.

      \item A new primitive function, pnamedcnt, has been added, that
            prints the NAMEDCNT/NAMED count for an R object, which is helpful
            in tracking when objects will have to be duplicated.  For
            details, see help(pnamedcnt).

      \item The \code{tracemem} function is defunct.  What exactly it was
            supposed to do in R-2.15.0 was unclear, and optimizations 
            in pqR make it even less clear what it should do.  The bit
            in object headers that was used to implement it has been
            put to a better use in pqR.  The \code{--enable-memory-profiling}
            configuration option used to enable it no longer exists.

            The \code{retracemem} function remains for compatibility
            (doing nothing).  The \code{Rprofmemt} and \code{pnamedcnt}
            functions described above provide alternative ways of gaining
            insight into memory allocation behaviour.

      \item Some options that can be set by arguments to the R command can
            now also be set with environment variables, specifically, the
            values of R_DEBUGGER, R_DEBUGGER_ARGS, and R_HELPERS give the
            default when \code{--debugger}, \code{--debugger-args}, and 
            \code{--helpers} are not specified on the command line.  This 
            feature is useful when using a shell file or Makefile that contains 
            R commands that one would rather not have to modify.
    }
  }

  \subsection{INSTALLATION AND TESTING}{
    \itemize{

      \item The procedure for compiling and installing from source is largely 
            unchanged from R-2.15.0.  In particular, the final result is a 
            program called "R", not "pqR", though of course you can provide a 
            link to it called "pqR".  Note that (as for R-2.15.0) it is not 
            necessary to do an "install" after "make" --- one can just
            run bin/R in the directory where you did "make".  This may be 
            convenient if you wish to try out pqR along with your current 
            version of R.

      \item Testing of pqR has so far been done only on Linux/Unix
            systems, not on Windows or Mac systems.  There is no specific
            reason to believe that it will not work on Windows or Mac
            systems, but until tests have been done, trying to use it 
            on these systems is not recommended.  (However, some users
            have reported that pqR can be built on Mac systems, as long
            as a C compiler fully supporting OpenMP is used, or the
            \code{--disable-helper-threads} configuration option is used.)

      \item This release contains the versions of the standard and recommended
            packages that were released with R-2.15.0.  Newer versions may
            or may not be compatible (same as for R-2.15.0).

      \item It is intended that this release will be fully compatible with
            R-2.15.0, but you will need to recompile any packages (other
            that those with only R code) that you had installed for R-2.15.0, 
            and any other C code you use with R, since the format of internal 
            data structures has changed (see below).

      \item New configuration options relating to helper threads and
            to matrix multiplication now exist.  For details, see 
            doc/R-admin.html (or R-admin.pdf), or run \code{./configure --help}.

            In particular, the \code{--disable-helper-threads} option
            to configure will remove support for helper threads.  Use of
            this option is advised if you know that multiple processors
            or processor cores will not be available, or if you know that
            the C compiler used does not support OpenMP 3.0 or 3.1 (which 
            is used in the implementation of the helpers package).

      \item Including \code{-DENABLE_ISNAN_TRICK} in CFLAGS will speed up 
            checks for NA and NaN on machines on which it works.  It works
            on Intel processors (verified both empirically and by consulting
            Intel documentation).  It does not work on SPARC machines.

      \item The \code{--enable-memory-profiling} option to configure
            no longer exists.  In pqR, the \code{Rprofmem} function is always
            enabled, and the \code{tracemem} function is defunct.  (See
            discussion above.)

      \item When installing from source, the output of configure 
            now displays whether standard and recommended packages will
            be byte compiled.

      \item The tests of random number generation run with \code{make check-all}
            now set the random number seed explicitly.  Previously, the random
            number seed was set from the time and process ID, with the result
            that these tests would occasionally fail non-deterministically,
            when by chance one of the p-values obtained was below the threshold
            used.  (Any such failure should now occur consistently, rather
            than appearing to be due to a non-deterministic bug.)

      \item Note that (as in R-2.15.0) the output of \code{make check-all} for 
            the boot package includes many warning messages regarding a 
            non-integer argument, and when byte compilation is enabled, these 
            messages identify the wrong function call as the source.  This 
            appears to have no wider implications, and can be ignored.

      \item Testing of the "xz" compression method is now done with \code{try},
            so that failure will be tolerated on machines that don't have enough
            memory for these tests.

      \item The details of how valgrind is used have changed. See the source
            file \file{memory.c}.
    }
  }

  \subsection{INTERNAL STRUCTURES AND APPLICATION PROGRAM INTERFACE}{
    \itemize{
      \item The internal structure of an object has changed, in ways that 
            should be compatible with R-2.15.0, but which do require 
            re-compilation.  The flags in the object header for \code{DEBUG},
            \code{RSTEP}, and \code{TRACE} now exist only for non-vector 
            objects, which is sufficient for their present use (now that 
            \code{tracemem} is defunct).

      \item The sizes of objects have changed in some cases (though not most).
            For a 32-bit configuration, the size of a cons cell increases
            from 28 bytes to 32 bytes; for a 64-bit configuration, the
            size of a cons cell remains at 56 bytes.  For a 32-bit 
            configuration, the size of a vector of one double remains
            at 32 bytes; for a 64-bit configuration (with 8-byte alignment), 
            the size of a vector of one double remains at 48 bytes.

      \item Note that the actual amount of memory occupied by an object
            depends on the set of node classes defined (which may be tuned).
            There is no longer a separate node class for cons cells and
            zero-length vectors (as in R-2.15.0) --- instead, cons cells
            share a node class with whatever vectors also fit in that
            node class.

      \item The old two-bit NAMED field of an object is now a three-bit
            NAMEDCNT field, to allow for a better attempt at reference
            counting.  Versions of the the NAMED and SET_NAMED macros
            are still defined for compatibility.  See the R-ints manual
            for details.

      \item Setting the length of a vector to something less than its
            allocated length using SETLENGTH is deprecated.  The LENGTH
            field is used for memory allocation tracking by the garbage
            collector (as is also the case in R-2.15.0), so setting it 
            to the wrong value may cause problems.  (Setting the length
            to more than the allocated length is of course even worse.)
    }
  }

  \subsection{PERFORMANCE IMPROVEMENTS}{
    \itemize{
      \item Many detailed improvements have been made that reduce
            general interpretive overhead and speed up particular 
            functions.  Only some of these improvements are noted
            below.

      \item Numerical computations can now be performed in parallel with
            each other and with interpretation of R code, by using 
            ``helper threads'', on machines
            with multiple processors or multiple processor cores.  When
            the output of one such computation is used as the input to
            another computation, these computations can often be done
            in parallel, with the output of one task being ``pipelined''
            to the other task.  Note that these 
            parallel execution facilities do not require any changes to user 
            code --- only that helper threads be enabled with the 
            \code{--helpers} option to the command starting pqR. See 
            \code{help(helpers)} for details.

            However, helper threads are not used for operations that are 
            done within the interpreter for byte-compiled code or that are 
            done in primitive functions invoked by the byte-code interpreter.

            This facility is still undergoing rapid development.  Additional 
            documentation on which operations may be done in parallel will be 
            forthcoming.

      \item A better attempt at counting how many "names" an object has
            is now made, which reduces how often objects are duplicated
            unnecessarily.  This change is ongoing, with further improvements
            and documentation forthcoming.

      \item Several primitive functions that can generate integer sequences
            --- ":", seq.int, seq_len, and seq_along --- will now sometimes
            not generate an actual sequence, but rather just a description
            of its start and end points.  This is not visible to users,
            but is used to speed up several operations.

            In particular, "for" loops such as \code{for (i in 1:1000000) ...}
            are now done without actually allocating a vector to hold
            the sequence.  This saves both space and time.  Also,
            a subscript such as \code{101:200} for a vector or as the first 
            subscript for a matrix is now (often) handled without actually 
            creating a vector of indexes, saving both time and space.  

            However, the above performance improvements 
            are not effective in compiled code.

      \item Matrix multiplications with the \code{\%*\%} operator are now
            much faster when the operation is a vector dot product, a
            vector-matrix product, a matrix-vector product, or more generally
            when the sum of the numbers of rows and columns in the result
            is not much less than their product.  This improvement results
            from the elimination of a costly check for NA/NaN elements in the 
            operands before doing the multiply.  There is no need for this check
            if the supplied BLAS is used.  If a BLAS that does not properly
            handle NaN is supplied, the \code{\%*\%} operator will still
            handle NaN properly if the new library of matrix multiply
            routines is used for \code{\%*\%} instead of the BLAS.  See the
            next two items for more relevant details.

      \item A new library of matrix multiply routines is provided, which
            is guaranteed to handle NA/NaN correctly, and which supports
            pipelined computation with helper threads.  Whether this
            library or the BLAS routines are used for \code{\%*\%} is
            controlled by the \code{mat_mult_with_BLAS} option. The default
            is to not use the BLAS, but the 
            \code{--enable-mat-mult-with-BLAS-by-default} configuration option
            will change this.  See \code{help("\%*\%")} for details.

      \item The BLAS routines supplied with R were modified to improve the 
            performance of the routines DGEMM (matrix-matrix multiply) and 
            DGEMV (matrix-vector multiply).  Also, proper propagation of NaN, 
            Inf, etc. is now always done in these routines.  This speeds
            up the \code{\%*\%} operator in R, when the supplied BLAS is used
            for matrix multiplications, and speeds up other matrix operations
            that call these BLAS routines, if the BLAS used is the one supplied.

      \item The low-level routines for generation of uniform random
            numbers have been improved.  (These routines are also used for
            higher-level functions such as \code{rnorm}.)

            The previous code copied the seed back and forth to
            .Random.seed for every call of a random number generation
            function, which is rather time consuming given that for
            the default generator \code{.Random.seed} is 625 integers long.
            It also allocated new space for \code{.Random.seed} every time.
            Now, \code{.Random.seed} is used without copying, except when the 
            generator is user-supplied.  

            The previous code had imposed an unnecessary limit on the
            length of a seed for a user-supplied random number
            generator, which has now been removed.

      \item The \code{any} and \code{all} primitives have been substantially
            sped up for large vectors.  

            Also, expressions such as
            \code{all(v>0)} and \code{any(is.na(v))}, where \code{v} is a
            real vector, avoid computing and storing a logical vector,
            instead computing the result of \code{any} or \code{all}
            without this intermediate, looking at only as much of \code{v}
            as is needed to determine the result.
            However, this improvement is not effective in compiled code.

      \item When \code{sum} is applied to many mathematical functions
            of one vector argument, for example \code{sum(log(v))}, the
            sum is performed as the function is computed, without a
            vector being allocated to hold the function values.  
            However, this improvement is not effective in compiled code.

      \item The handling of power operations has been improved (primarily 
            for powers of reals, but slightly affecting powers of integers too).
            In particular, scalar powers of 2, 1, 0, and -1, are handled 
            specially to avoid general power operations in these cases.

      \item Extending lists and character vectors by assigning to an
            index past the end, and deleting list items by assigning NULL
            have been sped up substantially.

      \item The speed of the transpose (\code{t}) function has been
            improved, when applied to real, integer, and logical
            matrices.

      \item The \code{cbind} and \code{rbind} functions have been greatly
            sped up for large objects.

      \item The \code{c} and \code{unlist} functions have been sped up 
            by a bit in simple cases, and by a lot in some situations 
            involving names.

      \item The \code{matrix} function has been greatly sped up, in
            many cases.

      \item Extraction of subsets of vectors or matrices (eg, \code{v[100:200]}
            or \code{M[1:100,101:110]}) has been sped up substantially.

      \item Logical operations and relational operators have been sped up
            in simple cases. Relational
            operators have also been substantially sped up for long vectors.

      \item Access via the $ operator to lists, pairlists, and environments 
            has been sped up. 

      \item Existing code for handling special cases of "[" in which there is
            only one scalar index was replaced by cleaner code that handles 
            more cases.   The old code handled only integer and real vectors, 
            and only positive indexes.  The new code handles all atomic 
            vectors (logical, integer, real, complex, raw, and string), and 
            positive or negative indexes that are not out of bounds.

      \item Many unary and binary primitive functions are now usually
            called using a faster internal interface that does not allocate
            nodes for a pairlist of evaluated arguments. This change
            substantially speeds up some programs.

      \item Lookup of some builtin/special function symbols (eg, "+" and "if")
            has been sped up by allowing fast bypass of non-global environments
            that do not contain (and have never contained) one of these 
            symbols.

      \item Some binary and unary arithmetic operations have been sped
            up by, when possible, using the space holding one of the
            operands to hold the result, rather than allocating new
            space.  Though primarily a speed improvement, for very
            long vectors avoiding this allocation could avoid running
            out of space.

      \item Some speedup has been obtained by using new internal C functions 
            for performing exact or partial string matches in the interpreter.
    }
  }

  \subsection{BUG FIXES}{
    \itemize{
      \item The "debug" facility has been fixed.  Its behaviour for if,
            while, repeat, and for statements when the inner statement
            was or was not one with curly brackets had made no sense.
            The fixed behaviour is now documented in help(debug). 
            (I reported this bug and how
            to fix it to the R Core Team in July 2012, but the bug is 
            still present in R-3.0.1, released May 2013.)

      \item Fixed a bug in \code{sum}, where overflow is allowed (and not 
            detected) where overflow can actually be avoided.  For example:
\preformatted{   > v<-c(3L,1000000000L:1010000000L,-(1000000000L:1010000000L))
   > sum(v)
   [1] 4629
}
            Also fixed a related bug in \code{mean}, applied to an integer
            vector, which would arise only on a system where a long double 
            is no bigger than a double.

      \item Fixed \code{diag} so that it returns a matrix when passed
            a list of elements to put on the diagonal.

      \item Fixed a bug that could lead to mis-identification of the 
            direction of stack growth on a non-Windows system, causing
            stack overflow to not be detected, and a segmentation fault 
            to occur.  (I also reported this bug and how to fix it to the 
            R Core Team, who included a fix in R-2.15.2.)

      \item Fixed a bug where, for example, \code{log(base=4)} returned 
            the natural log of 4, rather than signalling an error. 

      \item The documentation on what \code{MARGIN} arguments are allowed for
            \code{apply} has been clarified, and checks for validity added.
            The call 
\preformatted{   > apply(array(1:24,c(2,3,4)),-3,sum)
}
            now produces correct results (the same as when \code{MARGIN}
            is \code{1:2}).

      \item Fixed a bug in which \code{Im(matrix(complex(0),3,4))} returned
            a matrix of zero elements rather than a matrix of NA elements.

      \item Fixed a bug where more than six warning messages at startup
            would overwrite random memory, causing garbage output 
            and perhaps arbitrarily bizarre behaviour.

      \item Fixed a bug where LC_PAPER was not correctly set at startup.

      \item Fixed gc.time, which was producing grossly incorrect values
            for user and system time.

      \item Now check for bad arguments for .rowSums, .colSums, .rowMeans,
            and .rowMeans (would previously segfault if n*p too big).

      \item Fixed a bug where excess warning messages may be produced
            on conversion to RAW.  For instance:
\preformatted{   > as.raw(1e40)
   [1] 00
   Warning messages:
   1: NAs introduced by coercion 
   2: out-of-range values treated as 0 in coercion to raw 
}
            Now, only the second warning message is produced.

      \item A bug has been fixed in which rbind would not handle 
            non-vector objects such as function closures, whereas
            cbind did handle them, and both were documented to do so.

      \item Fixed a bug in numeric_deriv in stats/src/nls.c, where it
            was not duplicating when it should, as illustrated below:
\preformatted{   > x <- 5; y <- 2; f <- function (y) x
   > numericDeriv(f(y),"y")
    [1] 5
    attr(,"gradient")
         [,1]
    [1,]    0
    > x
    [1] 5
    attr(,"gradient")
         [,1]
    [1,]    0
}

      \item Fixed a bug in vapply illustrated by the following:
\preformatted{   X<-list(456)
   f<-function(a)X
   A<-list(1,2)  
   B<-vapply(A,f,list(0))
   print(B)
   X[[1]][1]<-444
   print(B)
}
            After the fix, the values in \code{B} are no long changed by the 
            assignment to \code{X}. Similar bugs in mapply, eapply, and rapply 
            have also been fixed.  I reported these bugs to r-devel, and
            (different) fixes are in R-3.0.0 and later versions.

      \item Fixed a but in rep.int illustrated by the following:
\preformatted{   a<-list(1,2)
   b<-rep.int(a,c(2,2))
   b[[1]][1]<-9
   print(a[[1]])
}

      \item Fixed a bug in mget, illustrated by the following code:
\preformatted{   a <- numeric(1)
   x <- mget("a",as.environment(1))
   print(x)
   a[1] <- 9
   print(x)
}

      \item Fixed bugs that the R Core Team fixed (differently) for R-2.15.3,
            illustrated by the following:
\preformatted{   a <- list(c(1,2),c(3,4))
   b <- list(1,2,3)
   b[2:3] <- a
   b[[2]][2] <- 99
   print(a[[1]][2])

   a <- list(1+1,1+1)
   b <- list(1,1,1,1)
   b[1:4] <- a
   b[[1]][1] <- 1
   print(b[2:4])
}

      \item Fixed a bug illustrated by the following:
\preformatted{   > library(compiler)
   > foo <- function(x,y) UseMethod("foo")
   > foo.numeric <- function(x,y) "numeric"
   > foo.default <- function(x,y) "default"
   > testi <- function () foo(x=NULL,2)
   > testc <- cmpfun (function () foo(x=NULL,2))
   > testi() 
   [1] "default"
   > testc()
   [1] "numeric"
}

      \item Fixed several bugs that produced wrong results 
            such as the following:
\preformatted{   a<-list(c(1,2),c(3,4),c(5,6))
   b<-a[2:3]
   a[[2]][2]<-9
   print(b[[1]][2])
}
      I reported this to r-devel, and a (different) fix is in R-3.0.0 and 
      later versions.

      \item Fixed bugs reported on r-devel by Justin Talbot, Jan 2013 (also
            fixed, differently, in R-2.15.3), illustrated by the following:
\preformatted{   a <- list(1)
   b <- (a[[1]] <- a)
   print(b)
   a <- list(x=1)
   b <- (a$x <- a)
   print(b)
}

      \item Fixed \code{svd} so that it will not return a list with
            \code{NULL} elements.  This matches the behaviour of \code{La.svd}.

      \item Fixed (by a kludge, not a proper fix) a bug in the "tre"
            package for regular expression matching (eg, in \code{sub}),
            which shows up when \code{WCHAR_MAX} doesn't fit in an
            "int".  The kludge reduces \code{WCHAR_MAX} to fit, but really
            the "int" variables ought to be bigger.  (This problem
            showed up on a Raspberry Pi running Raspbian.)

      \item Fixed a minor error-reporting bug with
            \code{(1:2):integer(0)} and similar expressions.

      \item Fixed a small error-reporting bug with "$",
            illustrated by the following output:
\preformatted{    > options(warnPartialMatchDollar=TRUE)
    > pl <- pairlist(abc=1,def=2)
    > pl$ab
    [1] 1
    Warning message:
    In pl$ab : partial match of 'ab' to ''
}

      \item Fixed documentation error in R-admin regarding the
            \code{--disable-byte-compiled-packages} configuration option, 
            and changed the DESCRIPTION file for the recommended mgcv 
            package to respect this option.

      \item Fixed a bug reported to R Core (PR 15363, 2013-006-26) that
            also existed in pqR-2013-06-20.  This bug sometimes caused memory
            expansion when many complex assignments or removals were done
            in the global environment.
    }
  }
}<|MERGE_RESOLUTION|>--- conflicted
+++ resolved
@@ -22,7 +22,6 @@
         attributes could be attached to symbols, but they were lost
         when a workspace was saved and restored.
   }}
-<<<<<<< HEAD
 
   \subsection{BUG FIXES}{
   \itemize{
@@ -35,13 +34,7 @@
 }
 
 
-\section{CHANGES IN VERSION RELEASED 2017-05-22}{
-=======
-}
-
-
 \section{CHANGES IN VERSION RELEASED 2017-06-01}{
->>>>>>> 612d771b
 
   \subsection{INTRODUCTION}{
   \itemize{ 
