--- conflicted
+++ resolved
@@ -129,15 +129,12 @@
             \code{--helpers} option to the command starting pqR. See 
             \code{help(helpers)} for details.
 
-<<<<<<< HEAD
-=======
             However, operations that are done within the interpreter
             for byte-compiled code (eg, +, -, *, /) will not be done in 
             helper threads.  This does not apply to computations in primitives
             that are invoked from byte-compiled code, but not done by the
             byte-code interpreter itself (eg, sum, exp).
 
->>>>>>> b511f70c
             This facility is still undergoing rapid development.  Additional 
             documentation on which operations may be done in parallel will be 
             forthcoming.
