--- conflicted
+++ resolved
@@ -1,6 +1,2 @@
 Revision: 58871
-<<<<<<< HEAD
-Last Changed Date: 2013-07-19
-=======
-Last Changed Date: 2013-07-22
->>>>>>> 42e05a8f
+Last Changed Date: 2013-07-22