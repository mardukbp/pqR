--- conflicted
+++ resolved
@@ -9,14 +9,9 @@
 extensions to R are also implemented.  These modifications were
 written by Radford M. Neal, radfordneal@gmail.com.
 
-<<<<<<< HEAD
-A git repository for this source code that include modification
-history is at github.com/radfordneal/pqR.
-=======
 A git repository for this source code that includes modification
 history is at github.com/radfordneal/pqR.  See the project pages at
 radfordneal.github.io/pqR as well.
->>>>>>> 93e24b51
 
 This implementation of R is distributed under the GNU General Public
 Licence, version 2 or version 3.  See the file COPYING for a copy of
