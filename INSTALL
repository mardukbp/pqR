--- conflicted
+++ resolved
@@ -20,13 +20,8 @@
 Configuring pqR
 
 After uncompressing and unpacking the tar archive (with a command such
-<<<<<<< HEAD
-as "tar xf pqR-2014-09-30.tar.gz"), you should make a directory in
-which to build pqR, such as "pqR-2014-09-30-myconfig".  It is possible
-=======
 as "tar xf pqR-2014-10-18.tar.gz"), you should make a directory in
 which to build pqR, such as "pqR-2014-10-18-myconfig".  It is possible
->>>>>>> dea0a5b7
 to instead build pqR in the source directory, but using a separate
 directory is preferable, so that the source directory says clean, and
 so that you can create more than one configuration if desired.
@@ -36,11 +31,7 @@
     path-to-source-directory/configure
 
 where "path-to-source-directory" is the path to the source directory,
-<<<<<<< HEAD
-perhaps something like "../pqR-2014-09-30".
-=======
 perhaps something like "../pqR-2014-10-18".
->>>>>>> dea0a5b7
 
 The configure command will produce a lot of output regarding the
 results of checks for various system facilities, and end (if
