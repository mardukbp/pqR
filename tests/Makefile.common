#-*- Makefile -*-
#
# ${R_HOME}/tests/Makefile.common


test-src-gct = \
	eval-etc.R \
	simple-true.R \
	arith-true.R \
	arith.R \
	lm-tests.R \
	ok-errors.R \
	method-dispatch.R \
	array-subset.R \
	any-all.R
test-src-strict-1 = \
	$(test-src-gct) \
	namedcnt.R \
	matprod.R \
<<<<<<< HEAD
=======
	subsetting.R \
>>>>>>> 755bca78
	d-p-q-r-tests.R
test-src-strict-auto =
test-src-sloppy-1 = \
	complex.R \
	print-tests.R \
	lapack.R \
	datasets.R \
	iec60559.R
test-src-sloppy-auto =

test-src-1 = $(test-src-strict-1) $(test-src-sloppy-1)
test-src-auto = $(test-src-strict-auto) $(test-src-sloppy-auto) \
  ${test-src-isas} ${test-src-segfault}
test-src-sloppy = $(test-src-sloppy-1) $(test-src-sloppy-auto)
test-src-strict = $(test-src-strict-1) $(test-src-strict-auto)
test-src = $(test-src-strict) $(test-src-sloppy)

test-src-demo = demos.R demos2.R
test-src-internet = internet.R
test-src-isas = isas-tests.R
test-src-primitive = primitives.R
test-src-random = p-r-random-tests.R
test-src-regexp = utf8-regex.R
test-src-segfault = no-segfault.R

test-src-reg-1 = reg-tests-1a.R reg-tests-1b.R reg-tests-2.R \
  reg-examples1.R reg-examples2.R reg-packages.R \
  reg-IO.R reg-IO2.R reg-plot.R reg-S4.R reg-BLAS.R
## set on Windows
test-src-reg-1e =
test-src-reg = $(test-src-reg-1) $(test-src-reg-1e)
test-src-reg3 = reg-tests-3.R reg-plot-latin1.R

test-out-strict = $(test-src-strict:.R=.Rout)
test-out-sloppy = $(test-src-sloppy:.R=.Rout)

test-out-gct = $(test-src-gct:.R=.Rout-gct)
test-out-valgct = $(test-src-gct:.R=.Rout-valgct)

test-out-demo = $(test-src-demo:.R=.Rout)
test-out-internet = $(test-src-internet:.R=.Rout)
test-out-isas = $(test-src-isas:.R=.Rout)
test-out-primitive = $(test-src-primitive:.R=.Rout)
test-out-random = $(test-src-random:.R=.Rout)
test-out-reg = $(test-src-reg:.R=.Rout)
test-out-regexp = $(test-src-regexp:.R=.Rout)
test-out-reg3 = $(test-src-reg3:.R=.Rout)
test-out-segfault = $(test-src-segfault:.R=.Rout)

## This macro is used only for dependencies and for distclean
test-out = $(test-src:.R=.Rout) $(test-out-demo) $(test-out-gct) \
	$(test-out-internet) \
	$(test-out-random) $(test-out-reg) $(test-out-reg3) \
	$(test-out-segfault) $(test-out-isas) \
	$(test-out-primitive) utf8-regex.Rout

.SUFFIXES:
.SUFFIXES: .R .Rin .Rout .Rout-gct .Rout-valgct

$(test-out): FORCE

FORCE:

.Rin.R:
	@$(ECHO) "creating '$@'"
	@$(R) < $< > /dev/null

.R.Rout:
	@rm -f $@ $@.fail
	@$(ECHO) $(ECHO_N) "running code in '$<' ...$(ECHO_C)"
	@$(R) < $< > $@ 2>&1 || (mv $@ $@.fail && exit 1)
	@$(ECHO) "$(ECHO_T) OK"
	@if test -f $(srcdir)/$@.save ; then \
	  mv $@ $@.fail; \
	  $(ECHO) $(ECHO_N) \
	    "  comparing '$@' to '$(srcdir)/$@.save' ...$(ECHO_C)"; \
	  $(RDIFF) $@.fail $(srcdir)/$@.save $(RVAL_IF_DIFF) || exit 1; \
	  mv $@.fail $@; \
	  $(ECHO) "$(ECHO_T) OK"; \
	fi

## We could use Rdiff now this is in R.
## An attempt to use pdf(compress=FALSE) in Sept 2011 failed, as 
## Win32 gave sligtly different answers (rounding error).
reg-plot.Rout: reg-plot.R
	@rm -f $@ $@.fail
	@$(ECHO) $(ECHO_N) "running code in '$<' ...$(ECHO_C)"
	@$(R) < $< > $@ 2>&1 || (mv $@ $@.fail && exit 1)
	@$(ECHO) "$(ECHO_T) OK"
	@$(ECHO) $(ECHO_N) \
	  "  comparing 'reg-plot.pdf' to '$(srcdir)/reg-plot.pdf.save' ...$(ECHO_C)"
	@$(RDIFF) reg-plot.pdf $(srcdir)/reg-plot.pdf.save
	@$(ECHO) "$(ECHO_T) OK"

## allow this to fail, as it may if the locale does not support Latin-1 chars
reg-plot-latin1.Rout: reg-plot-latin1.R
	@rm -f $@ $@.fail
	@$(ECHO) "running tests of plotting Latin-1"
	@$(ECHO) "  expect failure or some differences if not in a Latin-1 or UTF-8 locale"
	@$(ECHO) $(ECHO_N) "running code in '$<' ...$(ECHO_C)"
	@$(R2) < $< > $@ 2>&1 || mv $@ $@.fail
	@if test -f $@.fail; then \
	  $(ECHO) "$(ECHO_T) FAILED"; \
	else \
	  $(ECHO) "$(ECHO_T) OK"; \
	  $(ECHO) $(ECHO_N) \
	  "  comparing 'reg-plot-latin1.pdf' to '$(srcdir)/reg-plot-latin1.pdf.save' ...$(ECHO_C)"; \
	  $(RDIFF) reg-plot-latin1.pdf $(srcdir)/reg-plot-latin1.pdf.save; \
	  $(ECHO) "$(ECHO_T) OK"; \
	fi

.R.Rout-gct:
	@$(ECHO) "running gctorture() + '$<'"
	@($(ECHO) '.ptime <- proc.time(); gctorture()' ; \
	  cat $< $(srcdir)/gct-foot.R) | $(R) > $@ 2>&1
	@mv $@ $@.fail; Ro=`basename $@ .Rout-gct`.Rout; \
	  if test ! -r $${Ro}; then $(MAKE) $${Ro}; fi; \
	  $(ECHO) $(ECHO_N) "  comparing '$@' to '$${Ro}' ...$(ECHO_C)"; \
	  grep -v 'gctorture()' $@.fail | $(RDIFF) - $${Ro} 1 || exit 1; \
	  mv $@.fail $@; \
	  $(ECHO) "$(ECHO_T) OK"

R-valgrind = $(R) --debugger="valgrind --tool=memcheck"

.R.Rout-valgct:
	@$(ECHO) "running gctorture() + valgrind + '$<'"
	@($(ECHO) '.ptime <- proc.time(); gctorture()' ; \
	  cat $< $(srcdir)/gct-foot.R) | $(R-valgrind) > $@ 2>&1
	grep "==[0-9]*==" $@


test-all-basics:
	@for name in $(all-basic-tests); do \
	  $(MK) test-$${name} || exit 1; \
	done

test-all-devel:
	@for name in $(all-devel-tests); do \
	  $(MK) test-$${name} || exit 1; \
	done

test-Examples:
	@(cd Examples && $(MK) $@)
test-Examples-Recommended:
	@(cd Examples && $(MK) $@)

test-Specific-strict: $(test-out-strict)
test-Specific-sloppy: $(test-out-sloppy)
test-Specific:
	@$(ECHO) "running strict specific tests"
	@$(MK) test-Specific-strict RVAL_IF_DIFF=1
	@$(ECHO) "running sloppy specific tests"
	@$(MK) test-Specific-sloppy RVAL_IF_DIFF=0

test-Packages:
	@for p in $(R_PKGS_BASE); do \
	  $(ECHO) "checking package '$${p}'"; \
	  $(top_builddir)/bin/R CMD check --install=skip \
	    --no-rebuild-vignettes \
	    $(top_srcdir)/src/library/$${p} || $(ECHO); \
	done

test-Gct: $(test-out-gct)

test-Vgct: $(test-out-valgct)

test-Docs:
	@$(ECHO) "running tests of documentation examples"
	@cp ${top_srcdir}/doc/manual/*.R .
	@$(MK) R-intro.Rout RVAL_IF_DIFF=0
	@cp ${top_srcdir}/doc/manual/R-exts.c .
	@$(top_builddir)/bin/R CMD SHLIB R-exts.c
	@$(MK) R-exts.Rout
	@rm R-exts.*

test-Demo:
	@$(ECHO) "running demos from base and stats"
	@$(MK) $(test-out-demo) RVAL_IF_DIFF=0

test-IsAs:
	@$(ECHO) "running tests of consistency of as/is.*"
	@$(MK) $(test-out-isas) RVAL_IF_DIFF=1

test-Primitive:
	@$(ECHO) "running tests of primitives"
	@$(MK) $(test-out-primitive) RVAL_IF_DIFF=0

test-Random:
	@$(ECHO) "running tests of random deviate generation"
	@$(MK) $(test-out-random) RVAL_IF_DIFF=1

test-Reg:
	@$(ECHO) "running regression tests ..."
	@$(MK) $(test-out-reg) RVAL_IF_DIFF=1
	@$(MK) $(test-out-reg3) RVAL_IF_DIFF=0

test-Regexp:
	@$(ECHO) "running regexp regression tests"
	@$(R2) < $(srcdir)/utf8-regex.R > utf8-regex.Rout 2>&1 || (mv utf8-regex.Rout utf8-regex.Rout.fail && exit 1)

## There can be problems with PACKAGES vs Packages on case-insenstive OSes
test-Segfault:
	@$(ECHO) "running tests to possibly trigger segfaults"
	@$(MK) $(test-out-segfault) RVAL_IF_DIFF=0
	-@rm -f data dumpdata.R F.Rd c0.Rd df0.Rd l0.Rd m0.Rd Rprof.out Rplots* PACKAGES PACKAGES.gz FALSE-package.Rd FALSE.* ./-Ex.R


test-Rd: $(srcdir)/testit.Rd $(srcdir)/ver20.Rd
	@$(ECHO) "testing Rd conversion"
	@$(RDCONV) -t txt $(srcdir)/testit.Rd > testit.txt
	@$(RDCONV) -t html $(srcdir)/testit.Rd > testit.html 2> /dev/null
	@$(RDCONV) -t latex $(srcdir)/testit.Rd > testit.tex
	@$(RDCONV) -t example $(srcdir)/testit.Rd > testit-Ex.R
	@diff -bw testit.txt $(srcdir)/testit.txt.save
	@diff -bw testit.html $(srcdir)/testit.html.save
	@diff -bw testit.tex $(srcdir)/testit.tex.save
	@diff -bw testit-Ex.R $(srcdir)/testit-Ex.R.save
	@$(RDCONV) -t txt $(srcdir)/ver20.Rd > ver20.txt
	@$(RDCONV) -t html $(srcdir)/ver20.Rd > ver20.html
	@$(RDCONV) -t latex $(srcdir)/ver20.Rd > ver20.tex
	@$(RDCONV) -t example $(srcdir)/ver20.Rd > ver20-Ex.R
	@diff -bw ver20.txt $(srcdir)/ver20.txt.save
	@diff -bw ver20.html $(srcdir)/ver20.html.save
	@diff -bw ver20.tex $(srcdir)/ver20.tex.save
	@diff -bw ver20-Ex.R $(srcdir)/ver20-Ex.R.save

test-DocFiles:
	@$(ECHO) "checking Rd usage sections"
	@for p in $(R_PKGS_BASE); do \
	  $(ECHO) $(ECHO_N) "package '$${p}' ...$(ECHO_C)"; \
	  out=`($(ECHO) "library(\"tools\")"; \
	         $(ECHO) "checkDocFiles(package = \"$${p}\")") | \
	       $(R) -q | sed '/^>/d'`; \
	  if test -n "$${out}"; then \
	    $(ECHO) "$(ECHO_T) WARNING"; \
	    $(ECHO); \
	    $(ECHO) "$${out}"; \
	    $(ECHO); \
	  else \
	    $(ECHO) "$(ECHO_T) OK"; \
	  fi; \
	done

test-DocStyle:
	@$(ECHO) "checking S3 method documentation style"
	@for p in $(R_PKGS_BASE); do \
	  $(ECHO) $(ECHO_N) "package '$${p}' ...$(ECHO_C)"; \
	  out=`($(ECHO) "library(\"tools\")"; \
	         $(ECHO) "checkDocStyle(package = \"$${p}\")") | \
	       $(R) -q | sed '/^>/d'`; \
	  if test -n "$${out}"; then \
	    $(ECHO) "$(ECHO_T) WARNING"; \
	    $(ECHO); \
	    $(ECHO) "$${out}"; \
	    $(ECHO); \
	  else \
	    $(ECHO) "$(ECHO_T) OK"; \
	  fi; \
	done

test-FF:
	@$(ECHO) "checking foreign function calls"
	@for p in $(R_PKGS_BASE); do \
	  $(ECHO) $(ECHO_N) "package '$${p}' ...$(ECHO_C)"; \
	  out=`($(ECHO) "library(\"tools\")"; \
	         $(ECHO) "checkFF(package = \"$${p}\")") | \
	       $(R) -q | sed '/^>/d'`; \
	  if test -n "$${out}"; then \
	    $(ECHO) "$(ECHO_T) WARNING"; \
	    $(ECHO) "$${out}"; \
	  else \
	    $(ECHO) "$(ECHO_T) OK"; \
	  fi; \
	done

test-S3methods:
	@$(ECHO) "checking for S3 generic/method consistency"
	@for p in $(R_PKGS_BASE); do \
	  $(ECHO) $(ECHO_N) "package '$${p}' ...$(ECHO_C)"; \
	  out=`($(ECHO) "library(\"tools\")"; \
	         $(ECHO) "checkS3methods(package = \"$${p}\")") | \
	       $(R) -q | sed '/^>/d'`; \
	  if test -n "$${out}"; then \
	    $(ECHO) "$(ECHO_T) WARNING"; \
	    $(ECHO); \
	    $(ECHO) "$${out}"; \
	    $(ECHO); \
	  else \
	    $(ECHO) "$(ECHO_T) OK"; \
	  fi; \
	done
test-codoc:
	@$(ECHO) "checking for code/documentation mismatches in functions"
	@for p in $(R_PKGS_BASE); do \
	  $(ECHO) $(ECHO_N) "package '$${p}' ...$(ECHO_C)"; \
	  out=`($(ECHO) "library(\"tools\")"; \
	         $(ECHO) "codoc(package = \"$${p}\")") | \
	       $(R) -q | sed '/^>/d'`; \
	  if test -n "$${out}"; then \
	    $(ECHO) "$(ECHO_T) WARNING"; \
	    $(ECHO); \
	    $(ECHO) "$${out}"; \
	    $(ECHO); \
	  else \
	    $(ECHO) "$(ECHO_T) OK"; \
	  fi; \
	done

test-undoc:
	@$(ECHO) "checking for missing documentation entries"
	@for p in $(R_PKGS_BASE); do \
	  $(ECHO) $(ECHO_N) "package '$${p}' ...$(ECHO_C)"; \
	  out=`($(ECHO) "library(\"tools\")"; \
	         $(ECHO) "undoc(package = \"$${p}\")") | \
	       $(R) -q | sed '/^>/d'`; \
	  if test -n "$${out}"; then \
	    $(ECHO) "$(ECHO_T) WARNING"; \
	    $(ECHO) "$${out}"; \
	  else \
	    $(ECHO) "$(ECHO_T) OK"; \
	  fi; \
	done

## There is a potential name clash here on a case-insensitive FS
test-Packages-Recommended:
	-@rm -rf PACKAGES
	@test -d Packages || mkdir Packages
	@for p in $(R_PKGS_RECOMMENDED); do \
	  gzip -dc "$(top_srcdir)/src/library/Recommended/$${p}.tgz" | \
	    (cd Packages && $(TAR) xf -) ; \
	  $(ECHO) "checking package '$${p}'"; \
	  R_LIBS="$(top_builddir)/library:$${R_LIBS}" _R_CHECK_FORCE_SUGGESTS_=FALSE $(R3) --install=skip \
	    --library="$(top_builddir)/library" Packages/$${p} || $(ECHO); \
	done

INSTFILES = README \
	$(test-src-strict-1) $(test-src-strict-1:.R=.Rout.save) \
	$(test-src-sloppy-1) $(test-src-sloppy-1:.R=.Rout.save) \
	$(test-src-auto:.R=.Rin) isas-tests.Rout.save \
	$(test-src-demo) demos.Rout.save \
	$(test-src-internet) internet.Rout.save \
	$(test-src-primitive) \
	$(test-src-random) p-r-random-tests.Rout.save \
	$(test-src-reg) $(test-src-reg3) \
	  reg-S4.Rout.save \
	  reg-IO.Rout.save reg-IO2.Rout.save reg-plot.Rout.save \
	  reg-plot.pdf.save reg-tests-2.Rout.save reg-tests-3.Rout.save \
	  reg-plot-latin1.pdf.save \
	  encodings.R utf8-regex.R \
	  nanbug.rda WinUnicode.dat<|MERGE_RESOLUTION|>--- conflicted
+++ resolved
@@ -17,10 +17,7 @@
 	$(test-src-gct) \
 	namedcnt.R \
 	matprod.R \
-<<<<<<< HEAD
-=======
 	subsetting.R \
->>>>>>> 755bca78
 	d-p-q-r-tests.R
 test-src-strict-auto =
 test-src-sloppy-1 = \
