--- conflicted
+++ resolved
@@ -3526,11 +3526,7 @@
 > ### * <FOOTER>
 > ###
 > cat("Time elapsed: ", proc.time() - get("ptime", pos = 'CheckExEnv'),"\n")
-<<<<<<< HEAD
-Time elapsed:  1.244 0.012 1.261 0 0 
-=======
 Time elapsed:  1.248 0.024 1.273 0 0 
->>>>>>> 6b2a353c
 > grDevices::dev.off()
 null device 
           1 
