
pqR version 2.15.1 (2019-00-00), based on R 2.15.0 (2012-03-30)

R 2.15.0 is Copyright (C) 2012 The R Foundation for Statistical Computing
ISBN 3-900051-07-0

Modifications to R in pqR are Copyright (C) 2013-2019 Radford M. Neal

Some modules are from R-2.15.1 or later versions distributed by the R Core Team

Platform: x86_64-unknown-linux-gnu (64-bit)

R is free software and comes with ABSOLUTELY NO WARRANTY.
You are welcome to redistribute it under certain conditions.
Type 'license()' or 'licence()' for distribution details.

R is a collaborative project with many contributors.
Type 'contributors()' for more information and
'citation()' on how to cite R or R packages in publications.

Type 'demo()' for some demos, 'help()' for on-line help, or
'help.start()' for an HTML browser interface to help.
Type 'q()' to quit R.


2 helper threads, task merging enabled, uncompressed pointers.

> #### Run all demos that do not depend on tcl and other specials.
> .ptime <- proc.time()
> set.seed(123)
> options(keep.source=TRUE, useFancyQuotes=FALSE)
> 
> ## Drop these for strict testing {and add them to demos2.R)
> ## lm.glm is in ../src/library/utils/man/demo.Rd }:
> dont <- list(graphics = c("Hershey", "Japanese", "plotmath"),
+              stats = c("lm.glm", "nlm")
+              )
> ## don't take tcltk here
> for(pkg in c("base", "graphics", "stats")) {
+ 
+     demos <- list.files(file.path(system.file(package = pkg), "demo"),
+                         pattern = "\\.R$")
+     demos <- demos[is.na(match(demos, paste(dont[[pkg]], "R",sep=".")))]
+ 
+     if(length(demos)) {
+         if(need <- pkg != "base" &&
+            !any((fpkg <- paste("package", pkg, sep=":")) == search()))
+             library(pkg, character.only = TRUE)
+ 
+         for(nam in sub("\\.R$", "", demos))
+             demo(nam, character.only = TRUE)
+ 
+         if(need) detach(pos = which(fpkg == search()))
+     }
+ }


	demo(error.catching)
	---- ~~~~~~~~~~~~~~

> 	##================================================================##
> 	###  In longer simulations, aka computer experiments,		 ###
> 	###  you may want to						 ###
> 	###  1) catch all errors and warnings (and continue)		 ###
> 	###  2) store the error or warning messages			 ###
> 	###								 ###
> 	###  Here's a solution	(see R-help mailing list, Dec 9, 2010):	 ###
> 	##================================================================##
> 
> ##' We want to catch *and* save both errors and warnings, and in the case of
> ##' a warning, also keep the computed result.
> ##'
> ##' @title tryCatch both warnings and errors
> ##' @param expr
> ##' @return a list with 'value' and 'warning', where
> ##'   'value' may be an error caught.
> ##' @author Martin Maechler
> tryCatch.W.E <- function(expr)
+ {
+     W <- NULL
+     w.handler <- function(w){ # warning handler
+ 	W <<- w
+ 	invokeRestart("muffleWarning")
+     }
+     list(value = withCallingHandlers(tryCatch(expr, error = function(e) e),
+ 				     warning = w.handler),
+ 	 warning = W)
+ }

> str( tryCatch.W.E( log( 2 ) ) )
List of 2
 $ value  : num 0.693
 $ warning: NULL

> str( tryCatch.W.E( log( -1) ) )
List of 2
 $ value  : num NaN
 $ warning:List of 2
  ..$ message: chr "NaNs produced"
  ..$ call   : language log(-1)
  ..- attr(*, "class")= chr [1:3] "simpleWarning" "warning" "condition"

> str( tryCatch.W.E( log("a") ) )
List of 2
 $ value  :List of 2
  ..$ message: chr "Non-numeric argument to mathematical function"
  ..$ call   : language log("a")
  ..- attr(*, "class")= chr [1:3] "simpleError" "error" "condition"
 $ warning: NULL


	demo(is.things)
	---- ~~~~~~~~~

> ## being a 'builtin' function is not the same as being in base
> ls.base <- ls("package:base", all=TRUE)

> base.is.f <- sapply(ls.base, function(x) is.function(get(x)))

> cat("\nNumber of base objects:\t\t", length(ls.base),
+     "\nNumber of functions in base:\t", sum(base.is.f),
+     "\n\t starting with 'is.' :\t  ",
+     sum(grepl("^is\\.", ls.base[base.is.f])), "\n", sep = "")

<<<<<<< HEAD
Number of base objects:		1277
Number of functions in base:	1246
=======
Number of base objects:		1278
Number of functions in base:	1247
>>>>>>> 4ee15ef4
	 starting with 'is.' :	  50

> ## 0.14  : 31
> ## 0.50  : 33
> ## 0.60  : 34
> ## 0.63  : 37
> ## 1.0.0 : 38
> ## 1.3.0 : 41
> ## 1.6.0 : 45
> ## 2.0.0 : 45
> 
> ## Do we have a method (probably)?
> is.method <- function(fname) {
+     isFun <- function(name) (exists(name, mode="function") &&
+                              is.na(match(name, c("is", "as"))))
+     np <- length(sp <- strsplit(fname, split = "\\.")[[1]])
+     if(np <= 1 )
+         FALSE
+     else
+         (isFun(paste(sp[1:(np-1)], collapse = '.')) ||
+          (np >= 3 &&
+           isFun(paste(sp[1:(np-2)], collapse = '.'))))
+ }

> is.ALL <- function(obj, func.names = ls(pos=length(search())),
+ 		   not.using = c("is.single", "is.loaded",
+                      "is.empty.model", "is.R", "is.element", "is.unsorted"),
+ 		   true.only = FALSE, debug = FALSE)
+ {
+     ## Purpose: show many 'attributes' of  R object __obj__
+     ## -------------------------------------------------------------------------
+     ## Arguments: obj: any R object
+     ## -------------------------------------------------------------------------
+     ## Author: Martin Maechler, Date: 6 Dec 1996
+ 
+     is.fn <- func.names[substring(func.names,1,3) == "is."]
+     is.fn <- is.fn[substring(is.fn,1,7) != "is.na<-"]
+     use.fn <- is.fn[ is.na(match(is.fn, not.using))
+                     & ! sapply(is.fn, is.method) ]
+ 
+     r <- if(true.only) character(0)
+     else structure(vector("list", length= length(use.fn)), names= use.fn)
+     for(f in use.fn) {
+ 	if(any(f == c("is.na", "is.finite"))) {
+ 	    if(!is.list(obj) && !is.vector(obj) && !is.array(obj)) {
+ 		if(!true.only) r[[f]] <- NA
+ 		next
+ 	    }
+ 	}
+ 	if(any(f == c("is.nan", "is.finite", "is.infinite"))) {
+ 	    if(!is.atomic(obj)) {
+ 	    	if(!true.only) r[[f]] <- NA
+ 	    	next
+ 	    }
+ 	}
+ 	if(debug) cat(f,"")
+ 	fn <- get(f)
+ 	rr <- if(is.primitive(fn) || length(formals(fn))>0)  fn(obj) else fn()
+ 	if(!is.logical(rr)) cat("f=",f," --- rr	 is NOT logical	 = ",rr,"\n")
+ 	##if(1!=length(rr))   cat("f=",f," --- rr NOT of length 1; = ",rr,"\n")
+ 	if(true.only && length(rr)==1 && !is.na(rr) && rr) r <- c(r, f)
+ 	else if(!true.only) r[[f]] <- rr
+     }
+     if(debug)cat("\n")
+     if(is.list(r)) structure(r, class = "isList") else r
+ }

> print.isList <- function(x, ..., verbose = getOption("verbose"))
+ {
+     ## Purpose:	 print METHOD  for `isList' objects
+     ## ------------------------------------------------
+     ## Author: Martin Maechler, Date: 12 Mar 1997
+     if(is.list(x)) {
+         if(verbose) cat("print.isList(): list case (length=",length(x),")\n")
+ 	nm <- format(names(x))
+ 	rr <- lapply(x, stats::symnum, na = "NA")
+ 	for(i in seq_along(x)) cat(nm[i],":",rr[[i]],"\n", ...)
+     } else NextMethod("print", ...)
+ }

> is.ALL(NULL)
is.array           : . 
is.atomic          : | 
is.call            : . 
is.character       : . 
is.complex         : . 
is.data.frame      : . 
is.double          : . 
is.environment     : . 
is.expression      : . 
is.factor          : . 
is.finite          : NA 
is.function        : . 
is.infinite        :  
is.integer         : . 
is.language        : . 
is.list            : . 
is.logical         : . 
is.matrix          : . 
is.na              : NA 
is.name            : . 
is.nan             :  
is.null            : | 
is.numeric         : . 
is.numeric_version : . 
is.object          : . 
is.ordered         : . 
is.package_version : . 
is.pairlist        : | 
is.primitive       : . 
is.qr              : . 
is.raw             : . 
is.real            : . 
is.recursive       : . 
is.symbol          : . 
is.table           : . 
is.vector          : . 

> ##fails: is.ALL(NULL, not.using = c("is.single", "is.loaded"))
> is.ALL(NULL,   true.only = TRUE)
[1] "is.atomic"   "is.null"     "is.pairlist"

> all.equal(NULL, pairlist())
[1] TRUE

> ## list() != NULL == pairlist() :
> is.ALL(list(), true.only = TRUE)
[1] "is.list"      "is.recursive" "is.vector"   

> (pl <- is.ALL(pairlist(1,    list(3,"A")), true.only = TRUE))
[1] "is.list"      "is.pairlist"  "is.recursive"

> (ll <- is.ALL(    list(1,pairlist(3,"A")), true.only = TRUE))
[1] "is.list"      "is.recursive" "is.vector"   

> all.equal(pl[pl != "is.pairlist"],
+           ll[ll != "is.vector"])## TRUE
[1] TRUE

> is.ALL(1:5)
is.array           : . 
is.atomic          : | 
is.call            : . 
is.character       : . 
is.complex         : . 
is.data.frame      : . 
is.double          : . 
is.environment     : . 
is.expression      : . 
is.factor          : . 
is.finite          : | | | | | 
is.function        : . 
is.infinite        : . . . . . 
is.integer         : | 
is.language        : . 
is.list            : . 
is.logical         : . 
is.matrix          : . 
is.na              : . . . . . 
is.name            : . 
is.nan             : . . . . . 
is.null            : . 
is.numeric         : | 
is.numeric_version : . 
is.object          : . 
is.ordered         : . 
is.package_version : . 
is.pairlist        : . 
is.primitive       : . 
is.qr              : . 
is.raw             : . 
is.real            : . 
is.recursive       : . 
is.symbol          : . 
is.table           : . 
is.vector          : | 

> is.ALL(array(1:24, 2:4))
is.array           : | 
is.atomic          : | 
is.call            : . 
is.character       : . 
is.complex         : . 
is.data.frame      : . 
is.double          : . 
is.environment     : . 
is.expression      : . 
is.factor          : . 
is.finite          : | | | | | | | | | | | | | | | | | | | | | | | | 
is.function        : . 
is.infinite        : . . . . . . . . . . . . . . . . . . . . . . . . 
is.integer         : | 
is.language        : . 
is.list            : . 
is.logical         : . 
is.matrix          : . 
is.na              : . . . . . . . . . . . . . . . . . . . . . . . . 
is.name            : . 
is.nan             : . . . . . . . . . . . . . . . . . . . . . . . . 
is.null            : . 
is.numeric         : | 
is.numeric_version : . 
is.object          : . 
is.ordered         : . 
is.package_version : . 
is.pairlist        : . 
is.primitive       : . 
is.qr              : . 
is.raw             : . 
is.real            : . 
is.recursive       : . 
is.symbol          : . 
is.table           : . 
is.vector          : . 

> is.ALL(1 + 3)
is.array           : . 
is.atomic          : | 
is.call            : . 
is.character       : . 
is.complex         : . 
is.data.frame      : . 
is.double          : | 
is.environment     : . 
is.expression      : . 
is.factor          : . 
is.finite          : | 
is.function        : . 
is.infinite        : . 
is.integer         : . 
is.language        : . 
is.list            : . 
is.logical         : . 
is.matrix          : . 
is.na              : . 
is.name            : . 
is.nan             : . 
is.null            : . 
is.numeric         : | 
is.numeric_version : . 
is.object          : . 
is.ordered         : . 
is.package_version : . 
is.pairlist        : . 
is.primitive       : . 
is.qr              : . 
is.raw             : . 
is.real            : | 
is.recursive       : . 
is.symbol          : . 
is.table           : . 
is.vector          : | 

> e13 <- expression(1 + 3)

> is.ALL(e13)
is.array           : . 
is.atomic          : . 
is.call            : . 
is.character       : . 
is.complex         : . 
is.data.frame      : . 
is.double          : . 
is.environment     : . 
is.expression      : | 
is.factor          : . 
is.finite          : NA 
is.function        : . 
is.infinite        : NA 
is.integer         : . 
is.language        : | 
is.list            : . 
is.logical         : . 
is.matrix          : . 
is.na              : . 
is.name            : . 
is.nan             : NA 
is.null            : . 
is.numeric         : . 
is.numeric_version : . 
is.object          : . 
is.ordered         : . 
is.package_version : . 
is.pairlist        : . 
is.primitive       : . 
is.qr              : . 
is.raw             : . 
is.real            : . 
is.recursive       : | 
is.symbol          : . 
is.table           : . 
is.vector          : | 

> is.ALL(substitute(expression(a + 3), list(a=1)), true.only = TRUE)
[1] "is.call"      "is.language"  "is.recursive"

> is.ALL(y ~ x) #--> NA	 for is.na & is.finite
is.array           : . 
is.atomic          : . 
is.call            : | 
is.character       : . 
is.complex         : . 
is.data.frame      : . 
is.double          : . 
is.environment     : . 
is.expression      : . 
is.factor          : . 
is.finite          : NA 
is.function        : . 
is.infinite        : NA 
is.integer         : . 
is.language        : | 
is.list            : . 
is.logical         : . 
is.matrix          : . 
is.na              : NA 
is.name            : . 
is.nan             : NA 
is.null            : . 
is.numeric         : . 
is.numeric_version : . 
is.object          : | 
is.ordered         : . 
is.package_version : . 
is.pairlist        : . 
is.primitive       : . 
is.qr              : . 
is.raw             : . 
is.real            : . 
is.recursive       : | 
is.symbol          : . 
is.table           : . 
is.vector          : . 

> is0 <- is.ALL(numeric(0))

> is0.ok <- 1 == (lis0 <- sapply(is0, length))

> is0[!is0.ok]
$is.finite
logical(0)

$is.infinite
logical(0)

$is.na
logical(0)

$is.nan
logical(0)


> is0 <- unlist(is0)

> is0
          is.array          is.atomic            is.call       is.character 
             FALSE               TRUE              FALSE              FALSE 
        is.complex      is.data.frame          is.double     is.environment 
             FALSE              FALSE               TRUE              FALSE 
     is.expression          is.factor        is.function         is.integer 
             FALSE              FALSE              FALSE              FALSE 
       is.language            is.list         is.logical          is.matrix 
             FALSE              FALSE              FALSE              FALSE 
           is.name            is.null         is.numeric is.numeric_version 
             FALSE              FALSE               TRUE              FALSE 
         is.object         is.ordered is.package_version        is.pairlist 
             FALSE              FALSE              FALSE              FALSE 
      is.primitive              is.qr             is.raw            is.real 
             FALSE              FALSE              FALSE               TRUE 
      is.recursive          is.symbol           is.table          is.vector 
             FALSE              FALSE              FALSE               TRUE 

> ispi <- unlist(is.ALL(pi))

> all(ispi[is0.ok] == is0)
[1] TRUE

> is.ALL(numeric(0), true=TRUE)
[1] "is.atomic"  "is.double"  "is.numeric" "is.real"    "is.vector" 

> is.ALL(array(1,1:3), true=TRUE)
[1] "is.array"   "is.atomic"  "is.double"  "is.numeric" "is.real"   

> is.ALL(cbind(1:3), true=TRUE)
[1] "is.array"   "is.atomic"  "is.integer" "is.matrix"  "is.numeric"

> is.ALL(structure(1:7, names = paste("a",1:7,sep="")))
is.array           : . 
is.atomic          : | 
is.call            : . 
is.character       : . 
is.complex         : . 
is.data.frame      : . 
is.double          : . 
is.environment     : . 
is.expression      : . 
is.factor          : . 
is.finite          : | | | | | | | 
is.function        : . 
is.infinite        : . . . . . . . 
is.integer         : | 
is.language        : . 
is.list            : . 
is.logical         : . 
is.matrix          : . 
is.na              : . . . . . . . 
is.name            : . 
is.nan             : . . . . . . . 
is.null            : . 
is.numeric         : | 
is.numeric_version : . 
is.object          : . 
is.ordered         : . 
is.package_version : . 
is.pairlist        : . 
is.primitive       : . 
is.qr              : . 
is.raw             : . 
is.real            : . 
is.recursive       : . 
is.symbol          : . 
is.table           : . 
is.vector          : | 

> is.ALL(structure(1:7, names = paste("a",1:7,sep="")), true.only = TRUE)
[1] "is.atomic"  "is.integer" "is.numeric" "is.vector" 

> x <- 1:20 ; y <- 5 + 6*x + rnorm(20)

> lm.xy <- lm(y ~ x)

> is.ALL(lm.xy)
is.array           : . 
is.atomic          : . 
is.call            : . 
is.character       : . 
is.complex         : . 
is.data.frame      : . 
is.double          : . 
is.environment     : . 
is.expression      : . 
is.factor          : . 
is.finite          : NA 
is.function        : . 
is.infinite        : NA 
is.integer         : . 
is.language        : . 
is.list            : | 
is.logical         : . 
is.matrix          : . 
is.na              : . . . . . . . . . . . . 
is.name            : . 
is.nan             : NA 
is.null            : . 
is.numeric         : . 
is.numeric_version : . 
is.object          : | 
is.ordered         : . 
is.package_version : . 
is.pairlist        : . 
is.primitive       : . 
is.qr              : . 
is.raw             : . 
is.real            : . 
is.recursive       : | 
is.symbol          : . 
is.table           : . 
is.vector          : . 

> is.ALL(structure(1:7, names = paste("a",1:7,sep="")))
is.array           : . 
is.atomic          : | 
is.call            : . 
is.character       : . 
is.complex         : . 
is.data.frame      : . 
is.double          : . 
is.environment     : . 
is.expression      : . 
is.factor          : . 
is.finite          : | | | | | | | 
is.function        : . 
is.infinite        : . . . . . . . 
is.integer         : | 
is.language        : . 
is.list            : . 
is.logical         : . 
is.matrix          : . 
is.na              : . . . . . . . 
is.name            : . 
is.nan             : . . . . . . . 
is.null            : . 
is.numeric         : | 
is.numeric_version : . 
is.object          : . 
is.ordered         : . 
is.package_version : . 
is.pairlist        : . 
is.primitive       : . 
is.qr              : . 
is.raw             : . 
is.real            : . 
is.recursive       : . 
is.symbol          : . 
is.table           : . 
is.vector          : | 

> is.ALL(structure(1:7, names = paste("a",1:7,sep="")), true.only = TRUE)
[1] "is.atomic"  "is.integer" "is.numeric" "is.vector" 


	demo(recursion)
	---- ~~~~~~~~~

> ## Adaptive integration:	 Venables and Ripley pp. 105-110
> ## This is the basic integrator.
> 
> area <- function(f, a, b, ..., fa = f(a, ...), fb = f(b, ...), limit
+ 		 = 10, eps = 1.e-5)
+ {
+     h <- b - a
+     d <- (a + b)/2
+     fd <- f(d, ...)
+     a1 <- ((fa + fb) * h)/2
+     a2 <- ((fa + 4 * fd + fb) * h)/6
+     if(abs(a1 - a2) < eps)
+ 	return(a2)
+     if(limit == 0) {
+ 	warning(paste("iteration limit reached near x = ",
+ 		      d))
+ 	return(a2)
+     }
+     area(f, a, d, ..., fa = fa, fb = fd, limit = limit - 1,
+ 	 eps = eps) + area(f, d, b, ..., fa = fd, fb =
+ 	 fb, limit = limit - 1, eps = eps)
+ }

> ## The function to be integrated
> 
> fbeta <- function(x, alpha, beta)
+ {
+     x^(alpha - 1) * (1 - x)^(beta - 1)
+ }

> ## Compute the approximate integral, the exact integral and the error
> 
> b0 <- area(fbeta, 0, 1, alpha=3.5, beta=1.5)

> b1 <- exp(lgamma(3.5) + lgamma(1.5) - lgamma(5))

> c(b0, b1, b0-b1)
[1]  1.227170e-01  1.227185e-01 -1.443996e-06

> ## Modify the function so that it records where it was evaluated
> 
> fbeta.tmp <- function (x, alpha, beta)
+ {
+     val <<- c(val, x)
+     x^(alpha - 1) * (1 - x)^(beta - 1)
+ }

> ## Recompute and plot the evaluation points.
> 
> val <- NULL

> b0 <- area(fbeta.tmp, 0, 1, alpha=3.5, beta=1.5)

> plot(val, fbeta(val, 3.5, 1.5), pch=0)

> ## Better programming style -- renaming the function will have no effect.
> ## The use of "Recall" as in V+R is VERY black magic.  You can get the
> ## same effect transparently by supplying a wrapper function.
> ## This is the approved Abelson+Sussman method.
> 
> area <- function(f, a, b, ..., limit=10, eps=1e-5) {
+     area2 <- function(f, a, b, ..., fa = f(a, ...), fb = f(b, ...),
+ 		      limit = limit, eps = eps) {
+ 	h <- b - a
+ 	d <- (a + b)/2
+ 	fd <- f(d, ...)
+ 	a1 <- ((fa + fb) * h)/2
+ 	a2 <- ((fa + 4 * fd + fb) * h)/6
+ 	if(abs(a1 - a2) < eps)
+ 	    return(a2)
+ 	if(limit == 0) {
+ 	    warning(paste("iteration limit reached near x =", d))
+ 	    return(a2)
+ 	}
+ 	area2(f, a, d, ..., fa = fa, fb = fd, limit = limit - 1,
+ 	      eps = eps) + area2(f, d, b, ..., fa = fd, fb =
+ 	      fb, limit = limit - 1, eps = eps)
+     }
+     area2(f, a, b, ..., limit=limit, eps=eps)
+ }


	demo(scoping)
	---- ~~~~~~~

> ## Here is a little example which shows a fundamental difference between
> ## R and S.  It is a little example from Abelson and Sussman which models
> ## the way in which bank accounts work.	It shows how R functions can
> ## encapsulate state information.
> ##
> ## When invoked, "open.account" defines and returns three functions
> ## in a list.  Because the variable "total" exists in the environment
> ## where these functions are defined they have access to its value.
> ## This is even true when "open.account" has returned.  The only way
> ## to access the value of "total" is through the accessor functions
> ## withdraw, deposit and balance.  Separate accounts maintain their
> ## own balances.
> ##
> ## This is a very nifty way of creating "closures" and a little thought
> ## will show you that there are many ways of using this in statistics.
> 
> open.account <- function(total) {
+ 
+     list(
+ 	 deposit = function(amount) {
+ 	     if(amount <= 0)
+ 		 stop("Deposits must be positive!\n")
+ 	     total <<- total + amount
+ 	     cat(amount,"deposited. Your balance is", total, "\n\n")
+ 	 },
+ 	 withdraw = function(amount) {
+ 	     if(amount > total)
+ 		 stop("You don't have that much money!\n")
+ 	     total <<- total - amount
+ 	     cat(amount,"withdrawn.  Your balance is", total, "\n\n")
+ 	 },
+ 	 balance = function() {
+ 	     cat("Your balance is", total, "\n\n")
+ 	 }
+ 	 )
+ }

> ross <- open.account(100)

> robert <- open.account(200)

> ross$withdraw(30)
30 withdrawn.  Your balance is 70 


> ross$balance()
Your balance is 70 


> robert$balance()
Your balance is 200 


> ross$deposit(50)
50 deposited. Your balance is 120 


> ross$balance()
Your balance is 120 


> try(ross$withdraw(500)) # no way..
Error in ross$withdraw(500) : You don't have that much money!

In addition: Warning message:
In fn(obj) : is.na() applied to non-(list or vector) of type 'expression'


	demo(graphics)
	---- ~~~~~~~~

> require(datasets)

> require(grDevices); require(graphics)

> ## Here is some code which illustrates some of the differences between
> ## R and S graphics capabilities.  Note that colors are generally specified
> ## by a character string name (taken from the X11 rgb.txt file) and that line
> ## textures are given similarly.  The parameter "bg" sets the background
> ## parameter for the plot and there is also an "fg" parameter which sets
> ## the foreground color.
> 
> 
> x <- stats::rnorm(50)

> opar <- par(bg = "white")

> plot(x, ann = FALSE, type = "n")

> abline(h = 0, col = gray(.90))

> lines(x, col = "green4", lty = "dotted")

> points(x, bg = "limegreen", pch = 21)

> title(main = "Simple Use of Color In a Plot",
+       xlab = "Just a Whisper of a Label",
+       col.main = "blue", col.lab = gray(.8),
+       cex.main = 1.2, cex.lab = 1.0, font.main = 4, font.lab = 3)

> ## A little color wheel.	 This code just plots equally spaced hues in
> ## a pie chart.	If you have a cheap SVGA monitor (like me) you will
> ## probably find that numerically equispaced does not mean visually
> ## equispaced.  On my display at home, these colors tend to cluster at
> ## the RGB primaries.  On the other hand on the SGI Indy at work the
> ## effect is near perfect.
> 
> par(bg = "gray")

> pie(rep(1,24), col = rainbow(24), radius = 0.9)

> title(main = "A Sample Color Wheel", cex.main = 1.4, font.main = 3)

> title(xlab = "(Use this as a test of monitor linearity)",
+       cex.lab = 0.8, font.lab = 3)

> ## We have already confessed to having these.  This is just showing off X11
> ## color names (and the example (from the postscript manual) is pretty "cute".
> 
> pie.sales <- c(0.12, 0.3, 0.26, 0.16, 0.04, 0.12)

> names(pie.sales) <- c("Blueberry", "Cherry",
+ 		      "Apple", "Boston Cream", "Other", "Vanilla Cream")

> pie(pie.sales,
+     col = c("purple","violetred1","green3","cornsilk","cyan","white"))

> title(main = "January Pie Sales", cex.main = 1.8, font.main = 1)

> title(xlab = "(Don't try this at home kids)", cex.lab = 0.8, font.lab = 3)

> ## Boxplots:  I couldn't resist the capability for filling the "box".
> ## The use of color seems like a useful addition, it focuses attention
> ## on the central bulk of the data.
> 
> par(bg="cornsilk")

> n <- 10

> g <- gl(n, 100, n*100)

> x <- rnorm(n*100) + sqrt(as.numeric(g))

> boxplot(split(x,g), col="lavender", notch=TRUE)

> title(main="Notched Boxplots", xlab="Group", font.main=4, font.lab=1)

> ## An example showing how to fill between curves.
> 
> par(bg="white")

> n <- 100

> x <- c(0,cumsum(rnorm(n)))

> y <- c(0,cumsum(rnorm(n)))

> xx <- c(0:n, n:0)

> yy <- c(x, rev(y))

> plot(xx, yy, type="n", xlab="Time", ylab="Distance")

> polygon(xx, yy, col="gray")

> title("Distance Between Brownian Motions")

> ## Colored plot margins, axis labels and titles.	 You do need to be
> ## careful with these kinds of effects.	It's easy to go completely
> ## over the top and you can end up with your lunch all over the keyboard.
> ## On the other hand, my market research clients love it.
> 
> x <- c(0.00, 0.40, 0.86, 0.85, 0.69, 0.48, 0.54, 1.09, 1.11, 1.73, 2.05, 2.02)

> par(bg="lightgray")

> plot(x, type="n", axes=FALSE, ann=FALSE)

> usr <- par("usr")

> rect(usr[1], usr[3], usr[2], usr[4], col="cornsilk", border="black")

> lines(x, col="blue")

> points(x, pch=21, bg="lightcyan", cex=1.25)

> axis(2, col.axis="blue", las=1)

> axis(1, at=1:12, lab=month.abb, col.axis="blue")

> box()

> title(main= "The Level of Interest in R", font.main=4, col.main="red")

> title(xlab= "1996", col.lab="red")

> ## A filled histogram, showing how to change the font used for the
> ## main title without changing the other annotation.
> 
> par(bg="cornsilk")

> x <- rnorm(1000)

> hist(x, xlim=range(-4, 4, x), col="lavender", main="")

> title(main="1000 Normal Random Variates", font.main=3)

> ## A scatterplot matrix
> ## The good old Iris data (yet again)
> 
> pairs(iris[1:4], main="Edgar Anderson's Iris Data", font.main=4, pch=19)

> pairs(iris[1:4], main="Edgar Anderson's Iris Data", pch=21,
+       bg = c("red", "green3", "blue")[unclass(iris$Species)])

> ## Contour plotting
> ## This produces a topographic map of one of Auckland's many volcanic "peaks".
> 
> x <- 10*1:nrow(volcano)

> y <- 10*1:ncol(volcano)

> lev <- pretty(range(volcano), 10)

> par(bg = "lightcyan")

> pin <- par("pin")

> xdelta <- diff(range(x))

> ydelta <- diff(range(y))

> xscale <- pin[1]/xdelta

> yscale <- pin[2]/ydelta

> scale <- min(xscale, yscale)

> xadd <- 0.5*(pin[1]/scale - xdelta)

> yadd <- 0.5*(pin[2]/scale - ydelta)

> plot(numeric(0), numeric(0),
+      xlim = range(x)+c(-1,1)*xadd, ylim = range(y)+c(-1,1)*yadd,
+      type = "n", ann = FALSE)

> usr <- par("usr")

> rect(usr[1], usr[3], usr[2], usr[4], col="green3")

> contour(x, y, volcano, levels = lev, col="yellow", lty="solid", add=TRUE)

> box()

> title("A Topographic Map of Maunga Whau", font= 4)

> title(xlab = "Meters North", ylab = "Meters West", font= 3)

> mtext("10 Meter Contour Spacing", side=3, line=0.35, outer=FALSE,
+       at = mean(par("usr")[1:2]), cex=0.7, font=3)

> ## Conditioning plots
> 
> par(bg="cornsilk")

> coplot(lat ~ long | depth, data = quakes, pch = 21, bg = "green3")

> par(opar)


	demo(image)
	---- ~~~~~

> require(datasets)

> require(grDevices); require(graphics)

> x <- 10*(1:nrow(volcano)); x.at <- seq(100, 800, by=100)

> y <- 10*(1:ncol(volcano)); y.at <- seq(100, 600, by=100)

> 					# Using Terrain Colors
> 
> image(x, y, volcano, col=terrain.colors(100),axes=FALSE)

> contour(x, y, volcano, levels=seq(90, 200, by=5), add=TRUE, col="brown")

> axis(1, at=x.at)

> axis(2, at=y.at)

> box()

> title(main="Maunga Whau Volcano", sub = "col=terrain.colors(100)", font.main=4)

> 					# Using Heat Colors
> 
> image(x, y, volcano, col=heat.colors(100), axes=FALSE)

> contour(x, y, volcano, levels=seq(90, 200, by=5), add=TRUE, col="brown")

> axis(1, at=x.at)

> axis(2, at=y.at)

> box()

> title(main="Maunga Whau Volcano", sub = "col=heat.colors(100)", font.main=4)

> 					# Using Gray Scale
> 
> image(x, y, volcano, col=gray(100:200/200), axes=FALSE)

> contour(x, y, volcano, levels=seq(90, 200, by=5), add=TRUE, col="black")

> axis(1, at=x.at)

> axis(2, at=y.at)

> box()

> title(main="Maunga Whau Volcano \n col=gray(100:200/200)", font.main=4)

> ## Filled Contours are even nicer sometimes :
> example(filled.contour)

flld.c> require(grDevices) # for colours

flld.c> filled.contour(volcano, color = terrain.colors, asp = 1)# simple

flld.c> x <- 10*1:nrow(volcano)

flld.c> y <- 10*1:ncol(volcano)

flld.c> filled.contour(x, y, volcano, color = terrain.colors,
flld.c+     plot.title = title(main = "The Topography of Maunga Whau",
flld.c+     xlab = "Meters North", ylab = "Meters West"),
flld.c+     plot.axes = { axis(1, seq(100, 800, by = 100))
flld.c+                   axis(2, seq(100, 600, by = 100)) },
flld.c+     key.title = title(main="Height\n(meters)"),
flld.c+     key.axes = axis(4, seq(90, 190, by = 10)))# maybe also asp=1

flld.c> mtext(paste("filled.contour(.) from", R.version.string),
flld.c+       side = 1, line = 4, adj = 1, cex = .66)

flld.c> # Annotating a filled contour plot
flld.c> a <- expand.grid(1:20, 1:20)

flld.c> b <- matrix(a[,1] + a[,2], 20)

flld.c> filled.contour(x = 1:20, y = 1:20, z = b,
flld.c+                plot.axes={ axis(1); axis(2); points(10,10) })

flld.c> ## Persian Rug Art:
flld.c> x <- y <- seq(-4*pi, 4*pi, len = 27)

flld.c> r <- sqrt(outer(x^2, y^2, "+"))

flld.c> filled.contour(cos(r^2)*exp(-r/(2*pi)), axes = FALSE)

flld.c> ## rather, the key *should* be labeled:
flld.c> filled.contour(cos(r^2)*exp(-r/(2*pi)), frame.plot = FALSE,
flld.c+                plot.axes = {})


	demo(persp)
	---- ~~~~~

> ### Demos for  persp()  plots   -- things not in  example(persp)
> ### -------------------------
> 
> require(datasets)

> require(grDevices); require(graphics)

> ## (1) The Obligatory Mathematical surface.
> ##     Rotated sinc function.
> 
> x <- seq(-10, 10, length.out = 50)

> y <- x

> rotsinc <- function(x,y)
+ {
+     sinc <- function(x) { y <- sin(x)/x ; y[is.na(y)] <- 1; y }
+     10 * sinc( sqrt(x^2+y^2) )
+ }

> sinc.exp <- expression(z == Sinc(sqrt(x^2 + y^2)))

> z <- outer(x, y, rotsinc)

> oldpar <- par(bg = "white")

> persp(x, y, z, theta = 30, phi = 30, expand = 0.5, col = "lightblue")

> title(sub=".")## work around persp+plotmath bug

> title(main = sinc.exp)

> persp(x, y, z, theta = 30, phi = 30, expand = 0.5, col = "lightblue",
+       ltheta = 120, shade = 0.75, ticktype = "detailed",
+       xlab = "X", ylab = "Y", zlab = "Z")

> title(sub=".")## work around persp+plotmath bug

> title(main = sinc.exp)

> ## (2) Visualizing a simple DEM model
> 
> z <- 2 * volcano        # Exaggerate the relief

> x <- 10 * (1:nrow(z))   # 10 meter spacing (S to N)

> y <- 10 * (1:ncol(z))   # 10 meter spacing (E to W)

> persp(x, y, z, theta = 120, phi = 15, scale = FALSE, axes = FALSE)

> ## (3) Now something more complex
> ##     We border the surface, to make it more "slice like"
> ##     and color the top and sides of the surface differently.
> 
> z0 <- min(z) - 20

> z <- rbind(z0, cbind(z0, z, z0), z0)

> x <- c(min(x) - 1e-10, x, max(x) + 1e-10)

> y <- c(min(y) - 1e-10, y, max(y) + 1e-10)

> fill <- matrix("green3", nrow = nrow(z)-1, ncol = ncol(z)-1)

> fill[ , i2 <- c(1,ncol(fill))] <- "gray"

> fill[i1 <- c(1,nrow(fill)) , ] <- "gray"

> par(bg = "lightblue")

> persp(x, y, z, theta = 120, phi = 15, col = fill, scale = FALSE, axes = FALSE)

> title(main = "Maunga Whau\nOne of 50 Volcanoes in the Auckland Region.",
+       font.main = 4)

> par(bg = "slategray")

> persp(x, y, z, theta = 135, phi = 30, col = fill, scale = FALSE,
+       ltheta = -120, lphi = 15, shade = 0.65, axes = FALSE)

> ## Don't draw the grid lines :  border = NA
> persp(x, y, z, theta = 135, phi = 30, col = "green3", scale = FALSE,
+       ltheta = -120, shade = 0.75, border = NA, box = FALSE)

> ## `color gradient in the soil' :
> fcol <- fill ; fcol[] <- terrain.colors(nrow(fcol))

> persp(x, y, z, theta = 135, phi = 30, col = fcol, scale = FALSE,
+       ltheta = -120, shade = 0.3, border = NA, box = FALSE)

> ## `image like' colors on top :
> fcol <- fill

> zi <- volcano[ -1,-1] + volcano[ -1,-61] +
+            volcano[-87,-1] + volcano[-87,-61]  ## / 4

> fcol[-i1,-i2] <-
+     terrain.colors(20)[cut(zi,
+                            stats::quantile(zi, seq(0,1, length.out = 21)),
+                            include.lowest = TRUE)]

> persp(x, y, 2*z, theta = 110, phi = 40, col = fcol, scale = FALSE,
+       ltheta = -120, shade = 0.4, border = NA, box = FALSE)

> ## reset par():
> par(oldpar)


	demo(glm.vr)
	---- ~~~~~~

> #### -*- R -*-
> require(stats)

> Fr <- c(68,42,42,30, 37,52,24,43,
+ 	66,50,33,23, 47,55,23,47,
+ 	63,53,29,27, 57,49,19,29)

> Temp <- gl(2, 2, 24, labels = c("Low", "High"))

> Soft <- gl(3, 8, 24, labels = c("Hard","Medium","Soft"))

> M.user <- gl(2, 4, 24, labels = c("N", "Y"))

> Brand <- gl(2, 1, 24, labels = c("X", "M"))

> detg <- data.frame(Fr,Temp, Soft,M.user, Brand)

> detg.m0 <- glm(Fr ~ M.user*Temp*Soft + Brand, family = poisson, data = detg)

> summary(detg.m0)

Call:
glm(formula = Fr ~ M.user * Temp * Soft + Brand, family = poisson, 
    data = detg)

Deviance Residuals: 
     Min        1Q    Median        3Q       Max  
-2.20876  -0.99190  -0.00126   0.93542   1.97601  

Coefficients:
                            Estimate Std. Error z value Pr(>|z|)    
(Intercept)                  4.01524    0.10034  40.018  < 2e-16 ***
M.userY                     -0.21184    0.14257  -1.486  0.13731    
TempHigh                    -0.42381    0.15159  -2.796  0.00518 ** 
SoftMedium                   0.05311    0.13308   0.399  0.68984    
SoftSoft                     0.05311    0.13308   0.399  0.68984    
BrandM                      -0.01587    0.06300  -0.252  0.80106    
M.userY:TempHigh             0.13987    0.22168   0.631  0.52806    
M.userY:SoftMedium           0.08323    0.19685   0.423  0.67245    
M.userY:SoftSoft             0.12169    0.19591   0.621  0.53449    
TempHigh:SoftMedium         -0.30442    0.22239  -1.369  0.17104    
TempHigh:SoftSoft           -0.30442    0.22239  -1.369  0.17104    
M.userY:TempHigh:SoftMedium  0.21189    0.31577   0.671  0.50220    
M.userY:TempHigh:SoftSoft   -0.20387    0.32540  -0.627  0.53098    
---
Signif. codes:  0 '***' 0.001 '**' 0.01 '*' 0.05 '.' 0.1 ' ' 1 

(Dispersion parameter for poisson family taken to be 1)

    Null deviance: 118.627  on 23  degrees of freedom
Residual deviance:  32.826  on 11  degrees of freedom
AIC: 191.24

Number of Fisher Scoring iterations: 4


> detg.mod <- glm(terms(Fr ~ M.user*Temp*Soft + Brand*M.user*Temp,
+                       keep.order = TRUE),
+ 		family = poisson, data = detg)

> summary(detg.mod)

Call:
glm(formula = terms(Fr ~ M.user * Temp * Soft + Brand * M.user * 
    Temp, keep.order = TRUE), family = poisson, data = detg)

Deviance Residuals: 
     Min        1Q    Median        3Q       Max  
-0.91365  -0.35585   0.00253   0.33027   0.92146  

Coefficients:
                            Estimate Std. Error z value Pr(>|z|)    
(Intercept)                  4.14887    0.10603  39.128  < 2e-16 ***
M.userY                     -0.40521    0.16188  -2.503  0.01231 *  
TempHigh                    -0.44275    0.17121  -2.586  0.00971 ** 
M.userY:TempHigh            -0.12692    0.26257  -0.483  0.62883    
SoftMedium                   0.05311    0.13308   0.399  0.68984    
SoftSoft                     0.05311    0.13308   0.399  0.68984    
M.userY:SoftMedium           0.08323    0.19685   0.423  0.67245    
M.userY:SoftSoft             0.12169    0.19591   0.621  0.53449    
TempHigh:SoftMedium         -0.30442    0.22239  -1.369  0.17104    
TempHigh:SoftSoft           -0.30442    0.22239  -1.369  0.17104    
M.userY:TempHigh:SoftMedium  0.21189    0.31577   0.671  0.50220    
M.userY:TempHigh:SoftSoft   -0.20387    0.32540  -0.627  0.53098    
BrandM                      -0.30647    0.10942  -2.801  0.00510 ** 
M.userY:BrandM               0.40757    0.15961   2.554  0.01066 *  
TempHigh:BrandM              0.04411    0.18463   0.239  0.81119    
M.userY:TempHigh:BrandM      0.44427    0.26673   1.666  0.09579 .  
---
Signif. codes:  0 '***' 0.001 '**' 0.01 '*' 0.05 '.' 0.1 ' ' 1 

(Dispersion parameter for poisson family taken to be 1)

    Null deviance: 118.627  on 23  degrees of freedom
Residual deviance:   5.656  on  8  degrees of freedom
AIC: 170.07

Number of Fisher Scoring iterations: 4


> summary(detg.mod, correlation = TRUE, symbolic.cor = TRUE)

Call:
glm(formula = terms(Fr ~ M.user * Temp * Soft + Brand * M.user * 
    Temp, keep.order = TRUE), family = poisson, data = detg)

Deviance Residuals: 
     Min        1Q    Median        3Q       Max  
-0.91365  -0.35585   0.00253   0.33027   0.92146  

Coefficients:
                            Estimate Std. Error z value Pr(>|z|)    
(Intercept)                  4.14887    0.10603  39.128  < 2e-16 ***
M.userY                     -0.40521    0.16188  -2.503  0.01231 *  
TempHigh                    -0.44275    0.17121  -2.586  0.00971 ** 
M.userY:TempHigh            -0.12692    0.26257  -0.483  0.62883    
SoftMedium                   0.05311    0.13308   0.399  0.68984    
SoftSoft                     0.05311    0.13308   0.399  0.68984    
M.userY:SoftMedium           0.08323    0.19685   0.423  0.67245    
M.userY:SoftSoft             0.12169    0.19591   0.621  0.53449    
TempHigh:SoftMedium         -0.30442    0.22239  -1.369  0.17104    
TempHigh:SoftSoft           -0.30442    0.22239  -1.369  0.17104    
M.userY:TempHigh:SoftMedium  0.21189    0.31577   0.671  0.50220    
M.userY:TempHigh:SoftSoft   -0.20387    0.32540  -0.627  0.53098    
BrandM                      -0.30647    0.10942  -2.801  0.00510 ** 
M.userY:BrandM               0.40757    0.15961   2.554  0.01066 *  
TempHigh:BrandM              0.04411    0.18463   0.239  0.81119    
M.userY:TempHigh:BrandM      0.44427    0.26673   1.666  0.09579 .  
---
Signif. codes:  0 '***' 0.001 '**' 0.01 '*' 0.05 '.' 0.1 ' ' 1 

(Dispersion parameter for poisson family taken to be 1)

    Null deviance: 118.627  on 23  degrees of freedom
Residual deviance:   5.656  on  8  degrees of freedom
AIC: 170.07

Number of Fisher Scoring iterations: 4

Correlation of Coefficients:
                                                           
(Intercept)                 1                              
M.userY                     , 1                            
TempHigh                    , . 1                          
M.userY:TempHigh            . , , 1                        
SoftMedium                  , . .   1                      
SoftSoft                    , . .   . 1                    
M.userY:SoftMedium          . ,   . , . 1                  
M.userY:SoftSoft            . ,   . . , . 1                
TempHigh:SoftMedium         .   , . . . .   1              
TempHigh:SoftSoft           .   , . . .   . . 1            
M.userY:TempHigh:SoftMedium   . . . .   , . , . 1          
M.userY:TempHigh:SoftSoft     . . .   . . , . , . 1        
BrandM                      .                       1      
M.userY:BrandM                .                     , 1    
TempHigh:BrandM                 . .                 . . 1  
M.userY:TempHigh:BrandM         . .                 . . , 1
attr(,"legend")
[1] 0 ' ' 0.3 '.' 0.6 ',' 0.8 '+' 0.9 '*' 0.95 'B' 1


> anova(detg.m0, detg.mod)
Analysis of Deviance Table

Model 1: Fr ~ M.user * Temp * Soft + Brand
Model 2: Fr ~ M.user * Temp * Soft + Brand * M.user * Temp
  Resid. Df Resid. Dev Df Deviance
1        11     32.826            
2         8      5.656  3    27.17


	demo(smooth)
	---- ~~~~~~

> ### This used to be in   example(smooth) before we had package-specific demos
> 
> require(stats); require(graphics); require(datasets)

> op <- par(mfrow = c(1,1))

> ## The help(smooth) examples:
> example(smooth, package="stats")

smooth> require(graphics)

smooth> ## see also   demo(smooth) !
smooth> 
smooth> x1 <- c(4, 1, 3, 6, 6, 4, 1, 6, 2, 4, 2) # very artificial

smooth> (x3R <- smooth(x1, "3R")) # 2 iterations of "3"
3R Tukey smoother resulting from  smooth(x = x1, kind = "3R") 
 used 2 iterations
 [1] 3 3 3 6 6 4 4 4 2 2 2

smooth> smooth(x3R, kind = "S")
S Tukey smoother resulting from  smooth(x = x3R, kind = "S") 
 changed
 [1] 3 3 3 3 4 4 4 4 2 2 2

smooth> sm.3RS <- function(x, ...)
smooth+    smooth(smooth(x, "3R", ...), "S", ...)

smooth> y <- c(1,1, 19:1)

smooth> plot(y, main = "misbehaviour of \"3RSR\"", col.main = 3)

smooth> lines(sm.3RS(y))

smooth> lines(smooth(y))

smooth> lines(smooth(y, "3RSR"), col = 3, lwd = 2)# the horror

smooth> x <- c(8:10,10, 0,0, 9,9)

smooth> plot(x, main = "breakdown of  3R  and  S  and hence  3RSS")

smooth> matlines(cbind(smooth(x,"3R"),smooth(x,"S"), smooth(x,"3RSS"),smooth(x)))

smooth> presidents[is.na(presidents)] <- 0 # silly

smooth> summary(sm3 <- smooth(presidents, "3R"))
3R Tukey smoother resulting from
 smooth(x = presidents, kind = "3R") ;  n = 120 
 used 4 iterations
   Min. 1st Qu.  Median    Mean 3rd Qu.    Max. 
    0.0    44.0    57.0    54.2    71.0    82.0 

smooth> summary(sm2 <- smooth(presidents,"3RSS"))
3RSS Tukey smoother resulting from
 smooth(x = presidents, kind = "3RSS") ;  n = 120 
 used 5 iterations
   Min. 1st Qu.  Median    Mean 3rd Qu.    Max. 
   0.00   44.00   57.00   55.45   69.00   82.00 

smooth> summary(sm  <- smooth(presidents))
3RS3R Tukey smoother resulting from
 smooth(x = presidents) ;  n = 120 
 used 7 iterations
   Min. 1st Qu.  Median    Mean 3rd Qu.    Max. 
  24.00   44.00   57.00   55.88   69.00   82.00 

smooth> all.equal(c(sm2),c(smooth(smooth(sm3, "S"), "S"))) # 3RSS  === 3R S S
[1] TRUE

smooth> all.equal(c(sm), c(smooth(smooth(sm3, "S"), "3R")))# 3RS3R === 3R S 3R
[1] TRUE

smooth> plot(presidents, main = "smooth(presidents0, *) :  3R and default 3RS3R")

smooth> lines(sm3,col = 3, lwd = 1.5)

smooth> lines(sm, col = 2, lwd = 1.25)

> ## Didactical investigation:
> 
> showSmooth <- function(x, leg.x = 1, leg.y = max(x)) {
+   ss <- cbind(x, "3c"  = smooth(x, "3", end="copy"),
+                  "3"   = smooth(x, "3"),
+                  "3Rc" = smooth(x, "3R", end="copy"),
+                  "3R"  = smooth(x, "3R"),
+               sm = smooth(x))
+   k <- ncol(ss) - 1
+   n <- length(x)
+   slwd <- c(1,1,4,1,3,2)
+   slty <- c(0, 2:(k+1))
+   matplot(ss, main = "Tukey Smoothers", ylab = "y ;  sm(y)",
+           type= c("p",rep("l",k)), pch= par("pch"), lwd= slwd, lty= slty)
+   legend(leg.x, leg.y,
+          c("Data",       "3   (copy)", "3  (Tukey)",
+                  "3R  (copy)", "3R (Tukey)", "smooth()"),
+          pch= c(par("pch"),rep(-1,k)), col=1:(k+1), lwd= slwd, lty= slty)
+   ss
+ }

> ## 4 simple didactical examples, showing different steps in smooth():
> 
> for(x in list(c(4, 6, 2, 2, 6, 3, 6, 6, 5, 2),
+               c(3, 2, 1, 4, 5, 1, 3, 2, 4, 5, 2),
+               c(2, 4, 2, 6, 1, 1, 2, 6, 3, 1, 6),
+               x1))
+     print(t(showSmooth(x)))
    [,1] [,2] [,3] [,4] [,5] [,6] [,7] [,8] [,9] [,10]
x      4    6    2    2    6    3    6    6    5     2
3c     4    4    2    2    3    6    6    6    5     2
3      4    4    2    2    3    6    6    6    5     3
3Rc    4    4    2    2    3    6    6    6    5     2
3R     4    4    2    2    3    6    6    6    5     3
sm     4    4    4    3    3    6    6    6    5     3
    [,1] [,2] [,3] [,4] [,5] [,6] [,7] [,8] [,9] [,10] [,11]
x      3    2    1    4    5    1    3    2    4     5     2
3c     3    2    2    4    4    3    2    3    4     4     2
3      2    2    2    4    4    3    2    3    4     4     4
3Rc    3    2    2    4    4    3    3    3    4     4     2
3R     2    2    2    4    4    3    3    3    4     4     4
sm     2    2    2    2    3    3    3    3    4     4     4
    [,1] [,2] [,3] [,4] [,5] [,6] [,7] [,8] [,9] [,10] [,11]
x      2    4    2    6    1    1    2    6    3     1     6
3c     2    2    4    2    1    1    2    3    3     3     6
3      2    2    4    2    1    1    2    3    3     3     3
3Rc    2    2    2    2    1    1    2    3    3     3     6
3R     2    2    2    2    1    1    2    3    3     3     3
sm     2    2    2    2    2    2    2    3    3     3     3
    [,1] [,2] [,3] [,4] [,5] [,6] [,7] [,8] [,9] [,10] [,11]
x      4    1    3    6    6    4    1    6    2     4     2
3c     4    3    3    6    6    4    4    2    4     2     2
3      3    3    3    6    6    4    4    2    4     2     2
3Rc    4    3    3    6    6    4    4    4    2     2     2
3R     3    3    3    6    6    4    4    4    2     2     2
sm     3    3    3    3    4    4    4    4    2     2     2

> par(op)
> 
> cat("Time elapsed: ", proc.time() - .ptime, "\n")
<<<<<<< HEAD
Time elapsed:  1.234 0.021 1.018 0 0 
=======
Time elapsed:  1.363 0.008 1.025 0 0 
>>>>>>> 4ee15ef4
> <|MERGE_RESOLUTION|>--- conflicted
+++ resolved
@@ -23,7 +23,7 @@
 Type 'q()' to quit R.
 
 
-2 helper threads, task merging enabled, uncompressed pointers.
+3 helper threads, task merging enabled, uncompressed pointers.
 
 > #### Run all demos that do not depend on tcl and other specials.
 > .ptime <- proc.time()
@@ -122,13 +122,8 @@
 +     "\n\t starting with 'is.' :\t  ",
 +     sum(grepl("^is\\.", ls.base[base.is.f])), "\n", sep = "")
 
-<<<<<<< HEAD
-Number of base objects:		1277
-Number of functions in base:	1246
-=======
 Number of base objects:		1278
 Number of functions in base:	1247
->>>>>>> 4ee15ef4
 	 starting with 'is.' :	  50
 
 > ## 0.14  : 31
@@ -1520,9 +1515,5 @@
 > par(op)
 > 
 > cat("Time elapsed: ", proc.time() - .ptime, "\n")
-<<<<<<< HEAD
-Time elapsed:  1.234 0.021 1.018 0 0 
-=======
 Time elapsed:  1.363 0.008 1.025 0 0 
->>>>>>> 4ee15ef4
 > 