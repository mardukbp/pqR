
pqR version 2.15.0 (2015-00-00), based on R 2.15.0 (2012-03-30)

R 2.15.0 is Copyright (C) 2012 The R Foundation for Statistical Computing
ISBN 3-900051-07-0

Modifications to R in pqR are Copyright (C) 2013-2015 Radford M. Neal

Some modules are from R-2.15.1 or later versions distributed by the R Core Team

Platform: x86_64-unknown-linux-gnu (64-bit)
No helper threads, task merging enabled.

R is free software and comes with ABSOLUTELY NO WARRANTY.
You are welcome to redistribute it under certain conditions.
Type 'license()' or 'licence()' for distribution details.

R is a collaborative project with many contributors.
Type 'contributors()' for more information and
'citation()' on how to cite R or R packages in publications.

Type 'demo()' for some demos, 'help()' for on-line help, or
'help.start()' for an HTML browser interface to help.
Type 'q()' to quit R.

> ## Regression tests for which the printed output is the issue
> ### _and_ must work (no Recommended packages, please)
> 
> pdf("reg-tests-2.pdf", encoding = "ISOLatin1.enc")
> 
> ## force standard handling for data frames
> options(stringsAsFactors=TRUE)
> options(useFancyQuotes=FALSE)
> 
> ### moved from various .Rd files
> ## abbreviate
> for(m in 1:5) {
+   cat("\n",m,":\n")
+   print(as.vector(abbreviate(state.name, minl=m)))
+ }

 1 :
 [1] "Alb"  "Als"  "Arz"  "Ark"  "Clf"  "Clr"  "Cn"   "D"    "F"    "G"   
[11] "H"    "Id"   "Il"   "In"   "Iw"   "Kns"  "Knt"  "L"    "Man"  "Mr"  
[21] "Mssc" "Mc"   "Mnn"  "Msss" "Mssr" "Mnt"  "Nb"   "Nv"   "NH"   "NJ"  
[31] "NM"   "NY"   "NC"   "ND"   "Oh"   "Ok"   "Or"   "P"    "RI"   "SC"  
[41] "SD"   "Tn"   "Tx"   "U"    "Vrm"  "Vrg"  "Wsh"  "WV"   "Wsc"  "Wy"  

 2 :
 [1] "Alb"  "Als"  "Arz"  "Ark"  "Clf"  "Clr"  "Cn"   "Dl"   "Fl"   "Gr"  
[11] "Hw"   "Id"   "Il"   "In"   "Iw"   "Kns"  "Knt"  "Ls"   "Man"  "Mr"  
[21] "Mssc" "Mc"   "Mnn"  "Msss" "Mssr" "Mnt"  "Nb"   "Nv"   "NH"   "NJ"  
[31] "NM"   "NY"   "NC"   "ND"   "Oh"   "Ok"   "Or"   "Pn"   "RI"   "SC"  
[41] "SD"   "Tn"   "Tx"   "Ut"   "Vrm"  "Vrg"  "Wsh"  "WV"   "Wsc"  "Wy"  

 3 :
 [1] "Alb"  "Als"  "Arz"  "Ark"  "Clf"  "Clr"  "Cnn"  "Dlw"  "Flr"  "Grg" 
[11] "Haw"  "Idh"  "Ill"  "Ind"  "Iow"  "Kns"  "Knt"  "Lsn"  "Man"  "Mry" 
[21] "Mssc" "Mch"  "Mnn"  "Msss" "Mssr" "Mnt"  "Nbr"  "Nvd"  "NwH"  "NwJ" 
[31] "NwM"  "NwY"  "NrC"  "NrD"  "Ohi"  "Okl"  "Org"  "Pnn"  "RhI"  "StC" 
[41] "StD"  "Tnn"  "Txs"  "Uth"  "Vrm"  "Vrg"  "Wsh"  "WsV"  "Wsc"  "Wym" 

 4 :
 [1] "Albm" "Alsk" "Arzn" "Arkn" "Clfr" "Clrd" "Cnnc" "Dlwr" "Flrd" "Gerg"
[11] "Hawa" "Idah" "Illn" "Indn" "Iowa" "Knss" "Kntc" "Losn" "Main" "Mryl"
[21] "Mssc" "Mchg" "Mnns" "Msss" "Mssr" "Mntn" "Nbrs" "Nevd" "NwHm" "NwJr"
[31] "NwMx" "NwYr" "NrtC" "NrtD" "Ohio" "Oklh" "Orgn" "Pnns" "RhdI" "SthC"
[41] "SthD" "Tnns" "Texs" "Utah" "Vrmn" "Vrgn" "Wshn" "WstV" "Wscn" "Wymn"

 5 :
 [1] "Alabm" "Alask" "Arizn" "Arkns" "Clfrn" "Colrd" "Cnnct" "Delwr" "Flord"
[10] "Georg" "Hawai" "Idaho" "Illns" "Indin" "Iowa"  "Kanss" "Kntck" "Lousn"
[19] "Maine" "Mryln" "Mssch" "Mchgn" "Mnnst" "Mssss" "Missr" "Montn" "Nbrsk"
[28] "Nevad" "NwHmp" "NwJrs" "NwMxc" "NwYrk" "NrthC" "NrthD" "Ohio"  "Oklhm"
[37] "Oregn" "Pnnsy" "RhdIs" "SthCr" "SthDk" "Tnnss" "Texas" "Utah"  "Vrmnt"
[46] "Virgn" "Wshng" "WstVr" "Wscns" "Wymng"
> 
> ## apply
> x <- cbind(x1 = 3, x2 = c(4:1, 2:5))
> dimnames(x)[[1]] <- letters[1:8]
> apply(x,  2, summary) # 6 x n matrix
        x1 x2
Min.     3  1
1st Qu.  3  2
Median   3  3
Mean     3  3
3rd Qu.  3  4
Max.     3  5
> apply(x,  1, quantile)# 5 x n matrix
        a b    c   d    e f    g   h
0%   3.00 3 2.00 1.0 2.00 3 3.00 3.0
25%  3.25 3 2.25 1.5 2.25 3 3.25 3.5
50%  3.50 3 2.50 2.0 2.50 3 3.50 4.0
75%  3.75 3 2.75 2.5 2.75 3 3.75 4.5
100% 4.00 3 3.00 3.0 3.00 3 4.00 5.0
> 
> d.arr <- 2:5
> arr <- array(1:prod(d.arr), d.arr,
+          list(NULL,letters[1:d.arr[2]],NULL,paste("V",4+1:d.arr[4],sep="")))
> aa <- array(1:20,c(2,2,5))
> str(apply(aa[FALSE,,,drop=FALSE], 1, dim))# empty integer, `incorrect' dim.
 int(0) 
> stopifnot(
+        apply(arr, 1:2, sum) == t(apply(arr, 2:1, sum)),
+        aa == apply(aa,2:3,function(x) x),
+        all.equal(apply(apply(aa,2:3, sum),2,sum),
+                  10+16*0:4, tol=4*.Machine$double.eps)
+ )
> marg <- list(1:2, 2:3, c(2,4), c(1,3), 2:4, 1:3, 1:4)
> for(m in marg) print(apply(arr, print(m), sum))
[1] 1 2
        a    b    c
[1,] 1160 1200 1240
[2,] 1180 1220 1260
[1] 2 3
  [,1] [,2] [,3] [,4]
a  495  555  615  675
b  515  575  635  695
c  535  595  655  715
[1] 2 4
   V5  V6  V7  V8  V9
a  84 276 468 660 852
b 100 292 484 676 868
c 116 308 500 692 884
[1] 1 3
     [,1] [,2] [,3] [,4]
[1,]  765  855  945 1035
[2,]  780  870  960 1050
[1] 2 3 4
, , V5

  [,1] [,2] [,3] [,4]
a    3   15   27   39
b    7   19   31   43
c   11   23   35   47

, , V6

  [,1] [,2] [,3] [,4]
a   51   63   75   87
b   55   67   79   91
c   59   71   83   95

, , V7

  [,1] [,2] [,3] [,4]
a   99  111  123  135
b  103  115  127  139
c  107  119  131  143

, , V8

  [,1] [,2] [,3] [,4]
a  147  159  171  183
b  151  163  175  187
c  155  167  179  191

, , V9

  [,1] [,2] [,3] [,4]
a  195  207  219  231
b  199  211  223  235
c  203  215  227  239

[1] 1 2 3
, , 1

       a   b   c
[1,] 245 255 265
[2,] 250 260 270

, , 2

       a   b   c
[1,] 275 285 295
[2,] 280 290 300

, , 3

       a   b   c
[1,] 305 315 325
[2,] 310 320 330

, , 4

       a   b   c
[1,] 335 345 355
[2,] 340 350 360

[1] 1 2 3 4
, , 1, V5

     a b c
[1,] 1 3 5
[2,] 2 4 6

, , 2, V5

     a  b  c
[1,] 7  9 11
[2,] 8 10 12

, , 3, V5

      a  b  c
[1,] 13 15 17
[2,] 14 16 18

, , 4, V5

      a  b  c
[1,] 19 21 23
[2,] 20 22 24

, , 1, V6

      a  b  c
[1,] 25 27 29
[2,] 26 28 30

, , 2, V6

      a  b  c
[1,] 31 33 35
[2,] 32 34 36

, , 3, V6

      a  b  c
[1,] 37 39 41
[2,] 38 40 42

, , 4, V6

      a  b  c
[1,] 43 45 47
[2,] 44 46 48

, , 1, V7

      a  b  c
[1,] 49 51 53
[2,] 50 52 54

, , 2, V7

      a  b  c
[1,] 55 57 59
[2,] 56 58 60

, , 3, V7

      a  b  c
[1,] 61 63 65
[2,] 62 64 66

, , 4, V7

      a  b  c
[1,] 67 69 71
[2,] 68 70 72

, , 1, V8

      a  b  c
[1,] 73 75 77
[2,] 74 76 78

, , 2, V8

      a  b  c
[1,] 79 81 83
[2,] 80 82 84

, , 3, V8

      a  b  c
[1,] 85 87 89
[2,] 86 88 90

, , 4, V8

      a  b  c
[1,] 91 93 95
[2,] 92 94 96

, , 1, V9

      a   b   c
[1,] 97  99 101
[2,] 98 100 102

, , 2, V9

       a   b   c
[1,] 103 105 107
[2,] 104 106 108

, , 3, V9

       a   b   c
[1,] 109 111 113
[2,] 110 112 114

, , 4, V9

       a   b   c
[1,] 115 117 119
[2,] 116 118 120

> for(m in marg) ## 75% of the time here was spent on the names
+   print(dim(apply(arr, print(m), quantile, names=FALSE)) == c(5,d.arr[m]))
[1] 1 2
[1] TRUE TRUE TRUE
[1] 2 3
[1] TRUE TRUE TRUE
[1] 2 4
[1] TRUE TRUE TRUE
[1] 1 3
[1] TRUE TRUE TRUE
[1] 2 3 4
[1] TRUE TRUE TRUE TRUE
[1] 1 2 3
[1] TRUE TRUE TRUE TRUE
[1] 1 2 3 4
[1] TRUE TRUE TRUE TRUE TRUE
> 
> ## Bessel
> nus <- c(0:5,10,20)
> 
> x0 <- 2^(-20:10)
> plot(x0,x0, log='xy', ylab="", ylim=c(.1,1e60),type='n',
+      main = "Bessel Functions -Y_nu(x)  near 0\n log - log  scale")
> for(nu in sort(c(nus,nus+.5))) lines(x0, -besselY(x0,nu=nu), col = nu+2)
> legend(3,1e50, leg=paste("nu=", paste(nus,nus+.5, sep=",")), col=nus+2, lwd=1)
> 
> x <- seq(3,500);yl <- c(-.3, .2)
> plot(x,x, ylim = yl, ylab="",type='n', main = "Bessel Functions  Y_nu(x)")
> for(nu in nus){xx <- x[x > .6*nu]; lines(xx,besselY(xx,nu=nu), col = nu+2)}
> legend(300,-.08, leg=paste("nu=",nus), col = nus+2, lwd=1)
> 
> x <- seq(10,50000,by=10);yl <- c(-.1, .1)
> plot(x,x, ylim = yl, ylab="",type='n', main = "Bessel Functions  Y_nu(x)")
> for(nu in nus){xx <- x[x > .6*nu]; lines(xx,besselY(xx,nu=nu), col = nu+2)}
> summary(bY <- besselY(2,nu = nu <- seq(0,100,len=501)))
       Min.     1st Qu.      Median        Mean     3rd Qu.        Max. 
-3.001e+155 -1.067e+107  -1.976e+62 -9.961e+152  -2.059e+23   1.000e+00 
> which(bY >= 0)
[1] 1 2 3 4 5
> summary(bY <- besselY(2,nu = nu <- seq(3,300,len=51)))
       Min.     1st Qu.      Median        Mean     3rd Qu.        Max. 
       -Inf        -Inf -2.248e+263        -Inf -3.777e+116  -1.000e+00 
There were 22 warnings (use warnings() to see them)
> summary(bI <- besselI(x = x <- 10:700, 1))
      Min.    1st Qu.     Median       Mean    3rd Qu.       Max. 
 2.671e+03  6.026e+77 3.161e+152 3.501e+299 2.409e+227 1.529e+302 
> ## end of moved from Bessel.Rd
> 
> ## data.frame
> set.seed(123)
> L3 <- LETTERS[1:3]
> d <- data.frame(cbind(x=1, y=1:10), fac = sample(L3, 10, replace=TRUE))
> str(d)
'data.frame':	10 obs. of  3 variables:
 $ x  : num  1 1 1 1 1 1 1 1 1 1
 $ y  : num  1 2 3 4 5 6 7 8 9 10
 $ fac: Factor w/ 3 levels "A","B","C": 1 3 2 3 3 1 2 3 2 2
> (d0  <- d[, FALSE]) # NULL dataframe with 10 rows
data frame with 0 columns and 10 rows
> (d.0 <- d[FALSE, ]) # <0 rows> dataframe  (3 cols)
[1] x   y   fac
<0 rows> (or 0-length row.names)
> (d00 <- d0[FALSE,]) # NULL dataframe with 0 rows
data frame with 0 columns and 0 rows
> stopifnot(identical(d, cbind(d, d0)),
+           identical(d, cbind(d0, d)))
> stopifnot(identical(d, rbind(d,d.0)),
+           identical(d, rbind(d.0,d)),
+           identical(d, rbind(d00,d)),
+           identical(d, rbind(d,d00)))
> ## Comments: failed before ver. 1.4.0
> 
> ## diag
> diag(array(1:4, dim=5))
     [,1] [,2] [,3] [,4] [,5]
[1,]    1    0    0    0    0
[2,]    0    2    0    0    0
[3,]    0    0    3    0    0
[4,]    0    0    0    4    0
[5,]    0    0    0    0    1
> ## test behaviour with 0 rows or columns
> diag(0)
<0 x 0 matrix>
> z <- matrix(0, 0, 4)
> diag(z)
numeric(0)
> diag(z) <- numeric(0)
> z
     [,1] [,2] [,3] [,4]
> ## end of moved from diag.Rd
> 
> ## format
> ## handling of quotes
> zz <- data.frame(a=I("abc"), b=I("def\"gh"))
> format(zz)
    a      b
1 abc def"gh
> ## " (E fontification)
> 
> ## printing more than 16 is platform-dependent
> for(i in c(1:5,10,15,16)) cat(i,":\t",format(pi,digits=i),"\n")
1 :	 3 
2 :	 3.1 
3 :	 3.14 
4 :	 3.142 
5 :	 3.1416 
10 :	 3.141592654 
15 :	 3.14159265358979 
16 :	 3.141592653589793 
> 
> p <- c(47,13,2,.1,.023,.0045, 1e-100)/1000
> format.pval(p)
[1] "0.0470"  "0.0130"  "0.0020"  "0.0001"  "2.3e-05" "4.5e-06" "< 2e-16"
> format.pval(p / 0.9)
[1] "0.05222222" "0.01444444" "0.00222222" "0.00011111" "2.5556e-05"
[6] "5.0000e-06" "< 2.22e-16"
> format.pval(p / 0.9, dig=3)
[1] "0.052222" "0.014444" "0.002222" "0.000111" "2.56e-05" "5.00e-06" "< 2e-16" 
> ## end of moved from format.Rd
> 
> 
> ## is.finite
> x <- c(100,-1e-13,Inf,-Inf, NaN, pi, NA)
> x #  1.000000 -3.000000       Inf      -Inf        NA  3.141593        NA
[1]  1.000000e+02 -1.000000e-13           Inf          -Inf           NaN
[6]  3.141593e+00            NA
> names(x) <- formatC(x, dig=3)
> is.finite(x)
   100 -1e-13    Inf   -Inf    NaN   3.14     NA 
  TRUE   TRUE  FALSE  FALSE  FALSE   TRUE  FALSE 
> ##-   100 -1e-13 Inf -Inf NaN 3.14 NA
> ##-     T      T   .    .   .    T  .
> is.na(x)
   100 -1e-13    Inf   -Inf    NaN   3.14     NA 
 FALSE  FALSE  FALSE  FALSE   TRUE  FALSE   TRUE 
> ##-   100 -1e-13 Inf -Inf NaN 3.14 NA
> ##-     .      .   .    .   T    .  T
> which(is.na(x) & !is.nan(x))# only 'NA': 7
  NA 
   7 
> 
> is.na(x) | is.finite(x)
   100 -1e-13    Inf   -Inf    NaN   3.14     NA 
  TRUE   TRUE  FALSE  FALSE   TRUE   TRUE   TRUE 
> ##-   100 -1e-13 Inf -Inf NaN 3.14 NA
> ##-     T      T   .    .   T    T  T
> is.infinite(x)
   100 -1e-13    Inf   -Inf    NaN   3.14     NA 
 FALSE  FALSE   TRUE   TRUE  FALSE  FALSE  FALSE 
> ##-   100 -1e-13 Inf -Inf NaN 3.14 NA
> ##-     .      .   T    T   .    .  .
> 
> ##-- either  finite or infinite  or  NA:
> all(is.na(x) != is.finite(x) | is.infinite(x)) # TRUE
[1] TRUE
> all(is.nan(x) != is.finite(x) | is.infinite(x)) # FALSE: have 'real' NA
[1] FALSE
> 
> ##--- Integer
> (ix <- structure(as.integer(x),names= names(x)))
   100 -1e-13    Inf   -Inf    NaN   3.14     NA 
   100      0     NA     NA     NA      3     NA 
Warning message:
In structure(as.integer(x), names = names(x)) : NAs introduced by coercion
> ##-   100 -1e-13    Inf   -Inf    NaN   3.14     NA
> ##-   100      0     NA     NA     NA      3     NA
> all(is.na(ix) != is.finite(ix) | is.infinite(ix)) # TRUE (still)
[1] TRUE
> 
> storage.mode(ii <- -3:5)
[1] "integer"
> storage.mode(zm <- outer(ii,ii, FUN="*"))# integer
[1] "double"
> storage.mode(zd <- outer(ii,ii, FUN="/"))# double
[1] "double"
> range(zd, na.rm=TRUE)# -Inf  Inf
[1] -Inf  Inf
> zd[,ii==0]
[1] -Inf -Inf -Inf  NaN  Inf  Inf  Inf  Inf  Inf
> 
> (storage.mode(print(1:1 / 0:0)))# Inf "double"
[1] Inf
[1] "double"
> (storage.mode(print(1:1 / 1:1)))# 1 "double"
[1] 1
[1] "double"
> (storage.mode(print(1:1 + 1:1)))# 2 "integer"
[1] 2
[1] "integer"
> (storage.mode(print(2:2 * 2:2)))# 4 "integer"
[1] 4
[1] "integer"
> ## end of moved from is.finite.Rd
> 
> 
> ## kronecker
> fred <- matrix(1:12, 3, 4, dimnames=list(LETTERS[1:3], LETTERS[4:7]))
> bill <- c("happy" = 100, "sad" = 1000)
> kronecker(fred, bill, make.dimnames = TRUE)
          D:   E:   F:    G:
A:happy  100  400  700  1000
A:sad   1000 4000 7000 10000
B:happy  200  500  800  1100
B:sad   2000 5000 8000 11000
C:happy  300  600  900  1200
C:sad   3000 6000 9000 12000
> 
> bill <- outer(bill, c("cat"=3, "dog"=4))
> kronecker(fred, bill, make.dimnames = TRUE)
        D:cat D:dog E:cat E:dog F:cat F:dog G:cat G:dog
A:happy   300   400  1200  1600  2100  2800  3000  4000
A:sad    3000  4000 12000 16000 21000 28000 30000 40000
B:happy   600   800  1500  2000  2400  3200  3300  4400
B:sad    6000  8000 15000 20000 24000 32000 33000 44000
C:happy   900  1200  1800  2400  2700  3600  3600  4800
C:sad    9000 12000 18000 24000 27000 36000 36000 48000
> 
> # dimnames are hard work: let's test them thoroughly
> 
> dimnames(bill) <- NULL
> kronecker(fred, bill, make=TRUE)
     D:    D:    E:    E:    F:    F:    G:    G:
A:  300   400  1200  1600  2100  2800  3000  4000
A: 3000  4000 12000 16000 21000 28000 30000 40000
B:  600   800  1500  2000  2400  3200  3300  4400
B: 6000  8000 15000 20000 24000 32000 33000 44000
C:  900  1200  1800  2400  2700  3600  3600  4800
C: 9000 12000 18000 24000 27000 36000 36000 48000
> kronecker(bill, fred, make=TRUE)
     :D    :E    :F    :G    :D    :E    :F    :G
:A  300  1200  2100  3000   400  1600  2800  4000
:B  600  1500  2400  3300   800  2000  3200  4400
:C  900  1800  2700  3600  1200  2400  3600  4800
:A 3000 12000 21000 30000  4000 16000 28000 40000
:B 6000 15000 24000 33000  8000 20000 32000 44000
:C 9000 18000 27000 36000 12000 24000 36000 48000
> 
> dim(bill) <- c(2, 2, 1)
> dimnames(bill) <- list(c("happy", "sad"), NULL, "")
> kronecker(fred, bill, make=TRUE)
, , :

          D:    D:    E:    E:    F:    F:    G:    G:
A:happy  300   400  1200  1600  2100  2800  3000  4000
A:sad   3000  4000 12000 16000 21000 28000 30000 40000
B:happy  600   800  1500  2000  2400  3200  3300  4400
B:sad   6000  8000 15000 20000 24000 32000 33000 44000
C:happy  900  1200  1800  2400  2700  3600  3600  4800
C:sad   9000 12000 18000 24000 27000 36000 36000 48000

> 
> bill <- array(1:24, c(3, 4, 2))
> dimnames(bill) <- list(NULL, NULL, c("happy", "sad"))
> kronecker(bill, fred, make=TRUE)
, , happy:

   :D :E :F :G :D :E :F :G :D :E :F  :G :D :E  :F  :G
:A  1  4  7 10  4 16 28 40  7 28 49  70 10 40  70 100
:B  2  5  8 11  8 20 32 44 14 35 56  77 20 50  80 110
:C  3  6  9 12 12 24 36 48 21 42 63  84 30 60  90 120
:A  2  8 14 20  5 20 35 50  8 32 56  80 11 44  77 110
:B  4 10 16 22 10 25 40 55 16 40 64  88 22 55  88 121
:C  6 12 18 24 15 30 45 60 24 48 72  96 33 66  99 132
:A  3 12 21 30  6 24 42 60  9 36 63  90 12 48  84 120
:B  6 15 24 33 12 30 48 66 18 45 72  99 24 60  96 132
:C  9 18 27 36 18 36 54 72 27 54 81 108 36 72 108 144

, , sad:

   :D :E  :F  :G :D  :E  :F  :G :D  :E  :F  :G :D  :E  :F  :G
:A 13 52  91 130 16  64 112 160 19  76 133 190 22  88 154 220
:B 26 65 104 143 32  80 128 176 38  95 152 209 44 110 176 242
:C 39 78 117 156 48  96 144 192 57 114 171 228 66 132 198 264
:A 14 56  98 140 17  68 119 170 20  80 140 200 23  92 161 230
:B 28 70 112 154 34  85 136 187 40 100 160 220 46 115 184 253
:C 42 84 126 168 51 102 153 204 60 120 180 240 69 138 207 276
:A 15 60 105 150 18  72 126 180 21  84 147 210 24  96 168 240
:B 30 75 120 165 36  90 144 198 42 105 168 231 48 120 192 264
:C 45 90 135 180 54 108 162 216 63 126 189 252 72 144 216 288

> kronecker(fred, bill, make=TRUE)
, , :happy

   D: D: D: D: E: E: E: E: F: F: F:  F: G: G:  G:  G:
A:  1  4  7 10  4 16 28 40  7 28 49  70 10 40  70 100
A:  2  5  8 11  8 20 32 44 14 35 56  77 20 50  80 110
A:  3  6  9 12 12 24 36 48 21 42 63  84 30 60  90 120
B:  2  8 14 20  5 20 35 50  8 32 56  80 11 44  77 110
B:  4 10 16 22 10 25 40 55 16 40 64  88 22 55  88 121
B:  6 12 18 24 15 30 45 60 24 48 72  96 33 66  99 132
C:  3 12 21 30  6 24 42 60  9 36 63  90 12 48  84 120
C:  6 15 24 33 12 30 48 66 18 45 72  99 24 60  96 132
C:  9 18 27 36 18 36 54 72 27 54 81 108 36 72 108 144

, , :sad

   D: D: D: D: E:  E:  E:  E:  F:  F:  F:  F:  G:  G:  G:  G:
A: 13 16 19 22 52  64  76  88  91 112 133 154 130 160 190 220
A: 14 17 20 23 56  68  80  92  98 119 140 161 140 170 200 230
A: 15 18 21 24 60  72  84  96 105 126 147 168 150 180 210 240
B: 26 32 38 44 65  80  95 110 104 128 152 176 143 176 209 242
B: 28 34 40 46 70  85 100 115 112 136 160 184 154 187 220 253
B: 30 36 42 48 75  90 105 120 120 144 168 192 165 198 231 264
C: 39 48 57 66 78  96 114 132 117 144 171 198 156 192 228 264
C: 42 51 60 69 84 102 120 138 126 153 180 207 168 204 240 276
C: 45 54 63 72 90 108 126 144 135 162 189 216 180 216 252 288

> 
> fred <- outer(fred, c("frequentist"=4, "bayesian"=4000))
> kronecker(fred, bill, make=TRUE)
, , frequentist:happy

   D: D:  D:  D: E:  E:  E:  E:  F:  F:  F:  F:  G:  G:  G:  G:
A:  4 16  28  40 16  64 112 160  28 112 196 280  40 160 280 400
A:  8 20  32  44 32  80 128 176  56 140 224 308  80 200 320 440
A: 12 24  36  48 48  96 144 192  84 168 252 336 120 240 360 480
B:  8 32  56  80 20  80 140 200  32 128 224 320  44 176 308 440
B: 16 40  64  88 40 100 160 220  64 160 256 352  88 220 352 484
B: 24 48  72  96 60 120 180 240  96 192 288 384 132 264 396 528
C: 12 48  84 120 24  96 168 240  36 144 252 360  48 192 336 480
C: 24 60  96 132 48 120 192 264  72 180 288 396  96 240 384 528
C: 36 72 108 144 72 144 216 288 108 216 324 432 144 288 432 576

, , frequentist:sad

    D:  D:  D:  D:  E:  E:  E:  E:  F:  F:  F:  F:  G:  G:   G:   G:
A:  52  64  76  88 208 256 304 352 364 448 532 616 520 640  760  880
A:  56  68  80  92 224 272 320 368 392 476 560 644 560 680  800  920
A:  60  72  84  96 240 288 336 384 420 504 588 672 600 720  840  960
B: 104 128 152 176 260 320 380 440 416 512 608 704 572 704  836  968
B: 112 136 160 184 280 340 400 460 448 544 640 736 616 748  880 1012
B: 120 144 168 192 300 360 420 480 480 576 672 768 660 792  924 1056
C: 156 192 228 264 312 384 456 528 468 576 684 792 624 768  912 1056
C: 168 204 240 276 336 408 480 552 504 612 720 828 672 816  960 1104
C: 180 216 252 288 360 432 504 576 540 648 756 864 720 864 1008 1152

, , bayesian:happy

      D:    D:     D:     D:    E:     E:     E:     E:     F:     F:     F:
A:  4000 16000  28000  40000 16000  64000 112000 160000  28000 112000 196000
A:  8000 20000  32000  44000 32000  80000 128000 176000  56000 140000 224000
A: 12000 24000  36000  48000 48000  96000 144000 192000  84000 168000 252000
B:  8000 32000  56000  80000 20000  80000 140000 200000  32000 128000 224000
B: 16000 40000  64000  88000 40000 100000 160000 220000  64000 160000 256000
B: 24000 48000  72000  96000 60000 120000 180000 240000  96000 192000 288000
C: 12000 48000  84000 120000 24000  96000 168000 240000  36000 144000 252000
C: 24000 60000  96000 132000 48000 120000 192000 264000  72000 180000 288000
C: 36000 72000 108000 144000 72000 144000 216000 288000 108000 216000 324000
       F:     G:     G:     G:     G:
A: 280000  40000 160000 280000 400000
A: 308000  80000 200000 320000 440000
A: 336000 120000 240000 360000 480000
B: 320000  44000 176000 308000 440000
B: 352000  88000 220000 352000 484000
B: 384000 132000 264000 396000 528000
C: 360000  48000 192000 336000 480000
C: 396000  96000 240000 384000 528000
C: 432000 144000 288000 432000 576000

, , bayesian:sad

       D:     D:     D:     D:     E:     E:     E:     E:     F:     F:     F:
A:  52000  64000  76000  88000 208000 256000 304000 352000 364000 448000 532000
A:  56000  68000  80000  92000 224000 272000 320000 368000 392000 476000 560000
A:  60000  72000  84000  96000 240000 288000 336000 384000 420000 504000 588000
B: 104000 128000 152000 176000 260000 320000 380000 440000 416000 512000 608000
B: 112000 136000 160000 184000 280000 340000 400000 460000 448000 544000 640000
B: 120000 144000 168000 192000 300000 360000 420000 480000 480000 576000 672000
C: 156000 192000 228000 264000 312000 384000 456000 528000 468000 576000 684000
C: 168000 204000 240000 276000 336000 408000 480000 552000 504000 612000 720000
C: 180000 216000 252000 288000 360000 432000 504000 576000 540000 648000 756000
       F:     G:     G:      G:      G:
A: 616000 520000 640000  760000  880000
A: 644000 560000 680000  800000  920000
A: 672000 600000 720000  840000  960000
B: 704000 572000 704000  836000  968000
B: 736000 616000 748000  880000 1012000
B: 768000 660000 792000  924000 1056000
C: 792000 624000 768000  912000 1056000
C: 828000 672000 816000  960000 1104000
C: 864000 720000 864000 1008000 1152000

> ## end of moved from kronecker.Rd
> 
> ## merge
> authors <- data.frame(
+     surname = c("Tukey", "Venables", "Tierney", "Ripley", "McNeil"),
+     nationality = c("US", "Australia", "US", "UK", "Australia"),
+     deceased = c("yes", rep("no", 4)))
> books <- data.frame(
+     name = c("Tukey", "Venables", "Tierney",
+              "Ripley", "Ripley", "McNeil", "R Core"),
+     title = c("Exploratory Data Analysis",
+               "Modern Applied Statistics ...",
+               "LISP-STAT",
+               "Spatial Statistics", "Stochastic Simulation",
+               "Interactive Data Analysis",
+               "An Introduction to R"),
+     other.author = c(NA, "Ripley", NA, NA, NA, NA,
+                      "Venables & Smith"))
> b2 <- books; names(b2)[1] <- names(authors)[1]
> 
> merge(authors, b2, all.x = TRUE)
   surname nationality deceased                         title other.author
1   McNeil   Australia       no     Interactive Data Analysis         <NA>
2   Ripley          UK       no            Spatial Statistics         <NA>
3   Ripley          UK       no         Stochastic Simulation         <NA>
4  Tierney          US       no                     LISP-STAT         <NA>
5    Tukey          US      yes     Exploratory Data Analysis         <NA>
6 Venables   Australia       no Modern Applied Statistics ...       Ripley
> merge(authors, b2, all.y = TRUE)
   surname nationality deceased                         title     other.author
1   McNeil   Australia       no     Interactive Data Analysis             <NA>
2   Ripley          UK       no            Spatial Statistics             <NA>
3   Ripley          UK       no         Stochastic Simulation             <NA>
4  Tierney          US       no                     LISP-STAT             <NA>
5    Tukey          US      yes     Exploratory Data Analysis             <NA>
6 Venables   Australia       no Modern Applied Statistics ...           Ripley
7   R Core        <NA>     <NA>          An Introduction to R Venables & Smith
> 
> ## empty d.f. :
> merge(authors, b2[7,])
[1] surname      nationality  deceased     title        other.author
<0 rows> (or 0-length row.names)
> 
> merge(authors, b2[7,], all.y = TRUE)
  surname nationality deceased                title     other.author
1  R Core        <NA>     <NA> An Introduction to R Venables & Smith
> merge(authors, b2[7,], all.x = TRUE)
   surname nationality deceased title other.author
1   McNeil   Australia       no  <NA>         <NA>
2   Ripley          UK       no  <NA>         <NA>
3  Tierney          US       no  <NA>         <NA>
4    Tukey          US      yes  <NA>         <NA>
5 Venables   Australia       no  <NA>         <NA>
> ## end of moved from merge.Rd
> 
> ## NA
> is.na(c(1,NA))
[1] FALSE  TRUE
> is.na(paste(c(1,NA)))
[1] FALSE FALSE
> is.na(list())# logical(0)
logical(0)
> ll <- list(pi,"C",NaN,Inf, 1:3, c(0,NA), NA)
> is.na (ll)
[1] FALSE FALSE  TRUE FALSE FALSE FALSE  TRUE
> lapply(ll, is.nan)  # is.nan no longer works on lists
[[1]]
[1] FALSE

[[2]]
[1] FALSE

[[3]]
[1] TRUE

[[4]]
[1] FALSE

[[5]]
[1] FALSE FALSE FALSE

[[6]]
[1] FALSE FALSE

[[7]]
[1] FALSE

> ## end of moved from NA.Rd
> 
> ## is.na was returning unset values on nested lists
> ll <- list(list(1))
> for (i in 1:5) print(as.integer(is.na(ll)))
[1] 0
[1] 0
[1] 0
[1] 0
[1] 0
> 
> ## scale
> ## test out NA handling
> tm <- matrix(c(2,1,0,1,0,NA,NA,NA,0), nrow=3)
> scale(tm, , FALSE)
     [,1] [,2] [,3]
[1,]    1  0.5   NA
[2,]    0 -0.5   NA
[3,]   -1   NA    0
attr(,"scaled:center")
[1] 1.0 0.5 0.0
> scale(tm)
     [,1]       [,2] [,3]
[1,]    1  0.7071068   NA
[2,]    0 -0.7071068   NA
[3,]   -1         NA  NaN
attr(,"scaled:center")
[1] 1.0 0.5 0.0
attr(,"scaled:scale")
[1] 1.0000000 0.7071068 0.0000000
> ## end of moved from scale.Rd
> 
> ## tabulate
> tabulate(numeric(0))
[1] 0
> ## end of moved from tabulate.Rd
> 
> ## ts
> # Ensure working arithmetic for `ts' objects :
> stopifnot(z == z)
> stopifnot(z-z == 0)
> 
> ts(1:5, start=2, end=4) # truncate
Time Series:
Start = 2 
End = 4 
Frequency = 1 
[1] 1 2 3
> ts(1:5, start=3, end=17)# repeat
Time Series:
Start = 3 
End = 17 
Frequency = 1 
 [1] 1 2 3 4 5 1 2 3 4 5 1 2 3 4 5
> ## end of moved from ts.Rd
> 
> ### end of moved
> 
> 
> ## PR 715 (Printing list elements w/attributes)
> ##
> l <- list(a=10)
> attr(l$a, "xx") <- 23
> l
$a
[1] 10
attr(,"xx")
[1] 23

> ## Comments:
> ## should print as
> # $a:
> # [1] 10
> # attr($a, "xx"):
> # [1] 23
> 
> ## On the other hand
> m <- matrix(c(1, 2, 3, 0, 10, NA), 3, 2)
> na.omit(m)
     [,1] [,2]
[1,]    1    0
[2,]    2   10
attr(,"na.action")
[1] 3
attr(,"class")
[1] "omit"
> ## should print as
> #      [,1] [,2]
> # [1,]    1    0
> # [2,]    2   10
> # attr(,"na.action")
> # [1] 3
> # attr(,"na.action")
> # [1] "omit"
> 
> ## and
> x <- 1
> attr(x, "foo") <- list(a="a")
> x
[1] 1
attr(,"foo")
attr(,"foo")$a
[1] "a"

> ## should print as
> # [1] 1
> # attr(,"foo")
> # attr(,"foo")$a
> # [1] "a"
> 
> 
> ## PR 746 (printing of lists)
> ##
> test.list <- list(A = list(formula=Y~X, subset=TRUE),
+                   B = list(formula=Y~X, subset=TRUE))
> 
> test.list
$A
$A$formula
Y ~ X

$A$subset
[1] TRUE


$B
$B$formula
Y ~ X

$B$subset
[1] TRUE


> ## Comments:
> ## should print as
> # $A
> # $A$formula
> # Y ~ X
> #
> # $A$subset
> # [1] TRUE
> #
> #
> # $B
> # $B$formula
> # Y ~ X
> #
> # $B$subset
> # [1] TRUE
> 
> ## Marc Feldesman 2001-Feb-01.  Precision in summary.data.frame & *.matrix
> summary(attenu)
     event            mag           station         dist       
 Min.   : 1.00   Min.   :5.000   117    :  5   Min.   :  0.50  
 1st Qu.: 9.00   1st Qu.:5.300   1028   :  4   1st Qu.: 11.32  
 Median :18.00   Median :6.100   113    :  4   Median : 23.40  
 Mean   :14.74   Mean   :6.084   112    :  3   Mean   : 45.60  
 3rd Qu.:20.00   3rd Qu.:6.600   135    :  3   3rd Qu.: 47.55  
 Max.   :23.00   Max.   :7.700   (Other):147   Max.   :370.00  
                                 NA's   : 16                   
     accel        
 Min.   :0.00300  
 1st Qu.:0.04425  
 Median :0.11300  
 Mean   :0.15422  
 3rd Qu.:0.21925  
 Max.   :0.81000  
                  
> summary(attenu, digits = 5)
     event             mag            station         dist        
 Min.   : 1.000   Min.   :5.0000   117    :  5   Min.   :  0.500  
 1st Qu.: 9.000   1st Qu.:5.3000   1028   :  4   1st Qu.: 11.325  
 Median :18.000   Median :6.1000   113    :  4   Median : 23.400  
 Mean   :14.742   Mean   :6.0841   112    :  3   Mean   : 45.603  
 3rd Qu.:20.000   3rd Qu.:6.6000   135    :  3   3rd Qu.: 47.550  
 Max.   :23.000   Max.   :7.7000   (Other):147   Max.   :370.000  
                                   NA's   : 16                    
     accel        
 Min.   :0.00300  
 1st Qu.:0.04425  
 Median :0.11300  
 Mean   :0.15422  
 3rd Qu.:0.21925  
 Max.   :0.81000  
                  
> summary(data.matrix(attenu), digits = 5)# the same for matrix
     event             mag            station             dist        
 Min.   : 1.000   Min.   :5.0000   Min.   :  1.000   Min.   :  0.500  
 1st Qu.: 9.000   1st Qu.:5.3000   1st Qu.: 24.250   1st Qu.: 11.325  
 Median :18.000   Median :6.1000   Median : 56.500   Median : 23.400  
 Mean   :14.742   Mean   :6.0841   Mean   : 56.928   Mean   : 45.603  
 3rd Qu.:20.000   3rd Qu.:6.6000   3rd Qu.: 86.750   3rd Qu.: 47.550  
 Max.   :23.000   Max.   :7.7000   Max.   :117.000   Max.   :370.000  
                                   NA's   :16                         
     accel        
 Min.   :0.00300  
 1st Qu.:0.04425  
 Median :0.11300  
 Mean   :0.15422  
 3rd Qu.:0.21925  
 Max.   :0.81000  
                  
> ## Comments:
> ## No difference between these in 1.2.1 and earlier
> set.seed(1)
> x <- c(round(runif(10), 2), 10000)
> summary(x)
     Min.   1st Qu.    Median      Mean   3rd Qu.      Max. 
    0.060     0.320     0.630   909.600     0.905 10000.000 
> summary(data.frame(x))
       x            
 Min.   :    0.060  
 1st Qu.:    0.320  
 Median :    0.630  
 Mean   :  909.592  
 3rd Qu.:    0.905  
 Max.   :10000.000  
> ## Comments:
> ## All entries show all 3 digits after the decimal point now.
> 
> ## Chong Gu 2001-Feb-16.  step on binomials
> detg1 <-
+ structure(list(Temp = structure(c(2L, 1L, 2L, 1L, 2L, 1L, 2L,
+     1L, 2L, 1L, 2L, 1L), .Label = c("High", "Low"), class = "factor"),
+     M.user = structure(c(1L, 1L, 2L, 2L, 1L, 1L, 2L, 2L, 1L,
+     1L, 2L, 2L), .Label = c("N", "Y"), class = "factor"),
+     Soft = structure(c(1L, 1L, 1L, 1L, 2L, 2L, 2L, 2L, 3L, 3L, 3L, 3L),
+     .Label = c("Hard", "Medium", "Soft"), class = "factor"),
+     M = c(42, 30, 52, 43,
+     50, 23, 55, 47, 53, 27, 49, 29), X = c(68, 42, 37, 24, 66,
+     33, 47, 23, 63, 29, 57, 19)), .Names = c("Temp", "M.user",
+ "Soft", "M", "X"), class = "data.frame", row.names = c("1", "3",
+ "5", "7", "9", "11", "13", "15", "17", "19", "21", "23"))
> detg1.m0 <- glm(cbind(X,M)~1,binomial,detg1)
> detg1.m0

Call:  glm(formula = cbind(X, M) ~ 1, family = binomial, data = detg1)

Coefficients:
(Intercept)  
    0.01587  

Degrees of Freedom: 11 Total (i.e. Null);  11 Residual
Null Deviance:	    32.83 
Residual Deviance: 32.83 	AIC: 92.52 
> step(detg1.m0,scope=list(upper=~M.user*Temp*Soft))
Start:  AIC=92.52
cbind(X, M) ~ 1

         Df Deviance    AIC
+ M.user  1   12.244 73.942
+ Temp    1   28.464 90.162
<none>        32.826 92.524
+ Soft    2   32.430 96.128

Step:  AIC=73.94
cbind(X, M) ~ M.user

         Df Deviance    AIC
+ Temp    1    8.444 72.142
<none>        12.244 73.942
+ Soft    2   11.967 77.665
- M.user  1   32.826 92.524

Step:  AIC=72.14
cbind(X, M) ~ M.user + Temp

              Df Deviance    AIC
+ M.user:Temp  1    5.656 71.354
<none>              8.444 72.142
- Temp         1   12.244 73.942
+ Soft         2    8.228 75.926
- M.user       1   28.464 90.162

Step:  AIC=71.35
cbind(X, M) ~ M.user + Temp + M.user:Temp

              Df Deviance    AIC
<none>             5.6560 71.354
- M.user:Temp  1   8.4440 72.142
+ Soft         2   5.4952 75.193

Call:  glm(formula = cbind(X, M) ~ M.user + Temp + M.user:Temp, family = binomial, 
    data = detg1)

Coefficients:
    (Intercept)          M.userY          TempLow  M.userY:TempLow  
        0.26236         -0.85183          0.04411          0.44427  

Degrees of Freedom: 11 Total (i.e. Null);  8 Residual
Null Deviance:	    32.83 
Residual Deviance: 5.656 	AIC: 71.35 
> 
> ## PR 829 (empty values in all.vars)
> ## This example by Uwe Ligges <ligges@statistik.uni-dortmund.de>
> 
> temp <- matrix(1:4, 2)
> all.vars(temp ~ 3) # OK
[1] "temp"
> all.vars(temp[1, ] ~ 3) # wrong in 1.2.1
[1] "temp"
> 
> ## 2001-Feb-22 from David Scott.
> ## rank-deficient residuals in a manova model.
> gofX.df<-
+   structure(list(A = c(0.696706709347165, 0.362357754476673,
+ -0.0291995223012888,
+ 0.696706709347165, 0.696706709347165, -0.0291995223012888, 0.696706709347165,
+ -0.0291995223012888, 0.362357754476673, 0.696706709347165, -0.0291995223012888,
+ 0.362357754476673, -0.416146836547142, 0.362357754476673, 0.696706709347165,
+ 0.696706709347165, 0.362357754476673, -0.416146836547142, -0.0291995223012888,
+ -0.416146836547142, 0.696706709347165, -0.416146836547142, 0.362357754476673,
+ -0.0291995223012888), B = c(0.717356090899523, 0.932039085967226,
+ 0.999573603041505, 0.717356090899523, 0.717356090899523, 0.999573603041505,
+ 0.717356090899523, 0.999573603041505, 0.932039085967226, 0.717356090899523,
+ 0.999573603041505, 0.932039085967226, 0.909297426825682, 0.932039085967226,
+ 0.717356090899523, 0.717356090899523, 0.932039085967226, 0.909297426825682,
+ 0.999573603041505, 0.909297426825682, 0.717356090899523, 0.909297426825682,
+ 0.932039085967226, 0.999573603041505), C = c(-0.0291995223012888,
+ -0.737393715541246, -0.998294775794753, -0.0291995223012888,
+ -0.0291995223012888, -0.998294775794753, -0.0291995223012888,
+ -0.998294775794753, -0.737393715541246, -0.0291995223012888,
+ -0.998294775794753, -0.737393715541246, -0.653643620863612, -0.737393715541246,
+ -0.0291995223012888, -0.0291995223012888, -0.737393715541246,
+ -0.653643620863612, -0.998294775794753, -0.653643620863612,
+ -0.0291995223012888,
+ -0.653643620863612, -0.737393715541246, -0.998294775794753),
+     D = c(0.999573603041505, 0.67546318055115, -0.0583741434275801,
+     0.999573603041505, 0.999573603041505, -0.0583741434275801,
+     0.999573603041505, -0.0583741434275801, 0.67546318055115,
+     0.999573603041505, -0.0583741434275801, 0.67546318055115,
+     -0.756802495307928, 0.67546318055115, 0.999573603041505,
+     0.999573603041505, 0.67546318055115, -0.756802495307928,
+     -0.0583741434275801, -0.756802495307928, 0.999573603041505,
+     -0.756802495307928, 0.67546318055115, -0.0583741434275801
+     ), groups = structure(c(1, 1, 1, 1, 1, 1, 1, 1, 2, 2, 2,
+     2, 2, 2, 2, 2, 3, 3, 3, 3, 3, 3, 3, 3), class = "factor", .Label = c("1",
+     "2", "3"))), .Names = c("A", "B", "C", "D", "groups"), row.names = 1:24,
+             class = "data.frame")
> 
> gofX.manova <- manova(formula = cbind(A, B, C, D) ~ groups, data = gofX.df)
> try(summary(gofX.manova))
Error in summary.manova(gofX.manova) : residuals have rank 3 < 4
> ## should fail with an error message `residuals have rank 3 < 4'
> 
> ## Prior to 1.3.0 dist did not handle missing values, and the
> ## internal C code was incorrectly scaling for missing values.
> z <- as.matrix(t(trees))
> z[1,1] <- z[2,2] <- z[3,3] <- z[2,4] <- NA
> dist(z, method="euclidean")
          Girth   Height
Height 352.4365         
Volume 123.5503 261.5802
> dist(z, method="maximum")
       Girth Height
Height  72.7       
Volume  56.4   63.3
> dist(z, method="manhattan")
           Girth    Height
Height 1954.8821          
Volume  557.1448 1392.3429
> dist(z, method="canberra")
          Girth   Height
Height 21.66477         
Volume 10.96200 13.63365
> 
> ## F. Tusell 2001-03-07.  printing kernels.
> kernel("daniell", m=5)
Daniell(5) 
coef[-5] = 0.09091
coef[-4] = 0.09091
coef[-3] = 0.09091
coef[-2] = 0.09091
coef[-1] = 0.09091
coef[ 0] = 0.09091
coef[ 1] = 0.09091
coef[ 2] = 0.09091
coef[ 3] = 0.09091
coef[ 4] = 0.09091
coef[ 5] = 0.09091
> kernel("modified.daniell", m=5)
mDaniell(5) 
coef[-5] = 0.05
coef[-4] = 0.10
coef[-3] = 0.10
coef[-2] = 0.10
coef[-1] = 0.10
coef[ 0] = 0.10
coef[ 1] = 0.10
coef[ 2] = 0.10
coef[ 3] = 0.10
coef[ 4] = 0.10
coef[ 5] = 0.05
> kernel("daniell", m=c(3,5,7))
Daniell(3,5,7) 
coef[-15] = 0.0008658
coef[-14] = 0.0025974
coef[-13] = 0.0051948
coef[-12] = 0.0086580
coef[-11] = 0.0129870
coef[-10] = 0.0181818
coef[ -9] = 0.0242424
coef[ -8] = 0.0303030
coef[ -7] = 0.0363636
coef[ -6] = 0.0424242
coef[ -5] = 0.0484848
coef[ -4] = 0.0536797
coef[ -3] = 0.0580087
coef[ -2] = 0.0614719
coef[ -1] = 0.0640693
coef[  0] = 0.0649351
coef[  1] = 0.0640693
coef[  2] = 0.0614719
coef[  3] = 0.0580087
coef[  4] = 0.0536797
coef[  5] = 0.0484848
coef[  6] = 0.0424242
coef[  7] = 0.0363636
coef[  8] = 0.0303030
coef[  9] = 0.0242424
coef[ 10] = 0.0181818
coef[ 11] = 0.0129870
coef[ 12] = 0.0086580
coef[ 13] = 0.0051948
coef[ 14] = 0.0025974
coef[ 15] = 0.0008658
> ## fixed by patch from Adrian Trapletti 2001-03-08
> 
> ## Start new year (i.e. line) at Jan:
> (tt <- ts(1:10, start = c(1920,7), end = c(1921,4), freq = 12))
     Jan Feb Mar Apr May Jun Jul Aug Sep Oct Nov Dec
1920                           1   2   3   4   5   6
1921   7   8   9  10                                
> cbind(tt, tt + 1)
         tt tt + 1
Jul 1920  1      2
Aug 1920  2      3
Sep 1920  3      4
Oct 1920  4      5
Nov 1920  5      6
Dec 1920  6      7
Jan 1921  7      8
Feb 1921  8      9
Mar 1921  9     10
Apr 1921 10     11
> 
> 
> ## PR 883 (cor(x,y) when is.null(y))
> try(cov(rnorm(10), NULL))
Error in cov(rnorm(10), NULL) : 
  supply both 'x' and 'y' or a matrix-like 'x'
> try(cor(rnorm(10), NULL))
Error in cor(rnorm(10), NULL) : 
  supply both 'x' and 'y' or a matrix-like 'x'
> ## gave the variance and 1 respectively in 1.2.2.
> 
> 
> ## PR 960 (format() of a character matrix converts to vector)
> ## example from <John.Peters@tip.csiro.au>
> a <- matrix(c("axx","b","c","d","e","f","g","h"), nrow=2)
> format(a)
     [,1]  [,2]  [,3]  [,4] 
[1,] "axx" "c  " "e  " "g  "
[2,] "b  " "d  " "f  " "h  "
> format(a, justify="right")
     [,1]  [,2]  [,3]  [,4] 
[1,] "axx" "  c" "  e" "  g"
[2,] "  b" "  d" "  f" "  h"
> ## lost dimensions in 1.2.3
> 
> 
> ## PR 963
> res <- svd(rbind(1:7))## $v lost dimensions in 1.2.3
> if(res$u[1,1] < 0) {res$u <- -res$u; res$v <- -res$v}
> res
$d
[1] 11.83216

$u
     [,1]
[1,]    1

$v
           [,1]
[1,] 0.08451543
[2,] 0.16903085
[3,] 0.25354628
[4,] 0.33806170
[5,] 0.42257713
[6,] 0.50709255
[7,] 0.59160798

> 
> 
> ## Make sure  on.exit() keeps being evaluated in the proper env [from PD]:
> ## A more complete example:
> g1 <- function(fitted) { on.exit(remove(fitted)); return(function(foo) foo) }
> g2 <- function(fitted) { on.exit(remove(fitted));        function(foo) foo }
> f <- function(g) { fitted <- 1; h <- g(fitted); print(fitted)
+                    ls(envir=environment(h)) }
> f(g1)
[1] 1
character(0)
> f(g2)
[1] 1
character(0)
> 
> f2 <- function()
+ {
+   g.foo <- g1
+   g.bar <- g2
+   g <- function(x,...) UseMethod("g")
+   fitted <- 1; class(fitted) <- "foo"
+   h <- g(fitted); print(fitted); print(ls(envir=environment(h)))
+   fitted <- 1; class(fitted) <- "bar"
+   h <- g(fitted); print(fitted); print(ls(envir=environment(h)))
+   invisible(NULL)
+ }
> f2()
[1] 1
attr(,"class")
[1] "foo"
character(0)
[1] 1
attr(,"class")
[1] "bar"
character(0)
> ## The first case in f2() is broken in 1.3.0(-patched).
> 
> ## on.exit() consistency check from Luke:
> g <- function() as.environment(-1)
> f <- function(x) UseMethod("f")
> f.foo <- function(x) { on.exit(e <<- g()); NULL }
> f.bar <- function(x) { on.exit(e <<- g()); return(NULL) }
> f(structure(1,class = "foo"))
NULL
> ls(env = e)# only "x", i.e. *not* the GlobalEnv
[1] "x"
> f(structure(1,class = "bar"))
NULL
> stopifnot("x" == ls(env = e))# as above; wrongly was .GlobalEnv in R 1.3.x
> 
> 
> ## some tests that R supports logical variables in formulae
> ## it coerced them to numeric prior to 1.4.0
> ## they should appear like 2-level factors, following S
> 
> oldCon <- options("contrasts")
> y <- rnorm(10)
> x <- rep(c(TRUE, FALSE), 5)
> model.matrix(y ~ x)
   (Intercept) xTRUE
1            1     1
2            1     0
3            1     1
4            1     0
5            1     1
6            1     0
7            1     1
8            1     0
9            1     1
10           1     0
attr(,"assign")
[1] 0 1
attr(,"contrasts")
attr(,"contrasts")$x
[1] "contr.treatment"

> lm(y ~ x)

Call:
lm(formula = y ~ x)

Coefficients:
(Intercept)        xTRUE  
   -0.05293     -0.20018  

> DF <- data.frame(x, y)
> lm(y ~ x, data=DF)

Call:
lm(formula = y ~ x, data = DF)

Coefficients:
(Intercept)        xTRUE  
   -0.05293     -0.20018  

> options(contrasts=c("contr.helmert", "contr.poly"))
> model.matrix(y ~ x)
   (Intercept) x1
1            1  1
2            1 -1
3            1  1
4            1 -1
5            1  1
6            1 -1
7            1  1
8            1 -1
9            1  1
10           1 -1
attr(,"assign")
[1] 0 1
attr(,"contrasts")
attr(,"contrasts")$x
[1] "contr.helmert"

> lm(y ~ x, data=DF)

Call:
lm(formula = y ~ x, data = DF)

Coefficients:
(Intercept)           x1  
    -0.1530      -0.1001  

> z <- 1:10
> lm(y ~ x*z)

Call:
lm(formula = y ~ x * z)

Coefficients:
(Intercept)           x1            z         x1:z  
  -0.088089    -0.508170    -0.005102     0.073733  

> lm(y ~ x*z - 1)

Call:
lm(formula = y ~ x * z - 1)

Coefficients:
   xFALSE      xTRUE          z       x1:z  
 0.420081  -0.596259  -0.005102   0.073733  

> options(oldCon)
> 
> ## diffinv, Adrian Trapletti, 2001-08-27
> x <- ts(1:10)
> diffinv(diff(x),xi=x[1])
Time Series:
Start = 1 
End = 10 
Frequency = 1 
 [1]  1  2  3  4  5  6  7  8  9 10
> diffinv(diff(x,lag=1,differences=2),lag=1,differences=2,xi=x[1:2])
Time Series:
Start = 1 
End = 10 
Frequency = 1 
 [1]  1  2  3  4  5  6  7  8  9 10
> ## last had wrong start and end
> 
> ## PR#1072  (Reading Inf and NaN values)
> as.numeric(as.character(NaN))
[1] NaN
> as.numeric(as.character(Inf))
[1] Inf
> ## were NA on Windows at least under 1.3.0.
> 
> ## PR#1092 (rowsum dimnames)
> rowsum(matrix(1:12, 3,4), c("Y","X","Y"))
  [,1] [,2] [,3] [,4]
X    2    5    8   11
Y    4   10   16   22
> ## rownames were 1,2 in <= 1.3.1.
> 
> ## PR#1115 (saving strings with ascii=TRUE)
> x <- y <- unlist(as.list(
+     parse(text=paste("\"\\", as.character(as.octmode(1:255)), "\"",sep=""))))
> save(x, ascii=TRUE, file=(fn <- tempfile()))
> load(fn)
> all(x==y)
[1] TRUE
> unlink(fn)
> ## 1.3.1 had trouble with \
> 
> 
> ## Some tests of sink() and connections()
> ## capture all the output to a file.
> zz <- file("all.Rout", open="wt")
> sink(zz)
> sink(zz, type="message")
> try(log("a"))
> ## back to the console
> sink(type="message")
> sink()
> try(log("a"))
Error in log("a") : Non-numeric argument to mathematical function
> 
> ## capture all the output to a file.
> zz <- file("all.Rout", open="wt")
> sink(zz)
> sink(zz, type="message")
> try(log("a"))
> 
> ## bail out
> closeAllConnections()
> (foo <- showConnections())
     description class mode text isopen can read can write
> stopifnot(nrow(foo) == 0)
> try(log("a"))
Error in log("a") : Non-numeric argument to mathematical function
> unlink("all.Rout")
> ## many of these were untested before 1.4.0.
> 
> 
> ## test mean() works on logical but not factor
> x <- c(TRUE, FALSE, TRUE, TRUE)
> mean(x)
[1] 0.75
> mean(as.factor(x))
[1] NA
Warning message:
In mean.default(as.factor(x)) :
  argument is not numeric or logical: returning NA
> ## last had confusing error message in 1.3.1.
> 
> 
> ## Kurt Hornik 2001-Nov-13
> z <- table(x = 1:2, y = 1:2)
> z - 1
   y
x    1  2
  1  0 -1
  2 -1  0
> unclass(z - 1)
   y
x    1  2
  1  0 -1
  2 -1  0
> ## lost object bit prior to 1.4.0, so printed class attribute.
> 
> 
> ## PR#1226  (predict.mlm ignored newdata)
> ctl <- c(4.17,5.58,5.18,6.11,4.50,4.61,5.17,4.53,5.33,5.14)
> trt <- c(4.81,4.17,4.41,3.59,5.87,3.83,6.03,4.89,4.32,4.69)
> group <- gl(2,10,20, labels = c("Ctl","Trt"))
> weight <- c(ctl, trt)
> data <- data.frame(weight, group)
> fit <- lm(cbind(w=weight, w2=weight^2) ~ group, data=data)
> predict(fit, newdata=data[1:2, ])
      w       w2
1 5.032 25.62702
2 5.032 25.62702
> ## was 20 rows in R <= 1.4.0
> 
> 
> ## Chong Gu 2002-Feb-8: `.' not expanded in drop1
> lab <- dimnames(HairEyeColor)
> HairEye <- cbind(expand.grid(Hair=lab$Hair, Eye=lab$Eye, Sex=lab$Sex,
+ 			     stringsAsFactors = TRUE),
+ 		 Fr = as.vector(HairEyeColor))
> HairEye.fit <- glm(Fr ~ . ^2, poisson, HairEye)
> drop1(HairEye.fit)
Single term deletions

Model:
Fr ~ (Hair + Eye + Sex)^2
         Df Deviance    AIC
<none>         6.761 191.64
Hair:Eye  9  156.678 323.56
Hair:Sex  3   18.327 197.21
Eye:Sex   3   11.764 190.64
> ## broken around 1.2.1 it seems.
> 
> 
> ## PR#1329  (subscripting matrix lists)
> m <- list(a1=1:3, a2=4:6, a3=pi, a4=c("a","b","c"))
> dim(m) <- c(2,2)
> m
     [,1]      [,2]       
[1,] Integer,3 3.141593   
[2,] Integer,3 Character,3
> m[,2]
[[1]]
[1] 3.141593

[[2]]
[1] "a" "b" "c"

> m[2,2]
[[1]]
[1] "a" "b" "c"

> ## 1.4.1 returned null components: the case was missing from a switch.
> 
> m <- list(a1=1:3, a2=4:6, a3=pi, a4=c("a","b","c"))
> matrix(m, 2, 2)
     [,1]      [,2]       
[1,] Integer,3 3.141593   
[2,] Integer,3 Character,3
> ## 1.4.1 gave `Unimplemented feature in copyVector'
> 
> x <- vector("list",6)
> dim(x) <- c(2,3)
> x[1,2] <- list(letters[10:11])
> x
     [,1] [,2]        [,3]
[1,] NULL Character,2 NULL
[2,] NULL NULL        NULL
> ## 1.4.1 gave `incompatible types in subset assignment'
> 
> 
> ## printing of matrix lists
> m <- list(as.integer(1), pi, 3+5i, "testit", TRUE, factor("foo"))
> dim(m) <- c(1, 6)
> m
     [,1] [,2]     [,3] [,4]     [,5] [,6]    
[1,] 1    3.141593 3+5i "testit" TRUE factor,1
> ## prior to 1.5.0 had quotes for 2D case (but not kD, k > 2),
> ## gave "numeric,1" etc, (even "numeric,1" for integers and factors)
> 
> 
> ## ensure RNG is unaltered.
> for(type in c("Wichmann-Hill", "Marsaglia-Multicarry", "Super-Duper",
+               "Mersenne-Twister", "Knuth-TAOCP", "Knuth-TAOCP-2002"))
+ {
+     set.seed(123, type)
+     print(RNGkind())
+     runif(100); print(runif(4))
+     set.seed(1000, type)
+     runif(100); print(runif(4))
+     set.seed(77, type)
+     runif(100); print(runif(4))
+ }
[1] "Wichmann-Hill" "Inversion"    
[1] 0.8308841 0.4640221 0.9460082 0.8764644
[1] 0.12909876 0.07294851 0.45594560 0.68884911
[1] 0.4062450 0.7188432 0.6241738 0.2511611
[1] "Marsaglia-Multicarry" "Inversion"           
[1] 0.3479705 0.9469351 0.2489207 0.7329251
[1] 0.5041512 0.3617873 0.1469184 0.3798119
[1] 0.14388128 0.04196294 0.36214015 0.86053575
[1] "Super-Duper" "Inversion"  
[1] 0.2722510 0.9230240 0.3971743 0.8284474
[1] 0.5706241 0.1806023 0.9633860 0.8434444
[1] 0.09356585 0.41081124 0.38635627 0.72993396
[1] "Mersenne-Twister" "Inversion"       
[1] 0.5999890 0.3328235 0.4886130 0.9544738
[1] 0.5993679 0.4516818 0.1368254 0.7261788
[1] 0.09594961 0.31235651 0.81244335 0.72330846
[1] "Knuth-TAOCP" "Inversion"  
[1] 0.9445502 0.3366297 0.6296881 0.5914161
[1] 0.9213954 0.5468138 0.8817100 0.4442237
[1] 0.8016962 0.9226080 0.1473484 0.8827707
[1] "Knuth-TAOCP-2002" "Inversion"       
[1] 0.9303634 0.2812239 0.1085806 0.8053228
[1] 0.2916627 0.9085017 0.7958965 0.1980655
[1] 0.05247575 0.28290867 0.20930324 0.16794887
> RNGkind(normal.kind = "Kinderman-Ramage")
> set.seed(123)
> RNGkind()
[1] "Knuth-TAOCP-2002" "Kinderman-Ramage"
> rnorm(4)
[1] -1.9699090 -2.2429340  0.5339321  0.2097153
> RNGkind(normal.kind = "Ahrens-Dieter")
> set.seed(123)
> RNGkind()
[1] "Knuth-TAOCP-2002" "Ahrens-Dieter"   
> rnorm(4)
[1]  0.06267229  0.12421568 -1.86653499 -0.14535921
> RNGkind(normal.kind = "Box-Muller")
> set.seed(123)
> RNGkind()
[1] "Knuth-TAOCP-2002" "Box-Muller"      
> rnorm(4)
[1]  2.26160990  0.59010303  0.30176045 -0.01346139
> set.seed(123)
> runif(4)
[1] 0.04062130 0.06511825 0.99290488 0.95540467
> set.seed(123, "default")
> set.seed(123, "Marsaglia-Multicarry") ## Careful, not the default anymore
> runif(4)
[1] 0.1200427 0.1991600 0.7292821 0.8115922
> ## last set.seed failed < 1.5.0.
> 
> 
> ## merging, ggrothendieck@yifan.net, 2002-03-16
> d.df <- data.frame(x = 1:3, y = c("A","D","E"), z = c(6,9,10))
> merge(d.df[1,], d.df)
  x y z
1 1 A 6
> ## 1.4.1 got confused by inconsistencies in as.character
> 
> 
> ## PR#1394 (levels<-.factor)
> f <- factor(c("a","b"))
> levels(f) <- list(C="C", A="a", B="b")
> f
[1] A B
Levels: C A B
> ## was  [1] C A; Levels:  C A  in 1.4.1
> 
> 
> ## PR#1408 Inconsistencies in sum()
> x <- as.integer(2^30)
> sum(x, x)    # did not warn in 1.4.1
[1] NA
Warning message:
In sum(x, x) : Integer overflow - use sum(as.numeric(.))
> sum(c(x, x)) # did warn
[1] NA
Warning message:
In sum(c(x, x)) : Integer overflow - use sum(as.numeric(.))
> (z <- sum(x, x, 0.0)) # was NA in 1.4.1
[1] 2147483648
> typeof(z)
[1] "double"
> 
> 
> ## NA levels in factors
> (x <- factor(c("a", "NA", "b"), exclude=NULL))
[1] a  NA b 
Levels: NA a b
> ## 1.4.1 had wrong order for levels
> is.na(x)[3] <- TRUE
> x
[1] a    NA   <NA>
Levels: NA a b
> ## missing entry prints as <NA>
> 
> 
> ## printing/formatting NA strings
> (x <- c("a", "NA", NA, "b"))
[1] "a"  "NA" NA   "b" 
> print(x, quote = FALSE)
[1] a    NA   <NA> b   
> paste(x)
[1] "a"  "NA" "NA" "b" 
> format(x)
[1] "a " "NA" "NA" "b "
> format(x, justify = "right")
[1] " a" "NA" "NA" " b"
> format(x, justify = "none")
[1] "a"  "NA" "NA" "b" 
> ## not ideal.
> 
> 
> ## print.ts problems  ggrothendieck@yifan.net on R-help, 2002-04-01
> x <- 1:20
> tt1 <- ts(x,start=c(1960,2), freq=12)
> tt2 <- ts(10+x,start=c(1960,2), freq=12)
> cbind(tt1, tt2)
         tt1 tt2
Feb 1960   1  11
Mar 1960   2  12
Apr 1960   3  13
May 1960   4  14
Jun 1960   5  15
Jul 1960   6  16
Aug 1960   7  17
Sep 1960   8  18
Oct 1960   9  19
Nov 1960  10  20
Dec 1960  11  21
Jan 1961  12  22
Feb 1961  13  23
Mar 1961  14  24
Apr 1961  15  25
May 1961  16  26
Jun 1961  17  27
Jul 1961  18  28
Aug 1961  19  29
Sep 1961  20  30
> ## 1.4.1 had `Jan 1961' as `NA 1961'
> ## ...and 1.9.1 had it as `Jan 1960'!!
> 
> ## glm boundary bugs (related to PR#1331)
> x <- c(0.35, 0.64, 0.12, 1.66, 1.52, 0.23, -1.99, 0.42, 1.86, -0.02,
+        -1.64, -0.46, -0.1, 1.25, 0.37, 0.31, 1.11, 1.65, 0.33, 0.89,
+        -0.25, -0.87, -0.22, 0.71, -2.26, 0.77, -0.05, 0.32, -0.64, 0.39,
+        0.19, -1.62, 0.37, 0.02, 0.97, -2.62, 0.15, 1.55, -1.41, -2.35,
+        -0.43, 0.57, -0.66, -0.08, 0.02, 0.24, -0.33, -0.03, -1.13, 0.32,
+        1.55, 2.13, -0.1, -0.32, -0.67, 1.44, 0.04, -1.1, -0.95, -0.19,
+        -0.68, -0.43, -0.84, 0.69, -0.65, 0.71, 0.19, 0.45, 0.45, -1.19,
+        1.3, 0.14, -0.36, -0.5, -0.47, -1.31, -1.02, 1.17, 1.51, -0.33,
+        -0.01, -0.59, -0.28, -0.18, -1.07, 0.66, -0.71, 1.88, -0.14,
+        -0.19, 0.84, 0.44, 1.33, -0.2, -0.45, 1.46, 1, -1.02, 0.68, 0.84)
> y <- c(1, 0, 1, 1, 1, 1, 0, 1, 1, 1, 0, 1, 1, 1, 0, 0, 1, 1, 1, 0,
+        0, 0, 0, 0, 0, 0, 0, 1, 0, 0, 0, 0, 1, 0, 1, 0, 0, 1, 0, 1, 1,
+        1, 0, 1, 1, 0, 1, 0, 0, 0, 1, 1, 0, 1, 0, 1, 1, 0, 1, 0, 0, 1,
+        0, 1, 0, 1, 1, 0, 0, 0, 1, 1, 0, 1, 1, 0, 0, 1, 1, 1, 0, 0, 1,
+        1, 0, 0, 1, 1, 1, 0, 1, 0, 1, 0, 1, 1, 1, 1, 0, 0)
> try(glm(y ~ x, family = poisson(identity)))
Error : no valid set of coefficients has been found: please supply starting values
In addition: Warning message:
In log(ifelse(y == 0, 1, y/mu)) : NaNs produced
> ## failed because start = NULL in 1.4.1
> ## now gives useful error message
> glm(y ~ x, family = poisson(identity), start = c(1,0))

Call:  glm(formula = y ~ x, family = poisson(identity), start = c(1, 
    0))

Coefficients:
(Intercept)            x  
     0.5114       0.1690  

Degrees of Freedom: 99 Total (i.e. Null);  98 Residual
Null Deviance:	    68.01 
Residual Deviance: 60.66 	AIC: 168.7 
Warning messages:
1: step size truncated: out of bounds 
2: step size truncated: out of bounds 
> ## step reduction failed in 1.4.1
> set.seed(123)
> y <- rpois(100, pmax(3*x, 0))
> glm(y ~ x, family = poisson(identity), start = c(1,0))

Call:  glm(formula = y ~ x, family = poisson(identity), start = c(1, 
    0))

Coefficients:
(Intercept)            x  
     1.1561       0.4413  

Degrees of Freedom: 99 Total (i.e. Null);  98 Residual
Null Deviance:	    317.2 
Residual Deviance: 228.5 	AIC: 344.7 
There were 27 warnings (use warnings() to see them)
> warnings()
Warning messages:
1: step size truncated: out of bounds
2: step size truncated: out of bounds
3: step size truncated: out of bounds
4: step size truncated: out of bounds
5: step size truncated: out of bounds
6: step size truncated: out of bounds
7: step size truncated: out of bounds
8: step size truncated: out of bounds
9: step size truncated: out of bounds
10: step size truncated: out of bounds
11: step size truncated: out of bounds
12: step size truncated: out of bounds
13: step size truncated: out of bounds
14: step size truncated: out of bounds
15: step size truncated: out of bounds
16: step size truncated: out of bounds
17: step size truncated: out of bounds
18: step size truncated: out of bounds
19: step size truncated: out of bounds
20: step size truncated: out of bounds
21: step size truncated: out of bounds
22: step size truncated: out of bounds
23: step size truncated: out of bounds
24: step size truncated: out of bounds
25: step size truncated: out of bounds
26: glm.fit: algorithm did not converge
27: glm.fit: algorithm stopped at boundary value
> 
> 
> ## extending char arrrays
> x <- y <- LETTERS[1:2]
> x[5] <- "C"
> length(y) <- 5
> x
[1] "A" "B" NA  NA  "C"
> y
[1] "A" "B" NA  NA  NA 
> ## x was filled with "", y with NA in 1.5.0
> 
> 
> ## formula with no intercept, 2002-07-22
> oldcon <- options(contrasts = c("contr.helmert", "contr.poly"))
> U <- gl(3, 6, 18, labels=letters[1:3])
> V <- gl(3, 2, 18, labels=letters[1:3])
> A <- rep(c(0, 1), 9)
> B <- rep(c(1, 0), 9)
> set.seed(1); y <- rnorm(18)
> terms(y ~ A:U + A:V - 1)
y ~ A:U + A:V - 1
attr(,"variables")
list(y, A, U, V)
attr(,"factors")
  A:U A:V
y   0   0
A   2   2
U   2   0
V   0   1
attr(,"term.labels")
[1] "A:U" "A:V"
attr(,"order")
[1] 2 2
attr(,"intercept")
[1] 0
attr(,"response")
[1] 1
attr(,".Environment")
<environment: R_GlobalEnv>
> lm(y ~ A:U + A:V - 1)$coefficients  # 1.5.1 used dummies coding for V
       A:Ua        A:Ub        A:Uc        A:V1        A:V2 
 0.25303884 -0.21875499 -0.71708528 -0.61467193 -0.09030436 
> lm(y ~ (A + B) : (U + V) - 1) # 1.5.1 used dummies coding for A:V but not B:V

Call:
lm(formula = y ~ (A + B):(U + V) - 1)

Coefficients:
   A:Ua     A:Ub     A:Uc     A:V1     A:V2     B:Ua     B:Ub     B:Uc  
 0.2530  -0.2188  -0.7171  -0.6147  -0.0903   1.7428   0.0613   0.7649  
   B:V1     B:V2  
-0.4420   0.5388  

> options(oldcon)
> ## 1.5.1 miscomputed the first factor in the formula.
> 
> 
> ## quantile extremes, MM 13 Apr 2000 and PR#1852
> for(k in 0:5)
+     print(quantile(c(rep(-Inf,k+1), 0:k, rep(Inf, k)), pr=seq(0,1, .1)))
  0%  10%  20%  30%  40%  50%  60%  70%  80%  90% 100% 
-Inf -Inf -Inf -Inf -Inf -Inf -Inf -Inf -Inf -Inf    0 
  0%  10%  20%  30%  40%  50%  60%  70%  80%  90% 100% 
-Inf -Inf -Inf -Inf -Inf  0.0  0.4  0.8  Inf  Inf  Inf 
  0%  10%  20%  30%  40%  50%  60%  70%  80%  90% 100% 
-Inf -Inf -Inf -Inf -Inf  0.5  1.2  1.9  Inf  Inf  Inf 
  0%  10%  20%  30%  40%  50%  60%  70%  80%  90% 100% 
-Inf -Inf -Inf -Inf    0    1    2    3  Inf  Inf  Inf 
  0%  10%  20%  30%  40%  50%  60%  70%  80%  90% 100% 
-Inf -Inf -Inf -Inf  0.2  1.5  2.8  Inf  Inf  Inf  Inf 
  0%  10%  20%  30%  40%  50%  60%  70%  80%  90% 100% 
-Inf -Inf -Inf -Inf  0.4  2.0  3.6  Inf  Inf  Inf  Inf 
> x <- c(-Inf, -Inf, Inf, Inf)
> median(x)
[1] NaN
> quantile(x)
  0%  25%  50%  75% 100% 
-Inf -Inf  NaN  Inf  Inf 
> ## 1.5.1 had -Inf not NaN in several places
> 
> 
> ## NAs in matrix dimnames
> z <- matrix(1:9, 3, 3)
> dimnames(z) <- list(c("x", "y", NA), c(1, NA, 3))
> z
     1 <NA> 3
x    1    4 7
y    2    5 8
<NA> 3    6 9
> ## NAs in dimnames misaligned when printing in 1.5.1
> 
> 
> ## weighted aov (PR#1930)
> r <- c(10,23,23,26,17,5,53,55,32,46,10,8,10,8,23,0,3,22,15,32,3)
> n <- c(39,62,81,51,39,6,74,72,51,79,13,16,30,28,45,4,12,41,30,51,7)
> trt <- factor(rep(1:4,c(5,6,5,5)))
> Y <- r/n
> z <- aov(Y ~ trt, weights=n)
> ## 1.5.1 gave unweighted RSS
> 
> 
> ## rbind (PR#2266)
> test <- as.data.frame(matrix(1:25, 5, 5))
> test1 <- matrix(-(1:10), 2, 5)
> rbind(test, test1)
  V1 V2 V3 V4  V5
1  1  6 11 16  21
2  2  7 12 17  22
3  3  8 13 18  23
4  4  9 14 19  24
5  5 10 15 20  25
6 -1 -3 -5 -7  -9
7 -2 -4 -6 -8 -10
> rbind(test1, test)
  V1 V2 V3 V4  V5
1 -1 -3 -5 -7  -9
2 -2 -4 -6 -8 -10
3  1  6 11 16  21
4  2  7 12 17  22
5  3  8 13 18  23
6  4  9 14 19  24
7  5 10 15 20  25
> ## 1.6.1 treated matrix as a vector.
> 
> 
> ## escapes in non-quoted printing
> x <- "\\abc\\"
> names(x) <- 1
> x
        1 
"\\abc\\" 
> print(x, quote=FALSE)
      1 
\\abc\\ 
> ## 1.6.2 had label misaligned
> 
> 
> ## summary on data frames containing data frames (PR#1891)
> x <- data.frame(1:10)
> x$z <- data.frame(x=1:10,yyy=11:20)
> summary(x)
     X1.10             z.x             z.yyy     
 Min.   : 1.00   Min.   : 1.00    Min.   :11.00  
 1st Qu.: 3.25   1st Qu.: 3.25    1st Qu.:13.25  
 Median : 5.50   Median : 5.50    Median :15.50  
 Mean   : 5.50   Mean   : 5.50    Mean   :15.50  
 3rd Qu.: 7.75   3rd Qu.: 7.75    3rd Qu.:17.75  
 Max.   :10.00   Max.   :10.00    Max.   :20.00  
> ## 1.6.2 had NULL labels on output with z columns stacked.
> 
> 
> ## re-orderings in terms.formula (PR#2206)
> form <- formula(y ~ a + b:c + d + e + e:d)
> (tt <- terms(form))
y ~ a + b:c + d + e + e:d
attr(,"variables")
list(y, a, b, c, d, e)
attr(,"factors")
  a d e b:c d:e
y 0 0 0   0   0
a 1 0 0   0   0
b 0 0 0   2   0
c 0 0 0   2   0
d 0 1 0   0   1
e 0 0 1   0   1
attr(,"term.labels")
[1] "a"   "d"   "e"   "b:c" "d:e"
attr(,"order")
[1] 1 1 1 2 2
attr(,"intercept")
[1] 1
attr(,"response")
[1] 1
attr(,".Environment")
<environment: R_GlobalEnv>
> (tt2 <- terms(formula(tt)))
y ~ a + b:c + d + e + e:d
attr(,"variables")
list(y, a, b, c, d, e)
attr(,"factors")
  a d e b:c d:e
y 0 0 0   0   0
a 1 0 0   0   0
b 0 0 0   2   0
c 0 0 0   2   0
d 0 1 0   0   1
e 0 0 1   0   1
attr(,"term.labels")
[1] "a"   "d"   "e"   "b:c" "d:e"
attr(,"order")
[1] 1 1 1 2 2
attr(,"intercept")
[1] 1
attr(,"response")
[1] 1
attr(,".Environment")
<environment: R_GlobalEnv>
> stopifnot(identical(tt, tt2))
> terms(delete.response(tt))
~a + b:c + d + e + e:d
attr(,"variables")
list(a, b, c, d, e)
attr(,"factors")
  a d e b:c d:e
a 1 0 0   0   0
b 0 0 0   2   0
c 0 0 0   2   0
d 0 1 0   0   1
e 0 0 1   0   1
attr(,"term.labels")
[1] "a"   "d"   "e"   "b:c" "d:e"
attr(,"order")
[1] 1 1 1 2 2
attr(,"intercept")
[1] 1
attr(,"response")
[1] 0
attr(,".Environment")
<environment: R_GlobalEnv>
> ## both tt and tt2 re-ordered the formula < 1.7.0
> ## now try with a dot
> terms(breaks ~ ., data = warpbreaks)
breaks ~ wool + tension
attr(,"variables")
list(breaks, wool, tension)
attr(,"factors")
        wool tension
breaks     0       0
wool       1       0
tension    0       1
attr(,"term.labels")
[1] "wool"    "tension"
attr(,"order")
[1] 1 1
attr(,"intercept")
[1] 1
attr(,"response")
[1] 1
attr(,".Environment")
<environment: R_GlobalEnv>
> terms(breaks ~ . - tension, data = warpbreaks)
breaks ~ (wool + tension) - tension
attr(,"variables")
list(breaks, wool, tension)
attr(,"factors")
        wool
breaks     0
wool       1
tension    0
attr(,"term.labels")
[1] "wool"
attr(,"order")
[1] 1
attr(,"intercept")
[1] 1
attr(,"response")
[1] 1
attr(,".Environment")
<environment: R_GlobalEnv>
> terms(breaks ~ . - tension, data = warpbreaks, simplify = TRUE)
breaks ~ wool
attr(,"variables")
list(breaks, wool, tension)
attr(,"factors")
        wool
breaks     0
wool       1
tension    0
attr(,"term.labels")
[1] "wool"
attr(,"order")
[1] 1
attr(,"intercept")
[1] 1
attr(,"response")
[1] 1
attr(,".Environment")
<environment: R_GlobalEnv>
> terms(breaks ~ . ^2, data = warpbreaks)
breaks ~ (wool + tension)^2
attr(,"variables")
list(breaks, wool, tension)
attr(,"factors")
        wool tension wool:tension
breaks     0       0            0
wool       1       0            1
tension    0       1            1
attr(,"term.labels")
[1] "wool"         "tension"      "wool:tension"
attr(,"order")
[1] 1 1 2
attr(,"intercept")
[1] 1
attr(,"response")
[1] 1
attr(,".Environment")
<environment: R_GlobalEnv>
> terms(breaks ~ . ^2, data = warpbreaks, simplify = TRUE)
breaks ~ wool + tension + wool:tension
attr(,"variables")
list(breaks, wool, tension)
attr(,"factors")
        wool tension wool:tension
breaks     0       0            0
wool       1       0            1
tension    0       1            1
attr(,"term.labels")
[1] "wool"         "tension"      "wool:tension"
attr(,"order")
[1] 1 1 2
attr(,"intercept")
[1] 1
attr(,"response")
[1] 1
attr(,".Environment")
<environment: R_GlobalEnv>
> ## 1.6.2 expanded these formulae out as in simplify = TRUE
> 
> 
> ## printing attributes (PR#2506)
> (x <- structure(1:4, other=as.factor(LETTERS[1:3])))
[1] 1 2 3 4
attr(,"other")
[1] A B C
Levels: A B C
> ## < 1.7.0 printed the codes of the factor attribute
> 
> 
> ## add logical matrix replacement indexing for data frames
> TEMP <- data.frame(VAR1=c(1,2,3,4,5), VAR2=c(5,4,3,2,1), VAR3=c(1,1,1,1,NA))
> TEMP[,c(1,3)][TEMP[,c(1,3)]==1 & !is.na(TEMP[,c(1,3)])] < -10
[1] FALSE FALSE FALSE FALSE FALSE
> TEMP
  VAR1 VAR2 VAR3
1    1    5    1
2    2    4    1
3    3    3    1
4    4    2    1
5    5    1   NA
> ##
> 
> ## moved from reg-plot.R as exact output depends on rounding error
> ## PR 390 (axis for small ranges)
> 
> relrange <- function(x) {
+     ## The relative range in EPS units
+     r <- range(x)
+     diff(r)/max(abs(r))/.Machine$double.eps
+ }
> 
> x <- c(0.12345678912345678,
+        0.12345678912345679,
+        0.12345678912345676)
> # relrange(x) ## 1.0125, but depends on strtod
> plot(x) # `extra horizontal' ;  +- ok on Solaris; label off on Linux
> 
> y <- c(0.9999563255363383973418,
+        0.9999563255363389524533,
+        0.9999563255363382863194)
> ## The relative range number:
> # relrange(y) ## 3.000131, but depends on strtod
> plot(y)# once gave infinite loop on Solaris [TL];  y-axis too long
> 
> ## Comments: The whole issue was finally deferred to main/graphics.c l.1944
> ##    error("relative range of values is too small to compute accurately");
> ## which is not okay.
> 
> set.seed(101)
> par(mfrow = c(3,3))
> for(j.fac in 1e-12* c(10, 1, .7, .3, .2, .1, .05, .03, .01)) {
+ ##           ====
+     #set.seed(101) # or don't
+     x <- pi + jitter(numeric(101), f = j.fac)
+     rrtxt <- paste("rel.range =", formatC(relrange(x), dig = 4),"* EPS")
+     cat("j.f = ", format(j.fac)," ;  ", rrtxt,"\n",sep="")
+     plot(x, type = "l", main = rrtxt)
+     cat("par(\"usr\")[3:4]:", formatC(par("usr")[3:4], wid = 10),"\n",
+         "par(\"yaxp\") :   ", formatC(par("yaxp"), wid = 10),"\n\n", sep="")
+ }
j.f = 1e-11 ;  rel.range = 553.9 * EPS
par("usr")[3:4]:     3.142     3.142
par("yaxp") :        3.142     3.142         3

j.f = 1e-12 ;  rel.range = 56.02 * EPS
par("usr")[3:4]:     3.142     3.142
par("yaxp") :        3.142     3.142         1

j.f = 7e-13 ;  rel.range = 39.47 * EPS
par("usr")[3:4]:     3.142     3.142
par("yaxp") :        3.142     3.142         1

j.f = 3e-13 ;  rel.range = 16.55 * EPS
par("usr")[3:4]:     3.142     3.142
par("yaxp") :        3.142     3.142         1

j.f = 2e-13 ;  rel.range = 11.46 * EPS
par("usr")[3:4]:     3.108     3.176
par("yaxp") :         3.11      3.17         6

j.f = 1e-13 ;  rel.range = 5.093 * EPS
par("usr")[3:4]:     3.108     3.176
par("yaxp") :         3.11      3.17         6

j.f = 5e-14 ;  rel.range = 2.546 * EPS
par("usr")[3:4]:     3.108     3.176
par("yaxp") :         3.11      3.17         6

j.f = 3e-14 ;  rel.range = 1.273 * EPS
par("usr")[3:4]:     3.108     3.176
par("yaxp") :         3.11      3.17         6

j.f = 1e-14 ;  rel.range =     0 * EPS
par("usr")[3:4]:     1.784     4.499
par("yaxp") :            2         4         4

Warning messages:
1: In plot.window(...) :
  relative range of values =  43 * EPS, is small (axis 2)
2: In plot.window(...) :
  relative range of values =  36 * EPS, is small (axis 2)
3: In plot.window(...) :
  relative range of values =  17 * EPS, is small (axis 2)
> par(mfrow = c(1,1))
> ## The warnings from inside GScale() will differ in their  relrange() ...
> ## >> do sloppy testing
> ## 2003-02-03 hopefully no more.  BDR
> ## end of PR 390
> 
> 
> ## scoping rules calling step inside a function
> "cement" <-
+     structure(list(x1 = c(7, 1, 11, 11, 7, 11, 3, 1, 2, 21, 1, 11, 10),
+                    x2 = c(26, 29, 56, 31, 52, 55, 71, 31, 54, 47, 40, 66, 68),
+                    x3 = c(6, 15, 8, 8, 6, 9, 17, 22, 18, 4, 23, 9, 8),
+                    x4 = c(60, 52, 20, 47, 33, 22, 6, 44, 22, 26, 34, 12, 12),
+                    y = c(78.5, 74.3, 104.3, 87.6, 95.9, 109.2, 102.7, 72.5,
+                    93.1, 115.9, 83.8, 113.3, 109.4)),
+               .Names = c("x1", "x2", "x3", "x4", "y"), class = "data.frame",
+               row.names = 1:13)
> teststep <- function(formula, data)
+ {
+     d2 <- data
+     fit <- lm(formula, data=d2)
+     step(fit)
+ }
> teststep(formula(y ~ .), cement)
Start:  AIC=26.94
y ~ x1 + x2 + x3 + x4

       Df Sum of Sq    RSS    AIC
- x3    1    0.1091 47.973 24.974
- x4    1    0.2470 48.111 25.011
- x2    1    2.9725 50.836 25.728
<none>              47.864 26.944
- x1    1   25.9509 73.815 30.576

Step:  AIC=24.97
y ~ x1 + x2 + x4

       Df Sum of Sq    RSS    AIC
<none>               47.97 24.974
- x4    1      9.93  57.90 25.420
- x2    1     26.79  74.76 28.742
- x1    1    820.91 868.88 60.629

Call:
lm(formula = y ~ x1 + x2 + x4, data = d2)

Coefficients:
(Intercept)           x1           x2           x4  
    71.6483       1.4519       0.4161      -0.2365  

> ## failed in 1.6.2
> 
> str(array(1))# not a scalar
 num [1(1d)] 1
> 
> 
> ## na.print="" shouldn't apply to (dim)names!
> (tf <- table(ff <- factor(c(1:2,NA,2), exclude=NULL)))

   1    2 <NA> 
   1    2    1 
> identical(levels(ff), dimnames(tf)[[1]])
[1] TRUE
> str(levels(ff))
 chr [1:3] "1" "2" NA
> ## not quite ok previous to 1.7.0
> 
> 
> ## PR#3058  printing with na.print and right=TRUE
> a <- matrix( c(NA, "a", "b", "10",
+                NA, NA,  "d", "12",
+                NA, NA,  NA,  "14"),
+             byrow=T, ncol=4 )
> print(a, right=TRUE, na.print=" ")
     [,1] [,2] [,3] [,4]
[1,]       "a"  "b" "10"
[2,]            "d" "12"
[3,]                "14"
> print(a, right=TRUE, na.print="----")
     [,1] [,2] [,3] [,4]
[1,] ----  "a"  "b" "10"
[2,] ---- ----  "d" "12"
[3,] ---- ---- ---- "14"
> ## misaligned in 1.7.0
> 
> 
> ## assigning factors to dimnames
> A <- matrix(1:4, 2)
> aa <- factor(letters[1:2])
> dimnames(A) <- list(aa, NULL)
> A
  [,1] [,2]
a    1    3
b    2    4
> dimnames(A)
[[1]]
[1] "a" "b"

[[2]]
NULL

> ## 1.7.0 gave internal codes as display and dimnames()
> ## 1.7.1beta gave NAs via dimnames()
> ## 1.8.0 converts factors to character
> 
> 
> ## wishlist PR#2776: aliased coefs in lm/glm
> set.seed(123)
> x2 <- x1 <- 1:10
> x3 <- 0.1*(1:10)^2
> y <- x1 + rnorm(10)
> (fit <- lm(y ~ x1 + x2 + x3))

Call:
lm(formula = y ~ x1 + x2 + x3)

Coefficients:
(Intercept)           x1           x2           x3  
     1.4719       0.5867           NA       0.2587  

> summary(fit, cor = TRUE)

Call:
lm(formula = y ~ x1 + x2 + x3)

Residuals:
    Min      1Q  Median      3Q     Max 
-1.0572 -0.4836  0.0799  0.4424  1.2699 

Coefficients: (1 not defined because of singularities)
            Estimate Std. Error t value Pr(>|t|)
(Intercept)   1.4719     0.9484   1.552    0.165
x1            0.5867     0.3961   1.481    0.182
x2                NA         NA      NA       NA
x3            0.2587     0.3509   0.737    0.485

Residual standard error: 0.8063 on 7 degrees of freedom
Multiple R-squared: 0.9326,	Adjusted R-squared: 0.9134 
F-statistic: 48.43 on 2 and 7 DF,  p-value: 7.946e-05 

Correlation of Coefficients:
   (Intercept) x1   
x1 -0.91            
x3  0.81       -0.97

> (fit <- glm(y ~ x1 + x2 + x3))

Call:  glm(formula = y ~ x1 + x2 + x3)

Coefficients:
(Intercept)           x1           x2           x3  
     1.4719       0.5867           NA       0.2587  

Degrees of Freedom: 9 Total (i.e. Null);  7 Residual
Null Deviance:	    67.53 
Residual Deviance: 4.551 	AIC: 28.51 
> summary(fit, cor = TRUE)

Call:
glm(formula = y ~ x1 + x2 + x3)

Deviance Residuals: 
    Min       1Q   Median       3Q      Max  
-1.0572  -0.4836   0.0799   0.4424   1.2699  

Coefficients: (1 not defined because of singularities)
            Estimate Std. Error t value Pr(>|t|)
(Intercept)   1.4719     0.9484   1.552    0.165
x1            0.5867     0.3961   1.481    0.182
x2                NA         NA      NA       NA
x3            0.2587     0.3509   0.737    0.485

(Dispersion parameter for gaussian family taken to be 0.6501753)

    Null deviance: 67.5316  on 9  degrees of freedom
Residual deviance:  4.5512  on 7  degrees of freedom
AIC: 28.507

Number of Fisher Scoring iterations: 2

Correlation of Coefficients:
   (Intercept) x1   
x1 -0.91            
x3  0.81       -0.97

> ## omitted silently in summary.glm < 1.8.0
> 
> 
> ## list-like indexing of data frames with drop specified
> women["height"]
   height
1      58
2      59
3      60
4      61
5      62
6      63
7      64
8      65
9      66
10     67
11     68
12     69
13     70
14     71
15     72
> women["height", drop = FALSE]  # same with a warning
   height
1      58
2      59
3      60
4      61
5      62
6      63
7      64
8      65
9      66
10     67
11     68
12     69
13     70
14     71
15     72
Warning message:
In `[.data.frame`(women, "height", drop = FALSE) :
  drop argument will be ignored
> women["height", drop = TRUE]   # ditto
   height
1      58
2      59
3      60
4      61
5      62
6      63
7      64
8      65
9      66
10     67
11     68
12     69
13     70
14     71
15     72
Warning message:
In `[.data.frame`(women, "height", drop = TRUE) :
  drop argument will be ignored
> women[,"height", drop = FALSE] # no warning
   height
1      58
2      59
3      60
4      61
5      62
6      63
7      64
8      65
9      66
10     67
11     68
12     69
13     70
14     71
15     72
> women[,"height", drop = TRUE]  # a vector
 [1] 58 59 60 61 62 63 64 65 66 67 68 69 70 71 72
> ## second and third were interpreted as women["height", , drop] in 1.7.x
> 
> 
> ## make.names
> make.names("")
[1] "X"
> make.names(".aa")
[1] ".aa"
> ## was "X.aa" in 1.7.1
> make.names(".2")
[1] "X.2"
> make.names(".2a") # not valid in R
[1] "X.2a"
> make.names(as.character(NA))
[1] "NA."
> ##
> 
> 
> ## strange names in data frames
> as.data.frame(list(row.names=17))  # 0 rows in 1.7.1
  row.names
1        17
> aa <- data.frame(aa=1:3)
> aa[["row.names"]] <- 4:6
> aa # fine in 1.7.1
  aa row.names
1  1         4
2  2         5
3  3         6
> A <- matrix(4:9, 3, 2)
> colnames(A) <- letters[1:2]
> aa[["row.names"]] <- A
> aa
  aa row.names.a row.names.b
1  1           4           7
2  2           5           8
3  3           6           9
> ## wrong printed names in 1.7.1
> 
> ## assigning to NULL
> a <- NULL
> a[["a"]] <- 1
> a
a 
1 
> a <- NULL
> a[["a"]] <- "something"
> a
          a 
"something" 
> a <- NULL
> a[["a"]] <- 1:3
> a
$a
[1] 1 2 3

> ## Last was an error in 1.7.1
> 
> 
> ## examples of 0-rank models, some empty, some rank-deficient
> y <- rnorm(10)
> x <- rep(0, 10)
> (fit <- lm(y ~ 0))

Call:
lm(formula = y ~ 0)

No coefficients

> summary(fit)

Call:
lm(formula = y ~ 0)

Residuals:
     Min       1Q   Median       3Q      Max 
-1.36919 -0.21073  0.00840  0.08437  0.55292 

No Coefficients

Residual standard error: 0.5235 on 10 degrees of freedom

> anova(fit)
Analysis of Variance Table

Response: y
          Df Sum Sq Mean Sq F value Pr(>F)
Residuals 10 2.7404 0.27404               
> predict(fit)
 1  2  3  4  5  6  7  8  9 10 
 0  0  0  0  0  0  0  0  0  0 
> predict(fit, data.frame(x=x), se=TRUE)
$fit
 [1] 0 0 0 0 0 0 0 0 0 0

$se.fit
 [1] 0 0 0 0 0 0 0 0 0 0

$df
[1] 10

$residual.scale
[1] 0.5234843

> predict(fit, type="terms", se=TRUE)
$fit

 [1,]
 [2,]
 [3,]
 [4,]
 [5,]
 [6,]
 [7,]
 [8,]
 [9,]
[10,]
attr(,"constant")
[1] 0

$se.fit

 [1,]
 [2,]
 [3,]
 [4,]
 [5,]
 [6,]
 [7,]
 [8,]
 [9,]
[10,]

$df
[1] 10

$residual.scale
[1] 0.5234843

> variable.names(fit) #should be empty
character(0)
> model.matrix(fit)

1 
2 
3 
4 
5 
6 
7 
8 
9 
10
attr(,"assign")
integer(0)
> 
> (fit <- lm(y ~ x + 0))

Call:
lm(formula = y ~ x + 0)

Coefficients:
 x  
NA  

> summary(fit)

Call:
lm(formula = y ~ x + 0)

Residuals:
     Min       1Q   Median       3Q      Max 
-1.36919 -0.21073  0.00840  0.08437  0.55292 

Coefficients: (1 not defined because of singularities)
  Estimate Std. Error t value Pr(>|t|)
x       NA         NA      NA       NA

Residual standard error: 0.5235 on 10 degrees of freedom

> anova(fit)
Analysis of Variance Table

Response: y
          Df Sum Sq Mean Sq F value Pr(>F)
Residuals 10 2.7404 0.27404               
> predict(fit)
 1  2  3  4  5  6  7  8  9 10 
 0  0  0  0  0  0  0  0  0  0 
> predict(fit, data.frame(x=x), se=TRUE)
$fit
 1  2  3  4  5  6  7  8  9 10 
 0  0  0  0  0  0  0  0  0  0 

$se.fit
 [1] 0 0 0 0 0 0 0 0 0 0

$df
[1] 10

$residual.scale
[1] 0.5234843

Warning message:
In predict.lm(fit, data.frame(x = x), se = TRUE) :
  prediction from a rank-deficient fit may be misleading
> predict(fit, type="terms", se=TRUE)
$fit
   x
1  0
2  0
3  0
4  0
5  0
6  0
7  0
8  0
9  0
10 0
attr(,"constant")
[1] 0

$se.fit
   x
1  0
2  0
3  0
4  0
5  0
6  0
7  0
8  0
9  0
10 0

$df
[1] 10

$residual.scale
[1] 0.5234843

> variable.names(fit) #should be empty
character(0)
> model.matrix(fit)
   x
1  0
2  0
3  0
4  0
5  0
6  0
7  0
8  0
9  0
10 0
attr(,"assign")
[1] 1
> 
> (fit <- glm(y ~ 0))

Call:  glm(formula = y ~ 0)

No coefficients


Degrees of Freedom: 10 Total (i.e. Null);  10 Residual
Null Deviance:	    2.74 
Residual Deviance: 2.74 	AIC: 17.43 
> summary(fit)

Call:
glm(formula = y ~ 0)

Deviance Residuals: 
     Min        1Q    Median        3Q       Max  
-1.36919  -0.21073   0.00840   0.08437   0.55292  

No Coefficients

(Dispersion parameter for gaussian family taken to be 0.2740358)

    Null deviance: 2.7404  on 10  degrees of freedom
Residual deviance: 2.7404  on 10  degrees of freedom
AIC: 17.434

Number of Fisher Scoring iterations: 0

> anova(fit)
Analysis of Deviance Table

Model: gaussian, link: identity

Response: y

Terms added sequentially (first to last)


     Df Deviance Resid. Df Resid. Dev
NULL                    10     2.7404
> predict(fit)
 1  2  3  4  5  6  7  8  9 10 
 0  0  0  0  0  0  0  0  0  0 
> predict(fit, data.frame(x=x), se=TRUE)
$fit
 [1] 0 0 0 0 0 0 0 0 0 0

$se.fit
 [1] 0 0 0 0 0 0 0 0 0 0

$residual.scale
[1] 0.5234843

> predict(fit, type="terms", se=TRUE)
$fit

 [1,]
 [2,]
 [3,]
 [4,]
 [5,]
 [6,]
 [7,]
 [8,]
 [9,]
[10,]
attr(,"constant")
[1] 0

$se.fit

 [1,]
 [2,]
 [3,]
 [4,]
 [5,]
 [6,]
 [7,]
 [8,]
 [9,]
[10,]

$residual.scale
[1] 0.5234843

> 
> (fit <- glm(y ~ x + 0))

Call:  glm(formula = y ~ x + 0)

Coefficients:
 x  
NA  

Degrees of Freedom: 10 Total (i.e. Null);  10 Residual
Null Deviance:	    2.74 
Residual Deviance: 2.74 	AIC: 17.43 
> summary(fit)

Call:
glm(formula = y ~ x + 0)

Deviance Residuals: 
     Min        1Q    Median        3Q       Max  
-1.36919  -0.21073   0.00840   0.08437   0.55292  

Coefficients: (1 not defined because of singularities)
  Estimate Std. Error t value Pr(>|t|)
x       NA         NA      NA       NA

(Dispersion parameter for gaussian family taken to be 0.2740358)

    Null deviance: 2.7404  on 10  degrees of freedom
Residual deviance: 2.7404  on 10  degrees of freedom
AIC: 17.434

Number of Fisher Scoring iterations: 2

> anova(fit)
Analysis of Deviance Table

Model: gaussian, link: identity

Response: y

Terms added sequentially (first to last)


     Df Deviance Resid. Df Resid. Dev
NULL                    10     2.7404
x     0        0        10     2.7404
> predict(fit)
 1  2  3  4  5  6  7  8  9 10 
 0  0  0  0  0  0  0  0  0  0 
> predict(fit, data.frame(x=x), se=TRUE)
$fit
 1  2  3  4  5  6  7  8  9 10 
 0  0  0  0  0  0  0  0  0  0 

$se.fit
 [1] 0 0 0 0 0 0 0 0 0 0

$residual.scale
[1] 0.5234843

Warning message:
In predict.lm(object, newdata, se.fit, scale = residual.scale, type = ifelse(type ==  :
  prediction from a rank-deficient fit may be misleading
> predict(fit, type="terms", se=TRUE)
$fit
   x
1  0
2  0
3  0
4  0
5  0
6  0
7  0
8  0
9  0
10 0
attr(,"constant")
[1] 0

$se.fit
   x
1  0
2  0
3  0
4  0
5  0
6  0
7  0
8  0
9  0
10 0

$residual.scale
[1] 0.5234843

> ## Lots of problems in 1.7.x
> 
> 
> ## lm.influence on deficient lm models
> dat <- data.frame(y=rnorm(10), x1=1:10, x2=1:10, x3 = 0, wt=c(0,rep(1, 9)),
+                   row.names=letters[1:10])
> dat[3, 1] <- dat[4, 2] <- NA
> lm.influence(lm(y ~ x1 + x2, data=dat, weights=wt, na.action=na.omit))
$hat
        b         e         f         g         h         i         j 
0.6546053 0.2105263 0.1546053 0.1447368 0.1809211 0.2631579 0.3914474 

$coefficients
  (Intercept)           x1
b  1.39138784 -0.173267165
e -0.70930972  0.068642877
f  0.12039809 -0.007818058
g  0.01971595  0.001314397
h  0.03272637 -0.017325726
i -0.36929526  0.092323814
j  0.33861311 -0.070163076

$sigma
        b         e         f         g         h         i         j 
0.9641441 0.7434598 1.0496727 1.0681908 1.0389586 0.7633748 1.0093187 

$wt.res
         b          e          f          g          h          i          j 
 0.5513046 -1.3728575  0.4018482  0.1708716 -0.4793451  1.2925334 -0.5643552 

> lm.influence(lm(y ~ x1 + x2, data=dat, weights=wt, na.action=na.exclude))
$hat
        b         e         c         d         f         g         h         i 
0.6546053 0.2105263 0.0000000 0.0000000 0.1546053 0.1447368 0.1809211 0.2631579 
        j 
0.3914474 

$coefficients
  (Intercept)           x1
b  1.39138784 -0.173267165
e -0.70930972  0.068642877
c  0.00000000  0.000000000
d  0.00000000  0.000000000
f  0.12039809 -0.007818058
g  0.01971595  0.001314397
h  0.03272637 -0.017325726
i -0.36929526  0.092323814
j  0.33861311 -0.070163076

$sigma
        b         e         c         d         f         g         h         i 
0.9641441 0.7434598 0.9589854 0.9589854 1.0496727 1.0681908 1.0389586 0.7633748 
        j 
1.0093187 

$wt.res
         b          e          c          d          f          g          h 
 0.5513046 -1.3728575         NA         NA  0.4018482  0.1708716 -0.4793451 
         i          j 
 1.2925334 -0.5643552 

> lm.influence(lm(y ~ 0, data=dat, weights=wt, na.action=na.omit))
$hat
b d e f g h i j 
0 0 0 0 0 0 0 0 

$coefficients

b
d
e
f
g
h
i
j

$sigma
        b         d         e         f         g         h         i         j 
0.9366289 0.9366289 0.9366289 0.9366289 0.9366289 0.9366289 0.9366289 0.9366289 

$wt.res
         b          d          e          f          g          h          i 
 0.3604547  0.1146812 -1.1426753  0.7723744  0.6817419  0.1718693  2.0840918 
         j 
 0.3675473 

> lm.influence(lm(y ~ 0, data=dat, weights=wt, na.action=na.exclude))
$hat
b d c e f g h i j 
0 0 0 0 0 0 0 0 0 

$coefficients

b
d
c
e
f
g
h
i
j

$sigma
        b         d         c         e         f         g         h         i 
0.9366289 0.9366289 0.9366289 0.9366289 0.9366289 0.9366289 0.9366289 0.9366289 
        j 
0.9366289 

$wt.res
         b          d          c          e          f          g          h 
 0.3604547  0.1146812         NA -1.1426753  0.7723744  0.6817419  0.1718693 
         i          j 
 2.0840918  0.3675473 

> lm.influence(lm(y ~ 0 + x3, data=dat, weights=wt, na.action=na.omit))
$hat
b d e f g h i j 
0 0 0 0 0 0 0 0 

$coefficients

b
d
e
f
g
h
i
j

$sigma
        b         d         e         f         g         h         i         j 
0.9366289 0.9366289 0.9366289 0.9366289 0.9366289 0.9366289 0.9366289 0.9366289 

$wt.res
         b          d          e          f          g          h          i 
 0.3604547  0.1146812 -1.1426753  0.7723744  0.6817419  0.1718693  2.0840918 
         j 
 0.3675473 

> lm.influence(lm(y ~ 0 + x3, data=dat, weights=wt, na.action=na.exclude))
$hat
b d c e f g h i j 
0 0 0 0 0 0 0 0 0 

$coefficients

b
d
c
e
f
g
h
i
j

$sigma
        b         d         c         e         f         g         h         i 
0.9366289 0.9366289 0.9366289 0.9366289 0.9366289 0.9366289 0.9366289 0.9366289 
        j 
0.9366289 

$wt.res
         b          d          c          e          f          g          h 
 0.3604547  0.1146812         NA -1.1426753  0.7723744  0.6817419  0.1718693 
         i          j 
 2.0840918  0.3675473 

> lm.influence(lm(y ~ 0, data=dat, na.action=na.exclude))
$hat
a b c d e f g h i j 
0 0 0 0 0 0 0 0 0 0 

$coefficients

a
b
c
d
e
f
g
h
i
j

$sigma
        a         b         c         d         e         f         g         h 
0.8860916 0.8860916 0.8860916 0.8860916 0.8860916 0.8860916 0.8860916 0.8860916 
        i         j 
0.8860916 0.8860916 

$wt.res
         a          b          c          d          e          f          g 
 0.2196280  0.3604547         NA  0.1146812 -1.1426753  0.7723744  0.6817419 
         h          i          j 
 0.1718693  2.0840918  0.3675473 

> ## last three misbehaved in 1.7.x, none had proper names.
> 
> 
> ## length of results in ARMAacf when lag.max is used
> ARMAacf(ar=c(1.3,-0.6, -0.2, 0.1),lag.max=1) # was 4 in 1.7.1
        0         1 
1.0000000 0.7644046 
> ARMAacf(ar=c(1.3,-0.6, -0.2, 0.1),lag.max=2)
        0         1         2 
1.0000000 0.7644046 0.2676056 
> ARMAacf(ar=c(1.3,-0.6, -0.2, 0.1),lag.max=3)
         0          1          2          3 
 1.0000000  0.7644046  0.2676056 -0.2343150 
> ARMAacf(ar=c(1.3,-0.6, -0.2, 0.1),lag.max=4)
         0          1          2          3          4 
 1.0000000  0.7644046  0.2676056 -0.2343150 -0.5180538 
> ARMAacf(ar=c(1.3,-0.6, -0.2, 0.1),lag.max=5) # failed in 1.7.1
         0          1          2          3          4          5 
 1.0000000  0.7644046  0.2676056 -0.2343150 -0.5180538 -0.5099616 
> ARMAacf(ar=c(1.3,-0.6, -0.2, 0.1),lag.max=6)
         0          1          2          3          4          5          6 
 1.0000000  0.7644046  0.2676056 -0.2343150 -0.5180538 -0.5099616 -0.2784942 
> ARMAacf(ar=c(1.3,-0.6, -0.2, 0.1),lag.max=10)
         0          1          2          3          4          5          6 
 1.0000000  0.7644046  0.2676056 -0.2343150 -0.5180538 -0.5099616 -0.2784942 
         7          8          9         10 
 0.0241137  0.2486313  0.3134551  0.2256408 
> ##
> 
> 
> ## Indexing non-existent columns in a data frame
> x <- data.frame(a = 1, b = 2)
> try(x[c("a", "c")])
Error in `[.data.frame`(x, c("a", "c")) : undefined columns selected
> try(x[, c("a", "c")])
Error in `[.data.frame`(x, , c("a", "c")) : undefined columns selected
> try(x[1, c("a", "c")])
Error in `[.data.frame`(x, 1, c("a", "c")) : undefined columns selected
> ## Second succeeded, third gave uniformative error message in 1.7.x.
> 
> 
> ## methods(class = ) with namespaces, .Primitives etc (many missing in 1.7.x):
> meth2gen <- function(cl)
+     noquote(sub(paste("\\.",cl,"$",sep=""),"", c(methods(class = cl))))
> meth2gen("data.frame")
 [1] $<-           Math          Ops           Summary       [            
 [6] [<-           [[            [[<-          aggregate     anyDuplicated
[11] as.data.frame as.list       as.matrix     by            cbind        
[16] dim           dimnames      dimnames<-    droplevels    duplicated   
[21] edit          format        formula       head          is.na        
[26] mean          merge         na.exclude    na.omit       plot         
[31] print         prompt        rbind         row.names     row.names<-  
[36] rowsum        split         split<-       stack         str          
[41] subset        summary       t             tail          transform    
[46] unique        unstack       within       
> meth2gen("dendrogram")
 [1] [[         as.hclust  cophenetic cut        labels     merge     
 [7] plot       print      reorder    rev        str       
> ## --> the output may need somewhat frequent updating..
> 
> 
> ## subsetting a 1D array lost the dimensions
> x <- array(1:5, dim=c(5))
> dim(x)
[1] 5
> dim(x[, drop=TRUE])
[1] 5
> dim(x[2:3])
[1] 2
> dim(x[2])
NULL
> dim(x[2, drop=FALSE])
[1] 1
> dimnames(x) <- list(some=letters[1:5])
> x[]
[1] 1 2 3 4 5
> x[2:3]
some
b c 
2 3 
> x[2]
b 
2 
> x[2, drop=FALSE]
some
b 
2 
> ## both dim and dimnames lost in 1.8.0
> 
> 
> ## print.dist() didn't show NA's prior to 1.8.1
> x <- cbind(c(1,NA,2,3), c(NA,2,NA,1))
> (d <- dist(x))
         1        2        3
2       NA                  
3 1.414214       NA         
4 2.828427 1.414214 1.414214
> print(d, diag = TRUE)
         1        2        3        4
1 0.000000                           
2       NA 0.000000                  
3 1.414214       NA 0.000000         
4 2.828427 1.414214 1.414214 0.000000
> ##
> 
> 
> ## offsets in model terms where sometimes not deleted correctly
> attributes(terms(~ a + b + a:b + offset(c)))[c("offset", "term.labels")]
$offset
[1] 3

$term.labels
[1] "a"   "b"   "a:b"

> attributes(terms(y ~ a + b + a:b + offset(c)))[c("offset", "term.labels")]
$offset
[1] 4

$term.labels
[1] "a"   "b"   "a:b"

> attributes(terms(~ offset(c) + a + b + a:b))[c("offset", "term.labels")]
$offset
[1] 1

$term.labels
[1] "a"   "b"   "a:b"

> attributes(terms(y ~ offset(c) + a + b + a:b))[c("offset", "term.labels")]
$offset
[1] 2

$term.labels
[1] "a"   "b"   "a:b"

> ## errors prior to 1.8.1
> 
> 
> ## 0-level factors gave nonsensical answers in model.matrix
> m <- model.frame(~x, data.frame(x=NA), na.action=na.pass)
> model.matrix(~x, m)
  (Intercept) xTRUE
1           1    NA
attr(,"assign")
[1] 0 1
attr(,"contrasts")
attr(,"contrasts")$x
[1] "contr.treatment"

> lm.fit <- lm(y ~ x, data.frame(x=1:10, y=1:10))
> try(predict(lm.fit, data.frame(x=NA)))
Error : variable 'x' was fitted with type "numeric" but type "logical" was supplied
> ## wrong answers in 1.8.0, refused to run in 1.8.1
> 
> 
> 
> ## failure to print data frame containing arrays
> ## raised by John Fox on R-devel on 2004-01-08
> y1 <- array(1:10, dim=10)
> y2 <- array(1:30, dim=c(10,3), dimnames=list(NULL, letters[1:3]))
> y3 <- array(1:40, dim=c(10,2,2),
+             dimnames=list(NULL, letters[1:2], NULL))
> data.frame(y=y1)
    y
1   1
2   2
3   3
4   4
5   5
6   6
7   7
8   8
9   9
10 10
> data.frame(y=y2)
   y.a y.b y.c
1    1  11  21
2    2  12  22
3    3  13  23
4    4  14  24
5    5  15  25
6    6  16  26
7    7  17  27
8    8  18  28
9    9  19  29
10  10  20  30
> data.frame(y=y3)
   y.a.1 y.b.1 y.a.2 y.b.2
1      1    11    21    31
2      2    12    22    32
3      3    13    23    33
4      4    14    24    34
5      5    15    25    35
6      6    16    26    36
7      7    17    27    37
8      8    18    28    38
9      9    19    29    39
10    10    20    30    40
> 
> as.data.frame(y1)
   y1
1   1
2   2
3   3
4   4
5   5
6   6
7   7
8   8
9   9
10 10
> as.data.frame(y2)
    a  b  c
1   1 11 21
2   2 12 22
3   3 13 23
4   4 14 24
5   5 15 25
6   6 16 26
7   7 17 27
8   8 18 28
9   9 19 29
10 10 20 30
> as.data.frame(y3)
   a.1 b.1 a.2 b.2
1    1  11  21  31
2    2  12  22  32
3    3  13  23  33
4    4  14  24  34
5    5  15  25  35
6    6  16  26  36
7    7  17  27  37
8    8  18  28  38
9    9  19  29  39
10  10  20  30  40
> 
> X <- data.frame(x=1:10)
> X$y <- y1
> X
    x  y
1   1  1
2   2  2
3   3  3
4   4  4
5   5  5
6   6  6
7   7  7
8   8  8
9   9  9
10 10 10
> sapply(X, dim)
$x
NULL

$y
[1] 10

> 
> X$y <- y2
> X
    x y.a y.b y.c
1   1   1  11  21
2   2   2  12  22
3   3   3  13  23
4   4   4  14  24
5   5   5  15  25
6   6   6  16  26
7   7   7  17  27
8   8   8  18  28
9   9   9  19  29
10 10  10  20  30
> sapply(X, dim)
$x
NULL

$y
[1] 10  3

> 
> X$y <- y3
> X
    x y.a.1 y.b.1 y.a.2 y.b.2
1   1     1    11    21    31
2   2     2    12    22    32
3   3     3    13    23    33
4   4     4    14    24    34
5   5     5    15    25    35
6   6     6    16    26    36
7   7     7    17    27    37
8   8     8    18    28    38
9   9     9    19    29    39
10 10    10    20    30    40
> sapply(X, dim)
$x
NULL

$y
[1] 10  2  2

> ## The last one fails in S.
> 
> ## test of user hooks
> for(id in c("A", "B")) {
+     eval(substitute(
+     {
+ setHook(packageEvent("stats4", "onLoad"),
+         function(pkgname, ...) cat("onLoad", sQuote(pkgname), id, "\n"));
+ setHook(packageEvent("stats4", "attach"),
+         function(pkgname, ...) cat("attach", sQuote(pkgname), id, "\n"));
+ setHook(packageEvent("stats4", "detach"),
+         function(pkgname, ...) cat("detach", sQuote(pkgname), id, "\n"));
+ setHook(packageEvent("stats4", "onUnload"),
+         function(pkgname, ...) cat("onUnload", sQuote(pkgname), id, "\n"))
+     },
+                     list(id=id)))
+ }
> loadNamespace("stats4")
onLoad 'stats4' A 
onLoad 'stats4' B 
<environment: namespace:stats4>
> library("stats4")
attach 'stats4' A 
attach 'stats4' B 
> detach("package:stats4")
detach 'stats4' B 
detach 'stats4' A 
> unloadNamespace("stats4")
onUnload 'stats4' B 
onUnload 'stats4' A 
> ## Just tests
> 
> 
> ## rep(0-length-vector, length.out > 0)
> rep(integer(0), length.out=0)
integer(0)
> rep(integer(0), length.out=10)
 [1] NA NA NA NA NA NA NA NA NA NA
> typeof(.Last.value)
[1] "integer"
> rep(logical(0), length.out=0)
logical(0)
> rep(logical(0), length.out=10)
 [1] NA NA NA NA NA NA NA NA NA NA
> typeof(.Last.value)
[1] "logical"
> rep(numeric(0), length.out=0)
numeric(0)
> rep(numeric(0), length.out=10)
 [1] NA NA NA NA NA NA NA NA NA NA
> typeof(.Last.value)
[1] "double"
> rep(character(0), length.out=0)
character(0)
> rep(character(0), length.out=10)
 [1] NA NA NA NA NA NA NA NA NA NA
> typeof(.Last.value)
[1] "character"
> rep(complex(0), length.out=0)
complex(0)
> rep(complex(0), length.out=10)
 [1] NA NA NA NA NA NA NA NA NA NA
> typeof(.Last.value)
[1] "complex"
> rep(list(), length.out=0)
list()
> rep(list(), length.out=10)
[[1]]
NULL

[[2]]
NULL

[[3]]
NULL

[[4]]
NULL

[[5]]
NULL

[[6]]
NULL

[[7]]
NULL

[[8]]
NULL

[[9]]
NULL

[[10]]
NULL

> ## always 0-length before 1.9.0
> 
> 
> ## supplying 0-length data to array and matrix
> array(numeric(0), c(2, 2))
     [,1] [,2]
[1,]   NA   NA
[2,]   NA   NA
> array(list(), c(2,2))
     [,1] [,2]
[1,] NULL NULL
[2,] NULL NULL
> # worked < 1.8.0, error in 1.8.x
> matrix(character(0), 1, 2)
     [,1] [,2]
[1,] NA   NA  
> matrix(integer(0), 1, 2)
     [,1] [,2]
[1,]   NA   NA
> matrix(logical(0), 1, 2)
     [,1] [,2]
[1,]   NA   NA
> matrix(numeric(0), 1, 2)
     [,1] [,2]
[1,]   NA   NA
> matrix(complex(0), 1, 2)
     [,1] [,2]
[1,]   NA   NA
> matrix(list(), 1, 2)
     [,1] [,2]
[1,] NULL NULL
> ## did not work < 1.9.0
> 
> 
> ## S compatibility change in 1.9.0
> rep(1:2, each=3, length=12)
 [1] 1 1 1 2 2 2 1 1 1 2 2 2
> ## used to pad with NAs.
> 
> 
> ## PR#6510: aov() with error and -1
> set.seed(1)
> test.df <- data.frame (y=rnorm(8), a=gl(2,1,8), b=gl(2,3,8),c=gl(2,4,8))
> aov(y ~ a + b + Error(c), data=test.df)

Call:
aov(formula = y ~ a + b + Error(c), data = test.df)

Grand Mean: 0.8066534 

Stratum 1: c

Terms:
                        b
Sum of Squares  0.3176489
Deg. of Freedom         1

Estimated effects are balanced

Stratum 2: Within

Terms:
                       a        b Residuals
Sum of Squares  1.389453 2.148149  5.048689
Deg. of Freedom        1        1         4

Residual standard error: 1.123464 
Estimated effects may be unbalanced
> aov(y ~ a + b - 1 + Error(c), data=test.df)

Call:
aov(formula = y ~ a + b - 1 + Error(c), data = test.df)

Stratum 1: c

Terms:
                       a        b
Sum of Squares  5.205518 0.317649
Deg. of Freedom        1        1

1 out of 3 effects not estimable
Estimated effects may be unbalanced

Stratum 2: Within

Terms:
                       a        b Residuals
Sum of Squares  1.389453 2.148149  5.048689
Deg. of Freedom        1        1         4

Residual standard error: 1.123464 
1 out of 3 effects not estimable
Estimated effects may be unbalanced
> ## wrong assignment to strata labels < 1.9.0
> ## Note this is unbalanced and not a good example
> 
> binom.test(c(800,10))# p-value < epsilon

	Exact binomial test

data:  c(800, 10) 
number of successes = 800, number of trials = 810, p-value < 2.2e-16
alternative hypothesis: true probability of success is not equal to 0.5 
95 percent confidence interval:
 0.9774134 0.9940643 
sample estimates:
probability of success 
             0.9876543 

> 
> 
> ## Misleading error messages on integer overflow
> ## Uwe Ligges, R-devel, 2004-02-19
> ## (modified to make printed result the same whether numeric() is
> ##  compiled or interpreted)
> ## try(numeric(2^31))
> tryCatch(numeric(2^31),
+          error = function(e) paste("Error:", conditionMessage(e)))
[1] "Error: vector size specified is too large"
> try(matrix( , 2^31, 1))
Error in matrix(, 2^31, 1) : invalid 'nrow' value (too large or NA)
In addition: Warning message:
In matrix(, 2^31, 1) : NAs introduced by coercion
> try(matrix( , 2^31/10, 100))
Error in matrix(, 2^31/10, 100) : too many elements specified
> try(array(dim=c(2^31/10, 100)))
Error in array(dim = c(2^31/10, 100)) : 
  'dim' specifies too large an array
> ## reported negative values (really integer NA) for R < 1.9.0
> 
> 
> ## aov with a singular error model
> rd <- c(16.53, 12.12, 10.04, 15.32, 12.33, 10.1, 17.09, 11.69, 11.81, 14.75,
+         10.72, 8.79, 13.14, 9.79, 8.36, 15.62, 9.64, 8.72, 15.32,
+         11.35, 8.52, 13.27, 9.74, 8.78, 13.16, 10.16, 8.4, 13.08, 9.66,
+         8.16, 12.17, 9.13, 7.43, 13.28, 9.16, 7.92, 118.77, 78.83, 62.2,
+         107.29, 73.79, 58.59, 118.9, 66.35, 53.12, 372.62, 245.39, 223.72,
+         326.03, 232.67, 209.44, 297.55, 239.71, 223.8)
> sample.df <- data.frame(dep.variable=rd,
+                         subject=factor(rep(paste("subj",1:6, sep=""),each=9)),
+                         f1=factor(rep(rep(c("f1","f2","f3"),each=6),3)),
+                         f2=factor(rep(c("g1","g2","g3"),each=18))
+ )
> sample.aov <- aov(dep.variable ~ f1 * f2 + Error(subject/(f1+f2)), data=sample.df)
Warning message:
In aov(dep.variable ~ f1 * f2 + Error(subject/(f1 + f2)), data = sample.df) :
  Error() model is singular
> sample.aov

Call:
aov(formula = dep.variable ~ f1 * f2 + Error(subject/(f1 + f2)), 
    data = sample.df)

Grand Mean: 65.07444 

Stratum 1: subject

Terms:
                       f1        f2     f1:f2
Sum of Squares   47815.99 312824.49 100370.96
Deg. of Freedom         1         2         2

2 out of 7 effects not estimable
Estimated effects may be unbalanced

Stratum 2: subject:f1

Terms:
                      f1    f1:f2
Sum of Squares  483.9628 869.6876
Deg. of Freedom        2        4

Estimated effects may be unbalanced

Stratum 3: Within

Terms:
                Residuals
Sum of Squares   29204.13
Deg. of Freedom        42

Residual standard error: 26.36923 
> summary(sample.aov)

Error: subject
      Df Sum Sq Mean Sq
f1     1  47816   47816
f2     2 312824  156412
f1:f2  2 100371   50185

Error: subject:f1
      Df Sum Sq Mean Sq
f1     2  484.0   242.0
f1:f2  4  869.7   217.4

Error: Within
          Df Sum Sq Mean Sq F value Pr(>F)
Residuals 42  29204   695.3               
> sample.aov <- aov(dep.variable ~ f1 * f2 + Error(subject/(f2+f1)), data=sample.df)
Warning message:
In aov(dep.variable ~ f1 * f2 + Error(subject/(f2 + f1)), data = sample.df) :
  Error() model is singular
> sample.aov

Call:
aov(formula = dep.variable ~ f1 * f2 + Error(subject/(f2 + f1)), 
    data = sample.df)

Grand Mean: 65.07444 

Stratum 1: subject

Terms:
                       f1        f2     f1:f2
Sum of Squares   47815.99 312824.49 100370.96
Deg. of Freedom         1         2         2

2 out of 7 effects not estimable
Estimated effects may be unbalanced

Stratum 2: subject:f1

Terms:
                      f1    f1:f2
Sum of Squares  483.9628 869.6876
Deg. of Freedom        2        4

Estimated effects may be unbalanced

Stratum 3: Within

Terms:
                Residuals
Sum of Squares   29204.13
Deg. of Freedom        42

Residual standard error: 26.36923 
> summary(sample.aov)

Error: subject
      Df Sum Sq Mean Sq
f1     1  47816   47816
f2     2 312824  156412
f1:f2  2 100371   50185

Error: subject:f1
      Df Sum Sq Mean Sq
f1     2  484.0   242.0
f1:f2  4  869.7   217.4

Error: Within
          Df Sum Sq Mean Sq F value Pr(>F)
Residuals 42  29204   695.3               
> ## failed in 1.8.1
> 
> 
> ## PR#6645  stem() with near-constant values
> stem(rep(1, 100))

  The decimal point is at the |

  1 | 00000000000000000000000000000000000000000000000000000000000000000000+20

> stem(rep(0.1, 10))

  The decimal point is 1 digit(s) to the left of the |

  1 | 0000000000

> stem(c(rep(1, 10), 1+1.e-8))

  The decimal point is 8 digit(s) to the left of the |

  100000000 | 0000000000
  100000000 | 
  100000001 | 0

> stem(c(rep(1, 10), 1+1.e-9))

  The decimal point is 8 digit(s) to the left of the |

  100000000 | 00000000001

> stem(c(rep(1, 10), 1+1.e-10), atom=0) # integer-overflow is avoided.

  The decimal point is 8 digit(s) to the left of the |

  100000000 | 00000000000

> ##  had integer overflows in 1.8.1, and silly shifts of decimal point
> 
> 
> ## PR#6633 warnings with vector op matrix, and more
> set.seed(1)
> x1 <- rnorm(3)
> y1 <- rnorm(4)
> x1 * y1
[1]  0.5574682  0.1410502  0.1609194 -0.3641637
Warning message:
In x1 * y1 :
  longer object length is not a multiple of shorter object length
> x1 * as.matrix(y1) # no warning in 1.8.1
           [,1]
[1,]  0.5574682
[2,]  0.1410502
[3,]  0.1609194
[4,] -0.3641637
Warning message:
In x1 * as.matrix(y1) :
  longer object length is not a multiple of shorter object length
> x1 * matrix(y1,2,2)# ditto
          [,1]       [,2]
[1,] 0.5574682  0.1609194
[2,] 0.1410502 -0.3641637
Warning message:
In x1 * matrix(y1, 2, 2) :
  longer object length is not a multiple of shorter object length
> z1 <- x1 > 0
> z2 <- y1 > 0
> z1 & z2
[1]  TRUE  TRUE  TRUE FALSE
Warning message:
In z1 & z2 :
  longer object length is not a multiple of shorter object length
> z1 & as.matrix(z2) # no warning in 1.8.1
      [,1]
[1,]  TRUE
[2,]  TRUE
[3,]  TRUE
[4,] FALSE
Warning message:
In z1 & as.matrix(z2) :
  longer object length is not a multiple of shorter object length
> x1 < y1            # no warning in 1.8.1
[1] FALSE  TRUE FALSE FALSE
Warning message:
In x1 < y1 :
  longer object length is not a multiple of shorter object length
> x1 < as.matrix(y1) # ditto
      [,1]
[1,] FALSE
[2,]  TRUE
[3,] FALSE
[4,] FALSE
Warning message:
In x1 < as.matrix(y1) :
  longer object length is not a multiple of shorter object length
> ##
> 
> 
> ## summary method for mle
> library(stats4)
onLoad 'stats4' A 
onLoad 'stats4' B 
attach 'stats4' A 
attach 'stats4' B 
> N <- c(rep(3:6, 3), 7,7, rep(8,6), 9,9, 10,12)# sample from Pois(lam = 7)
> summary(mle(function(Lam = 1) -sum(dpois(N, Lam))))
Maximum likelihood estimation

Call:
mle(minuslogl = function(Lam = 1) -sum(dpois(N, Lam)))

Coefficients:
    Estimate Std. Error
Lam 6.063755   2.307546

-2 log L: -5.437059 
> ## "Coefficients" was "NULL" in 1.9.0's "devel"
> 
> 
> ## PR#6656 terms.formula(simplify = TRUE) was losing offset terms
> ## successive offsets caused problems
> df <- data.frame(x=1:4, y=sqrt( 1:4), z=c(2:4,1))
> fit1 <- glm(y ~ offset(x) + z, data=df)
> update(fit1, ". ~.")$call
glm(formula = y ~ z + offset(x), data = df)
> ## lost offset in 1.7.0 to 1.8.1
> terms(y ~ offset(x) + offset(log(x)) + z, data=df)
y ~ offset(x) + offset(log(x)) + z
attr(,"variables")
list(y, offset(x), offset(log(x)), z)
attr(,"offset")
[1] 2 3
attr(,"factors")
               z
y              0
offset(x)      0
offset(log(x)) 0
z              1
attr(,"term.labels")
[1] "z"
attr(,"order")
[1] 1
attr(,"intercept")
[1] 1
attr(,"response")
[1] 1
attr(,".Environment")
<environment: R_GlobalEnv>
> ## failed to remove second offset from formula in 1.8.1
> terms(y ~ offset(x) + z - z, data=df, simplify = TRUE)
y ~ offset(x)
attr(,"variables")
list(y, offset(x), z)
attr(,"offset")
[1] 2
attr(,"factors")
integer(0)
attr(,"term.labels")
character(0)
attr(,"order")
integer(0)
attr(,"intercept")
[1] 1
attr(,"response")
[1] 1
attr(,".Environment")
<environment: R_GlobalEnv>
> ## first fix failed for models with no non-offset terms.
> 
> 
> ## only the first two were wrong up to 1.8.1:
> 3:4 * 1e-100
[1] 3e-100 4e-100
> 8:11* 1e-100
[1] 8.0e-100 9.0e-100  1.0e-99  1.1e-99
> 1:2 * 1e-99
[1] 1e-99 2e-99
> 1:2 * 1e+99
[1] 1e+99 2e+99
> 8:11* 1e+99
[1]  8.0e+99  9.0e+99 1.0e+100 1.1e+100
> 3:4 * 1e+100
[1] 3e+100 4e+100
> ##
> 
> 
> ## negative subscripts could be mixed with NAs
> x <- 1:3
> try(x[-c(1, NA)])
Error in x[-c(1, NA)] : only 0's may be mixed with negative subscripts
> ## worked on some platforms, segfaulted on others in 1.8.1
> 
> 
> ## vector 'border' (and no 'pch', 'cex' nor 'bg'):
> boxplot(count ~ spray, data = InsectSprays, border=2:7)
> ## gave warnings in 1.9.0
> 
> summary(as.Date(paste("2002-12", 26:31, sep="-")))
        Min.      1st Qu.       Median         Mean      3rd Qu.         Max. 
"2002-12-26" "2002-12-27" "2002-12-28" "2002-12-28" "2002-12-29" "2002-12-31" 
> ## printed all "2002.-12-29" in 1.9.1 {because digits was too small}
> as.matrix(data.frame(d = as.POSIXct("2004-07-20")))
     d           
[1,] "2004-07-20"
> ## gave a warning in 1.9.1
> 
> 
> ## Dump should quote when necessary (PR#6857)
> x <- quote(b)
> dump("x", "")
x <-
quote(b)
> ## doesn't quote b in 1.9.0
> 
> 
> ## some checks of indexing by character, used to test hashing code
> x <- 1:26
> names(x) <- letters
> x[c("a", "aa", "aa")] <- 100:102
> x
  a   b   c   d   e   f   g   h   i   j   k   l   m   n   o   p   q   r   s   t 
100   2   3   4   5   6   7   8   9  10  11  12  13  14  15  16  17  18  19  20 
  u   v   w   x   y   z  aa 
 21  22  23  24  25  26 102 
> 
> x <- 1:26
> names(x) <- rep("", 26)
> x[c("a", "aa", "aa")] <- 100:102
> x
                                                                                
  1   2   3   4   5   6   7   8   9  10  11  12  13  14  15  16  17  18  19  20 
                          a  aa 
 21  22  23  24  25  26 100 102 
> ##
> 
> 
> ## tests of raw type
> # tests of logic operators
> x <- "A test string"
> (y <- charToRaw(x))
 [1] 41 20 74 65 73 74 20 73 74 72 69 6e 67
> (xx <- c(y, as.raw(0), charToRaw("more")))
 [1] 41 20 74 65 73 74 20 73 74 72 69 6e 67 00 6d 6f 72 65
> 
> !y
 [1] be df 8b 9a 8c 8b df 8c 8b 8d 96 91 98
> y & as.raw(15)
 [1] 01 00 04 05 03 04 00 03 04 02 09 0e 07
> y | as.raw(128)
 [1] c1 a0 f4 e5 f3 f4 a0 f3 f4 f2 e9 ee e7
> 
> # tests of binary read/write
> zz <- file("testbin", "wb")
> writeBin(xx, zz)
> close(zz)
> zz <- file("testbin", "rb")
> (yy <- readBin(zz, "raw", 100))
 [1] 41 20 74 65 73 74 20 73 74 72 69 6e 67 00 6d 6f 72 65
> seek(zz, 0, "start")
[1] 18
> readBin(zz, "integer", n=100, size = 1) # read as small integers
 [1]  65  32 116 101 115 116  32 115 116 114 105 110 103   0 109 111 114 101
> seek(zz, 0, "start")
[1] 18
> readBin(zz, "character", 100)  # is confused by embedded nul.
[1] "A test string"
Warning message:
In readBin(zz, "character", 100) :
  incomplete string at end of file has been discarded
> seek(zz, 0, "start")
[1] 18
> readChar(zz, length(xx)) # truncates at embedded nul
[1] "A test string"
> seek(zz) # make sure current position is reported properly
[1] 18
> close(zz)
> unlink("testbin")
> 
> # tests of ASCII read/write.
> cat(xx, file="testascii")
> scan("testascii", what=raw(0))
Read 18 items
 [1] 41 20 74 65 73 74 20 73 74 72 69 6e 67 00 6d 6f 72 65
> unlink("testascii")
> ##
> 
> 
> ## Example of prediction not from newdata as intended.
> set.seed(1)
> y <- rnorm(10)
> x  <- cbind(1:10, sample(1:10)) # matrix
> xt <- cbind(1:2,  3:4)
> (lm1 <- lm(y ~ x))

Call:
lm(formula = y ~ x)

Coefficients:
(Intercept)           x1           x2  
     0.4359      -0.1376       0.1539  

> predict(lm1, newdata = data.frame(x= xt))
          1           2           3           4           5           6 
 1.83760728  0.93041126  0.17714205  0.19350695  1.13343277  0.84194402 
          7           8           9          10 
 0.08867482  0.25896653  0.27533143 -0.47793778 
Warning message:
'newdata' had 2 rows but variable(s) found have 10 rows 
> ## warns as from 2.0.0
> 
> 
> ## eval could alter a data.frame/list second argument
> data(trees)
> a <- trees
> eval(quote({Girth[1]<-NA;Girth}),a)
 [1]   NA  8.6  8.8 10.5 10.7 10.8 11.0 11.0 11.1 11.2 11.3 11.4 11.4 11.7 12.0
[16] 12.9 12.9 13.3 13.7 13.8 14.0 14.2 14.5 16.0 16.3 17.3 17.5 17.9 18.0 18.0
[31] 20.6
> a[1, ]
  Girth Height Volume
1   8.3     70   10.3
> trees[1, ]
  Girth Height Volume
1   8.3     70   10.3
> ## both a and trees got altered in 1.9.1
> 
> 
> ## write.table did not apply qmethod to col.names (PR#7171)
> x <- data.frame("test string with \"" = c("a \" and a '"), check.names=FALSE)
> write.table(x)
"test string with \""
"1" "a \" and a '"
> write.table(x, qmethod = "double")
"test string with """
"1" "a "" and a '"
> ## Quote in col name was unescaped in 1.9.1.
> 
> 
> ## extensions to read.table
> Mat <- matrix(c(1:3, letters[1:3], 1:3, LETTERS[1:3],
+                 c("2004-01-01", "2004-02-01", "2004-03-01"),
+                 c("2004-01-01 12:00", "2004-02-01 12:00", "2004-03-01 12:00")),
+               3, 6)
> foo <- tempfile()
> write.table(Mat, foo, col.names = FALSE, row.names = FALSE)
> read.table(foo, colClasses = c(NA, NA, "NULL", "character", "Date", "POSIXct"))
  V1 V2 V4         V5                  V6
1  1  a  A 2004-01-01 2004-01-01 12:00:00
2  2  b  B 2004-02-01 2004-02-01 12:00:00
3  3  c  C 2004-03-01 2004-03-01 12:00:00
> unlist(sapply(.Last.value, class))
         V1          V2          V4          V5         V61         V62 
  "integer"    "factor" "character"      "Date"   "POSIXct"    "POSIXt" 
> read.table(foo, colClasses = c("factor",NA,"NULL","factor","Date","POSIXct"))
  V1 V2 V4         V5                  V6
1  1  a  A 2004-01-01 2004-01-01 12:00:00
2  2  b  B 2004-02-01 2004-02-01 12:00:00
3  3  c  C 2004-03-01 2004-03-01 12:00:00
> unlist(sapply(.Last.value, class))
       V1        V2        V4        V5       V61       V62 
 "factor"  "factor"  "factor"    "Date" "POSIXct"  "POSIXt" 
> read.table(foo, colClasses = c(V4="character"))
  V1 V2 V3 V4         V5               V6
1  1  a  1  A 2004-01-01 2004-01-01 12:00
2  2  b  2  B 2004-02-01 2004-02-01 12:00
3  3  c  3  C 2004-03-01 2004-03-01 12:00
> unlist(sapply(.Last.value, class))
         V1          V2          V3          V4          V5          V6 
  "integer"    "factor"   "integer" "character"    "factor"    "factor" 
> unlink(foo)
> ## added in 2.0.0
> 
> 
> ## write.table with complex columns (PR#7260, in part)
> write.table(data.frame(x = 0.5+1:4, y = 1:4 + 1.5i), file = "")
"x" "y"
"1" 1.5 1+1.5i
"2" 2.5 2+1.5i
"3" 3.5 3+1.5i
"4" 4.5 4+1.5i
> # printed all as complex in 2.0.0.
> write.table(data.frame(x = 0.5+1:4, y = 1:4 + 1.5i), file = "", dec=",")
"x" "y"
"1" 1,5 1+1,5i
"2" 2,5 2+1,5i
"3" 3,5 3+1,5i
"4" 4,5 4+1,5i
> ## used '.' not ',' in 2.0.0
> 
> ## splinefun() value test
> (x <- seq(0,6, length=25))
 [1] 0.00 0.25 0.50 0.75 1.00 1.25 1.50 1.75 2.00 2.25 2.50 2.75 3.00 3.25 3.50
[16] 3.75 4.00 4.25 4.50 4.75 5.00 5.25 5.50 5.75 6.00
> mx <- sapply(c("fmm", "nat", "per"),
+              function(m) splinefun(1:5, c(1,2,4,3,1), method = m)(x))
> cbind(x,mx)
         x       fmm         nat       per
 [1,] 0.00 5.3333333  0.46428571 3.0000000
 [2,] 0.25 3.5312500  0.59821429 2.4062500
 [3,] 0.50 2.2500000  0.73214286 1.8125000
 [4,] 0.75 1.4270833  0.86607143 1.3125000
 [5,] 1.00 1.0000000  1.00000000 1.0000000
 [6,] 1.25 0.9062500  1.14118304 0.9453125
 [7,] 1.50 1.0833333  1.32589286 1.1250000
 [8,] 1.75 1.4687500  1.59765625 1.4921875
 [9,] 2.00 2.0000000  2.00000000 2.0000000
[10,] 2.25 2.6093750  2.54854911 2.5937500
[11,] 2.50 3.2083333  3.14732143 3.1875000
[12,] 2.75 3.7031250  3.67243304 3.6875000
[13,] 3.00 4.0000000  4.00000000 4.0000000
[14,] 3.25 4.0312500  4.03962054 4.0546875
[15,] 3.50 3.8333333  3.83482143 3.8750000
[16,] 3.75 3.4687500  3.46261161 3.5078125
[17,] 4.00 3.0000000  3.00000000 3.0000000
[18,] 4.25 2.4843750  2.51171875 2.4062500
[19,] 4.50 1.9583333  2.01339286 1.8125000
[20,] 4.75 1.4531250  1.50837054 1.3125000
[21,] 5.00 1.0000000  1.00000000 1.0000000
[22,] 5.25 0.6302083  0.49107143 0.9453125
[23,] 5.50 0.3750000 -0.01785714 1.1250000
[24,] 5.75 0.2656250 -0.52678571 1.4921875
[25,] 6.00 0.3333333 -1.03571429 2.0000000
> 
> 
> ## infinite loop in read.fwf (PR#7350)
> cat(file="test.txt", sep = "\n", "# comment 1", "1234567   # comment 2",
+     "1 234567  # comment 3", "12345  67 # comment 4", "# comment 5")
> read.fwf("test.txt", width=c(2,2,3), skip=1, n=4) # looped
  V1 V2  V3
1 12 34 567
2  1 23 456
3 12 34   5
> read.fwf("test.txt", width=c(2,2,3), skip=1)      # 1 line short
  V1 V2  V3
1 12 34 567
2  1 23 456
3 12 34   5
> read.fwf("test.txt", width=c(2,2,3), skip=0)
  V1 V2  V3
1 12 34 567
2  1 23 456
3 12 34   5
> unlink("test.txt")
> ##
> 
> 
> ## split was not handling lists and raws
> split(as.list(1:3), c(1,1,2))
$`1`
$`1`[[1]]
[1] 1

$`1`[[2]]
[1] 2


$`2`
$`2`[[1]]
[1] 3


> (y <- charToRaw("A test string"))
 [1] 41 20 74 65 73 74 20 73 74 72 69 6e 67
> (z <- split(y, rep(1:5, times=c(1,1,4,1,6))))
$`1`
[1] 41

$`2`
[1] 20

$`3`
[1] 74 65 73 74

$`4`
[1] 20

$`5`
[1] 73 74 72 69 6e 67

> sapply(z, rawToChar)
       1        2        3        4        5 
     "A"      " "   "test"      " " "string" 
> ## wrong results in 2.0.0
> 
> 
> ## tests of changed S3 implicit classes in 2.1.0
> foo <- function(x, ...) UseMethod("foo")
> foo.numeric <- function(x) cat("numeric arg\n")
> foo(1:10)
numeric arg
> foo(pi)
numeric arg
> foo(matrix(1:10, 2, 5))
numeric arg
> foo.integer <- function(x) cat("integer arg\n")
> foo.double <- function(x) cat("double arg\n")
> foo(1:10)
integer arg
> foo(pi)
double arg
> foo(matrix(1:10, 2, 5))
integer arg
> ##
> 
> 
> ## str() interpreted escape sequences prior to 2.1.0
> x <- "ab\bc\ndef"
> str(x)
 chr "ab\bc\ndef"
> str(x, vec.len=0)# failed in rev 32244
 chr  ...
> str(factor(x))
 Factor w/ 1 level "ab\bc\ndef": 1
> 
> x <- c("a", NA, "b")
> factor(x)
[1] a    <NA> b   
Levels: a b
> factor(x, exclude="")
[1] a    <NA> b   
Levels: a b <NA>
> str(x)
 chr [1:3] "a" NA "b"
> str(factor(x))
 Factor w/ 2 levels "a","b": 1 NA 2
> str(factor(x, exclude=""))
 Factor w/ 3 levels "a","b",NA: 1 3 2
> ##
> 
> 
> ## print.factor(quote=TRUE) was not quoting levels
> x <- c("a", NA, "b", 'a " test') #" (comment for fontification)
> factor(x)
[1] a        <NA>     b        a " test
Levels: a a " test b
> factor(x, exclude="")
[1] a        <NA>     b        a " test
Levels: a a " test b <NA>
> print(factor(x), quote=TRUE)
[1] "a"         NA          "b"         "a \" test"
Levels: "a" "a \" test" "b"
> print(factor(x, exclude=""), quote=TRUE)
[1] "a"         NA          "b"         "a \" test"
Levels: "a" "a \" test" "b" NA
> ## last two printed levels differently from values in 2.0.1
> 
> 
> ## write.table in marginal cases
> x <- matrix(, 3, 0)
> write.table(x) # 3 rows
"1" 
"2" 
"3" 
> write.table(x, row.names=FALSE)



> # note: scan and read.table won't read this as they take empty fields as NA
> ## was 1 row in 2.0.1
> 
> 
> ## More tests of write.table
> x <- list(a=1, b=1:2, c=3:4, d=5)
> dim(x) <- c(2,2)
> x
     [,1]      [,2]     
[1,] 1         Integer,2
[2,] Integer,2 5        
> write.table(x)
"V1" "V2"
"1" 1 3:4
"2" 1:2 5
> 
> x1 <- data.frame(a=1:2, b=I(matrix(LETTERS[1:4], 2, 2)), c = c("(i)", "(ii)"))
> x1
  a b.1 b.2    c
1 1   A   C  (i)
2 2   B   D (ii)
> write.table(x1) # In 2.0.1 had 3 headers, 4 cols
"a" "b.1" "b.2" "c"
"1" 1 A C "(i)"
"2" 2 B D "(ii)"
> write.table(x1, quote=c(2,3,4))
"a" "b.1" "b.2" "c"
"1" 1 "A" "C" "(i)"
"2" 2 "B" "D" "(ii)"
> 
> x2 <- data.frame(a=1:2, b=I(list(a=1, b=2)))
> x2
  a b
a 1 1
b 2 2
> write.table(x2)
"a" "b"
"a" 1 1
"b" 2 2
> 
> x3 <- seq(as.Date("2005-01-01"), len=6, by="day")
> x4 <- data.frame(x=1:6, y=x3)
> dim(x3) <- c(2,3)
> x3
[1] "2005-01-01" "2005-01-02" "2005-01-03" "2005-01-04" "2005-01-05"
[6] "2005-01-06"
> write.table(x3) # matrix, so loses class
"V1" "V2" "V3"
"1" 12784 12786 12788
"2" 12785 12787 12789
> x4
  x          y
1 1 2005-01-01
2 2 2005-01-02
3 3 2005-01-03
4 4 2005-01-04
5 5 2005-01-05
6 6 2005-01-06
> write.table(x4) # preserves class, does not quote
"x" "y"
"1" 1 2005-01-01
"2" 2 2005-01-02
"3" 3 2005-01-03
"4" 4 2005-01-04
"5" 5 2005-01-05
"6" 6 2005-01-06
> ##
> 
> 
> ## Problem with earlier regexp code spotted by KH
> grep("(.*s){2}", "Arkansas", v = TRUE)
[1] "Arkansas"
> grep("(.*s){3}", "Arkansas", v = TRUE)
character(0)
> grep("(.*s){3}", state.name, v = TRUE)
[1] "Massachusetts" "Mississippi"  
> ## Thought Arkansas had 3 s's.
> 
> 
> ## Replacing part of a non-existent column could create a short column.
> xx<- data.frame(a=1:4, b=letters[1:4])
> xx[2:3, "c"] <- 2:3
> ## gave short column in R < 2.1.0.
> 
> 
> ## add1/drop1 could give misleading results if missing values were involved
> y <- rnorm(1:20)
> x <- 1:20; x[10] <- NA
> x2 <- runif(20); x2[20] <- NA
> fit <- lm(y ~ x)
> drop1(fit)
Single term deletions

Model:
y ~ x
       Df Sum of Sq    RSS    AIC
<none>              20.191 5.1555
x       1    1.4798 21.671 4.4993
> res <-  try(stats:::drop1.default(fit))
Error in stats:::drop1.default(fit) : 
  number of rows in use has changed: remove missing values?
> stopifnot(inherits(res, "try-error"))
> add1(fit, ~ . +x2)
Single term additions

Model:
y ~ x
       Df Sum of Sq    RSS    AIC
<none>              17.605 3.6005
x2      1  0.011746 17.593 5.5885
Warning message:
In add1.lm(fit, ~. + x2) : using the 18/19 rows from a combined fit
> res <-  try(stats:::add1.default(fit, ~ . +x2))
Error in stats:::add1.default(fit, ~. + x2) : 
  number of rows in use has changed: remove missing values?
> stopifnot(inherits(res, "try-error"))
> ## 2.0.1 ran and gave incorrect answers.
> 
> 
> ## (PR#7789) escaped quotes in the first five lines for read.table
> tf <- tempfile()
> x <- c("6 'TV2  Shortland Street'",
+        "2 'I don\\\'t watch TV at 7'",
+        "1 'I\\\'m not bothered, whatever that looks good'",
+        "2 'I channel surf'")
> writeLines(x, tf)
> read.table(tf)
  V1                                         V2
1  6                      TV2  Shortland Street
2  2                      I don't watch TV at 7
3  1 I'm not bothered, whatever that looks good
4  2                             I channel surf
> x <- c("6 'TV2  Shortland Street'",
+        "2 'I don''t watch TV at 7'",
+        "1 'I''m not bothered, whatever that looks good'",
+        "2 'I channel surf'")
> writeLines(x, tf)
> read.table(tf, sep=" ")
  V1                                         V2
1  6                      TV2  Shortland Street
2  2                      I don't watch TV at 7
3  1 I'm not bothered, whatever that looks good
4  2                             I channel surf
> unlink(tf)
> ## mangled in 2.0.1
> 
> 
> ## (PR#7802) printCoefmat(signif.legend =FALSE) failed
> set.seed(123)
> cmat <- cbind(rnorm(3, 10), sqrt(rchisq(3, 12)))
> cmat <- cbind(cmat, cmat[,1]/cmat[,2])
> cmat <- cbind(cmat, 2*pnorm(-cmat[,3]))
> colnames(cmat) <- c("Estimate", "Std.Err", "Z value", "Pr(>z)")
> printCoefmat(cmat, signif.stars = TRUE)
     Estimate Std.Err Z value    Pr(>z)    
[1,]  11.3092  2.8636  3.9493 7.837e-05 ***
[2,]  11.2301  3.5301  3.1812  0.001467 ** 
[3,]   9.9161  3.0927  3.2063  0.001344 ** 
---
Signif. codes:  0 '***' 0.001 '**' 0.01 '*' 0.05 '.' 0.1 ' ' 1 
> printCoefmat(cmat, signif.stars = TRUE, signif.legend = FALSE)
     Estimate Std.Err Z value    Pr(>z)    
[1,]  11.3092  2.8636  3.9493 7.837e-05 ***
[2,]  11.2301  3.5301  3.1812  0.001467 ** 
[3,]   9.9161  3.0927  3.2063  0.001344 ** 
> # no stars, so no legend
> printCoefmat(cmat, signif.stars = FALSE)
     Estimate Std.Err Z value    Pr(>z)
[1,]  11.3092  2.8636  3.9493 7.837e-05
[2,]  11.2301  3.5301  3.1812  0.001467
[3,]   9.9161  3.0927  3.2063  0.001344
> printCoefmat(cmat, signif.stars = TRUE, signif.legend = TRUE)
     Estimate Std.Err Z value    Pr(>z)    
[1,]  11.3092  2.8636  3.9493 7.837e-05 ***
[2,]  11.2301  3.5301  3.1812  0.001467 ** 
[3,]   9.9161  3.0927  3.2063  0.001344 ** 
---
Signif. codes:  0 '***' 0.001 '**' 0.01 '*' 0.05 '.' 0.1 ' ' 1 
> ## did not work in 2.1.0
> 
> 
> ## PR#7824 subscripting an array by a matrix
> x <- matrix(1:6, ncol=2)
> x[rbind(c(1,1), c(2,2))]
[1] 1 5
> x[rbind(c(1,1), c(2,2), c(0,1))]
[1] 1 5
> x[rbind(c(1,1), c(2,2), c(0,0))]
[1] 1 5
> x[rbind(c(1,1), c(2,2), c(0,2))]
[1] 1 5
> x[rbind(c(1,1), c(2,2), c(0,3))]
[1] 1 5
> x[rbind(c(1,1), c(2,2), c(1,0))]
[1] 1 5
> x[rbind(c(1,1), c(2,2), c(2,0))]
[1] 1 5
> x[rbind(c(1,1), c(2,2), c(3,0))]
[1] 1 5
> x[rbind(c(1,0), c(0,2), c(3,0))]
integer(0)
> x[rbind(c(1,0), c(0,0), c(3,0))]
integer(0)
> x[rbind(c(1,1), c(2,2), c(1,2))]
[1] 1 5 4
> x[rbind(c(1,1), c(2,NA), c(1,2))]
[1]  1 NA  4
> x[rbind(c(1,0), c(2,NA), c(1,2))]
[1] NA  4
> try(x[rbind(c(1,1), c(2,2), c(-1,2))])
Error in x[rbind(c(1, 1), c(2, 2), c(-1, 2))] : 
  negative values are not allowed in a matrix subscript
> try(x[rbind(c(1,1), c(2,2), c(-2,2))])
Error in x[rbind(c(1, 1), c(2, 2), c(-2, 2))] : 
  negative values are not allowed in a matrix subscript
> try(x[rbind(c(1,1), c(2,2), c(-3,2))])
Error in x[rbind(c(1, 1), c(2, 2), c(-3, 2))] : 
  negative values are not allowed in a matrix subscript
> try(x[rbind(c(1,1), c(2,2), c(-4,2))])
Error in x[rbind(c(1, 1), c(2, 2), c(-4, 2))] : 
  negative values are not allowed in a matrix subscript
> try(x[rbind(c(1,1), c(2,2), c(-1,-1))])
Error in x[rbind(c(1, 1), c(2, 2), c(-1, -1))] : 
  negative values are not allowed in a matrix subscript
> try(x[rbind(c(1,1,1), c(2,2,2))])
[1] 1 2 1 2 1 2
> 
> # verify that range checks are applied to negative indices
> x <- matrix(1:6, ncol=3)
> try(x[rbind(c(1,1), c(2,2), c(-3,3))])
Error in x[rbind(c(1, 1), c(2, 2), c(-3, 3))] : 
  negative values are not allowed in a matrix subscript
> try(x[rbind(c(1,1), c(2,2), c(-4,3))])
Error in x[rbind(c(1, 1), c(2, 2), c(-4, 3))] : 
  negative values are not allowed in a matrix subscript
> ## generally allowed in 2.1.0.
> 
> 
> ## printing RAW matrices/arrays was not implemented
> s <- sapply(0:7, function(i) rawShift(charToRaw("my text"),i))
> s
     [,1] [,2] [,3] [,4] [,5] [,6] [,7] [,8]
[1,]   6d   da   b4   68   d0   a0   40   80
[2,]   79   f2   e4   c8   90   20   40   80
[3,]   20   40   80   00   00   00   00   00
[4,]   74   e8   d0   a0   40   80   00   00
[5,]   65   ca   94   28   50   a0   40   80
[6,]   78   f0   e0   c0   80   00   00   00
[7,]   74   e8   d0   a0   40   80   00   00
> dim(s) <- c(7,4,2)
> s
, , 1

     [,1] [,2] [,3] [,4]
[1,]   6d   da   b4   68
[2,]   79   f2   e4   c8
[3,]   20   40   80   00
[4,]   74   e8   d0   a0
[5,]   65   ca   94   28
[6,]   78   f0   e0   c0
[7,]   74   e8   d0   a0

, , 2

     [,1] [,2] [,3] [,4]
[1,]   d0   a0   40   80
[2,]   90   20   40   80
[3,]   00   00   00   00
[4,]   40   80   00   00
[5,]   50   a0   40   80
[6,]   80   00   00   00
[7,]   40   80   00   00

> ## empty < 2.1.1
> 
> 
> ## interpretation of '.' directly by model.matrix
> dd <- data.frame(a = gl(3,4), b = gl(4,1,12))
> model.matrix(~ .^2, data = dd)
   (Intercept) a2 a3 b2 b3 b4 a2:b2 a3:b2 a2:b3 a3:b3 a2:b4 a3:b4
1            1  0  0  0  0  0     0     0     0     0     0     0
2            1  0  0  1  0  0     0     0     0     0     0     0
3            1  0  0  0  1  0     0     0     0     0     0     0
4            1  0  0  0  0  1     0     0     0     0     0     0
5            1  1  0  0  0  0     0     0     0     0     0     0
6            1  1  0  1  0  0     1     0     0     0     0     0
7            1  1  0  0  1  0     0     0     1     0     0     0
8            1  1  0  0  0  1     0     0     0     0     1     0
9            1  0  1  0  0  0     0     0     0     0     0     0
10           1  0  1  1  0  0     0     1     0     0     0     0
11           1  0  1  0  1  0     0     0     0     1     0     0
12           1  0  1  0  0  1     0     0     0     0     0     1
attr(,"assign")
 [1] 0 1 1 2 2 2 3 3 3 3 3 3
attr(,"contrasts")
attr(,"contrasts")$a
[1] "contr.treatment"

attr(,"contrasts")$b
[1] "contr.treatment"

> ## lost ^2 in 2.1.1
> 
> 
> ## add1.lm and drop.lm did not know about offsets (PR#8049)
> set.seed(2)
> y <- rnorm(10)
> z <- 1:10
> lm0 <- lm(y ~ 1)
> lm1 <- lm(y ~ 1, offset = 1:10)
> lm2 <- lm(y ~ z, offset = 1:10)
> 
> add1(lm0, scope = ~ z)
Single term additions

Model:
y ~ 1
       Df  Sum of Sq    RSS      AIC
<none>               6.3161 -2.59479
z       1 0.00029765 6.3158 -0.59526
> anova(lm1, lm2)
Analysis of Variance Table

Model 1: y ~ 1
Model 2: y ~ z
  Res.Df    RSS Df Sum of Sq     F    Pr(>F)    
1      9 89.130                                 
2      8  6.316  1    82.814 104.9 7.099e-06 ***
---
Signif. codes:  0 '***' 0.001 '**' 0.01 '*' 0.05 '.' 0.1 ' ' 1 
> add1(lm1, scope = ~ z)
Single term additions

Model:
y ~ 1
       Df Sum of Sq    RSS     AIC
<none>              89.130 23.8751
z       1    82.814  6.316 -0.5953
> drop1(lm2)
Single term deletions

Model:
y ~ z
       Df Sum of Sq    RSS     AIC
<none>               6.316 -0.5953
z       1    82.814 89.130 23.8751
> ## Last two ignored the offset in 2.1.1
> 
> 
> ## tests of raw conversion
> as.raw(1234)
[1] 00
Warning message:
out-of-range values treated as 0 in coercion to raw 
> as.raw(list(a=1234))
[1] 00
Warning message:
out-of-range values treated as 0 in coercion to raw 
> ## 2.1.1: spurious and missing messages, wrong result for second.
> 
> 
> ### end of tests added in 2.1.1 patched ###
> 
> 
> ## Tests of logical matrix indexing with NAs
> df1 <- data.frame(a = c(NA, 0, 3, 4)); m1 <- as.matrix(df1)
> df2 <- data.frame(a = c(NA, 0, 0, 4)); m2 <- as.matrix(df2)
> df1[df1 == 0] <- 2; df1
   a
1 NA
2  2
3  3
4  4
> m1[m1 == 0] <- 2;   m1
      a
[1,] NA
[2,]  2
[3,]  3
[4,]  4
> df2[df2 == 0] <- 2; df2  # not allowed in 2.{0,1}.z
   a
1 NA
2  2
3  2
4  4
> m2[m2 == 0] <- 2;   m2
      a
[1,] NA
[2,]  2
[3,]  2
[4,]  4
> df1[df1 == 2] # this is first coerced to a matrix, and drops to a vector
[1] NA  2
> df3 <- data.frame(a=1:2, b=2:3)
> df3[df3 == 2]            # had spurious names
[1] 2 2
> # but not allowed
> ## (modified to make printed result the same whether numeric() is
> ##  compiled or interpreted)
> ## try(df2[df2 == 2] <- 1:2)
> ## try(m2[m2 == 2] <- 1:2)
> tryCatch(df2[df2 == 2] <- 1:2,
+          error = function(e) paste("Error:", conditionMessage(e)))
[1] "Error: NAs are not allowed in subscripted assignments"
> tryCatch(m2[m2 == 2] <- 1:2,
+          error = function(e) paste("Error:", conditionMessage(e)))
[1] "Error: NAs are not allowed in subscripted assignments"
> ##
> 
> 
> ## vector indexing of matrices: issue is when rownames are used
> # 1D array
> m1 <- c(0,1,2,0)
> dim(m1) <- 4
> dimnames(m1) <- list(1:4)
> m1[m1 == 0]                        # has rownames
1 4 
0 0 
> m1[which(m1 == 0)]                 # has rownames
1 4 
0 0 
> m1[which(m1 == 0, arr.ind = TRUE)] # no names < 2.2.0 (side effect of PR#937)
1 4 
0 0 
> 
> # 2D array with 2 cols
> m2 <- as.matrix(data.frame(a=c(0,1,2,0), b=0:3))
> m2[m2 == 0]                        # a vector, had names < 2.2.0
[1] 0 0 0
> m2[which(m2 == 0)]                 # a vector, had names < 2.2.0
[1] 0 0 0
> m2[which(m2 == 0, arr.ind = TRUE)] # no names (PR#937)
[1] 0 0 0
> 
> # 2D array with one col: could use rownames but do not.
> m21 <- m2[, 1, drop = FALSE]
> m21[m21 == 0]
[1] 0 0
> m21[which(m21 == 0)]
[1] 0 0
> m21[which(m21 == 0, arr.ind = TRUE)]
[1] 0 0
> ## not consistent < 2.2.0: S never gives names
> 
> 
> ## tests of indexing as quoted in Extract.Rd
> x <- NULL
> x$foo <- 2
> x # length-1 vector
$foo
[1] 2

> x <- NULL
> x[[2]] <- pi
> x # numeric vector
[1]       NA 3.141593
> x <- NULL
> x[[1]] <- 1:3
> x # list
[[1]]
[1] 1 2 3

> ##
> 
> 
> ## printing of a kernel:
> kernel(1)
unknown 
coef[0] = 1
> ## printed wrongly in R <= 2.1.1
> 
> 
> ## using NULL as a replacement value
> DF <- data.frame(A=1:2, B=3:4)
> try(DF[2, 1:3] <- NULL)
Error in `[<-.data.frame`(DF, 2, 1:3, value = NULL) : 
  replacement has 0 items, need 3
> ## wrong error message in R < 2.2.0
> 
> 
> ## tests of signif
> ob <- 0:9 * 2000
> print(signif(ob, 3), digits=17) # had rounding error in 2.1.1
 [1]     0  2000  4000  6000  8000 10000 12000 14000 16000 18000
> signif(1.2347e-305, 4)
[1] 1.235e-305
> signif(1.2347e-306, 4)  # only 3 digits in 2.1.1
[1] 1.235e-306
> signif(1.2347e-307, 4)
[1] 1.235e-307
> ##
> 
> ### end of tests added in 2.2.0 patched ###
> 
> 
> ## printing lists with NA names
> A <- list(1, 2)
> names(A) <- c("NA", NA)
> A
$`NA`
[1] 1

$<NA>
[1] 2

> ## both printed as "NA" in 2.2.0
> 
> 
> ## subscripting with both NA and "NA" names
> x <- 1:4
> names(x) <- c(NA, "NA", "a", "")
> x[names(x)]
<NA>   NA    a <NA> 
  NA    2    3   NA 
> ## 2.2.0 had the second matching the first.
> lx <- as.list(x)
> lx[[as.character(NA)]]
NULL
> lx[as.character(NA)]
$<NA>
NULL

> ## 2.2.0 had both matching element 1
> 
> 
> ## data frame replacement subscripting
> # Charles C. Berry, R-devel, 2005-10-26
> a.frame <- data.frame( x=letters[1:5] )
> a.frame[ 2:5, "y" ] <- letters[2:5]
> a.frame  # added rows 1:4
  x    y
1 a <NA>
2 b    b
3 c    c
4 d    d
5 e    e
> # and adding and replacing matrices failed
> a.frame[ ,"y" ] <- matrix(1:10, 5, 2)
> a.frame
  x y.1 y.2
1 a   1   6
2 b   2   7
3 c   3   8
4 d   4   9
5 e   5  10
> a.frame[3:5 ,"y" ] <- matrix(1:6, 3, 2)
> a.frame
  x y.1 y.2
1 a   1   6
2 b   2   7
3 c   1   4
4 d   2   5
5 e   3   6
> a.frame <- data.frame( x=letters[1:5] )
> a.frame[3:5 ,"y" ] <- matrix(1:6, 3, 2)
> a.frame
  x y.1 y.2
1 a  NA  NA
2 b  NA  NA
3 c   1   4
4 d   2   5
5 e   3   6
> ## failed/wrong ans in 2.2.0
> 
> 
> ### end of tests added in 2.2.0 patched ###
> 
> 
> ## test of fix of trivial warning PR#8252
> pairs(iris[1:4], oma=rep(3,4))
> ## warned in 2.2.0 only
> 
> 
> ## str(<dendrogram>)
> dend <- as.dendrogram(hclust(dist(USArrests), "ave")) # "print()" method
> dend2 <- cut(dend, h=70)
> str(dend2$upper)
--[dendrogram w/ 2 branches and 4 members at h = 152]
  |--[dendrogram w/ 2 branches and 2 members at h = 77.6]
  |  |--leaf "Branch 1" (h= 38.5 midpoint = 0.5, x.member = 2 )
  |  `--leaf "Branch 2" (h= 44.3 midpoint = 5.03, x.member = 14 )
  `--[dendrogram w/ 2 branches and 2 members at h = 89.2]
     |--leaf "Branch 3" (h= 44.8 midpoint = 6.8, x.member = 14 )
     `--leaf "Branch 4" (h= 54.7 midpoint = 7.65, x.member = 20 )
> ## {{for Emacs: `}}  gave much too many spaces in 2.2.[01]
> 
> 
> ## formatC on Windows (PR#8337)
> xx  <- pi * 10^(-5:4)
> cbind(formatC(xx, wid = 9))
      [,1]       
 [1,] "3.142e-05"
 [2,] "0.0003142"
 [3,] " 0.003142"
 [4,] "  0.03142"
 [5,] "   0.3142"
 [6,] "    3.142"
 [7,] "    31.42"
 [8,] "    314.2"
 [9,] "     3142"
[10,] "3.142e+04"
> cbind(formatC(xx, wid = 9, flag = "-"))
      [,1]       
 [1,] "3.142e-05"
 [2,] "0.0003142"
 [3,] "0.003142 "
 [4,] "0.03142  "
 [5,] "0.3142   "
 [6,] "3.142    "
 [7,] "31.42    "
 [8,] "314.2    "
 [9,] "3142     "
[10,] "3.142e+04"
> cbind(formatC(xx, wid = 9, flag = "0"))
      [,1]       
 [1,] "3.142e-05"
 [2,] "0.0003142"
 [3,] "00.003142"
 [4,] "000.03142"
 [5,] "0000.3142"
 [6,] "00003.142"
 [7,] "000031.42"
 [8,] "0000314.2"
 [9,] "000003142"
[10,] "3.142e+04"
> ## extra space on 2.2.1
> 
> 
> ## an impossible glm fit
> success <- c(13,12,11,14,14,11,13,11,12)
> failure <- c(0,0,0,0,0,0,0,2,2)
> predictor <- c(0, 5^(0:7))
> try(glm(cbind(success,failure) ~ 0+predictor, family = binomial(link="log")))
Error : no valid set of coefficients has been found: please supply starting values
> # no coefficient is possible as the first case will have mu = 1
> ## 2.2.1 gave a subscript out of range warning instead.
> 
> 
> ## error message from solve (PR#8494)
> temp <- diag(1, 5)[, 1:4]
> rownames(temp) <- as.character(1:5)
> colnames(temp) <- as.character(1:4)
> try(solve(temp))
Error in solve.default(temp) : only square matrices can be inverted
> # also complex
> try(solve(temp+0i))
Error in solve.default(temp + 0i) : only square matrices can be inverted
> # and non-comformant systems
> try(solve(temp, diag(3)))
Error in solve.default(temp, diag(3)) : 'b' must be compatible with 'a'
> ## gave errors from rownames<- in 2.2.1
> 
> 
> ## PR#8462 terms.formula(simplify = TRUE) needs parentheses.
> update.formula (Reaction ~ Days + (Days | Subject), . ~ . + I(Days^2))
Reaction ~ Days + (Days | Subject) + I(Days^2)
> ## < 2.3.0 dropped parens on second term.
> 
> 
> ## PR#8528: errors in the post-2.1.0 pgamma
> pgamma(seq(0.75, 1.25, by=0.05)*1e100, shape = 1e100, log=TRUE)
 [1] -3.768207e+98 -2.314355e+98 -1.251893e+98 -5.360516e+97 -1.293294e+97
 [6] -6.931472e-01  0.000000e+00  0.000000e+00  0.000000e+00  0.000000e+00
[11]  0.000000e+00
> pgamma(seq(0.75, 1.25, by=0.05)*1e100, shape = 1e100, log=TRUE, lower=FALSE)
 [1]  0.000000e+00  0.000000e+00  0.000000e+00  0.000000e+00  0.000000e+00
 [6] -6.931472e-01 -1.209836e+97 -4.689820e+97 -1.023806e+98 -1.767844e+98
[11] -2.685645e+98
> pgamma(c(1-1e-10, 1+1e-10)*1e100, shape = 1e100)
[1] 0 1
> pgamma(0.9*1e25, 1e25, log=TRUE)
[1] -5.360516e+22
> ## were NaN, -Inf etc in 2.2.1.
> 
> 
> ## + for POSIXt objects was non-commutative
> # SPSS-style dates
> c(10485849600,10477641600,10561104000,10562745600)+ISOdate(1582,10,14)
[1] "1915-01-26 12:00:00 GMT" "1914-10-23 12:00:00 GMT"
[3] "1917-06-15 12:00:00 GMT" "1917-07-04 12:00:00 GMT"
> ## was in the local time zone in 2.2.1.
> 
> 
> ## Limiting lines on deparse (wishlist PR#8638)
> op <- options(deparse.max.lines = 3)
> f <- function(...) browser()
> do.call(f, mtcars)
Called from: (function (...) 
browser())(mpg = c(21, 21, 22.8, 21.4, 18.7, 18.1, 14.3, 24.4, 
22.8, 19.2, 17.8, 16.4, 17.3, 15.2, 10.4, 10.4, 14.7, 32.4, 30.4, 
  ...
Browse[1]> c
> 
> options(error = expression(NULL))
> f <- function(...) stop()
> do.call(f, mtcars)
Error in (function (...)  : 
Calls: do.call -> <Anonymous>
> traceback()
3: stop()
2: (function (...) 
   stop())(mpg = c(21, 21, 22.8, 21.4, 18.7, 18.1, 14.3, 24.4, 22.8, 
   19.2, 17.8, 16.4, 17.3, 15.2, 10.4, 10.4, 14.7, 32.4, 30.4, 33.9, 
     ...
1: do.call(f, mtcars)
> 
> options(op)
> ## unlimited < 2.3.0
> 
> 
> ## row names in as.table (PR#8652)
> as.table(matrix(1:60, ncol=2))
    A  B
A   1 31
B   2 32
C   3 33
D   4 34
E   5 35
F   6 36
G   7 37
H   8 38
I   9 39
J  10 40
K  11 41
L  12 42
M  13 43
N  14 44
O  15 45
P  16 46
Q  17 47
R  18 48
S  19 49
T  20 50
U  21 51
V  22 52
W  23 53
X  24 54
Y  25 55
Z  26 56
A1 27 57
B1 28 58
C1 29 59
D1 30 60
> ## rows past 26 had NA row names
> 
> 
> ## summary on a glm with zero weights and estimated dispersion (PR#8720)
> y <- rnorm(10)
> x <- 1:10
> w <- c(rep(1,9), 0)
> summary(glm(y ~ x, weights = w))

Call:
glm(formula = y ~ x, weights = w)

Deviance Residuals: 
    Min       1Q   Median       3Q      Max  
-1.7806  -0.1416   0.1863   0.5690   1.2057  

Coefficients:
            Estimate Std. Error t value Pr(>|t|)
(Intercept)  -0.7532     0.7862  -0.958    0.370
x             0.1311     0.1397   0.938    0.379

(Dispersion parameter for gaussian family taken to be 1.17125)

    Null deviance: 9.2298  on 8  degrees of freedom
Residual deviance: 8.1988  on 7  degrees of freedom
AIC: Inf

Number of Fisher Scoring iterations: 2

Warning message:
In summary.glm(glm(y ~ x, weights = w)) :
  observations with zero weight not used for calculating dispersion
> summary(glm(y ~ x, subset = w > 0))

Call:
glm(formula = y ~ x, subset = w > 0)

Deviance Residuals: 
    Min       1Q   Median       3Q      Max  
-1.7806  -0.1582   0.3726   0.5896   1.2057  

Coefficients:
            Estimate Std. Error t value Pr(>|t|)
(Intercept)  -0.7532     0.7862  -0.958    0.370
x             0.1311     0.1397   0.938    0.379

(Dispersion parameter for gaussian family taken to be 1.17125)

    Null deviance: 9.2298  on 8  degrees of freedom
Residual deviance: 8.1988  on 7  degrees of freedom
AIC: 30.702

Number of Fisher Scoring iterations: 2

> ## has NA dispersion in 2.2.1
> 
> 
> ## substitute was losing "..." after r37269
> yaa <- function(...) substitute(list(...))
> yaa(foo(...))
list(foo(...))
> ## and wasn't substituting after "..."
> substitute(list(..., x), list(x=1))
list(..., 1)
> ## fixed for 2.3.0
> 
> 
> ## uniroot never warned (PR#8750)
> ff <- function(x) (x-pi)^3
> uniroot(ff, c(-10,10), maxiter=10)
$root
[1] 3.291126

$f.root
[1] 0.003343587

$iter
[1] 10

$estim.prec
[1] 0.8295023

Warning message:
In uniroot(ff, c(-10, 10), maxiter = 10) : _NOT_ converged in 10 iterations
> ## should warn, did not < 2.3.0
> 
> 
> ### end of tests added in 2.3.0 ###
> 
> 
> ## prod etc on empty lists and raw vectors
> try(min(list()))
Error in min(list()) : invalid 'type' (list) of argument
> try(max(list()))
Error in max(list()) : invalid 'type' (list) of argument
> try(sum(list()))
Error in sum(list()) : invalid 'type' (list) of argument
> try(prod(list()))
Error in prod(list()) : invalid 'type' (list) of argument
> try(min(raw()))
Error in min(raw()) : invalid 'type' (raw) of argument
> try(max(raw()))
Error in max(raw()) : invalid 'type' (raw) of argument
> try(sum(raw()))
Error in sum(raw()) : invalid 'type' (raw) of argument
> try(prod(raw()))
Error in prod(raw()) : invalid 'type' (raw) of argument
> ## Inf, -Inf, list(NULL) etc in 2.2.1
> 
> r <- hist(rnorm(100), plot = FALSE, breaks = 12,
+           ## arguments which don't make sense for plot=FALSE - give a warning:
+           xlab = "N(0,1)", col = "blue")
Warning message:
In hist.default(rnorm(100), plot = FALSE, breaks = 12, xlab = "N(0,1)",  :
  arguments 'col', 'xlab' are not made use of
> ## gave no warning in 2.3.0 and earlier
> 
> 
> ## rbind.data.frame on permuted cols (PR#8868)
> d1 <- data.frame(x=1:10, y=letters[1:10], z=1:10)
> d2 <- data.frame(y=LETTERS[1:5], z=5:1, x=7:11)
> rbind(d1, d2)
    x y  z
1   1 a  1
2   2 b  2
3   3 c  3
4   4 d  4
5   5 e  5
6   6 f  6
7   7 g  7
8   8 h  8
9   9 i  9
10 10 j 10
11  7 A  5
12  8 B  4
13  9 C  3
14 10 D  2
15 11 E  1
> # got factor y  wrong in 2.3.0
> # and failed with duplicated col names.
> d1 <- data.frame(x=1:2, y=5:6, x=8:9, check.names=FALSE)
> d2 <- data.frame(x=3:4, x=-(1:2), y=8:9, check.names=FALSE)
> rbind(d1, d2)
  x y  x
1 1 5  8
2 2 6  9
3 3 8 -1
4 4 9 -2
> ## corrupt in 2.3.0
> 
> 
> ## sort.list on complex vectors was unimplemented prior to 2.4.0
> x <- rep(2:1, c(2, 2)) + 1i*c(4, 1, 2, 3)
> (o <- sort.list(x))
[1] 3 4 2 1
> x[o]
[1] 1+2i 1+3i 2+1i 2+4i
> sort(x)  # for a cross-check
[1] 1+2i 1+3i 2+1i 2+4i
> ##
> 
> 
> ## PR#9044 write.table(quote=TRUE, row.names=FALSE) did not quote column names
> m <- matrix(1:9, nrow=3, dimnames=list(c("A","B","C"),  c("I","II","III")))
> write.table(m)
"I" "II" "III"
"A" 1 4 7
"B" 2 5 8
"C" 3 6 9
> write.table(m, col.names=FALSE)
"A" 1 4 7
"B" 2 5 8
"C" 3 6 9
> write.table(m, row.names=FALSE)
"I" "II" "III"
1 4 7
2 5 8
3 6 9
> # wrong < 2.3.1 patched.
> write.table(m, quote=FALSE)
I II III
A 1 4 7
B 2 5 8
C 3 6 9
> write.table(m, col.names=FALSE, quote=FALSE)
A 1 4 7
B 2 5 8
C 3 6 9
> write.table(m, row.names=FALSE, quote=FALSE)
I II III
1 4 7
2 5 8
3 6 9
> d <- as.data.frame(m)
> write.table(d)
"I" "II" "III"
"A" 1 4 7
"B" 2 5 8
"C" 3 6 9
> write.table(d, col.names=FALSE)
"A" 1 4 7
"B" 2 5 8
"C" 3 6 9
> write.table(d, row.names=FALSE)
"I" "II" "III"
1 4 7
2 5 8
3 6 9
> write.table(d, quote=FALSE)
I II III
A 1 4 7
B 2 5 8
C 3 6 9
> write.table(d, col.names=FALSE, quote=FALSE)
A 1 4 7
B 2 5 8
C 3 6 9
> write.table(d, row.names=FALSE, quote=FALSE)
I II III
1 4 7
2 5 8
3 6 9
> write.table(m, quote=numeric(0)) # not the same as FALSE
"I" "II" "III"
"A" 1 4 7
"B" 2 5 8
"C" 3 6 9
> ##
> 
> 
> ## removing variable from baseenv
> try(remove("ls", envir=baseenv()))
Error in remove("ls", envir = baseenv()) : 
  cannot remove variables from the base environment
> try(remove("ls", envir=asNamespace("base")))
Error in remove("ls", envir = asNamespace("base")) : 
  cannot remove variables from base namespace
> ## no message in 2.3.1
> 
> 
> ## tests of behaviour of factors
> (x <- factor(LETTERS[1:5])[2:4])
[1] B C D
Levels: A B C D E
> x[2]
[1] C
Levels: A B C D E
> x[[2]]
[1] C
Levels: A B C D E
> stopifnot(identical(x[2], x[[2]]))
> as.list(x)
[[1]]
[1] B
Levels: A B C D E

[[2]]
[1] C
Levels: A B C D E

[[3]]
[1] D
Levels: A B C D E

> (xx <- unlist(as.list(x)))
[1] B C D
Levels: A B C D E
> stopifnot(identical(x, xx))
> as.vector(x, "list")
[[1]]
[1] B
Levels: A B C D E

[[2]]
[1] C
Levels: A B C D E

[[3]]
[1] D
Levels: A B C D E

> (sx <- sapply(x, function(.).))
[1] B C D
Levels: A B C D E
> stopifnot(identical(x, sx))
> ## changed in 2.4.0
> 
> 
> ## as.character on a factor with "NA" level
> as.character(as.factor(c("AB", "CD", NA)))
[1] "AB" "CD" NA  
> as.character(as.factor(c("NA", "CD", NA)))  # use <NA> is 2.3.x
[1] "NA" "CD" NA  
> as.vector(as.factor(c("NA", "CD", NA)))     # but this did not
[1] "NA" "CD" NA  
> ## used <NA> before
> 
> 
> ## [ on a zero-column data frame, names of such
> data.frame()[FALSE]
data frame with 0 columns and 0 rows
> names(data.frame())
character(0)
> # gave NULL names and hence spurious warning.
> 
> 
> ## residuals from zero-weight glm fits
> d.AD <- data.frame(treatment = gl(3,3), outcome = gl(3,1,9),
+                    counts = c(18,17,15,20,10,20,25,13,12))
> fit <- glm(counts ~ outcome + treatment, family = poisson,
+            data = d.AD, weights = c(0, rep(1,8)))
> residuals(fit, type="working") # first was NA < 2.4.0
          1           2           3           4           5           6 
-0.31250000  0.15546875 -0.13231383 -0.11111111 -0.20909091  0.34622824 
          7           8           9 
 0.11111111  0.02818182 -0.19226306 
> ## working residuals were NA for zero-weight cases.
> fit2 <- glm(counts ~ outcome + treatment, family = poisson,
+            data = d.AD, weights = c(0, rep(1,8)), y = FALSE)
> for(z in c("response", "working", "deviance", "pearson"))
+     stopifnot(all.equal(residuals(fit, type=z), residuals(fit2, type=z),
+                         scale = 1, tol = 1e-10))
> 
> ## apply on arrays with zero extents
> ## Robin Hankin, R-help, 2006-02-13
> A <- array(0, c(3, 0, 4))
> dimnames(A) <- list(a = letters[1:3], b = NULL, c = LETTERS[1:4])
> f <- function(x) 5
> apply(A, 1:2, f)

  a
  b
  c
> apply(A, 1, f)
a b c 
5 5 5 
> apply(A, 2, f)
numeric(0)
> ## dropped dims in 2.3.1
> 
> 
> ## print a factor with names
> structure(factor(1:4), names = letters[1:4])
a b c d 
1 2 3 4 
Levels: 1 2 3 4
> ## dropped names < 2.4.0
> 
> 
> ## some tests of factor matrices
> A <- factor(7:12)
> dim(A) <- c(2, 3)
> A
     [,1] [,2] [,3]
[1,] 7    9    11  
[2,] 8    10   12  
Levels: 7 8 9 10 11 12
> str(A)
 factor [1:2, 1:3] 7 8 9 10 ...
 - attr(*, "levels")= chr [1:6] "7" "8" "9" "10" ...
> A[, 1:2]
     [,1] [,2]
[1,] 7    9   
[2,] 8    10  
Levels: 7 8 9 10 11 12
> A[, 1:2, drop=TRUE]
[1] 7  8  9  10
Levels: 7 8 9 10
> A[1,1] <- "9"
> A
     [,1] [,2] [,3]
[1,] 9    9    11  
[2,] 8    10   12  
Levels: 7 8 9 10 11 12
> ## misbehaved < 2.4.0
> 
> 
> ## [dpqr]t with vector ncp
> nc <- c(0, 0.0001, 1)
> dt(1.8, 10, nc)
[1] 0.08311639 0.08312972 0.26650393
> pt(1.8, 10, nc)
[1] 0.9489739 0.9489641 0.7584267
> qt(0.95, 10, nc)
[1] 1.812461 1.812579 3.041742
> ## gave warnings in 2.3.1, short answer for qt.
> dt(1.8, 10, -nc[-1])
[1] 0.08310306 0.01074629
> pt(1.8, 10, -nc[-1])
[1] 0.9489837 0.9949472
> qt(0.95, 10, -nc[-1])
[1] 1.8123429 0.6797902
> ## qt in 2.3.1 did not allow negative ncp.
> 
> 
> ## merge() used to insert row names as factor, not character, so
> ## sorting was unexpected.
> A <- data.frame(a = 1:4)
> row.names(A) <- c("2002-11-15", "2002-12-15", "2003-01-15", "2003-02-15")
> B <- data.frame(b = 1:4)
> row.names(B) <- c("2002-09-15", "2002-10-15", "2002-11-15", "2002-12-15")
> merge(A, B, by=0, all=TRUE)
   Row.names  a  b
1 2002-09-15 NA  1
2 2002-10-15 NA  2
3 2002-11-15  1  3
4 2002-12-15  2  4
5 2003-01-15  3 NA
6 2003-02-15  4 NA
> 
> 
> ## assigning to a list loop index could alter the index (PR#9216)
> L <- list(a = list(txt = "original value"))
> f <- function(LL) {
+     for (ll in LL) ll$txt <- "changed in f"
+     LL
+ }
> f(L)
$a
$a$txt
[1] "original value"


> L
$a
$a$txt
[1] "original value"


> ## both were changed < 2.4.0
> 
> 
> ## summary.mlm misbehaved with na.action = na.exclude
> n <- 50
> x <- runif(n=n)
> y1 <- 2 * x + rnorm(n=n)
> y2 <- 5 * x + rnorm(n=n)
> y2[sample(1:n, size=5)] <- NA
> y <- cbind(y1, y2)
> fit <- lm(y ~ 1, na.action="na.exclude")
> summary(fit)
Response y1 :

Call:
lm(formula = y1 ~ 1, na.action = "na.exclude")

Residuals:
    Min      1Q  Median      3Q     Max 
-3.2806 -0.9057  0.0500  0.8020  2.5458 

Coefficients:
            Estimate Std. Error t value Pr(>|t|)    
(Intercept)   1.1866     0.1797   6.602  4.4e-08 ***
---
Signif. codes:  0 '***' 0.001 '**' 0.01 '*' 0.05 '.' 0.1 ' ' 1 

Residual standard error: 1.206 on 44 degrees of freedom
  (5 observations deleted due to missingness)


Response y2 :

Call:
lm(formula = y2 ~ 1, na.action = "na.exclude")

Residuals:
    Min      1Q  Median      3Q     Max 
-4.4712 -0.6591  0.3364  1.0945  3.6686 

Coefficients:
            Estimate Std. Error t value Pr(>|t|)    
(Intercept)   2.8988     0.2586   11.21 1.75e-14 ***
---
Signif. codes:  0 '***' 0.001 '**' 0.01 '*' 0.05 '.' 0.1 ' ' 1 

Residual standard error: 1.735 on 44 degrees of freedom
  (5 observations deleted due to missingness)


> ## failed < 2.4.0
> 
> RNGkind("default","default")## reset to default - ease  R core
> 
> ## prettyNum lost attributes (PR#8695)
> format(matrix(1:16, 4), big.mark = ",")
     [,1] [,2] [,3] [,4]
[1,] " 1" " 5" " 9" "13"
[2,] " 2" " 6" "10" "14"
[3,] " 3" " 7" "11" "15"
[4,] " 4" " 8" "12" "16"
> ## was a vector < 2.4.0
> 
> 
> ## printing of complex numbers of very different magnitudes
> 1e100  + 1e44i
[1] 1e+100+0e+00i
> 1e100 + pi*1i*10^(c(-100,0,1,40,100))
[1] 1e+100+ 0.000000e+00i 1e+100+ 0.000000e+00i 1e+100+ 0.000000e+00i
[4] 1e+100+ 0.000000e+00i 1e+100+3.141593e+100i
> ## first was silly, second not rounded correctly in 2.2.0 - 2.3.1
> ## We don't get them lining up, but that is a printf issue
> ## that only happens for very large complex nos.
> 
> 
> ### end of tests added in 2.4.0 ###
> 
> 
> ## Platform-specific behaviour in lowess reported to R-help
> ## 2006-10-12 by Frank Harrell
> x <- c(0,7,8,14,15,120,242)
> y <- c(122,128,130,158,110,110,92)
> lowess(x, y, iter=0)
$x
[1]   0   7   8  14  15 120 242

$y
[1] 121.95735 128.00000 131.06649 136.93673 126.76467 109.99903  92.00003

> lowess(x, y)
$x
[1]   0   7   8  14  15 120 242

$y
[1] 122 128 128 158 110 110  92

> ## MAD of iterated residuals was zero, and result depended on the platform.
> 
> 
> ## PR#9263: problems with R_Visible
> a <- list(b=5)
> a[[(t<-'b')]]
[1] 5
> x <- matrix(5:-6, 3)
> x[2, invisible(3)]
[1] -2
> ## both invisible in 2.4.0
> 
> 
> ### end of tests added in 2.4.1 ###
> 
> 
> ## tests of deparsing
> x <-list(a = NA, b = as.integer(NA), c=0+NA, d=0i+NA,
+          e = 1, f = 1:1, g = 1:3, h = c(NA, 1:3),
+          i = as.character(NA), j = c("foo", NA, "bar")
+          )
> dput(x, control=NULL)
list(a = NA, b = NA, c = NA, d = NA, e = 1, f = 1, g = 1:3, h = c(NA, 
1, 2, 3), i = NA, j = c("foo", NA, "bar"))
> dput(x, control="keepInteger")
list(a = NA, b = NA_integer_, c = NA, d = NA, e = 1, f = 1L, 
    g = 1:3, h = c(NA, 1L, 2L, 3L), i = NA, j = c("foo", NA, 
    "bar"))
> dput(x, control="keepNA")
list(a = NA, b = NA_integer_, c = NA_real_, d = NA_complex_, 
    e = 1, f = 1, g = 1:3, h = c(NA, 1, 2, 3), i = NA_character_, 
    j = c("foo", NA, "bar"))
> dput(x)
structure(list(a = NA, b = NA_integer_, c = NA_real_, d = NA_complex_, 
    e = 1, f = 1L, g = 1:3, h = c(NA, 1L, 2L, 3L), i = NA_character_, 
    j = c("foo", NA, "bar")), .Names = c("a", "b", "c", "d", 
"e", "f", "g", "h", "i", "j"))
> dput(x, control="all")
structure(list(a = NA, b = NA_integer_, c = NA_real_, d = NA_complex_, 
    e = 1, f = 1L, g = 1:3, h = c(NA, 1L, 2L, 3L), i = NA_character_, 
    j = c("foo", NA, "bar")), .Names = c("a", "b", "c", "d", 
"e", "f", "g", "h", "i", "j"))
> dput(x, control=c("all", "S_compatible"))
structure(list(a = NA, b = as.integer(NA), c = as.double(NA), 
    d = as.complex(NA), e = 1., f = as.integer(1), g = 1:3, h = as.integer(c(NA, 
    1, 2, 3)), i = as.character(NA), j = c("foo", NA, "bar")), .Names = c("a", 
"b", "c", "d", "e", "f", "g", "h", "i", "j"))
> tmp <- tempfile()
> dput(x, tmp, control="all")
> stopifnot(identical(dget(tmp), x))
> dput(x, tmp, control=c("all", "S_compatible"))
> stopifnot(identical(dget(tmp), x))
> unlink(tmp)
> ## changes in 2.5.0
> 
> 
> ## give better error message for nls with no parameters
> ## Ivo Welch, R-help, 2006-12-23.
> d <- data.frame(y= runif(10), x=runif(10))
> try(nls(y ~ 1/(1+x), data = d, start=list(x=0.5,y=0.5), trace=TRUE))
Error in nls(y ~ 1/(1 + x), data = d, start = list(x = 0.5, y = 0.5),  : 
  no parameters to fit
> ## changed in 2.4.1 patched
> 
> 
> ## cut(breaks="years"), in part PR#9433
> cut(as.Date(c("2000-01-17","2001-01-13","2001-01-20")), breaks="years")
[1] 2000-01-01 2001-01-01 2001-01-01
Levels: 2000-01-01 2001-01-01
> cut(as.POSIXct(c("2000-01-17","2001-01-13","2001-01-20")), breaks="years")
[1] 2000-01-01 2001-01-01 2001-01-01
Levels: 2000-01-01 2001-01-01
> ## did not get day 01 < 2.4.1 patched
> 
> 
> ## manipulating rownames: problems in pre-2.5.0
> A <- data.frame(a=character(0))
> try(row.names(A) <- 1:10) # succeeded in Dec 2006
Error in `row.names<-.data.frame`(A, value = 1:10) : 
  invalid 'row.names' length
> A <- list(a=1:3)
> class(A) <- "data.frame"
> row.names(A) <- letters[24:26] # failed at one point in Dec 2006
> A
  a
x 1
y 2
z 3
> ##
> 
> 
> ## extreme cases for subsetting of data frames
> w <- women[1, ]
> w[]
  height weight
1     58    115
> w[,drop = TRUE]
  height weight
1     58    115
Warning message:
In `[.data.frame`(w, , drop = TRUE) : drop argument will be ignored
> w[1,]
  height weight
1     58    115
> w[,]
  height weight
1     58    115
> w[1, , drop = FALSE]
  height weight
1     58    115
> w[, , drop = FALSE]
  height weight
1     58    115
> w[1, , drop = TRUE]
$height
[1] 58

$weight
[1] 115

> w[, , drop = TRUE]
$height
[1] 58

$weight
[1] 115

> ## regression test: code changed for 2.5.0
> 
> 
> ## data.frame() with zero columns ignored 'row.names'
> (x <- data.frame(row.names=1:4))
data frame with 0 columns and 4 rows
> nrow(x)
[1] 4
> row.names(x)
[1] "1" "2" "3" "4"
> attr(x, "row.names")
[1] 1 2 3 4
> ## ignored prior to 2.5.0.
> 
> 
> ## identical on data.frames
> d0 <- d1 <- data.frame(1:4, row.names=1:4)
> row.names(d0) <- NULL
> dput(d0)
structure(list(X1.4 = 1:4), .Names = "X1.4", row.names = c(NA, 
-4L), class = "data.frame")
> dput(d1)
structure(list(X1.4 = 1:4), .Names = "X1.4", row.names = c(NA, 
4L), class = "data.frame")
> identical(d0, d1)
[1] TRUE
> all.equal(d0, d1)
[1] TRUE
> row.names(d1) <- as.character(1:4)
> dput(d1)
structure(list(X1.4 = 1:4), .Names = "X1.4", row.names = c("1", 
"2", "3", "4"), class = "data.frame")
> identical(d0, d1)
[1] FALSE
> all.equal(d0, d1)
[1] "Attributes: < Component 2: Modes: numeric, character >"              
[2] "Attributes: < Component 2: target is numeric, current is character >"
> ## identical used internal representation prior to 2.5.0
> 
> 
> ## all.equal
> # ignored check.attributes in 2.4.1
> all.equal(data.frame(x=1:5, row.names=letters[1:5]),
+           data.frame(x=1:5,row.names=LETTERS[1:5]),
+           check.attributes=FALSE)
[1] TRUE
> # treated logicals as numeric
> all.equal(c(T, F, F), c(T, T, F))
[1] "1 element mismatch"
> all.equal(c(T, T, F), c(T, F, F))
[1] "1 element mismatch"
> # ignored raw:
> all.equal(as.raw(1:3), as.raw(1:3))
[1] TRUE
> all.equal(as.raw(1:3), as.raw(3:1))
[1] "2 element mismatches"
> ##
> 
> 
> ## tests of deparsing
> # if we run this from stdin, we will have no source, so fake it
> f <- function(x, xm  = max(1L, x)) {xx <- 0L; yy <- NA_real_}
> attr(f, "srcref") <- srcref(srcfilecopy("",
+     "function(x, xm  = max(1L, x)) {xx <- 0L; yy <- NA_real_}"),
+     c(1L, 1L, 1L, 56L))
> f # uses the source
function(x, xm  = max(1L, x)) {xx <- 0L; yy <- NA_real_}
> dput(f) # not source
function (x, xm = max(1L, x)) 
{
    xx <- 0L
    yy <- NA_real_
}
> dput(f, control="all") # uses the source
function(x, xm  = max(1L, x)) {xx <- 0L; yy <- NA_real_}
> cat(deparse(f), sep="\n")
function (x, xm = max(1L, x)) 
{
    xx <- 0L
    yy <- NA_real_
}
> dump("f", file="")
f <-
function(x, xm  = max(1L, x)) {xx <- 0L; yy <- NA_real_}
> # remove the source
> attr(f, "srcref") <- NULL
> f
function (x, xm = max(1L, x)) 
{
    xx <- 0L
    yy <- NA_real_
}
> dput(f, control="all")
function (x, xm = max(1L, x)) 
{
    xx <- 0L
    yy <- NA_real_
}
> dump("f", file="")
f <-
function (x, xm = max(1L, x)) 
{
    xx <- 0L
    yy <- NA_real_
}
> 
> expression(bin <- bin + 1L)
expression(bin <- bin + 1L)
> ## did not preserve e.g. 1L at some point in pre-2.5.0
> 
> 
> ## NAs in substr were handled as large negative numbers
> x <- "abcde"
> substr(x, 1, 3)
[1] "abc"
> substr(x, NA, 1)
[1] NA
> substr(x, 1, NA)
[1] NA
> substr(x, NA, 3) <- "abc"; x
[1] NA
> substr(x, 1, NA) <- "AA"; x
[1] NA
> substr(x, 1, 2) <- NA_character_; x
[1] NA
> ## "" or no change in 2.4.1, except last
> 
> 
> ## regression tests for pmin/pmax, rewritten in C for 2.5.0
> # NULL == integer(0)
> pmin(NULL, integer(0))
integer(0)
> pmax(integer(0), NULL)
integer(0)
> pmin(NULL, 1:3)# now ok
integer(0)
> pmax(pi, NULL, 2:4)
numeric(0)
> 
> x <- c(1, NA, NA, 4, 5)
> y <- c(2, NA, 4, NA, 3)
> pmin(x, y)
[1]  1 NA NA NA  3
> stopifnot(identical(pmin(x, y), pmin(y, x)))
> pmin(x, y, na.rm=TRUE)
[1]  1 NA  4  4  3
> stopifnot(identical(pmin(x, y, na.rm=TRUE), pmin(y, x, na.rm=TRUE)))
> pmax(x, y)
[1]  2 NA NA NA  5
> stopifnot(identical(pmax(x, y), pmax(y, x)))
> pmax(x, y, na.rm=TRUE)
[1]  2 NA  4  4  5
> stopifnot(identical(pmax(x, y, na.rm=TRUE), pmax(y, x, na.rm=TRUE)))
> 
> x <- as.integer(x); y <- as.integer(y)
> pmin(x, y)
[1]  1 NA NA NA  3
> stopifnot(identical(pmin(x, y), pmin(y, x)))
> pmin(x, y, na.rm=TRUE)
[1]  1 NA  4  4  3
> stopifnot(identical(pmin(x, y, na.rm=TRUE), pmin(y, x, na.rm=TRUE)))
> pmax(x, y)
[1]  2 NA NA NA  5
> stopifnot(identical(pmax(x, y), pmax(y, x)))
> pmax(x, y, na.rm=TRUE)
[1]  2 NA  4  4  5
> stopifnot(identical(pmax(x, y, na.rm=TRUE), pmax(y, x, na.rm=TRUE)))
> 
> x <- as.character(x); y <- as.character(y)
> pmin(x, y)
[1] "1" NA  NA  NA  "3"
> stopifnot(identical(pmin(x, y), pmin(y, x)))
> pmin(x, y, na.rm=TRUE)
[1] "1" NA  "4" "4" "3"
> stopifnot(identical(pmin(x, y, na.rm=TRUE), pmin(y, x, na.rm=TRUE)))
> pmax(x, y)
[1] "2" NA  NA  NA  "5"
> stopifnot(identical(pmax(x, y), pmax(y, x)))
> pmax(x, y, na.rm=TRUE)
[1] "2" NA  "4" "4" "5"
> stopifnot(identical(pmax(x, y, na.rm=TRUE), pmax(y, x, na.rm=TRUE)))
> 
> # tests of classed quantities
> x <- .leap.seconds[1:23]; y <- rev(x)
> x[2] <- y[2] <- x[3] <- y[4] <- NA
> format(pmin(x, y), tz="GMT")  # TZ names differ by platform
 [1] "1972-07-01" NA           NA           NA           "1976-01-01"
 [6] "1977-01-01" "1978-01-01" "1979-01-01" "1980-01-01" "1981-07-01"
[11] "1982-07-01" "1983-07-01" "1982-07-01" "1981-07-01" "1980-01-01"
[16] "1979-01-01" "1978-01-01" "1977-01-01" "1976-01-01" "1975-01-01"
[21] "1974-01-01" "1973-01-01" "1972-07-01"
> class(pmin(x, y))
[1] "POSIXct" "POSIXt" 
> stopifnot(identical(pmin(x, y), pmin(y, x)))
> format(pmin(x, y, na.rm=TRUE), tz="GMT")
 [1] "1972-07-01" NA           "1997-07-01" "1975-01-01" "1976-01-01"
 [6] "1977-01-01" "1978-01-01" "1979-01-01" "1980-01-01" "1981-07-01"
[11] "1982-07-01" "1983-07-01" "1982-07-01" "1981-07-01" "1980-01-01"
[16] "1979-01-01" "1978-01-01" "1977-01-01" "1976-01-01" "1975-01-01"
[21] "1974-01-01" "1973-01-01" "1972-07-01"
> stopifnot(identical(pmin(x, y, na.rm=TRUE), pmin(y, x, na.rm=TRUE)))
> format(pmax(x, y), tz="GMT")
 [1] "2006-01-01" NA           NA           NA           "1994-07-01"
 [6] "1993-07-01" "1992-07-01" "1991-01-01" "1990-01-01" "1988-01-01"
[11] "1985-07-01" "1983-07-01" "1985-07-01" "1988-01-01" "1990-01-01"
[16] "1991-01-01" "1992-07-01" "1993-07-01" "1994-07-01" "1996-01-01"
[21] "1997-07-01" "1999-01-01" "2006-01-01"
> stopifnot(identical(pmax(x, y), pmax(y, x)))
> format(pmax(x, y, na.rm=TRUE), tz="GMT")
 [1] "2006-01-01" NA           "1997-07-01" "1975-01-01" "1994-07-01"
 [6] "1993-07-01" "1992-07-01" "1991-01-01" "1990-01-01" "1988-01-01"
[11] "1985-07-01" "1983-07-01" "1985-07-01" "1988-01-01" "1990-01-01"
[16] "1991-01-01" "1992-07-01" "1993-07-01" "1994-07-01" "1996-01-01"
[21] "1997-07-01" "1999-01-01" "2006-01-01"
> stopifnot(identical(pmax(x, y, na.rm=TRUE), pmax(y, x, na.rm=TRUE)))
> 
> x <- as.POSIXlt(x, tz="GMT"); y <- as.POSIXlt(y, tz="GMT")
> format(pmin(x, y), tz="GMT")
 [1] "1972-07-01" NA           NA           NA           "1976-01-01"
 [6] "1977-01-01" "1978-01-01" "1979-01-01" "1980-01-01" "1981-07-01"
[11] "1982-07-01" "1983-07-01" "1982-07-01" "1981-07-01" "1980-01-01"
[16] "1979-01-01" "1978-01-01" "1977-01-01" "1976-01-01" "1975-01-01"
[21] "1974-01-01" "1973-01-01" "1972-07-01"
> class(pmin(x, y))
[1] "POSIXlt" "POSIXt" 
> stopifnot(identical(pmin(x, y), pmin(y, x)))
> format(pmin(x, y, na.rm=TRUE), tz="GMT")
 [1] "1972-07-01" NA           "1997-07-01" "1975-01-01" "1976-01-01"
 [6] "1977-01-01" "1978-01-01" "1979-01-01" "1980-01-01" "1981-07-01"
[11] "1982-07-01" "1983-07-01" "1982-07-01" "1981-07-01" "1980-01-01"
[16] "1979-01-01" "1978-01-01" "1977-01-01" "1976-01-01" "1975-01-01"
[21] "1974-01-01" "1973-01-01" "1972-07-01"
> stopifnot(identical(pmin(x, y, na.rm=TRUE), pmin(y, x, na.rm=TRUE)))
> format(pmax(x, y), tz="GMT")
 [1] "2006-01-01" NA           NA           NA           "1994-07-01"
 [6] "1993-07-01" "1992-07-01" "1991-01-01" "1990-01-01" "1988-01-01"
[11] "1985-07-01" "1983-07-01" "1985-07-01" "1988-01-01" "1990-01-01"
[16] "1991-01-01" "1992-07-01" "1993-07-01" "1994-07-01" "1996-01-01"
[21] "1997-07-01" "1999-01-01" "2006-01-01"
> stopifnot(identical(pmax(x, y), pmax(y, x)))
> format(pmax(x, y, na.rm=TRUE), tz="GMT")
 [1] "2006-01-01" NA           "1997-07-01" "1975-01-01" "1994-07-01"
 [6] "1993-07-01" "1992-07-01" "1991-01-01" "1990-01-01" "1988-01-01"
[11] "1985-07-01" "1983-07-01" "1985-07-01" "1988-01-01" "1990-01-01"
[16] "1991-01-01" "1992-07-01" "1993-07-01" "1994-07-01" "1996-01-01"
[21] "1997-07-01" "1999-01-01" "2006-01-01"
> stopifnot(identical(pmax(x, y, na.rm=TRUE), pmax(y, x, na.rm=TRUE)))
> ## regresion tests
> 
> 
> ## regression tests on names of 1D arrays
> x <- as.array(1:3)
> names(x) <- letters[x] # sets dimnames, really
> names(x)
[1] "a" "b" "c"
> dimnames(x)
[[1]]
[1] "a" "b" "c"

> attributes(x)
$dim
[1] 3

$dimnames
$dimnames[[1]]
[1] "a" "b" "c"


> names(x) <- NULL
> attr(x, "names") <- LETTERS[x] # sets dimnames, really
> names(x)
[1] "A" "B" "C"
> dimnames(x)
[[1]]
[1] "A" "B" "C"

> attributes(x)
$dim
[1] 3

$dimnames
$dimnames[[1]]
[1] "A" "B" "C"


> ## regression tests
> 
> 
> ## regression tests on NA attribute names
> x <- 1:3
> attr(x, "NA") <- 4
> attributes(x)
$`NA`
[1] 4

> attr(x, "NA")
[1] 4
> attr(x, NA_character_)
NULL
> try(attr(x, NA_character_) <- 5)
Error in `attr<-`(x, NA_character_, value = 5) : 
  'name' must be non-null character string
> ## prior to 2.5.0 NA was treated as "NA"
> 
> 
> ## qr with pivoting (PR#9623)
> A <- matrix(c(0,0,0, 1,1,1), nrow = 3,
+             dimnames = list(letters[1:3], c("zero","one")))
> y <- matrix(c(6,7,8), nrow = 3, dimnames = list(LETTERS[1:3], "y"))
> qr.coef(qr(A), y)
      y
zero NA
one   7
> qr.fitted(qr(A), y)
  y
A 7
B 7
C 7
> 
> qr.coef(qr(matrix(0:1, 1, dimnames=list(NULL, c("zero","one")))), 5)
zero  one 
  NA    5 
> ## coef names were returned unpivoted <= 2.5.0
> 
> ## readChar read extra items, terminated on zeros
> x <- as.raw(65:74)
> readChar(x, nchar=c(3,3,0,3,3,3))
[1] "ABC" "DEF" ""    "GHI" "J"  
> f <- tempfile()
> writeChar("ABCDEFGHIJ", con=f, eos=NULL)
> readChar(f, nchar=c(3,3,0,3,3,3))
[1] "ABC" "DEF" ""    "GHI" "J"  
> unlink(f)
> ##
> 
> 
> ## corner cases for cor
> set.seed(1)
> X <- cbind(NA, 1:3, rnorm(3))
> cor(X, use = "complete")
Error in cor(X, use = "complete") : no complete element pairs
> try(cor(X, use = "complete", method="spearman"))
Error in cor(X, use = "complete", method = "spearman") : 
  no complete element pairs
> try(cor(X, use = "complete", method="kendall"))
Error in cor(X, use = "complete", method = "kendall") : 
  no complete element pairs
> cor(X, use = "pair")
     [,1]       [,2]       [,3]
[1,]   NA         NA         NA
[2,]   NA  1.0000000 -0.1942739
[3,]   NA -0.1942739  1.0000000
> cor(X, use = "pair", method="spearman")
     [,1] [,2] [,3]
[1,]   NA   NA   NA
[2,]   NA  1.0 -0.5
[3,]   NA -0.5  1.0
> cor(X, use = "pair", method="kendall")
     [,1]       [,2]       [,3]
[1,]   NA         NA         NA
[2,]   NA  1.0000000 -0.3333333
[3,]   NA -0.3333333  1.0000000
> 
> X[1,1] <- 1
> cor(X, use = "complete")
     [,1] [,2] [,3]
[1,]   NA   NA   NA
[2,]   NA   NA   NA
[3,]   NA   NA   NA
> cor(X, use = "complete", method="spearman")
     [,1] [,2] [,3]
[1,]   NA   NA   NA
[2,]   NA   NA   NA
[3,]   NA   NA   NA
> cor(X, use = "complete", method="kendall")
     [,1] [,2] [,3]
[1,]   NA   NA   NA
[2,]   NA   NA   NA
[3,]   NA   NA   NA
> cor(X, use = "pair")
     [,1]       [,2]       [,3]
[1,]   NA         NA         NA
[2,]   NA  1.0000000 -0.1942739
[3,]   NA -0.1942739  1.0000000
> cor(X, use = "pair", method="spearman")
     [,1] [,2] [,3]
[1,]   NA   NA   NA
[2,]   NA  1.0 -0.5
[3,]   NA -0.5  1.0
> cor(X, use = "pair", method="kendall")
     [,1]       [,2]       [,3]
[1,]   NA         NA         NA
[2,]   NA  1.0000000 -0.3333333
[3,]   NA -0.3333333  1.0000000
> ## not consistent in 2.6.x
> 
> 
> ## confint on rank-deficient models (in part, PR#10494)
> junk <- data.frame(x = rep(1, 10L),
+                    u = factor(sample(c("Y", "N"), 10, replace=TRUE)),
+                    ans = rnorm(10))
> fit <-  lm(ans ~ x + u, data = junk)
> confint(fit)
                 2.5 %    97.5 %
(Intercept) -0.4634457 1.6198116
x                   NA        NA
uY          -2.3607073 0.5854635
> confint.default(fit)
                 2.5 %    97.5 %
(Intercept) -0.3071384 1.4635043
x                   NA        NA
uY          -2.1396554 0.3644116
> ## Mismatch gave NA for 'u' in 2.6.1
> 
> 
> ## corrupt data frame produced by subsetting (PR#10574)
> x <- data.frame(a=1:3, b=2:4)
> x[,3] <- x
Warning message:
In `[<-.data.frame`(x, , 3, value = x) :
  provided 2 variables to replace 1 variables
> x
  a b a.1
1 1 2   1
2 2 3   2
3 3 4   3
> ## warning during printing < 2.7.0
> 
> 
> ## format.factor used to lose dim[names] and names (PR#11512)
> x <- factor(c("aa", letters[-1]))
> dim(x) <- c(13,2)
> format(x, justify="right")
      [,1] [,2]
 [1,] "aa" " n"
 [2,] " b" " o"
 [3,] " c" " p"
 [4,] " d" " q"
 [5,] " e" " r"
 [6,] " f" " s"
 [7,] " g" " t"
 [8,] " h" " u"
 [9,] " i" " v"
[10,] " j" " w"
[11,] " k" " x"
[12,] " l" " y"
[13,] " m" " z"
> ##
> 
> 
> ## removing columns in within (PR#1131)
> abc <- data.frame(a=1:5, b=2:6, c=3:7)
> within(abc, b<-NULL)
  a c
1 1 3
2 2 4
3 3 5
4 4 6
5 5 7
> within(abc,{d<-a+7;b<-NULL})
  a c  d
1 1 3  8
2 2 4  9
3 3 5 10
4 4 6 11
5 5 7 12
> within(abc,{a<-a+7;b<-NULL})
   a c
1  8 3
2  9 4
3 10 5
4 11 6
5 12 7
> ## Second produced corrupt data frame in 2.7.1
> 
> 
> ## aggregate on an empty data frame (PR#13167)
> z <- data.frame(a=integer(0), b=numeric(0))
> try(aggregate(z, by=z[1], FUN=sum))
Error in aggregate.data.frame(z, by = z[1], FUN = sum) : 
  no rows to aggregate
> ## failed in unlist in 2.8.0, now gives explicit message.
> aggregate(data.frame(a=1:10)[F], list(rep(1:2, each=5)), sum)
  Group.1
1       1
2       2
> ## used to fail obscurely.
> 
> 
> ## subsetting data frames with duplicate rows
> z <- data.frame(a=1, a=2, b=3, check.names=FALSE)
> z[] # OK
  a a b
1 1 2 3
> z[1, ]
  a a b
1 1 2 3
> ## had row names a, a.1, b in 2.8.0.
> 
> 
> ## incorrect warning due to lack of fuzz.
> TS <-  ts(co2[1:192], freq=24)
> tmp2 <- window(TS, start(TS), end(TS))
> ## warned in 2.8.0
> 
> ## failed to add tag
> Call <- call("foo", 1)
> Call[["bar"]] <- 2
> Call
foo(1, bar = 2)
> ## unnamed call in 2.8.1
> 
> 
> ## .Call on symbol objects (not strings)
> ## https://stat.ethz.ch/pipermail/r-devel/2008-December/051669.html
> try(.Call("R_GD_nullDevice", NULL))
Error in .Call("R_GD_nullDevice", NULL) : 
  Incorrect number of arguments (1), expecting 0 for 'R_GD_nullDevice'
> sym <- getDLLRegisteredRoutines("grDevices")$.Call[["R_GD_nullDevice"]]
> try(.Call(sym, NULL))
Error in .Call(sym, NULL) : 
  Incorrect number of arguments (1), expecting 0 for 'R_GD_nullDevice'
> try(.Call(sym$address, NULL))
Error in .Call(sym$address, NULL) : 
  Incorrect number of arguments (1), expecting 0 for 'R_GD_nullDevice'
> ## wrong error in 2.8.1
> sym <- getDLLRegisteredRoutines("stats")$.C$prho
> try(.C(sym, NULL))
Error in .C(sym, NULL) : 
  Incorrect number of arguments (1), expecting 5 for 'prho'
> try(.C(sym$address, NULL))
Error in .C(sym$address, NULL) : 
  Incorrect number of arguments (1), expecting 5 for 'prho'
> ## were OK
> 
> options(keep.source = TRUE)
> ## $<- on pairlists failed to duplicate (from Felix Andrews,
> ## https://stat.ethz.ch/pipermail/r-devel/2009-January/051698.html)
> foo <- function(given = NULL) {
+     callObj <- quote(callFunc())
+     if(!is.null(given)) callObj$given <- given
+     if (is.null(given)) callObj$default <- TRUE
+     callObj
+ }
> 
> foo()
callFunc(default = TRUE)
> foo(given = TRUE)
callFunc(given = TRUE)
> foo("blah blah")
callFunc(given = "blah blah")
> foo(given = TRUE)
callFunc(given = TRUE)
> foo()
callFunc(default = TRUE)
> ## altered foo() in 2.8.1.
> 
> ## Using  '#' flag in  sprintf():
> forms <- c("%#7.5g","%#5.f", "%#7x", "%#5d", "%#9.0e")
> nums <- list(-3.145, -31,   0xabc,  -123L, 123456)
> rbind(mapply(sprintf, forms,               nums),
+       mapply(sprintf, sub("#", '', forms), nums))
     %#7.5g    %#5.f   %#7x      %#5d    %#9.0e     
[1,] "-3.1450" " -31." "  0xabc" " -123" "   1.e+05"
[2,] " -3.145" "  -31" "    abc" " -123" "    1e+05"
> ## gave an error in pre-release versions of 2.9.0
> 
> ## (auto)printing of functions {with / without source attribute},
> ## including primitives
> sink(con <- textConnection("of", "w")) ; c ; sink(NULL); close(con)
> of2 <- capture.output(print(c))
> stopifnot(identical(of2, of),
+           identical(of2, "function (..., recursive = FALSE)  .Primitive(\"c\")"))
> ## ^^ would have failed up to R 2.9.x
> foo
function(given = NULL) {
    callObj <- quote(callFunc())
    if(!is.null(given)) callObj$given <- given
    if (is.null(given)) callObj$default <- TRUE
    callObj
}
> print(foo, useSource = FALSE)
function (given = NULL) 
{
    callObj <- quote(callFunc())
    if (!is.null(given)) 
        callObj$given <- given
    if (is.null(given)) 
        callObj$default <- TRUE
    callObj
}
> attr(foo, "srcref") <- NULL
> foo
function (given = NULL) 
{
    callObj <- quote(callFunc())
    if (!is.null(given)) 
        callObj$given <- given
    if (is.null(given)) 
        callObj$default <- TRUE
    callObj
}
> (f <- structure(function(){}, note = "just a note",
+                 yada = function() "not the same"))
function(){}
attr(,"note")
[1] "just a note"
attr(,"yada")
function () 
"not the same"
> print(f, useSource = FALSE) # must print attributes
function () 
{
}
attr(,"note")
[1] "just a note"
attr(,"yada")
function () 
"not the same"
> print.function <- function(x, ...) { str(x,...); invisible(x) }
> print.function
function (x, ...)  
 - attr(*, "srcref")=Class 'srcref'  atomic [1:8] 1 19 1 63 19 63 1 1
<<<<<<< HEAD
  .. ..- attr(*, "srcfile")=Classes 'srcfilecopy', 'srcfile' <environment: 0x3365290> 
> f
function ()  
 - attr(*, "srcref")=Class 'srcref'  atomic [1:8] 1 17 1 28 17 28 1 1
  .. ..- attr(*, "srcfile")=Classes 'srcfilecopy', 'srcfile' <environment: 0x3353070> 
 - attr(*, "note")= chr "just a note"
 - attr(*, "yada")=function ()  
  ..- attr(*, "srcref")=Class 'srcref'  atomic [1:8] 2 24 2 48 24 48 2 2
  .. .. ..- attr(*, "srcfile")=Classes 'srcfilecopy', 'srcfile' <environment: 0x3353070> 
=======
  .. ..- attr(*, "srcfile")=Classes 'srcfilecopy', 'srcfile' <environment: 0x3bf1328> 
> f
function ()  
 - attr(*, "srcref")=Class 'srcref'  atomic [1:8] 1 17 1 28 17 28 1 1
  .. ..- attr(*, "srcfile")=Classes 'srcfilecopy', 'srcfile' <environment: 0x3be4ba8> 
 - attr(*, "note")= chr "just a note"
 - attr(*, "yada")=function ()  
  ..- attr(*, "srcref")=Class 'srcref'  atomic [1:8] 2 24 2 48 24 48 2 2
  .. .. ..- attr(*, "srcfile")=Classes 'srcfilecopy', 'srcfile' <environment: 0x3be4ba8> 
>>>>>>> ae881c08
> rm(print.function)
> ## auto-printing and printing differed up to R 2.9.x
> 
> printCoefmat(cbind(0,1))
     [,1] [,2]
[1,]    0    1
> ## would print NaN up to R 2.9.0
> 
> 
> ## continuity correction for Kendall's tau.  Improves this example.
> cor.test(c(1, 2, 3, 4, 5), c(8, 6, 7, 5, 3), method = "kendall",
+          exact = TRUE)

	Kendall's rank correlation tau

data:  c(1, 2, 3, 4, 5) and c(8, 6, 7, 5, 3) 
T = 1, p-value = 0.08333
alternative hypothesis: true tau is not equal to 0 
sample estimates:
 tau 
-0.8 

> cor.test(c(1, 2, 3, 4, 5), c(8, 6, 7, 5, 3), method = "kendall",
+          exact = FALSE)

	Kendall's rank correlation tau

data:  c(1, 2, 3, 4, 5) and c(8, 6, 7, 5, 3) 
z = -1.9596, p-value = 0.05004
alternative hypothesis: true tau is not equal to 0 
sample estimates:
 tau 
-0.8 

> cor.test(c(1, 2, 3, 4, 5), c(8, 6, 7, 5, 3), method = "kendall",
+          exact = FALSE, continuity = TRUE)

	Kendall's rank correlation tau

data:  c(1, 2, 3, 4, 5) and c(8, 6, 7, 5, 3) 
z = -1.7146, p-value = 0.08641
alternative hypothesis: true tau is not equal to 0 
sample estimates:
 tau 
-0.8 

> # and a little for Spearman's
> cor.test(c(1, 2, 3, 4, 5), c(8, 6, 7, 5, 3), method = "spearman",
+          exact = TRUE)

	Spearman's rank correlation rho

data:  c(1, 2, 3, 4, 5) and c(8, 6, 7, 5, 3) 
S = 38, p-value = 0.08333
alternative hypothesis: true rho is not equal to 0 
sample estimates:
 rho 
-0.9 

> cor.test(c(1, 2, 3, 4, 5), c(8, 6, 7, 5, 3), method = "spearman",
+          exact = FALSE)

	Spearman's rank correlation rho

data:  c(1, 2, 3, 4, 5) and c(8, 6, 7, 5, 3) 
S = 38, p-value = 0.03739
alternative hypothesis: true rho is not equal to 0 
sample estimates:
 rho 
-0.9 

> cor.test(c(1, 2, 3, 4, 5), c(8, 6, 7, 5, 3), method = "spearman",
+          exact = FALSE, continuity = TRUE)

	Spearman's rank correlation rho

data:  c(1, 2, 3, 4, 5) and c(8, 6, 7, 5, 3) 
S = 38, p-value = 0.09689
alternative hypothesis: true rho is not equal to 0 
sample estimates:
 rho 
-0.9 

> ## Kendall case is wish of PR#13691
> 
> 
> ## corrupt data frame, PR#13724
> foo <- matrix(1:12, nrow = 3)
> bar <- as.data.frame(foo)
> val <- integer(0)
> try(bar$NewCol <- val)
Error in `$<-.data.frame`(bar, "NewCol", value = val) : 
  replacement has 0 rows, data has 3
> # similar, not in the report
> try(bar[["NewCol"]] <- val)
Error in `[[<-.data.frame`(bar, "NewCol", value = val) : 
  replacement has 0 rows, data has 3
> # [ ] is tricker, so just check the result is reasonable and prints
> bar["NewCol"] <- val
> bar[, "NewCol2"] <- val
> bar[FALSE, "NewCol3"] <- val
> bar
  V1 V2 V3 V4 NewCol NewCol2 NewCol3
1  1  4  7 10     NA      NA      NA
2  2  5  8 11     NA      NA      NA
3  3  6  9 12     NA      NA      NA
> ## Succeeded but gave corrupt result in 2.9.0
> 
> 
> ## Printing NA_complex_
> m22 <- matrix(list(NA_complex_, 3, "A string", NA_complex_), 2,2)
> print(m22)
     [,1] [,2]      
[1,] NA   "A string"
[2,] 3    NA        
> print(m22, na.print="<missing value>")
     [,1]            [,2]           
[1,] <missing value> "A string"     
[2,] 3               <missing value>
> ## used uninitialized variable in C, noticably Windows, for R <= 2.9.0
> 
> 
> ## non-standard variable names in update etc
> ## never guaranteed to work, requested by Sundar Dorai-Raj in
> ## https://stat.ethz.ch/pipermail/r-devel/2009-July/054184.html
> update(`a: b` ~ x, ~ . + y)
`a: b` ~ x + y
> ## 2.9.1 dropped backticks
> 
> 
> ## print(ls.str(.)) did evaluate calls
> E <- new.env(); E$cl <- call("print", "Boo !")
> ls.str(E)
cl :  language print("Boo !")
> ## 2.10.0 did print..
> 
> 
> ## complete.cases with no input
> try(complete.cases())
Error in complete.cases() : no input has determined the number of cases
> try(complete.cases(list(), list()))
Error in complete.cases(list(), list()) : 
  no input has determined the number of cases
> ## gave unhelpful messages in 2.10.0, silly results in pre-2.10.1
> 
> 
> ## error messages from (C-level) evalList
> tst <- function(y) { stopifnot(is.numeric(y)); y+ 1 }
> try(tst())
Error in stopifnot(is.numeric(y)) : 
  argument "y" is missing, with no default
> try(c(1,,2))
Error in c(1, , 2) : argument 2 is empty
> ## change in 2.8.0 made these less clear
> 
> 
> ## empty levels from cut.Date (cosmetic, PR#14162)
> x <- as.Date(c("2009-03-21","2009-03-31"))
> cut(x, breaks= "quarter") # had two levels in 2.10.1
[1] 2009-01-01 2009-01-01
Levels: 2009-01-01
> cut(as.POSIXlt(x), breaks= "quarter")
[1] 2009-01-01 2009-01-01
Levels: 2009-01-01
> ## remove empty final level
> 
> 
> ## tests of error conditions in switch()
> switch("a", a=, b=, c=, 4)
[1] 4
> switch("a", a=, b=, c=, )
> .Last.value
NULL
> switch("a", a=, b=, c=, invisible(4))
> .Last.value
[1] 4
> ## visiblilty changed in 2.11.0
> 
> 
> ## rounding error in aggregate.ts
> ## https://stat.ethz.ch/pipermail/r-devel/2010-April/057225.html
> x <- rep(6:10, 1:5)
> aggregate(as.ts(x), FUN = mean, ndeltat = 5)
Time Series:
Start = 1 
End = 11 
Frequency = 0.2 
[1]  7.2  8.8 10.0
> x <- rep(6:10, 1:5)
> aggregate(as.ts(x), FUN = mean, nfrequency = 0.2)
Time Series:
Start = 1 
End = 11 
Frequency = 0.2 
[1]  7.2  8.8 10.0
> ## platform-dependent in 2.10.1
> 
> 
> ## wish of PR#9574
> a <- c(0.1, 0.3, 0.4, 0.5, 0.3, 0.0001)
> format.pval(a, eps=0.01)
[1] "0.1"   "0.3"   "0.4"   "0.5"   "0.3"   "<0.01"
> format.pval(a, eps=0.01, nsmall =2)
[1] "0.10"  "0.30"  "0.40"  "0.50"  "0.30"  "<0.01"
> ## granted in 2.12.0
> 
> 
> ## printing fractional dates
> as.Date(0.5, origin="1969-12-31")
[1] "1969-12-31"
> ## changed to round down in 2.12.1
> 
> 
> ## printing data frames with  ""  colnames
> dfr <- data.frame(x=1:6, CC=11:16, f = gl(3,2)); colnames(dfr)[2] <- ""
> dfr
  x    f
1 1 11 1
2 2 12 1
3 3 13 2
4 4 14 2
5 5 15 3
6 6 16 3
> ## now prints the same as data.matrix(dfr) does here
> 
> 
> ## format(., zero.print) --> prettyNum()
> set.seed(9); m <- matrix(local({x <- rnorm(40)
+                                 sign(x)*round(exp(2*x))/10}), 8,5)
> noquote(format(m, zero.print= "."))
     [,1] [,2] [,3] [,4] [,5]
[1,]  .   -0.1 -0.1  .    0.8
[2,]  .    .    .   21.4  0.1
[3,] -0.1  1.3  0.6  0.2  0.1
[4,] -0.1  .    .    .    .  
[5,]  0.2  0.1  3.4  0.2  0.2
[6,]  .   -0.1  0.1  0.2  .  
[7,]  1.1  4.0 -0.1  .    0.2
[8,] -0.1  .    0.6 -0.1  0.1
> ## used to print  ". 0" instead of ".  "
> 
> 
> ## tests of NA having precedence over NaN -- all must print "NA"
> min(c(NaN, NA))
[1] NA
> min(c(NA, NaN)) # NaN in 2.12.2
[1] NA
> min(NaN, NA_real_)  # NaN in 2.12.2
[1] NA
> min(NA_real_, NaN)
[1] NA
> max(c(NaN, NA))
[1] NA
> max(c(NA, NaN))  # NaN in 2.12.2
[1] NA
> max(NaN, NA_real_)  # NaN in 2.12.2
[1] NA
> max(NA_real_, NaN)
[1] NA
> ## might depend on compiler < 2.13.0
> 
> 
> ## PR#14514
> # Data are from Conover, "Nonparametric Statistics", 3rd Ed, p. 197,
> # re-arranged to make a lower-tail test the issue of relevance:  we
> # want to see if pregnant nurses exposed to nitrous oxide have higher
> # rates of miscarriage, stratifying on the type of nurse.
> Nitrous <- array(c(32,210,8,26,18,21,3,3,7,75,0,10), dim = c(2,2,3),
+                  dimnames = list(c("Exposed","NotExposed"),
+                  c("FullTerm","Miscarriage"),
+                  c("DentalAsst","OperRoomNurse","OutpatientNurse")))
> mantelhaen.test(Nitrous, exact=TRUE, alternative="less")

	Exact conditional test of independence in 2 x 2 x k tables

data:  Nitrous 
S = 57, p-value = 0.1959
alternative hypothesis: true common odds ratio is less than 1 
95 percent confidence interval:
 0.000000 1.388197 
sample estimates:
common odds ratio 
        0.6652418 

> mantelhaen.test(Nitrous, exact=FALSE, alternative="less")

	Mantel-Haenszel chi-squared test with continuity correction

data:  Nitrous 
Mantel-Haenszel X-squared = 0.7143, df = 1, p-value = 0.199
alternative hypothesis: true common odds ratio is less than 1 
95 percent confidence interval:
 0.000000 1.260053 
sample estimates:
common odds ratio 
        0.6645374 

> ## exact = FALSE gave the wrong tail in 2.12.2.
> 
> 
> ## scan(strip.white=TRUE) could strip trailing (but not leading) space
> ## inside quoted strings.
> writeLines(' "  A  "; "B" ;"C";" D ";"E ";  F  ;G  ', "foo")
> cat(readLines("foo"), sep = "\n")
 "  A  "; "B" ;"C";" D ";"E ";  F  ;G  
> scan('foo', list(""), sep=";")[[1]]
Read 7 records
[1] "   A  " " B "    "C"      " D "    "E "     "  F  "  "G  "   
> scan('foo', "", sep=";")
Read 7 items
[1] "   A  " " B "    "C"      " D "    "E "     "  F  "  "G  "   
> scan('foo', list(""), sep=";", strip.white = TRUE)[[1]]
Read 7 records
[1] "  A  " "B"     "C"     " D "   "E "    "F"     "G"    
> scan('foo', "", sep=";", strip.white = TRUE)
Read 7 items
[1] "  A  " "B"     "C"     " D "   "E "    "F"     "G"    
> unlink('foo')
> 
> writeLines(' "  A  "\n "B" \n"C"\n" D "\n"E "\n  F  \nG  ', "foo2")
> scan('foo2', "")
Read 7 items
[1] "  A  " "B"     "C"     " D "   "E "    "F"     "G"    
> scan('foo2', "", strip.white=TRUE) # documented to be ignored ...
Read 7 items
[1] "  A  " "B"     "C"     " D "   "E "    "F"     "G"    
> unlink('foo2')
> ## Changed for 2.13.0, found when investigating non-bug PR#14522.
> 
> 
> ## PR#14488: missing values in rank correlations
> set.seed(1)
> x <- runif(10)
> y <- runif(10)
> x[3] <- NA; y[5] <- NA
> xy <- cbind(x, y)
> 
> cor(x, y, method = "spearman", use = "complete.obs")
[1] 0.2380952
> cor(x, y, method = "spearman", use = "pairwise.complete.obs")
[1] 0.2380952
> cor(na.omit(xy),  method = "spearman", use = "complete.obs")
          x         y
x 1.0000000 0.2380952
y 0.2380952 1.0000000
> cor(xy,  method = "spearman", use = "complete.obs")
          x         y
x 1.0000000 0.2380952
y 0.2380952 1.0000000
> cor(xy,  method = "spearman", use = "pairwise.complete.obs")
          x         y
x 1.0000000 0.2380952
y 0.2380952 1.0000000
> ## inconsistent in R < 2.13.0
> 
> 
> ## integer overflow in rowsum() went undetected
> # https://stat.ethz.ch/pipermail/r-devel/2011-March/060304.html
> x <- 2e9L
> rowsum(c(x, x), c("a", "a"))
  [,1]
a   NA
> rowsum(data.frame(z = c(x, x)), c("a", "a"))
   z
a NA
> ## overflow in R < 2.13.0.
> 
> 
> ## method dispatch in [[.data.frame:
> ## https://stat.ethz.ch/pipermail/r-devel/2011-April/060409.html
> d <- data.frame(num = 1:4,
+           fac = factor(letters[11:14], levels = letters[1:15]),
+           date = as.Date("2011-04-01") + (0:3),
+           pv = package_version(c("1.2-3", "4.5", "6.7", "8.9-10")))
> for (i in seq_along(d)) print(d[[1, i]])
[1] 1
[1] k
Levels: a b c d e f g h i j k l m n o
[1] "2011-04-01"
[1] '1.2.3'
> ## did not dispatch in R < 2.14.0
> 
> 
> ## some tests of 24:00 as midnight
> as.POSIXlt("2011-05-16 24:00:00", tz = "GMT")
[1] "2011-05-17 GMT"
> as.POSIXlt("2010-01-31 24:00:00", tz = "GMT")
[1] "2010-02-01 GMT"
> as.POSIXlt("2011-02-28 24:00:00", tz = "GMT")
[1] "2011-03-01 GMT"
> as.POSIXlt("2008-02-28 24:00:00", tz = "GMT")
[1] "2008-02-29 GMT"
> as.POSIXlt("2008-02-29 24:00:00", tz = "GMT")
[1] "2008-03-01 GMT"
> as.POSIXlt("2010-12-31 24:00:00", tz = "GMT")
[1] "2011-01-01 GMT"
> ## new in 2.14.0
> 
> 
> ## Unwarranted conversion of logical values
> try(double(FALSE))
Error in double(FALSE) : invalid 'length' argument
> x <- 1:3
> try(length(x) <- TRUE)
Error in `length<-`(x, value = TRUE) : invalid value
> ## coerced to integer in 2.13.x
> 
> 
> ## filter(recursive = TRUE) on input with NAs
> # https://stat.ethz.ch/pipermail/r-devel/2011-July/061547.html
> x <- c(1:4, NA, 6:9)
> cbind(x, "1"=filter(x, 0.5, method="recursive"),
+          "2"=filter(x, c(0.5, 0.0), method="recursive"),
+          "3"=filter(x, c(0.5, 0.0, 0.0), method="recursive"))
Time Series:
Start = 1 
End = 9 
Frequency = 1 
   x     1     2     3
1  1 1.000 1.000 1.000
2  2 2.500 2.500 2.500
3  3 4.250 4.250 4.250
4  4 6.125 6.125 6.125
5 NA    NA    NA    NA
6  6    NA    NA    NA
7  7    NA    NA    NA
8  8    NA    NA    NA
9  9    NA    NA    NA
> ## NAs in wrong place in R <= 2.13.1.
> 
> 
> ## PR#14679.  Format depends if TZ is set.
> x <- as.POSIXlt(c("2010-02-27 22:30:33", "2009-08-09 06:01:03",
+                   "2010-07-23 17:29:59"))
> stopifnot(!is.na(trunc(x, units = "days")[1:3]))
> ## gave NAs after the first in R < 2.13.2
> 
> 
> ## explicit error message for silly input (tol = 0)
> aa <- c(1, 2, 3, 8, 8, 8, 8, 8, 8, 8, 8, 8, 12, 13, 14)
> try(smooth.spline(aa, seq_along(aa)))
Error in smooth.spline(aa, seq_along(aa)) : 
  'tol' must be strictly positive and finite
> fit <- smooth.spline(aa, seq_along(aa), tol = 0.1)
> # actual output is too unstable to diff.
> ## Better message from R 2.14.2
> <|MERGE_RESOLUTION|>--- conflicted
+++ resolved
@@ -6377,17 +6377,6 @@
 > print.function
 function (x, ...)  
  - attr(*, "srcref")=Class 'srcref'  atomic [1:8] 1 19 1 63 19 63 1 1
-<<<<<<< HEAD
-  .. ..- attr(*, "srcfile")=Classes 'srcfilecopy', 'srcfile' <environment: 0x3365290> 
-> f
-function ()  
- - attr(*, "srcref")=Class 'srcref'  atomic [1:8] 1 17 1 28 17 28 1 1
-  .. ..- attr(*, "srcfile")=Classes 'srcfilecopy', 'srcfile' <environment: 0x3353070> 
- - attr(*, "note")= chr "just a note"
- - attr(*, "yada")=function ()  
-  ..- attr(*, "srcref")=Class 'srcref'  atomic [1:8] 2 24 2 48 24 48 2 2
-  .. .. ..- attr(*, "srcfile")=Classes 'srcfilecopy', 'srcfile' <environment: 0x3353070> 
-=======
   .. ..- attr(*, "srcfile")=Classes 'srcfilecopy', 'srcfile' <environment: 0x3bf1328> 
 > f
 function ()  
@@ -6397,7 +6386,6 @@
  - attr(*, "yada")=function ()  
   ..- attr(*, "srcref")=Class 'srcref'  atomic [1:8] 2 24 2 48 24 48 2 2
   .. .. ..- attr(*, "srcfile")=Classes 'srcfilecopy', 'srcfile' <environment: 0x3be4ba8> 
->>>>>>> ae881c08
 > rm(print.function)
 > ## auto-printing and printing differed up to R 2.9.x
 > 
