--- conflicted
+++ resolved
@@ -805,8 +805,6 @@
 
 [1]    600 360600 360600
 
-<<<<<<< HEAD
-=======
 > 
 > 
 > # Test data.frame and as.data.frame as applied to lists.
@@ -847,5 +845,4 @@
 > unlist(lapply(df,typeof))
         Q.x         Q.y  Q.c.xx.yy. 
    "double"   "logical" "character" 
->>>>>>> 4ee15ef4
 > 