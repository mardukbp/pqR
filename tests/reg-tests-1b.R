set.seed(2)  # seed 1 produces strange "Chernobyl" warning from loess

pdf("reg-tests-1b.pdf", encoding = "ISOLatin1.enc")

## force standard handling for data frames
options(stringsAsFactors = TRUE)
## .Machine
(Meps <- .Machine$double.eps)# and use it in this file

assertError <- function(expr)
    stopifnot(inherits(tryCatch(expr, error=function(e)e), "error"))


## str() for list-alikes :
"[[.foo" <- function(x,i) x
x <- structure(list(2), class="foo")
str(x)
## gave infinite recursion < 2.6.0


curve(sin, -2*pi, 3*pi); pu1 <- par("usr")[1:2]
curve(cos, add = NA) # add = NA new in 2.14.0
stopifnot(all.equal(par("usr")[1:2], pu1))
## failed in R <= 2.6.0


## tests of side-effects with CHARSXP caching
x <- y <- "abc"
Encoding(x) <- "UTF-8"
stopifnot(Encoding(y) == "unknown") # was UTF-8 in 2.6.0
x <- unserialize(serialize(x, NULL))
stopifnot(Encoding(y) == "unknown") # was UTF-8 in 2.6.0
##  problems in earlier versions of cache


## regression test for adding functions to deriv()
deriv3(~  gamma(y), namevec="y")
deriv3(~  lgamma(y), namevec="y")
# failed in R < 2.7.0
D(quote(digamma(sin(x))),"x")
D(quote(trigamma(sin(x))),"x")
D(quote(psigamma(sin(x))),"x")
D(quote(psigamma(sin(x), 3)),"x")
n <- 2L; D(quote(psigamma(sin(x), n)),"x")
## rest are new


## .subset2 quirk
iris[1, c(TRUE, FALSE, FALSE, FALSE, FALSE)]
iris[1, c(FALSE, FALSE, FALSE, FALSE, TRUE)]
## failed in 2.6.0


## indexing by "": documented as 'no name' and no match
x <- structure(1:4, names=c(letters[1:3], ""))
stopifnot(is.na(x[""])) # always so
stopifnot(is.na(x[NA_character_]))
z <- tryCatch(x[[NA_character_]], error=function(...) {})
stopifnot(is.null(z))
z <- tryCatch(x[[""]], error=function(...) {})
stopifnot(is.null(z)) # x[[""]] == 4 < 2.7.0
x[[""]] <- 5  # no match, so should add an element, but replaced.
stopifnot(length(x) == 5)
x[""] <- 6    # also add
stopifnot(length(x) == 6)
xx <- list(a=1, 2)
stopifnot(is.null(xx[[""]])) # 2 < 2.7.0
##


## negative n gave choose(n, k) == 0
stopifnot(isTRUE(all.equal(choose(-1,3),-1)))
##


## by() on 1-column data frame (PR#10506)
X <- data.frame(a=1:10)
g <- gl(2,5)
by(X, g, colMeans)
## failed in 2.6.1


## range.default omitted na.rm on non-numeric objects
(z <- range(as.Date(c("2007-11-06", NA)), na.rm = TRUE))
stopifnot(!is.na(z))
## NAs in 2.6.1


## cut() on constant values used the min, not abs(min)
z <- cut(rep(-1,5), 2)
stopifnot(!is.na(z))
##


## extreme example of two-sample wilcox.test
## reported by Wolfgang Huber to R-devel, 2008-01-01
## normal approximation is way off here.
wilcox.test(1, 2:60, conf.int=TRUE, exact=FALSE)
## failed in R < 2.7.0


## more corner cases for cor()
z <- cor(c(1,2,3),c(3,4,6),use="pairwise.complete.obs",method="kendall")
stopifnot(!is.matrix(x)) # was 1x1 in R < 2.7.0
Z <- cbind(c(1,2,3),c(3,4,6))
# next gave 0x0 matrix < 2.7.0
z <- try(cor(Z[, FALSE], use="pairwise.complete.obs",method="kendall"))
stopifnot(inherits(z, "try-error"))
# next gave NA < 2.7.0
z <- try(cor(numeric(0), numeric(0), use="pairwise.complete.obs",
             method="kendall"))
stopifnot(inherits(z, "try-error"))
##


## infinite loop in format.AsIs reported on R-help by Bert Gunter
## https://stat.ethz.ch/pipermail/r-help/2008-January/149504.html
z <- rep(as.POSIXct("2016-09-13 11:53:19 EDT"),5)
data.frame(I(z))
##


## drop with length-one result
x <- matrix(1:4, 4,1, dimnames=list(letters[1:4], NULL))
stopifnot(identical(names(drop(x)), letters[1:4])) # was OK
stopifnot(identical(names(drop(x[1,,drop=FALSE])), "a")) # was no names
stopifnot(identical(names(x[1,]), "a")) # ditto
# now consistency tests.
x <- matrix(1, 1, 1, dimnames=list("a", NULL))
stopifnot(identical(names(x[,]), "a"))
x <- matrix(1, 1, 1, dimnames=list(NULL, "a"))
stopifnot(identical(names(x[,]), "a"))
x <- matrix(1, 1, 1, dimnames=list("a", "b"))
stopifnot(is.null(names(x[,])))
## names were dropped in R < 2.7.0 in all cases except the first.


## fisher.test with extreme degeneracy PR#10558
a <- diag(1:3)
p <- fisher.test(a, simulate.p.value=TRUE)$p.value
# true value is 1/60, but should not be small
stopifnot(p > 0.001)
## was about 0.0005 in 2.6.1 patched


## tests of problems fixed by Marc Schwartz's patch for
## cut/hist for Dates and POSIXt
Dates <- seq(as.Date("2005/01/01"), as.Date("2009/01/01"), "day")
months <- format(Dates, format = "%m")
years <- format(Dates, format = "%Y")
mn <- as.vector(unlist(sapply(split(months, years), table)))
ty <- as.vector(table(years))
# Test hist.Date() for months
stopifnot(identical(hist(Dates, "month", plot = FALSE)$counts, mn))
# Test cut.Date() for months
stopifnot(identical(as.vector(table(cut(Dates, "month"))), mn))
# Test cut.Date() for 3 months
stopifnot(identical(as.vector(table(cut(Dates, "3 months"))),
                    as.integer(colSums(matrix(c(mn, 0, 0), nrow = 3)))))
# Test hist.Date() for years
stopifnot(identical(hist(Dates, "year", plot = FALSE)$counts, ty))
# Test cut.Date() for years
stopifnot(identical(as.vector(table(cut(Dates, "years"))),ty))
# Test cut.Date() for 3 years
stopifnot(identical(as.vector(table(cut(Dates, "3 years"))),
                    as.integer(colSums(matrix(c(ty, 0), nrow = 3)))))

Dtimes <- as.POSIXlt(Dates)
# Test hist.POSIXt() for months
stopifnot(identical(hist(Dtimes, "month", plot = FALSE)$counts, mn))
# Test cut.POSIXt() for months
stopifnot(identical(as.vector(table(cut(Dtimes, "month"))), mn))
# Test cut.POSIXt() for 3 months
stopifnot(identical(as.vector(table(cut(Dtimes, "3 months"))),
                    as.integer(colSums(matrix(c(mn, 0, 0), nrow = 3)))))
# Test hist.POSIXt() for years
stopifnot(identical(hist(Dtimes, "year", plot = FALSE)$counts, ty))
# Test cut.POSIXt() for years
stopifnot(identical(as.vector(table(cut(Dtimes, "years"))), ty))
# Test cut.POSIXt() for 3 years
stopifnot(identical(as.vector(table(cut(Dtimes, "3 years"))),
                    as.integer(colSums(matrix(c(ty, 0), nrow = 3)))))
## changed in 2.6.2


## zero-length args in tapply (PR#10644)
tapply(character(0), factor(letters)[FALSE], length)
## failed < 2.6.2


## zero-length patterns in gregexpr
expect <- structure(1:3, match.length=rep(0L, 3), useBytes = TRUE)
stopifnot(identical(expect, gregexpr("", "abc")[[1]]))
stopifnot(identical(expect, gregexpr("", "abc", fixed=TRUE)[[1]]))
stopifnot(identical(expect, gregexpr("", "abc", perl=TRUE)[[1]]))
## segfaulted < 2.6.2


## test of internal argument matching
stopifnot(all.equal(round(d=2, x=pi), 3.14))
## used positional matching in 2.6.x


## kappa.tri(x, exact=TRUE) wrongly ended using exact=FALSE:
data(longley)
fm1 <- lm(Employed ~ ., data = longley)
stopifnot(all.equal(23845862, kappa(fm1, exact=TRUE)))


## names from pairlists (PR#10807, esoteric)
m <- c("a", "b", "c")
mp <- pairlist("a", "b", "c")
x <- 1:3
names(x) <- mp
stopifnot(identical(names(x), m)) # OK before
x <- 1:3
attr(x, "names") <- mp
stopifnot(identical(names(x), m)) # rep("a", 3) in 2.6.x
##


## preserving attributes in [<-.data.frame (PR#10873)
df <- data.frame(a=1:3, b=letters[1:3])
attr(df,"foo") <- 10
df[, "b"] <- 10:12
stopifnot(identical(attr(df, "foo"), 10))
## dropped attributes < 2.7.0


## r<foo> NA warnings, and rnorm(*, mu = +- Inf) consistency
op <- options(warn=2)
m <- c(-Inf,Inf)
stopifnot(rnorm(2, mean = m) == m,
          rexp (2, Inf) == 0)
rt(1, Inf)
R <- list(try(rnorm(2, numeric())),
          try(rexp (2, numeric())),
          try(rnorm(2, c(1,NA))),
          try(rnorm(1, sd = Inf)) )
options(op)
stopifnot(sapply(R, function(ch) sub(".* : ", '', ch) ==
                 "(converted from warning) NAs produced\n"))
## was inconsistent in R < 2.7.0


## predict.loess with transformed variables
y <- 1:100 + rnorm(100)
od <- data.frame(x=1:100, z=1:100 + rnorm(100, 10))
nd <- data.frame(x=1:100, z=11:110)
fit <- loess(y ~ log(x) + log(z), od)
p1 <- predict(fit, nd) # failed in 2.6.x
fit.log <- loess(y ~ x + z, log(od))
p2 <- predict(fit.log, log(nd))
stopifnot(all.equal(p1, p2))


## wishlist PR#11192
plot(1:10)
segments(1, 1, 10, 10, col='green')
segments(numeric(0), numeric(0), numeric(0), numeric(0), col='green')
## last was error in R < 2.8.0


## merging with a zero-row data frame
merge(NULL, women)
merge(women, NULL)
merge(women[FALSE, ], women)
merge(women, women[FALSE, ])
## first two failed in 2.7.0


## influence.measures() for lm and glm, and its constituents
if(require(MASS)) {
    fit <- lm(formula = 1000/MPG.city ~ Weight + Cylinders + Type + EngineSize + DriveTrain, data = Cars93)
    gf <- glm(formula(fit), data=Cars93) # should be "identical"
    im1 <- influence.measures(fit)
    im2 <- influence.measures(gf)
    stopifnot(all.equal(im1[1:2], im2[1:2]),
	      all.equal(unname(im1$infmat[,1:15]), unname(dfbetas(fit))),
	      all.equal(im1$infmat[,"dffit"], dffits(fit)),
	      all.equal(im1$infmat[,"cov.r"], covratio(fit)),
	      all.equal(im1$infmat[,"cook.d"], cooks.distance(fit)),
	      all.equal(im2$infmat[,"cook.d"], cooks.distance(gf)),
	      all.equal(im1$infmat[,"hat"],  hatvalues(fit)))
}
## "cook.d" part of influence.measures(<glm>) differed in R <= 2.7.0


## short list value for dimnames
n <- matrix(c(1259, 845, 719,390,1360,1053,774,413), nrow = 2, byrow = TRUE)
dimnames(n)[[1]] <- c("a", "b")
## was (correctly) an error in R < 2.8.0


## glob2rx(pattern, .) with "(", "[" or "{" in pattern :
nm <- "my(ugly[file{name"
stopifnot(identical(regexpr(glob2rx("*[*"), nm),
		    structure(1L, match.length = 8L, useBytes = TRUE)),
	  identical(regexpr(glob2rx("*{n*"), nm),
		    structure(1L, match.length = 14L, useBytes = TRUE)),
	  identical(regexpr(glob2rx("*y(*{*"), nm),
		    structure(1L, match.length = 13L, useBytes = TRUE))
	  )
## gave 'Invalid regular expression' in R <= 2.7.0


## showDefault() problem with "unregistered" S3 classes:
show(structure(1:3, class = "myClass"))
## failed in R <= 2.7.0


## formatC(.., format="fg", flag="#"):
x <- 0.599 * c(.1, .01, .001, 1e-4,1e-5,1e-6)
(fCx <- formatC(x, digits=2, format="fg", flag="#"))
stopifnot(sub(".*(..)$", "\\1", fCx) == "60")
## dropped the trailing "0" in the last 3 cases, in R <= 2.7.0


## c.noquote bug, posted to R-devel by Ray Brownrigg, 2008-06-16
z <- c(noquote('z'), 'y', 'x', 'w')
stopifnot(identical(unclass(z), c('z', 'y', 'x', 'w')))
## repeated third and later args in R < 2.7.1.

## PD found that f==f contains NA when f has NA levels (but no missing value)
f1 <- factor(c(1, 2, NA), exclude = "")
f2 <- factor(c(1, 2, NA), exclude = NULL)
stopifnot(identical(f1, factor(c(1,2,NA))),
          nlevels(f1) == 2, nlevels(f2) == 3,
          all(f2 == f2), !any(f2 != f2),
          identical(f1 == f1, c(TRUE,TRUE,NA)))

f. <- f <- factor(c(letters[c(1:3,3:1)],"NA", "d","d", NA), exclude=NULL)
is.na(f.)[2:3] <- TRUE
f.
stopifnot(all(f == f), identical(f == f., f. == f.),
          identical(2:3, which(is.na(f. == f.))))
## f == f was wrong in R 1.5.0 -- 2.7.1


## data.frame[, <char>] must match exactly
dd <- data.frame(ii = 1:10, xx = pi * -3:6)
t1 <- try(dd[,"x"])# partial match
t2 <- try(dd[,"C"])# no match
stopifnot(inherits(t1, "try-error"),
	  inherits(t2, "try-error"),
	  ## partial matching is "ok" for '$' {hence don't use for dataframes!}
	  identical(dd$x, dd[,"xx"]))
## From 2.5.0 to 2.7.1, the non-match indexing gave NULL instead of error


## data.frame[ (<NA>), ] when row.names had  "NA"
x <- data.frame(x=1:3, y=2:4, row.names=c("a","b","NA"))
y  <- x [c(2:3, NA),]
y.ok <- data.frame(x=c(2:3,NA), y=c(3:4,NA), row.names=c("b", "NA", "NA.1"))
stopifnot(identical(y, y.ok))
## From 2.5.0 to 2.7.1,  y had row name "NA" twice


stopifnot(shapiro.test(c(0,0,1))$p.value >= 0)
## was wrong up to 2.7.1, because of rounding errors (in single precision).


stopifnot(rcond(cbind(1, c(3,3))) == 0)
## gave an error (because Lapack's LU detects exact singularity)


## dispatch when primitives are called from lapply.
x <- data.frame(d=as.Date("2016-09-13"))
stopifnot(sapply(x, is.numeric) == FALSE)
# TRUE in 2.7.1, tried to dispatch on "FUN"
(ds <- seq(from=as.Date("2016-09-13"), by=1, length=4))
lapply(list(d=ds), round)
# failed in 2.7.1 with 'dispatch error' since call had '...' arg
## related to calls being passed unevaluated by lapply.


## subsetting data frames with NA cols
## Dieter Menne: https://stat.ethz.ch/pipermail/r-help/2008-January/151266.html
df3 <- data.frame(a=0:10,b=10:20,c=20:30)
names(df3) <- c("A","B", NA)
df3[-2]
df3[, -2]
df3[1:4, -2]
df3[c(TRUE,FALSE,TRUE)]
df3[, c(TRUE,FALSE,TRUE)]
df3[1:4, c(TRUE,FALSE,TRUE)]
## all gave 'undefined columns selected', 2.6.1 to 2.7.x
## note that you can only select columns by number, not by name


## nls with weights in an unusual model
Data <- data.frame(x=c(1,1,1,1,1,2,2,3,3,3,3,3,3,4,4,4,5,5,5,5,6,6,6,6,6,6,
                   7,7,7,7,7,7,7,7,7,8,8,8, 8,8,8,8,8,8,8,9,9,9,9,9,11,12),
                   y=c(73,73,70,74,75,115,105,107,124,107,116,125,102,144,178,
                   149,177,124,157,128, 169,165,186,152,181,139,173,151,138,
                   181,152,188,173,196,180,171,188,174,198, 172, 176,162,188,
                   182,182,141,191,190,159,170,163,197),
                   weight=c(1, rep(0.1, 51)))
G.st <- c(k=0.005, g1=50, g2=550)
# model has length-1 (and 52) variables
Ta <- min(Data$x)
Tb <- max(Data$x)

#no weights
nls(y~((g1)*exp((log(g2/g1))*(1-exp(-k*(x-Ta)))
                /(1-exp(-k*(Tb-Ta))))), data=Data, start=G.st, trace=TRUE)

#with weights
nls(y ~ ((g1)*exp((log(g2/g1))*(1-exp(-k*(x-Ta)))/(1-exp(-k*(Tb-Ta))))),
    data = Data, start = G.st, trace = TRUE, weights = weight)
## failed for find weights in R <= 2.7.1


## barplot(log = "y") with NAs (PR#11585)
dat <- matrix(1:25, 5)
dat[2,3] <- NA
barplot(dat, beside = TRUE, log = "y")
## failed in 2.7.1


## related to PR#12551
unique("a", c("a", "b"))
unique(1, 1:2)
# could seqfault in 2.7.1 on some platforms
stopifnot(!duplicated(rep("a", 3), "a"))
## wrong answer in 2.7.1


## drop1.lm() bug
dd <- stackloss ; dd[1,3] <- NA
rr <- lm(stack.loss ~ ., data=dd, na.action=na.exclude)
drop1(rr)
## failed in 2.7.x


## explicit row.names=NULL in data.frame()
stopifnot(identical(row.names(data.frame(x=c(a=1,b=2), row.names=NULL)),
                    c("1", "2")))
stopifnot(identical(row.names(data.frame(x=c(a=1,b=2))), c("a", "b")))
## same as default in 2.5.0 <= R < 2.7.2

stopifnot(all.equal(chol2inv(2), matrix(0.25, 1), tol = 4*Meps),
	  all.equal(solve(chol2inv(chol(4))), matrix(4, 1), tol = 10*Meps))
## chol2inv() did not accept non-matrices up to 2.7.*


## seek should discard pushback. (PR#12640)
cat(c("1\t2\t3", "4\t5\t6"), file="foo.txt", sep="\n")
fd <- file("foo.txt",open="rt")
scan(file=fd,what=double(),n=2)
seek(con=fd,where=0,origin="start")
z <- scan(file=fd,what=double(),n=2)
close(fd)
unlink("foo.txt")
stopifnot(identical(z, c(1,2)))
## changed in 2.7.2 patched


## cov / cor / var etc with NAs :
stopifnot(inherits(try(var(NULL)), "try-error"))## gave NA in 1.2.2
v0 <- var(0[FALSE]) # gave "'x' is empty" in the past;  NA in 1.2.2
x <- c(1:2,NA)
v1 <- var(c(1,NA))
v2 <- var(c(NA,0/0, Inf-Inf))
sx <- sd(x)# sd() -> var()
## all three gave "missing observations in cov/cor"  for a long time in the past
is.NA <- function(x) is.na(x) & !is.nan(x)
stopifnot(is.NA(v1), is.NA(v2), is.NA(sx),
	  all.equal(0.5, var(x, na.rm=TRUE), tol=8*Meps)# should even be exact
	  )


## write.dcf() indenting for ".<foo>" (PR#12816)
zz <- textConnection("foo", "w")
write.dcf(list(Description = 'what a fat goat .haha'),
          file = zz, indent=1, width=10)
stopifnot(substring(foo[-1], 1,1) == " ", length(foo) == 4,
          foo[4] == "  .haha")
close(zz)
## was " .haha" (not according to DCF standard)


## pdf() with CIDfonts active -- they need MBCS to be supported
pdf(file = "testCID.pdf", family="Japan1") # << for CIDfonts, pd->fonts is NULL
try({
    plot(1,1,pch="", axes=FALSE)
    text(1,1,"F.1", family="Helvetica")
})
dev.off()
unlink("testCID.pdf")
## text() seg.faulted up to 2.7.2 (and early 2.8.0-alpha)


## PS mixing CIDfonts and Type1 - reverse case
postscript(file = "testCID.ps", family="Helvetica")
plot(1,1,pch="", axes=FALSE)
try(text(1,1,"A",family="Japan1"))
unlink("testCID.ps")
## error instead of seg.fault


## splinefun with derivatives evaluated to the left of first knot
x <- 1:10; y <- sin(x)
splfun <- splinefun(x,y, method='natural')
x1 <- splfun( seq(0,1, 0.1), deriv=1 )
x2 <- splfun( seq(0,1, 0.1), deriv=2 )
x3 <- splfun( seq(0,1, 0.1), deriv=3 )
stopifnot(x1 == x1[1], x2 == 0, x3 == 0)
##


## glm(y = FALSE), in part PR#1398
fit <- glm(1:10 ~ I(1:10) + I((1:10)^2), y = FALSE)
anova(fit)
## obscure errors < 2.8.0


## boundary case in cut.Date (PR#13159)
d <- as.Date("2008-07-07")
cut(d, "weeks")
d <- as.POSIXct("2008-07-07", tz="UTC")
cut(d, "weeks")
## failed < 2.8.0


### end of tests added for 2.8.x


## (Deliberate) overshot in seq(from, to, by) because of fuzz
stopifnot(seq(0, 1, 0.00025+5e-16) <= 1, seq.int(0, 1, 0.00025+5e-16) <= 1)
## overshot by about 2e-12 in 2.8.x
## no longer reaches 1 in 2.11.0 (needed a fuzz of 8e-9)


## str() with an "invalid object"
ob <- structure(1, class = "test") # this is fine
is.object(ob)# TRUE
ob <- 1 + ob # << this is "broken"
is.object(ob)# FALSE - hmm..
identical(ob, unclass(ob)) # TRUE !
stopifnot(grep("num 2", capture.output(str(ob))) == 1)
## str(ob) lead to infinite recursion in R <= 2.8.0


## row.names(data.frame(matrixWithDimnames)) (PR#13230)
rn0 <- c("","Row 2","Row 3")
A <- matrix(1:6, nrow=3, ncol=2, dimnames=list(rn0, paste("Col",1:2)))
rn <- row.names(data.frame(A))
stopifnot(identical(rn, rn0))
# was 1:3 in R 2.8.0, whereas
rn0 <- c("Row 1","","Row 3")
A <- matrix(1:6, nrow=3, ncol=2, dimnames=list(rn0, paste("Col",1:2)))
rn <- row.names(data.frame(A))
stopifnot(identical(rn, rn0))
## used the names.


## rounding error in windowing a time series (PR#13272)
x <- ts(1:290, start=c(1984,10), freq=12)
window(x, start=c(2008,9), end=c(2008,9), extend=FALSE)
window(x, start=c(2008,9), end=c(2008,9), extend=TRUE)
## second failed in 2.8.0


## deparse(nlines=) should shrink the result (PR#13299)
stopifnot(length(deparse(quote(foo(1,2,3)), width.cutoff = 20, nlines=7)) ==1)
## was 7.


## legend did not reset xpd correctly (PR#12756)
par(xpd = FALSE)
plot(1)
legend("top", legend="Tops", xpd=NA, inset=-0.1)
stopifnot(identical(par("xpd"), FALSE))
## left xpd as NA


## lines.formula with 'subset' and no 'data' needed a tweak
## (R-help, John Field, 20008-11-14)
x <- 1:5
y <- c(1,3,NA,2,5)
plot(y ~ x, type="n")
lines(y ~ x, subset = !is.na(y), col="red")
## error in 2.8.0


## prettyNum(*, drop0trailing) erronously dropped 0 in '1e10':
cn <- c("1.107", "2.3120", "3.14e+0", "4.2305400", "120.0",
        "5.31e-01", "6.3333e-20", "8.1e100", "9.9e+00", "10.1e-0")
d <- cn != (pcn <- prettyNum(cn, drop0trailing=TRUE))
stopifnot(identical(pcn[d],
		    c("2.312", "3.14", "4.23054","120","9.9","10.1")),
	  identical("-3", prettyNum("-3.0",drop0trailing=TRUE)) )
## first failed, e.g. for 8.1e100


## (R-help, 2008-12-01)
transform(mtcars, t1=3, t2=4)
## failed in 2.8.0 since extra columns were passed as a list.


## deparsing transform failed
parse(text = deparse(transform))
## failed in 2.8.0


## crashed on some systems (PR#13361)
matrix(1:4, nrow=2, dimnames=list())
##


## col(as.factor=TRUE) failed
col(matrix(0, 5, 5), as.factor=TRUE)
## failed in 2.8.0


## qt failure in R-devel in early Dec 2008
stopifnot(!is.nan(qt(0.1, 0.1)))
##


## formals<- gave wrong result for list body
f <- f0 <- function(x) list(pi)
formals(f) <- formals(f)
stopifnot(identical(body(f), body(f)))
## had body 'pi' < 2.8.1


## body<- failed on a function with no arguments.
f <- function() {pi}
body(f) <- 2
f
## Failed < 2.8.1


## body<- with value a list
f <- function(x) NULL
body(f) <- list(pi)
stopifnot(is.list(body(f))) # was 'pi'
body(f) <- b0 <- list(a=1, b=2)
stopifnot(identical(body(f), b0)) # 'a' became an argument
f <- function(x) NULL
body(f) <- list(1, 2, 3) # was error
## pre-2.9.0 behaviour was erratic.


## PR#13305
qr.solve(cbind(as.complex(1:11), as.complex(1)),
         as.complex(2*(20:30)))
## failed in 2.8.1


## PR#13433: is ....\nEOF an empty last line?
aa <- "field1\tfield2\n 1\ta\n 2\tb"
zz <- textConnection(aa)
res <- read.table(zz, blank.lines.skip = FALSE)
close(zz)
stopifnot(nrow(res) == 3)
## was 4 in 2.8.1


## segfault from cbind() reported by Hadley Wickham
## https://stat.ethz.ch/pipermail/r-devel/2009-January/051853.html
e <- environment()
a <- matrix(list(e), ncol = 1, nrow = 2)
b <- matrix(ncol = 0, nrow = 2) # zero-length
cbind(a, b)
cbind(a, b)
## crashed in 2.9.0


## besselI(x, -n) == besselI(x, +n)  when n is an integer
set.seed(7) ; x <- rlnorm(216) ; nu <- c(1,44,111)
## precision lost warnings {may be gone in the future}:
suppressWarnings(r <- outer(x, c(-nu, nu), besselI))
stopifnot(identical(r[,1:3], r[,4:6]))
## suffered from sin(n * pi) imprecision in R <= 2.8.1


## Large sanples in mood.test
## https://stat.ethz.ch/pipermail/r-help/2009-March/190479.html
set.seed(123)
x <- rnorm(50, 10, 5)
y <- rnorm(50, 2 ,5)
(z <- mood.test(x, y))
stopifnot(!is.na(z$p.value))
## gave warning and incorrect result in 2.8.x


## heatmap without dendrogram (PR#13512)
X <- matrix(rnorm(200),20,10)
XX <- crossprod(X)
heatmap(XX, Rowv =  NA, revC = TRUE)
heatmap(XX, Rowv = NA, symm = TRUE)
## both failed in 2.8.1


## sprintf with 0-length args
stopifnot(identical(sprintf("%d", integer(0L)), character(0L)))
stopifnot(identical(sprintf(character(0L), pi), character(0L)))
## new feature in 2.9.0


## C-level asLogical(x) or c(<raw>, <number>) did not work
r <- as.raw(1)
stopifnot(if(r) TRUE)
for (type in c("null", "logical", "integer", "real", "complex",
               "character", "list", "expression"))
    c(r, r, get(sprintf('as.%s', type))(1))
## failed  before 2.9.0


### Non-unique levels in factor should be forbidden from R 2.10.0 on
c1 <- c("a.b","a"); c2 <- c("c","b.c")
fi <- interaction(c1, c2)
stopifnot(length(lf <- levels(fi)) == 3, lf[1] == "a.b.c",
	  identical(as.integer(fi), rep.int(1L, 2)))
## interaction() failed to produce unique levels before 2.9.1

levs <- c("A","A")
## warnings for now {errors in the future}
local({ oo <- options(warn=2); on.exit(options(oo))
	assertError(gl(2,3, labels = levs))
	assertError(factor(levs, levels=levs))
	assertError(factor(1:2,	 labels=levs))
    })
## failed in R < 2.10.0
L <- c("no", "yes")
x <- (5:1)/10; lx <- paste("0.", 1:5, sep="")
y <- pi + (-9:9)*2^-53
z <- c(1:2,2:1) ; names(z) <- nz <- letters[seq_along(z)]
of <- ordered(4:1)
stopifnot(identical(factor(c(2, 1:2), labels = L),
		    structure(c(2L, 1:2), .Label = L, class="factor")),
	  identical(factor(x),
		    structure(5:1, .Label = lx, class="factor")),
	  length(levels(factor(y))) == 1, length(unique(y)) == 5,
	  identical(factor(z),
		    structure(z, .Names = nz, .Label = c("1","2"),
			      class="factor")),
	  identical(of, factor(of)))
## partly failed in R <= 2.9.0, partly in R-devel(2.10.0)


## "misuses" of sprintf()
assertError(sprintf("%S%"))
assertError(sprintf("%n %g", 1))
## seg.faulted in R <= 2.9.0


## sprintf(., e)  where length(as.character(e)) < length(e):
e <- tryCatch(stop(), error=identity)
stopifnot(identical(sprintf("%s", e),
		    sprintf("%s", as.character(e))))
## seg.faulted in R <= 2.9.0
e <- tryCatch(sprintf("%q %d",1), error=function(e)e)
e2 <- tryCatch(sprintf("%s", quote(list())), error=function(e)e)
e3 <- tryCatch(sprintf("%s", quote(blabla)), error=function(e)e)
stopifnot(inherits(e, "error"), inherits(e2, "error"),inherits(e3, "error"),
	  grep("invalid", c(msg	 <- conditionMessage(e),
			    msg2 <- conditionMessage(e2),
			    msg3 <- conditionMessage(e3))) == 1:3,
	  1 == c(grep("%q", msg), grep("language", msg2), grep("symbol", msg3))
          )
## less helpful error messages previously


## bw.SJ on extreme example
ep <- 1e-3
stopifnot(all.equal(bw.SJ(c(1:99, 1e6), tol=ep), 0.725, tol=ep))
## bw.SJ(x) failed for R <= 2.9.0 (in two ways!), when x had extreme outlier


## anyDuplicated() with 'incomp' ...
oo <- options(warn=2) # no warnings allowed
stopifnot(identical(0L, anyDuplicated(c(1,NA,3,NA,5), incomp=NA)),
	  identical(5L, anyDuplicated(c(1,NA,3,NA,3), incomp=NA)),
	  identical(4L, anyDuplicated(c(1,NA,3,NA,3), incomp= 3)),
	  identical(0L, anyDuplicated(c(1,NA,3,NA,3), incomp=c(3,NA))))
options(oo)
## missing UNPROTECT and partly wrong in development versions of R


## test of 'stringsAsFactors' argument to expand.grid()
z <- expand.grid(letters[1:3], letters[1:4], stringsAsFactors = TRUE)
stopifnot(sapply(z, class) == "factor")
z <- expand.grid(letters[1:3], letters[1:4], stringsAsFactors = FALSE)
stopifnot(sapply(z, class) == "character")
## did not work in 2.9.0, fixed in 2.9.1 patched


## print.srcref should not fail; a bad encoding should fail; neither should
## leave an open connection
nopen <- nrow(showConnections())
tmp <- tempfile()
cat( c( "1", "a+b", "2"), file=tmp, sep="\n")
p <- parse(tmp)
print(p)
con <- try(file(tmp, open="r", encoding="unknown"))
unlink(tmp)
stopifnot(inherits(con, "try-error") && nopen == nrow(showConnections()))
##


## PR#13574
x <- 1:11; y <- c(6:1, 7, 11:8)
stopifnot(all.equal(cor.test(x, y, method="spearman", alternative="greater")$p.value,
                    cor.test(x, -y, method="spearman", alternative="less")$p.value))
## marginally different < 2.9.0 patched


## median should work on POSIXt objects (it did in 2.8.0)
median(rep(as.POSIXct("2016-09-13 11:53:19 EDT"), 2))
## failed in 2.8.1, 2.9.0


## repeated NA in dim() (PR#13729)
L0 <- logical(0)
try(dim(L0) <- c(1,NA,NA))
stopifnot(is.null(dim(L0)))
L1 <- logical(1)
try(dim(L1) <- c(-1,-1))
stopifnot(is.null(dim(L)))
## dim was set in 2.9.0


## as.character(<numeric>)
nx <- 0.3 + 2e-16 * -2:2
stopifnot(identical("0.3", unique(as.character(nx))),
          identical("0.3+0.3i", unique(as.character(nx*(1+1i)))))
## the first gave ("0.300000000000000" "0.3") in R < 2.10.0


## aov evaluated a test in the wrong place ((PR#13733)
DF <- data.frame(y = c(rnorm(10), rnorm(10, mean=3), rnorm(10, mean=6)),
                 x = factor(rep(c("A", "B", "C"), c(10, 10, 10))),
                 sub = factor(rep(1:10, 3)))
## In 2.9.0, the following line raised an error because "x" cannot be found
junk <- summary(aov(y ~ x + Error(sub/x), data=DF, subset=(x!="C")))
## safety check added in 2.9.0 evaluated the call.


## for(var in seq) .. when seq is modified  "inside" :
x <- c(1,2); s <- 0; for (i in x) { x[i+1] <- i + 42.5; s <- s + i }
stopifnot(s == 3)
## s was  44.5  in R <= 2.9.0


## ":" at the boundary
M <- .Machine$integer.max
s <- (M-2):(M+.1)
stopifnot(is.integer(s), s-M == -2:0)
## was "double" in R <= 2.9.1


## too many columns model.matrix()
dd <- as.data.frame(sapply(1:40, function(i) gl(2, 100)))
(f <- as.formula(paste("~ - 1 + ", paste(names(dd), collapse = ":"), sep = "")))
e <- tryCatch(X <- model.matrix(f, data = dd), error=function(e)e)
stopifnot(inherits(e, "error"))
## seg.faulted in R <= 2.9.1


## seq_along( <obj> )
x <- structure(list(a = 1, value = 1:7), class = "FOO")
length.FOO <- function(x) length(x$value)
stopifnot(identical(seq_len(length(x)),
		    seq_along(x)))
## used C-internal non-dispatching length() in R <= 2.9.1


## factor(NULL)
stopifnot(identical(factor(), factor(NULL)))
## gave an error from R ~1.3.0 to 2.9.1


## methods() gave two wrong warnings in some cases:
op <- options(warn = 2)# no warning, please!
m1 <- methods(na.omit) ## should give (no warning):
##
setClass("bla")
setMethod("na.omit", "bla", function(object, ...) "na.omit(<bla>)")
(m2 <- methods(na.omit)) ## should give (no warning):
stopifnot(identical(m1, m2))
options(op)
## gave two warnings, when an S3 generic had turned into an S4 one


## raw vector assignment with NA index
x <- charToRaw("abc")
y <- charToRaw("bbb")
x[c(1, NA, 3)] <- x[2]
stopifnot(identical(x, y))
## used to segfault


## Logic operations with complex
stopifnot(TRUE & -3i, FALSE | 0+1i,
	  TRUE && 1i, 0+0i || 1+0i)
## was error-caught explicitly in spite of contrary documentation


## Tests of save/load with different types of compression
x <- xx <- 1:1000
test1 <- function(ascii, compress)
{
    tf <- tempfile()
    save(x, ascii = ascii, compress = compress, file = tf)
    load(tf)
    unlink(tf)
    stopifnot(identical(x, xx))
}
for(compress in c(FALSE, TRUE))
    for(ascii in c(TRUE, FALSE)) test1(ascii, compress)

for(compress in c("bzip2", "xz"))
    for(ascii in c(TRUE, FALSE)) {
        if (compress=="xz") {
            ## May fail with error 5 if not enough memory available.
            try(test1(ascii, compress))
        }
        else 
            test1(ascii, compress)
    }

## tests of read.table with different types of compressed input
mor <- system.file("data/morley.tab", package="datasets")
ll <- readLines(mor)
tf <- tempfile()
## gzip copression
writeLines(ll, con <- gzfile(tf)); close(con)
file.info(tf)$size
stopifnot(identical(read.table(tf), morley))
## bzip2 copression
writeLines(ll, con <- bzfile(tf)); close(con)
file.info(tf)$size
stopifnot(identical(read.table(tf), morley))
## xz compression
## May fail with error 5 if not enough memory available.
try({writeLines(ll, con <- xzfile(tf, compression = -9))
     close(con)
     print(file.info(tf)$size)
     stopifnot(identical(read.table(tf), morley))
     unlink(tf)
})


## weighted.mean with NAs (PR#14032)
x <- c(101, 102, NA)
stopifnot(all.equal(mean(x, na.rm = TRUE), weighted.mean(x, na.rm = TRUE)))
## divided by 3 in 2.10.0 (only)
## but *should* give NaN for empty:
stopifnot(identical(NaN, weighted.mean(0[0])),
	  identical(NaN, weighted.mean(NA,		na.rm=TRUE)),
	  identical(NaN, weighted.mean(rep(NA_real_,2), na.rm=TRUE)))
## all three gave 0  in 2.10.x and 2.11.x (but not previously)


## unname() on 0-length vector
stopifnot(identical(1[FALSE], unname(c(a=1)[FALSE])))
## failed to drop names in 2.10.0


## complete.cases on 0-column data frame
complete.cases(data.frame(1:10)[-1])
## failed in 2.10.0


## PR#14035, converting (partially) unnamed lists to environments.
(qq <- with(list(2), ls()))
nchar(qq)
with(list(a=1, 2), ls())
## failed in R < 2.11.0


## chisq.test with over-long 'x' or 'y' arg
# https://stat.ethz.ch/pipermail/r-devel/2009-November/055700.html
x <- y <- rep(c(1000, 1001, 1002), each=5)
z <- eval(substitute(chisq.test(x,y), list(x=x)))
z
z$observed
## failed in 2.10.0


## unsplit(drop = TRUE) on a data frame failed (PR#14084)
dff <- data.frame(gr1 = factor(c(1,1,1,1,1,2,2,2,2,2,2), levels=1:4),
                  gr2 = factor(c(1,2,1,2,1,2,1,2,1,2,3), levels=1:4),
                  yy = rnorm(11), row.names = as.character(1:11))
dff2 <- split(dff, list(dff$gr1, dff$gr2), drop=TRUE)
dff3 <- unsplit(dff2, list(dff$gr1, dff$gr2), drop=TRUE)
stopifnot(identical(dff, dff3))
## failed in 2.10.0


## mean.difftime ignored its na.rm argument
z <- as.POSIXct(c("1980-01-01", "1980-02-01", NA, "1980-03-01", "1980-04-01"))
zz <- diff(z)
stopifnot(is.finite(mean(zz, na.rm=TRUE)))
## was NA in 2.10.0


## weighted means with zero weights and infinite values
x <- c(0, 1, 2, Inf)
w <- c(1, 1, 1, 0)
z <- weighted.mean(x, w)
stopifnot(is.finite(z))
## was NaN in 2.10.x


## Arithmetic operations involving "difftime"
z <- as.POSIXct(c("2009-12-01", "2009-12-02"), tz="UTC")
(zz <- z[2] - z[1])
(zzz <- z[1] + zz)
stopifnot(identical(zzz, z[2]),
          identical(zz + z[1], z[2]),
          identical(z[2] - zz, z[1]))
z <- as.Date(c("2009-12-01", "2009-12-02"))
(zz <- z[2] - z[1])
(zzz <- z[1] + zz)
stopifnot(identical(zzz, z[2]),
          identical(zz + z[1], z[2]),
          identical(z[2] - zz, z[1]))
## failed/gave wrong answers when Ops.difftime was introduced.


## quantiles, new possibilities in 2.11.0
x <- ordered(1:11, labels=letters[1:11])
quantile(x, type = 1)
quantile(x, type = 3)
st <- as.Date("1998-12-17")
en <- as.Date("2000-1-7")
ll <- seq(as.Date("2000-1-7"), as.Date("1997-12-17"), by="-1 month")
quantile(ll, type = 1)
quantile(ll, type = 3)
## failed prior to 2.11.0


## (asymptotic) point estimate in wilcox.test(*, conf.int=TRUE)
alt <- eval(formals(stats:::wilcox.test.default)$alternative)
Z <- c(-2, 0, 1, 1, 2, 2, 3, 5, 5, 5, 7)
E1 <- sapply(alt, function(a.)
	     wilcox.test(Z, conf.int = TRUE,
			 alternative = a., exact = FALSE)$estimate)
X <- c(6.5, 6.8, 7.1, 7.3, 10.2)
Y <- c(5.8, 5.8, 5.9, 6, 6, 6, 6.3, 6.3, 6.4, 6.5, 6.5)
E2 <- sapply(alt, function(a.)
	     wilcox.test(X,Y, conf.int = TRUE,
			 alternative = a., exact = FALSE)$estimate)
stopifnot(E1[-1] == E1[1],
	  E2[-1] == E2[1])
## was continiuity corrected, dependent on 'alternative', prior to 2.10.1


## read.table with embedded newlines in header (PR#14103)
writeLines(c('"B1', 'B2"', 'B3'), "test.dat")
z <- read.table("test.dat", header = TRUE)
unlink("test.dat")
stopifnot(identical(z, data.frame("B1.B2"="B3")))
## Left part of header to be read as data in R < 2.11.0


## switch() with  empty  '...'
stopifnot(is.null(switch("A")),
	  is.null(switch(1)), is.null(switch(3L)))
## the first one hung, 2nd gave error, in R <= 2.10.1


## factors with NA levels
V <- addNA(c(0,0,NA,0,1,1,0,NA,1,1))
stopifnot(identical(V, V[, drop = TRUE]))
stopifnot(identical(model.frame(~V), model.frame(~V, xlev = list(V=levels(V)))))
# dropped NA levels (in two places) in 2.10.1
V <- c(0,0,NA,0,1,1,0,NA,1,1)
stopifnot(identical(V, V[, drop = TRUE]))
stopifnot(identical(model.frame(~V), model.frame(~V, xlev = list(V=levels(V)))))
## check other cases have not been changed


## ks.test gave p=1 rather than p=0.9524 because abs(1/2-4/5)>3/10 was TRUE
stopifnot(all.equal(ks.test(1:5, c(2.5,4.5))$p.value, 20/21))


## NAs in utf8ToInt and v.v.
stopifnot(identical(utf8ToInt(NA_character_), NA_integer_),
          identical(intToUtf8(NA_integer_), NA_character_),
          identical(intToUtf8(NA_integer_, multiple = TRUE), NA_character_))
## no NA-handling prior to 2.11.0


## tcrossprod() for  matrix - vector combination
u <- 1:3 ; v <- 1:5
## would not work identically: names(u) <- LETTERS[seq_along(u)]
U <- as.matrix(u)
stopifnot(identical(tcrossprod(u,v), tcrossprod(U,v)),
	  identical(tcrossprod(u,v), u %*% t(v)),
	  identical(tcrossprod(v,u), tcrossprod(v,U)),
	  identical(tcrossprod(v,u), v %*% t(u)))
## tcrossprod(v,U) and (U,v) wrongly failed in R <= 2.10.1


## det() and determinant() in NA cases
m <- matrix(c(0, NA, 0, NA, NA, 0, 0, 0, 1), 3,3)
m0 <- rbind(0, cbind(0, m))
if(FALSE) { ## ideally, we'd want -- FIXME --
stopifnot(is.na(det(m)), 0 == det(m0))
} else print(c(det.m = det(m), det.m0 = det(m0)))
## the first wrongly gave 0  (still gives .. FIXME)


## c/rbind(deparse.level=2)
attach(mtcars)
(cn <- colnames(cbind(qsec, hp, disp)))
stopifnot(identical(cn, c("qsec", "hp", "disp")))
(cn <- colnames(cbind(qsec, hp, disp, deparse.level = 2)))
stopifnot(identical(cn, c("qsec", "hp", "disp")))
(cn <- colnames(cbind(qsec, log(hp), sqrt(disp))))
stopifnot(identical(cn, c("qsec", "", "")))
(cn <- colnames(cbind(qsec, log(hp), sqrt(disp), deparse.level = 2)))
stopifnot(identical(cn, c("qsec", "log(hp)", "sqrt(disp)")))
detach()
## 2.10.1 gave no column names for deparse.level=2


## Infinite-loops with match(incomparables=)
match(c("A", "B", "C"), "A", incomparables=NA)
match(c("A", "B", "C"), c("A", "B"), incomparables="A")
## infinite-looped in 2.10.1


## path.expand did not propagate NA
stopifnot(identical(c("foo", NA), path.expand(c("foo", NA))))
## 2.10.1 gave "NA"


## prettyNum(drop0trailing=TRUE) mangled complex values (PR#14201)
z <- c(1+2i, 1-3i)
str(z) # a user
stopifnot(identical(format(z, drop0trailing=TRUE), as.character(z)))
## 2.10.1 gave 'cplx [1:2] 1+2i 1+3i'


## "exact" fisher.test
dd <- data.frame(group=1, score=c(rep(0,14), rep(1,29), rep(2, 16)))[rep(1:59, 2),]
dd[,"group"] <- c(rep("DOG", 59), rep("kitty", 59))
Pv <- with(dd, fisher.test(score, group)$p.value)
stopifnot(0 <= Pv, Pv <= 1)
## gave P-value 1 + 1.17e-13  in R < 2.11.0


## Use of switch inside lapply (from BioC package ChromHeatMap)
lapply("forward", switch, forward = "posS", reverse = "negS")
## failed  when first converted to primitive.


## evaluation of arguments of log2
assertError(tryCatch(log2(quote(1:10))))
## 'worked' in 2.10.x by evaluting the arg twice.


## mean with NAs and trim (Bill Dunlap,
## https://stat.ethz.ch/pipermail/r-devel/2010-March/056982.html)
stopifnot(is.na(mean(c(1,10,100,NA), trim=0.1)),
          is.na(mean(c(1,10,100,NA), trim=0.26)))
## gave error, real value respectively in R <= 2.10.1


## all.equal(*, tol) for objects with numeric attributes
a <- structure(1:17, xtras = c(pi, exp(1)))
b <- a * (II <- (1 + 1e-7))
attr(b,"xtras") <- attr(a,"xtras") * II
stopifnot(all.equal(a,b, tol=2e-7))
## gave  "Attributes: .... relative difference: 1e-07"  in R <= 2.10.x


## Misuse of gzcon() [PR# 14237]
(ac <- getAllConnections())
tc <- textConnection("x", "w")
try(f <- gzcon(tc)) # -> error.. but did *damage* tc
newConn <- function(){ A <- getAllConnections(); A[is.na(match(A,ac))] }
(newC <- newConn())
gg <- tryCatch(getConnection(newC), error=identity)
stopifnot(identical(gg, tc))
close(tc)
stopifnot(length(newConn()) == 0)
## getConn..(*) seg.faulted in R <= 2.10.x


## splinefun(., method = "monoH.FC")
x <- 1:7 ; xx <- seq(0.9, 7.1, length=2^12)
y <- c(-12, -10, 3.5, 4.45, 4.5, 140, 142)
Smon <- splinefun(x, y, method = "monoH.FC")
stopifnot(0 <= min(Smon(xx, deriv=1)))
## slopes in [4.4, 4.66] were slightly negative, because m[] adjustments
## could be sightly off in cases of adjacency, for  R <= 2.11.0


## prettyDate( <Date> )
x <- as.Date("2008-04-22 09:45") + 0:5
px <- pretty(x, n = 5)
stopifnot(px[1] == "2008-04-22", length(px) == 6)
## did depend on the local timezone  at first


## cut( d, breaks = n) - for d of class  'Date' or 'POSIXt'
x <- seq(as.POSIXct("2000-01-01"), by = "days", length = 20)
stopifnot(nlevels(c1 <- cut(x, breaks = 3)) == 3,
	  nlevels(c2 <- cut(as.POSIXlt(x), breaks = 3)) == 3,
	  nlevels(c3 <- cut(as.Date(x), breaks = 3)) == 3,
	  identical(c1, c2))
## failed in R <= 2.11.0


## memDecompress (https://stat.ethz.ch/pipermail/r-devel/2010-May/057419.html)
char <- paste(replicate(200, "1234567890"), collapse="")
## May fail with error 5 if not enough memory available.
try({
    char.comp <- memCompress(char, type="xz")
    char.dec <- memDecompress(char.comp, type="xz", asChar=TRUE)
    print(c(nchar(char),nchar(char.dec)))
    stopifnot(nchar(char.dec) == nchar(char))
})
## short in R <= 2.11.0


## rbeta() with mass very close to 1 -- bug PR#14291
set.seed(1)
if(any(ii <- is.na(rbeta(5000, 100, 0.001))))
    stop("rbeta() gave NAs at ", paste(which(ii), collapse=", "),
         "\n")
## did give several, but platform dependently, in R <= 2.11.0


## print.ls_str() should not eval() some objects
E <- environment((function(miss)function(){})())
E$i <- 2:4
E$o <- as.name("foobar")
E$cl <- expression(sin(x))[[1]]
ls.str(E)
## 'o' failed in R <= 2.11.0 (others in earlier versions of R)


## print() {& str()} should distinguish named empty lists
stopifnot(identical("named list()",
		    capture.output(list(.=2)[0])))
## was just "list()" up to R <= 2.11.x


## stripchart with empty first level (PR#14317)
stripchart(decrease ~ treatment, data = OrchardSprays,
           subset = treatment != "A")
## failed in 2.11.1


## versions of pre-2.12.0 using zlib 1.2.[45] failed
zz <- gzfile("ex.gz", "w")  # compressed file
cat("TITLE extra line", "2 3 5 7", "", "11 13 17", file = zz, sep ="\n")
close(zz)
blah <- file("ex.gz", "r")
stopifnot(seek(blah) == 0)
## gave random large multiple of 2^32 on Linux systems attempting to
## use LFS support.


## pre-2.12.0 wrongly accessed 0-length entries
o0 <- as.octmode(integer(0))
stopifnot(identical(o0, o0 & "400"))
## gave a seg.fault at some point


## as.logical on factors
x <- factor(c("FALSE", "TRUE"))
stopifnot(identical(as.logical(x), c(FALSE, TRUE)))
# Lost documented behaviour when taken primitive in R 2.6.0
stopifnot(identical(as.vector(x, "logical"), c(FALSE, TRUE)))
# continued to work
## Reverted in 2.12.0.


## missing backquoting of default arguments in in prompt()
f <- function (FUN = `*`) {}
pr <- prompt(f, NA)$usage
stopifnot(identical(pr[2], "f(FUN = `*`)"))
## see https://stat.ethz.ch/pipermail/r-devel/2010-August/058126.html


## cut.POSIXt very near boundaries (PR#14351)
x <- as.POSIXlt("2010-08-10 00:00:01")
stopifnot(!is.na(cut(x, "5 hours")))
## was NA in 2.11.x


## summary() on data frames with invalid names -- in UTF-8 locale
DF <- data.frame(a = 1:3, b = 4:6)
nm <- names(DF) <- c("\xca", "\xcb")
cn <- gsub(" ", "", colnames(summary(DF)), useBytes = TRUE)
stopifnot(identical(cn, nm))
m <- as.matrix(DF)
DF <- data.frame(a = 1:3, m=I(m))
cn <- gsub(" ", "", colnames(summary(DF)), useBytes = TRUE)
stopifnot(identical(cn, c("a", paste("m.", nm, sep="", collapse=""))))
##  Had NAs in < 2.12.0


## [[<- could create invalid objects,
## https://stat.ethz.ch/pipermail/r-devel/2010-August/058312.html
z0 <- z <- factor(c("Two","Two","Three"), levels=c("One","Two","Three"))
z[[2]] <- "One"
stopifnot(typeof(z) == "integer")
z[[2]] <- "Two"
stopifnot(identical(z, z0))
## failed < 2.12.0


## predict.loess with NAs
cars.lo <- loess(dist ~ speed, cars)
res <- predict(cars.lo, data.frame(speed = c(5, NA, 25)))
stopifnot(length(res) == 3L, is.na(res[2]))
res <- predict(cars.lo, data.frame(speed = c(5, NA, 25)), se = TRUE)
stopifnot(length(res$fit) == 3L, is.na(res$fit[2]),
          length(res$se.fit) == 3L, is.na(res$se.fit[2]))
cars.lo2 <- loess(dist ~ speed, cars, control = loess.control(surface = "direct"))
res <- predict(cars.lo2, data.frame(speed = c(5, NA, 25)))
stopifnot(length(res) == 3L, is.na(res[2]))
res <- predict(cars.lo2, data.frame(speed = c(5, NA, 25)), se = TRUE)
stopifnot(length(res$fit) == 3L, is.na(res$fit[2]),
          length(res$se.fit) == 3L, is.na(res$se.fit[2]))
## Used na.omit prior to 2.12.0


## student typo
try( ksmooth(cars$speed, cars$dists) )
## now error about y (== NULL);  segfaulted <= 2.11.1


## do.call()ing NextMethod and empty args:
try( do.call(function(x) NextMethod('foo'),list()) )
## segfaulted <= 2.11.1


## identical() returned FALSE on external ptr with
## identical addresses <= 2.11.1
stopifnot(identical(
                    getNativeSymbolInfo("R_getSymbolInfo", "base"),
                    getNativeSymbolInfo("R_getSymbolInfo", "base")
                    ))
stopifnot(!identical(
                     getNativeSymbolInfo("R_getSymbolInfo", "base"),
                     getNativeSymbolInfo("R_getRegisteredRoutines", "base")
                     ))


## getNamespaceVersion() etc
## DISABLED for pqR, since version of 'stats' needn't be the same.
#stopifnot(getNamespaceVersion("stats") == getRversion())
## failed in R 2.11.x


## PR#14383
x <- rnorm(100)
z1 <- quantile(x, type = 6, probs = c(0, .5))
z2 <- quantile(x, type = 6, probs = c(.5, 0))
stopifnot(z1 == rev(z2))
## differed in 2.11.x


## backSpline() with decreasing knot locations
require(splines)
d1 <- c(616.1, 570.1, 523.7, 477.3, 431.3, 386.2, 342.4, 300.4, 260.4,
        222.7, 187.8, 155.7, 126.7, 100.8,  78.1,  58.6,  42.2,  28.7,
         18.1,  10.2)
r1 <- c(104.4, 110  , 115.5, 121,   126.6, 132.1, 137.7, 143.2, 148.8,
        154.3, 159.9, 165.4, 170.9, 176.5, 182,   187.6, 193.1, 198.7,
        204.2, 209.8)
sp1 <- interpSpline(r1,d1)# 'x' as function of 'y' (!)
psp1 <- predict(sp1)
bsp1 <- backSpline(sp1)
dy <- diff(predict(bsp1, .5 + 18:30)$y)
stopifnot(-.9 < dy, dy < -.35)
## failed in R <= 2.11.x: "bizarre jumps"
detach("package:splines")


## PR#14393
f <- factor(c(NA, 1, 2), levels = 1:3, labels = 1:3)
mf <- model.frame(~ f, na.action = na.pass, drop.unused.levels = TRUE)
stopifnot(identical(mf$f, f[,drop=TRUE]))
## failed to drop < 2.12.0


## problem with deparsing variable names of > 500 bytes in model.frame
## reported by Terry Therneau to R-devel, 2010-10-07
tname <- paste('var', 1:50, sep='')
tmat <- matrix(rnorm(500), ncol=50, dimnames=list(NULL, tname))
tdata <- data.frame(tmat)
temp1 <- paste( paste(tname, tname, sep='='), collapse=', ')
temp2 <- paste("~1 + cbind(", temp1, ")")
foo <- model.frame(as.formula(temp2), tdata)
## gave invalid variable name.


## subassignment to expressions sometimes coerced them to lists.
x1 <- x2 <- x3 <- expression(a = pi, b = pi^2)
x1["b"] <- expression(pi^3)
stopifnot(is.expression(x1)) # OK
x1["a"] <- NULL
stopifnot(is.expression(x1))
x2[["b"]] <- quote(pi^3)
stopifnot(is.expression(x2)) # OK
x2[["a"]] <- NULL
stopifnot(is.expression(x2))
x3$a <- NULL
stopifnot(is.expression(x3))
## coerced to lists


## predict on an lm object with type = "terms" and 'terms' specified
dat <- data.frame(y=log(1:10), x=1:10, fac=rep(LETTERS[11:13],c(3,3,4)))
fit <- lm(y~fac*x, data=dat)
pfit <- predict(fit, type="terms", interval="confidence", newdata=dat[7:5,])
pfit2 <- predict(fit, type="terms", terms=c("x","fac"),
                 interval="confidence", newdata=dat[7:5,])
pfit2Expected <- lapply(pfit,
                        function(x)if(is.matrix(x))
                        structure(x[, c("x","fac")], constant=attr(x, "constant"))
                        else x)
stopifnot(identical(pfit2, pfit2Expected))
## pfit2 failed, and without 'interval' gave se's for all terms.


## TRE called assert() on an invalid regexp (PR#14398)
try(regexpr("a{2-}", ""))
## terminated R <= 2.12.0


## ! on zero-length objects (PR#14244)
M <- matrix(FALSE, 0, 2)
stopifnot(identical(attributes(!M), attributes(M)))
# and for back compatibiility
!list() # logical(0)
## dropped all attributes in 2.12.0


## Preserve intercepts in drop.terms
tt <- terms(~ a + b - 1)
tt2 <- terms(~ b - 1)
stopifnot(identical(drop.terms(tt, 1), tt2))
stopifnot(identical(tt[2], tt2))
stopifnot(identical(tt[1:2], tt))
## reset intercept term < R 2.13.0


## Test new defn of cmdscale()
mds <- cmdscale(eurodist, eig = TRUE, k = 14)
stopifnot(ncol(mds$points) < 14L) # usually 11.
## Used negative eigenvalues in 2.12.0


## Sweave regression test moved to utils/tests.


## mapply() & sapply() should not simplify e.g. for "call":
f2 <- function(i,j) call(':',i,j)
stopifnot(identical(2:3,
		    dim(sapply(1:3, function(i) list(0, 1:i)))),
	  length(r <- mapply(1:2, c(3,7), FUN= f2)) == 2,
	  length(s <- sapply(1:3, f2, j=7)) == 3)
## length wrongly were 6 and 9, in R <= 2.12.0


## 'sep' in reshape() (PR#14335)
test <- data.frame(x = rnorm(100), y = rnorm(100), famid = rep(1:50, each=2),
                   time = rep(1:2, 50))

wide <- reshape(data = test, v.names = c("x", "y"), idvar = "famid",
                timevar = "time", sep = "", direction = "wide")
stopifnot(identical(names(wide), c("famid", "x1", "y1", "x2", "y2")))
## was c("famid", "x.1", "y.1", "x.2", "y.2") in R <= 2.12.0


## PR#14438
X <- matrix(0+1:10, ncol = 2)[, c(1,1,2,2)]
colnames(X) <- c("X1","Dup1", "X2", "Dup2")
X2 <- qr.X(qr(X))
X2
identical(colnames(X), colnames(X2))
## failed to pivot colnames in R <= 2.12.0


## improvements to aggregate.data.frame in 2.13.0
a <- data.frame(nm = c("a", "b", "a", "b"), 
                time = rep(as.POSIXct("2016-09-13 11:53:19 EDT"), 4))
b <- with(a, aggregate(time, list(nm=nm), max))
stopifnot(inherits(b$x, "POSIXt"))
##


## pretty(<only non-finite>)  PR#14468
stopifnot(length(pretty(-2:1 / 0)) == 0)
## gave an error in R <= 2.12.1


## revised behaviour of as.POSIXlt in R 2.13.0
x <- c("2001-02-03", "2001-02-03 04:05")
stopifnot(identical(as.POSIXlt(x), rev(as.POSIXlt(rev(x)))))
## used different formats earlier


## seq.Date could overshoot
x <- seq(as.Date("2011-01-07"), as.Date("2011-03-01"), by = "month")
stopifnot(length(x) == 2)
x <- seq(as.POSIXct("2011-01-07"), as.POSIXct("2011-03-01"), by = "month")
stopifnot(length(x) == 2)
## was 3 in R < 2.13.0


## mostattributes<- now sometimes works for data frames (PR#14469)
x <- women
mostattributes(x) <- attributes(women) # did not set names in R < 2.13.0
## but there are still problems with row.names (see the help)


## naresid.exclude when all cases have been omitted
## (reported by Simon Wood to R-help, 2011-01-14)
x <- NA_real_
na.act <- na.action(na.exclude(x))
z <- naresid(na.act, rep(0, 0))
stopifnot(identical(z, x))
## gave length-0 result


## weighted.residuals did not work correctly with mlm fits
## see https://stat.ethz.ch/pipermail/r-devel/2011-January/059642.html
d4 <- data.frame(y1=1:4, y2=2^(0:3), wt=log(1:4), fac=LETTERS[c(1,1,2,2)])
fit <- lm(data=d4, cbind(y1,y2)~fac, weights=wt)
wtr <- weighted.residuals(fit)
stopifnot(identical(dim(wtr), 3:2))
## dropped dims in 2.12.1


## ccf did not work with na.action=na.pass
## https://stat.ethz.ch/pipermail/r-help/2011-January/265992.html
z <- matrix(rnorm(50),,2); z[6,] <- NA; z <- ts(z)
acf(z, na.action=na.pass, plot = FALSE)
ccf(z[,1], z[,2], na.action=na.pass, plot=FALSE)
## failed in 2.12.1


## tests of append mode on compressed connections.
tf <- tempfile(); con <- gzfile(tf, "w")
writeLines(as.character(1:50), con)
close(con); con <- gzfile(tf, "a")
writeLines(as.character(51:70), con)
close(con)
stopifnot(length(readLines(tf)) == 70)
unlink(tf)

con <- bzfile(tf, "w")
writeLines(as.character(1:50), con)
close(con); con <- bzfile(tf, "a")
writeLines(as.character(51:70), con)
close(con)
stopifnot(length(readLines(tf)) == 70)
unlink(tf)

## May fail with error 5 if not enough memory available.
try({con <- xzfile(tf, "w");
     writeLines(as.character(1:50), con)
     close(con)
     con <- xzfile(tf, "a")
     writeLines(as.character(51:70), con)
     close(con)
     print(lnth<-length(readLines(tf)))
     unlink(tf)
     stopifnot(lnth == 70)
     ## bzfile warned and did not work R < 2.13.0
})


## NA_complex_ in prettyNum()
format(c(pi+0i, NA),   drop0 = TRUE)
prettyNum(NA_complex_, drop0 = TRUE)
## gave errors in R < 2.12.2


## Map() needed to call match.fun() itself (PR#14495)
local({a <- sum; Map("a", list(1:5))})
## failed R < 2.13.0


## correct format() / rounding, print()ing -- (PR#14491)
stopifnot(format.info(7.921,     digits=2) == c(3,1,0),
          format.info(5.9994001, digits=4) == c(5,3,0))
## gave (1, 0, 0) in all R versions < 2.13.0
stopifnot(identical(format(0.2204, digits=3), "0.22"))
## gave "0.220" previously


## regression test for PR#14517
try(unzip('non-existing_file.zip', list=TRUE, unzip="internal"))
## crashed on some platforms in pre-2.13.0


## plot.formula(*, data=<matrix>) etc
A <- data.matrix(anscombe)
plot  (y1 ~ x1, data = A, main = "Anscombe's first two sets")
points(y2 ~ x2, data = A, col=2, pch=2)
lines (y2 ~ x2, data = A, lwd=2, col="gray")
## using a matrix failed in R < 2.13.0  *when* there was an extra argument


## PR#14530
dfA <- data.frame(A=1:2, B=3:4, row.names=letters[1:2])
dfB <- dfA[2:1,]
res <- try(data.frame(dfA, dfA[2:1,], check.rows=TRUE))
stopifnot(inherits(res, "try-error"))
## 'worked' in 2.12.2.


## uniroot(f,..) when f(.) == -Inf :
## now play with different  g(.)'s ..
g <- function(x) exp( 5*sign(x)*abs(x)^2.1 )
if(FALSE) { ## if you want to see how it *did* go wrong:
    ff1 <- function(x) {r <- log(g(x)); print(c(x,r)); r}
    str(ur <- uniroot(ff1, c(-90,100)))
}
str(ur <- uniroot(function(x) log(g(x)), c(-90,100)))# -> 2 warnings .. -Inf replaced ..
stopifnot(abs(ur$root) < 0.001)
## failed badly in R < 2.13.0, as -Inf was replaced by +1e308


## as.matrix.dist
x <- matrix(,0,0)
d <- dist(x)
as.matrix(d)
## Threw an error < 2.13.0


## smooth.spline with data with a very small range.  (PR#14552)
dt <- seq(as.POSIXct("2011-01-01"), as.POSIXct("2011-01-01 10:00:00"), by="min")
x <- as.double(dt)
y <- sin(seq_along(x) * 3 * pi/180)
s <- smooth.spline(x, y)
stopifnot(length(s$x) == length(x))
## Chose 5 distinct values of x in 2.13.0


## readBin on a raw connection
rawcon <- rawConnection(as.raw(101:110))
res <- readBin(rawcon, what="integer", size=1, n=4)
close(rawcon)
stopifnot(identical(res, 101:104))
## read the same value repeatedly in 2.13.0


## Types of closure bodies
fun <- eval(substitute(function() x, list(x = environment())))
body(fun)
# an external pointer
y <- file(""); z <- attr(y, "conn_id"); close(y)
fun <- eval(substitute(function() x, list(x = z)))
body(fun)
## not allowed in R < 2.14.0.


## Corner cases for signif() and round()
x <- pi^(-6:6)
stopifnot(identical(signif(x, -Inf), signif(x, 1L))) # zero in R < 2.14.0
stopifnot(identical(round(x, -Inf), rep(0, length(x)))) # NAs in R < 2.14.0
##


## (un)stack with character columns
DF <- data.frame(a = letters[1:3], b = letters[4:6], stringsAsFactors = FALSE)
DF2 <- stack(DF)
stopifnot(class(DF2$values) == "character") # was factor
DF3 <- unstack(DF2) # contained factors
stopifnot(all(sapply(DF3, class) == "character"))
DF4 <- stack(DF[1])
stopifnot(identical(unstack(DF4), DF[1])) # was a list
## issues in R < 2.14.0


## PR#14710 (an instance of PR#8528)
stopifnot(!is.na(qchisq(p=0.025, df=0.00991)))
## NaN in 2.13.2


## nobs() for zero-weight glm fits:
DF <- data.frame(x1=log(1:10), x2=c(1/(1:9), NA), y=1:10,
                 wt=c(0,2,0,4,0,6,7,8,9,10))
stopifnot(nobs(lm(y ~ x1 + x2, weights = wt, data=DF)) ==
          nobs(glm(y ~ x1 + x2, weights = wt, data = DF)))
## was 6 and 9 in R < 2.14.1.


## anyDuplicated(*, MARGIN=0)
m. <- m <- cbind(M = c(3,2,7,2),
                 F = c(6,2,7,2))
rownames(m.) <- LETTERS[1:4]; m.
stopifnot(identical(attributes(dm <- duplicated(m., MARGIN=0)),
		    attributes(m.)),
	  (dvm <- duplicated(as.vector(m.))) == dm, # all TRUE
	  identical(anyDuplicated(	    m.,	 MARGIN=0),
		    anyDuplicated(as.vector(m.), MARGIN=0)))
## gave error in R < 2.14.1


## PR#14739
stopifnot(!is.nan(pbinom(10, 1e6, 0.01, log.p=TRUE)))
## was NaN thanks to Maechler's misuse of toms708 in 2.11.0.


## PR14742
stopifnot(identical(duplicated(data.frame(c(1, 1)), fromLast = TRUE),
                    duplicated(c(1, 1), fromLast = TRUE)))
## first ignored fromLast in 2.14.0.

## str(*, list.len, strict.width=.):
dm <- as.data.frame(matrix( rnorm(10000), nrow=50, ncol=200))
calls <- list(quote( str(dm, list.len= 7)),
	      quote( str(dm, list.len= 7, digits=10, width=88, strict.width='no')),
	      quote( str(dm, list.len= 7, digits=10, width=88, strict.width='cut')))
ee <- lapply(calls, function(cl) capture.output(eval(cl)))
stopifnot(sapply(ee, length) == 1 + 7 + 1)
## with 'list.len' was not used with 'strict.width="cut"' in  R <= 2.14.1

## Tests of serialization (new internal code in 2.15.0)
input <- pi^(1:10)
stopifnot(identical(input, unserialize(serialize(input, NULL))))
stopifnot(identical(input, unserialize(serialize(input, NULL, xdr = FALSE))))
z <- pi+ 3*1i
input <- z^(1:10)
stopifnot(identical(input, unserialize(serialize(input, NULL))))
stopifnot(identical(input, unserialize(serialize(input, NULL, xdr = FALSE))))
input <- matrix(1:1000000, 1000, 1000)
stopifnot(identical(input, unserialize(serialize(input, NULL))))
stopifnot(identical(input, unserialize(serialize(input, NULL, xdr = FALSE))))
z <- paste(readLines(file.path(R.home("doc"), "COPYING")), collapse="\n")
input <- charToRaw(z)
stopifnot(identical(input, unserialize(serialize(input, NULL))))
serialize(input, con <- file("serial", "wb")); close(con)
res <- unserialize(con <- file("serial", "rb")); close(con)
stopifnot(identical(input, res))
unlink("serial")
stopifnot(identical(quote(f(1,,abc,_,3)),
                    unserialize(serialize(quote(f(1,,abc,_,3)),NULL))))


## mis-PROTECT()ion in printarray C code:
df <- data.frame(a=1:2080, b=1001:2040, c=letters, d=LETTERS, e=1:1040)
stopifnot(length(df.ch <- capture.output(df)) == 1+nrow(df))
## "cannot allocate memory block of size 17179869183.6 Gb" in R <= 2.14.1


## logic in one of the many combinations of predict.lm() computations
fit <- lm(mpg ~ disp+hp, data=mtcars)
r <- predict(fit, type="terms", terms = 2, se.fit=TRUE)
stopifnot(dim(r$se.fit) == c(nrow(mtcars), 1))
## failed in  R <= 2.14.1


## format.POSIXlt(x) for wrong x
d0 <- strptime(as.Date(logical(0)), format="%Y-%m-%d", tz = "GMT")
d0$mday <- 1
try(format(d0))
## crashed (Arithmetic exception) for  R <= 2.14.1


## options("max.print") :
suppressWarnings({
    assertError(options(max.print = Inf))
    assertError(options(max.print = -2))
    assertError(options(max.print = 1e100))
})
## gave only warnings (every print() time, ...)  in R <= 2.14.2


## attributes with units<-  (PR#14839)
tt <- structure(500, units = "secs", class = "difftime", names = "a")
tt
units(tt) <- "mins"
tt
stopifnot(identical(names(tt), "a"))
## R < 2.15.0 changed the name, but then it was not documented to be kept.


## predict( VAR(p >= 2) )
set.seed(42)
u <- matrix(rnorm(200), 100, 2)
y <- filter(u, filter=0.8, "recursive")
est <- ar(y, aic = FALSE, order.max = 2) ## Estimate VAR(2)
xpred <- predict(object = est, n.ahead = 100, se.fit = FALSE)
stopifnot(dim(xpred) == c(100, 2), abs(range(xpred)) < 1)
## values went to +- 1e23 in R <= 2.14.2


## regression tests for merge
d1 <- data.frame(a = 1:10, b = 1:10, b.x = 10:1)
d2 <- data.frame(a = 1:10, b = 101:110)
op <- options(warn = 2)
z <- try(merge(d1, d2, by = 'a'))
stopifnot(inherits(z, "try-error"))
merge(d1, d2, by = 'a', suffixes = c("", ".y"))
z <- try(merge(d1, d2, by = 'a', suffixes = c(".z", ".z")))
stopifnot(inherits(z, "try-error"))
options(op)
# First 'worked' in R < 2.15.0, second was disallowed in early 2012,
# third 'worked' in R < 2.15.1.
# example based on package SDMTools::compare.matrix
# where 'by' is ambiguous.
x <- expand.grid(x = 1:2, y = 1:2)
y <- data.frame(x = c(1,2,1,2), y = c(1,1,2,2), z = c(5040,128,1123,3709))
merge(x, y, all = TRUE)
names(y)[3] <- "x"
stopifnot(inherits(try(merge(x, y, all = TRUE)), "try-error"))
## 'worked' in R < 2.15.1.


## misuse of seq() by package 'plotrix'
stopifnot(inherits(try(seq(1:50, by = 5)), "try-error"))
## gave 1:50 in R < 2.15.1, with warnings from seq().


## regression test for PR#14850 (misuse of dim<-)
b <- a <- matrix(1:2, ncol = 2)
`dim<-`(b, c(2, 1))
stopifnot(ncol(a) == 2)
## did not duplicate.


## deparsing needs escape characters in names (PR#14846)
f <- function(x) switch(x,"\\dbc"=2,3)
parse(text=deparse(f))
## Gave error about unrecognized escape


## hclust()'s original algo was not ok for "median" (nor "centroid") -- PR#4195
n <- 12; p <- 3
set.seed(46)
d <- dist(matrix(round(rnorm(n*p), digits = 2), n,p), "manhattan")
d[] <- d[] * sample(1 + (-4:4)/100, length(d), replace=TRUE)
hc <- hclust(d, method = "median")
stopifnot(all.equal(hc$height[5:11],
                    c(1.69805, 1.75134375, 1.34036875, 1.47646406,
                      3.21380039, 2.9653438476, 6.1418258), tol = 1e-9))
##


## 'infinity' partially matched 'inf'
stopifnot(as.numeric("infinity") == Inf)
## was NA in R < 2.15.1


## by() failed for a 0-row data frame
b <- data.frame(ppg.id=1, predvol=2)
a <- b[b$ppg.id == 2, ]
by(a, a["ppg.id"], function(x){
    vol.sum = numeric()
    id = integer();
    if(dim(x)[1] > 0) {id = x$ppg.id[1]; vol.sum = sum(x$predvol)}
    data.frame(ppg.id=id, predVolSum=vol.sum)
})
<<<<<<< HEAD
## failed in 2.15.0

proc.time()
=======
## failed in 2.15.0
>>>>>>> d7164975
<|MERGE_RESOLUTION|>--- conflicted
+++ resolved
@@ -1860,10 +1860,4 @@
     if(dim(x)[1] > 0) {id = x$ppg.id[1]; vol.sum = sum(x$predvol)}
     data.frame(ppg.id=id, predVolSum=vol.sum)
 })
-<<<<<<< HEAD
-## failed in 2.15.0
-
-proc.time()
-=======
-## failed in 2.15.0
->>>>>>> d7164975
+## failed in 2.15.0