# Test matrix multiplication, with %*%, crossprod, and tcrossprod, by
# BLAS and 'matprod' routines.
#
# Added for pqR, 2013, 2018 Radford M. Neal.

# Check matrix multiplication with various sizes of matrices, setting
# matrix elements to random values that are integer multiples of 1/8 so
# that floating point arithmetic will be exact (but accidental conversions
# to integer will be detected).  The crossprod and tcrossprod routines
# are also checked when give one argument (producing a symmetric result).
#
# Returns the last (largest) result matrix.

check_matprod <- function (print=TRUE)
{ 
  if (print) 
  { cat("\n")
    print(options()[c("mat_mult_with_BLAS","helpers_disable")])
  }

  # Matrix multiply the hard way, to check results.

  matmult <- function (A,B)
  { n <- nrow(A)
    m <- ncol(B)
    k <- ncol(A)
    stopifnot(nrow(B)==k)
    C <- matrix(0,n,m)
    for (i in seq_len(n))
    { for (j in seq_len(m))
      { C[i,j] <- sum (A[i,] * B[,j])
      }
    }
    C
  }

  # Do checks with given matrix sizes.

  check <- function (n, m, k)
  { A <- matrix (rgeom(n*k,0.1)/8, n, k)
    B <- matrix (rgeom(k*m,0.1)/8, k, m)
    C <- matmult(A,B)
    C1 <- matmult(A,B+1)
    C2 <- matmult(A,B)+2
    At <- t(A)
    Bt <- t(B)
    stopifnot(identical(A%*%B,C))
    stopifnot(identical(crossprod(At,B),C))
    stopifnot(identical(tcrossprod(A,Bt),C))
    stopifnot(identical(A%*%(B+1),C1))
    stopifnot(identical(crossprod(At,B+1),C1))
    stopifnot(identical(tcrossprod(A,Bt+1),C1))
    stopifnot(identical(A%*%B+2,C2))
    stopifnot(identical(crossprod(At,B)+2,C2))
    stopifnot(identical(tcrossprod(A,Bt)+2,C2))
    if (n==m) 
    { D <- matmult(At,A)
      stopifnot(identical(crossprod(A),D))
      stopifnot(identical(tcrossprod(At),D))
    }
    C
  }

  # Set seed to get consistent results.

  set.seed(1)

  # Try various sizes systematically.

<<<<<<< HEAD
  for (n in 0:11)
  { for (m in 0:11)
    { for (k in 0:11)
=======
  for (n in 0..11)
  { for (m in 0..11)
    { for (k in 0..11)
>>>>>>> d07c8aaa
      { C <- check(n,m,k)
      }
    }
  }

  if (print)
  { cat("\n")
    print(C)
  }

<<<<<<< HEAD
=======
  for (n in c(20,100,200,1000,2000,10000))
  { for (m in c(20,100,200,1000,2000,10000))
    { if (n*m <= 2000000)
      { if (print) print(c(n,m))
        for (k in c(1,2,3,4,5,8,9)) check(n,m,k)
      }
    }
  }

>>>>>>> d07c8aaa
  # Try various sizes randomly.  Can increase loop count for more testing
  # by setting the environment variable R_MATPROD_TEST_COUNT (minimum 200).

  count <- as.integer(Sys.getenv("R_MATPROD_TEST_COUNT"))
  if (is.na(count) || count < 200) count <- 200

  for (i in 1..count)
  {  n <- if (runif(1)<0.6) 15*rpois(1,10) + rpois(1,10) 
          else if (runif(1)>0.93) 50*rpois(1,12) + rpois(1,30) 
          else rpois(1,5)
     m <- if (runif(1)<0.6) 15*rpois(1,10) + rpois(1,10) 
          else if (runif(1)>0.93) 50*rpois(1,12) + rpois(1,30) 
          else rpois(1,5)
     k <- if (runif(1)<0.6) 15*rpois(1,10) + rpois(1,10) 
          else if (runif(1)>0.93) 50*rpois(1,12) + rpois(1,30) 
          else rpois(1,5)
     if (n > 1200) n <- 1200
     if (m > 1200) m <- 1200
     if (k > 1200) k <- 1200
     # Print n,m,k, but only for the first 200, so increasing the loop
     # repetitions won't invalidate saved output.
     if (print && i <= 200) print(c(n,m,k))
     check(n,m,k)
  }
}

# Check matrix products using BLAS and using 'matprod' routines, with
# or without helper threads enabled.
<<<<<<< HEAD

sv <- options()[c("mat_mult_with_BLAS","helpers_disable")]

options(mat_mult_with_BLAS=FALSE,helpers_disable=FALSE)
check_matprod()

options(mat_mult_with_BLAS=FALSE,helpers_disable=TRUE)
check_matprod()

if (identical(Sys.getenv("R_MATPROD_TEST_BLAS"),"TRUE")) {

=======

sv <- options()[c("mat_mult_with_BLAS","helpers_disable")]

options(mat_mult_with_BLAS=FALSE,helpers_disable=FALSE)
check_matprod()

options(mat_mult_with_BLAS=FALSE,helpers_disable=TRUE)
check_matprod()

if (identical(Sys.getenv("R_MATPROD_TEST_BLAS"),"TRUE")) {

>>>>>>> d07c8aaa
    options(mat_mult_with_BLAS=TRUE,helpers_disable=FALSE)
    check_matprod(print=FALSE)

    options(mat_mult_with_BLAS=TRUE,helpers_disable=TRUE)
    check_matprod(print=FALSE)
}

options(sv)<|MERGE_RESOLUTION|>--- conflicted
+++ resolved
@@ -67,15 +67,9 @@
 
   # Try various sizes systematically.
 
-<<<<<<< HEAD
-  for (n in 0:11)
-  { for (m in 0:11)
-    { for (k in 0:11)
-=======
   for (n in 0..11)
   { for (m in 0..11)
     { for (k in 0..11)
->>>>>>> d07c8aaa
       { C <- check(n,m,k)
       }
     }
@@ -86,8 +80,6 @@
     print(C)
   }
 
-<<<<<<< HEAD
-=======
   for (n in c(20,100,200,1000,2000,10000))
   { for (m in c(20,100,200,1000,2000,10000))
     { if (n*m <= 2000000)
@@ -97,7 +89,6 @@
     }
   }
 
->>>>>>> d07c8aaa
   # Try various sizes randomly.  Can increase loop count for more testing
   # by setting the environment variable R_MATPROD_TEST_COUNT (minimum 200).
 
@@ -126,7 +117,6 @@
 
 # Check matrix products using BLAS and using 'matprod' routines, with
 # or without helper threads enabled.
-<<<<<<< HEAD
 
 sv <- options()[c("mat_mult_with_BLAS","helpers_disable")]
 
@@ -138,19 +128,6 @@
 
 if (identical(Sys.getenv("R_MATPROD_TEST_BLAS"),"TRUE")) {
 
-=======
-
-sv <- options()[c("mat_mult_with_BLAS","helpers_disable")]
-
-options(mat_mult_with_BLAS=FALSE,helpers_disable=FALSE)
-check_matprod()
-
-options(mat_mult_with_BLAS=FALSE,helpers_disable=TRUE)
-check_matprod()
-
-if (identical(Sys.getenv("R_MATPROD_TEST_BLAS"),"TRUE")) {
-
->>>>>>> d07c8aaa
     options(mat_mult_with_BLAS=TRUE,helpers_disable=FALSE)
     check_matprod(print=FALSE)
 
