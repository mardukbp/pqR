--- conflicted
+++ resolved
@@ -456,9 +456,6 @@
     print (c(x, r, x*(x+1)))
     stopifnot(r == x*(x+1))
     cat("\n")
-<<<<<<< HEAD
-}
-=======
 }
 
 
@@ -474,5 +471,4 @@
 (df<-data.frame(Q=L))
 unlist(lapply(df,typeof))
 (df<-data.frame(Q=L,stringsAsFactors=FALSE))
-unlist(lapply(df,typeof))
->>>>>>> 4ee15ef4
+unlist(lapply(df,typeof))