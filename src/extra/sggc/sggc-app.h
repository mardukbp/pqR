/*
 *  pqR : A Computer Language for Statistical Data Analysis
 *  Copyright (C) 2016, 2017 Radford M. Neal
 *
 *  This program is free software; you can redistribute it and/or modify
 *  it under the terms of the GNU General Public License as published by
 *  the Free Software Foundation; either version 2 of the License, or
 *  (at your option) any later version.
 *
 *  This program is distributed in the hope that it will be useful,
 *  but WITHOUT ANY WARRANTY; without even the implied warranty of
 *  MERCHANTABILITY or FITNESS FOR A PARTICULAR PURPOSE.  See the
 *  GNU General Public License for more details.
 *
 *  You should have received a copy of the GNU General Public License
 *  along with this program; if not, a copy is available at
 *  http://www.r-project.org/Licenses/
 */

#ifndef SGGC_APP_H_
#define SGGC_APP_H_

#include <Rconfig.h>


/* USE ALTERNATIVE INTERFACE FOR SGGC_FIND_OBJECT_PTRS. */

#define SGGC_FIND_OBJECT_RETURN  /* sggc_find_object_ptrs returns cptr value */


/* ELIMINATE USE_AUX_FOR_ATTRIB IF IRRELEVANT. */

#if USE_COMPRESSED_POINTERS || SIZEOF_CHAR_P != 8
#undef USE_AUX_FOR_ATTRIB
#endif


/* BLOCKING FOR SMALL DATA AREAS.  Alignment may best be omitted if large
   blocks are used and the calloc supplied always allocates such to an
   aligned section of the address space. */

#define SGGC_SMALL_DATA_AREA_BLOCKING 128

#if 1
#define SGGC_SMALL_DATA_AREA_ALIGN 64   /* Typical cache line size */
#endif


/* DEFINE SGGC_MAX_SEGMENTS APPROPRIATELY.  Has separate defaults 
   for 32-bit and 64-bit systems, which can be overridden by 
   including -DSGGC_MAX_SEGMENTS=n in CFLAGS. */

#if SGGC_MAX_SEGMENTS > (1<<26)
#   define SGGC_MAX_SEGMENTS (1<<26)
#endif

#if SGGC_MAX_SEGMENTS <= 0
#   if SIZEOF_CHAR_P < 8
#       define SGGC_MAX_SEGMENTS 1500000
#   else
#       define SGGC_MAX_SEGMENTS 6000000
#   endif
#endif


/* SELECT IMPLEMENTATION OPTIONS. */

#define SGGC_USE_OFFSET_POINTERS 1  /* Use offset form of data pointers */

#define SBSET_STATIC 1        /* Static set procedures in source, not linked */

#define SGGC_NO_OBJECT_ZERO   /* Make SGGC_NO_OBJECT be all 0s rather than 1s */

#define SGGC_SEG_BLOCKING 2000   /* Alloc segments in big blocks, aligned */


/* LENGTH TYPES. */

typedef unsigned sggc_nchunks_t;/* Type for how many chunks are in an object */

typedef int sggc_length_t;      /* Type for holding an object length, which
                                   is the number of chunks, not the R length */

#define sggc_nchunks(type,length) (length)  /* Length is already nchunks */


/* NUMBER OF OBJECT TYPES.  The SGGC types are not the same as the R
   types, partly because of the possible use of SET_TYPE.  Instead,
   there are only the SGGC types below, whose distinctions are useful for
   determining what pointers to follow in an object in find_object_ptrs,
   and to make some objects uncollected.

   These SGGC types are as follows:

       0  No pointers to follow (NILSXP, CHARSXP)
       1  Only attribute pointer to follow (eg, INTSXP)
       2  Attribute pointer plus three others (eg, LISTSXP)
       3  Attribute plus vector of pointers (VECSXP, EXPRSXP, STRSXP)
       4  Attribute pointer plus one or two others (EXTPTRSXP, S4SXP)
       5  Only attribute pointer to follow, uncollected, used for primitives
          and symbols, which are distinguished by kind (even if same size)
*/

#define SGGC_N_TYPES 6

extern const char R_type_to_sggc_type[32];  /* Initialized in sggc-app.c */

sggc_nchunks_t Rf_nchunks (int type /* SEXPTYPE */, unsigned length);


/* LAYOUT WITH COMPRESSED POINTERS. */

#if USE_COMPRESSED_POINTERS

/*    All:
        length in auxiliary information 1 (may be shared read-only constant)
        attrib in auxiliary information 2
        no room in symbol for hash (uses hash from printname)

      Cons-type:          Vector:             
        info, car           info, truelength
        cdr, tag            data...
        = 16 bytes          = 16 bytes if length==1 (except for CPLXSXP)
          (1 chunk)           (1 chunk)

      Symbol:             Primitive:        Environment:    External pointer:
<<<<<<< HEAD
        info, lastbinding   info, padding     info, frame     info, unused/shift
        value, pname        C-function        enclos, hashtab prot, tag
=======
        info, pname         info, padding     info, frame     info, unused/shift
        value, lastbinding  C-function        enclos, hashtab prot, tag
>>>>>>> bb1b3e0b
        lastenv, lastenf    fast-C-function   hashlen, tcnts  external ptr(+pad)
        symbits             64 bits of info   envsymbits      padding
        = 32 bytes          padding if 32-bit = 32 bytes      = 32 bytes
          (2 chunks)        = 32 bytes          (2 chunks)      (2 chunks)
                              (2 chunks)
<<<<<<< HEAD
*/
=======

      No room in symbol for hash (uses hash from printname). */
>>>>>>> bb1b3e0b

#define SGGC_CHUNK_SIZE 16      /* Number of bytes in a data chunk */

#define SGGC_AUX1_SIZE 4        /* Lengths of objects */
#define SGGC_AUX1_BLOCK_SIZE 4  /* So blocks are the same size as data blocks */

#define SGGC_AUX1_READ_ONLY     /* Lengths of some non-vectors are constant 1 */

#define SGGC_AUX2_SIZE 4        /* Attribute, as compressed pointer */
#define SGGC_AUX2_BLOCK_SIZE 4  /* So blocks are the same size as data blocks */

#define SGGC_N_KINDS (8*SGGC_N_TYPES)  /* A big kind plus 7 small; must not
                                          exceed 64, given sggc_aux1_read_only
                                          implementation above. */

/* Note: chunks in non-vector types are given by second row below, except
   for EXTPTRSXP and SYMSXP, given by third row. */

#define SGGC_KIND_CHUNKS \
{ 0,   0,   0,   0,   0,   0, /* Kinds for big segments, only types 1 & 3 */ \
  1,   1,   1,   1,   1,   2, /* Smallest sizes for the SGGC types */ \
  2,   2,   2,   2,   2,   2, /* 2nd smallest sizes */ \
  3,   4,   2,   4,   2,   2, /* 3rd smallest sizes, unused for types 2,4&5 */ \
  5,   8,   2,   8,   2,   2, /* 4th smallest sizes, unused for types 2,4&5 */ \
  8,  16,   2,  16,   2,   2, /* 5th smallest sizes, unused for types 2,4&5 */ \
 16,  32,   2,  32,   2,   2, /* 6th smallest sizes, unused for types 2,4&5 */ \
 32,  32,   2,  32,   2,   2  /* 7th smallest sizes, only for type 0 */ \
}

#define SGGC_KIND_TYPES \
{ 0, 1, 2, 3, 4, 5, \
  0, 1, 2, 3, 4, 5, \
  0, 1, 2, 3, 4, 5, \
  0, 1, 2, 3, 4, 5, \
  0, 1, 2, 3, 4, 5, \
  0, 1, 2, 3, 4, 5, \
  0, 1, 2, 3, 4, 5, \
  0, 1, 2, 3, 4, 5  \
}

#define SGGC_KIND_UNCOLLECTED \
{ 0, 0, 0, 0, 0, 1, \
  0, 0, 0, 0, 0, 1, \
  0, 0, 0, 0, 0, 1, \
  0, 0, 0, 0, 0, 1, \
  0, 0, 0, 0, 0, 1, \
  0, 0, 0, 0, 0, 1, \
  0, 0, 0, 0, 0, 1, \
  0, 0, 0, 0, 0, 1  \
}

#define SGGC_ENV_HASH_HEAD 2   /* Size of env hash table header, in ptrs */

#define SGGC_CHAR_KIND_START 0
#define SGGC_LIST_KIND (SGGC_N_TYPES + 2)
#define SGGC_ENV_KIND  (2*SGGC_N_TYPES + 2)
#define SGGC_PROM_KIND (SGGC_N_TYPES + 2)
#define SGGC_CLOS_KIND (SGGC_N_TYPES + 2)
#define SGGC_SYM_KIND  (2*SGGC_N_TYPES + 5)
#define SGGC_SMALL_VEC_KIND (SGGC_N_TYPES + 1)

#define sggc_aux1_read_only(kind) /* SYM + LIST + others similar */ \
    ( ( ( ((uint64_t)1 << SGGC_SYM_KIND) + ((uint64_t)1 << SGGC_LIST_KIND) ) \
         >> (kind) ) & 1 ? (char *) sggc_length1 : (char *) NULL )

#define SGGC_TOTAL_BYTES(type,length) \
    ( (R_size_t) Rf_nchunks(type,length) * SGGC_CHUNK_SIZE /* data part */ \
       + 4 /* attribute pointer */ \
       + 4 * ((VECTOR_OR_CHAR_TYPES >> type) & 1) /* length */ )
    
#endif


/* LAYOUT WITH UNCOMPRESSED 64-BIT POINTERS, ATTRIBUTE IN DATA AREA. */

#if !USE_COMPRESSED_POINTERS && SIZEOF_CHAR_P == 8 && !USE_AUX_FOR_ATTRIB

/*    Cons-type:          Vector:             
        info, cptr          info, cptr  
        attrib              attrib
        length, padding     length, truelength
        car                 data...
        cdr
        tag
        = 48 bytes          = 32 bytes if length==1 (except for CPLXSXP)
          (3 chunks)          (2 chunks)

      Symbol:             Primitive:        Environment:     External pointer:
        info, cptr          info, cptr        info, cptr       info, cptr
        attrib              attrib            attrib           attrib
<<<<<<< HEAD
        length, tunecnts    length, padding   length, padding  length, padding
        lastbinding         C-function        frame            external ptr
        value               fast-C-function   enclos           prot
        pname, lastenv      64 bits of info   hashtab          tag
=======
        length, lastenv     length, padding   length, padding  length, padding
        pname               C-function        frame            external ptr
        value               fast-C-function   enclos           prot
        lastbinding         64 bits of info   hashtab          tag
>>>>>>> bb1b3e0b
        hash, lastenf       = 48 bytes        hashlen, tcnts   = 48 bytes
        symbits               (3 chunks)      envsymbits          (3 chunks)
        = 64 bytes                            = 64 bytes
          (4 chunks)                            (4 chunks)
*/

#define SGGC_CHUNK_SIZE 16      /* Number of bytes in a data chunk */

#define SGGC_N_KINDS (8*SGGC_N_TYPES)  /* A big kind, plus 7 small */

/* Note: chunks in non-vector types are given by second row below, except
   for SYMSXP, given by third row. */

#define SGGC_KIND_CHUNKS \
{ 0,   0,   0,   0,   0,   0, /* Kinds for big segments, only types 1 & 3 */ \
  2,   2,   3,   2,   3,   3, /* Smallest sizes for the SGGC types */ \
  3,   3,   4,   3,   3,   4, /* 2nd smallest sizes, unused for type 4 */ \
  4,   5,   4,   5,   3,   4, /* 3rd smallest sizes, unused for types 2,4&5 */ \
  5,   8,   4,   8,   3,   4, /* 4th smallest sizes, unused for types 2,4&5 */ \
  8,  16,   4,  16,   3,   4, /* 5th smallest sizes, unused for types 2,4&5 */ \
 16,  32,   4,  32,   3,   4, /* 6th smallest sizes, unused for types 2,4&5 */ \
 32,  32,   4,  32,   3,   4  /* 7th smallest sizes, only for type 0 */ \
}

#define SGGC_KIND_TYPES \
{ 0, 1, 2, 3, 4, 5, \
  0, 1, 2, 3, 4, 5, \
  0, 1, 2, 3, 4, 5, \
  0, 1, 2, 3, 4, 5, \
  0, 1, 2, 3, 4, 5, \
  0, 1, 2, 3, 4, 5, \
  0, 1, 2, 3, 4, 5, \
  0, 1, 2, 3, 4, 5  \
}

#define SGGC_KIND_UNCOLLECTED \
{ 0, 0, 0, 0, 0, 1, \
  0, 0, 0, 0, 0, 1, \
  0, 0, 0, 0, 0, 1, \
  0, 0, 0, 0, 0, 1, \
  0, 0, 0, 0, 0, 1, \
  0, 0, 0, 0, 0, 1, \
  0, 0, 0, 0, 0, 1, \
  0, 0, 0, 0, 0, 1  \
}

#define SGGC_ENV_HASH_HEAD 3   /* Size of env hash table header, in ptrs */

#define SGGC_CHAR_KIND_START 0
#define SGGC_LIST_KIND (SGGC_N_TYPES + 2)
#define SGGC_ENV_KIND  (2*SGGC_N_TYPES + 2)
#define SGGC_PROM_KIND (SGGC_N_TYPES + 2)
#define SGGC_CLOS_KIND (SGGC_N_TYPES + 2)
#define SGGC_SYM_KIND  (2*SGGC_N_TYPES + 5)
#define SGGC_SMALL_VEC_KIND (SGGC_N_TYPES + 1)

#define SGGC_TOTAL_BYTES(type,length) \
    ( (R_size_t) Rf_nchunks(type,length) * SGGC_CHUNK_SIZE )

#endif


/* LAYOUT WITH UNCOMPRESSED 64-BIT POINTERS, ATTRIBUTE IN AUXILIARY INFO 1. */

#if !USE_COMPRESSED_POINTERS && SIZEOF_CHAR_P == 8 && USE_AUX_FOR_ATTRIB

/*    All:
        attrib in auxiliary information 1

      Cons-type:          Vector:             
        info, cptr          info, cptr  
        car                 length, truelength
        cdr                 data...
        tag
        = 32 bytes          = 32 bytes if length==1
          (2 chunks)          (2 chunks)

      Symbol:             Primitive:         Environment:    External pointer:
        info, cptr          info, cptr         info, cptr      info, cptr
<<<<<<< HEAD
        lastbinding         C-function         frame           external ptr
        value               fast-C-function    enlcos          prot
        pname, lastenv      64 bits of info    hashtab         tag
        hash, lastenf       = 32 bytes         hashlen, tcnts  = 32 bytes
        symbits               (2 chunks)       envsymbits        (2 chunks)
        = 48 bytes                             = 48 bytes
          (3 chunks)                             (3 chunks)
*/
=======
        pname               C-function         frame           external ptr
        value               fast-C-function    enlcos          prot
        lastbinding         64 bits of info    hashtab         tag
        lastenv, lastenf    = 32 bytes         hashlen, tcnts  = 32 bytes
        symbits               (2 chunks)       envsymbits        (2 chunks)
        = 48 bytes                             = 48 bytes
          (3 chunks)                             (3 chunks)

      No room in symbol for hash (uses hash from printname). */
>>>>>>> bb1b3e0b

#define SGGC_CHUNK_SIZE 16      /* Number of bytes in a data chunk */

#define SGGC_AUX1_SIZE 8        /* Attribute, as uncompressed pointer */
#define SGGC_AUX1_BLOCK_SIZE 2  /* So blocks are the same size as data blocks */

#define SGGC_N_KINDS (8*SGGC_N_TYPES)  /* A big kind, plus 7 small */

/* Note: chunks in non-vector types are given by second row below, except
   for SYMSXP, given by third row. */

#define SGGC_KIND_CHUNKS \
{ 0,   0,   0,   0,   0,   0, /* Kinds for big segments, only types 1 & 3 */ \
  2,   2,   2,   2,   2,   2, /* Smallest sizes for the SGGC types */ \
  3,   3,   3,   3,   2,   3, /* 2nd smallest sizes, unused for type 4 */ \
  4,   5,   3,   5,   2,   3, /* 3rd smallest sizes, unused for types 2,4&5 */ \
  5,   8,   3,   8,   2,   3, /* 4th smallest sizes, unused for types 2,4&5 */ \
  8,  16,   3,  16,   2,   3, /* 5th smallest sizes, unused for types 2,4&5 */ \
 16,  32,   3,  32,   2,   3, /* 6th smallest sizes, unused for types 2,4&5 */ \
 32,  32,   3,  32,   2,   3  /* 7th smallest sizes, only for type 0 */ \
}

#define SGGC_KIND_TYPES \
{ 0, 1, 2, 3, 4, 5, \
  0, 1, 2, 3, 4, 5, \
  0, 1, 2, 3, 4, 5, \
  0, 1, 2, 3, 4, 5, \
  0, 1, 2, 3, 4, 5, \
  0, 1, 2, 3, 4, 5, \
  0, 1, 2, 3, 4, 5, \
  0, 1, 2, 3, 4, 5  \
}

#define SGGC_KIND_UNCOLLECTED \
{ 0, 0, 0, 0, 0, 1, \
  0, 0, 0, 0, 0, 1, \
  0, 0, 0, 0, 0, 1, \
  0, 0, 0, 0, 0, 1, \
  0, 0, 0, 0, 0, 1, \
  0, 0, 0, 0, 0, 1, \
  0, 0, 0, 0, 0, 1, \
  0, 0, 0, 0, 0, 1  \
}

#define SGGC_ENV_HASH_HEAD 2   /* Size of env hash table header, in ptrs */

#define SGGC_CHAR_KIND_START 0
#define SGGC_LIST_KIND (SGGC_N_TYPES + 2)
#define SGGC_ENV_KIND  (2*SGGC_N_TYPES + 2)
#define SGGC_PROM_KIND (SGGC_N_TYPES + 2)
#define SGGC_CLOS_KIND (SGGC_N_TYPES + 2)
#define SGGC_SYM_KIND  (2*SGGC_N_TYPES + 5)
#define SGGC_SMALL_VEC_KIND (SGGC_N_TYPES + 1)

#define SGGC_TOTAL_BYTES(type,length) \
    ( (R_size_t) Rf_nchunks(type,length) * SGGC_CHUNK_SIZE /* data part */ \
       + 8 /* attribute pointer */ )

#endif


/* LAYOUT WITH UNCOMPRESSED 32-BIT POINTERS. */

#if !USE_COMPRESSED_POINTERS && SIZEOF_CHAR_P == 4

/*    Cons-type:          Vector:             
        info, cptr          info, cptr  
        attrib, length      attrib, length
        car, cdr            truelength, padding
        tag, padding        data...
        = 32 bytes          = 32 bytes if length==1 (except for CPLXSXP)
        (2 chunks)          (2 chunks)

      Symbol:             Primitive:           Environment:   External pointer:
        info, cptr          info, cptr           info, cptr     info, cptr
        attrib, length      attrib, length       attrib, length  attrib, length
<<<<<<< HEAD
        lastbinding, value  C-function, fastfun  frame, enclos   prot, tag
        pname, lastenv      64 bits of info      hashtab,hashlen xptr, padding
=======
        pname, value        C-function, fastfun  frame, enclos   prot, tag
        lastbinding, laste  64 bits of info      hashtab,hashlen xptr, padding
>>>>>>> bb1b3e0b
        hash, lastenf       = 32 bytes           tcnts, padding  = 32 bytes
        symbits                 (2 chunks)       envsymbits        (2 chunks)
        = 48 bytes                               = 48 bytes
          (3 chunks)                               (3 chunks)
*/

#define SGGC_CHUNK_SIZE 16      /* Number of bytes in a data chunk */

#define SGGC_N_KINDS (8*SGGC_N_TYPES)  /* A big kind, plus 7 small */

/* Note: chunks in non-vector types are given by second row below, except
   for SYMSXP, given by third row. */

#define SGGC_KIND_CHUNKS \
{ 0,   0,   0,   0,   0,   0, /* Kinds for big segments, only types 1 & 3 */ \
  2,   2,   2,   2,   2,   2, /* Smallest sizes for the SGGC types */ \
  3,   3,   3,   3,   2,   3, /* 2nd smallest sizes, unused for type 4 */ \
  4,   5,   3,   5,   2,   3, /* 3rd smallest sizes, unused for types 2,4&5 */ \
  5,   8,   3,   8,   2,   3, /* 4th smallest sizes, unused for types 2,4&5 */ \
  8,  16,   3,  16,   2,   3, /* 5th smallest sizes, unused for types 2,4&5 */ \
 16,  32,   3,  32,   2,   3, /* 6th smallest sizes, unused for types 2,4&5 */ \
 32,  32,   3,  32,   2,   3  /* 7th smallest sizes, only for type 0 */ \
}

#define SGGC_KIND_TYPES \
{ 0, 1, 2, 3, 4, 5, \
  0, 1, 2, 3, 4, 5, \
  0, 1, 2, 3, 4, 5, \
  0, 1, 2, 3, 4, 5, \
  0, 1, 2, 3, 4, 5, \
  0, 1, 2, 3, 4, 5, \
  0, 1, 2, 3, 4, 5, \
  0, 1, 2, 3, 4, 5  \
};

#define SGGC_KIND_UNCOLLECTED \
{ 0, 0, 0, 0, 0, 1, \
  0, 0, 0, 0, 0, 1, \
  0, 0, 0, 0, 0, 1, \
  0, 0, 0, 0, 0, 1, \
  0, 0, 0, 0, 0, 1, \
  0, 0, 0, 0, 0, 1, \
  0, 0, 0, 0, 0, 1, \
  0, 0, 0, 0, 0, 1  \
};

#define SGGC_ENV_HASH_HEAD 6   /* Size of env hash table header, in ptrs */

#define SGGC_CHAR_KIND_START 0
#define SGGC_LIST_KIND (SGGC_N_TYPES + 2)
#define SGGC_ENV_KIND  (2*SGGC_N_TYPES + 2)
#define SGGC_PROM_KIND (SGGC_N_TYPES + 2)
#define SGGC_CLOS_KIND (SGGC_N_TYPES + 2)
#define SGGC_SYM_KIND  (2*SGGC_N_TYPES + 5)
#define SGGC_SMALL_VEC_KIND (SGGC_N_TYPES + 1)

#define SGGC_TOTAL_BYTES(type,length) \
    ( (R_size_t) Rf_nchunks(type,length) * SGGC_CHUNK_SIZE )

#endif


#define SGGC_AFTER_MARKING

#define sggc_kind sggc_kind_inline


#include "sggc.h"  /* Include the generic SGGC header file */


static inline sggc_kind_t sggc_kind_inline (sggc_type_t type, 
                                            sggc_length_t length)
{ 
    int k = SGGC_N_TYPES + type;

    do {
        if (length <= sggc_kind_chunks[k])
            return k;
        k += SGGC_N_TYPES;
    } while (k < SGGC_N_KINDS);        

    return type;  /* kind for a big segment */
}

extern const int32_t sggc_length0[SGGC_CHUNKS_IN_SMALL_SEGMENT];
extern const int32_t sggc_length1[SGGC_CHUNKS_IN_SMALL_SEGMENT];

#endif<|MERGE_RESOLUTION|>--- conflicted
+++ resolved
@@ -115,7 +115,6 @@
 /*    All:
         length in auxiliary information 1 (may be shared read-only constant)
         attrib in auxiliary information 2
-        no room in symbol for hash (uses hash from printname)
 
       Cons-type:          Vector:             
         info, car           info, truelength
@@ -124,24 +123,15 @@
           (1 chunk)           (1 chunk)
 
       Symbol:             Primitive:        Environment:    External pointer:
-<<<<<<< HEAD
-        info, lastbinding   info, padding     info, frame     info, unused/shift
-        value, pname        C-function        enclos, hashtab prot, tag
-=======
         info, pname         info, padding     info, frame     info, unused/shift
         value, lastbinding  C-function        enclos, hashtab prot, tag
->>>>>>> bb1b3e0b
         lastenv, lastenf    fast-C-function   hashlen, tcnts  external ptr(+pad)
         symbits             64 bits of info   envsymbits      padding
         = 32 bytes          padding if 32-bit = 32 bytes      = 32 bytes
           (2 chunks)        = 32 bytes          (2 chunks)      (2 chunks)
                               (2 chunks)
-<<<<<<< HEAD
-*/
-=======
 
       No room in symbol for hash (uses hash from printname). */
->>>>>>> bb1b3e0b
 
 #define SGGC_CHUNK_SIZE 16      /* Number of bytes in a data chunk */
 
@@ -232,17 +222,10 @@
       Symbol:             Primitive:        Environment:     External pointer:
         info, cptr          info, cptr        info, cptr       info, cptr
         attrib              attrib            attrib           attrib
-<<<<<<< HEAD
-        length, tunecnts    length, padding   length, padding  length, padding
-        lastbinding         C-function        frame            external ptr
-        value               fast-C-function   enclos           prot
-        pname, lastenv      64 bits of info   hashtab          tag
-=======
         length, lastenv     length, padding   length, padding  length, padding
         pname               C-function        frame            external ptr
         value               fast-C-function   enclos           prot
         lastbinding         64 bits of info   hashtab          tag
->>>>>>> bb1b3e0b
         hash, lastenf       = 48 bytes        hashlen, tcnts   = 48 bytes
         symbits               (3 chunks)      envsymbits          (3 chunks)
         = 64 bytes                            = 64 bytes
@@ -322,16 +305,6 @@
 
       Symbol:             Primitive:         Environment:    External pointer:
         info, cptr          info, cptr         info, cptr      info, cptr
-<<<<<<< HEAD
-        lastbinding         C-function         frame           external ptr
-        value               fast-C-function    enlcos          prot
-        pname, lastenv      64 bits of info    hashtab         tag
-        hash, lastenf       = 32 bytes         hashlen, tcnts  = 32 bytes
-        symbits               (2 chunks)       envsymbits        (2 chunks)
-        = 48 bytes                             = 48 bytes
-          (3 chunks)                             (3 chunks)
-*/
-=======
         pname               C-function         frame           external ptr
         value               fast-C-function    enlcos          prot
         lastbinding         64 bits of info    hashtab         tag
@@ -341,7 +314,6 @@
           (3 chunks)                             (3 chunks)
 
       No room in symbol for hash (uses hash from printname). */
->>>>>>> bb1b3e0b
 
 #define SGGC_CHUNK_SIZE 16      /* Number of bytes in a data chunk */
 
@@ -418,13 +390,8 @@
       Symbol:             Primitive:           Environment:   External pointer:
         info, cptr          info, cptr           info, cptr     info, cptr
         attrib, length      attrib, length       attrib, length  attrib, length
-<<<<<<< HEAD
-        lastbinding, value  C-function, fastfun  frame, enclos   prot, tag
-        pname, lastenv      64 bits of info      hashtab,hashlen xptr, padding
-=======
         pname, value        C-function, fastfun  frame, enclos   prot, tag
         lastbinding, laste  64 bits of info      hashtab,hashlen xptr, padding
->>>>>>> bb1b3e0b
         hash, lastenf       = 32 bytes           tcnts, padding  = 32 bytes
         symbits                 (2 chunks)       envsymbits        (2 chunks)
         = 48 bytes                               = 48 bytes
