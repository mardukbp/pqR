# HELPERS - A LIBRARY SUPPORTING COMPUTATIONS USING HELPER THREADS
#           Makefile for Compiling Example Programs
#
# Copyright (c) 2013 Radford M. Neal.
# 
#   The helpers library is free software; you can redistribute it and/or modify
#   it under the terms of the GNU General Public License as published by
#   the Free Software Foundation; either version 2 of the License, or
#   (at your option) any later version.
# 
#   This program is distributed in the hope that it will be useful,
#   but WITHOUT ANY WARRANTY; without even the implied warranty of
#   MERCHANTABILITY or FITNESS FOR A PARTICULAR PURPOSE.  See the
#   GNU General Public License for more details.
# 
#   You should have received a copy of the GNU General Public License along
#   with this program; if not, write to the Free Software Foundation, Inc.,
#   51 Franklin Street, Fifth Floor, Boston, MA 02110-1301 USA.


COMPILE=gcc -fopenmp -g -O2                     # command for gcc/Intel
COMPILE_NO_OPENMP=gcc -g -O2

#COMPILE=cc -xopenmp -DASSUME_ATOMIC_READ_CHAR  # command for cc/SPARC
<<<<<<< HEAD
COMPILE_NO_OPENMP=gcc -g -O2

all:		example example-d example-m simple parex parex-d
=======
#COMPILE_NO_OPENMP=cc

all:		example example-d example-m simple merge parex parex-d
>>>>>>> 3ca051ef

example:	example.c helpers-app.h ../helpers.c ../helpers.h
	${COMPILE} -I.. -I. example.c ../helpers.c -lm -o example

example-d:	example.c helpers-app.h ../helpers.h
	${COMPILE_NO_OPENMP} -I.. -I. -DHELPERS_DISABLED \
	example.c -lm -o example-d

example-m:	example.c helpers-app.h ../helpers.c ../helpers.h
	${COMPILE_NO_OPENMP} -I.. -I. -DHELPERS_NO_MULTITHREADING \
	example.c ../helpers.c -lm -o example-m

simple:		simple.c helpers-app.h ../helpers.c ../helpers.h
	${COMPILE} -I.. -I. simple.c ../helpers.c -lm -o simple

merge:		merge.c helpers-app.h ../helpers.c ../helpers.h
	${COMPILE} -I.. -I. -DMERGE merge.c ../helpers.c -lm -o merge

parex:		parex.c helpers-app.h ../helpers.c ../helpers.h
	${COMPILE} -I.. -I. parex.c ../helpers.c -lm -o parex

parex-d:	parex.c helpers-app.h ../helpers.c ../helpers.h
	${COMPILE} -I.. -I. -DHELPERS_DISABLED parex.c -lm -o parex-d

clean:
<<<<<<< HEAD
	rm -f example example-d example-m simple parex parex-d
=======
	rm -f example example-d example-m simple merge parex parex-d
>>>>>>> 3ca051ef
<|MERGE_RESOLUTION|>--- conflicted
+++ resolved
@@ -22,15 +22,9 @@
 COMPILE_NO_OPENMP=gcc -g -O2
 
 #COMPILE=cc -xopenmp -DASSUME_ATOMIC_READ_CHAR  # command for cc/SPARC
-<<<<<<< HEAD
-COMPILE_NO_OPENMP=gcc -g -O2
-
-all:		example example-d example-m simple parex parex-d
-=======
 #COMPILE_NO_OPENMP=cc
 
 all:		example example-d example-m simple merge parex parex-d
->>>>>>> 3ca051ef
 
 example:	example.c helpers-app.h ../helpers.c ../helpers.h
 	${COMPILE} -I.. -I. example.c ../helpers.c -lm -o example
@@ -56,8 +50,4 @@
 	${COMPILE} -I.. -I. -DHELPERS_DISABLED parex.c -lm -o parex-d
 
 clean:
-<<<<<<< HEAD
-	rm -f example example-d example-m simple parex parex-d
-=======
-	rm -f example example-d example-m simple merge parex parex-d
->>>>>>> 3ca051ef
+	rm -f example example-d example-m simple merge parex parex-d