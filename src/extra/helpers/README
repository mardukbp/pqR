--- conflicted
+++ resolved
@@ -40,8 +40,4 @@
 
 Radford Neal may be contacted at radfordneal@gmail.com.
 
-<<<<<<< HEAD
-This is the version of 2013-08-01.
-=======
-This is the version of 2013-10-25.
->>>>>>> 3ca051ef
+This is the version of 2013-10-25.