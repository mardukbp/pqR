/*
 *  pqR : A Computer Language for Statistical Data Analysis
 *  Copyright (C) 2013 Radford M. Neal
 *
 *  This program is free software; you can redistribute it and/or modify
 *  it under the terms of the GNU General Public License as published by
 *  the Free Software Foundation; either version 2 of the License, or
 *  (at your option) any later version.
 *
 *  This program is distributed in the hope that it will be useful,
 *  but WITHOUT ANY WARRANTY; without even the implied warranty of
 *  MERCHANTABILITY or FITNESS FOR A PARTICULAR PURPOSE.  See the
 *  GNU General Public License for more details.
 *
 *  You should have received a copy of the GNU General Public License
 *  along with this program; if not, a copy is available at
 *  http://www.r-project.org/Licenses/
 */

#ifdef HAVE_CONFIG_H
# include <config.h>
#endif

#include <Defn.h>

/* Defn.h defines the macros helpers_mark_in_use, helpers_mark_being_computed,
   helpers_mark_not_in_use, helpers_mark_not_being_computed, helpers_is_in_use,
   and helpers_is_being_computed. */

#undef helpers_wait_until_not_being_computed  /* May've been def'd in Defn.h */
#undef helpers_wait_until_not_being_computed2 /* so helpers.h not always req */


/* MAXIMUM NUMBER OF TASKS THAT CAN BE OUTSTANDING.  Must be a power of two
   minus one, and no more than 255 (to fit in an unsigned char).  A lower
   value may be desirable to prevent large numbers of outstanding tasks
   when some values are computed but never used. */

#define MAX_TASKS 31


/* TYPES DEFINED BY THE APPLICATION. */

#include <stdint.h>

typedef uint_least32_t helpers_size_t; /* "least" so more likely to be atomic */
typedef uint_fast64_t helpers_op_t;    /* "fast" since no reason shouldn't be */

typedef SEXP helpers_var_ptr;


/* MACROS FOR TASK MERGING.  They are defined here only if R_TASK_MERGING is 
   defined and HELPERS_DISABLED is not. */

#ifndef HELPERS_DISABLED
#ifdef R_TASK_MERGING

#define USE_SLOW_MERGED_OP 0  /* 1 for slow test version, 0 for fast version */

#define MAX_OPS_MERGED 3      /* From 2 to 7, must be 3 for fast version */

#define HELPERS_TASK_DATA_AMT MAX_OPS_MERGED

#define helpers_can_merge(out,proc_a,op_a,in1_a,in2_a,proc_b,op_b,in1_b,in2_b) \
  ( ((proc_b) != task_merged_arith_math1 \
       || ((op_b) & (0xff<<(8*MAX_OPS_MERGED))) == 0) && \
    (helpers_not_multithreading \
       || (proc_a) != task_math1 && op_a <= MINUSOP \
       || (proc_b) != task_math1 && op_b <= MINUSOP) )

#define helpers_merge(out,proc_a,op_a,in1_a,in2_a, \
                          proc_b_ptr,op_b_ptr,in1_b_ptr,in2_b_ptr, \
                          task_data) \
  helpers_merge_proc (/*out,*/proc_a,op_a,in1_a,in2_a, \
                      proc_b_ptr,op_b_ptr,in1_b_ptr,in2_b_ptr,task_data)

#endif
#endif


/* INCLUDE HELPERS.H AFTER ABOVE TYPE DEFINITIONS. */

#include "helpers.h"


/* PROCEDURES FOR TASK MERGING.  They are declared here only if R_TASK_MERGING
   is defined and HELPERS_DISABLED is not. */

#ifndef HELPERS_DISABLED
#ifdef R_TASK_MERGING

extern helpers_task_proc task_merged_arith_math1, task_math1;

extern void helpers_merge_proc ( /* helpers_var_ptr out, */
  helpers_task_proc *proc_A, helpers_op_t op_A, 
  helpers_var_ptr in1_A, helpers_var_ptr in2_A,
  helpers_task_proc **proc_B, helpers_op_t *op_B, 
  helpers_var_ptr *in1_B, helpers_var_ptr *in2_B,
  double *task_data);

#endif
#endif


/* TRACE AND STATISTICS OUTPUT */

#define helpers_printf Rprintf

#define ENABLE_TRACE 1
#define ENABLE_STATS 0


/* TASK AND VARIABLE NAMES FOR TRACE OUTPUT.  Functions references are in
   helpers-app.c. */

extern char *Rf_task_name (helpers_task_proc *);
#define helpers_task_name(t) Rf_task_name(t)

extern char *Rf_var_name (helpers_var_ptr);
#define helpers_var_name(v) Rf_var_name(v)


/* MACROS TO COMBINE TWO LENGTHS INTO AN OPERAND, AND TO EXTRACT THEM. */

#define COMBINE_LENGTHS(_a_,_b_) (((helpers_op_t)(_a_)<<32) | (_b_))
#define EXTRACT_LENGTH1(_x_) ((helpers_op_t)(_x_)>>32)
#define EXTRACT_LENGTH2(_x_) ((_x_)&0xffffffff)


/* MACROS TO DO TASK NOW OR LATER.  Looks at whether a pending result is allowed
   given the variant (pass 0 if no variant), whether the inputs are being
   computed, and a condition given as the second argument.  Also, if there is
   no multithreading, tasks are done directly unless task merging is possible
   or the inputs are being computed.

   There are two macros, for when there are two inputs or only one. */

#define DO_NOW_OR_LATER2(_variant_,_c_,_flags_,_proc_,_op_,_out_,_in1_,_in2_) \
<<<<<<< HEAD
 HELPERS_NOW_OR_LATER((((_flags_) & HELPERS_MERGE_IN_OUT) != 0 \
                       && !helpers_not_merging || !helpers_not_multithreading) \
                       && (_variant_ & VARIANT_PENDING_OK) && (_c_), \
                      helpers_is_being_computed(_in1_) || \
                      helpers_is_being_computed(_in2_), \
                      _flags_, _proc_, _op_, _out_, _in1_, _in2_)

#define DO_NOW_OR_LATER1(_variant_,_c_,_flags_,_proc_,_op_,_out_,_in_) \
 HELPERS_NOW_OR_LATER((((_flags_) & HELPERS_MERGE_IN_OUT) != 0 \
                       && !helpers_not_merging || !helpers_not_multithreading) \
                       && (_variant_ & VARIANT_PENDING_OK) && (_c_), \
                      helpers_is_being_computed(_in_), \
                      _flags_, _proc_, _op_, _out_, _in_, NULL)
=======
 HELPERS_NOW_OR_LATER( (((_flags_) & HELPERS_MERGE_IN_OUT) != 0 \
                               && !helpers_not_merging \
                          || !helpers_not_multithreading_now) \
                        && (_variant_ & VARIANT_PENDING_OK) && (_c_), \
                       helpers_is_being_computed(_in1_) \
                          || helpers_is_being_computed(_in2_), \
                       _flags_, _proc_, _op_, _out_, _in1_, _in2_)

#define DO_NOW_OR_LATER1(_variant_,_c_,_flags_,_proc_,_op_,_out_,_in_) \
 HELPERS_NOW_OR_LATER( (((_flags_) & HELPERS_MERGE_IN_OUT) != 0 \
                                && !helpers_not_merging \
                          || !helpers_not_multithreading_now) \
                        && (_variant_ & VARIANT_PENDING_OK) && (_c_), \
                       helpers_is_being_computed(_in_), \
                       _flags_, _proc_, _op_, _out_, _in_, NULL)
>>>>>>> ad0fb61f


/* ADJUSTMENT OF THRESHOLDS FOR SCHEDULING COMPUTATIONS AS TASKS.  The 
   factor below can be adjusted to account for the overhead of scheduling
   a task, with the adjustment applying to all the thresholds set this way. */

#define THRESHOLD_ADJUST(a) ((a)*10)<|MERGE_RESOLUTION|>--- conflicted
+++ resolved
@@ -136,21 +136,6 @@
    There are two macros, for when there are two inputs or only one. */
 
 #define DO_NOW_OR_LATER2(_variant_,_c_,_flags_,_proc_,_op_,_out_,_in1_,_in2_) \
-<<<<<<< HEAD
- HELPERS_NOW_OR_LATER((((_flags_) & HELPERS_MERGE_IN_OUT) != 0 \
-                       && !helpers_not_merging || !helpers_not_multithreading) \
-                       && (_variant_ & VARIANT_PENDING_OK) && (_c_), \
-                      helpers_is_being_computed(_in1_) || \
-                      helpers_is_being_computed(_in2_), \
-                      _flags_, _proc_, _op_, _out_, _in1_, _in2_)
-
-#define DO_NOW_OR_LATER1(_variant_,_c_,_flags_,_proc_,_op_,_out_,_in_) \
- HELPERS_NOW_OR_LATER((((_flags_) & HELPERS_MERGE_IN_OUT) != 0 \
-                       && !helpers_not_merging || !helpers_not_multithreading) \
-                       && (_variant_ & VARIANT_PENDING_OK) && (_c_), \
-                      helpers_is_being_computed(_in_), \
-                      _flags_, _proc_, _op_, _out_, _in_, NULL)
-=======
  HELPERS_NOW_OR_LATER( (((_flags_) & HELPERS_MERGE_IN_OUT) != 0 \
                                && !helpers_not_merging \
                           || !helpers_not_multithreading_now) \
@@ -166,7 +151,6 @@
                         && (_variant_ & VARIANT_PENDING_OK) && (_c_), \
                        helpers_is_being_computed(_in_), \
                        _flags_, _proc_, _op_, _out_, _in_, NULL)
->>>>>>> ad0fb61f
 
 
 /* ADJUSTMENT OF THRESHOLDS FOR SCHEDULING COMPUTATIONS AS TASKS.  The 
