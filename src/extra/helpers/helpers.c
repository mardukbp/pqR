/* HELPERS - A LIBRARY SUPPORTING COMPUTATIONS USING HELPER THREADS
             C Procedures Implementing the Facility

   Copyright (c) 2013, 2014 Radford M. Neal.

   The helpers library is free software; you can redistribute it and/or modify
   it under the terms of the GNU General Public License as published by
   the Free Software Foundation; either version 2 of the License, or
   (at your option) any later version.

   This program is distributed in the hope that it will be useful,
   but WITHOUT ANY WARRANTY; without even the implied warranty of
   MERCHANTABILITY or FITNESS FOR A PARTICULAR PURPOSE.  See the
   GNU General Public License for more details.

   You should have received a copy of the GNU General Public License along
   with this program; if not, write to the Free Software Foundation, Inc.,
   51 Franklin Street, Fifth Floor, Boston, MA 02110-1301 USA.
*/

#include <stdlib.h>
#include <string.h>
#include <inttypes.h>

#include "helpers-app.h"

#ifndef HELPERS_DISABLED

#ifndef HELPERS_NO_MULTITHREADING
#include <omp.h>
#endif


#ifdef __MINGW64__

/* KLUDGE TO BYPASS A PROBLEM WITH OPENMP IN THE 64-BIT VERSION OF RTOOLS.

   The omp.h file for 32-bit systems gets used for 64-bit builds too.
   This results in omp_lock_t being too small.  We replace it with a
   type with extra padding (4 bytes seems like it would be enough, but
<<<<<<< HEAD
   more is used just in case). 
=======
   more is used just in case), also ensuring 8-byte alignment just in
   case that matters. 
>>>>>>> 76f76f96

   Lots of compiler warnings result, but it works, and should continue
   to work even if the bug is fixed. */

<<<<<<< HEAD
typedef struct { omp_lock_t lock; char pad[12]; } my_omp_lock_t;
=======
typedef union { omp_lock_t lock; void *pad[2]; } my_omp_lock_t;
>>>>>>> 76f76f96

#define omp_lock_t my_omp_lock_t

#endif


/* -----------------------------  OPTIONS  ---------------------------------- */

/* MAXIMUM NUMBER OF TASKS THAT CAN BE OUTSTANDING.  Must be a power of two
   minus one, and no more than 255 (to fit in an unsigned char).  (Setting 
   MAX_TASKS to exactly 255 may produce faster code, since masking will then
   be unnecessary if an unsigned char is 8 bits in size.) */

#ifndef MAX_TASKS    /* Allow value from compile option to override below's */
#define MAX_TASKS 255
#endif

#if MAX_TASKS < 1 || MAX_TASK > 255 || (MAX_TASKS & (MAX_TASKS+1)) != 0
#error Invalid value for MAX_TASKS
#endif


/* OPTION FOR AMOUNT OF TRACE OUTPUT.  Setting this option to 0 will disable
   all trace output, even when it is enabled by helpers_trace.  Normal trace
   output is obtained when the option is set to 1, with only a small overhead
   when trace output has not been enabled by helpers_trace.  Setting this 
   option to 2 or 3 produces more informative trace output, but at the cost of
   increasing overhead (more for 3 than 2) even when tracing is not enabled. 
   Setting this option to 4 produces lots of additional information on the 
   task list. */

#ifndef ENABLE_TRACE   /* Allow value from compile option to override below's */
#define ENABLE_TRACE 1 /* 0, 1, 2, 3, 4 for no, normal, extra... trace output */
#endif


/* OPTION FOR DISABLING STATISTICS.  If ENABLE_STATS is defined as 0, the
   helpers_stats procedure does nothing, which gives a small savings in time
   for some common operations. */

#ifndef ENABLE_STATS   /* Allow value from compile option to override below's */
#define ENABLE_STATS 1
#endif


/* COUNT OF TIMES TO CHECK FOR NON-EMPTY UNTAKEN QUEUE BEFORE SUSPENDING. */

#ifndef SPIN_EMPTY    /* Allow value from compile option to override below's */
#define SPIN_EMPTY 1000

#endif


/* ---------------------------  DECLARATIONS -------------------------------- */

/* DEFAULT DEFINITIONS FOR MACROS.  Defined here if not in helpers-app.h. */

#ifndef helpers_var_name
#define helpers_var_name(v) "?"
#endif

#ifndef helpers_task_name
#define helpers_task_name(t) "?"
#endif

#ifndef helpers_printf
#include <stdio.h>
#define helpers_printf printf
#endif

#ifndef helpers_is_being_computed
#define helpers_is_being_computed(v) 1
#endif

#ifndef helpers_is_in_use
#define helpers_is_in_use(v) 1
#endif

#ifndef HELPERS_TASK_DATA_AMT
#define HELPERS_TASK_DATA_AMT 1
#endif


/* NULL VARIABLE POINTER, AND VARIABLE NAME MACRO HANDLING NULL. */

#define null ((helpers_var_ptr) 0)

#define var_name(v) ((v)==null ? "" : helpers_var_name(v))


/* MACROS FOR OMP ATOMIC DIRECTIVES.  Atomic read and write directives exist
   only in OpenMP 3.1, so with OpenMP 3.0 access to the data types used must be 
   atomic due to the architecture.  See "imp-doc" for discussion.  Use of the
   OpenMP 3.1 atomic read and write directives can be disabled by defining
   ASSUME_ATOMIC_READ_CHAR, ASSUME_ATOMIC_WRITE_CHAR, ASSUME_ATOMIC_READ_SIZE, 
   or ASSUME_ATOMIC_WRITE_SIZE, which may be advisable for performance reasons,
   if the architecture guarantees atomicity in any case. */

#define ATOMIC_READ_CHAR(_stmt_) _stmt_   /* First define macros for use with */
#define ATOMIC_WRITE_CHAR(_stmt_) _stmt_  /*   OpenMP 3.0, or when use of the */
#define ATOMIC_READ_SIZE(_stmt_) _stmt_   /*   atomic directives is disabled, */
#define ATOMIC_WRITE_SIZE(_stmt_) _stmt_  /*   or when no multithreading.     */

#ifndef HELPERS_NO_MULTITHREADING

#if _OPENMP>=201107  /* Redefine macros for OpenMP version 3.1 or later, if use
                        of an atomic directive isn't disabled in the context. */

#ifndef ASSUME_ATOMIC_READ_CHAR
#undef ATOMIC_READ_CHAR
#define ATOMIC_READ_CHAR(_stmt_) do { \
  _Pragma("omp atomic read") \
  _stmt_; \
} while (0)
#endif

#ifndef ASSUME_ATOMIC_WRITE_CHAR
#undef ATOMIC_WRITE_CHAR
#define ATOMIC_WRITE_CHAR(_stmt_) do { \
  _Pragma("omp atomic write") \
  _stmt_; \
} while (0)
#endif

#ifndef ASSUME_ATOMIC_READ_SIZE
#undef ATOMIC_READ_SIZE
#define ATOMIC_READ_SIZE(_stmt_) do { \
  _Pragma("omp atomic read") \
  _stmt_; \
} while (0)
#endif

#ifndef ASSUME_ATOMIC_WRITE_SIZE
#undef ATOMIC_WRITE_SIZE
#define ATOMIC_WRITE_SIZE(_stmt_) do { \
  _Pragma("omp atomic write") \
  _stmt_; \
} while (0)
#endif

#endif
#endif


/* MACRO FOR OMP FLUSH DIRECTIVE.  Can be used followed by a semicolon anywhere
   a statement is syntactically allowed. */

#ifndef HELPERS_NO_MULTITHREADING

#define FLUSH do { \
  _Pragma("omp flush"); \
} while (0)

#else

#define FLUSH do { } while (0)

#endif


/* MACRO FOR OMP WTIME FUNCTION.  Just returns zero if multithreading is
   disabled, so we don't depend on OpenMP being implemented. */

#ifndef HELPERS_NO_MULTITHREADING
#define WTIME() omp_get_wtime()
#else
#define WTIME() 0
#endif


/* NUMBER OF HELPERS.  Declared as extern in helpers.h, defined here.  Helpers 
   are identified by integers from 1 to helpers_num, with 0 sometimes used to 
   identify the master.  The value of helpers_num will not exceed HELPERS_MAX, 
   which will be no more than 127, to allow a helper index to be stored in an 
   signed char.  A helper index of -1 is sometimes used to indicate no helper 
   (nor the master) is assigned. 

   Defined as the constant 0 if HELPERS_NO_MULTITHREADING defined */

#ifndef HELPERS_NO_MULTITHREADING

int helpers_num;          /* Number of helpers */

#endif

typedef signed char hix;  /* Type of a helper index (0 = master, -1 = none) */


/* DECLARATION OF TASK INDEXES.  Task indexes range from 1 to MAX_TASKS.
   An index of 0 either indicates no task, or sometimes a master-now task
   that hasn't really been scheduled.  Task indexes are stored in an unsigned
   char, so MAX_TASKS is limited to be at most 255. 

   The mtix type is for use in data structure accessed only by a single 
   thread (so atomicity of access is not an issue).  It may either be the 
   same as tix, or be some larger integer type, if that is more efficient 
   (and can be tuned for a particular implementation). */

typedef unsigned char tix;  /* Type of a task index, or of a count of tasks */

typedef int mtix;           /* Task index for use in one thread only */


/* TABLE OF TASKS.  The "info" fields in an entry in the "task" array are 
   initialized by the master when a task is scheduled.  The "done", "amt_out",
   and "helper" fields may be updated by both the master and the helpers, with 
   careful flushing but without a lock being used, since accesses to them
   are assumed to be atomic.

   Entry zero in the table is used for tasks run in the master that haven't 
   really been scheduled.  The "pipe" field in this entry should be kept zero 
   except when such a task is being done, so that pipelined task procedures 
   called directly by the master thread will work properly.  The "amt_out" 
   field for entry zero may be set, but will never be accessed (except for 
   trace output, so it is set to 0 before a task procedure is started).

   Entries are forced to be 256 bytes in size by the presence of the "space" 
   field (assuming that the "info" field is no more than 256 bytes in size). 
   This makes index arithmetic faster, and may reduce possible performance 
   degradation from cache invalidation when one entry is updated and a 
   different entry is then accessed.  Fields updated by helpers are all put 
   first to increase the chance that they are not split between cache lines
   (since the start of the structure is likely aligned to some extent).
*/

static union task_entry 
{ 
  struct task_info               /* Information on a task */
  { 
    /* Fields initialized by the master, updated by helpers and the master. */

    helpers_size_t amt_out;        /* Number of parts produced for output */
    hix helper;                    /* Helper that took this task, or 0, or -1 */
    char done;                     /* Has this task finished? */

    /* Fields below are written only by the master, but read by helpers too. 
       The "needed" field may be written by the master and read by helpers
       without synchronization. */

    signed char needed;            /* Needed by master? (+1 finish, -1 start) */
    tix pipe[3];                   /* Tasks producing inputs, 0 when done */
    short flags;                   /* Flags task was scheduled with */
    helpers_task_proc *task_to_do; /* Task procedure to execute */
    helpers_op_t op;               /* The unsigned integer operand */
    helpers_var_ptr var[3];        /* The output variable, [0], and the input 
                                      variables, [1] and [2]; any may be null */
    double task_data [HELPERS_TASK_DATA_AMT]; /* Data the task procedure may
                                      look at - currently only usable for tasks
                                      that result from merging other tasks */

    /* The next two fields are used only by the master. */

    char out_used;                 /* Set to 1 if the output has been used as
                                      the input of a task scheduled later */
    char not_in_use_before[3];     /* When 1, indicates that in1/in2 was not
                                      in use before this task was scheduled;
                                      not_in_use_before[0] isn't actually used;
                                      others used only if var is in use here */

    /* The fields below are used only when ENABLE_TRACE is 2 or more. */

    tix pipe_at_start[3];          /* Value of "pipe" when task is started */
    helpers_size_t first_amt[3];   /* First non-zero value from helpers_availN*/
    helpers_size_t last_amt[3];    /* Last value from helpers_amount_out */

    /* The fields below are used only when ENABLE_TRACE is 3 or more. */

    double start_wtime;            /* Wall clock time when started */
    double done_wtime;             /* Wall clock time when done */

  } info;

  char space[256];               /* Sets the size of each entry */

} task[MAX_TASKS+1];


/* ARRAY OF TASK ENTRIES CURRENTLY USED AND UNUSED.  Read and written only 
   by the master thread.  The "used" array always contains all the task
   indexes from 1 to MAX_TASKS, in some order.  The first "n_used" of these
   are currently being used, and are in the order they were scheduled.  The
   remaining entries are unused, and in arbitrary order. */

static mtix used[MAX_TASKS]; /* All task indexes; first helpers_tasks in use */
int helpers_tasks = 0;       /* Number of tasks outstanding = indexes in use */


/* QUEUES OF TASK INDEXES.  These are circular queues, with in/out pointers
   incremented modulo MAX_TASKS+1, which must be a power of two.  They can 
   never overflow because the number of tasks scheduled but not yet gone is 
   limited to MAX_TASKS.  The index 0, used for tasks done directly in the 
   master, never appears in these queues. */

#define QSize (MAX_TASKS+1)  /* Number of entries in a wrap-around queue  */
#define QMask MAX_TASKS      /* Mask for implementing modulo QSize arithmetic */

/* Queue of master-only tasks.  This queue is accessed only by the master. 
   Tasks in this queue are in the order they were scheduled, which is the
   order in which they must be done. */

static mtix master_only[QSize], master_only_in, master_only_out;

/* Queue of tasks not yet taken by a helper (or master), in arbitrary order.  
   The untaken_in pointer is modified only by the master; the untaken_out 
   pointer is modified by the master or a helper.  Accesses by helpers
   and the master that check for the queue being empty, or make it non-empty,
   are done with "untaken_lock" set.  */

static tix untaken[QSize], untaken_in, untaken_out;

#ifndef HELPERS_NO_MULTITHREADING

static omp_lock_t untaken_lock;   /* Lock to set for accessing untaken queue */

#endif


/* LOCK SET FOR STARTING A TASK.  Set by a helper or the master when looking
   for a task to start.  When there's nothing to do, other helpers will block
   trying to set this lock. */

#ifndef HELPERS_NO_MULTITHREADING

static omp_lock_t start_lock;  /* Lock set by thread looking for task to start*/

#endif


/* PAIR OF LOCKS USED FOR SUSPENDING A HELPER. */

#ifndef HELPERS_NO_MULTITHREADING

static hix suspended;      /* Helper that has suspended, or 0 if none */

static omp_lock_t suspend_lock[2];/* Locks used alternately to suspend helper */

static int which_suspends; /* Which lock a helper sets to suspend itself */
static int which_wakes;    /* Which lock the master unsets to wake helper */

static char suspend_initialized; /* Set to 1 when master has done initial set */

#endif


/* VARIABLE LIST.  Storage for an array of variables used by current tasks. 
   Each task uses at most three variables (out, in1, and in2).  The array
   is null-terminated. */

static helpers_var_ptr var_list[3*MAX_TASKS+1] = { (helpers_var_ptr) 0 };


/* VARIABLES PRIVATE TO EACH HELPER AND MASTER. */

static int this_thread;   /* What thread we are: 0 = master, other = helper # */

static mtix this_task;    /* The task this thread is doing, undefined if none,
                             except 0 in the master when it's not doing a task
                             so directly-called pipelined task procedures work*/

static struct task_info *this_task_info     /* Pointer to info for this_task, */
                          = &task[0].info;  /*    initialized for master here */

#ifndef HELPERS_NO_MULTITHREADING

#pragma omp threadprivate (this_thread, this_task, this_task_info)

#endif


/* VARIABLES HOLDING DISABLING OPTIONS. */

int helpers_are_disabled = 0;    /* 1 if helpers currently disabled */

#ifdef helpers_can_merge
int helpers_not_merging = 0;     /* 1 if task merging is not enabled */
int helpers_not_merging_now = 0; /* 1 if task merging not done at the moment */
#endif

#ifndef HELPERS_NO_MULTITHREADING
int helpers_not_pipelining;      /* 1 if pipelining currently disabled */
int helpers_not_pipelining_now;  /* 1 if not pipelining right now */
int helpers_not_multithreading;  /* 1 if multithreading currently disabled */
int helpers_not_multithreading_now; /* 1 if not multithreading right now */
#endif

static int flag_mask = ~0;       /* Mask used to clear task flags according
                                    to the settings of the above options */

/* TRACE VARIABLES. */

#if ENABLE_TRACE>0
static char trace = 0;    /* Are we printing trace information now? */
#else
#define trace 0           /* Tracing never enabled */
#endif

static double init_wtime; /* Wall clock time when helpers_startup called, set
                             and used only if ENABLE_TRACE is 3 */


/* STATISTICS ON HELPERS AND MASTER.  The tasks_done field in the zeroth entry 
   pertains to the master.  These statistics are updated and read only in the 
   master thread.  Declared but not used if ENABLE_STATS is zero. */

static struct stats
{ int tasks_done;         /* Number of tasks done by this helper/master */
  int times_woken;        /* Number of times this helper was woken */
} stats[HELPERS_MAX+1];


/* FORWARD DECLARATIONS OF STATIC PROCEDURES. */

static void do_task_in_master (int);
static int runnable (mtix);


/* -------------------------  TRACE PROCEDURES  ----------------------------- */

/* PRINT LIST OF CURRENT TASKS.  Prints the task indexes, followed by "*" if 
   the task is flagged as needing to complete, "+" if the task is flagged
   as needing to start, and "." if the task is not needed, and then by "F"
   if the task has finished, "X" if the task is executing, "R" if the task is 
   not executing but is runnable, and nothing otherwise. 

   The 'used' array is also check to make sure that it contains a permutation
   of the integers from 1 to MAX_TASKS.

   If ENABLE_TRACE is greater than 3, extensive additional information on each 
   task is printed. */

static void trace_task_list (void)
{ 
  char b[MAX_TASKS+1];
  int i;

  /* Check that 'used' has the right stuff in it. */

  for (i = 1; i<=MAX_TASKS; i++) 
  { b[i] = 0;
  }
  for (i = 0; i<MAX_TASKS; i++)
  { if (used[i]<1 || used[i]>MAX_TASKS)
    { helpers_printf("The 'used' array contains a bad entry (%d)!\n",used[i]);
      break;
    }
    if (b[used[i]]!=0)
    { helpers_printf("The 'used' array has id %d more than once!\n",used[i]);
      break;
    }
    b[used[i]] = 1;
  }

  /* Print short task list. */
  
  for (i = 0; i<helpers_tasks; i++) 
  { struct task_info *info = &task[used[i]].info;
    helpers_printf(" %d%s%s", (int) used[i], 
      info->needed>0 ? "*" : info->needed<0 ? "+" : ".",
      info->done ? "F" : info->helper>=0 ? "X" : runnable(used[i]) ? "R" : "");
  }

  /* Print lots of stuff about tasks if enabled. */

  if (ENABLE_TRACE>3)
  { for (i = 0; i<helpers_tasks; i++) 
    { struct task_info *info = &task[used[i]].info;
      helpers_printf("\nused[%d], task[%d]:\n", i, (int) used[i]);
      helpers_printf("  amt_out: %"PRIuMAX"\n", (uintmax_t) info->amt_out);
      helpers_printf("  helper: %d\n",        (int) info->helper);
      helpers_printf("  done: %d\n",          (int) info->done);
      helpers_printf("  needed: %d\n",        (int) info->needed);
      helpers_printf("  pipe[]: %d %d %d\n",  (int) info->pipe[0],
                                              (int) info->pipe[1],
                                              (int) info->pipe[2]);
      helpers_printf("  flags: %x\n",         (int) info->flags);
      helpers_printf("  task_to_do: %s\n", helpers_task_name(info->task_to_do));
      helpers_printf("  op: %"PRIuMAX"\n",    (uintmax_t) info->op);
#     define var_marks(v) \
        (v==null || helpers_is_in_use(v) && helpers_is_being_computed(v) ? "" \
          : helpers_is_in_use(v) ? " c" : helpers_is_being_computed(v) ? " u" \
          : " uc")
      helpers_printf("  var[]: %s%s / %s%s / %s%s\n",   
                          var_name(info->var[0]), var_marks(info->var[0]),
                          var_name(info->var[1]), var_marks(info->var[1]),
                          var_name(info->var[2]), var_marks(info->var[2]));
      helpers_printf("  out_used: %d\n",      (int) info->out_used);
      helpers_printf("  not_in_use_before[]: %d %d %d\n", 
                                              (int) info->not_in_use_before[0],
                                              (int) info->not_in_use_before[1],
                                              (int) info->not_in_use_before[2]);
      helpers_printf("  pipe_at_start[]: %d %d %d\n",
                                              (int) info->pipe_at_start[0],
                                              (int) info->pipe_at_start[1],
                                              (int) info->pipe_at_start[2]);
      helpers_printf("  last_amt[]: %d %d %d\n",
                                              (int) info->last_amt[0],
                                              (int) info->last_amt[1],
                                              (int) info->last_amt[2]);
      helpers_printf("  start_wtime: %f\n",   (double) info->start_wtime);
      helpers_printf("  done_wtime: %f\n",    (double) info->done_wtime);
    }
  }
}


/* PRINT FLAGS FOR TASK. */

static void trace_flags (int flags)
{
  if (flags & HELPERS_MASTER_ONLY) helpers_printf(" MASTER_ONLY");
  if (flags & HELPERS_MASTER_NOW)  helpers_printf(" MASTER_NOW");

  if ((flags & HELPERS_MERGE_IN_OUT) == HELPERS_MERGE_IN_OUT) 
  { helpers_printf(" MERGE_IN_OUT");
  }
  else if ((flags & HELPERS_MERGE_IN))  helpers_printf(" MERGE_IN");
  else if ((flags & HELPERS_MERGE_OUT)) helpers_printf(" MERGE_OUT");

  if ((flags & HELPERS_PIPE_IN012_OUT) != 0)
  { helpers_printf ((flags & HELPERS_PIPE_IN012) != 0 ? " PIPE_IN" : " PIPE");
    if (flags & HELPERS_PIPE_IN0) helpers_printf("0");
    if (flags & HELPERS_PIPE_IN1) helpers_printf("1");
    if (flags & HELPERS_PIPE_IN2) helpers_printf("2");
    if (flags & HELPERS_PIPE_OUT) helpers_printf("_OUT");
  }
}


/* TRACE OUTPUT FOR STARTING A TASK.  The task index is the first argument,
   with 0 indicating that the task will be done in the master without giving
   it a task index.  The remaining arguments are from helpers_do_task. */

static void trace_started 
  (tix t, int flags, helpers_task_proc *task_to_do, helpers_op_t op, 
   helpers_var_ptr out, helpers_var_ptr in1, helpers_var_ptr in2)
{ 
  if (t==0)
  { helpers_printf (
      "HELPERS: Task done directly in master: %s(%"PRIuMAX",%s,%s,%s)", 
      helpers_task_name(task_to_do), (uintmax_t) op, 
      var_name(out), var_name(in1), var_name(in2));
  }
  else
  { helpers_printf (
      "HELPERS: Task %d scheduled: %s(%"PRIuMAX",%s,%s,%s)", t,
      helpers_task_name(task_to_do), (uintmax_t) op, 
      var_name(out), var_name(in1), var_name(in2));
  }

  trace_flags(flags);

  if (ENABLE_TRACE>1)
  { struct task_info *info = &task[t].info;
    helpers_printf (" : %d %d %d", info->pipe[0], info->pipe[1], info->pipe[2]);
    if (ENABLE_TRACE>2)
    { helpers_printf (" @ %.3f", WTIME()-init_wtime);
    }
  }

  helpers_printf("\n");

  if (ENABLE_TRACE>1)
  { helpers_printf("HELPERS:   current tasks:");
    trace_task_list();
    helpers_printf("\n");
  }
}


/* TRACE OUTPUT FOR MERGING WITH A TASK.  The index of the task merged with
   is the first argument, followed by the arguments of helpers_do_task. */

#ifdef helpers_can_merge

static void trace_merged
  (tix t, int flags, helpers_task_proc *task_to_do, helpers_op_t op, 
   helpers_var_ptr out, helpers_var_ptr in1, helpers_var_ptr in2)
{ 
  struct task_info *info = &task[t].info;

  helpers_printf (
    "HELPERS: Task %d merged with new task %s(%"PRIuMAX",%s,%s,%s)", t,
    helpers_task_name(task_to_do), (uintmax_t) op, 
    var_name(out), var_name(in1), var_name(in2));

  trace_flags(flags);

  helpers_printf("\n");

  helpers_printf (
    "HELPERS:   merged task is %s(%"PRIuMAX",%s,%s,%s)",
    helpers_task_name(info->task_to_do), (uintmax_t) info->op, 
    var_name(info->var[0]), var_name(info->var[1]), var_name(info->var[2]));

  trace_flags(info->flags);

  if (ENABLE_TRACE>1)
  { helpers_printf (" : %d %d %d", info->pipe[0], info->pipe[1], info->pipe[2]);
    if (ENABLE_TRACE>2)
    { helpers_printf (" @ %.3f", WTIME()-init_wtime);
    }
  }

  helpers_printf("\n");

  if (ENABLE_TRACE>1)
  { helpers_printf("HELPERS:   current tasks:");
    trace_task_list();
    helpers_printf("\n");
  }
}

#endif


/* TRACE OUTPUT FOR COMPLETION OF A TASK. */

static void trace_completed (tix t)
{
  struct task_info *info = &task[t].info;

  if (t==0)
  { helpers_printf ("HELPERS: Task done directly completed");
  }
  else if (info->helper==0)
  { helpers_printf ("HELPERS: Task %d completed in master  ", t);
  }
  else
  { helpers_printf ("HELPERS: Task %d completed in helper %d", t, info->helper);
  }

  if (ENABLE_TRACE>1)
  { helpers_printf (" : %d %d %d : %"PRIuMAX" %"PRIuMAX" %"PRIuMAX
                    " : %"PRIuMAX" %"PRIuMAX" %"PRIuMAX" : %"PRIuMAX, 
      info->pipe_at_start[0], info->pipe_at_start[1], info->pipe_at_start[2],
      (uintmax_t) info->first_amt[0], 
      (uintmax_t) info->first_amt[1], 
      (uintmax_t) info->first_amt[2],
      (uintmax_t) info->last_amt[0], 
      (uintmax_t) info->last_amt[1], 
      (uintmax_t) info->last_amt[2],
      (uintmax_t) info->amt_out);
    if (ENABLE_TRACE>2)
    { if (t==0)
      { helpers_printf (" @ %.3f>%.3f", info->start_wtime - init_wtime,
                                        info->done_wtime - init_wtime);
      }
      else
      { helpers_printf (" @ %.3f>%.3f>%.3f", info->start_wtime - init_wtime,
                                             info->done_wtime - init_wtime,
                                             WTIME() - init_wtime);
      }
    }
  }

  helpers_printf("\n");
}


/* TRACE OUTPUT FOR STARTING COMPUTATION OF A VARIABLE. */

static void trace_start_computing_var (int f, helpers_var_ptr v)
{
  switch (f)
  { case 0: 
      helpers_printf ("HELPERS: Computation of %s has already finished\n",
                       var_name(v));
      break;
    case 1: 
      helpers_printf ("HELPERS: Computation of %s has already started\n",
                       var_name(v));
      break;
    case 2: 
      helpers_printf ("HELPERS: Computation of %s is starting in a helper\n",
                       var_name(v));
      break;
    case 3: 
      helpers_printf ("HELPERS: Computation of %s is being started\n",
                       var_name(v));
      break;
  }
}


/* TRACE OUTPUT FOR WAITING FOR COMPUTATIONS TO FINISH. */

static void trace_wait_until_not_being_computed
  (int any, helpers_var_ptr v1, helpers_var_ptr v2)
{ 
  helpers_printf (any ? "HELPERS: Wait until " : "HELPERS: No wait until ");

  if (v1==null && v2==null)
  { helpers_printf ("no vars not being computed");
  }
  else if (v1!=null && v2!=null)
  { helpers_printf ("%s and %s not being computed", var_name(v1), var_name(v2));
  }
  else
  { helpers_printf ("%s not being computed", var_name (v1==null ? v2 : v1));
  }

  if (ENABLE_TRACE>1)
  { helpers_printf(" :");
    trace_task_list();
    if (ENABLE_TRACE>2)
    { helpers_printf (" @ %.3f", WTIME()-init_wtime);
    }
  }

  helpers_printf("\n");
}


/* TRACE OUTPUT FOR WAITING FOR VARIABLE TO NOT BE IN USE. */

static void trace_wait_until_not_in_use (int any, helpers_var_ptr v)
{ 
  if (!any)
  { helpers_printf ("HELPERS: No wait until %s not in use\n", var_name(v));
    return;
  }

  helpers_printf ("HELPERS: Waiting until %s not in use", var_name(v));

  if (ENABLE_TRACE>1)
  { helpers_printf(" :");
    trace_task_list();
    if (ENABLE_TRACE>2)
    { helpers_printf (" @ %.3f", WTIME()-init_wtime);
    }
  }

  helpers_printf("\n");
}


/* TRACE OUTPUT FOR WAITING FOR ALL MASTER-ONLY TASKS TO COMPLETE. */

static void trace_wait_for_all_master_only (void)
{ 
  if (master_only_in==master_only_out)
  { helpers_printf ("HELPERS: No wait for all master-only tasks to complete\n");
    return;
  }

  helpers_printf ("HELPERS: Waiting for all master-only tasks to complete");

  if (ENABLE_TRACE>1)
  { helpers_printf(" :");
    trace_task_list();
    if (ENABLE_TRACE>2)
    { helpers_printf (" @ %.3f", WTIME()-init_wtime);
    }
  }

  helpers_printf("\n");
}


/* TRACE OUTPUT FOR WAITING FOR ALL TASKS TO COMPLETE. */

static void trace_wait_for_all (void)
{ 
  if (helpers_tasks==0)
  { helpers_printf ("HELPERS: No wait for all tasks to complete\n");
    return;
  }

  helpers_printf ("HELPERS: Waiting for all tasks to complete");

  if (ENABLE_TRACE>1)
  { helpers_printf(" :");
    trace_task_list();
    if (ENABLE_TRACE>2)
    { helpers_printf (" @ %.3f", WTIME()-init_wtime);
    }
  }

  helpers_printf("\n");
}


/* TRACE OUTPUT FOR NO LONGER WAITING. */

static void trace_done_waiting (void)
{
  helpers_printf ("HELPERS: Done waiting");
  if (ENABLE_TRACE>1)
  { helpers_printf(" :");
    trace_task_list();
    if (ENABLE_TRACE>2)
    { helpers_printf (" @ %.3f", WTIME()-init_wtime);
    }
  }
  helpers_printf("\n");
}


/* --------------------------  UTILITY PROCEDURES  -------------------------- */

/* RUN THE TASK JUST TAKEN.  When called, the new task should be in this_task,
   with its info in this_task_info.  A flush operation (explicit or implicit)
   should be done before calling this procedure. */

static void run_this_task (void)
{
  if (ENABLE_TRACE>1) 
  { this_task_info->pipe_at_start[0] = this_task_info->pipe[0];
    this_task_info->pipe_at_start[1] = this_task_info->pipe[1];
    this_task_info->pipe_at_start[2] = this_task_info->pipe[2];
    this_task_info->first_amt[0] = 0;
    this_task_info->first_amt[1] = 0;
    this_task_info->first_amt[2] = 0;
    if (ENABLE_TRACE>2)
    { this_task_info->start_wtime = WTIME();
    }
  }

  this_task_info->task_to_do (this_task_info->op, this_task_info->var[0], 
                              this_task_info->var[1], this_task_info->var[2]);

  if (ENABLE_TRACE>2) 
  { this_task_info->done_wtime = WTIME();
  }

  FLUSH;  /* ensure data and info is up-to-date when 'done' flag is set */

  ATOMIC_WRITE_CHAR (this_task_info->done = 1);
  FLUSH;
}


/* CHECK WHETHER A TASK IS RUNNABLE.  A task cannot be run if any of its
   input/output variables are being computed by another task that hasn't
   finished, and the other task has either not started, or it doesn't 
   produce pipelined output, or this task doesn't handle pipelined input. 
   This function returns 0 if the task is not runnable, -1 if it is runnable
   with pipelining, and +1 if it is runnable without pipelining. 

   Careful flushing is needed here to handle the possibility that a task
   producing one of the inputs finishes around this time and a new task 
   with the same task id quickly starts up. */

static int runnable (mtix t)
{
  struct task_info *info = &task[t].info;
  int f, r;
  char d;
  tix p;
  hix h;

  r = +1;

  FLUSH;  /* make sure we see recent values of 'pipe', 'done', and 'helper' */

  /* Look at availability of input from the 'out' varable. */

  ATOMIC_READ_CHAR (p = info->pipe[0]);
  if (p!=0)
  { ATOMIC_READ_CHAR (d = task[p].info.done);
    if (!d)
    { ATOMIC_READ_CHAR (h = task[p].info.helper);
      f = task[p].info.flags;
      FLUSH;
      ATOMIC_READ_CHAR (p = info->pipe[0]);
      if (p!=0) /* could be 0 if task finished since check above */
      { if (h<0 || !(f & HELPERS_PIPE_OUT) || !(info->flags & HELPERS_PIPE_IN0))
        { return 0;
        }
        r = -1;
      }
    }
  }

  /* Look at availability of input from the 'in1' varable. */

  ATOMIC_READ_CHAR (p = info->pipe[1]);
  if (p!=0)
  { ATOMIC_READ_CHAR (d = task[p].info.done);
    if (!d)
    { ATOMIC_READ_CHAR (h = task[p].info.helper);
      f = task[p].info.flags;
      FLUSH;
      ATOMIC_READ_CHAR (p = info->pipe[1]);
      if (p!=0) /* could be 0 if task finished since check above */
      { if (h<0 || !(f & HELPERS_PIPE_OUT) || !(info->flags & HELPERS_PIPE_IN1))
        { return 0;
        }
        r = -1;
      }
    }
  }

  /* Look at availability of input from the 'in2' varable. */

  ATOMIC_READ_CHAR (p = info->pipe[2]);
  if (p!=0)
  { ATOMIC_READ_CHAR (d = task[p].info.done);
    if (!d)
    { ATOMIC_READ_CHAR (h = task[p].info.helper);
      f = task[p].info.flags;
      FLUSH;
      ATOMIC_READ_CHAR (p = info->pipe[2]);
      if (p!=0) /* could be 0 if task finished since check above */
      { if (h<0 || !(f & HELPERS_PIPE_OUT) || !(info->flags & HELPERS_PIPE_IN2))
        { return 0;
        }
        r = -1;
      }
    }
  }

  return r;
}


/* FIND AN UNTAKEN TASK THAT IS RUNNABLE, AND REMOVE IT FROM QUEUE.  If its
   argument is zero, it returns 0 if no untaken task is runnable (master-only 
   tasks not considered), and otherwise the index of a runnable task from the 
   untaken queue, which it removes from this queue (moving untaken_out).  If 
   more than one untaken task is runnable, a task whose start or completion is 
   needed now by the master is preferred, and secondarily, a task whose inputs 
   are fully computed is preferred to one that would use one or more pipelined 
   inputs that are not fully computed, with any other tie broken arbitrarily.

   If the argument is 1, only a "needed" task will be found, with 0 being
   returned if no needed task is runnable.

   This procedure should be called only when start_lock has been set, so that
   another thread will not be manipulating the queue simultaneously.  When
   this procedure is called from a helper, however, it is possible that the
   master will simultaneously be adding an entry at the untaken_in end. 
   The value of untaken_in is therefore fetched once, followed by a flush
   to ensure that data accessed in the queue before that is up-to-date. */

static mtix find_untaken_runnable (int only_needed)
{
  int i, f, p, r, n;
  tix u_in, new_u_out;
  mtix t;

  /* We assume a flush has been done recently (explicitly, or implicity from
     setting start_lock), so the value seen for untaken_in is recent.  We flush
     after to ensure that the data in the queue up to u_in is up-to-date. */

  ATOMIC_READ_CHAR (u_in = untaken_in);
  FLUSH;

  /* Look for a runnable task in the untaken queue, setting f to its index
     in this queue. */

  f = -1;  /* nothing runnable found yet */

  p = only_needed ? 1 : -1;  /* if p is 1, ignore non-needed tasks
                                if p is 0, ignore non-needed pipelined tasks
                                if p is -1, any runnable task might be used */

  for (i = untaken_out; i!=u_in; i = (i+1)&QMask) 
  { t = untaken[i];
    ATOMIC_READ_CHAR (n = task[t].info.needed);
    if (n)
    { r = runnable(t);
      if (r!=0)
      { f = i;
        if (r>0)    /* needed now and runnable without pipelining, so we can */
        { break;    /*   stop the search now, since this is highest priority */
	}
        else        /* needed now and runnable with pipelining */
        { p = 1;
        }
      }
    }
    else if (p<=0)
    { r = runnable(t);
      if (r>0)
      { f = i;      /* not needed now and runnable without pipelining */
        p = 0;
      }
      else if (r<0 && p<0)
      { f = i;      /* not needed now and runnable with pipelining */
      }
    }
  }

  /* Return 0 if no runnable task found, or none needed, if only_needed is 1. */

  if (f < 0) return 0;

  /* Otherwise, take the highest priority runnable task. */

  t = untaken[f];

  /* Remove the task taken from the untaken queue.  The index at untaken_out
     is copied to where the task being removed is located, at which point
     untaken_out can be moved forward. */

  untaken[f] = untaken[untaken_out];
  new_u_out = (untaken_out + 1) & QMask;
  ATOMIC_WRITE_CHAR (untaken_out = new_u_out);
  FLUSH;

  return t;
}


/* MARK INPUTS AS NOT IN USE, IF NOT USED BY AN UNCOMPLETED TASK.  Looks at 
   whether the input variables of a task are used by any task that does not
   have 'done' set (excluding the task given as the argument).  Note that this
   may result in a variable being marked as not in use when a task that used
   it has finished but not yet been noticed to have finished by the master 
   thread, but this should be OK.

   The 'i' argument is the index in 'used' of the task whose input variables
   are to (maybe) be unmarked. */

#ifdef helpers_mark_not_in_use

static inline void maybe_mark_not_in_use (int i)
{ 
  struct task_info *info = &task[used[i]].info;
  int w, j;

  for (w = 1; w<=2; w++)
  { helpers_var_ptr v = info->var[w];
    if (v!=null && v!=info->var[0])
    { for (j = (info->not_in_use_before[w] ? i+1 : 0); j<helpers_tasks; j++)
      { if (j==i) continue;
        struct task_info *einfo = &task[used[j]].info;
        if (einfo->var[0]!=v && (einfo->var[1]==v || einfo->var[2]==v))
        { char d;
          ATOMIC_READ_CHAR (d = einfo->done);
          if (!d) goto next;
        }
      }
      helpers_mark_not_in_use(v);
    }
  next: ;
  }
}

#endif


/* NOTICE COMPLETED TASKS.  Called only from the master thread.  Note that 
   it starts and ends with FLUSH operations.  The notice_completed_proc
   procedure is called only via the notice_completed macro. */

#define notice_completed() \
  do { if (helpers_tasks>0) notice_completed_proc(); } while (0)

static void notice_completed_proc (void)
{
  int i, j, k;
  char d;

  /* Flush so that 'done' flags will be visible. */

  FLUSH;

  /* Find first task that has completed, if there is any. */

  i = 0;
  for (;;)
  { ATOMIC_READ_CHAR (d = task[used[i]].info.done);
    if (d) 
    { break;
    }
    i += 1;
    if (i==helpers_tasks)
    { return;
    }
  }

  /* Loop through tasks in 'used', processing completion of any now done. 
     Note that if more than one task has finished, they are processed
     in the order in which they were scheduled. */

  k = i;
  for ( ; i<helpers_tasks; i++)
  { 
    mtix t = used[i];
    struct task_info *info = &task[t].info;

    ATOMIC_READ_CHAR (d = info->done);

    if (!d) /* Swap so tasks not finished end up all at the bottom */
    { 
      used[i] = used[k];
      used[k] = t;
      k += 1;
    }
    else /* Process completion of a task that has now finished. */
    {
      /* Update 'pipe' fields for tasks that were taking input from this one,
         if there may be any.  We can stop after seeing a task scheduled
         after this one that has the same output variable, since tasks after
         that taking the variable as an input will reference the later task. 

         Also, we find out here whether the output variable is still being 
         computed.  We rely on a task that takes piped input for its 'out' 
         variable not finishing before the earlier task has fully computed 
         this variable, so only later tasks might still be computing it. 
         Note, however, that we can't rely on the 'done' flags being set in
         the sequence that the tasks completed their computations. */

      helpers_var_ptr out = info->var[0];
      int still_being_computed = 0;

      if (info->out_used)
      { for (j = i+1; j<helpers_tasks; j++)
        { struct task_info *ninfo = &task[used[j]].info;
          if (ninfo->pipe[2]==t) 
          { if (ENABLE_TRACE>1)
            { ATOMIC_READ_SIZE (ninfo->last_amt[2] = info->amt_out);
            }
            ATOMIC_WRITE_CHAR (ninfo->pipe[2] = 0);
          }
          if (ninfo->pipe[1]==t) 
          { if (ENABLE_TRACE>1)
            { ATOMIC_READ_SIZE (ninfo->last_amt[1] = info->amt_out);
            }
            ATOMIC_WRITE_CHAR (ninfo->pipe[1] = 0);
          }
          if (ninfo->pipe[0]==t) 
          { if (ENABLE_TRACE>1)
            { ATOMIC_READ_SIZE (ninfo->last_amt[0] = info->amt_out);
            }
            ATOMIC_WRITE_CHAR (ninfo->pipe[0] = 0);
            still_being_computed = 1;
            break;
          }
          if (ninfo->var[0]==out) /* possible even if ninfo->pipe[0]!=t */
          { still_being_computed = 1;
          }
        }
      }
  
      /* Increment count of tasks done by helper/master that did this task. */
  
      if (ENABLE_STATS) stats[info->helper].tasks_done += 1;
  
      /* Write trace output showing task completion, if trace enabled. */
  
      if (trace) trace_completed(t);
  
      /* Unset the being-computed flag as appropriate, if the application 
         defined the required macro. */
  
#     ifdef helpers_mark_not_being_computed
      { if (!still_being_computed && out!=null)
        { helpers_mark_not_being_computed(out);
        }
      }
#     endif
  
      /* Unset the in-use flags as appropriate, if the application defined the 
         required macro. */

#     ifdef helpers_mark_not_in_use
        maybe_mark_not_in_use (i);
#     endif
    }
  }

  /* Update number of tasks. */

  helpers_tasks = k;

  /* Flush so updated 'pipe' fields will be visible to helpers, and so that
     data written by tasks that have completed will be visible to master. */

  FLUSH;

  /* Output new task list, if that's enabled. */

  if (ENABLE_TRACE>1 && trace)
  { helpers_printf("HELPERS:   current tasks:");
    trace_task_list();
    helpers_printf("\n");
  }
}


/* MARK AS NEEDED A TASK AND THE TASKS IT TAKES INPUT FROM.  The 'needed' 
   argument should be -1 (needs to start) or +1 (needs to finish).  Tasks 
   should be marked from most recent to oldest, so that a task marked with 
   -1 because it provides input will not have previously been marked with +1.  
   It's enough to mark a task that provides input as needing to start, since 
   if pipelining can't be done, it will anyway have to finish before the task 
   taking that input can start. */

static void mark_as_needed (struct task_info *info, int needed)
{
  int p;

  if (info->needed <= 0) 
  { ATOMIC_WRITE_CHAR (info->needed = needed);
  }

  p = info->pipe[0];
  if (p != 0) ATOMIC_WRITE_CHAR (task[p].info.needed = -1);

  p = info->pipe[1];
  if (p != 0) ATOMIC_WRITE_CHAR (task[p].info.needed = -1);

  p = info->pipe[2];
  if (p != 0) ATOMIC_WRITE_CHAR (task[p].info.needed = -1);
}


/* WAIT WHILE ANY TASKS NEED TO START OR FINISH.  Looks at the "needed" flags
   for tasks, where -1 means needs to start, +1 means needs to finish, and 0
   means not needed.  While it waits, it tries to do needed tasks in the master,
   and notices completed tasks.  

   Note that if a task needs to finish, a FLUSH will have been done (in 
   notice_completed) after that task finishes, but if a task needs only to
   start no FLUSH may have been done after it starts when wait_while_any_needed
   returns.  However, the lack of a FLUSH in this circumstance should be 
   innocuous, since data will be accessed only after amt_out is looked at 
   after a later FLUSH. */

static void wait_while_any_needed (void)
{
  loop:
  { int i; hix h;

    do_task_in_master(1);
    notice_completed();  /* does a FLUSH */

    for (i = 0; i<helpers_tasks; i++)
    { struct task_info *info = &task[used[i]].info;
      if (info->needed != 0)
      { if (info->needed > 0) goto loop;  /* needs to finish, but hasn't */
        ATOMIC_READ_CHAR (h = info->helper);
        if (h < 0) goto loop;  /* needs to start, but hasn't */
      }
    }
  }
}


/* -----------------  TASK EXECUTION IN THE MASTER OR A HELPER -------------- */

/* MAYBE DO A NEEDED TASK IN THE MASTER.  Does the next master-only task if it
   is runnable (and is needed, if only_needed is 1), and otherwise tries to do 
   a task from the untaken queue (provided it is needed, if only_needed is 1).
   Returns without waiting if no task is suitable, or if it can't set 
   start_lock (so a helper must currently be looking for a task to run). */

static void do_task_in_master (int only_needed)
{
  tix u_out;

  this_task = 0;

  /* Do the next master-only task if there is one (and perhaps needed), and it
     is runnable.  If so, remove the task to be done from the master_only queue.
     Note that this doesn't require any queue locking, since the master_only
     queue is accessed only in the master thread. */

  if (master_only_in!=master_only_out)
  { 
    mtix m = master_only[master_only_out];

    if ((!only_needed || task[m].info.needed) && runnable(m))
    { master_only_out = (master_only_out + 1) & QMask;
      this_task = m;
    }
  }

  /* Otherwise, look for a (perhaps needed) task from the untaken queue, but 
     only if no helper is trying to (and hence no other thread has set 
     start_lock).  Return if no needed and runnable task can be found this 
     way either. */

  if (this_task==0)
  { 
    hix h;
 
#   ifndef HELPERS_NO_MULTITHREADING

    if (!helpers_not_multithreading_now)
    {
      ATOMIC_READ_CHAR (h = suspended);

      FLUSH;  /* ensures that h>0 below after seeing untaken_in!=untaken_out
                 does really mean the queue is non-empty (but shouldn't be) */
    }

#   endif

    ATOMIC_READ_CHAR (u_out = untaken_out);
    if (untaken_in==u_out)
    { return; 
    }

#   ifndef HELPERS_NO_MULTITHREADING

    if (!helpers_not_multithreading_now)
    { 
      if (!omp_test_lock (&start_lock))
      { 
        /* See if a helper is supended - it shouldn't be! - and wake it up
           if it is. */

        if (h>0)
        { omp_set_lock (&suspend_lock[1-which_wakes]);
          suspended = 0;
          omp_unset_lock (&suspend_lock[which_wakes]);
          which_wakes = 1-which_wakes;
          if (ENABLE_STATS) stats[h].times_woken += 1;
          helpers_printf("HELPER WAS SUSPENDED WHEN IT SHOULDN'T HAVE BEEN!\n");
        }

        return;
      }
    }

#   endif

    this_task = find_untaken_runnable(only_needed);

#   ifndef HELPERS_NO_MULTITHREADING

    if (!helpers_not_multithreading_now)
    { omp_unset_lock (&start_lock);
    }

#   endif

    if (this_task==0)
    { return;
    }
  }

  /* Do the task in the master. */

  this_task_info = &task[this_task].info;
  this_task_info->helper = 0;
  FLUSH;

  run_this_task();

  /* Set this_task to indicate that nothing is being done in the master,
     so that directly-called task procedures will work correctly. */

  this_task = 0;
  this_task_info = &task[this_task].info;
}


/* PROCEDURE EXECUTED IN HELPER THREADS.  Loops looking for something for 
   this helper to do. */

#ifndef HELPERS_NO_MULTITHREADING

static void helper_proc (void)
{
  /* Set lock for becoming the helper that looks for a task to start. */

  omp_set_lock (&start_lock);

  /* Loop, each time waiting for a non-empty untaken queue, looking for a 
     runnable task to start, doing it, and flagging its completion. */

  for (;;)
  {
    int count;
    tix u_in;

    /* Loop up to SPIN_EMPTY times, or until there is an untaken task
       (and multithreading hasn't been disabled). */

    for (count = 0; count<SPIN_EMPTY; count++)
    { ATOMIC_READ_CHAR (u_in = untaken_in);
      if (u_in!=untaken_out && !helpers_not_multithreading_now)
      { break;
      }
      FLUSH;
    }

    if (count==SPIN_EMPTY)
    {
      int will_suspend = 0;

      /* Decide whether to suspend by looking whether the queue is empty
         with the lock set, so the master won't be putting a task in at 
         the same time. */

      omp_set_lock (&untaken_lock);

      ATOMIC_READ_CHAR (u_in = untaken_in);
      if (u_in==untaken_out || helpers_not_multithreading_now)
      { ATOMIC_WRITE_CHAR (suspended = this_thread);
        will_suspend = 1;
      }

      omp_unset_lock (&untaken_lock);

      /* If we decided to suspend, do that now. */

      if (will_suspend) /* look at will_suspend, not suspended (could change) */
      {
        /* Suspend by setting the lock that will have been set by the master 
           (though if it has already noticed the suspended flag, and decided 
           to unsuspend, it may have already unset it). 

           The master will unsuspend this suspended helper when it next puts
           a task in the untaken queue (when multithreading hasn't been 
           disabled). */

        omp_set_lock (&suspend_lock[which_suspends]);
        omp_unset_lock (&suspend_lock[which_suspends]);
        which_suspends = 1-which_suspends;

        /* Go back to the start of the main loop, looking again at whether
           the queue is empty. */

        continue;
      }
    }

    /* Wait until there is a task to do.  Note that start_lock will have 
       been set, and the untaken queue must contain at least one task, which
       must eventually become runnable (though perhaps only after the master
       thread does some required master-only tasks). */

    do { this_task = find_untaken_runnable(0); } while (this_task==0);

    /* Do the task in this helper, unsetting start_lock first, then setting
       it again after. */

    this_task_info = &task[this_task].info;
    ATOMIC_WRITE_CHAR (this_task_info->helper = this_thread);

    omp_unset_lock (&start_lock);  /* implies a flush */

    run_this_task();

    omp_set_lock (&start_lock);  /* implies a flush */
  }
}

#endif


/* -------------------------  TASK SCHEDULING  ------------------------------ */

/* DO A TASK OR SCHEDULE IT TO BE DONE. */

void helpers_do_task 
  (int flags0, helpers_task_proc *task_to_do, helpers_op_t op, 
   helpers_var_ptr out, helpers_var_ptr in1, helpers_var_ptr in2)
{
  int pipe0; /* must be signed, since -1 is used to indicate not found yet */
  struct task_info *info;
  int flags;
  mtix *uh;
  mtix t;
  int i;
  hix h;

  /* If helpers are disabled, do the task directly.  There's no possible need 
     to wait.  Note that task[0].info will be set to all zeros (either from 
     initialization or clearing when helpers were disabled). */

  if (helpers_are_disabled)
  { info = &task[0].info;
    goto direct;
  }

  /* Set flags to flags0 with disabled features removed. */

  flags = flags0 & flag_mask;

  /* Notice tasks that have now completed.  Note that this does a flush
     (unless there are no tasks). */

  notice_completed();

  /* If merge possible, find the most-recently-scheduled task (if any) that 
     outputs the output variable of this new task, setting pipe0 to the task 
     index, or zero.  If one is found, "uh" is left pointing to its position 
     in "used" (needed below when merging produces a master-now task).  Set
     pipe0 to -1 if we can see no merge is possible; then we look later. */

  if ((flags & HELPERS_MERGE_IN) && helpers_tasks>0 
        && out!=null && helpers_is_being_computed(out))
  { uh = &used[helpers_tasks-1];
    pipe0 = 0;
    do
    { if (task[*uh].info.var[0]==out)
      { pipe0 = *uh;
        break;
      }
    } while (--uh>=used);
  }
  else
  { pipe0 = -1; /* look later */
  }

  /* Perhaps try to merge the new task with the task, indexed by pipe0, that 
     pipes into its output variable.  If a merge can be done, we may need to
     move the new task to the master-only queue if the new task is master-only,
     or do it now, if the new task is master-now, or we may just return, if
     the merged task can stay in the same queue as the old one. */

# ifdef helpers_can_merge

  if (pipe0>0) /* if so, (flags & HELPERS_MERGE_IN) will be non-zero */
  { 
    struct task_info *m = &task[pipe0].info;

    if ((m->flags & HELPERS_MERGE_OUT) 
          && (! (flags & (HELPERS_MASTER_ONLY | HELPERS_MASTER_NOW))
               || ! (m->flags & HELPERS_MASTER_ONLY) 
               || pipe0==master_only[master_only_out])
          && helpers_can_merge (out, task_to_do, op, in1, in2, 
                                m->task_to_do, m->op, m->in1, m->in2))
    { 
      helpers_var_ptr old_var[3];

      /* Set "merge" to 1 if we can merge with "m" (it hasn't started running).
         Set "locked" to 1 if start_lock needs to be unset later. */

      int merge = 1, locked = 0;

#     ifndef HELPERS_NO_MULTITHREADING
      {
        if (!helpers_not_multithreading_now 
              && ! (m->flags & HELPERS_MASTER_ONLY))
        { 
          FLUSH;
          ATOMIC_READ_CHAR (h = m->helper);

          /* Don't merge if the task to merge with has started to run. */

          if (h!=-1)
          { goto out_of_merge;
          }

          /* We need to set start_lock to be sure that we don't merge with a
             task that has started, and so we can if necessary remove it from
             the untaken queue.  The lock will usually be unset, since there
             is an untaken task, but it may be set for a prolonged time if no
             untaken task can be run until some master-only task has run. */

          while (!omp_test_lock (&start_lock))
          { ATOMIC_READ_CHAR (h = m->helper);
            if (h!=-1)
            { goto out_of_merge;
            }
            do_task_in_master(0);
          }
          locked = 1;

          ATOMIC_READ_CHAR (h = m->helper);
          if (h!=-1) 
          { merge = 0;
          }
        }
      }
#     endif

      if (merge)
      { 
        double *task_data_loc;

        /* If the merged task will be master-now, unmark variables.  Also
           copy the task_data into pseudo-task entry 0, since that's where
           the task running as master-now will see it.

           For non-master-now tasks, remember what the input variables were 
           before the merge, to help in possible later unmarking.  Also,
           sets the pointer to task_data. */

        if (flags & HELPERS_MASTER_NOW)
        { 
          int i;

          /* Copy task_data to where it will be seen by master-now task. */

          task_data_loc = task[0].info.task_data;
          for (i = 0; i<HELPERS_TASK_DATA_AMT; i++)
          { task_data_loc[i] = m->task_data[i];
          }

          /* Mark the output as not being computed, since it won't be after
             this task is done (immediately) in the master thread. */

#         ifdef helpers_mark_not_being_computed
            helpers_mark_not_being_computed (out);
#         endif

          /* Mark inputs of task being merged into as not being used, if
             not in use by another task. */

#         ifdef helpers_mark_not_in_use
            maybe_mark_not_in_use (uh-used);
#         endif
        }

        else /* not master-now */
        {
          task_data_loc = m->task_data;

          old_var[1] = m->var[1];
          old_var[2] = m->var[2];
        }

        /* Merge the new task with the existing task (which is indexed by
           'pipe0' and has info at 'm'). */

        helpers_merge (out, task_to_do, op, in1, in2, 
                       &m->task_to_do, &m->op, &m->var[1], &m->var[2],
                       task_data_loc);

        m->flags &= ~ (HELPERS_MERGE_IN_OUT | HELPERS_PIPE_OUT);
        m->flags |= (flags & (HELPERS_MERGE_OUT | HELPERS_PIPE_OUT));

        /* Remove and/or add merged task from/to queues.  Nothing needs to
           be done if the task merged into is master-only and the new task
           isn't master-now, or if the task merged into is not master-only
           and the new task is neither master-only nor master-now.  When
           the new task is master-now, the task merged into is removed from
           its queue, but not added to a queue, since it will be done 
           immediately. */

        if (m->flags & HELPERS_MASTER_ONLY)
        { if (flags & HELPERS_MASTER_NOW)
          { 
            /* Remove the task to merge into from the master-only queue.
               It must be at the head of the queue (checked above). */

            master_only_out = (master_only_out + 1) & QMask;
            m->flags &= ~ HELPERS_MASTER_ONLY;
            m->flags |= HELPERS_MASTER_NOW;
          }
        }
        else if (flags & (HELPERS_MASTER_ONLY | HELPERS_MASTER_NOW))
        { 
          /* Remove the task to merge into from the untaken queue.  Note
             that start_lock will have been set earlier, so this is OK. */

          int j;

          for (j = untaken_out; untaken[j]!=pipe0; j = (j+1) & QMask)
          { if (j==untaken_in)
            { helpers_printf("TASK TO MERGE INTO IS NOT IN UNTAKEN QUEUE!\n");
              exit(1);
            }
          }

          untaken[j] = untaken[untaken_out];
          untaken_out = (untaken_out + 1) & QMask;

          if (flags & HELPERS_MASTER_NOW)
          {
            m->flags |= HELPERS_MASTER_NOW;
          }
          else
          { 
            /* Add the merged task to the master-only queue. */

            master_only[master_only_in] = pipe0;
            master_only_in = (master_only_in + 1) & QMask;

            m->flags |= HELPERS_MASTER_ONLY;
          }
        }
      }

      /* Queue manipulations are all done, so release start_lock if it had 
         been set above. */
  
#     ifndef HELPERS_NO_MULTITHREADING
      if (locked)
      { omp_unset_lock (&start_lock);
      }
#     endif

      /* If we didn't merge, go on to process the new task as usual. */

      if (!merge) 
      { goto out_of_merge;
      }

      /* If we merged to a master-now task, set up to do it immediately. 
         Otherwise, fiddle markers (and old markers) and return from this
         function with the task left in its queue. */

      if (flags & HELPERS_MASTER_NOW)
      { 
        if (trace) 
        { trace_merged (pipe0, flags0, task_to_do, op, out, in1, in2);
        }

        /* Replace arguments of this function by merged task's values. */

        flags = flags0 = m->flags | HELPERS_MASTER_NOW;
        task_to_do = m->task_to_do;
        in1 = m->var[1];
        in2 = m->var[2];
        op = m->op;

        /* Remove the merged task from "used".  The position of the
           merged task in "used" was left in "uh" by code above. */

        helpers_tasks -= 1;
        mtix *ue = &used[helpers_tasks];
        while (uh!=ue) 
        { *uh = *(uh+1);
          uh += 1;
        }
        *uh = pipe0;

        /* Update pipe0 to be the task producing output for the merged 
           task (or zero). */

        pipe0 = m->pipe[0];
      }
      else /* not master-now */
      {
#       ifdef helpers_mark_not_in_use
        {
          char old_not_in_use_before_1 = m->not_in_use_before[1];
          helpers_var_ptr m_in1 = m->var[1];
          helpers_var_ptr m_in2 = m->var[2];
          int w;

          /* Unmark old in-use inputs if they're not also among the inputs used
             in the new merged task, and are also not in use by other tasks 
             (mimicking code in maybe_mark_not_in_use). */

          for (w = 1; w<=2; w++)
          { helpers_var_ptr v = old_var[w];
            int j;
            if (v!=null && v!=out && v!=m_in1 && v!=m_in2)
            { for (j = (m->not_in_use_before[w] ? pipe0+1 : 0); 
                   j<helpers_tasks; j++)
              { struct task_info *einfo = &task[used[j]].info;
                if (einfo->var[0]!=v && (einfo->var[1]==v || einfo->var[2]==v))
                { char d;
                  ATOMIC_READ_CHAR (d = einfo->done);
                  if (!d) goto next;
                }
              }
              helpers_mark_not_in_use(v);
            }
          next: ;
          }

          /* Update not_in_use_before to reflect the new inputs, and mark
             them as now in use. */

          if (m_in1!=null && m_in1!=out)
          { if (m_in1!=old_var[1])
            { m->not_in_use_before[1] = 
                  m_in1==old_var[2] ? m->not_in_use_before[2]
                                    : !helpers_is_in_use(m_in1);
            }
            helpers_mark_in_use(m_in1);
          }

          if (m_in2!=null && m_in2!=out)
          { if (m_in2!=old_var[2])
            { m->not_in_use_before[2] = 
                  m_in1==old_var[1] ? old_not_in_use_before_1
                                    : !helpers_is_in_use(m_in2);
            }
            helpers_mark_in_use(m_in2);
          }
        }
#       endif

        if (trace) 
        { trace_merged (pipe0, flags0, task_to_do, op, out, in1, in2);
        }

        return;
      }
    }
  }

out_of_merge:

# endif

  /* Set up for task - either master-now or another kind. */

  if (flags & HELPERS_MASTER_NOW)
  { 
    /* Use the pseudo-entry 0 for this master-now task, which will be done
       directly in the master.  Don't bother setting task_to_do, op, out, 
       in1, and in2 in info, since they are unused.  Note that pipe[0], 
       pipe[1], pipe[2], last_amt[0], last_amt[1], last_amt[2], and helper 
       should already be zero. */

    t = 0;
    info = &task[0].info;

    /* Wait for other tasks as required, if there are any other tasks. */

    if (helpers_tasks > 0) 
    {
      /* Mark tasks that are master-only or that compute variables needed by 
         the master-now task as needing to be started or completed.  Also mark 
         as needed those tasks needed to do those tasks, etc.*/

      int any_needed = 0;
  
      for (i = helpers_tasks-1; i>=0; i--)
      {
        struct task_info *uinfo = &task[used[i]].info;
        int needed = uinfo->needed;

        if (uinfo->flags & HELPERS_MASTER_ONLY)
        { needed = +1;
        }
        else if (needed <= 0)
        { helpers_var_ptr v0 = uinfo->var[0];
          if (v0 != null)
          { if (uinfo->flags & HELPERS_PIPE_OUT)
            { if (v0==out) 
              { needed = flags & HELPERS_PIPE_IN0 ? -1 : +1;
              }
              if (v0==in1 && needed<=0)
              { needed = flags & HELPERS_PIPE_IN1 ? -1 : +1;
              }
              if (v0==in2 && needed<=0)
              { needed = flags & HELPERS_PIPE_IN2 ? -1 : +1;
              }
            }
            else
            { if (v0==out || v0==in1 || v0==in2) 
              { needed = +1;
              }
            }
          }
        }

        if (needed != 0)
        { mark_as_needed (uinfo, needed);
          any_needed = 1;
        }
      }

      /* Wait for the tasks marked as needed above to start or complete. */
  
      if (any_needed)
      { wait_while_any_needed();
        if (pipe0>0) pipe0 = -1; /* task pipe0 might've finished, look again */
      }
    }
  }

  else /* not master-now */
  { 
    /* Wait for a free task entry.  If there are no free entries, loop until 
       an entry is free, while doing master-only tasks that are runnable now,
       or any other tasks in the master if no runnable master-only tasks. */

    if (helpers_tasks==MAX_TASKS)
    { 
      do 
      { do_task_in_master(0);
        notice_completed();
      } while (helpers_tasks==MAX_TASKS);

      if (pipe0>0) pipe0 = -1; /* task pipe0 might've finished, look again */
    }

    /* Store info about the new task in a new task entry (t and info).  But 
       don't move helpers_tasks yet, since we don't want to see the new task. */

    t = used[helpers_tasks];
    info = &task[t].info;

    info->flags = flags;
    info->task_to_do = task_to_do;
    info->op = op;
    info->var[0] = out;
    info->var[1] = in1;
    info->var[2] = in2;

    /* Initialize to indicate nobody is doing this task, or needs its output. */

    info->helper = -1;
    info->needed = 0;

    /* Clear 'done' and 'amt_out' in the task info for the new task.  Not
       necessary in a task done directly in the master (since never seen). */

    info->done = 0;
    info->amt_out = 0;

    /* Initialize variables used by the master in managing the list of 
       tasks in 'used'. */

    info->out_used = 0;

#   ifdef helpers_mark_not_in_use
      if (in1!=null && in1!=out)
      { info->not_in_use_before[1] = !helpers_is_in_use(in1);
      }
      if (in2!=null && in2!=out)
      { info->not_in_use_before[2] = !helpers_is_in_use(in2);
      }
#   endif

    /* Initialize extra trace info for this task. */

    if (ENABLE_TRACE>1)
    { info->last_amt[0] = info->last_amt[1] = info->last_amt[2] = 0;
    }
    if (ENABLE_TRACE>2)
    { info->start_wtime = info->done_wtime = 0.0;
    }
  }

  /* Look for the previous task (if any) outputting the output variable of the
     new task.  This might have been found earlier, and stored in pipe0, but 
     if tasks had to be done in the master, so it might have changed, it will
     have been reset to -1 so that we look again. */

  if (pipe0==-1) 
  { pipe0 = 0;
    if (out!=null && helpers_tasks>0)
    { uh = &used[helpers_tasks-1];
      do
      { if (task[*uh].info.var[0]==out)
        { pipe0 = *uh;
          break;
        }
      } while (--uh>=used);
    }
  }

  info->pipe[0] = pipe0;
  if (pipe0>0)
  { task[pipe0].info.out_used = 1;
  }

  /* For each input variable in the new task, find the task (if any) that is
     outputting that variable.  When more than one task has the same output
     variable, the one scheduled most recently takes precedence.  If an
     input variable is the same as the output variable, we can use pipe0. 
     If helpers_is_being_computed is false, we don't need to search. */

  info->pipe[1] = info->pipe[2] = 0;

  if (helpers_tasks>0)
  { 
    uh = &used[helpers_tasks-1];

    if (in1==out) info->pipe[1] = pipe0;
    if (in2==out) info->pipe[2] = pipe0;

    if (in1==null || in1==out || !helpers_is_being_computed(in1))
    { if (in2==null || in2==out || !helpers_is_being_computed(in2))
      { goto search_done;
      }
      else
      { goto search_in2;
      }
    }

    if (in2==null || in2==out || !helpers_is_being_computed(in2))
    { goto search_in1;
    }
	
    do
    { mtix uhi = *uh;
      if (task[uhi].info.var[0]==in1)
      { info->pipe[1] = uhi;
        task[uhi].info.out_used = 1;
        goto search_in2;
      }
      if (task[uhi].info.var[0]==in2)
      { info->pipe[2] = uhi;
        task[uhi].info.out_used = 1;
        goto search_in1;
      }
    } while (--uh>=used);

    goto search_done;

  search_in1:
    do
    { mtix uhi = *uh;
      if (task[uhi].info.var[0]==in1)
      { info->pipe[1] = uhi;
        task[uhi].info.out_used = 1;
        goto search_done;
      }
    } while (--uh>=used);

    goto search_done;

  search_in2:
    do
    { mtix uhi = *uh;
      if (task[uhi].info.var[0]==in2)
      { info->pipe[2] = uhi;
        task[uhi].info.out_used = 1;
        goto search_done;
      }
    } while (--uh>=used);

  search_done: ;
  }

  /* Do a master-now task directly. */

  if (t==0) 
  {
    goto direct;
  }

  /* Set the in-use and being-computed flags as appropriate, if the 
     application defined the required macros.  (Note that we don't do
     this if the task is done directly in the master, since the flags
     could never be consulted until unset anyway.) */

# ifdef helpers_mark_in_use
    if (in1!=null && in1!=out) helpers_mark_in_use(in1);
    if (in2!=null && in2!=out) helpers_mark_in_use(in2);
# endif

# ifdef helpers_mark_being_computed
    if (out!=null) helpers_mark_being_computed(out);
# endif

  /* Mark the new task entry as being in use. */

  helpers_tasks += 1;

  /* Write trace output showing task scheduled, if trace enabled. */

  if (trace) trace_started (t, flags0, task_to_do, op, out, in1, in2);

  /* If this is a master-only task, just put it in the master_only queue. */

  if (flags & HELPERS_MASTER_ONLY)
  { master_only[master_only_in] = t;
    master_only_in = (master_only_in + 1) & QMask;
    return;
  }

  /* For a non-master-only task, put it in the untaken queue, where it may 
     then be noticed by a helper looking for a task to start (or eventually
     be done by the master thread). Set the lock when incrementing untaken_in,
     and find out if a helper has suspended while the lock is set.  (But
     don't unsuspend a helper if multithreading is currently disabled.) */

  untaken[untaken_in] = t;

# ifdef HELPERS_NO_MULTITHREADING

  untaken_in = (untaken_in+1) & QMask;

# else

  if (helpers_not_multithreading_now)
  { 
    tix new_u_in;
    new_u_in = (untaken_in + 1) & QMask;
    ATOMIC_WRITE_CHAR (untaken_in = new_u_in);
  }
  else
  { 
    tix new_u_in;

    omp_set_lock (&untaken_lock);    /* does an implicit FLUSH */
    h = suspended;

    new_u_in = (untaken_in + 1) & QMask;
    ATOMIC_WRITE_CHAR (untaken_in = new_u_in);

    omp_unset_lock (&untaken_lock);  /* does an implicit FLUSH */

    /* Wake the suspended helper, if there is one. */

    if (h!=0)
    { omp_set_lock (&suspend_lock[1-which_wakes]);
      suspended = 0;
      omp_unset_lock (&suspend_lock[which_wakes]);
      which_wakes = 1-which_wakes;
      if (ENABLE_STATS) stats[h].times_woken += 1;
    }
  }

# endif

  return;

direct:

  /* Do this task in the master without scheduling it. */

  if (trace) trace_started (0, flags0, task_to_do, op, out, in1, in2);

  /* Code below is like in run_this_task, except this procedure's arguments
     are used without their being stored in the task info structure, and
     there's no need to set the 'done' flag. */

  if (ENABLE_TRACE>1) 
  { this_task_info->pipe_at_start[0] = this_task_info->pipe[0];
    this_task_info->pipe_at_start[1] = this_task_info->pipe[1];
    this_task_info->pipe_at_start[2] = this_task_info->pipe[2];
    this_task_info->first_amt[0] = 0;
    this_task_info->first_amt[1] = 0;
    this_task_info->first_amt[2] = 0;
    if (ENABLE_TRACE>2)
    { this_task_info->start_wtime = WTIME();
    }
  }

  task_to_do (op, out, in1, in2);

  if (ENABLE_TRACE>2) 
  { this_task_info->done_wtime = WTIME();
  }

  if (trace) trace_completed (0);

  /* Update stats on tasks done in master. */

  if (ENABLE_STATS) stats[0].tasks_done += 1;

  /* Set "pipe" and "last_amt" fields to zero, so that later direct
     calls of task procedures and master-now tasks will work properly. */

  info->amt_out = 0;
  info->pipe[0] = info->pipe[1] = info->pipe[2] = 0;
  if (ENABLE_TRACE>1)
  { info->last_amt[0] = info->last_amt[1] = info->last_amt[2] = 0;
  }
}


/* ----------  MAJOR PROCEDURES CALLED FROM APPLICATION PROGRAMS ------------ */

/* START COMPUTATION OF A VARIABLE.  Checks whether the task computing the
   variable passed has started in a helper.  If so, it returns immediately.
   Otherwise, it sees which tasks are needed for computation to start.  If
   a master-only task isn't needed, it waits as long as there seems to be an 
   idle helper (so helpers can do the work).  It does the task itself in the 
   master thread if there seem to be no idle helpers, or a master-only task
   needs to be done. */

void helpers_start_computing_var (helpers_var_ptr v)
{
  struct task_info *vinfo;
  int master_only_needed;
  int vindex;
  char d;
  hix h;
  int i;

  /* Quick exit if no processes scheduled (includes when no helper threads). */

  if (helpers_tasks == 0)
  { if (trace) trace_start_computing_var(0,v);
    return;
  }

  /* Flush so that 'done' and 'helper' fields will be up-to-date. */

  FLUSH;

  /* Search for the task outputting this variable.  Return if none, or task
     doing computation has finished. */

  vindex = helpers_tasks;
  for (;;)
  { vindex -= 1;
    vinfo = &task[used[vindex]].info;
    if (vinfo->var[0] == v) 
    { ATOMIC_READ_CHAR (d = vinfo->done);
      if (d)
      { if (trace) trace_start_computing_var(0,v);
        return;
      }
      else
      { break;
      }
    }
    if (vindex == 0) 
    { if (trace) trace_start_computing_var(0,v);
      return;
    }
  }

  /* See if we need to wait at all. */

  ATOMIC_READ_CHAR (h = vinfo->helper);
  if (h > 0) 
  { if (trace) trace_start_computing_var(1,v);
    return;
  }

  /* Mark the task that computes v as needing to start, along with any task 
     that computes a variable used by the task that computes v, or that is 
     needed to finish a needed task scheduled later, or that is a master-only 
     task that needs to run before a later master-only task that is needed. */

  master_only_needed = vinfo->flags & HELPERS_MASTER_ONLY;

  if (vindex==0) /* handle this case quickly */
  { vinfo->needed = -1;
  }
  else
  {
    mark_as_needed (vinfo, -1);

    for (i = vindex-1; i>=0; i--)
    { 
      struct task_info *uinfo = &task[used[i]].info;
      int needed = uinfo->needed;

      if (master_only_needed && (uinfo->flags & HELPERS_MASTER_ONLY))
      { needed = -1;
      }

      if (needed != 0) 
      { mark_as_needed (uinfo, needed);
        if (uinfo->flags & HELPERS_MASTER_ONLY) master_only_needed = 1;
      }
    }
  }

  /* If computing v does not require running a master-only task, loop until
     the computation of v has started (in which case return), or it looks 
     like no helpers are idle.  It is possible that it will look like a
     helper is idle when actually none are (since a helper might quickly
     finish a task and start on a new one), but it should not be possible for 
     the loop to continue for very long when there are no idle helpers. */

  if (!master_only_needed)
  {
    while (helpers_idle() > 0)  /* Note: helpers_idle calls notice_completed */
    {
      ATOMIC_READ_CHAR (h = vinfo->helper);
      if (h > 0) 
      { if (trace) trace_start_computing_var(2,v);
        return;
      }
    }
  }

  /* Wait until all the needed tasks have at least started (but needn't have
     finished), perhaps doing some of them in the master thread. */

  if (trace) trace_start_computing_var(3,v);

  wait_while_any_needed();
}


/* WAIT FOR TASKS USING A VARIABLE.  Waits until all tasks have completed that
   have v as an input (not including as output too).  These tasks, and the
   tasks that have to start before they can complete, are marked as needed
   so that they will preferentially be done by helpers or the master. */

void helpers_wait_until_not_in_use (helpers_var_ptr v)
{
  int any_needed, master_only_needed, i;

  /* Quick check for variable being one we needn't wait for. */

  if (v==null || !helpers_is_in_use(v))
  { if (trace) trace_wait_until_not_in_use(0,v);
    return;
  }

  /* Quick check for there being no uncompleted tasks, so no need to wait.
     Plus repeat the last test above, in case it has changed. */

  notice_completed();

  if (helpers_tasks==0 || !helpers_is_in_use(v))
  { if (trace) trace_wait_until_not_in_use(0,v);
    return;
  }

  /* Mark a task as needing to complete if it uses the variable passed as
     an input (but not as its output), or is a master-only task that needs 
     to run before some later master-only task that is needed.  Mark a task 
     as needing to start if it is needed by some needed task scheduled later. */

  any_needed = 0;
  master_only_needed = 0;

  for (i = helpers_tasks-1; i>=0; i--)
  { 
    struct task_info *uinfo = &task[used[i]].info;
    int needed = uinfo->needed;

    if (master_only_needed && (uinfo->flags & HELPERS_MASTER_ONLY)
         || (uinfo->var[1]==v || uinfo->var[2]==v) && uinfo->var[0]!=v)
    { needed = +1;
    }

    if (needed != 0) 
    { mark_as_needed (uinfo, needed);
      if (uinfo->flags & HELPERS_MASTER_ONLY) master_only_needed = 1;
      any_needed = 1;
    }
  }

  /* Quick check for no "needed" tasks. */

  if (!any_needed)
  { if (trace) trace_wait_until_not_in_use(0,v);
    return;
  }

  /* Wait while doing tasks in the master and noticing completed tasks. */

  if (trace) trace_wait_until_not_in_use(1,v);

  wait_while_any_needed();

  if (trace) trace_done_waiting();
}


/* WAIT FOR TASKS THAT ARE COMPUTING VARIABLES.  Waits until all tasks have
   completed that have v1 or v2 as an output.  These tasks, and the tasks that 
   have to start before they can complete, are marked as needed so that they 
   will preferentially be done (by helpers or the master). */

void helpers_wait_until_not_being_computed2
  (helpers_var_ptr v1, helpers_var_ptr v2)
{
  int any_needed, master_only_needed, i;

  /* Quick check for there being no uncompleted tasks. */

  notice_completed();

  if (helpers_tasks==0 || (v1==null || !helpers_is_being_computed(v1)) 
                            && (v2==null || !helpers_is_being_computed(v2)))
  { if (trace) trace_wait_until_not_being_computed (0,v1,v2);
    return;
  }

  /* Mark a task as needing to complete if it computes one of the variables 
     passed as arguments, or is a master-only task that needs to run before 
     some later master-only task that is needed.  Mark a task as needing to 
     start if it is needed by some needed task scheduled later. */

  any_needed = 0;
  master_only_needed = 0;

  for (i = helpers_tasks-1; i>=0; i--)
  { 
    struct task_info *uinfo = &task[used[i]].info;
    int needed = uinfo->needed;

    if (master_only_needed && (uinfo->flags & HELPERS_MASTER_ONLY)
         || uinfo->var[0]!=null && (v1==uinfo->var[0] || v2==uinfo->var[0]))
    { needed = +1;
    }

    if (needed != 0) 
    { mark_as_needed (uinfo, needed);
      if (uinfo->flags & HELPERS_MASTER_ONLY) master_only_needed = 1;
      any_needed = 1;
    }
  }

  /* Quick check for no "needed" tasks. */

  if (!any_needed)
  { if (trace) trace_wait_until_not_being_computed (0,v1,v2);
    return;
  }

  /* Wait while doing tasks in the master and noticing completed tasks. */

  if (trace) trace_wait_until_not_being_computed (1,v1,v2);

  wait_while_any_needed();

  if (trace) trace_done_waiting();
}


/* WAIT FOR ALL SCHEDULED MASTER-ONLY TASKS TO COMPLETE.  Also has to wait
   for tasks that need to start before some master-only task can be done. */

void helpers_wait_for_all_master_only (void)
{
  int i;

  if (trace) trace_wait_for_all_master_only();

  /* Return if there are no uncompleted master-only tasks. */

  if (master_only_in==master_only_out)
  { return;
  }

  /* Mark a task as needing to start if it is master-only, or is needed to 
     do a needed task scheduled later. */

  for (i = helpers_tasks-1; i>=0; i--)
  { 
    struct task_info *uinfo = &task[used[i]].info;
    int needed = uinfo->needed;

    if (uinfo->flags & HELPERS_MASTER_ONLY)
    { needed = +1;
    }

    if (needed != 0) 
    { mark_as_needed (uinfo, needed);
    }
  }

  /* Wait while doing tasks in the master and noticing completed tasks. */

  wait_while_any_needed();

  if (trace) trace_done_waiting();
}


/* WAIT FOR ALL SCHEDULED TASKS TO COMPLETE. */

void helpers_wait_for_all (void)
{
  int i;

  if (trace) trace_wait_for_all();

  /* Quick check for no uncompleted tasks. */

  if (helpers_tasks==0) 
  { return;
  }

  /* Mark all tasks as needed. */

  for (i = 0; i<helpers_tasks; i++)
  { ATOMIC_WRITE_CHAR (task[used[i]].info.needed = +1);
  }

  /* Wait while doing tasks in the master and noticing completed tasks. */

  wait_while_any_needed();

  if (trace) trace_done_waiting();
}


/* -----------------------  PIPELINING PROCEDURES  -------------------------- */

/* CHECK WHETHER THERE'S ANY NEED FOR PIPELINING OUTPUT. */

#ifndef HELPERS_NO_MULTITHREADING

int helpers_output_perhaps_pipelined (void)
{ 
  return (this_task_info->flags & HELPERS_PIPE_OUT) != 0;
}

#endif

/* SAY HOW MUCH OF THE OUTPUT HAS BEEN PRODUCED SO FAR.  Changes the 
   amt_out field for this task - without synchronization, on the assumption 
   that reading and writing are atomic operations.  A flush is done before
   to ensure that the new data is there before the updated value for amt_out
   indicates that it is there.  No flush is done after the update - at worst,
   the new value for amt_out will be flushed on the next call, or when the
   task finishes. */

#ifndef HELPERS_NO_MULTITHREADING

void helpers_amount_out (helpers_size_t amt)
{ 
  struct task_info *info = this_task_info;

  if (info->flags & HELPERS_PIPE_OUT)
  { FLUSH;
    ATOMIC_WRITE_SIZE (info->amt_out = amt);
  }
}

#endif


/* GET THE AMOUNT OF AN INPUT THAT HAS BEEN PRODUCED SO FAR.  Care is needed to
   handle the possibility that the task producing the input will terminate
   around this time, and another task with the same task index will immediately
   start.  To handle this, the amt_out field for the task producing the
   input is read before a flush, and termination of the input task is checked
   after the flush.  If that check says the input task hadn't terminated at
   the later time, the earlier read before the flush must have obtained amt_out
   for that input task, not some later task.  If the input task has terminated,
   the maximum passed is returned.  No flush is done at the beginning - at 
   worst, fresh values will be obtained on the next call. */

#ifndef HELPERS_NO_MULTITHREADING

helpers_size_t helpers_avail0 (helpers_size_t mx)
{
  struct task_info *info = this_task_info;

  helpers_size_t n;
  char d;
  tix p;

  ATOMIC_READ_CHAR (p = info->pipe[0]);
  if (p == 0) return mx;

  ATOMIC_READ_CHAR (d = task[p].info.done);
  if (d) return mx;

  ATOMIC_READ_SIZE (n = task[p].info.amt_out);

  FLUSH;

  ATOMIC_READ_CHAR (p = info->pipe[0]);
  if (p==0) return mx;

  if (ENABLE_TRACE>1)
  { if (info->first_amt[0]==0) info->first_amt[0] = n;
  }

  return n;
}

helpers_size_t helpers_avail1 (helpers_size_t mx)
{
  struct task_info *info = this_task_info;

  helpers_size_t n;
  char d;
  tix p;

  ATOMIC_READ_CHAR (p = info->pipe[1]);
  if (p == 0) return mx;

  ATOMIC_READ_CHAR (d = task[p].info.done);
  if (d) return mx;

  ATOMIC_READ_SIZE (n = task[p].info.amt_out);

  FLUSH;

  ATOMIC_READ_CHAR (p = info->pipe[1]);
  if (p==0) return mx;

  if (ENABLE_TRACE>1)
  { if (info->first_amt[1]==0) info->first_amt[1] = n;
  }

  return n;
}

helpers_size_t helpers_avail2 (helpers_size_t mx)
{
  struct task_info *info = this_task_info;

  helpers_size_t n;
  char d;
  tix p;

  ATOMIC_READ_CHAR (p = info->pipe[2]);
  if (p == 0) return mx;

  ATOMIC_READ_CHAR (d = task[p].info.done);
  if (d) return mx;

  ATOMIC_READ_SIZE (n = task[p].info.amt_out);

  FLUSH;

  ATOMIC_READ_CHAR (p = info->pipe[2]);
  if (p==0) return mx;

  if (ENABLE_TRACE>1)
  { if (info->first_amt[2]==0) info->first_amt[2] = n;
  }

  return n;
}

#endif


/* GET THE AMOUNT OF A VARIABLE THAT HAS BEEN PRODUCED SO FAR.  Searches for the
   most recently scheduled task that has that variable as its output, and 
   returns its amt_out value.  Returns the maximum passed if no task is 
   outputting the variable.  Note that there is no need to worry about
   the task with some id changing, since this is called only by the master. */

#ifndef HELPERS_NO_MULTITHREADING

helpers_size_t helpers_avail_var (helpers_var_ptr v, helpers_size_t mx)
{
  helpers_size_t n;
  char d;
  int i;

  for (i = helpers_tasks-1; i>=0; i--)
  { struct task_info *info = &task[used[i]].info;
    if (info->var[0] == v)
    { FLUSH;
      ATOMIC_READ_CHAR (d = info->done);
      if (d) return mx;
      ATOMIC_READ_SIZE (n = info->amt_out);
      return n;
    }
  }

  return mx;
}

#endif


/* -------------  MISCELLANEOUS PROCEDURES USED BY APPLICATIONS  ------------ */


/* RETURN AN ESTIMATE OF THE NUMBER OF IDLE HELPERS.  Note that it starts by 
   calling notice_completed (unless no multithreading is going on now, or
   no tasks are outstanding). */

#ifndef HELPERS_NO_MULTITHREADING

int helpers_idle (void)
{
  int i, c;
  hix h;

  if (helpers_not_multithreading_now) 
  { return 0;
  }

  if (helpers_tasks==0)
  { return helpers_num;
  }

  notice_completed();

  c = helpers_num;

  for (i = 0; i<helpers_tasks; i++)
  { ATOMIC_READ_CHAR (h = task[used[i]].info.helper);
    if (h>0) c -= 1;
    if (c<=0) return 0;
  }

  return c;
}

#endif


/* RETURN A POINTER TO DATA FOR A MERGED TASK. */

double *helpers_task_data (void)
{ 
  return this_task_info->task_data;
}


/* RETURN A LIST OF ALL VARIABLES USED BY UNCOMPLETED TASKS. */

helpers_var_ptr *helpers_var_list (int out_only)
{
  int i, j;

  notice_completed();

  for (i = 0, j = 0; i<helpers_tasks; i++)
  { struct task_info *info = &task[used[i]].info;
    if (info->var[0]!=null) var_list[j++] = info->var[0];
    if (!out_only)
    { if (info->var[1]!=null) var_list[j++] = info->var[1];
      if (info->var[2]!=null) var_list[j++] = info->var[2];
    }
  }

  var_list[j] = (helpers_var_ptr) 0;

  return var_list;
}


/* SET FLAG MASK AND "NOW" VARIABLES ACCORDING TO CURRENT OPTIONS. */

static void set_flag_mask_now (void)
{
# ifndef HELPERS_NO_MULTITHREADING
    helpers_not_multithreading_now
      = helpers_not_multithreading || helpers_are_disabled || helpers_num==0;
    helpers_not_pipelining_now
      = helpers_not_pipelining || helpers_not_multithreading_now;
# endif

# ifdef helpers_can_merge
    helpers_not_merging_now
      = helpers_not_merging || helpers_are_disabled;
# endif

  flag_mask = ~0;

  if (helpers_not_pipelining_now)
  { flag_mask &= ~HELPERS_PIPE_IN012_OUT;
  }

  if (helpers_not_merging_now)
  { flag_mask &= ~HELPERS_MERGE_IN_OUT;
  }
}


/* DISABLE / RE-ENABLE PIPELINING. */

#ifndef HELPERS_NO_MULTITHREADING

void helpers_no_pipelining (int a)
{
  helpers_not_pipelining = a!=0;

  set_flag_mask_now();

  if (trace) 
  { helpers_printf ("HELPERS: Pipelining %s\n",
                    helpers_not_pipelining ? "disabled" : "enabled");
  }
}

#endif


/* DISABLE / RE-ENABLE TASK MERGING. */

#ifdef helpers_can_merge

void helpers_no_merging (int a)
{
  helpers_not_merging = a!=0;

  set_flag_mask_now();

  if (trace) 
  { helpers_printf ("HELPERS: Task merging %s\n",
                    helpers_not_merging ? "disabled" : "enabled");
  }
}

#endif


/* DISABLE / RE-ENABLE HELPERS.  Before disabling, wait for all tasks to 
   complete, and clear task[0].info. */

void helpers_disable (int a)
{
  if (a && !helpers_are_disabled)
  { helpers_wait_for_all();
    memset (&task[0].info, 0, sizeof task[0].info);
  }
  helpers_are_disabled = a!=0;

  set_flag_mask_now();
  FLUSH;

  if (trace) 
  { helpers_printf ("HELPERS: Task deferral %s\n",
                    helpers_are_disabled ? "disabled" : "enabled");
  }
}


/* DISABLE / RE-ENABLE USE OF HELPER THREADS.  Before setting, wait for
   all tasks to complete. */

#ifndef HELPERS_NO_MULTITHREADING

void helpers_no_multithreading (int a)
{
  helpers_wait_for_all();
  helpers_not_multithreading = a!=0;

  set_flag_mask_now();
  FLUSH;

  if (trace) 
  { helpers_printf ("HELPERS: Multithreading %s\n",
                    helpers_not_multithreading ? "disabled" : "enabled");
  }
}

#endif


/* CHANGE WHETHER OR NOT TRACE OUTPUT IS PRODUCED. */

void helpers_trace (int f)
{
# if ENABLE_TRACE!=0
    trace = f;
# endif
}


/* PRINT STATISTICS. */

void helpers_stats (void)
{
  int tot_done, tot_woken;
  struct stats *h;
  int j;

  if (!ENABLE_STATS) return;

  if (this_thread!=0) return;

  helpers_printf("\nHELPERS STATISTICS\n\n");

  if (helpers_num==0)
  { helpers_printf ("          Tasks done\n\n");
  }
  else
  { helpers_printf ("          Tasks done  Times woken\n\n");
  }

  tot_done = 0;
  tot_woken = 0;

  for (j = 1; j<=helpers_num; j++)
  { h = &stats[j];
    helpers_printf ("helper %-2d %8d    %9d\n",
                    j, h->tasks_done, h->times_woken);
    tot_done += h->tasks_done;
    tot_woken += h->times_woken;
  }

  if (helpers_num>0)
  { helpers_printf ("master    %8d\n\n", stats[0].tasks_done);
  }
  tot_done += stats[0].tasks_done;

  helpers_printf ("totals    %8d    %9d\n", tot_done, tot_woken);
}


/* ------------------------  STARTUP PROCEDURE  ----------------------------- */

/* START HELPER THREADS AND RUN MASTER PROCEDURE. */

void helpers_startup (int n)
{
  mtix i;

  /* Check that the size of a task entry isn't bigger than intended. */

  if (sizeof task[0] != sizeof task[0].space)
  { helpers_printf(
     "WARNING: SIZE OF TASK ENTRY BIGGER THAN INTENDED MAXIMUM!\n");
  }

  /* Record initial wall clock time, if ENABLE_TRACE is 3. */

  if (ENABLE_TRACE>2)
  { init_wtime = WTIME();
  }

  /* Initialize for there being no tasks yet. */

  for (i = 0; i<MAX_TASKS; i++) used[i] = i+1;
  helpers_tasks = 0;

  master_only_in = master_only_out = 0;
  untaken_in = untaken_out = 0;

  this_task = 0;
  this_task_info = &task[this_task].info;

  /* Set the number of helpers desired, always zero if no multithreading. */

# ifndef HELPERS_NO_MULTITHREADING
    helpers_num = n<0 ? 0 : n>HELPERS_MAX ? HELPERS_MAX : n;
# endif

  /* If no helpers are wanted, just call the master procedure, then exit. */

  if (helpers_num==0) 
  { 
#   ifndef HELPERS_NO_MULTITHREADING
      helpers_not_multithreading = 1;
      helpers_not_pipelining = 1;
#   endif

    set_flag_mask_now();

    helpers_master();
    exit(0);
  }

  /* Otherwise, set up for using helper threads.  If HELPERS_NO_MULTITHREADING
     is defined, helpers_num will be zero, so this will code not be reached,
     and is disabled so that OpenMP support will not be needed. */

# ifndef HELPERS_NO_MULTITHREADING

  helpers_not_multithreading = 0;
  helpers_not_pipelining = 0;

  /* Initialize all locks. */

  omp_init_lock (&untaken_lock);
  omp_init_lock (&start_lock);
  omp_init_lock (&suspend_lock[0]);
  omp_init_lock (&suspend_lock[1]);
  
  which_suspends = which_wakes = 0;
  suspend_initialized = 0;

  #pragma omp parallel num_threads(helpers_num+1)
  {
    /* Get thread number, with master being zero. */

    this_thread = omp_get_thread_num();

    if (this_thread==0)
    {
      /* CODE EXECUTED BY THE MASTER THREAD. */

      /* Find out how many helpers we really have. */

      helpers_num = omp_get_num_threads() - 1;

      if (helpers_num==0) 
      { helpers_not_multithreading = 1;
        helpers_not_pipelining = 1;
      }

      set_flag_mask_now();

      /* Set suspend_lock[0] so helpers will be able to suspend themselves. */

      omp_set_lock (&suspend_lock[0]);

      ATOMIC_WRITE_CHAR (suspend_initialized = 1);
      FLUSH;

      /* Run the user-supplied master procedure. */

      helpers_master();

      exit(0);
    }
    else
    {
      /* CODE EXECUTED BY THE HELPER THREADS. */

#     ifdef helpers_helper_init
        helpers_helper_init();
#     endif

      char si;
  
      /* Wait for master to set suspend lock. */
  
      do {
        FLUSH;
        ATOMIC_READ_CHAR (si = suspend_initialized);
      } while (!si);
  
      /* Run the procedure done in each helper. */
  
      helper_proc();
    }
  }

# endif

}

#endif<|MERGE_RESOLUTION|>--- conflicted
+++ resolved
@@ -38,21 +38,13 @@
    The omp.h file for 32-bit systems gets used for 64-bit builds too.
    This results in omp_lock_t being too small.  We replace it with a
    type with extra padding (4 bytes seems like it would be enough, but
-<<<<<<< HEAD
-   more is used just in case). 
-=======
    more is used just in case), also ensuring 8-byte alignment just in
    case that matters. 
->>>>>>> 76f76f96
 
    Lots of compiler warnings result, but it works, and should continue
    to work even if the bug is fixed. */
 
-<<<<<<< HEAD
-typedef struct { omp_lock_t lock; char pad[12]; } my_omp_lock_t;
-=======
 typedef union { omp_lock_t lock; void *pad[2]; } my_omp_lock_t;
->>>>>>> 76f76f96
 
 #define omp_lock_t my_omp_lock_t
 
