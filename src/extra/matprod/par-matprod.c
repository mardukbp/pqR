--- conflicted
+++ resolved
@@ -257,10 +257,7 @@
       { 
         helpers_size_t od = d;
         helpers_size_t na = d1-d <= 4 ? a1 : k*(d+4);
-<<<<<<< HEAD
-=======
         helpers_size_t a;
->>>>>>> ab267833
         HELPERS_WAIT_IN2 (a, na-1, k_times_m);
         if (a > a1) a = a1;
         d = a/k;
@@ -436,10 +433,7 @@
     { 
       helpers_size_t od = d;
       helpers_size_t na = d1-d <= 4 ? a1 : d+4;
-<<<<<<< HEAD
-=======
       helpers_size_t a;
->>>>>>> ab267833
       HELPERS_WAIT_IN2 (a, na-1, m);
       if (a > a1) a = a1;
       d = a;
@@ -532,10 +526,7 @@
     { 
       helpers_size_t od = d;
       helpers_size_t na = d1-d <= 4 ? a1 : k*(d+4);
-<<<<<<< HEAD
-=======
       helpers_size_t a;
->>>>>>> ab267833
       HELPERS_WAIT_IN2 (a, na-1, k_times_m);
       if (a > a1) a = a1;
       d = a/k;
@@ -638,10 +629,7 @@
     { 
       helpers_size_t od = d;
       helpers_size_t na = d1-d <= 5 ? a1 : k*(d+4);
-<<<<<<< HEAD
-=======
       helpers_size_t a;
->>>>>>> ab267833
       HELPERS_WAIT_IN2 (a, na-1, k_times_m);
       if (a > a1) a = a1;
       d = a/k;
