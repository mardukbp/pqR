--- conflicted
+++ resolved
@@ -2243,11 +2243,7 @@
 
     if (k >= 1)
     { __m128d B0 = _mm_set1_pd(y[0]);
-<<<<<<< HEAD
-      S = _mm_add_pd (S, _mm_mul_pd (_mm_loadA_pd(x), B0));
-=======
       S = _mm_add_pd (S, _mm_mul_pd (_mm_load_pd(x), B0));
->>>>>>> 6066686f
       S2 = _mm_add_sd (S2, _mm_mul_sd (_mm_load_sd(x+2), B0));
     }
 
