--- conflicted
+++ resolved
@@ -8,11 +8,7 @@
  *  Copyright 2005--2007  The R Development Core Team
  *  Copyright 2006	  The R Foundation
  *
-<<<<<<< HEAD
- *  Bug fixes in numeric_deriv by Radford Neal, 2012, 2014.
-=======
  *  Bug fixes in numeric_deriv Copyright (c) Radford Neal, 2012, 2014.
->>>>>>> 591bd969
  *
  *  This program is free software; you can redistribute it and/or modify
  *  it under the terms of the GNU General Public License as published by
