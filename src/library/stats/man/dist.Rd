--- conflicted
+++ resolved
@@ -1,11 +1,10 @@
 % File src/library/stats/man/dist.Rd
 % Part of the R package, https://www.R-project.org
 % Copyright 1995-2017 R Core Team
-<<<<<<< HEAD
-=======
 % Modifications for pqR Copyright (c) 2018 Radford M. Neal.
->>>>>>> 94d99337
 % Distributed under GPL 2 or later
+
+\newcommand{\CRANpkg}{\href{http://CRAN.R-project.org/package=#1}{\pkg{#1}}}
 
 \name{dist}
 \alias{dist}
