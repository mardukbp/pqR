#  File src/library/methods/R/SClasses.R
#  Part of the R package, http://www.R-project.org
#  Modifications for pqR Copyright (c) 2014 Radford M. Neal.
#
#  This program is free software; you can redistribute it and/or modify
#  it under the terms of the GNU General Public License as published by
#  the Free Software Foundation; either version 2 of the License, or
#  (at your option) any later version.
#
#  This program is distributed in the hope that it will be useful,
#  but WITHOUT ANY WARRANTY; without even the implied warranty of
#  MERCHANTABILITY or FITNESS FOR A PARTICULAR PURPOSE.  See the
#  GNU General Public License for more details.
#
#  A copy of the GNU General Public License is available at
#  http://www.r-project.org/Licenses/

setClass <-
    ## Define Class to be an S4 class.
    function(Class, representation = list(), prototype = NULL,
             contains = character(), validity = NULL, access = list(),
             where = topenv(parent.frame()), version = .newExternalptr(),
             sealed = FALSE, package = getPackageName(where),
             S3methods = FALSE)
{
    oldDef <- getClassDef(Class, where)
    if(is(oldDef, "classRepresentation") && oldDef@sealed)
        stop(gettextf("\"%s\" has a sealed class definition and cannot be redefined", Class), domain = NA)
    if(is(representation, "classRepresentation")) {
        ## supplied a class definition object
        classDef <- representation
        if(!(missing(prototype) && missing(contains) && missing(validity) && missing(access)
             && missing(version) && missing(package)))
            stop("only arguments 'Class' and 'where' can be supplied when argument 'representation' is a 'classRepresentation' object")
        if(length(classDef@package) == 0L)
            classDef@package <- package # the default
        superClasses <- allNames(classDef@contains)
    }
    else {
        ## catch the special case of a single class name as the representation
        if(is.character(representation) && length(representation) == 1L &&
           is.null(names(representation)))
            representation <- list(representation)
        slots <- nzchar(allNames(representation))
        superClasses <- c(as.character(representation[!slots]), contains)
        properties <- representation[slots]
        classDef <- makeClassRepresentation(Class, properties,superClasses, prototype, package,
                                             validity, access, version, sealed, where = where)
        superClasses <- names(classDef@contains)
    }
    classDef <- completeClassDefinition(Class, classDef, where, doExtends = FALSE)
    ## uncache an old definition for this package, if one is cached
    .uncacheClass(Class, classDef)
    if(length(superClasses) > 0L) {
        sealed <- classDef@sealed
        classDef@sealed <- FALSE # to allow setIs to work anyway; will be reset later
        assignClassDef(Class, classDef, where)
        badContains <- character()
        for(class2 in superClasses) {
            if(is(try(setIs(Class, class2, classDef = classDef, where = where)), "try-error"))
                badContains <- c(badContains, class2)
            else { # update class definition
                classDef <- getClassDef(Class, where = where)
                if(is.null(classDef))
                  stop(gettextf('Internal error: definition of class "%s" not properly assigned', Class),
                       domain = NA)
            }
          }
        if(length(badContains)) {
            msg <- paste(.dQ(badContains), collapse = ", ")
            if(is(try(removeClass(Class, where)), "try-error"))
                stop(gettextf("error in contained classes (%s) for class %s and unable to remove definition from %s",
                              msg, dQuote(Class),
                              sQuote(getPackageName(where))),
                     domain = NA)
            if(is.null(oldDef))
                stop(gettextf("error in contained classes (%s) for class %s; class definition removed from %s",
                              msg, dQuote(Class),
                              sQuote(getPackageName(where))),
                     domain = NA)
            else if(is(try(setClass(Class, oldDef, where=where)), "try-error"))
                stop(gettextf("error in contained classes (%s) for class %s and unable to restore previous definition from %s",
                              msg, dQuote(Class),
                              sQuote(getPackageName(where))),
                     domain = NA)
            else
                stop(gettextf("error in contained classes (%s) for class %s; previous definition restored to %s",
                              msg, dQuote(Class),
                              sQuote(getPackageName(where))),
                     domain = NA)
        }
        if(length(attr(classDef@contains, "conflicts")) > 0)
          .reportSuperclassConflicts(Class, classDef@contains, where)
        .checkRequiredGenerics(Class, classDef, where)
        if(sealed) {
            classDef@sealed <- TRUE
        }
    }
    if(S3methods)
      classDef <- .setS3MethodsOn(classDef)
    assignClassDef(Class, classDef, where)
    invisible(classGeneratorFunction(classDef, where))
}

representation <-
  ## Representation of a class; that is,
  ## a list of named slots and unnamed classes to be included in a class
  ## definition.
  function(...)
{
    value <- list(...)
    ## unlike the S-Plus function, this does not form the class representation,
    ## since set SClass works separately with the slots and extends arguments.
    anames <- allNames(value)
    for(i in seq_along(value)) {
        ei <- el(value, i)
        if(!is.character(ei) || length(ei) != 1L)
            stop(gettextf("element %d of the representation was not a single character string", i), domain = NA)
    }
    includes <- as.character(value[!nzchar(anames)])
    if(anyDuplicated(includes))
        stop(gettextf("duplicate class names among superclasses: %s",
                      paste(.dQ(includes[duplicated(includes)]),
                            collapse = ", ")),
             domain = NA)
    slots <- anames[nzchar(anames)]
    if(anyDuplicated(slots))
       stop(gettextf("duplicated slot names: %s",
                     paste(sQuote(slots[duplicated(slots)]), collapse="")),
            domain = NA)
    value
}

### the version called prototype is the external interface.  But functions with argument
### named prototype in R cannot call the prototype function (until there is a methods namespace
### to allow methods::prototype(...)
prototype <- function(...)
    .prototype(...)

.prototype <- function(...) {
    props <- list(...)
    names <- allNames(props)
    data <- !nzchar(names)
    dataPart <- any(data)
    if(dataPart) {
        if(sum(data) > 1)
            stop("only one data object (unnamed argument to prototype) allowed")
        obj <- unclass(props[[seq_along(data)[data] ]])
        props <- props[!data]
        names <- names[!data]
    }
    else
        obj <- defaultPrototype()
    for(i in seq_along(names))
        slot(obj, names[[i]], FALSE) <- props[[i]]
    new("classPrototypeDef", object = obj, slots = names, dataPart = dataPart)
}

makeClassRepresentation <-
  ## Set the Class Definition.
  ## The formal definition of the class is set according to the arguments.
  ##
  ## Users should call setClass instead of this function.
  function(name, slots = list(), superClasses = character(), prototype = NULL, package, validity = NULL, access = list(), version = .newExternalptr(), sealed = FALSE, virtual = NA, where)
{
    if(any(superClasses %in% .AbnormalTypes))
        superClasses <- .addAbnormalDataType(superClasses)
    if(!is.null(prototype) || length(slots) || length(superClasses)) {
        ## collect information about slots, create prototype if needed
        pp <- reconcilePropertiesAndPrototype(name, slots, prototype, superClasses, where)
        slots <- pp$properties
        prototype <- pp$prototype
    }
    contains <- list()
    if(nzchar(package))
        packageSlot(name) <- package
    for(what in superClasses) {
        if(is(what, "classRepresentation"))
            whatClassDef <- what
        else if(is.null(packageSlot(what)))
            whatClassDef <- getClass(what, where = where)
        else
            whatClassDef <- getClass(what)
        what <- whatClassDef@className # includes package name as attribute
        ## Create the SClassExtension objects (will be simple, possibly dataPart).
        ## The slots are supplied explicitly, since `name' is currently an undefined class
        elNamed(contains, what) <- makeExtends(name, what, slots = slots,
                                              classDef2 = whatClassDef, package = package)
    }
    validity <- .makeValidityMethod(name, validity)
    if(is.na(virtual)) {
        virtual <- testVirtual(slots, contains, prototype, where)
        if(virtual && !is.na(match("VIRTUAL", superClasses)))
            elNamed(contains, "VIRTUAL") <- NULL
    }
    # new() must return an S4 object, except perhaps for basic classes
    if(!is.null(prototype) && is.na(match(name, .BasicClasses)))
      prototype <- .asS4(prototype)
    if(".S3Class" %in% names(slots))
      prototype <- .addS3Class(name, prototype, contains, where)
    newClassRepresentation(className = name, slots = slots,
                           contains = contains,
                           prototype = prototype,
                           virtual = virtual,
                           validity = validity,
                           access = access,
                           package = package,
                           versionKey = version,
                           sealed = sealed)
}

getClassDef <-
  ## Get the definition of the class supplied as a string.
  function(Class, where = topenv(parent.frame()), package = packageSlot(Class),
           inherits = TRUE)
{
    if(inherits) #includes both the lookup and Class being alread a definition
      value <- .getClassFromCache(Class, where)
    else # want to force a search for the metadata in this case (Why?)
      value <- NULL
    if(is.null(value)) {
	cname <-
	    classMetaName(if(length(Class) > 1L)
			  ## S3 class; almost certainly has no packageSlot,
			  ## but we'll continue anyway
			  Class[[1L]] else Class)
	## a string with a package slot strongly implies the class definition
	## should be in that package.
	if(identical(nzchar(package), TRUE)) {
	    whereP <- .requirePackage(package)
	    if(exists(cname, whereP, inherits = inherits))
		value <- get(cname, whereP)
	}
	if(is.null(value) && exists(cname, where, inherits = inherits))
	    value <- get(cname, where)
    }
    value
}

getClass <-
  ## Get the complete definition of the class supplied as a string,
  ## including all slots, etc. in classes that this class extends.
  function(Class, .Force = FALSE,
	   where = .classEnv(Class, topenv(parent.frame()), FALSE))
{
    value <- .getClassFromCache(Class, where) # the quick way
    if(is.null(value)) {
        value <- getClassDef(Class, where) # searches
        if(is.null(value)) {
            if(!.Force)
                stop(gettextf("\"%s\" is not a defined class", Class), domain = NA)
            else
                value <- makeClassRepresentation(Class, package = "base",
                                                 virtual = TRUE, where = where)
        }
    }
    value
}

slot <-
  ## Get the value of the named slot.  This function does exact, not partial, matching of names,
  ## and the name must be one of the slot names specified in the class's definition.
  ##
  ## Because slots are stored as attributes, the validity check is not 100% guaranteed,
  ## but should be OK if nobody has "cheated" (e.g., by setting other attributes directly).
  function(object, name)
      .Internal (get_slot.internal (object, name))

"slot<-" <-
  ## Set the value of the named slot.  Must be one of the slots in the class's 
  ## definition.  The set_slot.internal procedure currently (and improperly!) 
  ## modifies the object without regard to whether it is shared, so this works
  ## only because subset assignment in eval.c always ensures that the object in
  ## a slot(object,a)<-v call is unshared, which it ought not to have to do.
  function(object, name, check = TRUE, value) {
      if(check)
          value <- checkSlotAssignment(object, name, value)
      .Internal (set_slot.internal(object, name, value))
  }

## ". - hidden" since one should typically rather use is(), extends() etc:
.hasSlot <- function(object, name)
    .Call("R_hasSlot", object, name, PACKAGE = "methods")

checkSlotAssignment <- function(obj, name, value)
{
    cl <- class(obj)
    ClassDef <- getClass(cl) # fails if cl not a defined class (!)
    slotClass <- elNamed(ClassDef@slots, name)
    if(is.null(slotClass))
        stop(gettextf("\"%s\" is not a slot in class %s",
                      name, dQuote(cl)),
             domain = NA)
    valueClass <- class(value)
    if(.identC(slotClass, valueClass))
       return(value)
    ## check the value, but be careful to use the definition of the slot's class from
    ## the class environment of obj (change validObject too if a better way is found)
    ok <- possibleExtends(valueClass, slotClass,
                          ClassDef2 = getClassDef(slotClass, where = .classEnv(ClassDef)))
    if(identical(ok, FALSE))
       stop(gettextf("assignment of an object of class %s is not valid for slot \"%s\" in an object of class %s; is(value, \"%s\") is not TRUE",
		     dQuote(valueClass), name, dQuote(cl), slotClass),
            domain = NA)
    else if(identical(ok, TRUE))
        value
    else
       as(value, slotClass, strict=FALSE, ext = ok)
}



## "@" <-
##   function(object, name)
##   .Internal(object@name)

"@<-" <-
   function(object, name, value) {
     arg <- substitute(name)
     if(is.name(arg))
       name <- as.character(arg)
     "slot<-"(object, name, TRUE, value)
   }

##  The names of the class's slots.  The argument is either the name
##  of a class, or an object from the relevant class.

## NOTA BENE:  .slotNames() shouldn't be needed,
##             rather slotNames() should be changed (to work like .slotNames())!
slotNames <- function(x)
    if(is(x, "classRepresentation")) names(x@slots) else .slotNames(x)

.slotNames <- function(x)
{
    classDef <-
	getClassDef(if(identical(class(x), "character") && length(x) == 1L) x else class(x))
    if(is.null(classDef))
	character()
    else
	names(classDef@slots)
}


removeClass <-  function(Class, where = topenv(parent.frame())) {
    if(missing(where)) {
       classEnv <- .classEnv(Class, where, FALSE)
        classWhere <- findClass(Class, where = classEnv)
        if(length(classWhere) == 0L) {
            warning(gettextf("Class definition for \"%s\" not found  (no action taken)", Class),
                    domain = NA)
            return(FALSE)
        }
        if(length(classWhere) > 1L)
            warning(gettextf("class %s has multiple definitions visible; only the first removed",
                             dQuote(Class)),
                    domain = NA)
        classWhere <- classWhere[[1L]]
    }
    else classWhere <- where
    classDef <- getClassDef(Class, where=classWhere)
    if(length(classDef@subclasses)) {
      subclasses <- names(classDef@subclasses)
      found <- sapply(subclasses, isClass, where = where)
      for(what in subclasses[found])
          .removeSuperClass(what, Class)
    }
    .removeSuperclassBackRefs(Class, classDef, classWhere)
    .uncacheClass(Class, classDef)
    .undefineMethod("initialize", Class, classWhere)
    what <- classMetaName(Class)
    rm(list=what, pos=classWhere)
    TRUE
}


isClass <-
  ## Is this a formally defined class?
  function(Class, formal=TRUE, where = topenv(parent.frame()))
    ## argument formal is for Splus compatibility & is ignored.  (All classes that
    ## are defined must have a class definition object.)
    !is.null(getClassDef(Class, where))

### TODO   s/Class/._class/  -- in order to allow 'Class' as regular slot name
new <-
  ## Generate an object from the specified class.
  ##
  ## Note that the basic vector classes, `"numeric"', etc. are implicitly defined,
  ## so one can use `new' for these classes.
  ##
  function(Class, ...)
{
    ClassDef <- getClass(Class, where = topenv(parent.frame()))
    value <- .Call("R_do_new_object", ClassDef, PACKAGE = "base")
    initialize(value, ...)
}

getClasses <-
  ## The names of all the classes formally defined on `where'.
  ## If called with no argument, all the classes currently known in the session
  ## (which does not include classes that may be defined on one of the attached
  ## libraries, but have not yet been used in the session).
  function(where = .externalCallerEnv(), inherits = missing(where))
{
    pat <- paste0("^",classMetaName(""))
    if(inherits) {
        evList <- .parentEnvList(where)
        clNames <- character()
        for(ev in evList)
            clNames <- c(clNames, objects(ev, pattern = pat, all.names = TRUE))
        clNames <- unique(clNames)
    }
    else
        clNames <- objects(where, pattern = pat, all.names = TRUE)
    ## strip off the leading pattern (this implicitly assumes the characters
    ## in classMetaName("") are either "." or not metacharacters
    substring(clNames, nchar(pat, "c"))
}


validObject <- function(object, test = FALSE, complete = FALSE)
{
    Class <- class(object)
    classDef <- getClassDef(Class)
    where <- .classEnv(classDef)
    anyStrings <- function(x) if(identical(x, TRUE)) character() else x
    ## perform, from bottom up, the default and any explicit validity tests
    ## First, validate the slots.
    errors <- character()
    slotTypes <- classDef@slots
    slotNames <- names(slotTypes)
    attrNames <- c(".Data", ".S3Class", names(attributes(object)))
    if(any(is.na(match(slotNames, attrNames)))) {
        badSlots <- is.na(match(slotNames, attrNames))
	errors <-
	    c(errors,
	      paste("slots in class definition but not in object:",
		    paste0('"', slotNames[badSlots], '"', collapse = ", ")))
        slotTypes <- slotTypes[!badSlots]
        slotNames <- slotNames[!badSlots]
    }
    for(i in seq_along(slotTypes)) {
	classi <- slotTypes[[i]]
	classDefi <- getClassDef(classi, where = where)
	if(is.null(classDefi)) {
	    errors <- c(errors,
			paste0("undefined class for slot \"", slotNames[[i]],
			       "\" (\"", classi, "\")"))
	    next
	}
        namei <- slotNames[[i]]
        sloti <- try(switch(namei,
                            ## .S3Class for S3 objects (e.g., "factor")
                            .S3Class = S3Class(object),
                            slot(object, namei)
                            ), silent = TRUE)
        if(inherits(sloti, "try-error")) {
           errors <- c(errors, sloti)
           next
        }
	## note that the use of possibleExtends is shared with checkSlotAssignment(), in case a
	## future revision improves on it!
	ok <- possibleExtends(class(sloti), classi, ClassDef2 = classDefi)
	if(identical(ok, FALSE)) {
	    errors <- c(errors,
			paste0("invalid object for slot \"", slotNames[[i]],
			       "\" in class \"", Class,
			       "\": got class \"", class(sloti),
			       "\", should be or extend class \"", classi, "\""))
	    next
	}
	if(!complete)
          next
        errori <- anyStrings(Recall(sloti, TRUE, TRUE))
        if(length(errori)) {
	    errori <- paste0("In slot \"", slotNames[[i]],
			     "\" of class \"", class(sloti), "\": ", errori)
            errors <- c(errors, errori)
        }
    }
    extends <- rev(classDef@contains)
    for(i in seq_along(extends)) {
	exti <- extends[[i]]
	superClass <- exti@superClass
	if(!exti@simple && !is(object, superClass))
	    next ## skip conditional relations that don't hold for this object
	superDef <- getClassDef(superClass, where = where)
	if(is.null(superDef)) {
	    errors <- c(errors,
			paste0("superclass \"", superClass,
			       "\" not defined in the environment of the object's class"))
	    break
	}
	validityMethod <- superDef@validity
	if(is(validityMethod, "function")) {
	    errors <- c(errors, anyStrings(validityMethod(as(object, superClass))))
	    if(length(errors))
		break
	}
    }
    validityMethod <- classDef@validity
    if(length(errors) == 0L && is(validityMethod, "function")) {
	errors <- c(errors, anyStrings(validityMethod(object)))
    }
    if(length(errors)) {
	if(test)
	    errors
	else {
	    msg <- gettextf("invalid class %s object:",
                            dQuote(Class))
	    if(length(errors) > 1L)
		stop(paste(msg,
			   paste(paste(seq_along(errors), errors, sep=": ")),
			   collapse = "\n"), domain = NA)
	    else stop(msg, " ", errors, domain = NA)
	}
    }
    else
	TRUE
}

setValidity <- function(Class, method, where = topenv(parent.frame())) {
    if(isClassDef(Class)) {
	ClassDef <- Class
	Class <- ClassDef@className
    }
    else {
	ClassDef <- getClassDef(Class, where)
    }
    method <- .makeValidityMethod(Class, method)
    if(is.null(method) ||
       (is(method, "function") && length(formalArgs(method)) == 1L))
	ClassDef@validity <- method
    else
	stop("validity method must be NULL or a function of one argument")
    ## TO DO:  check the where argument against the package of the class def.
    assignClassDef(Class, ClassDef, where = where)
    resetClass(Class, ClassDef, where = where)
}

getValidity <- function (ClassDef) {
    ## "needed" according to ../man/validObject.Rd
    ClassDef@validity
}


resetClass <- function(Class, classDef, where) {
        if(is(Class, "classRepresentation")) {
            classDef <- Class
            Class <- Class@className
            if(missing(where))
                where <- .classDefEnv(classDef)
        }
        else {
            if(missing(where)) {
                if(missing(classDef))
                    where <- findClass(Class, unique = "resetting the definition")[[1L]]
                else
                    where <- .classDefEnv(classDef)
            }
            if(missing(classDef)) {
                classDef <- getClassDef(Class, where)
                if(is.null(classDef)) {
                    warning(gettextf("class %s not found on %s; 'resetClass' will have no effect",
                                     dQuote(Class),
                                     sQuote(getPackageName(where))),
                            domain = NA)
                    return(classDef)
                }
            }
            else if(!is(classDef, "classRepresentation"))
                stop(gettextf("argument 'classDef' must be a string or a class representation; got an object of class %s",
                              dQuote(class(classDef))),
                     domain = NA)
            package <- getPackageName(where)
        }
        if(classDef@sealed)
            warning(gettextf("class %s is sealed; 'resetClass' will have no effect",
                             dQuote(Class)),
                    domain = NA)
        else {
            classDef <-  .uncompleteClassDefinition(classDef)
            classDef <- completeClassDefinition(Class, classDef, where)
            assignClassDef(Class, classDef, where)
        }
        classDef
    }

## the (default) initialization:  becomes the default method when the function
## is made a generic by .InitMethodDefinitions

initialize <- function(.Object, ...) {
    args <- list(...)
    if(length(args)) {
        Class <- class(.Object)
        ## the basic classes have fixed definitions
        if(!is.na(match(Class, .BasicClasses)))
            return(newBasic(Class, ...))
        ClassDef <- getClass(Class)
        ## separate the slots, superclass objects
        snames <- allNames(args)
        which <- nzchar(snames)
        elements <- args[which]
        supers <- args[!which]
        thisExtends <- names(ClassDef@contains)
        slotDefs <- ClassDef@slots
        dataPart <- elNamed(slotDefs, ".Data")
        if(is.null(dataPart)) dataPart <- "missing"
        if(length(supers)) {
            for(i in rev(seq_along(supers))) {
                obj <- el(supers, i)
                Classi <- class(obj)
                if(length(Classi) > 1L)
                    Classi <- Classi[[1L]] #possible S3 inheritance
                ## test some cases that let information be copied into the
                ## object, ordered from more to less:  all the slots in the
                ## first two cases, some in the 3rd, just the data part in 4th
                if(.identC(Classi, Class))
                    .Object <- obj
                else if(extends(Classi, Class))
                    .Object <- as(obj, Class, strict=FALSE)
                else if(extends(Class, Classi))
                    as(.Object, Classi) <- obj
                else if(extends(Classi, dataPart))
                    .Object@.Data <- obj
                else {
                    ## is there a class to which we can coerce obj
                    ## that is then among the superclasses of Class?
                    extendsi <- extends(Classi)[-1L]
                    ## look for the common extensions, choose the first
                    ## one in the extensions of Class
                    which <- match(thisExtends, extendsi)
                    which <- seq_along(which)[!is.na(which)]
                    if(length(which)) {
                        Classi <- thisExtends[which[1L]]
###                    was:    as(.Object, Classi) <- as(obj, Classi, strict = FALSE)
                        ## but   as<- does an as(....) to its value argument
                        as(.Object, Classi) <- obj
                    }
                    else
                        stop(gettextf("cannot use object of class %s in new():  class %s does not extend that class",
                                      dQuote(Classi),
                                      dQuote(Class)),
                             domain = NA)
                }
            }
        }
        if(length(elements)) {
            snames <- names(elements)
	    if(anyDuplicated(snames))
                stop(gettextf("duplicated slot names: %s",
                              paste(sQuote(snames[duplicated(snames)]),
                                    collapse = ", ")), domain = NA)
            which  <- match(snames, names(slotDefs))
            if(any(is.na(which)))
                stop(gettextf("invalid names for slots of class %s: %s",
                              dQuote(Class),
                              paste(snames[is.na(which)], collapse=", ")),
                     domain = NA)
            firstTime <- TRUE
            for(i in seq_along(snames)) {
                slotName <- el(snames, i)
                slotClass <- elNamed(slotDefs, slotName)
                slotClassDef <- getClassDef(slotClass, package=ClassDef@package)
                slotVal <- el(elements, i)
                ## perform non-strict coercion, but leave the error messages for
                ## values not conforming to the slot definitions to validObject(),
                ## hence the check = FALSE argument in the slot assignment
                if(!.identC(class(slotVal), slotClass)
                   && !is.null(slotClassDef) ) {
                    valClass <- class(slotVal)
                    valClassDef <- getClassDef(valClass, package = ClassDef@package)
                    if(!identical(possibleExtends(valClass, slotClass,
                                         valClassDef, slotClassDef), FALSE))
                        slotVal <- as(slotVal, slotClass, strict = FALSE)
                }
                if (firstTime) {
                    ## Force a copy of .Object.  The copy is forced at 
                    ## present in subset assign code in eval.c, but it ought
                    ## instead to be forced by R_set_slot called from slot<-.
                    slot(.Object, slotName, check = FALSE) <- slotVal
                    firstTime <- FALSE
                } else {
                    ## Do the assignment in-place.  .Object should be unshared
                    ## now, which is good, since set_slot.internal modifies it
                    ## regardless.  The assignment of the result to
                    ## .Object is therefore redundant, but is done so that this
                    ## code will work even if the setup is someday fixed to 
                    ## work as it should.
<<<<<<< HEAD
                    .Object <- .Call ("R_set_slot", .Object, slotName, slotVal)
=======
                    .Object <- 
                      .Internal (set_slot.internal (.Object, slotName, slotVal))
>>>>>>> f2629fe5
                }
            }
        }
        validObject(.Object)
     }
    .Object
}

findClass <- function(Class, where = topenv(parent.frame()), unique = "") {
    if(is(Class, "classRepresentation")) {
        pkg <- Class@package
        classDef <- Class
        Class <- Class@className
    }
    else {
        pkg <- packageSlot(Class)
        if(is.null(pkg))
          pkg <- ""
        classDef <- getClassDef(Class, where, pkg)
    }
    if(missing(where) && nzchar(pkg))
            where <- .requirePackage(pkg)
    else
        where <- as.environment(where)
    what <- classMetaName(Class)
    where <- .findAll(what, where)
    if(length(where) > 1L && nzchar(pkg)) {
        pkgs <- sapply(where, function(db)get(what, db)@package)
        where <- where[match(pkg, pkgs, 0L)]
    }
    else
      pkgs <- pkg
    if(length(where) == 0L) {
        if(is.null(classDef))
            classDef <- getClassDef(Class) # but won't likely succeed over previous
        if(nzchar(unique)) {
            if(is(classDef, "classRepresentation"))
                stop(gettextf("Class %s is defined, with package %s, but no corresponding metadata object was found (not exported?)",
                              dQuote(Class),
                              sQuote(classDef@package)),
                     domain = NA)
            else
                stop(gettextf("no definition of %s to use for %s",
                              dQuote(Class),
                              unique),
                     domain = NA)
        }
    }
    else if(length(where) > 1L) {
        pkgs <- sapply(where, getPackageName)
        where <- where[!duplicated(pkgs)]
        if(length(where) > 1L)
            if(nzchar(unique)) {
                pkgs <- base::unique(pkgs)
                where <- where[1L]
                ## problem: 'unique'x is text passed in, so do not translate
                warning(gettextf("multiple definitions of class %s visible (%s); using the definition\n   in package %s for %s",
                                 dQuote(Class),
                                 paste(sQuote(pkgs), collapse = ", "),
                                 sQuote(pkgs[[1L]]),
                                 unique),
                        domain = NA)
            }
            ## else returns a list of >1 places, for the caller to sort out (e.g., .findOrCopyClass)
    }
    where
}

isSealedClass <- function(Class, where = topenv(parent.frame())) {
    if(is.character(Class))
            Class <- getClass(Class, TRUE, where)
    if(!is(Class, "classRepresentation"))
        FALSE
    else
        Class@sealed
}

sealClass <- function(Class, where = topenv(parent.frame())) {
    if(missing(where))
        where <- findClass(Class, unique = "sealing the class", where = where)
    classDef <- getClassDef(Class, where)
    if(!classDef@sealed) {
        classDef@sealed <- TRUE
        assignClassDef(Class, classDef, where)
    }
    invisible(classDef)
}

## see $RHOME/src/main/duplicate.c for the corresponding datatypes
## not copied by duplicate1
.AbnormalTypes <- c("environment", "name", "externalptr",  "NULL")


.indirectAbnormalClasses <- paste0(".", .AbnormalTypes)
names(.indirectAbnormalClasses) <- .AbnormalTypes

## the types not supported by indirect classes (yet)
.AbnormalTypes <- c(.AbnormalTypes,
                    "special","builtin", "weakref", "bytecode")

.addAbnormalDataType <- function(classes) {
  types <- match(classes, .AbnormalTypes, 0) > 0
  type = classes[types]
  if(length(type) == 0)
    return(classes)
  if(length(type) > 1)
    stop(gettextf("Class definition cannot extend more than one of these data types: %s",
		  paste0('"',type, '"', collapse = ", ")),
         domain = NA)
  class <- .indirectAbnormalClasses[type]
  if(is.na(class))
    stop(gettextf("Sorry, abnormal type \"%s\" is not supported as a superclass of a class definition", type),
         domain = NA)
  ## this message USED TO BE PRINTED: reminds programmers that
  ## they will see an unexpected superclass
  ## message(gettextf('Defining type "%s" as a superclass via class "%s"',
  ##                 type, class), domain = NA)
  c(class, classes[!types])
}

.checkRequiredGenerics <- function(Class, classDef, where) {}

..checkRequiredGenerics <- function(Class, classDef, where) {
  ## If any of the superclasses are in the .NeedPrimitiveMethods
  ## list, cache the corresponding generics now and also save their names in
  ## .requireCachedGenerics to be used when the environment
  ## where= is loaded.
  supers <- names(classDef@contains)
  allNeeded <- get(".NeedPrimitiveMethods", envir = .methodsNamespace)
  specials <- names(allNeeded)
  needed <- match(specials, supers, 0) > 0
  if(any(needed)) {
    generics <- unique(allNeeded[needed])
    packages <- character()
    for(g in generics) {
      def <- getGeneric(g)
      packages <- c(packages, def@package) # must be "methods" ?
      cacheGenericsMetaData(g, def, TRUE, where, def@package)
    }
    if(exists(".requireCachedGenerics",  where, inherits = FALSE))
      previous <- get(".requireCachedGenerics",  where)
    else
      previous <- character()
    packages <- c(attr(previous, "package"), packages)
    gg <- c(previous, generics)
    attr(gg, "package") <- packages
    assign(".requireCachedGenerics", gg, where)
  }
}

.setS3MethodsOn <- function(classDef) {
    ext <- extends(classDef)
    slots <- classDef@slots
    if(is.na(match(".S3Class", names(slots)))) {
        ## add the slot if it's not there
        slots$.S3Class <- getClass("oldClass")@slots$.S3Class
        classDef@slots <- slots
    }
    ## in any case give the prototype the full extends as .S3Class
    proto <- classDef@prototype
    if(is.null(proto)) # simple virtual class--unlikely but valid
        proto <- defaultPrototype()
    attr(proto, ".S3Class") <- ext
    classDef@prototype <- proto
    classDef
  }

multipleClasses <- function(details = FALSE) {
    ctable <- .classTable
    cnames <- objects(ctable, all.names = TRUE)
    dups <- sapply(cnames, function(x) is.list(get(x, envir = ctable)))
    if(details) {
        value <- lapply(cnames[dups], function(x) get(x, envir = ctable))
        names(value) <- cnames[dups]
        value
    }
    else
        cnames[dups]
}

className <- function(class, package) {
    if(is(class, "character")) {
        className <- as.character(class)
        if(missing(package))
            package <- packageSlot(class)
        if(is.null(package)) {
            if(exists(className, envir = .classTable, inherits = FALSE))
                classDef <- get(className, envir = .classTable)
            else {
                classDef <- findClass(className, topenv(parent.frame()))
                if(length(classDef) == 1)
                    classDef <- classDef[[1]]
            }
            ## at this point, classDef is the definition if
            ## unique, otherwise a list of 0 or >1 definitions
            if(is(classDef, "classRepresentation"))
                package <- classDef@package
            else if(length(classDef) > 1L) {
                pkgs <- sapply(classDef, function(cl)cl@package)
                warning(gettextf("Multiple class definitions for %s from packages: %s; picking the first",
                                 dQuote(className),
                                 paste(sQuote(pkgs), collapse = ", ")),
                        domain = NA)
                package <- pkgs[[1L]]
            }
            else
                stop(gettextf("No package name supplied and no class definition found for %s",
                              dQuote(className)),
                     domain = NA)
        }
    }
    else if(is(class, classDef)) {
        className <- class@className
        if(missing(package))
            package <- class@package
    }
    new("className", .Data = className, package = package)
}

## bootstrap version before the class is defined
classGeneratorFunction <- function(classDef, env = topenv(parent.frame())) {
    fun <- function(...)NULL
    ## put the class name with package attribute into new()
    body(fun) <- substitute(new(CLASS, ...),
                            list(CLASS = classDef@className))
    environment(fun) <- env
    fun
}

.classGeneratorFunction <- function(classDef, env = topenv(parent.frame())) {
    if(is(classDef, "classRepresentation")) {}
    else if(is(classDef, "character")) {
        if(is.null(packageSlot(classDef)))
            classDef <- getClass(classDef, where = env)
        else
            classDef <- getClass(classDef)
    }
    else
        stop("argument classDef must be a class definition or the name of a class")
    fun <- function(...)NULL
    ## put the class name with package attribute into new()
    body(fun) <- substitute(new(CLASS, ...),
                            list(CLASS = classDef@className))
    environment(fun) <- env
    fun <- as(fun, "classGeneratorFunction")
    fun@className <- classDef@className
    fun@package <- classDef@package
    fun
}<|MERGE_RESOLUTION|>--- conflicted
+++ resolved
@@ -686,12 +686,8 @@
                     ## .Object is therefore redundant, but is done so that this
                     ## code will work even if the setup is someday fixed to 
                     ## work as it should.
-<<<<<<< HEAD
-                    .Object <- .Call ("R_set_slot", .Object, slotName, slotVal)
-=======
                     .Object <- 
                       .Internal (set_slot.internal (.Object, slotName, slotVal))
->>>>>>> f2629fe5
                 }
             }
         }
