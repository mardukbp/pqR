--- conflicted
+++ resolved
@@ -307,19 +307,6 @@
        as(value, slotClass, strict=FALSE, ext = ok)
 }
 
-<<<<<<< HEAD
-
-
-## "@" <-
-##   function(object, name)
-##   .Internal(object@name)
-
-"@<-" <-
-   function(object, name, value)
-     `slot<-` (object,
-                if (is.name(arg<-substitute(name))) as.character(arg) else name,
-                TRUE, value)
-=======
 ## slightly simpler verison to be called from do_attrgets(), from R-3.0.0.
 checkAtAssignment <- function(cl, name, valueClass)
 {
@@ -341,7 +328,6 @@
             domain = NA)
     TRUE
 }
->>>>>>> b49d121b
 
 ##  The names of the class's slots.  The argument is either the name
 ##  of a class, or an object from the relevant class.
