--- conflicted
+++ resolved
@@ -37,18 +37,9 @@
     If \code{TRUE}, missing values in the data are put last; if
     \code{FALSE}, they are put first; if \code{NA}, they are removed
     (see \sQuote{Note}.)}
-<<<<<<< HEAD
-  \item{method}{the method to be used: partial matches are allowed.  The
-    default (\code{"auto"}) implies \code{"radix"} for short numeric vectors,
-    integer vectors, logical vectors and factors.
-    Otherwise, it implies \code{"merge"}.
-    For details of methods \code{"merge"}, \code{"shell"},
-    \code{"quick"}, and \code{"radix"}, see the help for \code{\link{sort}}.}
-=======
   \item{method}{the method to be used: partial matches are allowed. 
     For the default, see below, and for details of methods,
     see the help for \code{\link{sort}}.}
->>>>>>> 3c70dce9
 }
 \details{
   In the case of ties in the first vector, values in the second are used
@@ -63,19 +54,6 @@
   Except for method \code{"radix"}, the sort order for character vectors
   will depend on the collating sequence of the locale in use: see
   \code{\link{Comparison}}.
-<<<<<<< HEAD
-
-  The \code{"merge"} method is generally the safest bet (though it does
-  allocate auxiliary temporary storage) and is the
-  default method, except for short factors, numeric vectors,
-  integer vectors and logical vectors, where \code{"radix"} is assumed.
-  Method \code{"radix"} stably sorts logical,
-  numeric and character vectors in linear time. It outperforms the other
-  methods, although there are caveats (see \code{\link{sort}}).  Method
-  \code{"quick"} for \code{sort.list} is only supported for numeric
-  \code{x} with \code{na.last = NA}, is not stable, and is slower than
-  \code{"radix"}. 
-=======
 
   The default method (\code{"auto"}), implies \code{"radix"} for
   numeric vectors, integer vectors, logical vectors, and factors,
@@ -91,7 +69,6 @@
   \code{\link{sort}}).  Method \code{"quick"} for \code{sort.list} is
   only supported for numeric \code{x} with \code{na.last = NA}, is not
   stable, and is slower than \code{"radix"}.
->>>>>>> 3c70dce9
   
   \code{partial = NULL} is supported for compatibility with other
   implementations of S, but no other values are accepted and ordering is
