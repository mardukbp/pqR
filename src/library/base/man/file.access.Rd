% File src/library/base/man/file.access.Rd
% Part of the R package, http://www.R-project.org
% Copyright 1995-2007 R Core Team
% Modifications for pqR Copyright (c) 2016 Radford M. Neal.
% Distributed under GPL 2 or later

\name{file.access}
\alias{file.access}
\title{Ascertain File Accessibility}
\description{
  Utility function to access information about files on the user's
  file systems.
}
\usage{
file.access(names, mode = 0)
}
\arguments{
  \item{names}{character vector containing file names.
    Tilde-expansion will be done: see \code{\link{path.expand}}.}
  \item{mode}{integer specifying access mode required: see \sQuote{Details}.}
}
\details{
  The \code{mode} value can be the exclusive or of the following values
  \describe{
    \item{0}{test for existence.}
    \item{1}{test for execute permission.}
    \item{2}{test for write permission.}
    \item{4}{test for read permission.}
  }
#ifdef unix
  Permission will be computed for real user ID and real group ID (rather
  than the effective IDs).
#endif
#ifdef windows
  This function does uses the C function \code{_access} in
  \file{msvcrt.dll}, but was written using Win32 API functions.

  Windows does not have the concept of an \sQuote{executable file}, so
  this function regards directories and files with extension
  \file{.exe}, \file{.bat}, \file{.cmd} and \file{.com} as executable.
  (\code{\link{system}} and \code{\link{Sys.which}} make the same assumption.)
  
  UTF-8-encoded file names not valid in the current locale can be used.
#endif

  Please note that it is not a good idea to use this function to test
  before trying to open a file.  On a multi-tasking system, it is
  possible that the accessibility of a file will change between the time
  you call \code{file.access()} and the time you try to open the file.
  It is better to wrap file open attempts in \code{\link{try}}.
}
\value{
  An integer vector with values \code{0} for success and \code{-1} for failure.
}

\note{
  This is intended as a replacement for the S-PLUS function
  \code{access}, a wrapper for the C function of the same name, which
  explains the return value encoding.  Note that
  the return value is \bold{false} for \bold{success}.
}

\seealso{
  \code{\link{file.info}} for more details on permissions,
  \code{\link{Sys.chmod}} to change permissions, and
  \code{\link{try}} for a \sQuote{test it and see} approach.

  \code{\link{file_test}} for shell-style file tests.
}

<<<<<<< HEAD
\examples{\dontrun
=======
\examples{\dontrun{
>>>>>>> 32afac9d
fa <- file.access(dir("."))
table(fa) # count successes & failures
#ifdef windows
d <- dir(file.path(R.home(), "bin"))
df <- dir(file.path(R.home(), "bin"), full.names = TRUE)
d[file.access(df, 0) == 0] # all exist
d[file.access(df, 1) == 0] # some are executable, some are not
d[file.access(df, 4) == 0] # hopefully all are readable
d[file.access(df, 2) == 0] # they may or may not be writable
#endif
}}
\keyword{file}<|MERGE_RESOLUTION|>--- conflicted
+++ resolved
@@ -68,11 +68,7 @@
   \code{\link{file_test}} for shell-style file tests.
 }
 
-<<<<<<< HEAD
-\examples{\dontrun
-=======
 \examples{\dontrun{
->>>>>>> 32afac9d
 fa <- file.access(dir("."))
 table(fa) # count successes & failures
 #ifdef windows
