--- conflicted
+++ resolved
@@ -21,13 +21,6 @@
   the program's structure.  The numerical results obtained should be 
   exactly the same as when no helper threads are used.
 
-<<<<<<< HEAD
-  To use this facility, it must have been enabled when pqR was
-  configured, with the \code{--enable-helper-threads} option (though
-  this is the default).  The deferred evaluation apparatus must also
-  be enabled (with \code{--enable-deferred-evaluation}), but this also
-  is the default.
-=======
   Deferring some computations also allows them to sometimes be merged
   with other computations, which can reduce the total computation time, 
   even if only one processor core is used.
@@ -40,34 +33,17 @@
   also the default.  Task merging is supported if pqR is build with
   the configuration option \code{--enable-task-merging}, which is
   again the default.
->>>>>>> 3ca051ef
 
   The number of helper threads is specified with the \code{--helpers}
   option (short form \code{-p}) to the command starting pqR.  A
   \code{--helpers} option with no argument specifies that one helper
   thread will be used (two threads total, counting the master thread
-<<<<<<< HEAD
-  runnign the interpreter).  An option of \code{--helpers=N} specifies
-=======
   running the interpreter).  An option of \code{--helpers=N} specifies
->>>>>>> 3ca051ef
   that the number of helper threads should be \code{N} (silently
   reduced to 127 if it is larger than this maximum).  If no
   \code{--helpers} or \code{-p} argument is given, zero helper threads
   are used. An argument of \code{--helpers=-1} or \code{-p=-1}
   specifies zero helper threads and also disables deferred evaluation
-<<<<<<< HEAD
-  (so all tasks are done by the master thread immediately, rather than
-  being scheduled and possibly done later).
-
-  Only some computations are structured as ``tasks'' that may be done in
-  helper threads.  A computational task will be scheduled by the
-  master thread (which does all the interpretation of R code), at
-  which point it may be noticed and done by a helper thread.  The
-  master thread will (usually) need the result of the task at some
-  point, and will then wait for it to be completed by the helper thread, or
-  do the task itself if no helper thread has started work on it.
-=======
   (so all tasks are done by the master thread immediately, with no
   task merging performed).
 
@@ -79,7 +55,6 @@
   (usually) need the result of the task at some point, and will then
   wait for it to be completed by the helper thread, or do the task
   itself if no helper thread has started work on it.
->>>>>>> 3ca051ef
 
   Tasks can be scheduled even when one or more of their inputs are the
   outputs of other tasks that have not completed.  If both these
@@ -214,12 +189,8 @@
 
 \seealso{
   \code{\link{options}} for information on the options \code{helpers_disable},
-<<<<<<< HEAD
-  \code{helpers_no_multithreading}, \code{helpers_no_pipelining}, and 
-=======
   \code{helpers_no_multithreading}, \code{helpers_no_pipelining}, 
   \code{helpers_no_merging}, and 
->>>>>>> 3ca051ef
   \code{helpers_trace}.  \code{\link{\%*\%}} for information on matrix 
   multiplication with or without the BLAS.
 }
