--- conflicted
+++ resolved
@@ -167,7 +167,6 @@
   is not true for pqR-2014-06-19 and earlier, and for R Core versions of R
   (up to at least R-3.1.1), so if compatibility with these versions is needed,
   vectors of length one should be handled the same as longer vectors.
-<<<<<<< HEAD
 
   Vectors created with certain functions are guaranteed
   to not be referred to in any other way, and so may be passed with
@@ -175,6 +174,8 @@
   for its internal use, or as a way of returning information to the caller.
   The set of such functions is currently as 
   follows:\preformatted{  numeric, integer, complex, logical, raw, matrix, array, rep}
+
+  For \code{rep}, this applies only to the defalt method for numeric vectors.
 
   For example, in the following 
   call:\preformatted{  .C("Cfunction", input = x, output = numeric(10), DUP = FALSE)}
@@ -207,49 +208,6 @@
   \code{HELPER} to \code{FALSE} if the time for the routine to execute
   is so small that the overhead of scheduling it is not worthwhile.
 
-=======
-
-  Vectors created with certain functions are guaranteed
-  to not be referred to in any other way, and so may be passed with
-  \code{DUP = FALSE} and modified by the C or Fortran routine, either 
-  for its internal use, or as a way of returning information to the caller.
-  The set of such functions is currently as 
-  follows:\preformatted{  numeric, integer, complex, logical, raw, matrix, array, rep}
-
-  For \code{rep}, this applies only to the defalt method for numeric vectors.
-
-  For example, in the following 
-  call:\preformatted{  .C("Cfunction", input = x, output = numeric(10), DUP = FALSE)}
-
-  it is permited for \code{Cfunction} to modify \code{output}, but
-  it should not modify \code{input}, since that would change the
-  variable \code{x}, and perhaps other variables as well, if they
-  share their value with \code{x}.  Using \code{DUP = FALSE} in
-  this situation will save time and memory, since \code{input} will
-  not be copied.  Note that \code{output} will not be copied regardless
-  of the setting of \code{DUP}, since the interpreter is smart enough 
-  to realize that it is unshared.
-}
-
-\section{Parallel execution in a helper thread}{
-  Rather than being done immediately in the master thread, the C or 
-  Fortran routine may, in certain situations, instead be scheduled for 
-  possible execution in a helper thread, in parallel with other operations
-  (possibly including other calls of the same routine).
-
-  The C or Fortran routine will be done in a helper thread only if the
-  \code{HELPER} argument is set to \code{TRUE}, which is not the
-  default.  \code{HELPER} should be specified to be \code{TRUE} only
-  if the routine is ``thread safe'' - in particular, it should not
-  have side effects, should not use statically allocated storage, and
-  should only call other routines that are themselves thread-safe.
-  Whether some operations, such as creation, use, and deletion of a
-  scratch file with a unique name, are thread-safe may depend on the
-  compiler and operating system used.  It is also desirable to set
-  \code{HELPER} to \code{FALSE} if the time for the routine to execute
-  is so small that the overhead of scheduling it is not worthwhile.
-
->>>>>>> ff0923bc
   Even if \code{HELPER} is \code{TRUE}, the routine will be scheduled
   for execution in a helper thread only if it is used in a context in
   which only a single argument is referred to by the caller after the
