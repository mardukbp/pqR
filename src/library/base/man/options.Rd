--- conflicted
+++ resolved
@@ -150,12 +150,8 @@
     \item{\code{helpers_no_multithreading}:}{A logical value set to \code{TRUE} 
       to disable use of helper threads (but not the entire helpers apparatus
       supporting deferred evaluation).  Initially \code{FALSE}, unless there 
-<<<<<<< HEAD
-      are no helper threads.}
-=======
       are no helper threads.  Note that if \code{helpers_disable} is \code{TRUE}
       multithreading will be disabled regardless of this option.}
->>>>>>> ad0fb61f
 
     \item{\code{helpers_no_pipelining}:}{A logical value set to \code{TRUE} 
       to disable pipelining of data between helper threads.  Initially
@@ -168,24 +164,15 @@
       multithreading (or the entire helpers apparatus) was disabled when pqR
       was configured.}
 
-    \item{\code{helpers_no_merging}:}{A logical value set to \code{TRUE} 
-      to disable merging of tasks.  Initially \code{FALSE}, unless task
-      merging (or the entire helpers apparatus) was disabled when pqR
-      was configured.}
-
     \item{\code{helpers_trace}:}{A logical value set to \code{TRUE} 
       to enable tracing of tasks that are scheduled to be done, either
       in helper threads or the master thread.  Initially \code{FALSE}, 
       unless the environment variable \code{R_HELPERS_TRACE} was defined 
-<<<<<<< HEAD
-      at startup.}
-=======
       at startup.  Note that trace output is not produced when deferred
       evaluation was disabled when pqR was configured.  Also, pqR will
       do tasks directly (bypassing tracing) when there is no possibility
       that the task will be merged or done in a helper thread, and when
       the operands are too small to justify the overhead of task scheduling.}
->>>>>>> ad0fb61f
 
     \item{\code{keep.source}:}{When \code{TRUE}, the source code for
       functions (newly defined or loaded) is stored internally
