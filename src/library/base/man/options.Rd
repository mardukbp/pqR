% File src/library/base/man/options.Rd
% Part of the R package, http://www.R-project.org
% Copyright 1995-2011 R Core Development Team
% Modifications for pqR Copyright (c) 2013 Radford M. Neal.
% Distributed under GPL 2 or later

\name{options}
\alias{options}
\alias{.Options}
\alias{getOption}
\alias{option} % so help files can do 'set \link{} \code{"foo"}'
\title{Options Settings}
\description{
  Allow the user to set and examine a variety of global \emph{options}
  which affect the way in which \R computes and displays its results.
}
\usage{
options(\dots)

getOption(x, default = NULL)

.Options
}
%%-- NOTE : Keep the list up-to-date,
%%-- ====   Consider also the leading comments in ../../../main/options.c
\arguments{
  \item{\dots}{any options can be defined, using \code{name = value} or
    by passing a list of such tagged values.  However, only the ones
    below are used in base \R.
    Further, \code{options('name') == options()['name']}, see the example.
  }
  \item{x}{a character string holding an option name.}

  \item{default}{if the specified option is not set in the options list,
     this value is returned.  This facilitates retrieving an option and
     checking whether it is set and setting it separately if not.}
 }
\details{
  Invoking \code{options()} with no arguments returns a list with the
  current values of the options.  Note that not all options listed below
  are set initially.  To access the value of a single option, one should
  use \code{getOption("width")}, e.g., rather than
  \code{options("width")} which is a \emph{list} of length one.

  \code{.Options} also always contains the \code{options()} list (as a
  pairlist, unsorted), for S compatibility.  Assigning to it will make a
  local copy and not change the original.
}
\value{
  For \code{getOption}, the current value set for option \code{x}, or
  \code{NULL} if the option is unset.

  For \code{options()}, a list of all set options sorted by name.  For
  \code{options(name)}, a list of length one containing the set value,
  or \code{NULL} if it is unset.  For uses setting one or more options,
  a list with the previous values of the options changed (returned
  invisibly).
}
\section{Options used in base \R}{
  \describe{
    \item{\code{add.smooth}:}{typically logical, defaulting to
      \code{TRUE}.  Could also be set to an integer for specifying how
      many (simulated) smooths should be added.  This is currently only
      used by \code{\link{plot.lm}}.}

    \item{\code{browserNLdisabled}:}{logical: whether newline is
      disabled as a synonym for \code{"n"} is the browser.}

    \item{\code{checkPackageLicense}:}{logical, not set by default.  If
      true, \code{\link{library}} asks a user to accept any non-standard
      license at first use.
    }

    \item{\code{check.bounds}:}{logical, defaulting to \code{FALSE}.  If
      true, a \link{warning} is produced whenever a
      vector (atomic or \code{\link{list}}) is extended, by something
      like \code{x <- 1:3; x[5] <- 6}.}

    \item{\code{continue}:}{a non-empty string setting the prompt used
      for lines which continue over one line.}

    %%  default is set in ../../profile/Common.R :
    \item{\code{defaultPackages}:}{the packages that are attached by
      default when \R starts up.  Initially set from value of the
      environment variable \env{R_DEFAULT_PACKAGES}, or if that is unset
      to \code{c("datasets", "utils", "grDevices", "graphics", "stats",
        "methods")}.  (Set \env{R_DEFAULT_PACKAGES} to \code{NULL} or
      a comma-separated list of package names.)   A call to
      \code{options} should be in your \file{.Rprofile} file to ensure
      that the change takes effect before the base package is
      initialized (see \code{\link{Startup}}).}

    \item{\code{deparse.max.lines}:}{controls the number of lines used
      when deparsing in \code{\link{traceback}}, \code{\link{browser}},
      and upon entry to a function whose debugging flag is set.
      Initially unset, and only used if set to a positive integer.}

    \item{\code{digits}:}{controls the number of digits to print when
      printing numeric values.  It is a suggestion only.  Valid values
      are 1\dots{}22 with default 7.  See the note in
      \code{\link{print.default}} about values greater than 15.}

    \item{\code{digits.secs}:}{controls the maximum number of digits to
      print when formatting time values in seconds.  Valid values
      are 0\dots6 with default 0.  See \code{\link{strftime}}.}

    \item{\code{download.file.extra}:}{Extra command-line argument(s) for
      non-default methods: see \code{\link{download.file}}.}

    \item{\code{download.file.method}:}{Method to be used for
      \code{download.file}.  Currently download methods
      \code{"internal"}, \code{"wget"} and \code{"lynx"} are available.
      There is no default for this option, when \code{method = "auto"}
      is chosen: see \code{\link{download.file}}.}

    \item{\code{echo}:}{logical.  Only used in non-interactive mode,
      when it controls whether input is echoed.  Command-line option
      \option{--slave} sets this to \code{FALSE}, but otherwise
      it starts the session as \code{TRUE}.}

    \item{\code{encoding}:}{The name of an encoding, default
      \code{"native.enc"}).  See \code{\link{connections}}.}

    \item{\code{error}:}{either a function or an expression governing
      the handling of non-catastrophic errors such as those generated by
      \code{\link{stop}} as well as by signals and internally detected
      errors.  If the option is a function, a call to that function,
      with no arguments, is generated as the expression.  The default
      value is \code{NULL}: see \code{\link{stop}} for the behaviour in
      that case.  The functions \code{\link{dump.frames}} and
      \code{\link{recover}} provide alternatives that allow post-mortem
      debugging.  Note that these need to specified as e.g.
      \code{options(error=utils::recover)} in startup files such as
      \file{\link{.Rprofile}}.}

    \item{\code{expressions}:}{sets a limit on the number of nested
      expressions that will be evaluated.  Valid values are
      25\dots500000 with default 5000.  If you increase it, you may
      also want to start \R with a larger protection stack;
      see \option{--max-ppsize} in \code{\link{Memory}}.  Note too that
      you may cause a segfault from overflow of the C stack, and on OSes
      where it is possible you may want to increase that.}

    \item{\code{helpers_disable}:}{A logical value set to \code{TRUE} to disable
      the helpers apparatus, including deferred evaluation using only the
      master thread.  Initially \code{FALSE}, even if there are no
      helper threads, unless the helpers apparatus is not supported.}

    \item{\code{helpers_no_multithreading}:}{A logical value set to \code{TRUE} 
      to disable use of helper threads (but not the entire helpers apparatus
      supporting deferred evaluation).  Initially \code{FALSE}, unless there 
      are no helper threads.}

    \item{\code{helpers_no_pipelining}:}{A logical value set to \code{TRUE} 
      to disable pipelining of data between helper threads.  Initially
      \code{FALSE}, unless there are no helper threads.}

    \item{\code{helpers_no_merging}:}{A logical value set to \code{TRUE} 
      to disable merging of tasks.  Initially \code{FALSE}, unless the
      helpers apparatus is disabled.}

    \item{\code{helpers_trace}:}{A logical value set to \code{TRUE} 
      to enable tracing of tasks that are scheduled to be done, either
      in helper threads or the master thread.  Initially \code{FALSE}, 
      unless the environment variable \code{R_HELPERS_TRACE} was defined 
      at startup.}

    \item{\code{keep.source}:}{When \code{TRUE}, the source code for
      functions (newly defined or loaded) is stored internally
      allowing comments to be kept in the right places.  Retrieve the
      source by printing or using \code{deparse(fn, control =
      "useSource")}.

      The default is \code{\link{interactive}()}, i.e., \code{TRUE} for
      interactive use.}

    %% used by tools::makeLazyLoading
    \item{\code{keep.source.pkgs}:}{As for \code{keep.source}, used only
    when packages are installed.  Defaults to \code{FALSE} unless the
    environment variable \env{R_KEEP_PKG_SOURCE} is set to \code{yes}.}

    \item{\code{mat_mult_with_BLAS}:}{logical vector of length four,
      indicating whether a BLAS routine
      (rather than a built-in C routine) should be used for \code{\%*\%},
      \code{crossprod}, and \code{tcrossprod},  when the operands result 
      in the operation being a vector dot product, a product of a matrix 
      and column vector, a product of a row vector and a matrix, or a 
      general matrix-matrix product.  May be set using a single logical 
      value, which is replicated to give four values.  Defaults to all 
<<<<<<< HEAD
      \code{TRUE} unless the \code{--enable-mat-mult-with-BLAS-by-default}
=======
      \code{FALSE} unless the \code{--enable-mat-mult-with-BLAS-by-default}
>>>>>>> 7587a1a3
      option is used when configuring pqR.}

    \item{\code{max.print}:}{integer, defaulting to \code{99999}.
      \code{\link{print}} or \code{\link{show}} methods can make use of
      this option, to limit the amount of information that is printed,
      to something in the order of (and typically slightly less than)
      \code{max.print} \emph{entries}.}

    \item{\code{OutDec}:}{character string containing a single-byte
      character.  The character to be used as the decimal point in output
      conversions, that is in printing, plotting and \code{as.character}
      but not deparsing.}

    \item{\code{pager}:}{the command used for displaying text files by
      \code{\link{file.show}}.
#ifdef unix
      Defaults to \file{\var{\link{R_HOME}}/bin/pager},
      which selects a pager via the \env{\link{PAGER}} environment variable
      (and that usually defaults to \code{less}).
#endif
#ifdef windows
      Defaults to \code{"internal"}, which uses a pager similar to the
      GUI console.  Another possibility is \code{"console"} to use the
      console itself.
#endif
      Can be a character string or an \R function, in which case it
      needs to accept the arguments \code{(files, header,
	title, delete.file)} corresponding to the first four arguments of
      \code{\link{file.show}}.}

    \item{\code{papersize}:}{the default paper format used by
      \code{\link{postscript}};  set by environment variable
      \env{R_PAPERSIZE} when \R is started: if that is unset or invalid
      it defaults to
#ifdef unix
      a value derived from the locale category \code{LC_PAPER}, or
      if that is unavailable to a default set when \R was built.
#endif
#ifdef windows
      \code{"a4"}, or \code{"letter"} in US and Canadian locales.
#endif
    }

    \item{\code{pdfviewer}:}{default PDF viewer.
      The default is set from the environment variable \env{R_PDFVIEWER},
#ifdef unix
      the default value of which is set when \R is configured.
#endif
#ifdef windows
      which defaults to the full path to \command{open.exe}, a utility
      supplied with \R.
#endif
    }

    \item{\code{printcmd}:}{the command used by \code{\link{postscript}}
      for printing; set by environment variable \env{R_PRINTCMD} when
      \R is started.  This should be a command that expects either input
      to be piped to \file{stdin} or to be given a single filename
      argument.  Usually set to \code{"lpr"} on a Unix-alike.}

    \item{\code{prompt}:}{a non-empty string to be used for \R's prompt;
      should usually end in a blank (\code{" "}).}

      % verbatim, for checking " \t\n\"\\'`><=%;,|&{()}"
#ifdef unix
    \item{\code{rl_word_breaks}:}{Used for the readline-based terminal
      interface.  Default value \code{" \\t\\n\\"\\\\'`><=\%;,|&\{()\}"}.%"
      This is the set of characters use to break the input line up into
      tokens for object- and file-name completion.  Those who do not use
      spaces around operators may prefer\cr
      \code{" \\t\\n\\"\\\\'`><=+-*\%;,|&\{()\}"}%"
      which was the default in \R 2.5.0.  (The default in pre-2.5.0
      versions of \R was\cr
      \code{" \\t\\n\\"\\\\'`@$><=;|&\{("}.)}%"
#endif

    \item{\code{save.defaults}, \code{save.image.defaults}:}{
      see \code{\link{save}}.}

    \item{\code{scipen}:}{integer.  A penalty to be applied
      when deciding to print numeric values in fixed or exponential
      notation.  Positive values bias towards fixed and negative towards
      scientific notation: fixed notation will be preferred unless it is
      more than \code{scipen} digits wider.}

    \item{\code{showWarnCalls}, \code{showErrorCalls}:}{a logical.
      Should warning and error messages show a summary of the call
      stack?  By default error calls are shown in non-interactive
      sessions.}

    \item{\code{showNCalls}:}{a integer.  Controls how long the sequence
      of calls must be (in bytes) before ellipses are used.  Defaults to
      40 and should be at least 30 and no more than 500.}

    \item{\code{show.error.messages}:}{a logical.  Should error messages
      be printed?  Intended for use with \code{\link{try}} or a
      user-installed error handler.}

    \item{\code{stringsAsFactors}:}{The default setting for arguments of
      \code{\link{data.frame}} and \code{\link{read.table}}.}

    \item{\code{texi2dvi}:}{used by functions
      \code{\link{texi2dvi}} and \code{\link{texi2pdf}} in package \pkg{tools}.
#ifdef unix
      Set at startup from the environment variable \env{R_TEXI2DVICMD}.
#endif
    }

    \item{\code{timeout}:}{integer.  The timeout for some Internet
      operations, in seconds.  Default 60 seconds.  See
      \code{\link{download.file}} and \code{\link{connections}}.}

    \item{\code{topLevelEnvironment}:}{see \code{\link{topenv}} and
      \code{\link{sys.source}}.}

    \item{\code{useFancyQuotes}:}{controls the use of
      directional quotes in \code{\link{sQuote}}, \code{dQuote} and in
      rendering text help (see \code{\link{Rd2txt}} in package
      \pkg{tools}).  Can be \code{TRUE}, \code{FALSE}, \code{"TeX"} or
      \code{"UTF-8"}.}

    \item{\code{verbose}:}{logical.  Should \R report extra information
      on progress?  Set to \code{TRUE} by the command-line option
      \option{--verbose}.}

    \item{\code{warn}:}{sets the handling of warning messages.  If
      \code{warn} is negative all warnings are ignored.  If \code{warn}
      is zero (the default) warnings are stored until the top--level
      function returns.  If fewer than 10 warnings were signalled they
      will be printed otherwise a message saying how many were
      signalled.  An object called \code{last.warning} is
      created and can be printed through the function
      \code{\link{warnings}}.  If \code{warn} is one, warnings are
      printed as they occur.  If \code{warn} is two or larger all
      warnings are turned into errors.}

    \item{\code{warnPartialMatchArgs}:}{logical.  If true, warns if
      partial matching is used in argument matching.}

    \item{\code{warnPartialMatchAttr}:}{logical.  If true, warns if
      partial matching is used in extracting attributes via
      \code{\link{attr}}.}

    \item{\code{warnPartialMatchDollar}:}{logical.  If true, warns if
      partial matching is used for extraction by \code{$}.}

    \item{\code{warning.expression}:}{an \R code expression to be called
      if a warning is generated, replacing the standard message.  If
      non-null it is called irrespective of the value of option
      \code{warn}.}

    \item{\code{warning.length}:}{sets the truncation limit for error
      and warning messages.  A non-negative integer, with allowed values
      100\dots8170, default 1000.}

    \item{\code{nwarnings}:}{the limit for the number of warnings kept
      when \code{warm = 0}, default 50.  This will discard messages if
      called whilst they are being collected.}
    
    \item{\code{width}:}{controls the maximum number of columns on a
      line used in printing vectors, matrices and arrays, and when
      filling by \code{\link{cat}}.

      Columns are normally the same as characters except in CJK languages.

      You may want to change this if you re-size the window that \R is
      running in.  Valid values are 10\dots10000 with default normally
      80.  (The limits on valid values are in file \file{Print.h} and can be
      changed by re-compiling \R.)  Some \R consoles automatically change
      the value when they are resized.

      See the examples on \link{Startup} for one way to set this
      automatically from the terminal width when \R is started.
    }
 }

  The \sQuote{factory-fresh} default settings of some of these options are
  \tabular{ll}{
    \code{add.smooth} \tab \code{TRUE}\cr
    \code{check.bounds} \tab \code{FALSE}\cr
    \code{continue} \tab \code{"+ "}\cr
    \code{digits} \tab \code{7}\cr
    \code{echo} \tab \code{TRUE}\cr
    \code{encoding} \tab \code{"native.enc"}\cr
    \code{error} \tab \code{NULL}\cr
    \code{expressions} \tab \code{5000}\cr
    \code{keep.source} \tab \code{interactive()}\cr
    \code{keep.source.pkgs} \tab \code{FALSE}\cr
    \code{max.print} \tab \code{99999}\cr
    \code{OutDec} \tab \code{"."}\cr
    \code{prompt} \tab \code{"> "}\cr
    \code{scipen} \tab \code{0} \cr
    \code{show.error.messages} \tab \code{TRUE}\cr
    \code{timeout} \tab \code{60}\cr
    \code{verbose} \tab \code{FALSE}\cr
    \code{warn} \tab \code{0}\cr
    \code{warning.length} \tab \code{1000}\cr
    \code{width}  \tab \code{80}\cr
  }
  Others are set from environment variables or are platform-dependent.
}
\section{Options set in package grDevices}{
  These will be set when package \pkg{grDevices} (or its namespace)
  is loaded if not already set.
  \describe{
#ifdef unix
    \item{\code{bitmapType}:}{(Unix-only) character.  The default type for the
      bitmap devices such as \code{\link{png}}.  Defaults to
      \code{"cairo"} on systems where that is available, or to
      \code{"quartz"} on Mac OS X where that is available.}
#endif

    \item{\code{device}:}{a character string giving
      the name of a function, or the function object itself,
      which when called creates a new graphics device of the default
      type for that session.  The value of this option defaults to the
      normal screen device (e.g., \code{X11}, \code{windows} or
      \code{quartz}) for an interactive session, and \code{pdf}
      in batch use or if a screen is not available.  If set to the name
      of a device, the device is looked for first from the global
      environment (that is down the usual search path) and then in the
      \pkg{grDevices} namespace.

      The default values in interactive and non-interactive sessions are
      configurable via environment variables
      \env{R_INTERACTIVE_DEVICE} and \env{R_DEFAULT_DEVICE}
      respectively.
    }

    \item{\code{device.ask.default}:}{logical.  The default for
      \code{\link{devAskNewPage}("ask")} when a device is opened.}

    \item{\code{locatorBell}:}{logical.  Should selection in \code{locator}
      and \code{identify} be confirmed by a bell?  Default \code{TRUE}.
      Honoured at least on \code{X11} and \code{windows} devices.}

#ifdef windows
    \item{\code{windowsTimeout}:}{(Windows-only) integer vector of length 2
      representing two times in milliseconds.  These control the
      double-buffering of \code{\link{windows}} devices when that is
      enabled: the first is the delay after plotting finishes
      (default 100) and the second is the update interval during
      continuous plotting (default 500).  The values at the time the
      device is opened are used.}
#endif
  }
}
\section{Other options used by package graphics}{
  \describe{
    \item{\code{max.contour.segments}:}{positive integer, defaulting to
      \code{25000} if not set.  A limit on the number of
      segments in a single contour line in \code{\link{contour}} or
      \code{\link{contourLines}}.}
  }
}
\section{Options set in package stats}{
  These will be set when package \pkg{stats} (or its namespace)
  is loaded if not already set.
  \describe{
    \item{\code{contrasts}:}{the default \code{\link{contrasts}} used in
      model fitting such as with \code{\link{aov}} or \code{\link{lm}}.
      A character vector of length two, the first giving the function to
      be used with unordered factors and the second the function to be
      used with ordered factors.  By default the elements are named
      \code{c("unordered", "ordered")}, but the names are unused.}

    \item{\code{na.action}:}{the name of a function for treating missing
      values (\code{\link{NA}}'s) for certain situations.}

    \item{\code{show.coef.Pvalues}:}{logical, affecting whether P
      values are printed in summary tables of coefficients.  See
      \code{\link{printCoefmat}}.}

    \item{\code{show.nls.convergence}:}{logical, should \code{\link{nls}}
      convergence messages be printed for successful fits?}

    \item{\code{show.signif.stars}:}{logical, should stars be printed on
      summary tables of coefficients?  See \code{\link{printCoefmat}}.}

    \item{\code{ts.eps}:}{the relative tolerance for certain time series
      (\code{\link{ts}}) computations.  Default \code{1e-05}.}

    \item{\code{ts.S.compat}:}{logical.  Used to select S compatibility
      for plotting time-series spectra.  See the description of argument
      \code{log} in \code{\link{plot.spec}}.}
  }
}
\section{Options set in package utils}{
  These will be set when package \pkg{utils} (or its namespace)
  is loaded if not already set.
  \describe{
    \item{\code{BioC_mirror}:}{The URL of a Bioconductor mirror
      for use by \code{\link{setRepositories}},
      e.g. the default \samp{"http://www.bioconductor.org"}
      or the European mirror
      \samp{"http://bioconductor.statistik.tu-dortmund.de"}.  Can be set
      by \code{\link{chooseBioCmirror}}.}

    \item{\code{browser}:}{default HTML browser used by
      \code{\link{help.start}()} and \code{\link{browseURL}} on UNIX, or
      a non-default browser on Windows.  Alternatively, an \R function that
      is called with a URL as its argument.}

    \item{\code{ccaddress}:}{default Cc: address used by
      \code{\link{create.post}} (and hence\code{\link{bug.report}} and
      \code{\link{help.request}}).  Can be \code{FALSE} or \code{""}.}

    \item{\code{de.cellwidth}:}{integer: the cell widths (number of
      characters) to be used in the data editor \code{\link{dataentry}}.
      If this is unset (the default), 0, negative or \code{NA}, variable
      cell widths are used.}

    \item{\code{demo.ask}:}{default for the \code{ask} argument of
      \code{\link{demo}}.}

    \item{\code{editor}:}{a non-empty string, or a function that is
      called with a file path as argument.  Sets the default text
      editor, e.g., for \code{\link{edit}}.  Set from the environment
      variable \env{EDITOR} on UNIX, or if unset \env{VISUAL} or
      \command{vi}.}

    \item{\code{example.ask}:}{default for the \code{ask} argument of
      \code{\link{example}}.}

    \item{\code{help.ports}:}{optional integer vector for setting ports
      of the internal HTTP server, see \code{\link{startDynamicHelp}}.}

    \item{\code{help.search.types}:}{default types of documentation
      to be searched by \code{\link{help.search}} and \code{\link{??}}.}

    \item{\code{help.try.all.packages}:}{default for an argument of
      \code{\link{help}}.}

    \item{\code{help_type}:}{default for an argument of
    \code{\link{help}}, used also as the help type by \code{\link{?}}.}

    \item{\code{HTTPUserAgent}:}{string used as the user agent in HTTP
      requests.  If \code{NULL}, HTTP requests will be made without a
      user agent header.  The default is \code{R (<version> <platform>
	<arch> <os>)}}

    \item{\code{install.lock}:}{logical: should per-directory package
      locking be used by \code{\link{install.packages}}?  Most useful
      for binary installs on Mac OS X and Windows, but can be used in a
      startup file for source installs \emph{via}
      \command{R CMD \link{INSTALL}}.  For binary installs, can also be
      the character string \code{"pkgloack"}.}

    \item{\code{internet.info}:}{The minimum level of information to be
      printed on URL downloads etc.  Default is 2, for failure causes.
      Set to 1 or 0 to get more information.}

    \item{\code{mailer}:}{default emailing method used by
      \code{\link{create.post}} and hence \code{\link{bug.report}} and
      \code{\link{help.request}}.}

    \item{\code{menu.graphics}:}{Logical: should graphical menus be used
      if available?.  Defaults to \code{TRUE}.  Currently applies to
      \code{\link{select.list}}, \code{\link{chooseCRANmirror}},
      \code{\link{setRepositories}} and to select from multiple (text)
      help files in \code{\link{help}}.}

    \item{\code{pkgType}:}{The default type of packages to be downloaded
      and installed -- see \code{\link{install.packages}}.
#ifdef windows
      Possible values are \code{"win.binary"} (the default) and
      \code{"source"}.  Some Mac OS X builds use \code{"mac.binary.leopard"}.
#endif
#ifdef unix
      Possible values are \code{"source"} (the default except under the
      CRAN Mac OS X build) and \code{"mac.binary.leopard"}.  Windows
      uses  \code{"win.binary"}.  (\code{"mac.binary"} and
      \code{"mac.binary.universal"} are no longer in use.)
#endif
    }

    \item{\code{repos}:}{URLs of the repositories for use by
      \code{\link{update.packages}}.  Defaults to
      \code{c(CRAN="@CRAN@")}, a value that causes some utilities to
      prompt for a CRAN mirror.  To avoid this do set the CRAN mirror,
      by something like
      \code{local({r <- getOption("repos"); r["CRAN"] <- "http://my.local.cran";
                   options(repos=r)})}.

      Note that you can add more repositories (Bioconductor and
      Omegahat, notably) using \code{\link{setRepositories}()}.
    }
    \item{\code{SweaveHooks}, \code{SweaveSyntax}:}{see \code{\link{Sweave}}.}

    \item{\code{unzip}:}{a character string, the path of the command
      used for unzipping help files, or \code{"internal"}.
#ifdef unix
      Defaults to the value of \env{R_UNZIPCMD}, which is set in
      \file{etc/Renviron} if an \code{unzip} command was found during
      configuration.
#endif
#ifdef windows
      Defaults to \code{"internal"} when the internal unzip code is
      used.
#endif
    }
  }
}
\section{Options set in package parallel}{
  These will be set when package \pkg{parallel} (or its namespace)
  is loaded if not already set.
  \describe{
    \item{\code{mc.cores}:}{a integer giving the maximum allowed number
      of \emph{additional} \R processes allowed to be run in parallel to
      the current \R process.  Defaults to the setting of the
      environment variable \env{MC_CORES} if set.  Most applications
      which use this assume a limit of \code{2} if it is unset.
    }
  }
}
\section{Options used on Unix only}{
  \describe{
    \item{\code{dvipscmd}:}{character string giving a command to be used in
    the (deprecated) off-line printing of help pages \emph{via}
    PostScript.  Defaults to \command{"dvips"}.}
  }
}
\section{Options used on Windows only}{
  \describe{
    \item{\code{warn.FPU}:}{logical, by default undefined.  If true,
      a \link{warning} is produced whenever \link{dyn.load} repairs the
      control word damaged by a buggy DLL.}
  }
}

\references{
  Becker, R. A., Chambers, J. M. and Wilks, A. R. (1988)
  \emph{The New S Language}.
  Wadsworth & Brooks/Cole.
}
\examples{
op <- options(); utils::str(op) # op() may contain functions.

getOption("width") == options()$width # the latter needs more memory
options(digits = 15)
pi

# set the editor, and save previous value
old.o <- options(editor = "nedit")
old.o

options(check.bounds = TRUE, warn = 1)
x <- NULL; x[4] <- "yes" # gives a warning

options(digits=5)
print(1e5)
options(scipen=3); print(1e5)

options(op)     # reset (all) initial options
options("digits")

\dontrun{## set contrast handling to be like S
options(contrasts = c("contr.helmert", "contr.poly"))
}

\dontrun{## on error, terminate the R session with error status 66
options(error = quote(q("no", status=66, runLast=FALSE)))
stop("test it")
}

\dontrun{## Set error actions for debugging:
## enter browser on error, see ?recover:
options(error = recover)
## allows to call debugger() afterwards, see ?debugger:
options(error = dump.frames)
## A possible setting for non-interactive sessions
options(error = quote({dump.frames(to.file=TRUE); q()}))
}

  # Compare the two ways to get an option and use it
  # acconting for the possibility it might not be set.
if(as.logical(getOption("performCleanp", TRUE)))
   cat("do cleanup\n")

\dontrun{
  # a clumsier way of expressing the above w/o the default.
tmp <- getOption("performCleanup")
if(is.null(tmp))
  tmp <- TRUE
if(tmp)
   cat("do cleanup\n")
}

}
\keyword{environment}
\keyword{error}
\keyword{print}<|MERGE_RESOLUTION|>--- conflicted
+++ resolved
@@ -187,11 +187,7 @@
       and column vector, a product of a row vector and a matrix, or a 
       general matrix-matrix product.  May be set using a single logical 
       value, which is replicated to give four values.  Defaults to all 
-<<<<<<< HEAD
-      \code{TRUE} unless the \code{--enable-mat-mult-with-BLAS-by-default}
-=======
       \code{FALSE} unless the \code{--enable-mat-mult-with-BLAS-by-default}
->>>>>>> 7587a1a3
       option is used when configuring pqR.}
 
     \item{\code{max.print}:}{integer, defaulting to \code{99999}.
