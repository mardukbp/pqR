% File src/library/base/man/options.Rd
% Part of the R package, http://www.R-project.org
% Copyright 1995-2011 R Core Development Team
% Modifications for pqR Copyright (c) 2013 Radford M. Neal.
% Distributed under GPL 2 or later

\name{options}
\alias{options}
\alias{.Options}
\alias{getOption}
\alias{option} % so help files can do 'set \link{} \code{"foo"}'
\title{Options Settings}
\description{
  Allow the user to set and examine a variety of global \emph{options}
  which affect the way in which \R computes and displays its results.
}
\usage{
options(\dots)

getOption(x, default = NULL)

.Options
}
%%-- NOTE : Keep the list up-to-date,
%%-- ====   Consider also the leading comments in ../../../main/options.c
\arguments{
  \item{\dots}{any options can be defined, using \code{name = value} or
    by passing a list of such tagged values.  However, only the ones
    below are used in base \R.
    Further, \code{options('name') == options()['name']}, see the example.
  }
  \item{x}{a character string holding an option name.}

  \item{default}{if the specified option is not set in the options list,
     this value is returned.  This facilitates retrieving an option and
     checking whether it is set and setting it separately if not.}
 }
\details{
  Invoking \code{options()} with no arguments returns a list with the
  current values of the options.  Note that not all options listed below
  are set initially.  To access the value of a single option, one should
  use \code{getOption("width")}, e.g., rather than
  \code{options("width")} which is a \emph{list} of length one.

  \code{.Options} also always contains the \code{options()} list (as a
  pairlist, unsorted), for S compatibility.  Assigning to it will make a
  local copy and not change the original.
}
\value{
  For \code{getOption}, the current value set for option \code{x}, or
  \code{NULL} if the option is unset.

  For \code{options()}, a list of all set options sorted by name.  For
  \code{options(name)}, a list of length one containing the set value,
  or \code{NULL} if it is unset.  For uses setting one or more options,
  a list with the previous values of the options changed (returned
  invisibly).
}
\section{Options used in base \R}{
  \describe{
    \item{\code{add.smooth}:}{typically logical, defaulting to
      \code{TRUE}.  Could also be set to an integer for specifying how
      many (simulated) smooths should be added.  This is currently only
      used by \code{\link{plot.lm}}.}

    \item{\code{browserNLdisabled}:}{logical: whether newline is
      disabled as a synonym for \code{"n"} is the browser.}

    \item{\code{checkPackageLicense}:}{logical, not set by default.  If
      true, \code{\link{library}} asks a user to accept any non-standard
      license at first use.
    }

    \item{\code{check.bounds}:}{logical, defaulting to \code{FALSE}.  If
      true, a \link{warning} is produced whenever a
      vector (atomic or \code{\link{list}}) is extended, by something
      like \code{x <- 1:3; x[5] <- 6}.}

    \item{\code{continue}:}{a non-empty string setting the prompt used
      for lines which continue over one line.}

    %%  default is set in ../../profile/Common.R :
    \item{\code{defaultPackages}:}{the packages that are attached by
      default when \R starts up.  Initially set from value of the
      environment variable \env{R_DEFAULT_PACKAGES}, or if that is unset
      to \code{c("datasets", "utils", "grDevices", "graphics", "stats",
        "methods")}.  (Set \env{R_DEFAULT_PACKAGES} to \code{NULL} or
      a comma-separated list of package names.)   A call to
      \code{options} should be in your \file{.Rprofile} file to ensure
      that the change takes effect before the base package is
      initialized (see \code{\link{Startup}}).}

    \item{\code{deparse.max.lines}:}{controls the number of lines used
      when deparsing in \code{\link{traceback}}, \code{\link{browser}},
      and upon entry to a function whose debugging flag is set.
      Initially unset, and only used if set to a positive integer.}

    \item{\code{digits}:}{controls the number of digits to print when
      printing numeric values.  It is a suggestion only.  Valid values
      are 1\dots{}22 with default 7.  See the note in
      \code{\link{print.default}} about values greater than 15.}

    \item{\code{digits.secs}:}{controls the maximum number of digits to
      print when formatting time values in seconds.  Valid values
      are 0\dots6 with default 0.  See \code{\link{strftime}}.}

    \item{\code{download.file.extra}:}{Extra command-line argument(s) for
      non-default methods: see \code{\link{download.file}}.}

    \item{\code{download.file.method}:}{Method to be used for
      \code{download.file}.  Currently download methods
      \code{"internal"}, \code{"wget"} and \code{"lynx"} are available.
      There is no default for this option, when \code{method = "auto"}
      is chosen: see \code{\link{download.file}}.}

    \item{\code{echo}:}{logical.  Only used in non-interactive mode,
      when it controls whether input is echoed.  Command-line option
      \option{--slave} sets this to \code{FALSE}, but otherwise
      it starts the session as \code{TRUE}.}

    \item{\code{encoding}:}{The name of an encoding, default
      \code{"native.enc"}).  See \code{\link{connections}}.}

    \item{\code{error}:}{either a function or an expression governing
      the handling of non-catastrophic errors such as those generated by
      \code{\link{stop}} as well as by signals and internally detected
      errors.  If the option is a function, a call to that function,
      with no arguments, is generated as the expression.  The default
      value is \code{NULL}: see \code{\link{stop}} for the behaviour in
      that case.  The functions \code{\link{dump.frames}} and
      \code{\link{recover}} provide alternatives that allow post-mortem
      debugging.  Note that these need to specified as e.g.
      \code{options(error=utils::recover)} in startup files such as
      \file{\link{.Rprofile}}.}

    \item{\code{expressions}:}{sets a limit on the number of nested
      expressions that will be evaluated.  Valid values are
      25\dots500000 with default 5000.  If you increase it, you may
      also want to start \R with a larger protection stack;
      see \option{--max-ppsize} in \code{\link{Memory}}.  Note too that
      you may cause a segfault from overflow of the C stack, and on OSes
      where it is possible you may want to increase that.}

    \item{\code{helpers_disable}:}{A logical value set to \code{TRUE} to disable
      the helpers apparatus, including deferred evaluation using only the
      master thread.  Initially \code{FALSE}, even if there are no
      helper threads, unless the helpers apparatus is not supported.}

    \item{\code{helpers_no_multithreading}:}{A logical value set to \code{TRUE} 
      to disable use of helper threads (but not the entire helpers apparatus
      supporting deferred evaluation).  Initially \code{FALSE}, unless there 
      are no helper threads.}

    \item{\code{helpers_no_pipelining}:}{A logical value set to \code{TRUE} 
      to disable pipelining of data between helper threads.  Initially
      \code{FALSE}, unless there are no helper threads.}

    \item{\code{helpers_no_merging}:}{A logical value set to \code{TRUE} 
      to disable merging of tasks.  Initially \code{FALSE}, unless the
      helpers apparatus is disabled.}

    \item{\code{helpers_trace}:}{A logical value set to \code{TRUE} 
      to enable tracing of tasks that are scheduled to be done, either
      in helper threads or the master thread.  Initially \code{FALSE}, 
      unless the environment variable \code{R_HELPERS_TRACE} was defined 
      at startup.}

    \item{\code{keep.source}:}{When \code{TRUE}, the source code for
      functions (newly defined or loaded) is stored internally
      allowing comments to be kept in the right places.  Retrieve the
      source by printing or using \code{deparse(fn, control =
      "useSource")}.

      The default is \code{\link{interactive}()}, i.e., \code{TRUE} for
      interactive use.}

    %% used by tools::makeLazyLoading
    \item{\code{keep.source.pkgs}:}{As for \code{keep.source}, used only
    when packages are installed.  Defaults to \code{FALSE} unless the
    environment variable \env{R_KEEP_PKG_SOURCE} is set to \code{yes}.}

    \item{\code{mat_mult_with_BLAS}:}{logical vector of length four,
      indicating whether a BLAS routine
      (rather than a built-in C routine) should be used for \code{\%*\%},
      \code{crossprod}, and \code{tcrossprod},  when the operands result 
      in the operation being a vector dot product, a product of a matrix 
      and column vector, a product of a row vector and a matrix, or a 
      general matrix-matrix product.  May be set using a single logical 
      value, which is replicated to give four values.  Defaults to all 
<<<<<<< HEAD
      \code{TRUE} unless the \code{--enable-mat-nult-with-BLAS-by-default}
      option is used when configuring pqR.
=======
      \code{TRUE} unless the \code{--enable-mat-mult-with-BLAS-by-default}
      option is used when configuring pqR.}
>>>>>>> f2f45f21

    \item{\code{max.print}:}{integer, defaulting to \code{99999}.
      \code{\link{print}} or \code{\link{show}} methods can make use of
      this option, to limit the amount of information that is printed,
      to something in the order of (and typically slightly less than)
      \code{max.print} \emph{entries}.}

    \item{\code{OutDec}:}{character string containing a single-byte
      character.  The character to be used as the decimal point in output
      conversions, that is in printing, plotting and \code{as.character}
      but not deparsing.}

    \item{\code{pager}:}{the command used for displaying text files by
      \code{\link{file.show}}.
#ifdef unix
      Defaults to \file{\var{\link{R_HOME}}/bin/pager},
      which selects a pager via the \env{\link{PAGER}} environment variable
      (and that usually defaults to \code{less}).
#endif
#ifdef windows
      Defaults to \code{"internal"}, which uses a pager similar to the
      GUI console.  Another possibility is \code{"console"} to use the
      console itself.
#endif
      Can be a character string or an \R function, in which case it
      needs to accept the arguments \code{(files, header,
	title, delete.file)} corresponding to the first four arguments of
      \code{\link{file.show}}.}

    \item{\code{papersize}:}{the default paper format used by
      \code{\link{postscript}};  set by environment variable
      \env{R_PAPERSIZE} when \R is started: if that is unset or invalid
      it defaults to
#ifdef unix
      a value derived from the locale category \code{LC_PAPER}, or
      if that is unavailable to a default set when \R was built.
#endif
#ifdef windows
      \code{"a4"}, or \code{"letter"} in US and Canadian locales.
#endif
    }

    \item{\code{pdfviewer}:}{default PDF viewer.
      The default is set from the environment variable \env{R_PDFVIEWER},
#ifdef unix
      the default value of which is set when \R is configured.
#endif
#ifdef windows
      which defaults to the full path to \command{open.exe}, a utility
      supplied with \R.
#endif
    }

    \item{\code{printcmd}:}{the command used by \code{\link{postscript}}
      for printing; set by environment variable \env{R_PRINTCMD} when
      \R is started.  This should be a command that expects either input
      to be piped to \file{stdin} or to be given a single filename
      argument.  Usually set to \code{"lpr"} on a Unix-alike.}

    \item{\code{prompt}:}{a non-empty string to be used for \R's prompt;
      should usually end in a blank (\code{" "}).}

      % verbatim, for checking " \t\n\"\\'`><=%;,|&{()}"
#ifdef unix
    \item{\code{rl_word_breaks}:}{Used for the readline-based terminal
      interface.  Default value \code{" \\t\\n\\"\\\\'`><=\%;,|&\{()\}"}.%"
      This is the set of characters use to break the input line up into
      tokens for object- and file-name completion.  Those who do not use
      spaces around operators may prefer\cr
      \code{" \\t\\n\\"\\\\'`><=+-*\%;,|&\{()\}"}%"
      which was the default in \R 2.5.0.  (The default in pre-2.5.0
      versions of \R was\cr
      \code{" \\t\\n\\"\\\\'`@$><=;|&\{("}.)}%"
#endif

    \item{\code{save.defaults}, \code{save.image.defaults}:}{
      see \code{\link{save}}.}

    \item{\code{scipen}:}{integer.  A penalty to be applied
      when deciding to print numeric values in fixed or exponential
      notation.  Positive values bias towards fixed and negative towards
      scientific notation: fixed notation will be preferred unless it is
      more than \code{scipen} digits wider.}

    \item{\code{showWarnCalls}, \code{showErrorCalls}:}{a logical.
      Should warning and error messages show a summary of the call
      stack?  By default error calls are shown in non-interactive
      sessions.}

    \item{\code{showNCalls}:}{a integer.  Controls how long the sequence
      of calls must be (in bytes) before ellipses are used.  Defaults to
      40 and should be at least 30 and no more than 500.}

    \item{\code{show.error.messages}:}{a logical.  Should error messages
      be printed?  Intended for use with \code{\link{try}} or a
      user-installed error handler.}

    \item{\code{stringsAsFactors}:}{The default setting for arguments of
      \code{\link{data.frame}} and \code{\link{read.table}}.}

    \item{\code{texi2dvi}:}{used by functions
      \code{\link{texi2dvi}} and \code{\link{texi2pdf}} in package \pkg{tools}.
#ifdef unix
      Set at startup from the environment variable \env{R_TEXI2DVICMD}.
#endif
    }

    \item{\code{timeout}:}{integer.  The timeout for some Internet
      operations, in seconds.  Default 60 seconds.  See
      \code{\link{download.file}} and \code{\link{connections}}.}

    \item{\code{topLevelEnvironment}:}{see \code{\link{topenv}} and
      \code{\link{sys.source}}.}

    \item{\code{useFancyQuotes}:}{controls the use of
      directional quotes in \code{\link{sQuote}}, \code{dQuote} and in
      rendering text help (see \code{\link{Rd2txt}} in package
      \pkg{tools}).  Can be \code{TRUE}, \code{FALSE}, \code{"TeX"} or
      \code{"UTF-8"}.}

    \item{\code{verbose}:}{logical.  Should \R report extra information
      on progress?  Set to \code{TRUE} by the command-line option
      \option{--verbose}.}

    \item{\code{warn}:}{sets the handling of warning messages.  If
      \code{warn} is negative all warnings are ignored.  If \code{warn}
      is zero (the default) warnings are stored until the top--level
      function returns.  If fewer than 10 warnings were signalled they
      will be printed otherwise a message saying how many were
      signalled.  An object called \code{last.warning} is
      created and can be printed through the function
      \code{\link{warnings}}.  If \code{warn} is one, warnings are
      printed as they occur.  If \code{warn} is two or larger all
      warnings are turned into errors.}

    \item{\code{warnPartialMatchArgs}:}{logical.  If true, warns if
      partial matching is used in argument matching.}

    \item{\code{warnPartialMatchAttr}:}{logical.  If true, warns if
      partial matching is used in extracting attributes via
      \code{\link{attr}}.}

    \item{\code{warnPartialMatchDollar}:}{logical.  If true, warns if
      partial matching is used for extraction by \code{$}.}

    \item{\code{warning.expression}:}{an \R code expression to be called
      if a warning is generated, replacing the standard message.  If
      non-null it is called irrespective of the value of option
      \code{warn}.}

    \item{\code{warning.length}:}{sets the truncation limit for error
      and warning messages.  A non-negative integer, with allowed values
      100\dots8170, default 1000.}

    \item{\code{nwarnings}:}{the limit for the number of warnings kept
      when \code{warm = 0}, default 50.  This will discard messages if
      called whilst they are being collected.}
    
    \item{\code{width}:}{controls the maximum number of columns on a
      line used in printing vectors, matrices and arrays, and when
      filling by \code{\link{cat}}.

      Columns are normally the same as characters except in CJK languages.

      You may want to change this if you re-size the window that \R is
      running in.  Valid values are 10\dots10000 with default normally
      80.  (The limits on valid values are in file \file{Print.h} and can be
      changed by re-compiling \R.)  Some \R consoles automatically change
      the value when they are resized.

      See the examples on \link{Startup} for one way to set this
      automatically from the terminal width when \R is started.
    }
 }

  The \sQuote{factory-fresh} default settings of some of these options are
  \tabular{ll}{
    \code{add.smooth} \tab \code{TRUE}\cr
    \code{check.bounds} \tab \code{FALSE}\cr
    \code{continue} \tab \code{"+ "}\cr
    \code{digits} \tab \code{7}\cr
    \code{echo} \tab \code{TRUE}\cr
    \code{encoding} \tab \code{"native.enc"}\cr
    \code{error} \tab \code{NULL}\cr
    \code{expressions} \tab \code{5000}\cr
    \code{keep.source} \tab \code{interactive()}\cr
    \code{keep.source.pkgs} \tab \code{FALSE}\cr
    \code{max.print} \tab \code{99999}\cr
    \code{OutDec} \tab \code{"."}\cr
    \code{prompt} \tab \code{"> "}\cr
    \code{scipen} \tab \code{0} \cr
    \code{show.error.messages} \tab \code{TRUE}\cr
    \code{timeout} \tab \code{60}\cr
    \code{verbose} \tab \code{FALSE}\cr
    \code{warn} \tab \code{0}\cr
    \code{warning.length} \tab \code{1000}\cr
    \code{width}  \tab \code{80}\cr
  }
  Others are set from environment variables or are platform-dependent.
}
\section{Options set in package grDevices}{
  These will be set when package \pkg{grDevices} (or its namespace)
  is loaded if not already set.
  \describe{
#ifdef unix
    \item{\code{bitmapType}:}{(Unix-only) character.  The default type for the
      bitmap devices such as \code{\link{png}}.  Defaults to
      \code{"cairo"} on systems where that is available, or to
      \code{"quartz"} on Mac OS X where that is available.}
#endif

    \item{\code{device}:}{a character string giving
      the name of a function, or the function object itself,
      which when called creates a new graphics device of the default
      type for that session.  The value of this option defaults to the
      normal screen device (e.g., \code{X11}, \code{windows} or
      \code{quartz}) for an interactive session, and \code{pdf}
      in batch use or if a screen is not available.  If set to the name
      of a device, the device is looked for first from the global
      environment (that is down the usual search path) and then in the
      \pkg{grDevices} namespace.

      The default values in interactive and non-interactive sessions are
      configurable via environment variables
      \env{R_INTERACTIVE_DEVICE} and \env{R_DEFAULT_DEVICE}
      respectively.
    }

    \item{\code{device.ask.default}:}{logical.  The default for
      \code{\link{devAskNewPage}("ask")} when a device is opened.}

    \item{\code{locatorBell}:}{logical.  Should selection in \code{locator}
      and \code{identify} be confirmed by a bell?  Default \code{TRUE}.
      Honoured at least on \code{X11} and \code{windows} devices.}

#ifdef windows
    \item{\code{windowsTimeout}:}{(Windows-only) integer vector of length 2
      representing two times in milliseconds.  These control the
      double-buffering of \code{\link{windows}} devices when that is
      enabled: the first is the delay after plotting finishes
      (default 100) and the second is the update interval during
      continuous plotting (default 500).  The values at the time the
      device is opened are used.}
#endif
  }
}
\section{Other options used by package graphics}{
  \describe{
    \item{\code{max.contour.segments}:}{positive integer, defaulting to
      \code{25000} if not set.  A limit on the number of
      segments in a single contour line in \code{\link{contour}} or
      \code{\link{contourLines}}.}
  }
}
\section{Options set in package stats}{
  These will be set when package \pkg{stats} (or its namespace)
  is loaded if not already set.
  \describe{
    \item{\code{contrasts}:}{the default \code{\link{contrasts}} used in
      model fitting such as with \code{\link{aov}} or \code{\link{lm}}.
      A character vector of length two, the first giving the function to
      be used with unordered factors and the second the function to be
      used with ordered factors.  By default the elements are named
      \code{c("unordered", "ordered")}, but the names are unused.}

    \item{\code{na.action}:}{the name of a function for treating missing
      values (\code{\link{NA}}'s) for certain situations.}

    \item{\code{show.coef.Pvalues}:}{logical, affecting whether P
      values are printed in summary tables of coefficients.  See
      \code{\link{printCoefmat}}.}

    \item{\code{show.nls.convergence}:}{logical, should \code{\link{nls}}
      convergence messages be printed for successful fits?}

    \item{\code{show.signif.stars}:}{logical, should stars be printed on
      summary tables of coefficients?  See \code{\link{printCoefmat}}.}

    \item{\code{ts.eps}:}{the relative tolerance for certain time series
      (\code{\link{ts}}) computations.  Default \code{1e-05}.}

    \item{\code{ts.S.compat}:}{logical.  Used to select S compatibility
      for plotting time-series spectra.  See the description of argument
      \code{log} in \code{\link{plot.spec}}.}
  }
}
\section{Options set in package utils}{
  These will be set when package \pkg{utils} (or its namespace)
  is loaded if not already set.
  \describe{
    \item{\code{BioC_mirror}:}{The URL of a Bioconductor mirror
      for use by \code{\link{setRepositories}},
      e.g. the default \samp{"http://www.bioconductor.org"}
      or the European mirror
      \samp{"http://bioconductor.statistik.tu-dortmund.de"}.  Can be set
      by \code{\link{chooseBioCmirror}}.}

    \item{\code{browser}:}{default HTML browser used by
      \code{\link{help.start}()} and \code{\link{browseURL}} on UNIX, or
      a non-default browser on Windows.  Alternatively, an \R function that
      is called with a URL as its argument.}

    \item{\code{ccaddress}:}{default Cc: address used by
      \code{\link{create.post}} (and hence\code{\link{bug.report}} and
      \code{\link{help.request}}).  Can be \code{FALSE} or \code{""}.}

    \item{\code{de.cellwidth}:}{integer: the cell widths (number of
      characters) to be used in the data editor \code{\link{dataentry}}.
      If this is unset (the default), 0, negative or \code{NA}, variable
      cell widths are used.}

    \item{\code{demo.ask}:}{default for the \code{ask} argument of
      \code{\link{demo}}.}

    \item{\code{editor}:}{a non-empty string, or a function that is
      called with a file path as argument.  Sets the default text
      editor, e.g., for \code{\link{edit}}.  Set from the environment
      variable \env{EDITOR} on UNIX, or if unset \env{VISUAL} or
      \command{vi}.}

    \item{\code{example.ask}:}{default for the \code{ask} argument of
      \code{\link{example}}.}

    \item{\code{help.ports}:}{optional integer vector for setting ports
      of the internal HTTP server, see \code{\link{startDynamicHelp}}.}

    \item{\code{help.search.types}:}{default types of documentation
      to be searched by \code{\link{help.search}} and \code{\link{??}}.}

    \item{\code{help.try.all.packages}:}{default for an argument of
      \code{\link{help}}.}

    \item{\code{help_type}:}{default for an argument of
    \code{\link{help}}, used also as the help type by \code{\link{?}}.}

    \item{\code{HTTPUserAgent}:}{string used as the user agent in HTTP
      requests.  If \code{NULL}, HTTP requests will be made without a
      user agent header.  The default is \code{R (<version> <platform>
	<arch> <os>)}}

    \item{\code{install.lock}:}{logical: should per-directory package
      locking be used by \code{\link{install.packages}}?  Most useful
      for binary installs on Mac OS X and Windows, but can be used in a
      startup file for source installs \emph{via}
      \command{R CMD \link{INSTALL}}.  For binary installs, can also be
      the character string \code{"pkgloack"}.}

    \item{\code{internet.info}:}{The minimum level of information to be
      printed on URL downloads etc.  Default is 2, for failure causes.
      Set to 1 or 0 to get more information.}

    \item{\code{mailer}:}{default emailing method used by
      \code{\link{create.post}} and hence \code{\link{bug.report}} and
      \code{\link{help.request}}.}

    \item{\code{menu.graphics}:}{Logical: should graphical menus be used
      if available?.  Defaults to \code{TRUE}.  Currently applies to
      \code{\link{select.list}}, \code{\link{chooseCRANmirror}},
      \code{\link{setRepositories}} and to select from multiple (text)
      help files in \code{\link{help}}.}

    \item{\code{pkgType}:}{The default type of packages to be downloaded
      and installed -- see \code{\link{install.packages}}.
#ifdef windows
      Possible values are \code{"win.binary"} (the default) and
      \code{"source"}.  Some Mac OS X builds use \code{"mac.binary.leopard"}.
#endif
#ifdef unix
      Possible values are \code{"source"} (the default except under the
      CRAN Mac OS X build) and \code{"mac.binary.leopard"}.  Windows
      uses  \code{"win.binary"}.  (\code{"mac.binary"} and
      \code{"mac.binary.universal"} are no longer in use.)
#endif
    }

    \item{\code{repos}:}{URLs of the repositories for use by
      \code{\link{update.packages}}.  Defaults to
      \code{c(CRAN="@CRAN@")}, a value that causes some utilities to
      prompt for a CRAN mirror.  To avoid this do set the CRAN mirror,
      by something like
      \code{local({r <- getOption("repos"); r["CRAN"] <- "http://my.local.cran";
                   options(repos=r)})}.

      Note that you can add more repositories (Bioconductor and
      Omegahat, notably) using \code{\link{setRepositories}()}.
    }
    \item{\code{SweaveHooks}, \code{SweaveSyntax}:}{see \code{\link{Sweave}}.}

    \item{\code{unzip}:}{a character string, the path of the command
      used for unzipping help files, or \code{"internal"}.
#ifdef unix
      Defaults to the value of \env{R_UNZIPCMD}, which is set in
      \file{etc/Renviron} if an \code{unzip} command was found during
      configuration.
#endif
#ifdef windows
      Defaults to \code{"internal"} when the internal unzip code is
      used.
#endif
    }
  }
}
\section{Options set in package parallel}{
  These will be set when package \pkg{parallel} (or its namespace)
  is loaded if not already set.
  \describe{
    \item{\code{mc.cores}:}{a integer giving the maximum allowed number
      of \emph{additional} \R processes allowed to be run in parallel to
      the current \R process.  Defaults to the setting of the
      environment variable \env{MC_CORES} if set.  Most applications
      which use this assume a limit of \code{2} if it is unset.
    }
  }
}
\section{Options used on Unix only}{
  \describe{
    \item{\code{dvipscmd}:}{character string giving a command to be used in
    the (deprecated) off-line printing of help pages \emph{via}
    PostScript.  Defaults to \command{"dvips"}.}
  }
}
\section{Options used on Windows only}{
  \describe{
    \item{\code{warn.FPU}:}{logical, by default undefined.  If true,
      a \link{warning} is produced whenever \link{dyn.load} repairs the
      control word damaged by a buggy DLL.}
  }
}

\references{
  Becker, R. A., Chambers, J. M. and Wilks, A. R. (1988)
  \emph{The New S Language}.
  Wadsworth & Brooks/Cole.
}
\examples{
op <- options(); utils::str(op) # op() may contain functions.

getOption("width") == options()$width # the latter needs more memory
options(digits = 15)
pi

# set the editor, and save previous value
old.o <- options(editor = "nedit")
old.o

options(check.bounds = TRUE, warn = 1)
x <- NULL; x[4] <- "yes" # gives a warning

options(digits=5)
print(1e5)
options(scipen=3); print(1e5)

options(op)     # reset (all) initial options
options("digits")

\dontrun{## set contrast handling to be like S
options(contrasts = c("contr.helmert", "contr.poly"))
}

\dontrun{## on error, terminate the R session with error status 66
options(error = quote(q("no", status=66, runLast=FALSE)))
stop("test it")
}

\dontrun{## Set error actions for debugging:
## enter browser on error, see ?recover:
options(error = recover)
## allows to call debugger() afterwards, see ?debugger:
options(error = dump.frames)
## A possible setting for non-interactive sessions
options(error = quote({dump.frames(to.file=TRUE); q()}))
}

  # Compare the two ways to get an option and use it
  # acconting for the possibility it might not be set.
if(as.logical(getOption("performCleanp", TRUE)))
   cat("do cleanup\n")

\dontrun{
  # a clumsier way of expressing the above w/o the default.
tmp <- getOption("performCleanup")
if(is.null(tmp))
  tmp <- TRUE
if(tmp)
   cat("do cleanup\n")
}

}
\keyword{environment}
\keyword{error}
\keyword{print}<|MERGE_RESOLUTION|>--- conflicted
+++ resolved
@@ -187,13 +187,8 @@
       and column vector, a product of a row vector and a matrix, or a 
       general matrix-matrix product.  May be set using a single logical 
       value, which is replicated to give four values.  Defaults to all 
-<<<<<<< HEAD
-      \code{TRUE} unless the \code{--enable-mat-nult-with-BLAS-by-default}
-      option is used when configuring pqR.
-=======
       \code{TRUE} unless the \code{--enable-mat-mult-with-BLAS-by-default}
       option is used when configuring pqR.}
->>>>>>> f2f45f21
 
     \item{\code{max.print}:}{integer, defaulting to \code{99999}.
       \code{\link{print}} or \code{\link{show}} methods can make use of
