--- conflicted
+++ resolved
@@ -1,11 +1,7 @@
 % File src/library/base/man/Paren.Rd
 % Part of the R package, http://www.R-project.org
 % Copyright 1995-2008 R Core Development Team
-<<<<<<< HEAD
-% Modifications for pqR Copyright (c) 2014 Radford M. Neal.
-=======
 % Modifications for pqR Copyright (c) 2014, 2016 Radford M. Neal.
->>>>>>> 0b982b7a
 % Distributed under GPL 2 or later
 
 \name{Paren}
