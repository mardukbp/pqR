% File src/library/base/man/sort.Rd
% Part of the R package, https://www.R-project.org
% Copyright 1995-2014 R Core Team
% Modifications for pqR Copyright (c) 2017 Radford M. Neal.
% Distributed under GPL 2 or later

\name{sort}
\alias{sort}
\alias{sort.default}
\alias{sort.POSIXlt}
\alias{sort.int}
\title{Sorting or Ordering Vectors}
\description{
  Sort (or \emph{order}) a vector or factor (partially) into
  ascending or descending order.  For ordering along more than one
  variable, e.g., for sorting data frames, see \code{\link{order}}.
}
\usage{
sort(x, decreasing = FALSE, \dots)

\method{sort}{default}(x, decreasing = FALSE, na.last = NA, \dots)

sort.int(x, partial = NULL, na.last = NA, decreasing = FALSE,
         method = c("auto", "merge", "shell", "quick", "radix"),
         index.return = FALSE)
}
\arguments{
  \item{x}{for \code{sort} an \R object with a class or a numeric,
    complex, character or logical vector.  For \code{sort.int}, a
    numeric, complex, character or logical vector, or a factor.}
  \item{decreasing}{logical.  Should the sort be increasing or decreasing?
    For the \code{"radix"} method, this can be a vector of
    length equal to the number of arguments in \code{\dots}. For the
    other methods, it must be length one. Not available for partial sorting.}
  \item{\dots}{arguments to be passed to or from methods or (for the
    default methods and objects without a class) to \code{sort.int}.}
  \item{na.last}{for controlling the treatment of \code{NA}s.
    If \code{TRUE}, missing values in the data are put last; if
    \code{FALSE}, they are put first; if \code{NA}, they are removed.}
  \item{partial}{\code{NULL} or a  vector of indices for partial sorting.}
  \item{method}{character string specifying the algorithm used.  
    Can be abbreviated.}
  \item{index.return}{logical indicating if the ordering index vector should
    be returned as well. Supported by \code{method == "radix"} for any
    \code{na.last} mode and data type, and the other methods when
    \code{na.last = NA} (the default) and fully sorting non-factors.}
}
\details{
  \code{sort} is a generic function for which methods can be written,
  and \code{sort.int} is the internal method which is compatible
  with S if only the first three arguments are used.

  The default \code{sort} method makes use of \code{\link{order}} for
  classed objects, which in turn makes use of the generic function
  \code{\link{xtfrm}} (and can be slow unless a \code{xtfrm} method has
  been defined or \code{\link{is.numeric}(x)} is true).

  Complex values are sorted first by the real part, then the imaginary
  part.

  The \code{"auto"} method selects \code{"radix"} for numeric vectors,
<<<<<<< HEAD
  integer vectors, logical vectors and factors, and otherwise
  \code{"merge"}.
=======
  integer vectors, logical vectors, and factors, except that \code{"shell"}
  is used for vector with length less than 200.  In other cases, method
  \code{"merge"} is used.
>>>>>>> 3c70dce9
  
  All methods except \code{"quick"} are stable, leaving the order unchanged
  for elements that are equal.  For numeric vectors, this is observable only
  when the vector has names, or \code{index.return} is used.

  Except for method \code{"radix"}, the sort order for character
  vectors will depend on the collating sequence of the locale in use:
  see \code{\link{Comparison}}.  The sort order for factors is the
  order of their levels (which is particularly appropriate for ordered
  factors).

  Method \code{"merge"} uses a merge sort, which is an \eqn{O(n log
  n)} algorithm.  It requires auxiliary space proportional to the
  number of items, but this is likely to be an issue only on 32-bit
  platforms.

  Method \code{"shell"} uses Shellsort (an \eqn{O(n^{4/3})} variant from
  Sedgewick (1986)), which requires no auxiliary space, but is generally
  slower than merge sort. 

  Method \code{"quick"} uses Singleton (1969)'s implementation of
  Hoare's Quicksort method and is only available when \code{x} is
  numeric (double or integer) and \code{partial} is \code{NULL}.  (For
  other types of \code{x} merge sort is used, silently.)  It requires
  no auxiliary storage, and is normally somewhat faster than Shellsort
  (perhaps 50\% faster on vectors of length a million and twice as
  fast at a billion) but has poor performance in the rare worst case.
  (Peto's modification using a pseudo-random midpoint is used to make
  the worst case rarer.)  This is not a stable sort, so ties may be
  reordered.
  
  Method \code{"radix"} relies on simple hashing to scale time linearly
  with the input size, i.e., its asymptotic time complexity is O(n). The
  specific variant and its implementation originated from the data.table
  package and are due to Matt Dowle and Arun Srinivasan.  For small
  inputs (< 200), the implementation uses an insertion sort (O(n^2))
  that operates in-place to avoid the allocation overhead of the radix
  sort. For integer vectors of range less than 100,000, it switches to a
  simpler and faster linear time counting sort. It is the default method
  for integer vectors and factors.

  The \code{"radix"} method generally outperforms the other methods,
  especially for small integers and character vectors.  However,
  If \code{x} is a character vector, all elements must share
  the same encoding, only UTF-8 (including ASCII) and Latin-1
  encodings are supported, and collation always follows the "C" locale.

  If \code{partial} is not \code{NULL}, it is taken to contain indices
  of elements of the result which are to be placed in their correct
  positions in the sorted array by partial sorting.  For each of the
  result values in a specified position, any values smaller than that
  one are guaranteed to have a smaller index in the sorted array and any
  values which are greater are guaranteed to have a bigger index in the
  sorted array.  (This is included for efficiency, and many of the
  options are not available for partial sorting.  It is only
  substantially more efficient if \code{partial} has a handful of
  elements, and a full sort is done (a Quicksort if possible, otherwise
  the specified method, which must be \code{"merge"} or \code{"shell"})
  if there are more than 10.)  Names are discarded for partial sorting.
}

\value{
  For \code{sort}, the result depends on the S3 method which is
  dispatched.  If \code{x} does not have a class \code{sort.int} is used
  and it description applies.  For classed objects which do not have a
  specific method the default method will be used and is equivalent to
  \code{x[order(x, ...)]}: this depends on the class having a suitable
  method for \code{[} (and also that \code{\link{order}} will work,
  which requires a \code{\link{xtfrm}} method).

  For \code{sort.int} the value is the sorted vector unless
  \code{index.return} is true, when the result is a list with components
  named \code{x} and \code{ix} containing the sorted numbers and the
  ordering index vector.  In the latter case, if \code{method ==
  "quick"} ties may be reversed in the ordering (unlike
  \code{sort.list}) as quicksort is not stable.  For \code{method ==
  "radix"}, \code{index.return} is supported for all \code{na.last}
  modes. The other methods only support \code{index.return}
  when \code{na.last} is \code{NA}. The index vector
  refers to element numbers \emph{after removal of \code{NA}s}: see
  \code{\link{order}} if you want the original element numbers.

  All attributes are removed from the return value (see Becker \emph{et
  al}, 1988, p.146) except names, which are sorted.  (If
  \code{partial} is specified even the names are removed.)  Note that
  this means that the returned value has no class, except for factors
  and ordered factors (which are treated specially and whose result is
  transformed back to the original class).
}

\references{
  Becker, R. A., Chambers, J. M. and Wilks, A. R. (1988)
  \emph{The New S Language}.
  Wadsworth & Brooks/Cole.

  Knuth, D. E. (1998)
  \emph{The Art of Computer Programming, Volume 3: Sorting and
    Searching.} 2nd ed. Addison-Wesley.
  
  Sedgewick, R. (1986)
  A new upper bound for Shell sort.
  \emph{J. Algorithms} \bold{7}, 159--173.

  Singleton, R. C. (1969)  An efficient algorithm for sorting with
  minimal storage: Algorithm 347.
  \emph{Communications of the ACM} \bold{12}, 185--187.
}
\seealso{
  \sQuote{\link{Comparison}} for how character strings are collated.

  \code{\link{order}} for sorting on or reordering multiple variables.

  \code{\link{is.unsorted}}. \code{\link{rank}}.
}
\examples{
require(stats)

x <- swiss$Education[1:25]
x; sort(x); sort(x, partial = c(10, 15))

## illustrate 'stable' sorting (of ties):
sort(c(10:3, 2:12), method = "shell", index.return = TRUE) # is stable
## $x : 2  3  3  4  4  5  5  6  6  7  7  8  8  9  9 10 10 11 12
## $ix: 9  8 10  7 11  6 12  5 13  4 14  3 15  2 16  1 17 18 19
sort(c(10:3, 2:12), method = "quick", index.return = TRUE) # is not
## $x : 2  3  3  4  4  5  5  6  6  7  7  8  8  9  9 10 10 11 12
## $ix: 9 10  8  7 11  6 12  5 13  4 14  3 15 16  2 17  1 18 19

x <- c(1:3, 3:5, 10)
is.unsorted(x)                  # FALSE: is sorted
is.unsorted(x, strictly = TRUE) # TRUE : is not (and cannot be)
                                # sorted strictly
\dontrun{
set.seed(1)
## Small speed comparison simulation:
N <- 2000
Sim <- 20
rep <- 1000 # << adjust to your CPU
c1 <- c2 <- numeric(Sim)
for(is in seq_len(Sim)){
  x <- rnorm(N)
  c1[is] <- system.time(for(i in 1:rep) sort(x, method = "shell"))[1]
  c2[is] <- system.time(for(i in 1:rep) sort(x, method = "quick"))[1]
  stopifnot(sort(x, method = "shell") == sort(x, method = "quick"))
}
rbind(ShellSort = c1, QuickSort = c2)
cat("Speedup factor of quicksort over shellshort:\n")
summary({qq <- c1 / c2; qq[is.finite(qq)]})

## A larger test
x <- rnorm(1e7)
system.time(x1 <- sort(x, method = "shell"))
system.time(x3 <- sort(x, method = "merge"))
system.time(x2 <- sort(x, method = "quick"))
system.time(x4 <- sort(x, method = "radix"))
stopifnot(identical(x1, x2))
stopifnot(identical(x1, x3))
stopifnot(identical(x1, x4))
}}
\keyword{univar}
\keyword{manip}
\keyword{arith}<|MERGE_RESOLUTION|>--- conflicted
+++ resolved
@@ -59,14 +59,9 @@
   part.
 
   The \code{"auto"} method selects \code{"radix"} for numeric vectors,
-<<<<<<< HEAD
-  integer vectors, logical vectors and factors, and otherwise
-  \code{"merge"}.
-=======
   integer vectors, logical vectors, and factors, except that \code{"shell"}
   is used for vector with length less than 200.  In other cases, method
   \code{"merge"} is used.
->>>>>>> 3c70dce9
   
   All methods except \code{"quick"} are stable, leaving the order unchanged
   for elements that are equal.  For numeric vectors, this is observable only
