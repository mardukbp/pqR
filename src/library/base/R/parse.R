#  File src/library/base/R/parse.R
#  Part of the R package, http://www.R-project.org
#  Modifications for pqR Copyright (c) 2015 Radford M. Neal.
#
#  Copyright (C) 1995-2012 The R Core Team
#
#  This program is free software; you can redistribute it and/or modify
#  it under the terms of the GNU General Public License as published by
#  the Free Software Foundation; either version 2 of the License, or
#  (at your option) any later version.
#
#  This program is distributed in the hope that it will be useful,
#  but WITHOUT ANY WARRANTY; without even the implied warranty of
#  MERCHANTABILITY or FITNESS FOR A PARTICULAR PURPOSE.  See the
#  GNU General Public License for more details.
#
#  A copy of the GNU General Public License is available at
#  http://www.r-project.org/Licenses/

parse <- function(file = "", n = NULL, text = NULL, prompt = "?",
		  keep.source = getOption("keep.source"),
                  srcfile = NULL, encoding = "unknown")
{
    keep.source <- isTRUE(keep.source)
    if(!is.null(text)) {
<<<<<<< HEAD
    	if (length(text) == 0L)
	    return(expression())
	if (missing(srcfile) && keep.source)
	    srcfile <- srcfilecopy("<text>", text)
    }
    if(is.character(file))
        if(file == "") file <- stdin()
        else {
            filename <- file
            file <- file(filename, "r")
            if (missing(srcfile) && keep.source) {
            	text <- readLines(file)
                if (length(text) == 0) text = ""
            	close(file)
=======
    	if (length(text) == 0L) return(expression())
	if (missing(srcfile)) {
	    srcfile <- "<text>"
	    if (keep.source)
	       srcfile <- srcfilecopy(srcfile, text)
	}
	file <- stdin()
    } else {
	if(is.character(file)) {
            if(file == "") {
>>>>>>> 328cb722
            	file <- stdin()
            	if (missing(srcfile))
            	    srcfile <- "<stdin>"
            } else {
		filename <- file
		file <- file(filename, "r")
            	if (missing(srcfile))
            	    srcfile <- filename
            	if (keep.source) {
		    text <- readLines(file, warn = FALSE)
		    if (!length(text)) text <- ""
            	    close(file)
            	    file <- stdin()
        	    srcfile <- srcfilecopy(filename, text, file.info(filename)[1,"mtime"],
        	                       isFile = TRUE)
                } else
		    on.exit(close(file))
	    }
	}
    }
    .Internal(parse(file, n, text, prompt, srcfile, encoding))
}<|MERGE_RESOLUTION|>--- conflicted
+++ resolved
@@ -1,6 +1,5 @@
 #  File src/library/base/R/parse.R
 #  Part of the R package, http://www.R-project.org
-#  Modifications for pqR Copyright (c) 2015 Radford M. Neal.
 #
 #  Copyright (C) 1995-2012 The R Core Team
 #
@@ -23,22 +22,6 @@
 {
     keep.source <- isTRUE(keep.source)
     if(!is.null(text)) {
-<<<<<<< HEAD
-    	if (length(text) == 0L)
-	    return(expression())
-	if (missing(srcfile) && keep.source)
-	    srcfile <- srcfilecopy("<text>", text)
-    }
-    if(is.character(file))
-        if(file == "") file <- stdin()
-        else {
-            filename <- file
-            file <- file(filename, "r")
-            if (missing(srcfile) && keep.source) {
-            	text <- readLines(file)
-                if (length(text) == 0) text = ""
-            	close(file)
-=======
     	if (length(text) == 0L) return(expression())
 	if (missing(srcfile)) {
 	    srcfile <- "<text>"
@@ -49,7 +32,6 @@
     } else {
 	if(is.character(file)) {
             if(file == "") {
->>>>>>> 328cb722
             	file <- stdin()
             	if (missing(srcfile))
             	    srcfile <- "<stdin>"
