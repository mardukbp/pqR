/*
 *  pqR : A pretty quick version of R
 *  Copyright (C) 2013, 2014 by Radford M. Neal
 *
 *  Based on R : A Computer Language for Statistical Data Analysis
 *  Copyright (C) 1995, 1996  Robert Gentleman and Ross Ihaka
 *  Copyright (C) 1997--2010  The R Development Core Team
 *
 *  The changes in pqR from R-2.15.0 distributed by the R Core Team are
 *  documented in the NEWS and MODS files in the top-level source directory.
 *
 *  This program is free software; you can redistribute it and/or modify
 *  it under the terms of the GNU General Public License as published by
 *  the Free Software Foundation; either version 2 of the License, or
 *  (at your option) any later version.
 *
 *  This program is distributed in the hope that it will be useful,
 *  but WITHOUT ANY WARRANTY; without even the implied warranty of
 *  MERCHANTABILITY or FITNESS FOR A PARTICULAR PURPOSE.  See the
 *  GNU General Public License for more details.
 *
 *  You should have received a copy of the GNU General Public License
 *  along with this program; if not, a copy is available at
 *  http://www.r-project.org/Licenses/
 */


#ifdef HAVE_CONFIG_H
#include <config.h>
#endif

#define USE_FAST_PROTECT_MACROS
#include <Defn.h>
#include <Rmath.h>
#include <errno.h>

static SEXP integer_relop(RELOP_TYPE code, int F, SEXP s1, SEXP s2);
static SEXP real_relop(RELOP_TYPE code, int F, SEXP s1, SEXP s2);
static SEXP real_relop_and(RELOP_TYPE code, int F, SEXP s1, SEXP s2);
static SEXP real_relop_or(RELOP_TYPE code, int F, SEXP s1, SEXP s2);
static SEXP complex_relop(RELOP_TYPE code, int F, SEXP s1, SEXP s2);
static SEXP string_relop(RELOP_TYPE code, int F, SEXP s1, SEXP s2);
static SEXP raw_relop(RELOP_TYPE code, int F, SEXP s1, SEXP s2);

SEXP attribute_hidden R_relop (SEXP call, SEXP op, SEXP x, SEXP y, 
                               SEXP env, int variant)
{
    SEXP klass = R_NilValue, dims, tsp=R_NilValue;
    SEXP xnames, ynames, tmp, ans;
    int nx, ny, xarray, yarray, xts, yts;
    Rboolean mismatch = FALSE, iS;
    PROTECT_INDEX xpi, ypi;

    /* Reduce operation codes to EQOP and LTOP by swapping and negating. */

    RELOP_TYPE code = (RELOP_TYPE) PRIMVAL(op);
    int negate = 0;

    switch (code) {
    case NEOP: code = EQOP; negate = 1; break; 
    case GTOP: code = LTOP; tmp = x; x = y; y = tmp; break;
    case LEOP: code = LTOP; negate = 1; tmp = x; x = y; y = tmp; break;
    case GEOP: code = LTOP; negate = 1; break;
    }

    nx = length(x);
    ny = length(y);

    /* Handle integer or real vectors that have no attributes quickly. */ 

    if (ATTRIB(x) == R_NilValue && ATTRIB(y) == R_NilValue 
        && (TYPEOF(x) == REALSXP || TYPEOF(x) == INTSXP)
        && (TYPEOF(y) == REALSXP || TYPEOF(y) == INTSXP)
	&& nx > 0 && ny > 0) {

        /* Handle scalars even quicker, using ScalarLogicalMaybeConst. */

        if (nx==1 && ny==1) {
            /* Separate code when both integers, in case a double can't hold
               an integer to full precision. */
            int result;
            if (TYPEOF(x) == INTSXP && TYPEOF(y) == INTSXP) {
                int x1 = INTEGER(x)[0];
                int y1 = INTEGER(y)[0];
                result = x1 == NA_INTEGER || y1 == NA_INTEGER ? NA_LOGICAL
                       : code == EQOP ? x1 == y1 : /* LTOP */ x1 < y1;
            }
            else {
                double x1 = TYPEOF(x) == REALSXP ? REAL(x)[0]
                          : INTEGER(x)[0]!=NA_INTEGER ? INTEGER(x)[0] : NA_REAL;
                double y1 = TYPEOF(y) == REALSXP ? REAL(y)[0]
                          : INTEGER(y)[0]!=NA_INTEGER ? INTEGER(y)[0] : NA_REAL;
                result = ISNAN(x1) || ISNAN(y1) ? NA_LOGICAL
                       : code == EQOP ? x1 == y1 : /* LTOP */ x1 < y1;
            }
            return ScalarLogicalMaybeConst (negate && result!=NA_LOGICAL 
                                             ? !result : result);
        } 
        else {
   	    if (((nx > ny) ? nx % ny : ny % nx) != 0) {
                PROTECT(ans);
    	        warningcall(call,_("longer object length is not a multiple of shorter object length"));
                UNPROTECT(1);
            }
            if (TYPEOF(x) == INTSXP && TYPEOF(y) == INTSXP) 
                ans = integer_relop (code, negate, x, y);
            else {
                if (TYPEOF(x) == INTSXP) {
                    PROTECT(x);
                    x = coerceVector(x,REALSXP);
                    UNPROTECT(1);
                }
                if (TYPEOF(y) == INTSXP) {
                    PROTECT(y);
                    y = coerceVector(y,REALSXP);
                    UNPROTECT(1);
                }
                PROTECT(x);
                PROTECT(y);
                switch (VARIANT_KIND(variant)) {
                case VARIANT_AND: 
                    ans = real_relop_and (code, negate, x, y); 
                    break;
                case VARIANT_OR:
                    ans = real_relop_or (code, negate, x, y);
                    break;
                default:
                    ans = real_relop (code, negate, x, y);
                    break;
                }
                UNPROTECT(2);
            }
            return ans;
        }
    }

    PROTECT_WITH_INDEX(x, &xpi);
    PROTECT_WITH_INDEX(y, &ypi);

    /* That symbols and calls were allowed was undocumented prior to
       R 2.5.0.  We deparse them as deparse() would, minus attributes */
    if ((iS = isSymbol(x)) || TYPEOF(x) == LANGSXP) {
	SEXP tmp = allocVector(STRSXP, 1);
	PROTECT(tmp);
	SET_STRING_ELT(tmp, 0, (iS) ? PRINTNAME(x) :
		       STRING_ELT(deparse1(x, 0, DEFAULTDEPARSE), 0));
	REPROTECT(x = tmp, xpi);
	UNPROTECT(1);
    }
    if ((iS = isSymbol(y)) || TYPEOF(y) == LANGSXP) {
	SEXP tmp = allocVector(STRSXP, 1);
	PROTECT(tmp);
	SET_STRING_ELT(tmp, 0, (iS) ? PRINTNAME(y) :
		       STRING_ELT(deparse1(y, 0, DEFAULTDEPARSE), 0));
	REPROTECT(y = tmp, ypi);
	UNPROTECT(1);
    }

    if (!isVector(x) || !isVector(y)) {
	if (isNull(x) || isNull(y)) {
	    UNPROTECT(2);
	    return allocVector(LGLSXP,0);
	}
	errorcall(call,
		  _("comparison (%d) is possible only for atomic and list types"),
		  PRIMVAL(op));
    }

    if (TYPEOF(x) == EXPRSXP || TYPEOF(y) == EXPRSXP)
	errorcall(call, _("comparison is not allowed for expressions"));

    /* ELSE :  x and y are both atomic or list */

    if (LENGTH(x) <= 0 || LENGTH(y) <= 0) {
	UNPROTECT(2);
	return allocVector(LGLSXP,0);
    }

    mismatch = FALSE;
    xarray = isArray(x);
    yarray = isArray(y);
    xts = isTs(x);
    yts = isTs(y);
    if (nx > 0 && ny > 0)
	mismatch = ((nx > ny) ? nx % ny : ny % nx) != 0;

    if (xarray || yarray) {
	if (xarray && yarray) {
	    if (!conformable(x, y))
		errorcall(call, _("non-conformable arrays"));
	    PROTECT(dims = getAttrib(x, R_DimSymbol));
	}
	else if (xarray) {
	    PROTECT(dims = getAttrib(x, R_DimSymbol));
	}
	else /*(yarray)*/ {
	    PROTECT(dims = getAttrib(y, R_DimSymbol));
	}
	PROTECT(xnames = getAttrib(x, R_DimNamesSymbol));
	PROTECT(ynames = getAttrib(y, R_DimNamesSymbol));
    }
    else {
	PROTECT(dims = R_NilValue);
	PROTECT(xnames = getAttrib(x, R_NamesSymbol));
	PROTECT(ynames = getAttrib(y, R_NamesSymbol));
    }
    if (xts || yts) {
	if (xts && yts) {
	    if (!tsConform(x, y))
		errorcall(call, _("non-conformable time series"));
	    PROTECT(tsp = getAttrib(x, R_TspSymbol));
	    PROTECT(klass = getAttrib(x, R_ClassSymbol));
	}
	else if (xts) {
	    if (length(x) < length(y))
		ErrorMessage(call, ERROR_TSVEC_MISMATCH);
	    PROTECT(tsp = getAttrib(x, R_TspSymbol));
	    PROTECT(klass = getAttrib(x, R_ClassSymbol));
	}
	else /*(yts)*/ {
	    if (length(y) < length(x))
		ErrorMessage(call, ERROR_TSVEC_MISMATCH);
	    PROTECT(tsp = getAttrib(y, R_TspSymbol));
	    PROTECT(klass = getAttrib(y, R_ClassSymbol));
	}
    }
    if (mismatch)
	warningcall(call, _("longer object length is not a multiple of shorter object length"));

    if (isString(x) || isString(y)) {
	REPROTECT(x = coerceVector(x, STRSXP), xpi);
	REPROTECT(y = coerceVector(y, STRSXP), ypi);
	ans = string_relop (code, negate, x, y);
    }
    else if (isComplex(x) || isComplex(y)) {
	REPROTECT(x = coerceVector(x, CPLXSXP), xpi);
	REPROTECT(y = coerceVector(y, CPLXSXP), ypi);
        if (code != EQOP)
	    errorcall(call, _("invalid comparison with complex values"));
	ans = complex_relop (code, negate, x, y);
    }
    else if (isReal(x) || isReal(y)) {
	REPROTECT(x = coerceVector(x, REALSXP), xpi);
	REPROTECT(y = coerceVector(y, REALSXP), ypi);
        switch (VARIANT_KIND(variant)) {
        case VARIANT_AND: 
            ans = real_relop_and (code, negate, x, y); 
            if (xts || yts) UNPROTECT(2);
            UNPROTECT(5);
            return ans;
        case VARIANT_OR:
            ans = real_relop_or (code, negate, x, y);
            if (xts || yts) UNPROTECT(2);
            UNPROTECT(5);
            return ans;
        default:
            ans = real_relop (code, negate, x, y);
            break;
        }
    }
    else if (isInteger(x) || isInteger(y)) {
	REPROTECT(x = coerceVector(x, INTSXP), xpi);
	REPROTECT(y = coerceVector(y, INTSXP), ypi);
	ans = integer_relop (code, negate, x, y);
    }
    else if (isLogical(x) || isLogical(y)) {
     /* assumes LOGICAL same as INTEGER */
	REPROTECT(x = coerceVector(x, LGLSXP), xpi);
	REPROTECT(y = coerceVector(y, LGLSXP), ypi);
	ans = integer_relop (code, negate, x, y);
    }
    else if (TYPEOF(x) == RAWSXP || TYPEOF(y) == RAWSXP) {
	REPROTECT(x = coerceVector(x, RAWSXP), xpi);
	REPROTECT(y = coerceVector(y, RAWSXP), ypi);
	ans = raw_relop (code, negate, x, y);
    } else errorcall(call, _("comparison of these types is not implemented"));


    PROTECT(ans);
    if (dims != R_NilValue) {
	setAttrib(ans, R_DimSymbol, dims);
	if (xnames != R_NilValue)
	    setAttrib(ans, R_DimNamesSymbol, xnames);
	else if (ynames != R_NilValue)
	    setAttrib(ans, R_DimNamesSymbol, ynames);
    }
    else {
	if (length(ans) == length(xnames))
	    setAttrib(ans, R_NamesSymbol, xnames);
	else if (length(ans) == length(ynames))
	    setAttrib(ans, R_NamesSymbol, ynames);
    }
    if (xts || yts) {
	setAttrib(ans, R_TspSymbol, tsp);
	setAttrib(ans, R_ClassSymbol, klass);
	UNPROTECT(2);
    }

    UNPROTECT(6);
    return ans;
}

static SEXP do_relop(SEXP call, SEXP op, SEXP args, SEXP env, int variant)
{
<<<<<<< HEAD
    SEXP ans, x, y;
    int args_evald;

    /* Evaluate arguments, setting x to first argument and y to second
       argument.  Arguments are usually evaluated with VARIANT_STATIC_BOX_OK.

       The whole argument list ends up in args, already evaluated if 
       args_evald is 1. */

    x = CAR(args); 
    y = CADR(args);

    if (x==R_DotsSymbol || y==R_DotsSymbol || CDDR(args)!=R_NilValue) {
        args = evalList (args, env, call);
        PROTECT(x = CAR(args)); 
        PROTECT(y = CADR(args));
        args_evald = 1;
    }
    else {
        int intv; double realv;  /* for saving a boxed x value */
        PROTECT(x = evalv (x, env, VARIANT_STATIC_BOX_OK));
        if (x == R_ScalarRealBox)
            x = SWITCH_TO_REAL_BOX0(&realv);
        else if (x == R_ScalarIntegerBox)
            x = SWITCH_TO_INTEGER_BOX0(&intv);
        PROTECT(y = evalv (y, env, isObject(x) ? 0 : VARIANT_STATIC_BOX_OK));
        if (x == R_ScalarRealBox0)
            *REAL(x) = realv;
        else if (x == R_ScalarIntegerBox0)
            *INTEGER(x) = intv;
        args_evald = 0;
    }

    /* Check for dispatch on S3 or S4 objects.  Takes care to match length
       of "args" to length of original (number of args in "call"). */

    if (isObject(x) || isObject(y)) {
        if (!args_evald) {
            if (CDR(args) == R_NilValue) {
                if (IS_STATIC_BOX(x))
                    x = duplicate(x);
                args = CONS(x,R_NilValue);
            }
            else {
                SEXP y1;
                UNPROTECT(1);
                if (IS_STATIC_BOX(y))
                    PROTECT(y1 = CONS(duplicate(y),R_NilValue));
                else
                    PROTECT(y1 = CONS(y,R_NilValue));
                if (IS_STATIC_BOX(x)) 
                    x = duplicate(x);
                args = CONS(x,y1);
            }
        }
        PROTECT(args);
        if (DispatchGroup("Ops", call, op, args, env, &ans)) {
            UNPROTECT(3);
            return ans;
        }
        UNPROTECT(1);
    }

    /* Check argument count now (after dispatch, since other methods may allow
       other argument count). */

    checkArity(op,args);

    /* Arguments are now in x and y, and are protected.  They may be static
       boxes.  The value in args may not be protected, and is not used below. */

    ans = R_relop (call, op, x, y, env, variant);

    UNPROTECT(2);
=======
    SEXP argsevald, ans, x, y;

    /* Evaluate arguments, maybe putting them in static boxes. */

    PROTECT(argsevald = static_box_eval2 (args, &x, &y, env, call));
    PROTECT2(x,y);

    /* Check for dispatch on S3 or S4 objects. */

    if (isObject(x) || isObject(y)) {
        if (DispatchGroup("Ops", call, op, argsevald, env, &ans)) {
            UNPROTECT(3);
            return ans;
        }
    }

    /* Check argument count now (after dispatch, since other methods may allow
       other argument count). */

    checkArity(op,argsevald);

    /* Arguments are now in x and y, and are protected.  They may be static
       boxes. */

    ans = R_relop (call, op, x, y, env, variant);

    UNPROTECT(3);
>>>>>>> dbe88c16
    return ans;
}

/* i1 = i % n1; i2 = i % n2;
 * this macro is quite a bit faster than having real modulo calls
 * in the loop (tested on Intel and Sparc)
 */
#define mod_iterate(n1,n2,i1,i2) for (i=i1=i2=0; i<n; \
	i1 = (++i1 == n1) ? 0 : i1,\
	i2 = (++i2 == n2) ? 0 : i2,\
	++i)

static SEXP integer_relop(RELOP_TYPE code, int F, SEXP s1, SEXP s2)
{
    int i, i1, i2, n, n1, n2;
    int x1, x2;
    int T = !F;
    SEXP ans;

    n1 = LENGTH(s1);
    n2 = LENGTH(s2);
    n = (n1 > n2) ? n1 : n2;
    ans = allocVector(LGLSXP, n);

    if (code == EQOP) {
        if (n2 == 1) {
            x2 = INTEGER(s2)[0];
            if (x2==NA_INTEGER) 
                for (i = 0; i<n; i++) LOGICAL(ans)[i] = NA_LOGICAL;
            else 
                for (i = 0; i<n; i++) {
                    x1 = INTEGER(s1)[i];
                    LOGICAL(ans)[i] = 
                      x1==NA_INTEGER ? NA_LOGICAL : x1 == x2 ? T : F;
                }
        }
        else if (n1 == 1) {
            x1 = INTEGER(s1)[0];
            if (x1==NA_INTEGER) 
                for (i = 0; i<n; i++) LOGICAL(ans)[i] = NA_LOGICAL;
            else 
                for (i = 0; i<n; i++) {
                    x2 = INTEGER(s2)[i];
                    LOGICAL(ans)[i] = 
                      x2==NA_INTEGER ? NA_LOGICAL : x1 == x2 ? T : F;
                }
        }
        else if (n1 == n2) {
            for (i = 0; i<n; i++) {
	        x1 = INTEGER(s1)[i];
                x2 = INTEGER(s2)[i];
                LOGICAL(ans)[i] =  
                   x1==NA_INTEGER || x2==NA_INTEGER ? NA_LOGICAL
                     : x1 == x2 ? T : F;
            }
        }
        else {
	    mod_iterate(n1, n2, i1, i2) {
	        x1 = INTEGER(s1)[i1];
                x2 = INTEGER(s2)[i2];
                LOGICAL(ans)[i] =  
                   x1==NA_INTEGER || x2==NA_INTEGER ? NA_LOGICAL
                     : x1 == x2 ? T : F;
            }
	}
    }
    else { /* LTOP */
        if (n2 == 1) {
            x2 = INTEGER(s2)[0];
            if (x2==NA_INTEGER) 
                for (i = 0; i<n; i++) LOGICAL(ans)[i] = NA_LOGICAL;
            else 
                for (i = 0; i<n; i++) {
                    x1 = INTEGER(s1)[i];
                    LOGICAL(ans)[i] = 
                      x1==NA_INTEGER ? NA_LOGICAL : x1 < x2 ? T : F;
                }
        }
        else if (n1 == 1) {
            x1 = INTEGER(s1)[0];
            if (x1==NA_INTEGER) 
                for (i = 0; i<n; i++) LOGICAL(ans)[i] = NA_LOGICAL;
            else 
                for (i = 0; i<n; i++) {
                    x2 = INTEGER(s2)[i];
                    LOGICAL(ans)[i] = 
                      x2==NA_INTEGER ? NA_LOGICAL : x1 < x2 ? T : F;
                }
        }
        else if (n1 == n2) {
            for (i = 0; i<n; i++) {
	        x1 = INTEGER(s1)[i];
                x2 = INTEGER(s2)[i];
                LOGICAL(ans)[i] =  
                   x1==NA_INTEGER || x2==NA_INTEGER ? NA_LOGICAL
                     : x1 < x2 ? T : F;
            }
        }
        else {
	    mod_iterate(n1, n2, i1, i2) {
	        x1 = INTEGER(s1)[i1];
                x2 = INTEGER(s2)[i2];
                LOGICAL(ans)[i] =  
                   x1==NA_INTEGER || x2==NA_INTEGER ? NA_LOGICAL
                     : x1 < x2 ? T : F;
            }
	}
    }

    return ans;
}

static SEXP real_relop(RELOP_TYPE code, int F, SEXP s1, SEXP s2)
{
    int i, i1, i2, n, n1, n2;
    double x1, x2;
    int T = !F;
    SEXP ans;

    n1 = LENGTH(s1);
    n2 = LENGTH(s2);
    n = (n1 > n2) ? n1 : n2;
    ans = allocVector(LGLSXP, n);

    if (code == EQOP) {
        if (n2 == 1) {
            x2 = REAL(s2)[0];
            if (ISNAN(x2)) 
                for (i = 0; i<n; i++) LOGICAL(ans)[i] = NA_LOGICAL;
            else 
                for (i = 0; i<n; i++) {
                    x1 = REAL(s1)[i];
                    LOGICAL(ans)[i] = 
                      ISNAN(x1) ? NA_LOGICAL : x1 == x2 ? T : F;
                }
        }
        else if (n1 == 1) {
            x1 = REAL(s1)[0];
            if (ISNAN(x1)) 
                for (i = 0; i<n; i++) LOGICAL(ans)[i] = NA_LOGICAL;
            else 
                for (i = 0; i<n; i++) {
                    x2 = REAL(s2)[i];
                    LOGICAL(ans)[i] = 
                      ISNAN(x2) ? NA_LOGICAL : x1 == x2 ? T : F;
                }
        }
        else if (n1 == n2) {
            for (i = 0; i<n; i++) {
	        x1 = REAL(s1)[i];
                x2 = REAL(s2)[i];
                LOGICAL(ans)[i] = ISNAN(x1) || ISNAN(x2) ? NA_LOGICAL
	                        : x1 == x2 ? T : F;
            }
        }
        else {
	    mod_iterate(n1, n2, i1, i2) {
	        x1 = REAL(s1)[i1];
                x2 = REAL(s2)[i2];
                LOGICAL(ans)[i] = ISNAN(x1) || ISNAN(x2) ? NA_LOGICAL
	                        : x1 == x2 ? T : F;
            }
	}
    }
    else { /* LTOP */
        if (n2 == 1) {
            x2 = REAL(s2)[0];
            if (ISNAN(x2)) 
                for (i = 0; i<n; i++) LOGICAL(ans)[i] = NA_LOGICAL;
            else 
                for (i = 0; i<n; i++) {
                    x1 = REAL(s1)[i];
                    LOGICAL(ans)[i] = 
                      ISNAN(x1) ? NA_LOGICAL : x1 < x2 ? T : F;
                }
        }
        else if (n1 == 1) {
            x1 = REAL(s1)[0];
            if (ISNAN(x1)) 
                for (i = 0; i<n; i++) LOGICAL(ans)[i] = NA_LOGICAL;
            else 
                for (i = 0; i<n; i++) {
                    x2 = REAL(s2)[i];
                    LOGICAL(ans)[i] = 
                      ISNAN(x2) ? NA_LOGICAL : x1 < x2 ? T : F;
                }
        }
        else if (n1 == n2) {
            for (i = 0; i<n; i++) {
	        x1 = REAL(s1)[i];
                x2 = REAL(s2)[i];
                LOGICAL(ans)[i] = ISNAN(x1) || ISNAN(x2) ? NA_LOGICAL
	                        : x1 < x2 ? T : F;
            }
        }
        else {
	    mod_iterate(n1, n2, i1, i2) {
	        x1 = REAL(s1)[i1];
                x2 = REAL(s2)[i2];
                LOGICAL(ans)[i] = ISNAN(x1) || ISNAN(x2) ? NA_LOGICAL
	                        : x1 < x2 ? T : F;
            }
	}
    }

    return ans;
}

static SEXP real_relop_and(RELOP_TYPE code, int F, SEXP s1, SEXP s2)
{
    int i, i1, i2, n, n1, n2;
    double x1, x2;
    int T = !F;
    int ans;

    n1 = LENGTH(s1);
    n2 = LENGTH(s2);
    n = (n1 > n2) ? n1 : n2;

    ans = TRUE;

    if (code == EQOP) {
        if (n2 == 1) {
            x2 = REAL(s2)[0];
            if (ISNAN(x2)) 
                ans = NA_LOGICAL;
            else 
                for (i = 0; i<n; i++) {
                    x1 = REAL(s1)[i];
                    if (ISNAN(x1)) 
                        ans = NA_LOGICAL;
                    else if (x1 == x2 ? F : T) 
                        goto false;
                }
        }
        else if (n1 == 1) {
            x1 = REAL(s1)[0];
            if (ISNAN(x1)) 
                ans = NA_LOGICAL;
            else 
                for (i = 0; i<n; i++) {
                    x2 = REAL(s2)[i];
                    if (ISNAN(x2)) 
                        ans = NA_LOGICAL;
                    else if (x1 == x2 ? F : T) 
                        goto false;
                }
        }
        else if (n1 == n2) {
            for (i = 0; i<n; i++) {
	        x1 = REAL(s1)[i];
                x2 = REAL(s2)[i];
                if (ISNAN(x1) || ISNAN(x2)) 
                    ans = NA_LOGICAL;
                else if (x1 == x2 ? F : T) 
                    goto false;
            }
        }
        else {
	    mod_iterate(n1, n2, i1, i2) {
	        x1 = REAL(s1)[i1];
                x2 = REAL(s2)[i2];
                if (ISNAN(x1) || ISNAN(x2)) 
                    ans = NA_LOGICAL;
                else if (x1 == x2 ? F : T) 
                    goto false;
            }
	}
    }
    else { /* LTOP */
        if (n2 == 1) {
            x2 = REAL(s2)[0];
            if (ISNAN(x2)) 
                ans = NA_LOGICAL;
            else 
                for (i = 0; i<n; i++) {
                    x1 = REAL(s1)[i];
                    if (ISNAN(x1)) 
                        ans = NA_LOGICAL;
                    else if (x1 < x2 ? F : T) 
                        goto false;
                }
        }
        else if (n1 == 1) {
            x1 = REAL(s1)[0];
            if (ISNAN(x1)) 
                ans = NA_LOGICAL;
            else 
                for (i = 0; i<n; i++) {
                    x2 = REAL(s2)[i];
                    if (ISNAN(x2)) 
                        ans = NA_LOGICAL;
                    else if (x1 < x2 ? F : T) 
                        goto false;
                }
        }
        else if (n1 == n2) {
            for (i = 0; i<n; i++) {
	        x1 = REAL(s1)[i];
                x2 = REAL(s2)[i];
                if (ISNAN(x1) || ISNAN(x2)) 
                    ans = NA_LOGICAL;
                else if (x1 < x2 ? F : T) 
                    goto false;
            }
        }
        else {
	    mod_iterate(n1, n2, i1, i2) {
	        x1 = REAL(s1)[i1];
                x2 = REAL(s2)[i2];
                if (ISNAN(x1) || ISNAN(x2)) 
                    ans = NA_LOGICAL;
                else if (x1 < x2 ? F : T) 
                    goto false;
            }
	}
    }

    return ScalarLogicalMaybeConst(ans);

false:
    return ScalarLogicalMaybeConst(FALSE);
}

static SEXP real_relop_or(RELOP_TYPE code, int F, SEXP s1, SEXP s2)
{
    int i, i1, i2, n, n1, n2;
    double x1, x2;
    int T = !F;
    int ans;

    n1 = LENGTH(s1);
    n2 = LENGTH(s2);
    n = (n1 > n2) ? n1 : n2;

    ans = FALSE;

    if (code == EQOP) {
        if (n2 == 1) {
            x2 = REAL(s2)[0];
            if (ISNAN(x2)) 
                ans = NA_LOGICAL;
            else 
                for (i = 0; i<n; i++) {
                    x1 = REAL(s1)[i];
                    if (ISNAN(x1)) 
                        ans = NA_LOGICAL;
                    else if (x1 == x2 ? T : F) 
                        goto true;
                }
        }
        else if (n1 == 1) {
            x1 = REAL(s1)[0];
            if (ISNAN(x1)) 
                ans = NA_LOGICAL;
            else 
                for (i = 0; i<n; i++) {
                    x2 = REAL(s2)[i];
                    if (ISNAN(x2)) 
                        ans = NA_LOGICAL;
                    else if (x1 == x2 ? T : F) 
                        goto true;
                }
        }
        else if (n1 == n2) {
            for (i = 0; i<n; i++) {
	        x1 = REAL(s1)[i];
                x2 = REAL(s2)[i];
                if (ISNAN(x1) || ISNAN(x2)) 
                    ans = NA_LOGICAL;
                else if (x1 == x2 ? T : F) 
                    goto true;
            }
        }
        else {
	    mod_iterate(n1, n2, i1, i2) {
	        x1 = REAL(s1)[i1];
                x2 = REAL(s2)[i2];
                if (ISNAN(x1) || ISNAN(x2)) 
                    ans = NA_LOGICAL;
                else if (x1 == x2 ? T : F) 
                    goto true;
            }
	}
    }
    else { /* LTOP */
        if (n2 == 1) {
            x2 = REAL(s2)[0];
            if (ISNAN(x2)) 
                ans = NA_LOGICAL;
            else 
                for (i = 0; i<n; i++) {
                    x1 = REAL(s1)[i];
                    if (ISNAN(x1)) 
                        ans = NA_LOGICAL;
                    else if (x1 < x2 ? T : F) 
                        goto true;
                }
        }
        else if (n1 == 1) {
            x1 = REAL(s1)[0];
            if (ISNAN(x1)) 
                ans = NA_LOGICAL;
            else 
                for (i = 0; i<n; i++) {
                    x2 = REAL(s2)[i];
                    if (ISNAN(x2)) 
                        ans = NA_LOGICAL;
                    else if (x1 < x2 ? T : F) 
                        goto true;
                }
        }
        else if (n1 == n2) {
            for (i = 0; i<n; i++) {
	        x1 = REAL(s1)[i];
                x2 = REAL(s2)[i];
                if (ISNAN(x1) || ISNAN(x2)) 
                    ans = NA_LOGICAL;
                else if (x1 < x2 ? T : F) 
                    goto true;
            }
        }
        else {
	    mod_iterate(n1, n2, i1, i2) {
	        x1 = REAL(s1)[i1];
                x2 = REAL(s2)[i2];
                if (ISNAN(x1) || ISNAN(x2)) 
                    ans = NA_LOGICAL;
                else if (x1 < x2 ? T : F) 
                    goto true;
            }
	}
    }

    return ScalarLogicalMaybeConst(ans);

true:
    return ScalarLogicalMaybeConst(TRUE);
    
}

static SEXP complex_relop(RELOP_TYPE code, int F, SEXP s1, SEXP s2)
{
    int i, i1, i2, n, n1, n2;
    Rcomplex x1, x2;
    int T = !F;
    SEXP ans;

    n1 = LENGTH(s1);
    n2 = LENGTH(s2);
    n = (n1 > n2) ? n1 : n2;
    ans = allocVector(LGLSXP, n);

    /* Only handles EQOP */

    mod_iterate(n1, n2, i1, i2) {
        x1 = COMPLEX(s1)[i1];
        x2 = COMPLEX(s2)[i2];
        LOGICAL(ans)[i] = 
         ISNAN(x1.r) || ISNAN(x1.i) || ISNAN(x2.r) || ISNAN(x2.i) ? NA_LOGICAL
          : x1.r == x2.r && x1.i == x2.i ? T : F;
    }

    return ans;
}


/* POSIX allows EINVAL when one of the strings contains characters
   outside the collation domain. */
static SEXP string_relop(RELOP_TYPE code, int F, SEXP s1, SEXP s2)
{
    int i, n, n1, n2, res;
    SEXP ans, c1, c2;
    int T = !F;

    n1 = LENGTH(s1);
    n2 = LENGTH(s2);
    n = (n1 > n2) ? n1 : n2;
    PROTECT(ans = allocVector(LGLSXP, n));

    if (code == EQOP) {
	for (i = 0; i < n; i++) {
	    c1 = STRING_ELT(s1, i % n1);
	    c2 = STRING_ELT(s2, i % n2);
	    LOGICAL(ans)[i] = c1 == NA_STRING || c2 == NA_STRING ? NA_LOGICAL
		            : Seql(c1, c2) ? T : F;
	}
    }
    else { /* LTOP */
	for (i = 0; i < n; i++) {
	    c1 = STRING_ELT(s1, i % n1);
	    c2 = STRING_ELT(s2, i % n2);
	    if (c1 == NA_STRING || c2 == NA_STRING)
		LOGICAL(ans)[i] = NA_LOGICAL;
	    else if (c1 == c2)
		LOGICAL(ans)[i] = F;
	    else {
		errno = 0;
		res = Scollate(c1, c2);
		LOGICAL(ans)[i] = errno ? NA_LOGICAL : res < 0 ? T : F;
	    }
	}
    }

    UNPROTECT(1);
    return ans;
}

static SEXP raw_relop(RELOP_TYPE code, int F, SEXP s1, SEXP s2)
{
    int i, i1, i2, n, n1, n2;
    Rbyte x1, x2;
    int T = !F;
    SEXP ans;

    n1 = LENGTH(s1);
    n2 = LENGTH(s2);
    n = (n1 > n2) ? n1 : n2;
    ans = allocVector(LGLSXP, n);

    if (code == EQOP) {
        if (n2 == 1) {
            x2 = RAW(s2)[0];
            for (i = 0; i<n; i++) {
                x1 = RAW(s1)[i];
                LOGICAL(ans)[i] = x1 == x2 ? T : F;
            }
        }
        else if (n1 == 1) {
            x1 = RAW(s1)[0];
            for (i = 0; i<n; i++) {
                x2 = RAW(s2)[i];
                LOGICAL(ans)[i] =  x1 == x2 ? T : F;
            }
        }
        else if (n1 == n2) {
            for (i = 0; i<n; i++) {
	        x1 = RAW(s1)[i];
                x2 = RAW(s2)[i];
                LOGICAL(ans)[i] = x1 == x2 ? T : F;
            }
        }
        else {
	    mod_iterate(n1, n2, i1, i2) {
	        x1 = RAW(s1)[i1];
                x2 = RAW(s2)[i2];
                LOGICAL(ans)[i] = x1 == x2 ? T : F;
            }
	}
    }
    else { /* LTOP */
        if (n2 == 1) {
            x2 = RAW(s2)[0];
            for (i = 0; i<n; i++) {
                x1 = RAW(s1)[i];
                LOGICAL(ans)[i] = x1 < x2 ? T : F;
            }
        }
        else if (n1 == 1) {
            x1 = RAW(s1)[0];
            for (i = 0; i<n; i++) {
                x2 = RAW(s2)[i];
                LOGICAL(ans)[i] =  x1 < x2 ? T : F;
            }
        }
        else if (n1 == n2) {
            for (i = 0; i<n; i++) {
	        x1 = RAW(s1)[i];
                x2 = RAW(s2)[i];
                LOGICAL(ans)[i] = x1 < x2 ? T : F;
            }
        }
        else {
	    mod_iterate(n1, n2, i1, i2) {
	        x1 = RAW(s1)[i1];
                x2 = RAW(s2)[i2];
                LOGICAL(ans)[i] = x1 < x2 ? T : F;
            }
	}
    }

    return ans;
}


SEXP bitwiseNot(SEXP a)
{
    int  m = LENGTH(a);
    SEXP ans = allocVector(INTSXP, m);
    for(int i = 0; i < m; i++) INTEGER(ans)[i] =  ~INTEGER(a)[i];
    return ans;
}

SEXP bitwiseAnd(SEXP a, SEXP b)
{
    int  m = LENGTH(a), n = LENGTH(b), mn = (m && n) ? fmax2(m, n) : 0;
    SEXP ans = allocVector(INTSXP, mn);
    for(int i = 0; i < mn; i++)
	INTEGER(ans)[i] = INTEGER(a)[i%m] & INTEGER(b)[i%n];
    return ans;
}

SEXP bitwiseOr(SEXP a, SEXP b)
{
    int  m = LENGTH(a), n = LENGTH(b), mn = (m && n) ? fmax2(m, n) : 0;
    SEXP ans = allocVector(INTSXP, mn);
    for(int i = 0; i < mn; i++)
	INTEGER(ans)[i] = INTEGER(a)[i%m] | INTEGER(b)[i%n];
    return ans;
}

SEXP bitwiseXor(SEXP a, SEXP b)
{
    int  m = LENGTH(a), n = LENGTH(b), mn = (m && n) ? fmax2(m, n) : 0;
    SEXP ans = allocVector(INTSXP, mn);
    for(int i = 0; i < mn; i++)
	INTEGER(ans)[i] = INTEGER(a)[i%m] ^ INTEGER(b)[i%n];
    return ans;
}

/* FUNTAB entries defined in this source file. See names.c for documentation. */

attribute_hidden FUNTAB R_FunTab_relop[] =
{
/* printname	c-entry		offset	eval	arity	pp-kind	     precedence	rightassoc */

/* Relational Operators, all primitives */
/* these are group generic and so need to eval args (inside, as special) */

{"==",		do_relop,	EQOP,	1000,	2,	{PP_BINARY,  PREC_COMPARE,0}},
{"!=",		do_relop,	NEOP,	1000,	2,	{PP_BINARY,  PREC_COMPARE,0}},
{"<",		do_relop,	LTOP,	1000,	2,	{PP_BINARY,  PREC_COMPARE,0}},
{"<=",		do_relop,	LEOP,	1000,	2,	{PP_BINARY,  PREC_COMPARE,0}},
{">=",		do_relop,	GEOP,	1000,	2,	{PP_BINARY,  PREC_COMPARE,0}},
{">",		do_relop,	GTOP,	1000,	2,	{PP_BINARY,  PREC_COMPARE,0}},

{NULL,		NULL,		0,	0,	0,	{PP_INVALID, PREC_FN,	0}}
};<|MERGE_RESOLUTION|>--- conflicted
+++ resolved
@@ -302,82 +302,6 @@
 
 static SEXP do_relop(SEXP call, SEXP op, SEXP args, SEXP env, int variant)
 {
-<<<<<<< HEAD
-    SEXP ans, x, y;
-    int args_evald;
-
-    /* Evaluate arguments, setting x to first argument and y to second
-       argument.  Arguments are usually evaluated with VARIANT_STATIC_BOX_OK.
-
-       The whole argument list ends up in args, already evaluated if 
-       args_evald is 1. */
-
-    x = CAR(args); 
-    y = CADR(args);
-
-    if (x==R_DotsSymbol || y==R_DotsSymbol || CDDR(args)!=R_NilValue) {
-        args = evalList (args, env, call);
-        PROTECT(x = CAR(args)); 
-        PROTECT(y = CADR(args));
-        args_evald = 1;
-    }
-    else {
-        int intv; double realv;  /* for saving a boxed x value */
-        PROTECT(x = evalv (x, env, VARIANT_STATIC_BOX_OK));
-        if (x == R_ScalarRealBox)
-            x = SWITCH_TO_REAL_BOX0(&realv);
-        else if (x == R_ScalarIntegerBox)
-            x = SWITCH_TO_INTEGER_BOX0(&intv);
-        PROTECT(y = evalv (y, env, isObject(x) ? 0 : VARIANT_STATIC_BOX_OK));
-        if (x == R_ScalarRealBox0)
-            *REAL(x) = realv;
-        else if (x == R_ScalarIntegerBox0)
-            *INTEGER(x) = intv;
-        args_evald = 0;
-    }
-
-    /* Check for dispatch on S3 or S4 objects.  Takes care to match length
-       of "args" to length of original (number of args in "call"). */
-
-    if (isObject(x) || isObject(y)) {
-        if (!args_evald) {
-            if (CDR(args) == R_NilValue) {
-                if (IS_STATIC_BOX(x))
-                    x = duplicate(x);
-                args = CONS(x,R_NilValue);
-            }
-            else {
-                SEXP y1;
-                UNPROTECT(1);
-                if (IS_STATIC_BOX(y))
-                    PROTECT(y1 = CONS(duplicate(y),R_NilValue));
-                else
-                    PROTECT(y1 = CONS(y,R_NilValue));
-                if (IS_STATIC_BOX(x)) 
-                    x = duplicate(x);
-                args = CONS(x,y1);
-            }
-        }
-        PROTECT(args);
-        if (DispatchGroup("Ops", call, op, args, env, &ans)) {
-            UNPROTECT(3);
-            return ans;
-        }
-        UNPROTECT(1);
-    }
-
-    /* Check argument count now (after dispatch, since other methods may allow
-       other argument count). */
-
-    checkArity(op,args);
-
-    /* Arguments are now in x and y, and are protected.  They may be static
-       boxes.  The value in args may not be protected, and is not used below. */
-
-    ans = R_relop (call, op, x, y, env, variant);
-
-    UNPROTECT(2);
-=======
     SEXP argsevald, ans, x, y;
 
     /* Evaluate arguments, maybe putting them in static boxes. */
@@ -405,7 +329,6 @@
     ans = R_relop (call, op, x, y, env, variant);
 
     UNPROTECT(3);
->>>>>>> dbe88c16
     return ans;
 }
 
