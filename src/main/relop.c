/*
 *  pqR : A pretty quick version of R
 *  Copyright (C) 2013, 2014, 2015, 2016, 2017 by Radford M. Neal
 *
 *  Based on R : A Computer Language for Statistical Data Analysis
 *  Copyright (C) 1995, 1996  Robert Gentleman and Ross Ihaka
 *  Copyright (C) 1997--2010  The R Core Team
 *
 *  The changes in pqR from R-2.15.0 distributed by the R Core Team are
 *  documented in the NEWS and MODS files in the top-level source directory.
 *
 *  This program is free software; you can redistribute it and/or modify
 *  it under the terms of the GNU General Public License as published by
 *  the Free Software Foundation; either version 2 of the License, or
 *  (at your option) any later version.
 *
 *  This program is distributed in the hope that it will be useful,
 *  but WITHOUT ANY WARRANTY; without even the implied warranty of
 *  MERCHANTABILITY or FITNESS FOR A PARTICULAR PURPOSE.  See the
 *  GNU General Public License for more details.
 *
 *  You should have received a copy of the GNU General Public License
 *  along with this program; if not, a copy is available at
 *  http://www.r-project.org/Licenses/
 */


#ifdef HAVE_CONFIG_H
#include <config.h>
#endif

#define USE_FAST_PROTECT_MACROS
#include <Defn.h>
#include <Rmath.h>
#include <errno.h>

#include <helpers/helpers-app.h>

#include "scalar-stack.h"


/* MACROS FOR BUILDING PROCEDURES THAT DO THE RELATIONAL OPERATIONS.  
   Separate macros are defined for non-variant operations, and for
   the and, or, and sum variants. */

/* i1 = i % n1; i2 = i % n2;
 * this macro is quite a bit faster than having real modulo calls
 * in the loop (tested on Intel and Sparc)
 */
#define mod_iterate(n1,n2,i1,i2) for (i=i1=i2=0; i<n; \
	i1 = (++i1 == n1) ? 0 : i1,\
	i2 = (++i2 == n2) ? 0 : i2,\
	++i)

#define RAW_FETCH(s,i)  RAW(s)[i]
#define INT_FETCH(s,i)  INTEGER(s)[i]
#define REAL_FETCH(s,i) REAL(s)[i]
#define CPLX_FETCH(s,i) COMPLEX(s)[i]
#define STR_FETCH(s,i)  STRING_ELT(s,i)

#define RELOP_MACRO(FETCH,NANCHK1,NANCHK2,COMPARE) do { \
 \
    if (n2 == 1) { \
        x2 = FETCH(s2,0); \
        if (NANCHK2) \
            for (i = 0; i<n; i++) LOGICAL(ans)[i] = NA_LOGICAL; \
        else \
            for (i = 0; i<n; i++) { \
                x1 = FETCH(s1,i); \
                LOGICAL(ans)[i] = NANCHK1 ? NA_LOGICAL : COMPARE ? T : F; \
            } \
    } \
    else if (n1 == 1) { \
        x1 = FETCH(s1,0); \
        if (NANCHK1) \
            for (i = 0; i<n; i++) LOGICAL(ans)[i] = NA_LOGICAL; \
        else \
            for (i = 0; i<n; i++) { \
                x2 = FETCH(s2,i); \
                LOGICAL(ans)[i] = NANCHK2 ? NA_LOGICAL : COMPARE ? T : F; \
            } \
    } \
    else if (n1 == n2) { \
        for (i = 0; i<n; i++) { \
            x1 = FETCH(s1,i); \
            x2 = FETCH(s2,i); \
            LOGICAL(ans)[i] = \
              NANCHK1 || NANCHK2 ? NA_LOGICAL : COMPARE ? T : F; \
        } \
    } \
    else { \
        mod_iterate(n1, n2, i1, i2) { \
            x1 = FETCH(s1,i1); \
            x2 = FETCH(s2,i2); \
            LOGICAL(ans)[i] = \
              NANCHK1 || NANCHK2 ? NA_LOGICAL : COMPARE ? T : F; \
        } \
    } \
} while (0)

#define RELOP_AND_MACRO(FETCH,NANCHK1,NANCHK2,COMPARE) do { \
 \
    res = TRUE; \
 \
    if (n2 == 1) { \
        x2 = FETCH(s2,0); \
        if (NANCHK2) \
            res = NA_LOGICAL; \
        else \
            for (i = 0; i<n; i++) { \
                x1 = FETCH(s1,i); \
                if (NANCHK1) \
                    res = NA_LOGICAL; \
                else if (COMPARE ? F : T) { \
                    res = FALSE; \
                    break; \
                } \
            } \
    } \
    else if (n1 == 1) { \
        x1 = FETCH(s1,0); \
        if (NANCHK1) \
            res = NA_LOGICAL; \
        else \
            for (i = 0; i<n; i++) { \
                x2 = FETCH(s2,i); \
                if (NANCHK2) \
                    res = NA_LOGICAL; \
                else if (COMPARE ? F : T) { \
                    res = FALSE; \
                    break; \
                } \
            } \
    } \
    else if (n1 == n2) { \
        for (i = 0; i<n; i++) { \
            x1 = FETCH(s1,i); \
            x2 = FETCH(s2,i); \
            if (NANCHK1 || NANCHK2) \
                res = NA_LOGICAL; \
            else if (COMPARE ? F : T) { \
                res = FALSE; \
                break; \
            } \
        } \
    } \
    else { \
        mod_iterate(n1, n2, i1, i2) { \
            x1 = FETCH(s1,i1); \
            x2 = FETCH(s2,i2); \
            if (NANCHK1 || NANCHK2) \
                res = NA_LOGICAL; \
            else if (COMPARE ? F : T) { \
                res = FALSE; \
                break; \
            } \
        } \
    } \
 \
} while (0)

#define RELOP_OR_MACRO(FETCH,NANCHK1,NANCHK2,COMPARE) do { \
 \
    res = FALSE; \
 \
    if (n2 == 1) { \
        x2 = FETCH(s2,0); \
        if (NANCHK2) \
            res = NA_LOGICAL; \
        else \
            for (i = 0; i<n; i++) { \
                x1 = FETCH(s1,i); \
                if (NANCHK1) \
                    res = NA_LOGICAL; \
                else if (COMPARE ? T : F) { \
                    res = TRUE; \
                    break; \
                } \
            } \
    } \
    else if (n1 == 1) { \
        x1 = FETCH(s1,0); \
        if (NANCHK1) \
            res = NA_LOGICAL; \
        else \
            for (i = 0; i<n; i++) { \
                x2 = FETCH(s2,i); \
                if (NANCHK2) \
                    res = NA_LOGICAL; \
                else if (COMPARE ? T : F) { \
                    res = TRUE; \
                    break; \
                } \
            } \
    } \
    else if (n1 == n2) { \
        for (i = 0; i<n; i++) { \
            x1 = FETCH(s1,i); \
            x2 = FETCH(s2,i); \
            if (NANCHK1 || NANCHK2) \
                res = NA_LOGICAL; \
            else if (COMPARE ? T : F) { \
                res = TRUE; \
                break; \
            } \
        } \
    } \
    else { \
        mod_iterate(n1, n2, i1, i2) { \
            x1 = FETCH(s1,i1); \
            x2 = FETCH(s2,i2); \
            if (NANCHK1 || NANCHK2) \
                res = NA_LOGICAL; \
            else if (COMPARE ? T : F) { \
                res = TRUE; \
                break; \
            } \
        } \
    } \
 \
} while (0)

#define RELOP_SUM_MACRO(FETCH,NANCHK1,NANCHK2,COMPARE) do { \
 \
    res = 0; \
 \
    if (n2 == 1) { \
        x2 = FETCH(s2,0); \
        if (NANCHK2) \
            res = NA_INTEGER; \
        else \
            for (i = 0; i<n; i++) { \
                x1 = FETCH(s1,i); \
                if (NANCHK1) { \
                    res = NA_INTEGER; \
                    break; \
                } \
                else if (COMPARE ? T : F) \
                    res += 1; \
            } \
    } \
    else if (n1 == 1) { \
        x1 = FETCH(s1,0); \
        if (NANCHK1) \
            res = NA_INTEGER; \
        else \
            for (i = 0; i<n; i++) { \
                x2 = FETCH(s2,i); \
                if (NANCHK2) { \
                    res = NA_INTEGER; \
                    break; \
                } \
                else if (COMPARE ? T : F) \
                    res += 1; \
            } \
    } \
    else if (n1 == n2) { \
        for (i = 0; i<n; i++) { \
            x1 = FETCH(s1,i); \
            x2 = FETCH(s2,i); \
            if (NANCHK1 || NANCHK2) { \
                res = NA_INTEGER; \
                break; \
            } \
            else if (COMPARE ? T : F) \
                res += 1; \
        } \
    } \
    else { \
        mod_iterate(n1, n2, i1, i2) { \
            x1 = FETCH(s1,i1); \
            x2 = FETCH(s2,i2); \
            if (NANCHK1 || NANCHK2) { \
                res = NA_INTEGER; \
                break; \
            } \
            else if (COMPARE ? T : F) \
                res += 1; \
        } \
    } \
 \
} while (0)


/* TASK PROCEDURES FOR RELATIONAL OPERATIONS NOT ON STRINGS.  Note that
   the string operations may require translation, which involves memory
   allocation, and hence cannot be done in a procedure exectured in a 
   helper thread.  There are task procedures for non-variant operations
   and for and, or, and sum variants. */

void task_relop (helpers_op_t code, SEXP ans, SEXP s1, SEXP s2)
{
    int F = code & 1;
    int T = !F;

    code >>= 1;

    int n1 = LENGTH(s1);
    int n2 = LENGTH(s2);
    int n = n1>n2 ? n1 : n2;

    int i, i1, i2;

    switch (TYPEOF(s1)) {
    case RAWSXP: {
        Rbyte x1, x2;
        switch (code) {
        case EQOP:
            RELOP_MACRO (RAW_FETCH, 0, 0, x1 == x2);
            return;
        case LTOP:
            RELOP_MACRO (RAW_FETCH, 0, 0, x1 < x2);
            return;
        }
    }
    case LGLSXP: case INTSXP: {
        int x1, x2;
        switch (code) {
        case EQOP:
            RELOP_MACRO (INT_FETCH, x1==NA_INTEGER, x2==NA_INTEGER, x1==x2);
            return;
        case LTOP:
            RELOP_MACRO (INT_FETCH, x1==NA_INTEGER, x2==NA_INTEGER, x1<x2);
            return;
        }
    }
    case REALSXP: {
        double x1, x2;
        switch (code) {
        case EQOP:
            RELOP_MACRO (REAL_FETCH, ISNAN(x1), ISNAN(x2), x1 == x2);
            return;
        case LTOP:
            RELOP_MACRO (REAL_FETCH, ISNAN(x1), ISNAN(x2), x1 < x2);
            return;
        }
    }
    case CPLXSXP: {
        Rcomplex x1, x2;
        switch (code) {
        case EQOP:
            RELOP_MACRO (CPLX_FETCH, (ISNAN(x1.r) || ISNAN(x1.i)), 
                                     (ISNAN(x2.r) || ISNAN(x2.i)), 
                                     (x1.r == x2.r && x1.i == x2.i));
            return;
        }
    }}
}

void task_relop_and (helpers_op_t code, SEXP ans, SEXP s1, SEXP s2)
{
    int F = code & 1;
    int T = !F;

    code >>= 1;

    int n1 = LENGTH(s1);
    int n2 = LENGTH(s2);
    int n = n1>n2 ? n1 : n2;

    int i, i1, i2;
    int res;

    switch (TYPEOF(s1)) {
    case RAWSXP: {
        Rbyte x1, x2;
        switch (code) {
        case EQOP:
            RELOP_AND_MACRO (RAW_FETCH, 0, 0, x1 == x2);
            goto done;
        case LTOP:
            RELOP_AND_MACRO (RAW_FETCH, 0, 0, x1 < x2);
            goto done;
        }
    }
    case LGLSXP: case INTSXP: {
        int x1, x2;
        switch (code) {
        case EQOP:
            RELOP_AND_MACRO (INT_FETCH, x1==NA_INTEGER, x2==NA_INTEGER, x1==x2);
            goto done;
        case LTOP:
            RELOP_AND_MACRO (INT_FETCH, x1==NA_INTEGER, x2==NA_INTEGER, x1<x2);
            goto done;
        }
    }
    case REALSXP: {
        double x1, x2;
        switch (code) {
        case EQOP:
            RELOP_AND_MACRO (REAL_FETCH, ISNAN(x1), ISNAN(x2), x1 == x2);
            goto done;
        case LTOP:
            RELOP_AND_MACRO (REAL_FETCH, ISNAN(x1), ISNAN(x2), x1 < x2);
            goto done;
        }
    }
    case CPLXSXP: {
        Rcomplex x1, x2;
        switch (code) {
        case EQOP:
            RELOP_AND_MACRO (CPLX_FETCH, (ISNAN(x1.r) || ISNAN(x1.i)), 
                                         (ISNAN(x2.r) || ISNAN(x2.i)), 
                                         (x1.r == x2.r && x1.i == x2.i));
            goto done;
        }
    }}

  done:
    LOGICAL(ans)[0] = res;
}

void task_relop_or (helpers_op_t code, SEXP ans, SEXP s1, SEXP s2)
{
    int F = code & 1;
    int T = !F;

    code >>= 1;

    int n1 = LENGTH(s1);
    int n2 = LENGTH(s2);
    int n = n1>n2 ? n1 : n2;

    int i, i1, i2;
    int res;

    switch (TYPEOF(s1)) {
    case RAWSXP: {
        Rbyte x1, x2;
        switch (code) {
        case EQOP:
            RELOP_OR_MACRO (RAW_FETCH, 0, 0, x1 == x2);
            goto done;
        case LTOP:
            RELOP_OR_MACRO (RAW_FETCH, 0, 0, x1 < x2);
            goto done;
        }
    }
    case LGLSXP: case INTSXP: {
        int x1, x2;
        switch (code) {
        case EQOP:
            RELOP_OR_MACRO (INT_FETCH, x1==NA_INTEGER, x2==NA_INTEGER, x1==x2);
            goto done;
        case LTOP:
            RELOP_OR_MACRO (INT_FETCH, x1==NA_INTEGER, x2==NA_INTEGER, x1<x2);
            goto done;
        }
    }
    case REALSXP: {
        double x1, x2;
        switch (code) {
        case EQOP:
            RELOP_OR_MACRO (REAL_FETCH, ISNAN(x1), ISNAN(x2), x1 == x2);
            goto done;
        case LTOP:
            RELOP_OR_MACRO (REAL_FETCH, ISNAN(x1), ISNAN(x2), x1 < x2);
            goto done;
        }
    }
    case CPLXSXP: {
        Rcomplex x1, x2;
        switch (code) {
        case EQOP:
            RELOP_OR_MACRO (CPLX_FETCH, (ISNAN(x1.r) || ISNAN(x1.i)), 
                                        (ISNAN(x2.r) || ISNAN(x2.i)), 
                                        (x1.r == x2.r && x1.i == x2.i));
            goto done;
        }
    }}

  done:
    LOGICAL(ans)[0] = res;
}

void task_relop_sum (helpers_op_t code, SEXP ans, SEXP s1, SEXP s2)
{
    int F = code & 1;
    int T = !F;

    code >>= 1;

    int n1 = LENGTH(s1);
    int n2 = LENGTH(s2);
    int n = n1>n2 ? n1 : n2;

    int i, i1, i2;
    int res;

    switch (TYPEOF(s1)) {
    case RAWSXP: {
        Rbyte x1, x2;
        switch (code) {
        case EQOP:
            RELOP_SUM_MACRO (RAW_FETCH, 0, 0, x1 == x2);
            goto done;
        case LTOP:
            RELOP_SUM_MACRO (RAW_FETCH, 0, 0, x1 < x2);
            goto done;
        }
    }
    case LGLSXP: case INTSXP: {
        int x1, x2;
        switch (code) {
        case EQOP:
            RELOP_SUM_MACRO (INT_FETCH, x1==NA_INTEGER, x2==NA_INTEGER, x1==x2);
            goto done;
        case LTOP:
            RELOP_SUM_MACRO (INT_FETCH, x1==NA_INTEGER, x2==NA_INTEGER, x1<x2);
            goto done;
        }
    }
    case REALSXP: {
        double x1, x2;
        switch (code) {
        case EQOP:
            RELOP_SUM_MACRO (REAL_FETCH, ISNAN(x1), ISNAN(x2), x1 == x2);
            goto done;
        case LTOP:
            RELOP_SUM_MACRO (REAL_FETCH, ISNAN(x1), ISNAN(x2), x1 < x2);
            goto done;
        }
    }
    case CPLXSXP: {
        Rcomplex x1, x2;
        switch (code) {
        case EQOP:
            RELOP_SUM_MACRO (CPLX_FETCH, (ISNAN(x1.r) || ISNAN(x1.i)), 
                                         (ISNAN(x2.r) || ISNAN(x2.i)), 
                                         (x1.r == x2.r && x1.i == x2.i));
            goto done;
        }
    }}

  done:
    INTEGER(ans)[0] = res;
}


/* PROCEDURES FOR RELATIONAL OPERATIONS ON STRINGS.  Separate versions
   for non-variant operations, and for and, or, and sum variants. */

static SEXP string_relop(RELOP_TYPE code, int F, SEXP s1, SEXP s2)
{
    void *vmax = VMAXGET();
    int i, i1, i2, n, n1, n2, res;
    SEXP ans, x1, x2;
    int T = !F;

    n1 = LENGTH(s1);
    n2 = LENGTH(s2);
    n = (n1 > n2) ? n1 : n2;
    PROTECT(ans = allocVector(LGLSXP, n));

    if (code == EQOP) {
        if (n2 == 1) {
            x2 = STRING_ELT(s2,0);
            for (i = 0; i<n; i++) {
                x1 = STRING_ELT(s1,i);
                LOGICAL(ans)[i] = x1==NA_STRING || x2==NA_STRING ? NA_LOGICAL
                                : SEQL(x1, x2) ? T : F;
            }
        }
        else if (n1 == 1) {
            x1 = STRING_ELT(s1,0);
            for (i = 0; i<n; i++) {
                x2 = STRING_ELT(s2,i);
                LOGICAL(ans)[i] = x1==NA_STRING || x2==NA_STRING ? NA_LOGICAL
                                : SEQL(x1, x2) ? T : F;
            }
        }
        else if (n1 == n2) {
            for (i = 0; i<n; i++) {
	        x1 = STRING_ELT(s1,i);
                x2 = STRING_ELT(s2,i);
                LOGICAL(ans)[i] = x1==NA_STRING || x2==NA_STRING ? NA_LOGICAL
                                : SEQL(x1, x2) ? T : F;
            }
        }
        else {
	    mod_iterate(n1, n2, i1, i2) {
	        x1 = STRING_ELT(s1,i1);
                x2 = STRING_ELT(s2,i2);
                LOGICAL(ans)[i] = x1==NA_STRING || x2==NA_STRING ? NA_LOGICAL
                                : SEQL(x1, x2) ? T : F;
            }
	}
    }
    else { /* LTOP */
        if (n2 == 1) {
            x2 = STRING_ELT(s2,0);
            for (i = 0; i<n; i++) {
                x1 = STRING_ELT(s1,i);
                if (x1 == NA_STRING || x2 == NA_STRING)
                    LOGICAL(ans)[i] = NA_LOGICAL;
                else if (x1 == x2)
                    LOGICAL(ans)[i] = F;
                else {
                    errno = 0; /* POSIX may use when outside collation domain */
                    res = Scollate(x1, x2);
                    LOGICAL(ans)[i] = errno ? NA_LOGICAL : res < 0 ? T : F;
                    VMAXSET(vmax);  /* release storage mabye used by Scollate */
                }
            }
        }
        else if (n1 == 1) {
            x1 = STRING_ELT(s1,0);
            for (i = 0; i<n; i++) {
                x2 = STRING_ELT(s2,i);
                if (x1 == NA_STRING || x2 == NA_STRING)
                    LOGICAL(ans)[i] = NA_LOGICAL;
                else if (x1 == x2)
                    LOGICAL(ans)[i] = F;
                else {
                    errno = 0; /* POSIX may use when outside collation domain */
                    res = Scollate(x1, x2);
                    LOGICAL(ans)[i] = errno ? NA_LOGICAL : res < 0 ? T : F;
                    VMAXSET(vmax);  /* release storage mabye used by Scollate */
                }
            }
        }
        else if (n1 == n2) {
            for (i = 0; i<n; i++) {
	        x1 = STRING_ELT(s1,i);
                x2 = STRING_ELT(s2,i);
                if (x1 == NA_STRING || x2 == NA_STRING)
                    LOGICAL(ans)[i] = NA_LOGICAL;
                else if (x1 == x2)
                    LOGICAL(ans)[i] = F;
                else {
                    errno = 0; /* POSIX may use when outside collation domain */
                    res = Scollate(x1, x2);
                    LOGICAL(ans)[i] = errno ? NA_LOGICAL : res < 0 ? T : F;
                    VMAXSET(vmax);  /* release storage mabye used by Scollate */
                }
            }
        }
        else {
            mod_iterate(n1, n2, i1, i2) {
                x1 = STRING_ELT(s1,i1);
                x2 = STRING_ELT(s2,i2);
                if (x1 == NA_STRING || x2 == NA_STRING)
                    LOGICAL(ans)[i] = NA_LOGICAL;
                else if (x1 == x2)
                    LOGICAL(ans)[i] = F;
                else {
                    errno = 0; /* POSIX may use when outside collation domain */
                    res = Scollate(x1, x2);
                    LOGICAL(ans)[i] = errno ? NA_LOGICAL : res < 0 ? T : F;
                    VMAXSET(vmax);  /* release storage mabye used by Scollate */
                }
            }
        }
    }

    UNPROTECT(1);
    return ans;
}

static SEXP string_relop_and(RELOP_TYPE code, int F, SEXP s1, SEXP s2)
{
    int i, i1, i2, n, n1, n2, res;
    SEXP x1, x2;
    int T = !F;
    int ans;

    n1 = LENGTH(s1);
    n2 = LENGTH(s2);
    n = (n1 > n2) ? n1 : n2;

    ans = TRUE;

    if (code == EQOP) {
        if (n2 == 1) {
            x2 = STRING_ELT(s2,0);
            if (x2 == NA_STRING)
                ans = NA_LOGICAL;
            else
                for (i = 0; i<n; i++) {
                    x1 = STRING_ELT(s1,i);
                    if (x1==NA_STRING)
                        ans = NA_LOGICAL;
                    else if (SEQL(x1, x2) ? F : T)
                        goto false;
            }
        }
        else if (n1 == 1) {
            x1 = STRING_ELT(s1,0);
            if (x1 == NA_STRING)
                ans = NA_LOGICAL;
            else
                for (i = 0; i<n; i++) {
                    x2 = STRING_ELT(s2,i);
                    if (x2==NA_STRING)
                        ans = NA_LOGICAL;
                    else if (SEQL(x1, x2) ? F : T)
                        goto false;
            }
        }
        else if (n1 == n2) {
            for (i = 0; i<n; i++) {
	        x1 = STRING_ELT(s1,i);
                x2 = STRING_ELT(s2,i);
                if (x1==NA_STRING || x2==NA_STRING)
                    ans = NA_LOGICAL;
                else if (SEQL(x1, x2) ? F : T)
                    goto false;
            }
        }
        else {
	    mod_iterate(n1, n2, i1, i2) {
	        x1 = STRING_ELT(s1,i1);
                x2 = STRING_ELT(s2,i2);
                if (x1==NA_STRING || x2==NA_STRING)
                    ans = NA_LOGICAL;
                else if (SEQL(x1, x2) ? F : T)
                    goto false;
            }
	}
    }
    else { /* LTOP */
	for (i = 0; i < n; i++) {
	    x1 = STRING_ELT(s1, i % n1);
	    x2 = STRING_ELT(s2, i % n2);
	    if (x1 == NA_STRING || x2 == NA_STRING)
		ans = NA_LOGICAL;
	    else if (x1 == x2)
		goto false;
	    else {
                /* POSIX allows EINVAL when one of the strings contains
                   characters outside the collation domain. */
		errno = 0;
		res = Scollate(x1, x2);
                if (errno)
                    ans = NA_LOGICAL;
                else if (res < 0 ? F : T)
                    goto false;
	    }
	}
    }

    return ScalarLogicalMaybeConst(ans);

false:
    return ScalarLogicalMaybeConst(FALSE);
}

static SEXP string_relop_or(RELOP_TYPE code, int F, SEXP s1, SEXP s2)
{
    int i, i1, i2, n, n1, n2, res;
    SEXP x1, x2;
    int T = !F;
    int ans;

    n1 = LENGTH(s1);
    n2 = LENGTH(s2);
    n = (n1 > n2) ? n1 : n2;

    ans = FALSE;

    if (code == EQOP) {
        if (n2 == 1) {
            x2 = STRING_ELT(s2,0);
            if (x2 == NA_STRING)
                ans = NA_LOGICAL;
            else
                for (i = 0; i<n; i++) {
                    x1 = STRING_ELT(s1,i);
                    if (x1==NA_STRING)
                        ans = NA_LOGICAL;
                    else if (SEQL(x1, x2) ? T : F)
                        goto true;
            }
        }
        else if (n1 == 1) {
            x1 = STRING_ELT(s1,0);
            if (x1 == NA_STRING)
                ans = NA_LOGICAL;
            else
                for (i = 0; i<n; i++) {
                    x2 = STRING_ELT(s2,i);
                    if (x2==NA_STRING)
                        ans = NA_LOGICAL;
                    else if (SEQL(x1, x2) ? T : F)
                        goto true;
            }
        }
        else if (n1 == n2) {
            for (i = 0; i<n; i++) {
	        x1 = STRING_ELT(s1,i);
                x2 = STRING_ELT(s2,i);
                if (x1==NA_STRING || x2==NA_STRING)
                    ans = NA_LOGICAL;
                else if (SEQL(x1, x2) ? T : F)
                    goto true;
            }
        }
        else {
	    mod_iterate(n1, n2, i1, i2) {
	        x1 = STRING_ELT(s1,i1);
                x2 = STRING_ELT(s2,i2);
                if (x1==NA_STRING || x2==NA_STRING)
                    ans = NA_LOGICAL;
                else if (SEQL(x1, x2) ? T : F)
                    goto true;
            }
	}
    }
    else { /* LTOP */
	for (i = 0; i < n; i++) {
	    x1 = STRING_ELT(s1, i % n1);
	    x2 = STRING_ELT(s2, i % n2);
	    if (x1 == NA_STRING || x2 == NA_STRING)
		ans = NA_LOGICAL;
	    else if (x1 != x2) {
                /* POSIX allows EINVAL when one of the strings contains
                   characters outside the collation domain. */
		errno = 0;
		res = Scollate(x1, x2);
                if (errno)
                    ans = NA_LOGICAL;
                else if (res < 0 ? T : F)
                    goto true;
	    }
	}
    }

    return ScalarLogicalMaybeConst(ans);

true:
    return ScalarLogicalMaybeConst(TRUE);
}

static SEXP string_relop_sum(RELOP_TYPE code, int F, SEXP s1, SEXP s2)
{
    int i, i1, i2, n, n1, n2, res;
    SEXP x1, x2;
    int T = !F;
    int ans;

    n1 = LENGTH(s1);
    n2 = LENGTH(s2);
    n = (n1 > n2) ? n1 : n2;

    ans = 0;

    if (code == EQOP) {
        if (n2 == 1) {
            x2 = STRING_ELT(s2,0);
            if (x2 == NA_STRING)
                ans = NA_INTEGER;
            else
                for (i = 0; i<n; i++) {
                    x1 = STRING_ELT(s1,i);
                    if (x1==NA_STRING) {
                        ans = NA_INTEGER;
                        break;
                    }
                    else if (SEQL(x1, x2) ? T : F)
                        ans += 1;
            }
        }
        else if (n1 == 1) {
            x1 = STRING_ELT(s1,0);
            if (x1 == NA_STRING)
                ans = NA_INTEGER;
            else
                for (i = 0; i<n; i++) {
                    x2 = STRING_ELT(s2,i);
                    if (x2==NA_STRING) {
                        ans = NA_INTEGER;
                        break;
                    }
                    else if (SEQL(x1, x2) ? T : F)
                        ans += 1;
            }
        }
        else if (n1 == n2) {
            for (i = 0; i<n; i++) {
	        x1 = STRING_ELT(s1,i);
                x2 = STRING_ELT(s2,i);
                if (x1==NA_STRING || x2==NA_STRING) {
                    ans = NA_INTEGER;
                    break;
                }
                else if (SEQL(x1, x2) ? T : F)
                    ans += 1;
            }
        }
        else {
	    mod_iterate(n1, n2, i1, i2) {
	        x1 = STRING_ELT(s1,i1);
                x2 = STRING_ELT(s2,i2);
                if (x1==NA_STRING || x2==NA_STRING) {
                    ans = NA_INTEGER;
                    break;
                }
                else if (SEQL(x1, x2) ? T : F)
                    ans += 1;
            }
	}
    }
    else { /* LTOP */
	for (i = 0; i < n; i++) {
	    x1 = STRING_ELT(s1, i % n1);
	    x2 = STRING_ELT(s2, i % n2);
	    if (x1 == NA_STRING || x2 == NA_STRING) {
		ans = NA_INTEGER;
                break;
            }
	    else if (x1 != x2) {
                /* POSIX allows EINVAL when one of the strings contains
                   characters outside the collation domain. */
		errno = 0;
		res = Scollate(x1, x2);
                if (errno) {
                    ans = NA_INTEGER;
                    break;
                }
                else if (res < 0 ? T : F)
                    ans += 1;
	    }
	}
    }

    return ScalarIntegerMaybeConst(ans);
}


/* MAIN PART OF IMPLEMENTATION OF RELATIONAL OPERATORS.  Called from
   do_relop below, and from elsewhere. */

#define T_relop THRESHOLD_ADJUST(24) 

SEXP attribute_hidden R_relop (SEXP call, SEXP op, SEXP x, SEXP y, 
                               int objx, int objy, SEXP env, int variant)
{
    SEXP klass = R_NilValue;
    SEXP tsp = R_NilValue;
    SEXP xnames, ynames, tmp, ans, dims;
    int xarray, yarray, xts, yts, itmp;
    Rboolean mismatch = FALSE, iS;
    PROTECT_INDEX xpi, ypi;

    /* Reduce operation codes to EQOP and LTOP by swapping and negating. */

    RELOP_TYPE code = (RELOP_TYPE) PRIMVAL(op);
    int negate = 0;

    switch (code) {
    case NEOP: 
        code = EQOP; 
        negate = 1; 
        break; 
    case GTOP: 
        code = LTOP; 
        tmp = x; x = y; y = tmp; 
        itmp = objx; objx = objy; objy = itmp; 
        break;
    case LEOP:
        code = LTOP;
        negate = 1;
        tmp = x; x = y; y = tmp;
        itmp = objx; objx = objy; objy = itmp; 
        break;
    case GEOP:
        code = LTOP;
        negate = 1;
        break;
    default:
        break;
    }

    /* Get types and lengths of operands.  Pretend that logical is
       integer, as they have the same representation. */

    SEXPTYPE typeof_x = TYPEOF(x);
    SEXPTYPE typeof_y = TYPEOF(y);

    if (typeof_x == LGLSXP) typeof_x = INTSXP;
    if (typeof_y == LGLSXP) typeof_y = INTSXP;

    int nx = (ATOMIC_VECTOR_TYPES >> typeof_x) & 1 ? LENGTH(x) : length(x);
    int ny = (ATOMIC_VECTOR_TYPES >> typeof_y) & 1 ? LENGTH(y) : length(y);
    int n = nx>ny ? nx : ny;

    /* Handle integer/logical/real vectors that have no attributes (or whose
       attributes we will ignore) quickly. */ 

    if ((typeof_x == REALSXP || typeof_x == INTSXP)
          && (typeof_y == REALSXP || typeof_y == INTSXP)
          && nx > 0 && ny > 0
          && ((variant & VARIANT_ANY_ATTR) != 0
                || !HAS_ATTRIB(x) && !HAS_ATTRIB(y))) {

        /* Handle scalars even quicker using ScalarLogicalMaybeConst. */
    
        if (nx==1 && ny==1) {

            WAIT_UNTIL_COMPUTED_2(x,y);

            /* Assumes integers can be represented to full precision as reals */

            double x1 = typeof_x == REALSXP ? REAL(x)[0]
               : INTEGER(x)[0]!=NA_INTEGER ? INTEGER(x)[0] : NA_REAL;

            double y1 = typeof_y == REALSXP ? REAL(y)[0]
               : INTEGER(y)[0]!=NA_INTEGER ? INTEGER(y)[0] : NA_REAL;

            int result = ISNAN(x1) || ISNAN(y1) ? NA_LOGICAL
                       : code == EQOP ? x1 == y1 : /* LTOP */ x1 < y1;

            return ScalarLogicalMaybeConst (negate && result != NA_LOGICAL 
                                             ? !result : result);
        } 
        else {
            PROTECT2(x,y);
            if (((nx > ny) ? nx % ny : ny % nx) != 0) {
 	            warningcall (call,
          _("longer object length is not a multiple of shorter object length"));
            }

            if (typeof_x != REALSXP && typeof_y == REALSXP)
                x = coerceVector(x,REALSXP);
            else if (typeof_y != REALSXP && typeof_x == REALSXP)
                y = coerceVector(y,REALSXP);
            UNPROTECT(2);
            PROTECT2(x,y);
            PROTECT3(dims=R_NilValue,xnames=R_NilValue,ynames=R_NilValue);
            xts = yts = 0;
        }
    }

    else { /* the general case */

        PROTECT_WITH_INDEX(x, &xpi);
        PROTECT_WITH_INDEX(y, &ypi);

        /* That symbols and calls were allowed was undocumented prior to
           R 2.5.0.  We deparse them as deparse() would, minus attributes */

        if ((iS = isSymbol(x)) || typeof_x == LANGSXP) {
            SEXP tmp = allocVector(STRSXP, 1);
            PROTECT(tmp);
            SET_STRING_ELT(tmp, 0, (iS) ? PRINTNAME(x) :
                           STRING_ELT(deparse1(x, 0, DEFAULTDEPARSE), 0));
            REPROTECT(x = tmp, xpi);
            typeof_x = STRSXP;
            UNPROTECT(1);
        }
        if ((iS = isSymbol(y)) || typeof_y == LANGSXP) {
            SEXP tmp = allocVector(STRSXP, 1);
            PROTECT(tmp);
            SET_STRING_ELT(tmp, 0, (iS) ? PRINTNAME(y) :
                           STRING_ELT(deparse1(y, 0, DEFAULTDEPARSE), 0));
            REPROTECT(y = tmp, ypi);
            typeof_y = STRSXP;
            UNPROTECT(1);
        }

        if (!isVector(x) || !isVector(y)) {
            if (isNull(x) || isNull(y)) {
                UNPROTECT(2);
                return allocVector(LGLSXP,0);
            }
            errorcall(call,
              _("comparison (%d) is possible only for atomic and list types"),
              PRIMVAL(op));
        }

        if (typeof_x == EXPRSXP || typeof_y == EXPRSXP)
            errorcall(call, _("comparison is not allowed for expressions"));

        /* At this point, x and y are both atomic or vector list */

        if (LENGTH(x) <= 0 || LENGTH(y) <= 0) {
            UNPROTECT(2);
            return allocVector(LGLSXP,0);
        }

        mismatch = FALSE;
        xarray = isArray(x);
        yarray = isArray(y);
        xts = isTs(x);
        yts = isTs(y);
        if (nx > 0 && ny > 0)
            mismatch = ((nx > ny) ? nx % ny : ny % nx) != 0;

        if (xarray || yarray) {
            if (xarray && yarray) {
                if (!conformable(x, y))
                    errorcall(call, _("non-conformable arrays"));
                PROTECT(dims = getAttrib(x, R_DimSymbol));
            }
            else if (xarray) {
                PROTECT(dims = getAttrib(x, R_DimSymbol));
            }
            else /*(yarray)*/ {
                PROTECT(dims = getAttrib(y, R_DimSymbol));
            }
            PROTECT(xnames = getAttrib(x, R_DimNamesSymbol));
            PROTECT(ynames = getAttrib(y, R_DimNamesSymbol));
        }
        else {
            PROTECT(dims = R_NilValue);
            PROTECT(xnames = getAttrib(x, R_NamesSymbol));
            PROTECT(ynames = getAttrib(y, R_NamesSymbol));
        }

        if (xts || yts) {
            if (xts && yts) {
                if (!tsConform(x, y))
                    errorcall(call, _("non-conformable time series"));
                PROTECT(tsp = getAttrib(x, R_TspSymbol));
                PROTECT(klass = !objx ? R_NilValue :getAttrib(x,R_ClassSymbol));
            }
            else if (xts) {
                if (length(x) < length(y))
                    ErrorMessage(call, ERROR_TSVEC_MISMATCH);
                PROTECT(tsp = getAttrib(x, R_TspSymbol));
                PROTECT(klass = !objx ? R_NilValue :getAttrib(x,R_ClassSymbol));
            }
            else /*(yts)*/ {
                if (length(y) < length(x))
            	ErrorMessage(call, ERROR_TSVEC_MISMATCH);
                PROTECT(tsp = getAttrib(y, R_TspSymbol));
                PROTECT(klass = !objy ? R_NilValue :getAttrib(y,R_ClassSymbol));
            }
        }

        if (mismatch)
            warningcall (call, 
          _("longer object length is not a multiple of shorter object length"));

        if (typeof_x == STRSXP || typeof_y == STRSXP) {
            if (typeof_x != STRSXP) REPROTECT(x = coerceVector(x, STRSXP), xpi);
            if (typeof_y != STRSXP) REPROTECT(y = coerceVector(y, STRSXP), ypi);
        }
        else if (typeof_x == CPLXSXP || typeof_y == CPLXSXP) {
            if (typeof_x!=CPLXSXP) REPROTECT(x = coerceVector(x, CPLXSXP), xpi);
            if (typeof_y!=CPLXSXP) REPROTECT(y = coerceVector(y, CPLXSXP), ypi);
            if (code != EQOP)
                errorcall (call, _("invalid comparison with complex values"));
        }
        else if (typeof_x == REALSXP || typeof_y == REALSXP) {
            if (typeof_x!=REALSXP) REPROTECT(x = coerceVector(x, REALSXP), xpi);
            if (typeof_y!=REALSXP) REPROTECT(y = coerceVector(y, REALSXP), ypi);
        }
        else if (typeof_x == INTSXP || typeof_y == INTSXP) {
            /* NOT isInteger, since it needs to be true for factors with
               VARIANT_UNCLASS_FLAG.  Assumes LOGICAL same as INTEGER. */
            if (typeof_x != INTSXP) REPROTECT(x = coerceVector(x, INTSXP), xpi);
            if (typeof_y != INTSXP) REPROTECT(y = coerceVector(y, INTSXP), ypi);
        }
        else if (typeof_x == RAWSXP || typeof_y == RAWSXP) {
            if (typeof_x != RAWSXP) REPROTECT(x = coerceVector(x, RAWSXP), xpi);
            if (typeof_y != RAWSXP) REPROTECT(y = coerceVector(y, RAWSXP), ypi);
        }
        else 
            errorcall (call, 
                       _("comparison of these types is not implemented"));
    }

    if (typeof_x == STRSXP || typeof_y == STRSXP) {
        WAIT_UNTIL_COMPUTED_2(x,y);
        switch (VARIANT_KIND(variant)) {
        case VARIANT_AND: 
            ans = string_relop_and (code, negate, x, y); 
            if (xts || yts) UNPROTECT(2);
            UNPROTECT(5);
            return ans;
        case VARIANT_OR:
            ans = string_relop_or (code, negate, x, y);
            if (xts || yts) UNPROTECT(2);
            UNPROTECT(5);
            return ans;
        case VARIANT_SUM:
            ans = string_relop_sum (code, negate, x, y);
            if (xts || yts) UNPROTECT(2);
            UNPROTECT(5);
            return ans;
        default:
            PROTECT(ans = string_relop (code, negate, x, y));
            break;
        }
    }
    else /* not strings */ {
        helpers_op_t codeop = (code<<1) | negate;
        switch (VARIANT_KIND(variant)) {
        case VARIANT_AND: 
            WAIT_UNTIL_COMPUTED_2(x,y);
            ans = allocVector1LGL();
            task_relop_and (codeop, ans, x, y); 
            if (xts || yts) UNPROTECT(2);
            UNPROTECT(5);
            return ans;
        case VARIANT_OR:
            WAIT_UNTIL_COMPUTED_2(x,y);
            ans = allocVector1LGL();
            task_relop_or (codeop, ans, x, y); 
            if (xts || yts) UNPROTECT(2);
            UNPROTECT(5);
            return ans;
        case VARIANT_SUM:
            PROTECT(ans = allocVector1INT());
            if (ON_SCALAR_STACK(x) && ON_SCALAR_STACK(y)) {
<<<<<<< HEAD
                PROTECT(x = duplicate(x));
                y = duplicate(y);
                UNPROTECT(1);
            }
            else if (ON_SCALAR_STACK(x)) x = duplicate(x);
            else if (ON_SCALAR_STACK(y)) y = duplicate(y);
=======
                PROTECT(x = DUP_STACK_VALUE(x));
                y = DUP_STACK_VALUE(y);
                UNPROTECT(1);
            }
            else if (ON_SCALAR_STACK(x)) x = DUP_STACK_VALUE(x);
            else if (ON_SCALAR_STACK(y)) y = DUP_STACK_VALUE(y);
>>>>>>> 4799285d
            DO_NOW_OR_LATER2 (variant, n >= T_relop, 0, task_relop_sum, codeop, 
                              ans, x, y);
            if (xts || yts) UNPROTECT(2);
            UNPROTECT(6);
            return ans;
        default:
            PROTECT(ans = allocVector(LGLSXP,n));
            if (ON_SCALAR_STACK(x) && ON_SCALAR_STACK(y)) {
<<<<<<< HEAD
                PROTECT(x = duplicate(x));
                y = duplicate(y);
                UNPROTECT(1);
            }
            else if (ON_SCALAR_STACK(x)) x = duplicate(x);
            else if (ON_SCALAR_STACK(y)) y = duplicate(y);
=======
                PROTECT(x = DUP_STACK_VALUE(x));
                y = DUP_STACK_VALUE(y);
                UNPROTECT(1);
            }
            else if (ON_SCALAR_STACK(x)) x = DUP_STACK_VALUE(x);
            else if (ON_SCALAR_STACK(y)) y = DUP_STACK_VALUE(y);
>>>>>>> 4799285d
            DO_NOW_OR_LATER2 (variant, n >= T_relop, 0, task_relop, codeop, 
                              ans, x, y);
            break;
        }
    }

    /* Tack on dims, names, ts stuff, if necessary. */

    if (! (variant & VARIANT_ANY_ATTR)) {
        if (dims != R_NilValue) {
            setAttrib(ans, R_DimSymbol, dims);
            if (xnames != R_NilValue)
                setAttrib(ans, R_DimNamesSymbol, xnames);
            else if (ynames != R_NilValue)
                setAttrib(ans, R_DimNamesSymbol, ynames);
        }
        else if (xnames != R_NilValue && LENGTH(ans) == LENGTH(xnames))
            setAttrib(ans, R_NamesSymbol, xnames);
        else if (ynames != R_NilValue && LENGTH(ans) == LENGTH(ynames))
            setAttrib(ans, R_NamesSymbol, ynames);
    
        if (xts || yts) {
            setAttrib(ans, R_TspSymbol, tsp);
            setAttrib(ans, R_ClassSymbol, klass);
            UNPROTECT(2);
        }
    }

    UNPROTECT(6);
    return ans;
}


/* RELATIONAL OPERATORS.  May dispatch by class; otherwise implemented 
   by R_relop. */

static SEXP do_relop(SEXP call, SEXP op, SEXP args, SEXP env, int variant)
{
    SEXP argsevald, ans, x, y;
    int objx, objy;

    /* Evaluate arguments, maybe putting them on the scalar stack. */

    SEXP sv_scalar_stack = R_scalar_stack;

    PROTECT(argsevald = 
      scalar_stack_eval2 (args, &x, &y, &objx, &objy, env, call, variant));
    PROTECT2(x,y);

    /* Check for dispatch on S3 or S4 objects. */

    if (objx || objy) {
        if (DispatchGroup("Ops", call, op, argsevald, env, &ans)) {
            UNPROTECT(3);
            return ans;
        }
    }

    /* Check argument count now (after dispatch, since other methods may allow
       other argument count). */

    checkArity(op,argsevald);

    /* Arguments are now in x and y, and are protected.  They may be on
       the scalar stack, but if so are popped off here (but retain their
       values if eval is not called). */

    /* Below does same as POP_IF_TOP_OF_STACK(y); POP_IF_TOP_OF_STACK(x);
       but faster. */

    R_scalar_stack = sv_scalar_stack;

    ans = R_relop (call, op, x, y, objx, objy, env, variant);

    UNPROTECT(3);
    return ans;
}


/* BITWISE INTEGER OPERATORS.  Used for "octmode" versions of the !,
   &, |, and xor operator, defined in 'base' (not for the operations
   on raw bytes). */

SEXP bitwiseNot(SEXP a)
{
    int  m = LENGTH(a);
    SEXP ans = allocVector(INTSXP, m);
    for(int i = 0; i < m; i++) INTEGER(ans)[i] =  ~INTEGER(a)[i];
    return ans;
}

SEXP bitwiseAnd(SEXP a, SEXP b)
{
    int  m = LENGTH(a), n = LENGTH(b), mn = (m && n) ? fmax2(m, n) : 0;
    SEXP ans = allocVector(INTSXP, mn);
    for(int i = 0; i < mn; i++)
	INTEGER(ans)[i] = INTEGER(a)[i%m] & INTEGER(b)[i%n];
    return ans;
}

SEXP bitwiseOr(SEXP a, SEXP b)
{
    int  m = LENGTH(a), n = LENGTH(b), mn = (m && n) ? fmax2(m, n) : 0;
    SEXP ans = allocVector(INTSXP, mn);
    for(int i = 0; i < mn; i++)
	INTEGER(ans)[i] = INTEGER(a)[i%m] | INTEGER(b)[i%n];
    return ans;
}

SEXP bitwiseXor(SEXP a, SEXP b)
{
    int  m = LENGTH(a), n = LENGTH(b), mn = (m && n) ? fmax2(m, n) : 0;
    SEXP ans = allocVector(INTSXP, mn);
    for(int i = 0; i < mn; i++)
	INTEGER(ans)[i] = INTEGER(a)[i%m] ^ INTEGER(b)[i%n];
    return ans;
}


/* FUNTAB entries defined in this source file. See names.c for documentation. */

attribute_hidden FUNTAB R_FunTab_relop[] =
{
/* printname	c-entry		offset	eval	arity	pp-kind	     precedence	rightassoc */

/* Relational Operators, all primitives */
/* these are group generic and so need to eval args (inside, as special) */

{"==",		do_relop,	EQOP,	1000,	2,	{PP_BINARY,  PREC_COMPARE,0}},
{"!=",		do_relop,	NEOP,	1000,	2,	{PP_BINARY,  PREC_COMPARE,0}},
{"<",		do_relop,	LTOP,	1000,	2,	{PP_BINARY,  PREC_COMPARE,0}},
{"<=",		do_relop,	LEOP,	1000,	2,	{PP_BINARY,  PREC_COMPARE,0}},
{">=",		do_relop,	GEOP,	1000,	2,	{PP_BINARY,  PREC_COMPARE,0}},
{">",		do_relop,	GTOP,	1000,	2,	{PP_BINARY,  PREC_COMPARE,0}},

{NULL,		NULL,		0,	0,	0,	{PP_INVALID, PREC_FN,	0}}
};<|MERGE_RESOLUTION|>--- conflicted
+++ resolved
@@ -1204,21 +1204,12 @@
         case VARIANT_SUM:
             PROTECT(ans = allocVector1INT());
             if (ON_SCALAR_STACK(x) && ON_SCALAR_STACK(y)) {
-<<<<<<< HEAD
-                PROTECT(x = duplicate(x));
-                y = duplicate(y);
-                UNPROTECT(1);
-            }
-            else if (ON_SCALAR_STACK(x)) x = duplicate(x);
-            else if (ON_SCALAR_STACK(y)) y = duplicate(y);
-=======
                 PROTECT(x = DUP_STACK_VALUE(x));
                 y = DUP_STACK_VALUE(y);
                 UNPROTECT(1);
             }
             else if (ON_SCALAR_STACK(x)) x = DUP_STACK_VALUE(x);
             else if (ON_SCALAR_STACK(y)) y = DUP_STACK_VALUE(y);
->>>>>>> 4799285d
             DO_NOW_OR_LATER2 (variant, n >= T_relop, 0, task_relop_sum, codeop, 
                               ans, x, y);
             if (xts || yts) UNPROTECT(2);
@@ -1227,21 +1218,12 @@
         default:
             PROTECT(ans = allocVector(LGLSXP,n));
             if (ON_SCALAR_STACK(x) && ON_SCALAR_STACK(y)) {
-<<<<<<< HEAD
-                PROTECT(x = duplicate(x));
-                y = duplicate(y);
-                UNPROTECT(1);
-            }
-            else if (ON_SCALAR_STACK(x)) x = duplicate(x);
-            else if (ON_SCALAR_STACK(y)) y = duplicate(y);
-=======
                 PROTECT(x = DUP_STACK_VALUE(x));
                 y = DUP_STACK_VALUE(y);
                 UNPROTECT(1);
             }
             else if (ON_SCALAR_STACK(x)) x = DUP_STACK_VALUE(x);
             else if (ON_SCALAR_STACK(y)) y = DUP_STACK_VALUE(y);
->>>>>>> 4799285d
             DO_NOW_OR_LATER2 (variant, n >= T_relop, 0, task_relop, codeop, 
                               ans, x, y);
             break;
