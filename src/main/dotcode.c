/*
 *  pqR : A pretty quick version of R
 *  Copyright (C) 2013, 2014 by Radford M. Neal
 *
 *  Based on R : A Computer Language for Statistical Data Analysis
 *  Copyright (C) 1995  Robert Gentleman and Ross Ihaka
 *  Copyright (C) 1997--2012  The R Core Team
 *  Copyright (C) 2003	      The R Foundation
 *
 *  The changes in pqR from R-2.15.0 distributed by the R Core Team are
 *  documented in the NEWS and MODS files in the top-level source directory.
 *  This module incorporates changes made in R Core releases R-2.15.1, 
 *  R-2.15.2, and R-2.15.3.
 *
 *  This program is free software; you can redistribute it and/or modify
 *  it under the terms of the GNU General Public License as published by
 *  the Free Software Foundation; either version 2 of the License, or
 *  (at your option) any later version.
 *
 *  This program is distributed in the hope that it will be useful,
 *  but WITHOUT ANY WARRANTY; without even the implied warranty of
 *  MERCHANTABILITY or FITNESS FOR A PARTICULAR PURPOSE.  See the
 *  GNU General Public License for more details.
 *
 *  You should have received a copy of the GNU General Public License
 *  along with this program; if not, a copy is available at
 *  http://www.r-project.org/Licenses/
 */

#ifdef HAVE_CONFIG_H
# include <config.h>
#endif

#define USE_FAST_PROTECT_MACROS
#define R_USE_SIGNALS 1
#include <Defn.h>
#include <ctype.h> /* for tolower */
#include <string.h>
#include <errno.h>

#include <Rmath.h>

#include <R_ext/GraphicsEngine.h> /* needed for GEDevDesc in do_Externalgr */

#include <R_ext/Riconv.h>

#include <helpers/helpers-app.h>


/* Trim special arguments from argument list for .Call, .External, .C or
   .Fortran.  These arguments are removed (destructively) from the argument 
   list.  The second argument is 1 for .C/.Fortran, 0 for .Call/.External, 
   and controls whether NAOK, DUP, and ENCODING are allowed.  The results
   are returned in the special_args structure passed.  The number or remaining
   arguments, apart from the first, is returned as the value of trimargs.

   Note that no action regarding these arguments is taken here - they are 
   just found, removed, and returned.  NAOK defaults to FALSE, DUP to TRUE, 
   ENCODING to C R_NilValue, and PACKAGE to C R_NilValue. 

   Also checks that the first argument is present and unnamed.  Note 
   that since this argument is always present, removal of later arguments
   won't change the head of the argument list. */

struct special_args { int naok, dup; SEXP encoding, pkg; };

static int trimargs (SEXP args, int C_Fort, struct special_args *r, SEXP call)
{ 
    int naokused=0, dupused=0, encused=0, pkgused=0, nargs=0;
    const char *p;
    SEXP s, t, prev;

    if (args == R_NilValue)
        errorcall(call, _("'.NAME' is missing"));
    if (TAG(args) != R_NilValue)
        warningcall(call, "the first argument should not be named");

    r->naok = FALSE;
    r->dup = TRUE;
    r->encoding = R_NilValue;
    r->pkg = R_NilValue;

    prev = args;

    for (s = CDR(args); s != R_NilValue; s = CDR(s)) {

        if (TAG(s) == R_PkgSymbol) {
            r->pkg = CAR(s);
            if (pkgused) warningcall(call,_("PACKAGE used more than once"));
            pkgused = 1;
            goto remove;
        }

        if (C_Fort) {

            if (TAG(s) == R_EncSymbol) {
                r->encoding = CAR(s);
                if (encused) warningcall(call,_("ENCODING used more than once"));
                encused = 1;
                goto remove;
            }
     
            if (TAG(s) == R_NaokSymbol) {
                r->naok = asLogical(CAR(s));
                if (naokused) warningcall(call,_("NAOK used more than once"));
                naokused = 1;
                goto remove;
            }
    
            if (TAG(s) == R_DupSymbol) {
                r->dup = asLogical(CAR(s));
                if (dupused) warningcall(call,_("DUP used more than once"));
                dupused = 1;
                goto remove;
            }
        }

        nargs += 1;
        prev = s;
        continue;

      remove:
        CDR(prev) = CDR(s);
    }

<<<<<<< HEAD
/* Trim special arguments from argument list for .Call, .External, .C or
   .Fortran.  These arguments are removed (destructively) from the argument 
   list.  The second argument is 1 for .C/.Fortran, 0 for .Call/.External, 
   and controls whether NAOK, DUP, and ENCODING are allowed.  The results
   are returned in the special_args structure passed.  The number or remaining
   arguments, apart from the first, is returned as the value of trimargs.

   Note that no action regarding these arguments is taken here - they are 
   just found, removed, and returned.  NAOK defaults to FALSE, DUP to TRUE, 
   ENCODING to C R_NilValue, and PACKAGE to C R_NilValue. 

   Also checks that the first argument is present and unnamed.  Note 
   that since this argument is always present, removal of later arguments
   won't change the head of the argument list. */

struct special_args { int naok, dup; SEXP encoding, pkg; };

static int trimargs (SEXP args, int C_Fort, struct special_args *r, SEXP call)
{ 
    int naokused=0, dupused=0, encused=0, pkgused=0, nargs=0;
    const char *p;
    SEXP s, t, prev;

    if (args == R_NilValue)
        errorcall(call, _("'.NAME' is missing"));
    if (TAG(args) != R_NilValue)
        warningcall(call, "the first argument should not be named");

    r->naok = FALSE;
    r->dup = TRUE;
    r->encoding = R_NilValue;
    r->pkg = R_NilValue;

    prev = args;

    for (s = CDR(args); s != R_NilValue; s = CDR(s)) {

        if (TAG(s) == R_PkgSymbol) {
            r->pkg = CAR(s);
            if (pkgused) warningcall(call,_("PACKAGE used more than once"));
            pkgused = 1;
            goto remove;
        }

        if (C_Fort) {

            if (TAG(s) == R_EncSymbol) {
                r->encoding = CAR(s);
                if (encused) warningcall(call,_("ENCODING used more than once"));
                encused = 1;
                goto remove;
            }
     
            if (TAG(s) == R_NaokSymbol) {
                r->naok = asLogical(CAR(s));
                if (naokused) warningcall(call,_("NAOK used more than once"));
                naokused = 1;
                goto remove;
            }
    
            if (TAG(s) == R_DupSymbol) {
                r->dup = asLogical(CAR(s));
                if (dupused) warningcall(call,_("DUP used more than once"));
                dupused = 1;
                goto remove;
            }
        }

        nargs += 1;
        prev = s;
        continue;

      remove:
        CDR(prev) = CDR(s);
    }

=======
>>>>>>> 13cc410e
    return nargs;
}


#include <Rdynpriv.h>
// Odd: 'type' is really this enum
enum {NOT_DEFINED, FILENAME, DLL_HANDLE, R_OBJECT};
typedef struct {
    char DLLname[PATH_MAX];
    HINSTANCE dll;
    SEXP  obj;
    int type;
} DllReference;

/* Maximum length of entry-point name, including nul terminator */
#define MaxSymbolBytes 1024

/* Maximum number of args to .C, .Fortran and .Call */
#define MAX_ARGS 65

/* This looks up entry points in DLLs in a platform specific way. */
static DL_FUNC
R_FindNativeSymbolFromDLL(char *name, DllReference *dll,
			  R_RegisteredNativeSymbol *symbol, SEXP env);


/* Called from resolveNativeRoutine.

  Checks whether the specified object correctly identifies a native routine.
  op is the supplied value for .NAME.  This can be
   a) a string (when this does nothing).
   b) an external pointer giving the address of the routine
      (e.g. getNativeSymbolInfo("foo")$address)
   c) or a NativeSymbolInfo itself  (e.g. getNativeSymbolInfo("foo"))

   It copies the symbol name to buf.

   NB: in the last two cases it sets fun and symbol as well!
 */
static void processSymbolId (SEXP op, SEXP call, DL_FUNC *fun,
                             R_RegisteredNativeSymbol *symbol, char *buf)
{
    if (isValidString(op))
        return;

    if (TYPEOF(op) != EXTPTRSXP && inherits(op, "NativeSymbolInfo"))
        op = VECTOR_ELT(op,1);

    if (TYPEOF(op) == EXTPTRSXP) {
	char *p = NULL;
        *fun = NULL;
	if (R_ExternalPtrTag(op) == R_NativeSymbolSymbol)
	   *fun = R_ExternalPtrAddrFn(op);
	else if(R_ExternalPtrTag(op) == R_RegisteredNativeSymbolSymbol) {
	   R_RegisteredNativeSymbol *tmp;
	   tmp = (R_RegisteredNativeSymbol *) R_ExternalPtrAddr(op);
	   if(tmp) {
	      if(symbol->type != R_ANY_SYM && symbol->type != tmp->type)
		 errorcall(call, _("NULL value passed as symbol address"));
		/* Check the type of the symbol. */
	      switch(symbol->type) {
	      case R_C_SYM:
		  *fun = tmp->symbol.c->fun;
		  p = tmp->symbol.c->name;
		  break;
	      case R_CALL_SYM:
		  *fun = tmp->symbol.call->fun;
		  p = tmp->symbol.call->name;
		  break;
	      case R_FORTRAN_SYM:
		  *fun = tmp->symbol.fortran->fun;
		  p = tmp->symbol.fortran->name;
		  break;
	      case R_EXTERNAL_SYM:
		  *fun = tmp->symbol.external->fun;
		  p = tmp->symbol.external->name;
		  break;
	      default:
		 /* Something unintended has happened if we get here. */
		  errorcall(call, _("Unimplemented type %d in createRSymbolObject"),
			    symbol->type);
		  break;
	      }
	      *symbol = *tmp;
	   }
	}

	if(*fun == NULL)
	    errorcall(call, _("NULL value passed as symbol address"));

	/* copy the symbol name. */
	if (p) {
            if (!copy_1_string(buf,MaxSymbolBytes,p))
		error(_("symbol '%s' is too long"), p);
	}

	return;
    }

    errorcall(call,
     _("first argument must be a string (of length 1) or native symbol reference"));
}


/*
  This is the routine that is called by do_dotCode, do_dotcall and
  do_External to find the DL_FUNC to invoke. It handles processing
  the PACKAGE argument, if present, and also takes care of
  the cases where we are given a NativeSymbolInfo object, an
  address directly, and if the DLL is specified. If no PACKAGE is
  provided, we check whether the calling function is in a namespace
  and look there.
*/

//#define CHECK_NAMSPACE_RESOLUTION 1

static void
resolveNativeRoutine(SEXP args, DL_FUNC *fun, R_RegisteredNativeSymbol *symbol,
                     SEXP pkg, char *buf, SEXP call, SEXP env)
{
    SEXP op;
    char *q;
    const char *p, *name; 

    DllReference dll;
    /* Null string for DLLname is shorthand for 'all' in R_FindSymbol, but
       should never be supplied */
    dll.DLLname[0] = 0; dll.dll = NULL; dll.obj = NULL; dll.type = NOT_DEFINED;
    
    op = CAR(args);  // value of .NAME =

    processSymbolId(op, call, fun, symbol, buf); /* May set fun, symbol, buf */

    if (TYPEOF(pkg) == STRSXP) {
        if (LENGTH(pkg) != 1)
	    error(_("PACKAGE argument must be a single character string"));
        name = translateChar (STRING_ELT (pkg,0));
        /* allow the package: form of the name, as returned by find */
        if(strncmp(name, "package:", 8) == 0) name += 8;
        if (!copy_1_string (dll.DLLname, PATH_MAX, name))
            error(_("PACKAGE argument is too long"));
        dll.obj = pkg; /* ?? */
        dll.type = FILENAME;
<<<<<<< HEAD
    }
    else if (pkg != R_NilValue) {
        /* Have a DLL object, which is not something documented .... */
        if(TYPEOF(pkg) == EXTPTRSXP) {
            dll.dll = (HINSTANCE) R_ExternalPtrAddr(pkg);
            dll.obj = pkg; /* ?? */
            dll.type = DLL_HANDLE;
        } else if(TYPEOF(pkg) == VECSXP) {
            dll.obj = pkg; /* ?? */
            dll.type = R_OBJECT;
            strcpy(dll.DLLname,
                   translateChar(STRING_ELT(VECTOR_ELT(pkg, 1), 0)));
            dll.dll = (HINSTANCE) R_ExternalPtrAddr(VECTOR_ELT(pkg, 4));
        } else 
            error("incorrect type (%s) of PACKAGE argument\n",
        	  type2char(TYPEOF(pkg)));
=======
>>>>>>> 13cc410e
    }
    else if (pkg != R_NilValue) {
        /* Have a DLL object, which is not something documented .... */
        if(TYPEOF(pkg) == EXTPTRSXP) {
            dll.dll = (HINSTANCE) R_ExternalPtrAddr(pkg);
            dll.obj = pkg; /* ?? */
            dll.type = DLL_HANDLE;
        } else if(TYPEOF(pkg) == VECSXP) {
            dll.obj = pkg; /* ?? */
            dll.type = R_OBJECT;
            strcpy(dll.DLLname,
                   translateChar(STRING_ELT(VECTOR_ELT(pkg, 1), 0)));
            dll.dll = (HINSTANCE) R_ExternalPtrAddr(VECTOR_ELT(pkg, 4));
        } else 
            error("incorrect type (%s) of PACKAGE argument\n",
        	  type2char(TYPEOF(pkg)));
    }

    /* We were given a symbol (or an address), so we are done. */
    if (*fun) return;

<<<<<<< HEAD
    /* We were given a symbol (or an address), so we are done. */
    if (*fun) return;

    // find if we were called from a namespace
    SEXP env2 = ENCLOS(env);
    const char *ns = "";
    if(R_IsNamespaceEnv(env2))
	ns = CHAR(STRING_ELT(R_NamespaceEnvSpec(env2), 0));
    else env2 = R_NilValue;

=======
    // find if we were called from a namespace
    SEXP env2 = ENCLOS(env);
    const char *ns = "";
    if(R_IsNamespaceEnv(env2))
	ns = CHAR(STRING_ELT(R_NamespaceEnvSpec(env2), 0));
    else env2 = R_NilValue;

>>>>>>> 13cc410e
    /* Make up the load symbol */
    if(TYPEOF(op) == STRSXP) {
	p = translateChar(STRING_ELT(op, 0));
	if (!copy_1_string(buf,MaxSymbolBytes,p))
	    error(_("symbol '%s' is too long"), p);
        if (symbol->type == R_FORTRAN_SYM)
            for (q = buf; *q; q++) *q = (char) tolower(*q);
    }

    if (dll.type != FILENAME && *ns != 0) {
	/* no PACKAGE= arg, so see if we can identify a DLL
	   from the namespace defining the function */
	*fun = R_FindNativeSymbolFromDLL(buf, &dll, symbol, env2);
	if (*fun) return;
#ifdef CHECK_NAMSPACE_RESOLUTION
	warningcall(call, 
		    "\"%s\" not resolved from current namespace (%s)",
		    buf, ns);
#endif
	/* need to continue if the namespace search failed */
    }

    /* NB: the actual conversion to the symbol is done in
       R_dlsym in Rdynload.c.  That prepends an underscore (usually),
       and may append one or more underscores.
    */

    *fun = R_FindSymbol(buf, dll.DLLname, symbol);
    if (*fun) return;

    /* so we've failed and bail out */
    if (*dll.DLLname != 0) {
	switch(symbol->type) {
	case R_C_SYM:
	    errorcall(call,
		      _("\"%s\" not available for %s() for package \"%s\""),
		      buf, ".C", dll.DLLname);
	    break;
	case R_FORTRAN_SYM:
	    errorcall(call,
		      _("\"%s\" not available for %s() for package \"%s\""),
		      buf, ".Fortran", dll.DLLname);
	    break;
	case R_CALL_SYM:
	    errorcall(call,
		      _("\"%s\" not available for %s() for package \"%s\""),
		      buf, ".Call", dll.DLLname);
	    break;
	case R_EXTERNAL_SYM:
	    errorcall(call,
		      _("\"%s\" not available for %s() for package \"%s\""),
		      buf, ".External", dll.DLLname);
	    break;
	case R_ANY_SYM:
	    errorcall(call,
		      _("%s symbol name \"%s\" not in DLL for package \"%s\""),
		      "C/Fortran", buf, dll.DLLname);
	    break;
	}
    } else
	errorcall(call, _("%s symbol name \"%s\" not in load table"),
		  symbol->type == R_FORTRAN_SYM ? "Fortran" : "C", buf);
}


static Rboolean
checkNativeType(int targetType, int actualType)
{
<<<<<<< HEAD
    return targetType == actualType || targetType <= 0
=======
    return targetType <= 0 || targetType == actualType
>>>>>>> 13cc410e
        || targetType == INTSXP && actualType == LGLSXP
        || targetType == LGLSXP && actualType == INTSXP;
}


static Rboolean
comparePrimitiveTypes(R_NativePrimitiveArgType type, SEXP s, Rboolean dup)
{
   return type == ANYSXP || TYPEOF(s) == type
       || dup && type==SINGLESXP && asLogical(getAttrib(s,R_CSingSymbol))==TRUE;
}


/* Foreign Function Interface.  This code allows a user to call C */
/* or Fortran code which is either statically or dynamically linked. */


SEXP attribute_hidden do_isloaded(SEXP call, SEXP op, SEXP args, SEXP env)
{
    const char *sym, *type="", *pkg = "";
    int val = 1, nargs = length(args);
    R_RegisteredNativeSymbol symbol = {R_ANY_SYM, {NULL}, NULL};

    if (nargs < 1) error(_("no arguments supplied"));
    if (nargs > 3) error(_("too many arguments"));

    if(!isValidString(CAR(args)))
	error(_("invalid '%s' argument"), "symbol");
    sym = translateChar(STRING_ELT(CAR(args), 0));
    if(nargs >= 2) {
	if(!isValidString(CADR(args)))
	    error(_("invalid '%s' argument"), "PACKAGE");
	pkg = translateChar(STRING_ELT(CADR(args), 0));
    }
    if(nargs >= 3) {
	if(!isValidString(CADDR(args)))
	    error(_("invalid '%s' argument"), "type");
	type = CHAR(STRING_ELT(CADDR(args), 0)); /* ASCII */
	if(strcmp(type, "C") == 0) symbol.type = R_C_SYM;
	else if(strcmp(type, "Fortran") == 0) symbol.type = R_FORTRAN_SYM;
	else if(strcmp(type, "Call") == 0) symbol.type = R_CALL_SYM;
	else if(strcmp(type, "External") == 0) symbol.type = R_EXTERNAL_SYM;
    }
    if(!(R_FindSymbol(sym, pkg, &symbol))) val = 0;
    return ScalarLogical(val);
}

/*   Call dynamically loaded "internal" functions.
     Original code by Jean Meloche <jean@stat.ubc.ca> */

typedef SEXP (*R_ExternalRoutine)(SEXP);

SEXP attribute_hidden do_External(SEXP call, SEXP op, SEXP args, SEXP env)
{
    DL_FUNC ofun = NULL;
    R_ExternalRoutine fun = NULL;
    SEXP retval;
    R_RegisteredNativeSymbol symbol = {R_EXTERNAL_SYM, {NULL}, NULL};
    const void *vmax = VMAXGET();
    char buf[MaxSymbolBytes];
    struct special_args spa;
<<<<<<< HEAD

    (void) trimargs (args, 0, &spa, call);

=======

    (void) trimargs (args, 0, &spa, call);

>>>>>>> 13cc410e
    PROTECT(spa.pkg);
    resolveNativeRoutine (args, &ofun, &symbol, spa.pkg, buf, call, env);
    fun = (R_ExternalRoutine) ofun;
    UNPROTECT(1);

    /* Some external symbols that are registered may have 0 as the
       expected number of arguments.  We may want a warning
       here. However, the number of values may vary across calls and
       that is why people use the .External() mechanism.  So perhaps
       we should just kill this check.
    */
#ifdef CHECK_EXTERNAL_ARG_COUNT         /* Off by default. */
    if(symbol.symbol.external && symbol.symbol.external->numArgs > -1) {
	if(symbol.symbol.external->numArgs != length(args))
	    errorcall(call,
		      _("Incorrect number of arguments (%d), expecting %d for '%s'"),
		      length(args), symbol.symbol.external->numArgs, buf);
    }
#endif

    /* Note that .NAME is passed as the first argument (and usually ignored). */
    retval = (SEXP)fun(args);
    VMAXSET(vmax);
    return retval;
}

#ifdef __cplusplus
typedef SEXP (*VarFun)(...);
#else
typedef DL_FUNC VarFun;
#endif

/* .Call(name, <args>) */
SEXP attribute_hidden do_dotcall(SEXP call, SEXP op, SEXP args, SEXP env)
{
    DL_FUNC ofun = NULL;
    VarFun fun = NULL;
    SEXP retval, pargs;
    R_RegisteredNativeSymbol symbol = {R_CALL_SYM, {NULL}, NULL};
    int nargs, i;
    const void *vmax = VMAXGET();
    char buf[MaxSymbolBytes];
    struct special_args spa;

    nargs = trimargs (args, 0, &spa, call);

    if (nargs > MAX_ARGS)
        errorcall(call, _("too many arguments in foreign function call"));

    PROTECT(spa.pkg);
    resolveNativeRoutine(args, &ofun, &symbol, spa.pkg, buf, call, env);
    fun = (VarFun) ofun;
    args = CDR(args);
    UNPROTECT(1);

    SEXP cargs [nargs>0 ? nargs : 1]; /* 0-length arrays not allowed in C99 */

    for (pargs = args, i = 0; pargs != R_NilValue; pargs = CDR(pargs), i++)
	cargs[i] = CAR(pargs);

    if(symbol.symbol.call && symbol.symbol.call->numArgs > -1) {
	if(symbol.symbol.call->numArgs != nargs)
	    errorcall(call,
		      _("Incorrect number of arguments (%d), expecting %d for '%s'"),
		      nargs, symbol.symbol.call->numArgs, buf);
    }

    retval = R_NilValue;	/* -Wall */
    fun = (VarFun) ofun;
    switch (nargs) {
    case 0:
	retval = (SEXP)ofun();
	break;
    case 1:
	retval = (SEXP)fun(cargs[0]);
	break;
    case 2:
	retval = (SEXP)fun(cargs[0], cargs[1]);
	break;
    case 3:
	retval = (SEXP)fun(cargs[0], cargs[1], cargs[2]);
	break;
    case 4:
	retval = (SEXP)fun(cargs[0], cargs[1], cargs[2], cargs[3]);
	break;
    case 5:
	retval = (SEXP)fun(
	    cargs[0],  cargs[1],  cargs[2],  cargs[3],  cargs[4]);
	break;
    case 6:
	retval = (SEXP)fun(
	    cargs[0],  cargs[1],  cargs[2],  cargs[3],  cargs[4],
	    cargs[5]);
	break;
    case 7:
	retval = (SEXP)fun(
	    cargs[0],  cargs[1],  cargs[2],  cargs[3],  cargs[4],
	    cargs[5],  cargs[6]);
	break;
    case 8:
	retval = (SEXP)fun(
	    cargs[0],  cargs[1],  cargs[2],  cargs[3],  cargs[4],
	    cargs[5],  cargs[6],  cargs[7]);
	break;
    case 9:
	retval = (SEXP)fun(
	    cargs[0],  cargs[1],  cargs[2],  cargs[3],  cargs[4],
	    cargs[5],  cargs[6],  cargs[7],  cargs[8]);
	break;
    case 10:
	retval = (SEXP)fun(
	    cargs[0],  cargs[1],  cargs[2],  cargs[3],  cargs[4],
	    cargs[5],  cargs[6],  cargs[7],  cargs[8],  cargs[9]);
	break;
    case 11:
	retval = (SEXP)fun(
	    cargs[0],  cargs[1],  cargs[2],  cargs[3],  cargs[4],
	    cargs[5],  cargs[6],  cargs[7],  cargs[8],  cargs[9],
	    cargs[10]);
	break;
    case 12:
	retval = (SEXP)fun(
	    cargs[0],  cargs[1],  cargs[2],  cargs[3],  cargs[4],
	    cargs[5],  cargs[6],  cargs[7],  cargs[8],  cargs[9],
	    cargs[10], cargs[11]);
	break;
    case 13:
	retval = (SEXP)fun(
	    cargs[0],  cargs[1],  cargs[2],  cargs[3],  cargs[4],
	    cargs[5],  cargs[6],  cargs[7],  cargs[8],  cargs[9],
	    cargs[10], cargs[11], cargs[12]);
	break;
    case 14:
	retval = (SEXP)fun(
	    cargs[0],  cargs[1],  cargs[2],  cargs[3],  cargs[4],
	    cargs[5],  cargs[6],  cargs[7],  cargs[8],  cargs[9],
	    cargs[10], cargs[11], cargs[12], cargs[13]);
	break;
    case 15:
	retval = (SEXP)fun(
	    cargs[0],  cargs[1],  cargs[2],  cargs[3],  cargs[4],
	    cargs[5],  cargs[6],  cargs[7],  cargs[8],  cargs[9],
	    cargs[10], cargs[11], cargs[12], cargs[13], cargs[14]);
	break;
    case 16:
	retval = (SEXP)fun(
	    cargs[0],  cargs[1],  cargs[2],  cargs[3],  cargs[4],
	    cargs[5],  cargs[6],  cargs[7],  cargs[8],  cargs[9],
	    cargs[10], cargs[11], cargs[12], cargs[13], cargs[14],
	    cargs[15]);
	break;
    case 17:
	retval = (SEXP)fun(
	    cargs[0],  cargs[1],  cargs[2],  cargs[3],  cargs[4],
	    cargs[5],  cargs[6],  cargs[7],  cargs[8],  cargs[9],
	    cargs[10], cargs[11], cargs[12], cargs[13], cargs[14],
	    cargs[15], cargs[16]);
	break;
    case 18:
	retval = (SEXP)fun(
	    cargs[0],  cargs[1],  cargs[2],  cargs[3],  cargs[4],
	    cargs[5],  cargs[6],  cargs[7],  cargs[8],  cargs[9],
	    cargs[10], cargs[11], cargs[12], cargs[13], cargs[14],
	    cargs[15], cargs[16], cargs[17]);
	break;
    case 19:
	retval = (SEXP)fun(
	    cargs[0],  cargs[1],  cargs[2],  cargs[3],  cargs[4],
	    cargs[5],  cargs[6],  cargs[7],  cargs[8],  cargs[9],
	    cargs[10], cargs[11], cargs[12], cargs[13], cargs[14],
	    cargs[15], cargs[16], cargs[17], cargs[18]);
	break;
    case 20:
	retval = (SEXP)fun(
	    cargs[0],  cargs[1],  cargs[2],  cargs[3],  cargs[4],
	    cargs[5],  cargs[6],  cargs[7],  cargs[8],  cargs[9],
	    cargs[10], cargs[11], cargs[12], cargs[13], cargs[14],
	    cargs[15], cargs[16], cargs[17], cargs[18], cargs[19]);
	break;
    case 21:
	retval = (SEXP)fun(
	    cargs[0],  cargs[1],  cargs[2],  cargs[3],  cargs[4],
	    cargs[5],  cargs[6],  cargs[7],  cargs[8],  cargs[9],
	    cargs[10], cargs[11], cargs[12], cargs[13], cargs[14],
	    cargs[15], cargs[16], cargs[17], cargs[18], cargs[19],
	    cargs[20]);
	break;
    case 22:
	retval = (SEXP)fun(
	    cargs[0],  cargs[1],  cargs[2],  cargs[3],  cargs[4],
	    cargs[5],  cargs[6],  cargs[7],  cargs[8],  cargs[9],
	    cargs[10], cargs[11], cargs[12], cargs[13], cargs[14],
	    cargs[15], cargs[16], cargs[17], cargs[18], cargs[19],
	    cargs[20], cargs[21]);
	break;
    case 23:
	retval = (SEXP)fun(
	    cargs[0],  cargs[1],  cargs[2],  cargs[3],  cargs[4],
	    cargs[5],  cargs[6],  cargs[7],  cargs[8],  cargs[9],
	    cargs[10], cargs[11], cargs[12], cargs[13], cargs[14],
	    cargs[15], cargs[16], cargs[17], cargs[18], cargs[19],
	    cargs[20], cargs[21], cargs[22]);
	break;
    case 24:
	retval = (SEXP)fun(
	    cargs[0],  cargs[1],  cargs[2],  cargs[3],  cargs[4],
	    cargs[5],  cargs[6],  cargs[7],  cargs[8],  cargs[9],
	    cargs[10], cargs[11], cargs[12], cargs[13], cargs[14],
	    cargs[15], cargs[16], cargs[17], cargs[18], cargs[19],
	    cargs[20], cargs[21], cargs[22], cargs[23]);
	break;
    case 25:
	retval = (SEXP)fun(
	    cargs[0],  cargs[1],  cargs[2],  cargs[3],  cargs[4],
	    cargs[5],  cargs[6],  cargs[7],  cargs[8],  cargs[9],
	    cargs[10], cargs[11], cargs[12], cargs[13], cargs[14],
	    cargs[15], cargs[16], cargs[17], cargs[18], cargs[19],
	    cargs[20], cargs[21], cargs[22], cargs[23], cargs[24]);
	break;
    case 26:
	retval = (SEXP)fun(
	    cargs[0],  cargs[1],  cargs[2],  cargs[3],  cargs[4],
	    cargs[5],  cargs[6],  cargs[7],  cargs[8],  cargs[9],
	    cargs[10], cargs[11], cargs[12], cargs[13], cargs[14],
	    cargs[15], cargs[16], cargs[17], cargs[18], cargs[19],
	    cargs[20], cargs[21], cargs[22], cargs[23], cargs[24],
	    cargs[25]);
	break;
    case 27:
	retval = (SEXP)fun(
	    cargs[0],  cargs[1],  cargs[2],  cargs[3],  cargs[4],
	    cargs[5],  cargs[6],  cargs[7],  cargs[8],  cargs[9],
	    cargs[10], cargs[11], cargs[12], cargs[13], cargs[14],
	    cargs[15], cargs[16], cargs[17], cargs[18], cargs[19],
	    cargs[20], cargs[21], cargs[22], cargs[23], cargs[24],
	    cargs[25], cargs[26]);
	break;
    case 28:
	retval = (SEXP)fun(
	    cargs[0],  cargs[1],  cargs[2],  cargs[3],  cargs[4],
	    cargs[5],  cargs[6],  cargs[7],  cargs[8],  cargs[9],
	    cargs[10], cargs[11], cargs[12], cargs[13], cargs[14],
	    cargs[15], cargs[16], cargs[17], cargs[18], cargs[19],
	    cargs[20], cargs[21], cargs[22], cargs[23], cargs[24],
	    cargs[25], cargs[26], cargs[27]);
	break;
    case 29:
	retval = (SEXP)fun(
	    cargs[0],  cargs[1],  cargs[2],  cargs[3],  cargs[4],
	    cargs[5],  cargs[6],  cargs[7],  cargs[8],  cargs[9],
	    cargs[10], cargs[11], cargs[12], cargs[13], cargs[14],
	    cargs[15], cargs[16], cargs[17], cargs[18], cargs[19],
	    cargs[20], cargs[21], cargs[22], cargs[23], cargs[24],
	    cargs[25], cargs[26], cargs[27], cargs[28]);
	break;
    case 30:
	retval = (SEXP)fun(
	    cargs[0],  cargs[1],  cargs[2],  cargs[3],  cargs[4],
	    cargs[5],  cargs[6],  cargs[7],  cargs[8],  cargs[9],
	    cargs[10], cargs[11], cargs[12], cargs[13], cargs[14],
	    cargs[15], cargs[16], cargs[17], cargs[18], cargs[19],
	    cargs[20], cargs[21], cargs[22], cargs[23], cargs[24],
	    cargs[25], cargs[26], cargs[27], cargs[28], cargs[29]);
	break;
    case 31:
	retval = (SEXP)fun(
	    cargs[0],  cargs[1],  cargs[2],  cargs[3],  cargs[4],
	    cargs[5],  cargs[6],  cargs[7],  cargs[8],  cargs[9],
	    cargs[10], cargs[11], cargs[12], cargs[13], cargs[14],
	    cargs[15], cargs[16], cargs[17], cargs[18], cargs[19],
	    cargs[20], cargs[21], cargs[22], cargs[23], cargs[24],
	    cargs[25], cargs[26], cargs[27], cargs[28], cargs[29],
	    cargs[30]);
	break;
    case 32:
	retval = (SEXP)fun(
	    cargs[0],  cargs[1],  cargs[2],  cargs[3],  cargs[4],
	    cargs[5],  cargs[6],  cargs[7],  cargs[8],  cargs[9],
	    cargs[10], cargs[11], cargs[12], cargs[13], cargs[14],
	    cargs[15], cargs[16], cargs[17], cargs[18], cargs[19],
	    cargs[20], cargs[21], cargs[22], cargs[23], cargs[24],
	    cargs[25], cargs[26], cargs[27], cargs[28], cargs[29],
	    cargs[30], cargs[31]);
	break;
    case 33:
	retval = (SEXP)fun(
	    cargs[0],  cargs[1],  cargs[2],  cargs[3],  cargs[4],
	    cargs[5],  cargs[6],  cargs[7],  cargs[8],  cargs[9],
	    cargs[10], cargs[11], cargs[12], cargs[13], cargs[14],
	    cargs[15], cargs[16], cargs[17], cargs[18], cargs[19],
	    cargs[20], cargs[21], cargs[22], cargs[23], cargs[24],
	    cargs[25], cargs[26], cargs[27], cargs[28], cargs[29],
	    cargs[30], cargs[31], cargs[32]);
	break;
    case 34:
	retval = (SEXP)fun(
	    cargs[0],  cargs[1],  cargs[2],  cargs[3],  cargs[4],
	    cargs[5],  cargs[6],  cargs[7],  cargs[8],  cargs[9],
	    cargs[10], cargs[11], cargs[12], cargs[13], cargs[14],
	    cargs[15], cargs[16], cargs[17], cargs[18], cargs[19],
	    cargs[20], cargs[21], cargs[22], cargs[23], cargs[24],
	    cargs[25], cargs[26], cargs[27], cargs[28], cargs[29],
	    cargs[30], cargs[31], cargs[32], cargs[33]);
	break;
    case 35:
	retval = (SEXP)fun(
	    cargs[0],  cargs[1],  cargs[2],  cargs[3],  cargs[4],
	    cargs[5],  cargs[6],  cargs[7],  cargs[8],  cargs[9],
	    cargs[10], cargs[11], cargs[12], cargs[13], cargs[14],
	    cargs[15], cargs[16], cargs[17], cargs[18], cargs[19],
	    cargs[20], cargs[21], cargs[22], cargs[23], cargs[24],
	    cargs[25], cargs[26], cargs[27], cargs[28], cargs[29],
	    cargs[30], cargs[31], cargs[32], cargs[33], cargs[34]);
	break;
    case 36:
	retval = (SEXP)fun(
	    cargs[0],  cargs[1],  cargs[2],  cargs[3],  cargs[4],
	    cargs[5],  cargs[6],  cargs[7],  cargs[8],  cargs[9],
	    cargs[10], cargs[11], cargs[12], cargs[13], cargs[14],
	    cargs[15], cargs[16], cargs[17], cargs[18], cargs[19],
	    cargs[20], cargs[21], cargs[22], cargs[23], cargs[24],
	    cargs[25], cargs[26], cargs[27], cargs[28], cargs[29],
	    cargs[30], cargs[31], cargs[32], cargs[33], cargs[34],
	    cargs[35]);
	break;
    case 37:
	retval = (SEXP)fun(
	    cargs[0],  cargs[1],  cargs[2],  cargs[3],  cargs[4],
	    cargs[5],  cargs[6],  cargs[7],  cargs[8],  cargs[9],
	    cargs[10], cargs[11], cargs[12], cargs[13], cargs[14],
	    cargs[15], cargs[16], cargs[17], cargs[18], cargs[19],
	    cargs[20], cargs[21], cargs[22], cargs[23], cargs[24],
	    cargs[25], cargs[26], cargs[27], cargs[28], cargs[29],
	    cargs[30], cargs[31], cargs[32], cargs[33], cargs[34],
	    cargs[35], cargs[36]);
	break;
    case 38:
	retval = (SEXP)fun(
	    cargs[0],  cargs[1],  cargs[2],  cargs[3],  cargs[4],
	    cargs[5],  cargs[6],  cargs[7],  cargs[8],  cargs[9],
	    cargs[10], cargs[11], cargs[12], cargs[13], cargs[14],
	    cargs[15], cargs[16], cargs[17], cargs[18], cargs[19],
	    cargs[20], cargs[21], cargs[22], cargs[23], cargs[24],
	    cargs[25], cargs[26], cargs[27], cargs[28], cargs[29],
	    cargs[30], cargs[31], cargs[32], cargs[33], cargs[34],
	    cargs[35], cargs[36], cargs[37]);
	break;
    case 39:
	retval = (SEXP)fun(
	    cargs[0],  cargs[1],  cargs[2],  cargs[3],  cargs[4],
	    cargs[5],  cargs[6],  cargs[7],  cargs[8],  cargs[9],
	    cargs[10], cargs[11], cargs[12], cargs[13], cargs[14],
	    cargs[15], cargs[16], cargs[17], cargs[18], cargs[19],
	    cargs[20], cargs[21], cargs[22], cargs[23], cargs[24],
	    cargs[25], cargs[26], cargs[27], cargs[28], cargs[29],
	    cargs[30], cargs[31], cargs[32], cargs[33], cargs[34],
	    cargs[35], cargs[36], cargs[37], cargs[38]);
	break;
    case 40:
	retval = (SEXP)fun(
	    cargs[0],  cargs[1],  cargs[2],  cargs[3],  cargs[4],
	    cargs[5],  cargs[6],  cargs[7],  cargs[8],  cargs[9],
	    cargs[10], cargs[11], cargs[12], cargs[13], cargs[14],
	    cargs[15], cargs[16], cargs[17], cargs[18], cargs[19],
	    cargs[20], cargs[21], cargs[22], cargs[23], cargs[24],
	    cargs[25], cargs[26], cargs[27], cargs[28], cargs[29],
	    cargs[30], cargs[31], cargs[32], cargs[33], cargs[34],
	    cargs[35], cargs[36], cargs[37], cargs[38], cargs[39]);
	break;
    case 41:
	retval = (SEXP)fun(
	    cargs[0],  cargs[1],  cargs[2],  cargs[3],  cargs[4],
	    cargs[5],  cargs[6],  cargs[7],  cargs[8],  cargs[9],
	    cargs[10], cargs[11], cargs[12], cargs[13], cargs[14],
	    cargs[15], cargs[16], cargs[17], cargs[18], cargs[19],
	    cargs[20], cargs[21], cargs[22], cargs[23], cargs[24],
	    cargs[25], cargs[26], cargs[27], cargs[28], cargs[29],
	    cargs[30], cargs[31], cargs[32], cargs[33], cargs[34],
	    cargs[35], cargs[36], cargs[37], cargs[38], cargs[39],
	    cargs[40]);
	break;
    case 42:
	retval = (SEXP)fun(
	    cargs[0],  cargs[1],  cargs[2],  cargs[3],  cargs[4],
	    cargs[5],  cargs[6],  cargs[7],  cargs[8],  cargs[9],
	    cargs[10], cargs[11], cargs[12], cargs[13], cargs[14],
	    cargs[15], cargs[16], cargs[17], cargs[18], cargs[19],
	    cargs[20], cargs[21], cargs[22], cargs[23], cargs[24],
	    cargs[25], cargs[26], cargs[27], cargs[28], cargs[29],
	    cargs[30], cargs[31], cargs[32], cargs[33], cargs[34],
	    cargs[35], cargs[36], cargs[37], cargs[38], cargs[39],
	    cargs[40], cargs[41]);
	break;
    case 43:
	retval = (SEXP)fun(
	    cargs[0],  cargs[1],  cargs[2],  cargs[3],  cargs[4],
	    cargs[5],  cargs[6],  cargs[7],  cargs[8],  cargs[9],
	    cargs[10], cargs[11], cargs[12], cargs[13], cargs[14],
	    cargs[15], cargs[16], cargs[17], cargs[18], cargs[19],
	    cargs[20], cargs[21], cargs[22], cargs[23], cargs[24],
	    cargs[25], cargs[26], cargs[27], cargs[28], cargs[29],
	    cargs[30], cargs[31], cargs[32], cargs[33], cargs[34],
	    cargs[35], cargs[36], cargs[37], cargs[38], cargs[39],
	    cargs[40], cargs[41], cargs[42]);
	break;
    case 44:
	retval = (SEXP)fun(
	    cargs[0],  cargs[1],  cargs[2],  cargs[3],  cargs[4],
	    cargs[5],  cargs[6],  cargs[7],  cargs[8],  cargs[9],
	    cargs[10], cargs[11], cargs[12], cargs[13], cargs[14],
	    cargs[15], cargs[16], cargs[17], cargs[18], cargs[19],
	    cargs[20], cargs[21], cargs[22], cargs[23], cargs[24],
	    cargs[25], cargs[26], cargs[27], cargs[28], cargs[29],
	    cargs[30], cargs[31], cargs[32], cargs[33], cargs[34],
	    cargs[35], cargs[36], cargs[37], cargs[38], cargs[39],
	    cargs[40], cargs[41], cargs[42], cargs[43]);
	break;
    case 45:
	retval = (SEXP)fun(
	    cargs[0],  cargs[1],  cargs[2],  cargs[3],  cargs[4],
	    cargs[5],  cargs[6],  cargs[7],  cargs[8],  cargs[9],
	    cargs[10], cargs[11], cargs[12], cargs[13], cargs[14],
	    cargs[15], cargs[16], cargs[17], cargs[18], cargs[19],
	    cargs[20], cargs[21], cargs[22], cargs[23], cargs[24],
	    cargs[25], cargs[26], cargs[27], cargs[28], cargs[29],
	    cargs[30], cargs[31], cargs[32], cargs[33], cargs[34],
	    cargs[35], cargs[36], cargs[37], cargs[38], cargs[39],
	    cargs[40], cargs[41], cargs[42], cargs[43], cargs[44]);
	break;
    case 46:
	retval = (SEXP)fun(
	    cargs[0],  cargs[1],  cargs[2],  cargs[3],  cargs[4],
	    cargs[5],  cargs[6],  cargs[7],  cargs[8],  cargs[9],
	    cargs[10], cargs[11], cargs[12], cargs[13], cargs[14],
	    cargs[15], cargs[16], cargs[17], cargs[18], cargs[19],
	    cargs[20], cargs[21], cargs[22], cargs[23], cargs[24],
	    cargs[25], cargs[26], cargs[27], cargs[28], cargs[29],
	    cargs[30], cargs[31], cargs[32], cargs[33], cargs[34],
	    cargs[35], cargs[36], cargs[37], cargs[38], cargs[39],
	    cargs[40], cargs[41], cargs[42], cargs[43], cargs[44],
	    cargs[45]);
	break;
    case 47:
	retval = (SEXP)fun(
	    cargs[0],  cargs[1],  cargs[2],  cargs[3],  cargs[4],
	    cargs[5],  cargs[6],  cargs[7],  cargs[8],  cargs[9],
	    cargs[10], cargs[11], cargs[12], cargs[13], cargs[14],
	    cargs[15], cargs[16], cargs[17], cargs[18], cargs[19],
	    cargs[20], cargs[21], cargs[22], cargs[23], cargs[24],
	    cargs[25], cargs[26], cargs[27], cargs[28], cargs[29],
	    cargs[30], cargs[31], cargs[32], cargs[33], cargs[34],
	    cargs[35], cargs[36], cargs[37], cargs[38], cargs[39],
	    cargs[40], cargs[41], cargs[42], cargs[43], cargs[44],
	    cargs[45], cargs[46]);
	break;
    case 48:
	retval = (SEXP)fun(
	    cargs[0],  cargs[1],  cargs[2],  cargs[3],  cargs[4],
	    cargs[5],  cargs[6],  cargs[7],  cargs[8],  cargs[9],
	    cargs[10], cargs[11], cargs[12], cargs[13], cargs[14],
	    cargs[15], cargs[16], cargs[17], cargs[18], cargs[19],
	    cargs[20], cargs[21], cargs[22], cargs[23], cargs[24],
	    cargs[25], cargs[26], cargs[27], cargs[28], cargs[29],
	    cargs[30], cargs[31], cargs[32], cargs[33], cargs[34],
	    cargs[35], cargs[36], cargs[37], cargs[38], cargs[39],
	    cargs[40], cargs[41], cargs[42], cargs[43], cargs[44],
	    cargs[45], cargs[46], cargs[47]);
	break;
    case 49:
	retval = (SEXP)fun(
	    cargs[0],  cargs[1],  cargs[2],  cargs[3],  cargs[4],
	    cargs[5],  cargs[6],  cargs[7],  cargs[8],  cargs[9],
	    cargs[10], cargs[11], cargs[12], cargs[13], cargs[14],
	    cargs[15], cargs[16], cargs[17], cargs[18], cargs[19],
	    cargs[20], cargs[21], cargs[22], cargs[23], cargs[24],
	    cargs[25], cargs[26], cargs[27], cargs[28], cargs[29],
	    cargs[30], cargs[31], cargs[32], cargs[33], cargs[34],
	    cargs[35], cargs[36], cargs[37], cargs[38], cargs[39],
	    cargs[40], cargs[41], cargs[42], cargs[43], cargs[44],
	    cargs[45], cargs[46], cargs[47], cargs[48]);
	break;
    case 50:
	retval = (SEXP)fun(
	    cargs[0],  cargs[1],  cargs[2],  cargs[3],  cargs[4],
	    cargs[5],  cargs[6],  cargs[7],  cargs[8],  cargs[9],
	    cargs[10], cargs[11], cargs[12], cargs[13], cargs[14],
	    cargs[15], cargs[16], cargs[17], cargs[18], cargs[19],
	    cargs[20], cargs[21], cargs[22], cargs[23], cargs[24],
	    cargs[25], cargs[26], cargs[27], cargs[28], cargs[29],
	    cargs[30], cargs[31], cargs[32], cargs[33], cargs[34],
	    cargs[35], cargs[36], cargs[37], cargs[38], cargs[39],
	    cargs[40], cargs[41], cargs[42], cargs[43], cargs[44],
	    cargs[45], cargs[46], cargs[47], cargs[48], cargs[49]);
	break;
    case 51:
	retval = (SEXP)fun(
	    cargs[0],  cargs[1],  cargs[2],  cargs[3],  cargs[4],
	    cargs[5],  cargs[6],  cargs[7],  cargs[8],  cargs[9],
	    cargs[10], cargs[11], cargs[12], cargs[13], cargs[14],
	    cargs[15], cargs[16], cargs[17], cargs[18], cargs[19],
	    cargs[20], cargs[21], cargs[22], cargs[23], cargs[24],
	    cargs[25], cargs[26], cargs[27], cargs[28], cargs[29],
	    cargs[30], cargs[31], cargs[32], cargs[33], cargs[34],
	    cargs[35], cargs[36], cargs[37], cargs[38], cargs[39],
	    cargs[40], cargs[41], cargs[42], cargs[43], cargs[44],
	    cargs[45], cargs[46], cargs[47], cargs[48], cargs[49],
	    cargs[50]);
	break;
    case 52:
	retval = (SEXP)fun(
	    cargs[0],  cargs[1],  cargs[2],  cargs[3],  cargs[4],
	    cargs[5],  cargs[6],  cargs[7],  cargs[8],  cargs[9],
	    cargs[10], cargs[11], cargs[12], cargs[13], cargs[14],
	    cargs[15], cargs[16], cargs[17], cargs[18], cargs[19],
	    cargs[20], cargs[21], cargs[22], cargs[23], cargs[24],
	    cargs[25], cargs[26], cargs[27], cargs[28], cargs[29],
	    cargs[30], cargs[31], cargs[32], cargs[33], cargs[34],
	    cargs[35], cargs[36], cargs[37], cargs[38], cargs[39],
	    cargs[40], cargs[41], cargs[42], cargs[43], cargs[44],
	    cargs[45], cargs[46], cargs[47], cargs[48], cargs[49],
	    cargs[50], cargs[51]);
	break;
    case 53:
	retval = (SEXP)fun(
	    cargs[0],  cargs[1],  cargs[2],  cargs[3],  cargs[4],
	    cargs[5],  cargs[6],  cargs[7],  cargs[8],  cargs[9],
	    cargs[10], cargs[11], cargs[12], cargs[13], cargs[14],
	    cargs[15], cargs[16], cargs[17], cargs[18], cargs[19],
	    cargs[20], cargs[21], cargs[22], cargs[23], cargs[24],
	    cargs[25], cargs[26], cargs[27], cargs[28], cargs[29],
	    cargs[30], cargs[31], cargs[32], cargs[33], cargs[34],
	    cargs[35], cargs[36], cargs[37], cargs[38], cargs[39],
	    cargs[40], cargs[41], cargs[42], cargs[43], cargs[44],
	    cargs[45], cargs[46], cargs[47], cargs[48], cargs[49],
	    cargs[50], cargs[51], cargs[52]);
	break;
    case 54:
	retval = (SEXP)fun(
	    cargs[0],  cargs[1],  cargs[2],  cargs[3],  cargs[4],
	    cargs[5],  cargs[6],  cargs[7],  cargs[8],  cargs[9],
	    cargs[10], cargs[11], cargs[12], cargs[13], cargs[14],
	    cargs[15], cargs[16], cargs[17], cargs[18], cargs[19],
	    cargs[20], cargs[21], cargs[22], cargs[23], cargs[24],
	    cargs[25], cargs[26], cargs[27], cargs[28], cargs[29],
	    cargs[30], cargs[31], cargs[32], cargs[33], cargs[34],
	    cargs[35], cargs[36], cargs[37], cargs[38], cargs[39],
	    cargs[40], cargs[41], cargs[42], cargs[43], cargs[44],
	    cargs[45], cargs[46], cargs[47], cargs[48], cargs[49],
	    cargs[50], cargs[51], cargs[52], cargs[53]);
	break;
    case 55:
	retval = (SEXP)fun(
	    cargs[0],  cargs[1],  cargs[2],  cargs[3],  cargs[4],
	    cargs[5],  cargs[6],  cargs[7],  cargs[8],  cargs[9],
	    cargs[10], cargs[11], cargs[12], cargs[13], cargs[14],
	    cargs[15], cargs[16], cargs[17], cargs[18], cargs[19],
	    cargs[20], cargs[21], cargs[22], cargs[23], cargs[24],
	    cargs[25], cargs[26], cargs[27], cargs[28], cargs[29],
	    cargs[30], cargs[31], cargs[32], cargs[33], cargs[34],
	    cargs[35], cargs[36], cargs[37], cargs[38], cargs[39],
	    cargs[40], cargs[41], cargs[42], cargs[43], cargs[44],
	    cargs[45], cargs[46], cargs[47], cargs[48], cargs[49],
	    cargs[50], cargs[51], cargs[52], cargs[53], cargs[54]);
	break;
    case 56:
	retval = (SEXP)fun(
	    cargs[0],  cargs[1],  cargs[2],  cargs[3],  cargs[4],
	    cargs[5],  cargs[6],  cargs[7],  cargs[8],  cargs[9],
	    cargs[10], cargs[11], cargs[12], cargs[13], cargs[14],
	    cargs[15], cargs[16], cargs[17], cargs[18], cargs[19],
	    cargs[20], cargs[21], cargs[22], cargs[23], cargs[24],
	    cargs[25], cargs[26], cargs[27], cargs[28], cargs[29],
	    cargs[30], cargs[31], cargs[32], cargs[33], cargs[34],
	    cargs[35], cargs[36], cargs[37], cargs[38], cargs[39],
	    cargs[40], cargs[41], cargs[42], cargs[43], cargs[44],
	    cargs[45], cargs[46], cargs[47], cargs[48], cargs[49],
	    cargs[50], cargs[51], cargs[52], cargs[53], cargs[54],
	    cargs[55]);
	break;
    case 57:
	retval = (SEXP)fun(
	    cargs[0],  cargs[1],  cargs[2],  cargs[3],  cargs[4],
	    cargs[5],  cargs[6],  cargs[7],  cargs[8],  cargs[9],
	    cargs[10], cargs[11], cargs[12], cargs[13], cargs[14],
	    cargs[15], cargs[16], cargs[17], cargs[18], cargs[19],
	    cargs[20], cargs[21], cargs[22], cargs[23], cargs[24],
	    cargs[25], cargs[26], cargs[27], cargs[28], cargs[29],
	    cargs[30], cargs[31], cargs[32], cargs[33], cargs[34],
	    cargs[35], cargs[36], cargs[37], cargs[38], cargs[39],
	    cargs[40], cargs[41], cargs[42], cargs[43], cargs[44],
	    cargs[45], cargs[46], cargs[47], cargs[48], cargs[49],
	    cargs[50], cargs[51], cargs[52], cargs[53], cargs[54],
	    cargs[55], cargs[56]);
	break;
    case 58:
	retval = (SEXP)fun(
	    cargs[0],  cargs[1],  cargs[2],  cargs[3],  cargs[4],
	    cargs[5],  cargs[6],  cargs[7],  cargs[8],  cargs[9],
	    cargs[10], cargs[11], cargs[12], cargs[13], cargs[14],
	    cargs[15], cargs[16], cargs[17], cargs[18], cargs[19],
	    cargs[20], cargs[21], cargs[22], cargs[23], cargs[24],
	    cargs[25], cargs[26], cargs[27], cargs[28], cargs[29],
	    cargs[30], cargs[31], cargs[32], cargs[33], cargs[34],
	    cargs[35], cargs[36], cargs[37], cargs[38], cargs[39],
	    cargs[40], cargs[41], cargs[42], cargs[43], cargs[44],
	    cargs[45], cargs[46], cargs[47], cargs[48], cargs[49],
	    cargs[50], cargs[51], cargs[52], cargs[53], cargs[54],
	    cargs[55], cargs[56], cargs[57]);
	break;
    case 59:
	retval = (SEXP)fun(
	    cargs[0],  cargs[1],  cargs[2],  cargs[3],  cargs[4],
	    cargs[5],  cargs[6],  cargs[7],  cargs[8],  cargs[9],
	    cargs[10], cargs[11], cargs[12], cargs[13], cargs[14],
	    cargs[15], cargs[16], cargs[17], cargs[18], cargs[19],
	    cargs[20], cargs[21], cargs[22], cargs[23], cargs[24],
	    cargs[25], cargs[26], cargs[27], cargs[28], cargs[29],
	    cargs[30], cargs[31], cargs[32], cargs[33], cargs[34],
	    cargs[35], cargs[36], cargs[37], cargs[38], cargs[39],
	    cargs[40], cargs[41], cargs[42], cargs[43], cargs[44],
	    cargs[45], cargs[46], cargs[47], cargs[48], cargs[49],
	    cargs[50], cargs[51], cargs[52], cargs[53], cargs[54],
	    cargs[55], cargs[56], cargs[57], cargs[58]);
	break;
    case 60:
	retval = (SEXP)fun(
	    cargs[0],  cargs[1],  cargs[2],  cargs[3],  cargs[4],
	    cargs[5],  cargs[6],  cargs[7],  cargs[8],  cargs[9],
	    cargs[10], cargs[11], cargs[12], cargs[13], cargs[14],
	    cargs[15], cargs[16], cargs[17], cargs[18], cargs[19],
	    cargs[20], cargs[21], cargs[22], cargs[23], cargs[24],
	    cargs[25], cargs[26], cargs[27], cargs[28], cargs[29],
	    cargs[30], cargs[31], cargs[32], cargs[33], cargs[34],
	    cargs[35], cargs[36], cargs[37], cargs[38], cargs[39],
	    cargs[40], cargs[41], cargs[42], cargs[43], cargs[44],
	    cargs[45], cargs[46], cargs[47], cargs[48], cargs[49],
	    cargs[50], cargs[51], cargs[52], cargs[53], cargs[54],
	    cargs[55], cargs[56], cargs[57], cargs[58], cargs[59]);
	break;
    case 61:
	retval = (SEXP)fun(
	    cargs[0],  cargs[1],  cargs[2],  cargs[3],  cargs[4],
	    cargs[5],  cargs[6],  cargs[7],  cargs[8],  cargs[9],
	    cargs[10], cargs[11], cargs[12], cargs[13], cargs[14],
	    cargs[15], cargs[16], cargs[17], cargs[18], cargs[19],
	    cargs[20], cargs[21], cargs[22], cargs[23], cargs[24],
	    cargs[25], cargs[26], cargs[27], cargs[28], cargs[29],
	    cargs[30], cargs[31], cargs[32], cargs[33], cargs[34],
	    cargs[35], cargs[36], cargs[37], cargs[38], cargs[39],
	    cargs[40], cargs[41], cargs[42], cargs[43], cargs[44],
	    cargs[45], cargs[46], cargs[47], cargs[48], cargs[49],
	    cargs[50], cargs[51], cargs[52], cargs[53], cargs[54],
	    cargs[55], cargs[56], cargs[57], cargs[58], cargs[59],
	    cargs[60]);
	break;
    case 62:
	retval = (SEXP)fun(
	    cargs[0],  cargs[1],  cargs[2],  cargs[3],  cargs[4],
	    cargs[5],  cargs[6],  cargs[7],  cargs[8],  cargs[9],
	    cargs[10], cargs[11], cargs[12], cargs[13], cargs[14],
	    cargs[15], cargs[16], cargs[17], cargs[18], cargs[19],
	    cargs[20], cargs[21], cargs[22], cargs[23], cargs[24],
	    cargs[25], cargs[26], cargs[27], cargs[28], cargs[29],
	    cargs[30], cargs[31], cargs[32], cargs[33], cargs[34],
	    cargs[35], cargs[36], cargs[37], cargs[38], cargs[39],
	    cargs[40], cargs[41], cargs[42], cargs[43], cargs[44],
	    cargs[45], cargs[46], cargs[47], cargs[48], cargs[49],
	    cargs[50], cargs[51], cargs[52], cargs[53], cargs[54],
	    cargs[55], cargs[56], cargs[57], cargs[58], cargs[59],
	    cargs[60], cargs[61]);
	break;
    case 63:
	retval = (SEXP)fun(
	    cargs[0],  cargs[1],  cargs[2],  cargs[3],  cargs[4],
	    cargs[5],  cargs[6],  cargs[7],  cargs[8],  cargs[9],
	    cargs[10], cargs[11], cargs[12], cargs[13], cargs[14],
	    cargs[15], cargs[16], cargs[17], cargs[18], cargs[19],
	    cargs[20], cargs[21], cargs[22], cargs[23], cargs[24],
	    cargs[25], cargs[26], cargs[27], cargs[28], cargs[29],
	    cargs[30], cargs[31], cargs[32], cargs[33], cargs[34],
	    cargs[35], cargs[36], cargs[37], cargs[38], cargs[39],
	    cargs[40], cargs[41], cargs[42], cargs[43], cargs[44],
	    cargs[45], cargs[46], cargs[47], cargs[48], cargs[49],
	    cargs[50], cargs[51], cargs[52], cargs[53], cargs[54],
	    cargs[55], cargs[56], cargs[57], cargs[58], cargs[59],
	    cargs[60], cargs[61], cargs[62]);
	break;
    case 64:
	retval = (SEXP)fun(
	    cargs[0],  cargs[1],  cargs[2],  cargs[3],  cargs[4],
	    cargs[5],  cargs[6],  cargs[7],  cargs[8],  cargs[9],
	    cargs[10], cargs[11], cargs[12], cargs[13], cargs[14],
	    cargs[15], cargs[16], cargs[17], cargs[18], cargs[19],
	    cargs[20], cargs[21], cargs[22], cargs[23], cargs[24],
	    cargs[25], cargs[26], cargs[27], cargs[28], cargs[29],
	    cargs[30], cargs[31], cargs[32], cargs[33], cargs[34],
	    cargs[35], cargs[36], cargs[37], cargs[38], cargs[39],
	    cargs[40], cargs[41], cargs[42], cargs[43], cargs[44],
	    cargs[45], cargs[46], cargs[47], cargs[48], cargs[49],
	    cargs[50], cargs[51], cargs[52], cargs[53], cargs[54],
	    cargs[55], cargs[56], cargs[57], cargs[58], cargs[59],
	    cargs[60], cargs[61], cargs[62], cargs[63]);
	break;
    case 65:
	retval = (SEXP)fun(
	    cargs[0],  cargs[1],  cargs[2],  cargs[3],  cargs[4],
	    cargs[5],  cargs[6],  cargs[7],  cargs[8],  cargs[9],
	    cargs[10], cargs[11], cargs[12], cargs[13], cargs[14],
	    cargs[15], cargs[16], cargs[17], cargs[18], cargs[19],
	    cargs[20], cargs[21], cargs[22], cargs[23], cargs[24],
	    cargs[25], cargs[26], cargs[27], cargs[28], cargs[29],
	    cargs[30], cargs[31], cargs[32], cargs[33], cargs[34],
	    cargs[35], cargs[36], cargs[37], cargs[38], cargs[39],
	    cargs[40], cargs[41], cargs[42], cargs[43], cargs[44],
	    cargs[45], cargs[46], cargs[47], cargs[48], cargs[49],
	    cargs[50], cargs[51], cargs[52], cargs[53], cargs[54],
	    cargs[55], cargs[56], cargs[57], cargs[58], cargs[59],
	    cargs[60], cargs[61], cargs[62], cargs[63], cargs[64]);
	break;
    default:
	errorcall(call, _("too many arguments, sorry"));
    }
    VMAXSET(vmax);
    return retval;
}

/*  Call dynamically loaded "internal" graphics functions
    .External.graphics (unused) and  .Call.graphics (used in grid).

    If there is an error or user-interrupt in the above
    evaluation, dd->recordGraphics is set to TRUE
    on all graphics devices (see GEonExit(); called in errors.c)

    NOTE: if someone uses try() around this call and there
    is an error, then dd->recordGraphics stays FALSE, so
    subsequent pages of graphics output are NOT saved on
    the display list.  A workaround is to deliberately
    force an error in a graphics call (e.g., a grid popViewport()
    while in the ROOT viewport) which will reset dd->recordGraphics
    to TRUE as per the comment above.
*/

SEXP attribute_hidden do_Externalgr(SEXP call, SEXP op, SEXP args, SEXP env)
{
    SEXP retval;
    pGEDevDesc dd = GEcurrentDevice();
    Rboolean record = dd->recordGraphics;
    dd->recordGraphics = FALSE;
    PROTECT(retval = do_External(call, op, args, env));
    dd->recordGraphics = record;
    if (GErecording(call, dd)) { // which is record && call != R_NilValue
	if (!GEcheckState(dd))
	    errorcall(call, _("Invalid graphics state"));
	GErecordGraphicOperation(op, args, dd);
    }
    UNPROTECT(1);
    return retval;
}

SEXP attribute_hidden do_dotcallgr(SEXP call, SEXP op, SEXP args, SEXP env)
{
    SEXP retval;
    pGEDevDesc dd = GEcurrentDevice();
    Rboolean record = dd->recordGraphics;
    dd->recordGraphics = FALSE;
    PROTECT(retval = do_dotcall(call, op, args, env));
    dd->recordGraphics = record;
    if (GErecording(call, dd)) {
	if (!GEcheckState(dd))
	    errorcall(call, _("Invalid graphics state"));
	GErecordGraphicOperation(op, args, dd);
    }
    UNPROTECT(1);
    return retval;
}

static SEXP
Rf_getCallingDLL(void)
{
    SEXP e, ans;
    RCNTXT *cptr;
    SEXP rho = R_NilValue;
    Rboolean found = FALSE;

    /* First find the environment of the caller.
       Testing shows this is the right caller, despite the .C/.Call ...
     */
    for (cptr = R_GlobalContext;
	 cptr != NULL && cptr->callflag != CTXT_TOPLEVEL;
	 cptr = cptr->nextcontext)
	    if (cptr->callflag & CTXT_FUNCTION) {
		/* PrintValue(cptr->call); */
		rho = cptr->cloenv;
		break;
	    }
    /* Then search up until we hit a namespace or globalenv.
       The idea is that we will not find a namespace unless the caller
       was defined in one. */
    while(rho != R_NilValue) {
	if (rho == R_GlobalEnv) break;
	else if (R_IsNamespaceEnv(rho)) {
	    found = TRUE;
	    break;
	}
	rho = ENCLOS(rho);
    }
    if(!found) return R_NilValue;

    PROTECT(e = lang2(install("getCallingDLLe"), rho));
    ans = eval(e,  R_GlobalEnv);
    UNPROTECT(1);
    return(ans);
}


/*
  We are given the PACKAGE argument in dll.obj
  and we can try to figure out how to resolve this.
  0) dll.obj is NULL.  Then find the environment of the
   calling function and if it is a namespace, get the first registered DLL.

  1) dll.obj is a DLLInfo object
*/
static DL_FUNC
R_FindNativeSymbolFromDLL(char *name, DllReference *dll,
			  R_RegisteredNativeSymbol *symbol, 
			  SEXP env)
{
    int numProtects = 0;
    DllInfo *info;
    DL_FUNC fun = NULL;

    if(dll->obj == NULL) {
	/* Rprintf("\nsearching for %s\n", name); */
	if (env != R_NilValue) {
	    SEXP e;
	    PROTECT(e = lang2(install("getCallingDLLe"), env));
	    dll->obj = eval(e, R_GlobalEnv);
	    UNPROTECT(1);
	} else dll->obj = Rf_getCallingDLL();
	PROTECT(dll->obj); numProtects++;
    }

    if(inherits(dll->obj, "DLLInfo")) {
	SEXP tmp;
	tmp = VECTOR_ELT(dll->obj, 4);
	info = (DllInfo *) R_ExternalPtrAddr(tmp);
	if(!info)
	    error(_("NULL value for DLLInfoReference when looking for DLL"));
	fun = R_dlsym(info, name, symbol);
    }

    if(numProtects) UNPROTECT(numProtects);

    return fun;
}



<<<<<<< HEAD
/* .C() {op=0}  or  .Fortran() {op=1} */
/* Use of this except for atomic vectors is not allowed for .Fortran,
=======
/* .C() {op=0}  or  .Fortran() {op=1}

   Use of this except for atomic vectors is not allowed for .Fortran,
>>>>>>> 13cc410e
   and is only kept for legacy code for .C.

   CRAN packages R2Cuba, RCALI, ars, coxme, fCopulae, locfit, nlme,
   splinesurv and survival pass functions, the case of RCALI as a list
   of two functions.

   RecordLinkage and locfit pass lists.
*/

<<<<<<< HEAD
SEXP attribute_hidden do_dotCode (SEXP call, SEXP op, SEXP args, SEXP env,
                                  int variant)
{
    int na, nargs, Fort;
    int name_count, last_pos, i;
    DL_FUNC ofun = NULL;
    VarFun fun = NULL;
    SEXP ans, pa, s, last_tag;
    R_RegisteredNativeSymbol symbol = {R_C_SYM, {NULL}, NULL};
    R_NativePrimitiveArgType *checkTypes = NULL;
    R_NativeArgStyle *argStyles = NULL;
    void *vmax;
    char symName[MaxSymbolBytes], encname[101];
    struct special_args spa;

    vmax = VMAXGET();
    Fort = PRIMVAL(op);
    if(Fort) symbol.type = R_FORTRAN_SYM;

    nargs = trimargs (args, 1, &spa, call);

    if (spa.naok == NA_LOGICAL)
        errorcall(call, _("invalid '%s' value"), "naok");
    /* Should check spa.dup == NA_LOGICAL too?  But not done in R-2.15.3 ... */

    if (nargs > MAX_ARGS)
        errorcall(call, _("too many arguments in foreign function call"));

    PROTECT2(spa.pkg,spa.encoding);

    encname[0] = 0;
    if (spa.encoding != R_NilValue) {
        if(TYPEOF(spa.encoding) != STRSXP || LENGTH(spa.encoding) != 1)
            error(_("ENCODING argument must be a single character string"));
        strncpy(encname, translateChar(STRING_ELT(spa.encoding,0)), 100);
        encname[100] = 0;
        warning("ENCODING is deprecated");
    }

    resolveNativeRoutine (args, &ofun, &symbol, spa.pkg, symName, call, env);
    fun = (VarFun) ofun;
    args = CDR(args);

    UNPROTECT(2);

    /* Count named arguments, and note last one. */

    name_count = 0;
    for (pa = args, i = 0; pa != R_NilValue; pa = CDR(pa), i++) {
	if (TAG(pa) != R_NilValue) {
            name_count += 1;
            last_tag = TAG(pa);
            last_pos = i;
        }
    }
=======

/* Task procedure for .C and .Fortran.  This procedure may be called
   directly in the master thread, or scheduled for deferred evaluation,
   perhaps in a helper thread.

   If it is called directly, the function to call may be specified by the
   dotCode_fun variable.  If deferred, the function to call must be stored
   in the rawfun operand, which is NULL otherwise.

   If the output, ans1, is not NULL, it is the sole result of the
   computation, with the arguments in args being ignored after the
   call (they may or may not have changed).  If ans1 is NULL, this
   task procedure must be called directly, not deferred, and the
   contents of args is updated to be returned as the result.  This may
   involve memory allocation, not allowed for a deferred task, as some
   arguments may need to be converted to an appropriate form.  

   The args operand will be a vector list (VECSXP) containing pointers to 
   the arguments of the function to be called.  For arguments that are
   atomic vectors or vector lists, the function called is passed the DATAPTR 
   for the vector (unless this argument is marked as an out-of-the-box scalar,
   see below).  For other argument types, the function is passed the SEXP 
   for the operand itself.

   A string argument needing converstion back to an R string is recognized 
   as such by ATTRIB being a RAWSXP (not a pairlist), with ATTRIB pointing 
   to itself for a Fortran string.  Single-precision arguments needing 
   to be converted to an R double vector are recognized by having ATTRIB 
   of R_CSingSymbol.

   The opcode, scalars, holds a bit-vector indicating which of the
   first 64 arguments are scalars that should be stored "out of their
   boxes" - copied to a local variable before the call, and if necessary 
   copied back after the call.  Any arguments past the first 64 are never 
   treated as out-of-the-box scalars.  If ans1 is not NULL, it must not
   be marked as an out-of-the-box scalar (even if it is of length one).

   The variable dotCode_spa is consulted for the value of DUP (but only 
   when the task is not deferred).
*/

static VarFun dotCode_fun;  /* Function to call for .C or .Fortran */
static struct special_args dotCode_spa;  /* Special arguments provided */
static R_NativeArgStyle *argStyles;  /* May hold types and usages of args */

void task_dotCode (helpers_op_t scalars, SEXP ans1, SEXP rawfun, SEXP args)
{
    int nargs = LENGTH(args);
    int nargs1 = nargs>0 ? nargs : 1;  /* 0-length arrays not allowed in C99 */
    R_NativeArgStyle *arg_styles = argStyles;  /* save now, might change */

    /* Pointers to where the data is, passed to the function called. */

    void *cargs [nargs1]; 
>>>>>>> 13cc410e

    /* Scalar RAW, LGL, INT, and REAL arguments out of their boxes. */

    union scalar_val { 
        Rbyte r;   /* for RAW */
        int i;     /* for LGL and INT */
        double d;  /* for REAL */
    } scalar_value [scalars==0 ? 1 : nargs1];

<<<<<<< HEAD
    /* Construct the return value */

    int return_one_named = 
          name_count == 1 && VARIANT_KIND(variant) == VARIANT_ONE_NAMED;

    PROTECT(ans = allocVector(VECSXP, nargs));

    if (name_count > 1 || name_count == 1 && !return_one_named) {
        /* not a variant return, and need names */
	SEXP names;
	PROTECT(names = allocVector(STRSXP, nargs));
        /* The names are initialized by allocVector to all R_BlankString. */
        pa = args;
        for (na = 0; na <= last_pos; na++) {
	    if (TAG(pa) != R_NilValue)
		SET_STRING_ELT(names, na, PRINTNAME(TAG(pa)));
            pa = CDR(pa);
        }
	setAttrib(ans, R_NamesSymbol, names);
	UNPROTECT(1);
    }

    /* Convert the arguments for use in foreign function calls. */

    int nargs1 = nargs>0 ? nargs : 1;  /* 0-length arrays not allowed in C99 */
    void *cargs [nargs1]; 

    /* Scalar RAW, LGL, INT, and REAL arguments out of their boxes. */
    union { Rbyte r; int i; double d; } scalar_value[nargs1];
    char scalar_type[nargs1];

    int nprotect = 0;

    for(na = 0, pa = args ; pa != R_NilValue; pa = CDR(pa), na++) {
	if(checkTypes &&
	   !comparePrimitiveTypes(checkTypes[na], CAR(pa), spa.dup)) {
	    /* We can loop over all the arguments and report all the
	       erroneous ones, but then we would also want to avoid
	       the conversions.  Also, in the future, we may just
	       attempt to coerce the value to the appropriate
	       type. */
	    errorcall(call, _("Wrong type for argument %d in call to %s"),
		      na+1, symName);
	}

	int targetType =  checkTypes ? checkTypes[na] : 0;

	s = CAR(pa);

	/* start with return value a copy of the inputs, as that is
	   what is needed for DUP = FALSE and for non-atomic-vector inputs */
	SET_VECTOR_ELT(ans, na, s);

	if (checkNativeType(targetType, TYPEOF(s)) == FALSE) {
	    if(!spa.dup) {
		error(_("explicit request not to duplicate arguments in call to '%s', but argument %d is of the wrong type (%d != %d)"),
		      symName, na + 1, targetType, TYPEOF(s));
	    }

	    if(targetType != SINGLESXP) {
		/* Needs to be protected until the external routine is called.
		   Coerced value may have NAMEDCNT of zero, so not necessarily
                   copied in the switch below. */
		PROTECT(s = coerceVector(s, targetType));
		nprotect++;
	    }
	}

	/* We create any copies needed for the return value here,
	   except for character vectors.  The compiled code works on
	   the data pointer of the return value for the other atomic
	   vectors, and anything else is supposed to be read-only.

	   We do not need to copy if the inputs have NAMED = 0 */

        scalar_type[na] = NILSXP;
	SEXPTYPE t = TYPEOF(s);
        int n;

	switch(t) {
	case RAWSXP:
	    n = LENGTH(s);
	    if (NAMEDCNT_GT_0(s) && (spa.dup || n==1)) {
                if (n == 1 && s == CAR(pa)) {
                    scalar_type[na] = t; 
                    scalar_value[na].r = RAW(s)[0];
                    cargs[na] = (void*) &scalar_value[na].r;
                } else {
		    SEXP ss = allocVector(t, n);
		    memcpy(RAW(ss), RAW(s), n * sizeof(Rbyte));
		    SET_VECTOR_ELT(ans, na, ss);
		    cargs[na] = (void*) RAW(ss);
                }
	    } else cargs[na] = (void*) RAW(s);
	    break;
	case LGLSXP:
	case INTSXP:
	    n = LENGTH(s);
	    int *iptr = INTEGER(s);
	    if (!spa.naok)
		for (int i = 0 ; i < n ; i++)
		    if(iptr[i] == NA_INTEGER)
			error(_("NAs in foreign function call (arg %d)"), na + 1);
	    if (NAMEDCNT_GT_0(s) && (spa.dup || n==1)) {
                if (n == 1 && s == CAR(pa)) {
                    scalar_type[na] = t; 
                    scalar_value[na].i = INTEGER(s)[0];
                    cargs[na] = (void*) &scalar_value[na].i;
                } else {
		    SEXP ss = allocVector(t, n);
		    memcpy(INTEGER(ss), INTEGER(s), n * sizeof(int));
		    SET_VECTOR_ELT(ans, na, ss);
		    cargs[na] = (void*) INTEGER(ss);
                }
	    } else cargs[na] = (void*) iptr;
	    break;
	case REALSXP:
	    n = LENGTH(s);
	    double *rptr = REAL(s);
	    if (!spa.naok)
		for (int i = 0 ; i < n ; i++)
		    if(!R_FINITE(rptr[i]))
			error(_("NA/NaN/Inf in foreign function call (arg %d)"), na + 1);
	    if (asLogical(getAttrib(s, R_CSingSymbol)) == 1) {
		float *sptr = (float*) R_alloc(n, sizeof(float));
		for (int i = 0 ; i < n ; i++) sptr[i] = (float) REAL(s)[i];
		cargs[na] = (void*) sptr;
	    } else if (NAMEDCNT_GT_0(s) && (spa.dup || n==1)) {
                if (n == 1 && s == CAR(pa)) {
                    scalar_type[na] = t; 
                    scalar_value[na].d = REAL(s)[0];
                    cargs[na] = (void*) &scalar_value[na].d;
                } else {
		    SEXP ss  = allocVector(t, n);
		    memcpy(REAL(ss), REAL(s), n * sizeof(double));
		    SET_VECTOR_ELT(ans, na, ss);
		    cargs[na] = (void*) REAL(ss);
                }
	    } else cargs[na] = (void*) rptr;
	    break;
	case CPLXSXP:
	    n = LENGTH(s);
	    Rcomplex *zptr = COMPLEX(s);
	    if (!spa.naok)
		for (int i = 0 ; i < n ; i++)
		    if(!R_FINITE(zptr[i].r) || !R_FINITE(zptr[i].i))
			error(_("complex NA/NaN/Inf in foreign function call (arg %d)"), na + 1);
	    if (NAMEDCNT_GT_0(s) && (spa.dup || n==1)) {
		SEXP ss = allocVector(t, n);
		memcpy(COMPLEX(ss), COMPLEX(s), n * sizeof(Rcomplex));
		SET_VECTOR_ELT(ans, na, ss);
		cargs[na] = (void*) COMPLEX(ss);
	    } else cargs[na] = (void *) zptr;
	    break;
	case STRSXP:
	    if (!spa.dup)
		error(_("character variables must be duplicated in .C/.Fortran"));
	    n = LENGTH(s);
	    if (Fort) {
		const char *ss = translateChar(STRING_ELT(s, 0));
		if (n > 1)
		    warning(_("only first string in char vector used in .Fortran"));
		char *fptr = (char*) R_alloc(max(255, strlen(ss)) + 1, sizeof(char));
		strcpy(fptr, ss);
		cargs[na] =  (void*) fptr;
	    } else {
		char **cptr = (char**) R_alloc(n, sizeof(char*));
		if (*encname != 0) {
		    char *outbuf;
		    const char *inbuf;
		    size_t inb, outb, outb0, res;
		    void *obj = Riconv_open("", encname); /* (to, from) */
		    if (obj == (void *)-1)
			error(_("unsupported encoding '%s'"), encname);
		    for (int i = 0 ; i < n ; i++) {
			inbuf = CHAR(STRING_ELT(s, i));
			inb = strlen(inbuf);
			outb0 = 3*inb;
		    restart_in:
			cptr[i] = outbuf = (char*) R_alloc(outb0 + 1, sizeof(char));
			outb = 3*inb;
			Riconv(obj, NULL, NULL, &outbuf, &outb);
			errno = 0; /* precaution */
			res = Riconv(obj, &inbuf , &inb, &outbuf, &outb);
			if(res == -1 && errno == E2BIG) {
			    outb0 *= 3;
			    goto restart_in;
			}
			if(res == -1)
			    error(_("conversion problem in re-encoding to '%s'"),
				  encname);
			*outbuf = '\0';
		    }
		    Riconv_close(obj);
		} else {
		    for (int i = 0 ; i < n ; i++) {
			const char *ss = translateChar(STRING_ELT(s, i));
			int nn = strlen(ss) + 1;
			if(nn > 1) {
			    cptr[i] = (char*) R_alloc(nn, sizeof(char));
			    strcpy(cptr[i], ss);
			} else {
			    /* Protect ourselves against those who like to
			       extend "", maybe using strncpy */
			    nn = 128;
			    cptr[i] = (char*) R_alloc(nn, sizeof(char));
			    memset(cptr[i], 0, nn);
			}
		    }
		}
		cargs[na] = (void*) cptr;
	    }
	    break;
	case VECSXP:
	    if (Fort) error(_("invalid mode (%s) to pass to Fortran (arg %d)"),
			    type2char(t), na + 1);
	    /* Used read-only, so this is safe */
#ifdef USE_RINTERNALS
	    cargs[na] = (void*) DATAPTR(s);
#else
	    n = length(s);
	    SEXP *lptr = (SEXP *) R_alloc(n, sizeof(SEXP));
	    for (int i = 0 ; i < n ; i++) lptr[i] = VECTOR_ELT(s, i);
	    cargs[na] = (void*) lptr;
#endif
	    break;
	case CLOSXP:
	case BUILTINSXP:
	case SPECIALSXP:
	case ENVSXP:
	    if (Fort) error(_("invalid mode (%s) to pass to Fortran (arg %d)"), 
			    type2char(TYPEOF(s)), na + 1);
	    cargs[na] =  (void*) s;
	    break;
	default:
	    /* Includes pairlists from R 2.15.0 */
	    if (Fort) error(_("invalid mode (%s) to pass to Fortran (arg %d)"), 
			    type2char(t), na + 1);
	    warning("passing an object of type '%s' to .C (arg %d) is deprecated", 
		    type2char(t), na + 1);
	    if (t == LISTSXP)
		warning(_("pairlists are passed as SEXP as from R 2.15.0"));
	    cargs[na] =  (void*) s;
	    continue;
	}
    }

    UNPROTECT(nprotect);
=======
    /* Pointer to function to call.  If this task may be deferred, we need
       to get it from the rawfun operand, otherwise it's faster from a variable
       set by the caller. */

    VarFun fun = rawfun!=NULL ? * (VarFun *) RAW(rawfun) : dotCode_fun;

    helpers_op_t sc;
    int na;

    for (na = 0, sc = scalars; na < nargs; na++, sc >>= 1) {

        SEXP arg = VECTOR_ELT(args,na);

        if (sc & 1) {  /* copy argument out of its box */
            if (arg == ans1) abort();
            switch (TYPEOF (arg)) {
            case RAWSXP:  scalar_value[na].r = RAW(arg)[0];     break;
            case LGLSXP:  scalar_value[na].i = LOGICAL(arg)[0]; break;
            case INTSXP:  scalar_value[na].i = INTEGER(arg)[0]; break;
            case REALSXP: scalar_value[na].d = REAL(arg)[0];    break;
            }
            cargs[na] = &scalar_value[na];
        }
        else if (isVectorAtomic(arg) || TYPEOF(arg) == VECSXP)
            cargs[na] = (void *) DATAPTR(arg);
        else
            cargs[na] = (void *) arg;
    }
>>>>>>> 13cc410e

    switch (nargs) {
    case 0:
	/* Silicon graphics C chokes here */
	/* if there is no argument to fun. */
	fun(0);
	break;
    case 1:
	fun(cargs[0]);
	break;
    case 2:
	fun(cargs[0], cargs[1]);
	break;
    case 3:
	fun(cargs[0], cargs[1], cargs[2]);
	break;
    case 4:
	fun(cargs[0], cargs[1], cargs[2], cargs[3]);
	break;
    case 5:
	fun(cargs[0],  cargs[1],  cargs[2],  cargs[3],  cargs[4]);
	break;
    case 6:
	fun(cargs[0],  cargs[1],  cargs[2],  cargs[3],  cargs[4],
	    cargs[5]);
	break;
    case 7:
	fun(cargs[0],  cargs[1],  cargs[2],  cargs[3],  cargs[4],
	    cargs[5],  cargs[6]);
	break;
    case 8:
	fun(cargs[0],  cargs[1],  cargs[2],  cargs[3],  cargs[4],
	    cargs[5],  cargs[6],  cargs[7]);
	break;
    case 9:
	fun(cargs[0],  cargs[1],  cargs[2],  cargs[3],  cargs[4],
	    cargs[5],  cargs[6],  cargs[7],  cargs[8]);
	break;
    case 10:
	fun(cargs[0],  cargs[1],  cargs[2],  cargs[3],  cargs[4],
	    cargs[5],  cargs[6],  cargs[7],  cargs[8],  cargs[9]);
	break;
    case 11:
	fun(cargs[0],  cargs[1],  cargs[2],  cargs[3],  cargs[4],
	    cargs[5],  cargs[6],  cargs[7],  cargs[8],  cargs[9],
	    cargs[10]);
	break;
    case 12:
	fun(cargs[0],  cargs[1],  cargs[2],  cargs[3],  cargs[4],
	    cargs[5],  cargs[6],  cargs[7],  cargs[8],  cargs[9],
	    cargs[10], cargs[11]);
	break;
    case 13:
	fun(cargs[0],  cargs[1],  cargs[2],  cargs[3],  cargs[4],
	    cargs[5],  cargs[6],  cargs[7],  cargs[8],  cargs[9],
	    cargs[10], cargs[11], cargs[12]);
	break;
    case 14:
	fun(cargs[0],  cargs[1],  cargs[2],  cargs[3],  cargs[4],
	    cargs[5],  cargs[6],  cargs[7],  cargs[8],  cargs[9],
	    cargs[10], cargs[11], cargs[12], cargs[13]);
	break;
    case 15:
	fun(cargs[0],  cargs[1],  cargs[2],  cargs[3],  cargs[4],
	    cargs[5],  cargs[6],  cargs[7],  cargs[8],  cargs[9],
	    cargs[10], cargs[11], cargs[12], cargs[13], cargs[14]);
	break;
    case 16:
	fun(cargs[0],  cargs[1],  cargs[2],  cargs[3],  cargs[4],
	    cargs[5],  cargs[6],  cargs[7],  cargs[8],  cargs[9],
	    cargs[10], cargs[11], cargs[12], cargs[13], cargs[14],
	    cargs[15]);
	break;
    case 17:
	fun(cargs[0],  cargs[1],  cargs[2],  cargs[3],  cargs[4],
	    cargs[5],  cargs[6],  cargs[7],  cargs[8],  cargs[9],
	    cargs[10], cargs[11], cargs[12], cargs[13], cargs[14],
	    cargs[15], cargs[16]);
	break;
    case 18:
	fun(cargs[0],  cargs[1],  cargs[2],  cargs[3],  cargs[4],
	    cargs[5],  cargs[6],  cargs[7],  cargs[8],  cargs[9],
	    cargs[10], cargs[11], cargs[12], cargs[13], cargs[14],
	    cargs[15], cargs[16], cargs[17]);
	break;
    case 19:
	fun(cargs[0],  cargs[1],  cargs[2],  cargs[3],  cargs[4],
	    cargs[5],  cargs[6],  cargs[7],  cargs[8],  cargs[9],
	    cargs[10], cargs[11], cargs[12], cargs[13], cargs[14],
	    cargs[15], cargs[16], cargs[17], cargs[18]);
	break;
    case 20:
	fun(cargs[0],  cargs[1],  cargs[2],  cargs[3],  cargs[4],
	    cargs[5],  cargs[6],  cargs[7],  cargs[8],  cargs[9],
	    cargs[10], cargs[11], cargs[12], cargs[13], cargs[14],
	    cargs[15], cargs[16], cargs[17], cargs[18], cargs[19]);
	break;
    case 21:
	fun(cargs[0],  cargs[1],  cargs[2],  cargs[3],  cargs[4],
	    cargs[5],  cargs[6],  cargs[7],  cargs[8],  cargs[9],
	    cargs[10], cargs[11], cargs[12], cargs[13], cargs[14],
	    cargs[15], cargs[16], cargs[17], cargs[18], cargs[19],
	    cargs[20]);
	break;
    case 22:
	fun(cargs[0],  cargs[1],  cargs[2],  cargs[3],  cargs[4],
	    cargs[5],  cargs[6],  cargs[7],  cargs[8],  cargs[9],
	    cargs[10], cargs[11], cargs[12], cargs[13], cargs[14],
	    cargs[15], cargs[16], cargs[17], cargs[18], cargs[19],
	    cargs[20], cargs[21]);
	break;
    case 23:
	fun(cargs[0],  cargs[1],  cargs[2],  cargs[3],  cargs[4],
	    cargs[5],  cargs[6],  cargs[7],  cargs[8],  cargs[9],
	    cargs[10], cargs[11], cargs[12], cargs[13], cargs[14],
	    cargs[15], cargs[16], cargs[17], cargs[18], cargs[19],
	    cargs[20], cargs[21], cargs[22]);
	break;
    case 24:
	fun(cargs[0],  cargs[1],  cargs[2],  cargs[3],  cargs[4],
	    cargs[5],  cargs[6],  cargs[7],  cargs[8],  cargs[9],
	    cargs[10], cargs[11], cargs[12], cargs[13], cargs[14],
	    cargs[15], cargs[16], cargs[17], cargs[18], cargs[19],
	    cargs[20], cargs[21], cargs[22], cargs[23]);
	break;
    case 25:
	fun(cargs[0],  cargs[1],  cargs[2],  cargs[3],  cargs[4],
	    cargs[5],  cargs[6],  cargs[7],  cargs[8],  cargs[9],
	    cargs[10], cargs[11], cargs[12], cargs[13], cargs[14],
	    cargs[15], cargs[16], cargs[17], cargs[18], cargs[19],
	    cargs[20], cargs[21], cargs[22], cargs[23], cargs[24]);
	break;
    case 26:
	fun(cargs[0],  cargs[1],  cargs[2],  cargs[3],  cargs[4],
	    cargs[5],  cargs[6],  cargs[7],  cargs[8],  cargs[9],
	    cargs[10], cargs[11], cargs[12], cargs[13], cargs[14],
	    cargs[15], cargs[16], cargs[17], cargs[18], cargs[19],
	    cargs[20], cargs[21], cargs[22], cargs[23], cargs[24],
	    cargs[25]);
	break;
    case 27:
	fun(cargs[0],  cargs[1],  cargs[2],  cargs[3],  cargs[4],
	    cargs[5],  cargs[6],  cargs[7],  cargs[8],  cargs[9],
	    cargs[10], cargs[11], cargs[12], cargs[13], cargs[14],
	    cargs[15], cargs[16], cargs[17], cargs[18], cargs[19],
	    cargs[20], cargs[21], cargs[22], cargs[23], cargs[24],
	    cargs[25], cargs[26]);
	break;
    case 28:
	fun(cargs[0],  cargs[1],  cargs[2],  cargs[3],  cargs[4],
	    cargs[5],  cargs[6],  cargs[7],  cargs[8],  cargs[9],
	    cargs[10], cargs[11], cargs[12], cargs[13], cargs[14],
	    cargs[15], cargs[16], cargs[17], cargs[18], cargs[19],
	    cargs[20], cargs[21], cargs[22], cargs[23], cargs[24],
	    cargs[25], cargs[26], cargs[27]);
	break;
    case 29:
	fun(cargs[0],  cargs[1],  cargs[2],  cargs[3],  cargs[4],
	    cargs[5],  cargs[6],  cargs[7],  cargs[8],  cargs[9],
	    cargs[10], cargs[11], cargs[12], cargs[13], cargs[14],
	    cargs[15], cargs[16], cargs[17], cargs[18], cargs[19],
	    cargs[20], cargs[21], cargs[22], cargs[23], cargs[24],
	    cargs[25], cargs[26], cargs[27], cargs[28]);
	break;
    case 30:
	fun(cargs[0],  cargs[1],  cargs[2],  cargs[3],  cargs[4],
	    cargs[5],  cargs[6],  cargs[7],  cargs[8],  cargs[9],
	    cargs[10], cargs[11], cargs[12], cargs[13], cargs[14],
	    cargs[15], cargs[16], cargs[17], cargs[18], cargs[19],
	    cargs[20], cargs[21], cargs[22], cargs[23], cargs[24],
	    cargs[25], cargs[26], cargs[27], cargs[28], cargs[29]);
	break;
    case 31:
	fun(cargs[0],  cargs[1],  cargs[2],  cargs[3],  cargs[4],
	    cargs[5],  cargs[6],  cargs[7],  cargs[8],  cargs[9],
	    cargs[10], cargs[11], cargs[12], cargs[13], cargs[14],
	    cargs[15], cargs[16], cargs[17], cargs[18], cargs[19],
	    cargs[20], cargs[21], cargs[22], cargs[23], cargs[24],
	    cargs[25], cargs[26], cargs[27], cargs[28], cargs[29],
	    cargs[30]);
	break;
    case 32:
	fun(cargs[0],  cargs[1],  cargs[2],  cargs[3],  cargs[4],
	    cargs[5],  cargs[6],  cargs[7],  cargs[8],  cargs[9],
	    cargs[10], cargs[11], cargs[12], cargs[13], cargs[14],
	    cargs[15], cargs[16], cargs[17], cargs[18], cargs[19],
	    cargs[20], cargs[21], cargs[22], cargs[23], cargs[24],
	    cargs[25], cargs[26], cargs[27], cargs[28], cargs[29],
	    cargs[30], cargs[31]);
	break;
    case 33:
	fun(cargs[0],  cargs[1],  cargs[2],  cargs[3],  cargs[4],
	    cargs[5],  cargs[6],  cargs[7],  cargs[8],  cargs[9],
	    cargs[10], cargs[11], cargs[12], cargs[13], cargs[14],
	    cargs[15], cargs[16], cargs[17], cargs[18], cargs[19],
	    cargs[20], cargs[21], cargs[22], cargs[23], cargs[24],
	    cargs[25], cargs[26], cargs[27], cargs[28], cargs[29],
	    cargs[30], cargs[31], cargs[32]);
	break;
    case 34:
	fun(cargs[0],  cargs[1],  cargs[2],  cargs[3],  cargs[4],
	    cargs[5],  cargs[6],  cargs[7],  cargs[8],  cargs[9],
	    cargs[10], cargs[11], cargs[12], cargs[13], cargs[14],
	    cargs[15], cargs[16], cargs[17], cargs[18], cargs[19],
	    cargs[20], cargs[21], cargs[22], cargs[23], cargs[24],
	    cargs[25], cargs[26], cargs[27], cargs[28], cargs[29],
	    cargs[30], cargs[31], cargs[32], cargs[33]);
	break;
    case 35:
	fun(cargs[0],  cargs[1],  cargs[2],  cargs[3],  cargs[4],
	    cargs[5],  cargs[6],  cargs[7],  cargs[8],  cargs[9],
	    cargs[10], cargs[11], cargs[12], cargs[13], cargs[14],
	    cargs[15], cargs[16], cargs[17], cargs[18], cargs[19],
	    cargs[20], cargs[21], cargs[22], cargs[23], cargs[24],
	    cargs[25], cargs[26], cargs[27], cargs[28], cargs[29],
	    cargs[30], cargs[31], cargs[32], cargs[33], cargs[34]);
	break;
    case 36:
	fun(cargs[0],  cargs[1],  cargs[2],  cargs[3],  cargs[4],
	    cargs[5],  cargs[6],  cargs[7],  cargs[8],  cargs[9],
	    cargs[10], cargs[11], cargs[12], cargs[13], cargs[14],
	    cargs[15], cargs[16], cargs[17], cargs[18], cargs[19],
	    cargs[20], cargs[21], cargs[22], cargs[23], cargs[24],
	    cargs[25], cargs[26], cargs[27], cargs[28], cargs[29],
	    cargs[30], cargs[31], cargs[32], cargs[33], cargs[34],
	    cargs[35]);
	break;
    case 37:
	fun(cargs[0],  cargs[1],  cargs[2],  cargs[3],  cargs[4],
	    cargs[5],  cargs[6],  cargs[7],  cargs[8],  cargs[9],
	    cargs[10], cargs[11], cargs[12], cargs[13], cargs[14],
	    cargs[15], cargs[16], cargs[17], cargs[18], cargs[19],
	    cargs[20], cargs[21], cargs[22], cargs[23], cargs[24],
	    cargs[25], cargs[26], cargs[27], cargs[28], cargs[29],
	    cargs[30], cargs[31], cargs[32], cargs[33], cargs[34],
	    cargs[35], cargs[36]);
	break;
    case 38:
	fun(cargs[0],  cargs[1],  cargs[2],  cargs[3],  cargs[4],
	    cargs[5],  cargs[6],  cargs[7],  cargs[8],  cargs[9],
	    cargs[10], cargs[11], cargs[12], cargs[13], cargs[14],
	    cargs[15], cargs[16], cargs[17], cargs[18], cargs[19],
	    cargs[20], cargs[21], cargs[22], cargs[23], cargs[24],
	    cargs[25], cargs[26], cargs[27], cargs[28], cargs[29],
	    cargs[30], cargs[31], cargs[32], cargs[33], cargs[34],
	    cargs[35], cargs[36], cargs[37]);
	break;
    case 39:
	fun(cargs[0],  cargs[1],  cargs[2],  cargs[3],  cargs[4],
	    cargs[5],  cargs[6],  cargs[7],  cargs[8],  cargs[9],
	    cargs[10], cargs[11], cargs[12], cargs[13], cargs[14],
	    cargs[15], cargs[16], cargs[17], cargs[18], cargs[19],
	    cargs[20], cargs[21], cargs[22], cargs[23], cargs[24],
	    cargs[25], cargs[26], cargs[27], cargs[28], cargs[29],
	    cargs[30], cargs[31], cargs[32], cargs[33], cargs[34],
	    cargs[35], cargs[36], cargs[37], cargs[38]);
	break;
    case 40:
	fun(cargs[0],  cargs[1],  cargs[2],  cargs[3],  cargs[4],
	    cargs[5],  cargs[6],  cargs[7],  cargs[8],  cargs[9],
	    cargs[10], cargs[11], cargs[12], cargs[13], cargs[14],
	    cargs[15], cargs[16], cargs[17], cargs[18], cargs[19],
	    cargs[20], cargs[21], cargs[22], cargs[23], cargs[24],
	    cargs[25], cargs[26], cargs[27], cargs[28], cargs[29],
	    cargs[30], cargs[31], cargs[32], cargs[33], cargs[34],
	    cargs[35], cargs[36], cargs[37], cargs[38], cargs[39]);
	break;
    case 41:
	fun(cargs[0],  cargs[1],  cargs[2],  cargs[3],  cargs[4],
	    cargs[5],  cargs[6],  cargs[7],  cargs[8],  cargs[9],
	    cargs[10], cargs[11], cargs[12], cargs[13], cargs[14],
	    cargs[15], cargs[16], cargs[17], cargs[18], cargs[19],
	    cargs[20], cargs[21], cargs[22], cargs[23], cargs[24],
	    cargs[25], cargs[26], cargs[27], cargs[28], cargs[29],
	    cargs[30], cargs[31], cargs[32], cargs[33], cargs[34],
	    cargs[35], cargs[36], cargs[37], cargs[38], cargs[39],
	    cargs[40]);
	break;
    case 42:
	fun(cargs[0],  cargs[1],  cargs[2],  cargs[3],  cargs[4],
	    cargs[5],  cargs[6],  cargs[7],  cargs[8],  cargs[9],
	    cargs[10], cargs[11], cargs[12], cargs[13], cargs[14],
	    cargs[15], cargs[16], cargs[17], cargs[18], cargs[19],
	    cargs[20], cargs[21], cargs[22], cargs[23], cargs[24],
	    cargs[25], cargs[26], cargs[27], cargs[28], cargs[29],
	    cargs[30], cargs[31], cargs[32], cargs[33], cargs[34],
	    cargs[35], cargs[36], cargs[37], cargs[38], cargs[39],
	    cargs[40], cargs[41]);
	break;
    case 43:
	fun(cargs[0],  cargs[1],  cargs[2],  cargs[3],  cargs[4],
	    cargs[5],  cargs[6],  cargs[7],  cargs[8],  cargs[9],
	    cargs[10], cargs[11], cargs[12], cargs[13], cargs[14],
	    cargs[15], cargs[16], cargs[17], cargs[18], cargs[19],
	    cargs[20], cargs[21], cargs[22], cargs[23], cargs[24],
	    cargs[25], cargs[26], cargs[27], cargs[28], cargs[29],
	    cargs[30], cargs[31], cargs[32], cargs[33], cargs[34],
	    cargs[35], cargs[36], cargs[37], cargs[38], cargs[39],
	    cargs[40], cargs[41], cargs[42]);
	break;
    case 44:
	fun(cargs[0],  cargs[1],  cargs[2],  cargs[3],  cargs[4],
	    cargs[5],  cargs[6],  cargs[7],  cargs[8],  cargs[9],
	    cargs[10], cargs[11], cargs[12], cargs[13], cargs[14],
	    cargs[15], cargs[16], cargs[17], cargs[18], cargs[19],
	    cargs[20], cargs[21], cargs[22], cargs[23], cargs[24],
	    cargs[25], cargs[26], cargs[27], cargs[28], cargs[29],
	    cargs[30], cargs[31], cargs[32], cargs[33], cargs[34],
	    cargs[35], cargs[36], cargs[37], cargs[38], cargs[39],
	    cargs[40], cargs[41], cargs[42], cargs[43]);
	break;
    case 45:
	fun(cargs[0],  cargs[1],  cargs[2],  cargs[3],  cargs[4],
	    cargs[5],  cargs[6],  cargs[7],  cargs[8],  cargs[9],
	    cargs[10], cargs[11], cargs[12], cargs[13], cargs[14],
	    cargs[15], cargs[16], cargs[17], cargs[18], cargs[19],
	    cargs[20], cargs[21], cargs[22], cargs[23], cargs[24],
	    cargs[25], cargs[26], cargs[27], cargs[28], cargs[29],
	    cargs[30], cargs[31], cargs[32], cargs[33], cargs[34],
	    cargs[35], cargs[36], cargs[37], cargs[38], cargs[39],
	    cargs[40], cargs[41], cargs[42], cargs[43], cargs[44]);
	break;
    case 46:
	fun(cargs[0],  cargs[1],  cargs[2],  cargs[3],  cargs[4],
	    cargs[5],  cargs[6],  cargs[7],  cargs[8],  cargs[9],
	    cargs[10], cargs[11], cargs[12], cargs[13], cargs[14],
	    cargs[15], cargs[16], cargs[17], cargs[18], cargs[19],
	    cargs[20], cargs[21], cargs[22], cargs[23], cargs[24],
	    cargs[25], cargs[26], cargs[27], cargs[28], cargs[29],
	    cargs[30], cargs[31], cargs[32], cargs[33], cargs[34],
	    cargs[35], cargs[36], cargs[37], cargs[38], cargs[39],
	    cargs[40], cargs[41], cargs[42], cargs[43], cargs[44],
	    cargs[45]);
	break;
    case 47:
	fun(cargs[0],  cargs[1],  cargs[2],  cargs[3],  cargs[4],
	    cargs[5],  cargs[6],  cargs[7],  cargs[8],  cargs[9],
	    cargs[10], cargs[11], cargs[12], cargs[13], cargs[14],
	    cargs[15], cargs[16], cargs[17], cargs[18], cargs[19],
	    cargs[20], cargs[21], cargs[22], cargs[23], cargs[24],
	    cargs[25], cargs[26], cargs[27], cargs[28], cargs[29],
	    cargs[30], cargs[31], cargs[32], cargs[33], cargs[34],
	    cargs[35], cargs[36], cargs[37], cargs[38], cargs[39],
	    cargs[40], cargs[41], cargs[42], cargs[43], cargs[44],
	    cargs[45], cargs[46]);
	break;
    case 48:
	fun(cargs[0],  cargs[1],  cargs[2],  cargs[3],  cargs[4],
	    cargs[5],  cargs[6],  cargs[7],  cargs[8],  cargs[9],
	    cargs[10], cargs[11], cargs[12], cargs[13], cargs[14],
	    cargs[15], cargs[16], cargs[17], cargs[18], cargs[19],
	    cargs[20], cargs[21], cargs[22], cargs[23], cargs[24],
	    cargs[25], cargs[26], cargs[27], cargs[28], cargs[29],
	    cargs[30], cargs[31], cargs[32], cargs[33], cargs[34],
	    cargs[35], cargs[36], cargs[37], cargs[38], cargs[39],
	    cargs[40], cargs[41], cargs[42], cargs[43], cargs[44],
	    cargs[45], cargs[46], cargs[47]);
	break;
    case 49:
	fun(cargs[0],  cargs[1],  cargs[2],  cargs[3],  cargs[4],
	    cargs[5],  cargs[6],  cargs[7],  cargs[8],  cargs[9],
	    cargs[10], cargs[11], cargs[12], cargs[13], cargs[14],
	    cargs[15], cargs[16], cargs[17], cargs[18], cargs[19],
	    cargs[20], cargs[21], cargs[22], cargs[23], cargs[24],
	    cargs[25], cargs[26], cargs[27], cargs[28], cargs[29],
	    cargs[30], cargs[31], cargs[32], cargs[33], cargs[34],
	    cargs[35], cargs[36], cargs[37], cargs[38], cargs[39],
	    cargs[40], cargs[41], cargs[42], cargs[43], cargs[44],
	    cargs[45], cargs[46], cargs[47], cargs[48]);
	break;
    case 50:
	fun(cargs[0],  cargs[1],  cargs[2],  cargs[3],  cargs[4],
	    cargs[5],  cargs[6],  cargs[7],  cargs[8],  cargs[9],
	    cargs[10], cargs[11], cargs[12], cargs[13], cargs[14],
	    cargs[15], cargs[16], cargs[17], cargs[18], cargs[19],
	    cargs[20], cargs[21], cargs[22], cargs[23], cargs[24],
	    cargs[25], cargs[26], cargs[27], cargs[28], cargs[29],
	    cargs[30], cargs[31], cargs[32], cargs[33], cargs[34],
	    cargs[35], cargs[36], cargs[37], cargs[38], cargs[39],
	    cargs[40], cargs[41], cargs[42], cargs[43], cargs[44],
	    cargs[45], cargs[46], cargs[47], cargs[48], cargs[49]);
	break;
    case 51:
	fun(cargs[0],  cargs[1],  cargs[2],  cargs[3],  cargs[4],
	    cargs[5],  cargs[6],  cargs[7],  cargs[8],  cargs[9],
	    cargs[10], cargs[11], cargs[12], cargs[13], cargs[14],
	    cargs[15], cargs[16], cargs[17], cargs[18], cargs[19],
	    cargs[20], cargs[21], cargs[22], cargs[23], cargs[24],
	    cargs[25], cargs[26], cargs[27], cargs[28], cargs[29],
	    cargs[30], cargs[31], cargs[32], cargs[33], cargs[34],
	    cargs[35], cargs[36], cargs[37], cargs[38], cargs[39],
	    cargs[40], cargs[41], cargs[42], cargs[43], cargs[44],
	    cargs[45], cargs[46], cargs[47], cargs[48], cargs[49],
	    cargs[50]);
	break;
    case 52:
 	fun(cargs[0],  cargs[1],  cargs[2],  cargs[3],  cargs[4],
	    cargs[5],  cargs[6],  cargs[7],  cargs[8],  cargs[9],
	    cargs[10], cargs[11], cargs[12], cargs[13], cargs[14],
	    cargs[15], cargs[16], cargs[17], cargs[18], cargs[19],
	    cargs[20], cargs[21], cargs[22], cargs[23], cargs[24],
	    cargs[25], cargs[26], cargs[27], cargs[28], cargs[29],
	    cargs[30], cargs[31], cargs[32], cargs[33], cargs[34],
	    cargs[35], cargs[36], cargs[37], cargs[38], cargs[39],
	    cargs[40], cargs[41], cargs[42], cargs[43], cargs[44],
	    cargs[45], cargs[46], cargs[47], cargs[48], cargs[49],
	    cargs[50], cargs[51]);
	break;
    case 53:
	fun(cargs[0],  cargs[1],  cargs[2],  cargs[3],  cargs[4],
	    cargs[5],  cargs[6],  cargs[7],  cargs[8],  cargs[9],
	    cargs[10], cargs[11], cargs[12], cargs[13], cargs[14],
	    cargs[15], cargs[16], cargs[17], cargs[18], cargs[19],
	    cargs[20], cargs[21], cargs[22], cargs[23], cargs[24],
	    cargs[25], cargs[26], cargs[27], cargs[28], cargs[29],
	    cargs[30], cargs[31], cargs[32], cargs[33], cargs[34],
	    cargs[35], cargs[36], cargs[37], cargs[38], cargs[39],
	    cargs[40], cargs[41], cargs[42], cargs[43], cargs[44],
	    cargs[45], cargs[46], cargs[47], cargs[48], cargs[49],
	    cargs[50], cargs[51], cargs[52]);
	break;
    case 54:
	fun(cargs[0],  cargs[1],  cargs[2],  cargs[3],  cargs[4],
	    cargs[5],  cargs[6],  cargs[7],  cargs[8],  cargs[9],
	    cargs[10], cargs[11], cargs[12], cargs[13], cargs[14],
	    cargs[15], cargs[16], cargs[17], cargs[18], cargs[19],
	    cargs[20], cargs[21], cargs[22], cargs[23], cargs[24],
	    cargs[25], cargs[26], cargs[27], cargs[28], cargs[29],
	    cargs[30], cargs[31], cargs[32], cargs[33], cargs[34],
	    cargs[35], cargs[36], cargs[37], cargs[38], cargs[39],
	    cargs[40], cargs[41], cargs[42], cargs[43], cargs[44],
	    cargs[45], cargs[46], cargs[47], cargs[48], cargs[49],
	    cargs[50], cargs[51], cargs[52], cargs[53]);
	break;
    case 55:
	fun(cargs[0],  cargs[1],  cargs[2],  cargs[3],  cargs[4],
	    cargs[5],  cargs[6],  cargs[7],  cargs[8],  cargs[9],
	    cargs[10], cargs[11], cargs[12], cargs[13], cargs[14],
	    cargs[15], cargs[16], cargs[17], cargs[18], cargs[19],
	    cargs[20], cargs[21], cargs[22], cargs[23], cargs[24],
	    cargs[25], cargs[26], cargs[27], cargs[28], cargs[29],
	    cargs[30], cargs[31], cargs[32], cargs[33], cargs[34],
	    cargs[35], cargs[36], cargs[37], cargs[38], cargs[39],
	    cargs[40], cargs[41], cargs[42], cargs[43], cargs[44],
	    cargs[45], cargs[46], cargs[47], cargs[48], cargs[49],
	    cargs[50], cargs[51], cargs[52], cargs[53], cargs[54]);
	break;
    case 56:
	fun(cargs[0],  cargs[1],  cargs[2],  cargs[3],  cargs[4],
	    cargs[5],  cargs[6],  cargs[7],  cargs[8],  cargs[9],
	    cargs[10], cargs[11], cargs[12], cargs[13], cargs[14],
	    cargs[15], cargs[16], cargs[17], cargs[18], cargs[19],
	    cargs[20], cargs[21], cargs[22], cargs[23], cargs[24],
	    cargs[25], cargs[26], cargs[27], cargs[28], cargs[29],
	    cargs[30], cargs[31], cargs[32], cargs[33], cargs[34],
	    cargs[35], cargs[36], cargs[37], cargs[38], cargs[39],
	    cargs[40], cargs[41], cargs[42], cargs[43], cargs[44],
	    cargs[45], cargs[46], cargs[47], cargs[48], cargs[49],
	    cargs[50], cargs[51], cargs[52], cargs[53], cargs[54],
	    cargs[55]);
	break;
    case 57:
	fun(cargs[0],  cargs[1],  cargs[2],  cargs[3],  cargs[4],
	    cargs[5],  cargs[6],  cargs[7],  cargs[8],  cargs[9],
	    cargs[10], cargs[11], cargs[12], cargs[13], cargs[14],
	    cargs[15], cargs[16], cargs[17], cargs[18], cargs[19],
	    cargs[20], cargs[21], cargs[22], cargs[23], cargs[24],
	    cargs[25], cargs[26], cargs[27], cargs[28], cargs[29],
	    cargs[30], cargs[31], cargs[32], cargs[33], cargs[34],
	    cargs[35], cargs[36], cargs[37], cargs[38], cargs[39],
	    cargs[40], cargs[41], cargs[42], cargs[43], cargs[44],
	    cargs[45], cargs[46], cargs[47], cargs[48], cargs[49],
	    cargs[50], cargs[51], cargs[52], cargs[53], cargs[54],
	    cargs[55], cargs[56]);
	break;
    case 58:
	fun(cargs[0],  cargs[1],  cargs[2],  cargs[3],  cargs[4],
	    cargs[5],  cargs[6],  cargs[7],  cargs[8],  cargs[9],
	    cargs[10], cargs[11], cargs[12], cargs[13], cargs[14],
	    cargs[15], cargs[16], cargs[17], cargs[18], cargs[19],
	    cargs[20], cargs[21], cargs[22], cargs[23], cargs[24],
	    cargs[25], cargs[26], cargs[27], cargs[28], cargs[29],
	    cargs[30], cargs[31], cargs[32], cargs[33], cargs[34],
	    cargs[35], cargs[36], cargs[37], cargs[38], cargs[39],
	    cargs[40], cargs[41], cargs[42], cargs[43], cargs[44],
	    cargs[45], cargs[46], cargs[47], cargs[48], cargs[49],
	    cargs[50], cargs[51], cargs[52], cargs[53], cargs[54],
	    cargs[55], cargs[56], cargs[57]);
	break;
    case 59:
	fun(cargs[0],  cargs[1],  cargs[2],  cargs[3],  cargs[4],
	    cargs[5],  cargs[6],  cargs[7],  cargs[8],  cargs[9],
	    cargs[10], cargs[11], cargs[12], cargs[13], cargs[14],
	    cargs[15], cargs[16], cargs[17], cargs[18], cargs[19],
	    cargs[20], cargs[21], cargs[22], cargs[23], cargs[24],
	    cargs[25], cargs[26], cargs[27], cargs[28], cargs[29],
	    cargs[30], cargs[31], cargs[32], cargs[33], cargs[34],
	    cargs[35], cargs[36], cargs[37], cargs[38], cargs[39],
	    cargs[40], cargs[41], cargs[42], cargs[43], cargs[44],
	    cargs[45], cargs[46], cargs[47], cargs[48], cargs[49],
	    cargs[50], cargs[51], cargs[52], cargs[53], cargs[54],
	    cargs[55], cargs[56], cargs[57], cargs[58]);
	break;
    case 60:
	fun(cargs[0],  cargs[1],  cargs[2],  cargs[3],  cargs[4],
	    cargs[5],  cargs[6],  cargs[7],  cargs[8],  cargs[9],
	    cargs[10], cargs[11], cargs[12], cargs[13], cargs[14],
	    cargs[15], cargs[16], cargs[17], cargs[18], cargs[19],
	    cargs[20], cargs[21], cargs[22], cargs[23], cargs[24],
	    cargs[25], cargs[26], cargs[27], cargs[28], cargs[29],
	    cargs[30], cargs[31], cargs[32], cargs[33], cargs[34],
	    cargs[35], cargs[36], cargs[37], cargs[38], cargs[39],
	    cargs[40], cargs[41], cargs[42], cargs[43], cargs[44],
	    cargs[45], cargs[46], cargs[47], cargs[48], cargs[49],
	    cargs[50], cargs[51], cargs[52], cargs[53], cargs[54],
	    cargs[55], cargs[56], cargs[57], cargs[58], cargs[59]);
	break;
    case 61:
	fun(cargs[0],  cargs[1],  cargs[2],  cargs[3],  cargs[4],
	    cargs[5],  cargs[6],  cargs[7],  cargs[8],  cargs[9],
	    cargs[10], cargs[11], cargs[12], cargs[13], cargs[14],
	    cargs[15], cargs[16], cargs[17], cargs[18], cargs[19],
	    cargs[20], cargs[21], cargs[22], cargs[23], cargs[24],
	    cargs[25], cargs[26], cargs[27], cargs[28], cargs[29],
	    cargs[30], cargs[31], cargs[32], cargs[33], cargs[34],
	    cargs[35], cargs[36], cargs[37], cargs[38], cargs[39],
	    cargs[40], cargs[41], cargs[42], cargs[43], cargs[44],
	    cargs[45], cargs[46], cargs[47], cargs[48], cargs[49],
	    cargs[50], cargs[51], cargs[52], cargs[53], cargs[54],
	    cargs[55], cargs[56], cargs[57], cargs[58], cargs[59],
	    cargs[60]);
	break;
    case 62:
	fun(cargs[0],  cargs[1],  cargs[2],  cargs[3],  cargs[4],
	    cargs[5],  cargs[6],  cargs[7],  cargs[8],  cargs[9],
	    cargs[10], cargs[11], cargs[12], cargs[13], cargs[14],
	    cargs[15], cargs[16], cargs[17], cargs[18], cargs[19],
	    cargs[20], cargs[21], cargs[22], cargs[23], cargs[24],
	    cargs[25], cargs[26], cargs[27], cargs[28], cargs[29],
	    cargs[30], cargs[31], cargs[32], cargs[33], cargs[34],
	    cargs[35], cargs[36], cargs[37], cargs[38], cargs[39],
	    cargs[40], cargs[41], cargs[42], cargs[43], cargs[44],
	    cargs[45], cargs[46], cargs[47], cargs[48], cargs[49],
	    cargs[50], cargs[51], cargs[52], cargs[53], cargs[54],
	    cargs[55], cargs[56], cargs[57], cargs[58], cargs[59],
	    cargs[60], cargs[61]);
	break;
    case 63:
	fun(cargs[0],  cargs[1],  cargs[2],  cargs[3],  cargs[4],
	    cargs[5],  cargs[6],  cargs[7],  cargs[8],  cargs[9],
	    cargs[10], cargs[11], cargs[12], cargs[13], cargs[14],
	    cargs[15], cargs[16], cargs[17], cargs[18], cargs[19],
	    cargs[20], cargs[21], cargs[22], cargs[23], cargs[24],
	    cargs[25], cargs[26], cargs[27], cargs[28], cargs[29],
	    cargs[30], cargs[31], cargs[32], cargs[33], cargs[34],
	    cargs[35], cargs[36], cargs[37], cargs[38], cargs[39],
	    cargs[40], cargs[41], cargs[42], cargs[43], cargs[44],
	    cargs[45], cargs[46], cargs[47], cargs[48], cargs[49],
	    cargs[50], cargs[51], cargs[52], cargs[53], cargs[54],
	    cargs[55], cargs[56], cargs[57], cargs[58], cargs[59],
	    cargs[60], cargs[61], cargs[62]);
	break;
    case 64:
	fun(cargs[0],  cargs[1],  cargs[2],  cargs[3],  cargs[4],
	    cargs[5],  cargs[6],  cargs[7],  cargs[8],  cargs[9],
	    cargs[10], cargs[11], cargs[12], cargs[13], cargs[14],
	    cargs[15], cargs[16], cargs[17], cargs[18], cargs[19],
	    cargs[20], cargs[21], cargs[22], cargs[23], cargs[24],
	    cargs[25], cargs[26], cargs[27], cargs[28], cargs[29],
	    cargs[30], cargs[31], cargs[32], cargs[33], cargs[34],
	    cargs[35], cargs[36], cargs[37], cargs[38], cargs[39],
	    cargs[40], cargs[41], cargs[42], cargs[43], cargs[44],
	    cargs[45], cargs[46], cargs[47], cargs[48], cargs[49],
	    cargs[50], cargs[51], cargs[52], cargs[53], cargs[54],
	    cargs[55], cargs[56], cargs[57], cargs[58], cargs[59],
	    cargs[60], cargs[61], cargs[62], cargs[63]);
	break;
    case 65:
	fun(cargs[0],  cargs[1],  cargs[2],  cargs[3],  cargs[4],
	    cargs[5],  cargs[6],  cargs[7],  cargs[8],  cargs[9],
	    cargs[10], cargs[11], cargs[12], cargs[13], cargs[14],
	    cargs[15], cargs[16], cargs[17], cargs[18], cargs[19],
	    cargs[20], cargs[21], cargs[22], cargs[23], cargs[24],
	    cargs[25], cargs[26], cargs[27], cargs[28], cargs[29],
	    cargs[30], cargs[31], cargs[32], cargs[33], cargs[34],
	    cargs[35], cargs[36], cargs[37], cargs[38], cargs[39],
	    cargs[40], cargs[41], cargs[42], cargs[43], cargs[44],
	    cargs[45], cargs[46], cargs[47], cargs[48], cargs[49],
	    cargs[50], cargs[51], cargs[52], cargs[53], cargs[54],
	    cargs[55], cargs[56], cargs[57], cargs[58], cargs[59],
	    cargs[60], cargs[61], cargs[62], cargs[63], cargs[64]);
	break;
    }

<<<<<<< HEAD
    for (na = 0, pa = args ; pa != R_NilValue ; pa = CDR(pa), na++) {

        if (return_one_named && na != last_pos)
            continue;

        if (spa.dup && argStyles && argStyles[na] == R_ARG_IN) {
            SET_VECTOR_ELT(ans, na, R_NilValue);
            continue;
        }

        SEXP arg = CAR(pa);
        SEXP s = VECTOR_ELT(ans, na);
        int scalar = scalar_type[na] != NILSXP;
        R_NativePrimitiveArgType type = checkTypes ? checkTypes[na] 
                                                   : TYPEOF(arg);
        switch(type) {
        case RAWSXP:
            if (scalar && scalar_value[na].r != RAW(s)[0])
                s = ScalarRaw(scalar_value[na].r);
            break;
        case LGLSXP: ;
            /* Make sure logical values are valid.  Doesn't write
               if unnecessary, which may be faster, and would be
               necessary if ever it might be a read-only constant. */
            int n = LENGTH(arg);
            int *q = (int *) cargs[na];
            for (int i = 0; i < n; i++) {
                if (q[i]!=0 && q[i]!=1 && q[i]!=NA_LOGICAL) q[i] = 1;
            }
            if (scalar && scalar_value[na].i != LOGICAL(s)[0])
                s = ScalarLogical(scalar_value[na].i);
            break;
        case INTSXP:
            if (scalar && scalar_value[na].i != INTEGER(s)[0])
                s = ScalarInteger(scalar_value[na].i);
            break;
        case REALSXP:
        case SINGLESXP:
            if (type == SINGLESXP 
                 || asLogical(getAttrib(arg, R_CSingSymbol)) == 1) {
                int n = LENGTH(arg);
                s = allocVector(REALSXP, n);
                float *sptr = (float*) cargs[na];
                for (int i = 0; i < n; i++) 
                    REAL(s)[i] = (double) sptr[i];
                break;
            }
            if (scalar && scalar_value[na].d != REAL(s)[0])
                s = ScalarReal(scalar_value[na].d);
            break;
        case STRSXP:
            if(Fort) {
=======
    /* Handle case where ans1 is the only result (any change to other
       arguments ignored). */

    if (ans1) {

        /* Make sure a logical answer has valid values. Doesn't write if 
           unnecessary, since this may be faster. */

        if (TYPEOF(ans1) == LGLSXP) {
            int n = LENGTH(ans1);
            int *q = LOGICAL(ans1);
            for (int i = 0; i < n; i++) {
                if (q[i]!=0 && q[i]!=1 && q[i]!=NA_LOGICAL) q[i] = 1;
            }
        }

        return;
    }

    /* FROM HERE ON DOWN, WE WILL (AND MUST) BE RUNNING IN THE MASTER THREAD. */

    /* Convert all arguments in args to the form needed for them to be 
       returned as the result. */

    for (na = 0, sc = scalars; na < nargs; na++, sc >>= 1) {

        if (dotCode_spa.dup && arg_styles && arg_styles[na] == R_ARG_IN) {
            SET_VECTOR_ELT(args, na, R_NilValue);
            continue;
        }

        SEXP arg = VECTOR_ELT(args,na);

        /* For logical vectors, ensure validity of values.  Doesn't write
           if unnecessary, since this may be faster, and would be essential
           if the argument could be a read-only constant. */

        if (TYPEOF(args) == LGLSXP) {
            int n = LENGTH(arg);
            int *q = (int *) cargs[na];  /* could be an out-of-box scalar */
            for (int i = 0; i < n; i++) {
                if (q[i]!=0 && q[i]!=1 && q[i]!=NA_LOGICAL) q[i] = 1;
            }
        }

        /* For an out-of-box scalar, see if it has changed, and if so
           allocate new space for its new value. */

        if (sc & 1) {
            switch (TYPEOF(arg)) {
            case RAWSXP:
                if (scalar_value[na].r != RAW(arg)[0])
                    SET_VECTOR_ELT (args, na, 
                      ScalarRawMaybeConst(scalar_value[na].r));
                break;
            case LGLSXP:
                if (scalar_value[na].i != LOGICAL(arg)[0])
                    SET_VECTOR_ELT (args, na, 
                      ScalarLogicalMaybeConst(scalar_value[na].i));
                break;
            case INTSXP:
                if (scalar_value[na].i != INTEGER(arg)[0])
                    SET_VECTOR_ELT (args, na, 
                      ScalarIntegerMaybeConst(scalar_value[na].i));
                break;
            case REALSXP: 
                /* compare as 64-bit unsigned ints, else -0 will equal +0,
                   and it may not work for NaN, etc. */
                if (*(uint64_t*)&scalar_value[na].d != *(uint64_t*)REAL(arg))
                    SET_VECTOR_ELT (args, na, 
                      ScalarRealMaybeConst(scalar_value[na].d));
                break;
            default: abort();
            }
        }

        /* Convert a single-precision argument back to double. */

        if (ATTRIB(arg) == R_CSingSymbol) {
            int n = LENGTH(arg);
            SEXP s = allocVector (REALSXP, n);
            float *sptr = (float*) cargs[na];
            for (int i = 0; i < n; i++) 
                REAL(s)[i] = (double) sptr[i];
            SET_VECTOR_ELT (args, na, s);
        }

        /* Convert strings back into R string form. */

        if (TYPEOF(ATTRIB(arg)) == RAWSXP) {
            if (ATTRIB(arg) == arg) {
>>>>>>> 13cc410e
                char buf[256];
                /* only return one string: warned on the R -> Fortran step */
                strncpy(buf, (char*)cargs[na], 255);
                buf[255] = '\0';
<<<<<<< HEAD
                PROTECT(s = allocVector(type, 1));
                SET_STRING_ELT(s, 0, mkChar(buf));
                UNPROTECT(1);
            } else {
                int n = LENGTH(arg);
                PROTECT(s = allocVector(type, n));
                char **cptr = (char**) cargs[na];
                for (int i = 0 ; i < n ; i++)
                    SET_STRING_ELT(s, i, mkChar(cptr[i]));
                UNPROTECT(1);
            }
            break;
        default:
            break;
        }

        if (s != arg) {
            PROTECT(s);
            DUPLICATE_ATTRIB(s, arg);
            SET_VECTOR_ELT(ans, na, s);
            UNPROTECT(1);
        }
    }

    UNPROTECT(1);
    VMAXSET(vmax);

    if (return_one_named)
        /* Return just the one named element as a pairlist */
        return cons_with_tag (VECTOR_ELT(ans,last_pos), R_NilValue, last_tag);
    else
        return ans;
=======
                SET_VECTOR_ELT (args, na, ScalarString(mkChar(buf)));
            } 
            else {
                int n = LENGTH(arg) / sizeof (char*);
                char **cptr = (char**) cargs[na];
                SEXP s;
                PROTECT (s = allocVector (STRSXP, n));
                for (int i = 0 ; i < n ; i++) 
                    SET_STRING_ELT(s, i, mkChar(cptr[i]));
                SET_VECTOR_ELT (args, na, s);
                UNPROTECT(1);
            }
        }
    }
}


SEXP attribute_hidden do_dotCode (SEXP call, SEXP op, SEXP args, SEXP env,
                                  int variant)
{
    int na, nargs, Fort;
    int name_count, last_pos, i;
    DL_FUNC ofun = NULL;
    SEXP ans, pa, s, last_tag, last_arg;
    R_RegisteredNativeSymbol symbol = {R_C_SYM, {NULL}, NULL};
    R_NativePrimitiveArgType *checkTypes = NULL;
    void *vmax;
    char symName[MaxSymbolBytes], encname[101];

    vmax = VMAXGET();
    Fort = PRIMVAL(op);
    argStyles = NULL;
    if(Fort) symbol.type = R_FORTRAN_SYM;

    nargs = trimargs (args, 1, &dotCode_spa, call);

    if (dotCode_spa.naok == NA_LOGICAL)
        errorcall(call, _("invalid '%s' value"), "naok");
    /* Should check for DUP being NA_LOGICAL too?  But not done in R-2.15.3...*/

    if (nargs > MAX_ARGS)
        errorcall(call, _("too many arguments in foreign function call"));

    PROTECT2(dotCode_spa.pkg,dotCode_spa.encoding);

    encname[0] = 0;
    if (dotCode_spa.encoding != R_NilValue) {
        if (TYPEOF(dotCode_spa.encoding) != STRSXP 
             || LENGTH(dotCode_spa.encoding) != 1)
            error(_("ENCODING argument must be a single character string"));
        strncpy(encname, translateChar(STRING_ELT(dotCode_spa.encoding,0)),100);
        encname[100] = 0;
        warning("ENCODING is deprecated");
    }

    resolveNativeRoutine (args, &ofun, &symbol, dotCode_spa.pkg, symName, 
                          call, env);
    dotCode_fun = (VarFun) ofun;
    args = CDR(args);

    UNPROTECT(2);

    /* Count named arguments, and note last one. */

    name_count = 0;
    for (pa = args, i = 0; pa != R_NilValue; pa = CDR(pa), i++) {
	if (TAG(pa) != R_NilValue) {
            name_count += 1;
            last_tag = TAG(pa);
            last_arg = CAR(pa);
            last_pos = i;
        }
    }

    if(symbol.symbol.c && symbol.symbol.c->numArgs > -1) {
	if(symbol.symbol.c->numArgs != nargs)
	    errorcall (call,
              _("Incorrect number of arguments (%d), expecting %d for '%s'"),
              nargs, symbol.symbol.c->numArgs, symName);
	checkTypes = symbol.symbol.c->types;
	argStyles = symbol.symbol.c->styles;
    }

    /* Construct the return value */

    int return_one_named = 
          name_count == 1 && VARIANT_KIND(variant) == VARIANT_ONE_NAMED;

    PROTECT(ans = allocVector(VECSXP, nargs));

    if (name_count > 1 || name_count == 1 && !return_one_named) {
        /* not a variant return, and need names */
	SEXP names;
	PROTECT(names = allocVector(STRSXP, nargs));
        /* The names are initialized by allocVector to all R_BlankString. */
        pa = args;
        for (na = 0; na <= last_pos; na++) {
	    if (TAG(pa) != R_NilValue)
		SET_STRING_ELT(names, na, PRINTNAME(TAG(pa)));
            pa = CDR(pa);
        }
	setAttrib(ans, R_NamesSymbol, names);
	UNPROTECT(1);
    }

    /* Convert the arguments for use in .C or .Fortran. */

    helpers_op_t scalars = 0;  /* bit vector indicating which arguments
                                  are scalars used out of their boxes */

    for (na = 0, pa = args ; pa != R_NilValue; pa = CDR(pa), na++) {

	if(checkTypes &&
	   !comparePrimitiveTypes(checkTypes[na], CAR(pa), dotCode_spa.dup)) {
	    /* We can loop over all the arguments and report all the
	       erroneous ones, but then we would also want to avoid
	       the conversions.  Also, in the future, we may just
	       attempt to coerce the value to the appropriate
	       type. */
	    errorcall(call, _("Wrong type for argument %d in call to %s"),
		      na+1, symName);
	}

	int targetType =  checkTypes ? checkTypes[na] : 0;

	s = CAR(pa);

	if (!checkNativeType (targetType, TYPEOF(s))) {
	    if (!dotCode_spa.dup) {
		error(_("explicit request not to duplicate arguments in call to '%s', but argument %d is of the wrong type (%d != %d)"),
		      symName, na + 1, targetType, TYPEOF(s));
	    }
	    if (targetType != SINGLESXP) s = coerceVector(s, targetType);
                                         /* protected when put in "ans" below */
	}

	/* Start with return value a copy of the inputs (maybe coerced above),
           as that is what is needed for DUP = FALSE and for non-atomic-vector
           inputs. */

	SET_VECTOR_ELT(ans, na, s);

        /* Do error checks on argument contents, and make any needed copies,
           here, not in the dotCode task procedure, which may be deferred
           to run in a helper thread where such things aren't allowed. 

           We don't need to duplicate when NAMEDCNT is zero.  When it is
           greater than zero, and the argument is scalar, we can avoid an
           immediate duplication by flagging the argument to be used out
           of its box (with a duplicate made only if it will be part of
           the result, and it has been changed). */

	SEXPTYPE t = TYPEOF(s);
        int n;

	switch(t) {
	case RAWSXP:
	    n = LENGTH(s);
	    if (NAMEDCNT_GT_0(s) && (dotCode_spa.dup || n==1)) {
                if (n == 1 && na < 64)
                    scalars |= (helpers_op_t) 1 << na;
                else {
		    SEXP ss = allocVector(t, n);
		    memcpy(RAW(ss), RAW(s), n * sizeof(Rbyte));
		    SET_VECTOR_ELT(ans, na, ss);
                }
            }
	    break;
	case LGLSXP:
	case INTSXP:
	    n = LENGTH(s);
	    int *iptr = INTEGER(s);
	    if (!dotCode_spa.naok)
		for (int i = 0 ; i < n ; i++)
		    if (iptr[i] == NA_INTEGER)
			error(_("NAs in foreign function call (arg %d)"), na+1);
	    if (NAMEDCNT_GT_0(s) && (dotCode_spa.dup || n==1)) {
                if (n == 1 && na < 64)
                    scalars |= (helpers_op_t) 1 << na;
                else {
		    SEXP ss = allocVector(t, n);
		    memcpy(INTEGER(ss), INTEGER(s), n * sizeof(int));
		    SET_VECTOR_ELT(ans, na, ss);
                }
            }
	    break;
	case REALSXP:
	    n = LENGTH(s);
	    double *rptr = REAL(s);
	    if (!dotCode_spa.naok)
		for (int i = 0 ; i < n ; i++)
		    if(!R_FINITE(rptr[i]))
			error(_("NA/NaN/Inf in foreign function call (arg %d)"),
                              na+1);
	    if (asLogical(getAttrib(s, R_CSingSymbol)) == 1) {
                double nints = ((double) n * sizeof(float)) / sizeof(int);
                if (nints > INT_MAX)
                    error (_(
                    "too many elements for vector of single-precision values"));
                SEXP ss = allocVector (INTSXP, (int)(nints+0.99));
		float *sptr = (float*) INTEGER(ss);
		for (int i = 0 ; i < n ; i++) sptr[i] = (float) REAL(s)[i];
                SET_ATTRIB_TO_ANYTHING(ss,R_CSingSymbol);
                SET_VECTOR_ELT(ans, na, ss);
	    } 
            else if (NAMEDCNT_GT_0(s) && (dotCode_spa.dup || n==1)) {
                if (n == 1 && na < 64)
                    scalars |= (helpers_op_t) 1 << na;
                else {
		    SEXP ss  = allocVector(t, n);
		    memcpy(REAL(ss), REAL(s), n * sizeof(double));
		    SET_VECTOR_ELT(ans, na, ss);
                }
	    }
	    break;
	case CPLXSXP:
	    n = LENGTH(s);
	    Rcomplex *zptr = COMPLEX(s);
	    if (!dotCode_spa.naok)
		for (int i = 0 ; i < n ; i++)
		    if(!R_FINITE(zptr[i].r) || !R_FINITE(zptr[i].i))
			error (_("complex NA/NaN/Inf in foreign function call (arg %d)"), na+1);
	    if (NAMEDCNT_GT_0(s) && (dotCode_spa.dup || n==1)) {
		SEXP ss = allocVector(t, n);
		memcpy(COMPLEX(ss), COMPLEX(s), n * sizeof(Rcomplex));
		SET_VECTOR_ELT(ans, na, ss);
	    }
	    break;
	case STRSXP:
	    if (!dotCode_spa.dup)
		error(_("character variables must be duplicated in .C/.Fortran"));
	    n = LENGTH(s);
	    if (Fort) { /* .Fortran */
		const char *ss = n==0 ? "" : translateChar(STRING_ELT(s, 0));
		if (n > 1)
		    warning(_("only first string in char vector used in .Fortran"));
                int len;
                len = strlen(ss) + 1;
                if (len < 256) len = 256;
                SEXP st = allocVector(RAWSXP,len);
		strcpy(RAW(st), ss);
                SET_ATTRIB_TO_ANYTHING(st,st); /* marks it as pFortran string */
                SET_VECTOR_ELT(ans, na, st);
	    } 
            else { /* .C */
                if ((double)n*sizeof(char*) > INT_MAX)
                    error(_("too many strings to pass to C routine"));
                SEXP sptr = allocVector(RAWSXP,n*sizeof(char*));
                SET_VECTOR_ELT(ans, na, sptr);
		char **cptr = (char**) RAW(sptr);
		if (*encname != 0) {
		    char *outbuf;
		    const char *inbuf;
		    size_t inb, outb, outb0, res;
		    void *obj = Riconv_open("", encname); /* (to, from) */
		    if (obj == (void *)-1)
			error(_("unsupported encoding '%s'"), encname);
		    for (int i = 0 ; i < n ; i++) {
			inbuf = CHAR(STRING_ELT(s, i));
			inb = strlen(inbuf);
			outb0 = 3*inb;
		    restart_in: ;
                        SEXP new = allocVector(RAWSXP,outb0+1+1);
                        SET_ATTRIB_TO_ANYTHING (new, ATTRIB(sptr));
                        SET_ATTRIB_TO_ANYTHING (sptr, new);
			cptr[i] = outbuf = (char*) RAW(new);
			outb = 3*inb;
			Riconv(obj, NULL, NULL, &outbuf, &outb);
			errno = 0; /* precaution */
			res = Riconv(obj, &inbuf , &inb, &outbuf, &outb);
			if(res == -1 && errno == E2BIG) {
			    outb0 *= 3;
			    goto restart_in;
			}
			if(res == -1)
			    error(_("conversion problem in re-encoding to '%s'"),
				  encname);
			*outbuf = '\0';
		    }
		    Riconv_close(obj);
		} else {
		    for (int i = 0 ; i < n ; i++) {
			const char *ss = translateChar(STRING_ELT(s, i));
			int nn = strlen(ss) + 1;
                        SEXP new = allocVector (RAWSXP, nn==1 ? 128 : nn);
                        SET_ATTRIB_TO_ANYTHING (new, ATTRIB(sptr));
                        SET_ATTRIB_TO_ANYTHING (sptr, new);
                        cptr[i] = (char*) RAW(new);
			if (nn > 1)
			    strcpy(cptr[i], ss);
			else {
			    /* Protect ourselves against those who like to
			       extend "", maybe using strncpy */
			    memset(cptr[i], 0, 128);
			}
		    }
		}
                if (n == 0) {
                    /* keep it from looking like it's actually for a RAWSXP. */
                    SET_ATTRIB_TO_ANYTHING(sptr,allocVector(RAWSXP,0));
                }
	    }
	    break;
	case VECSXP:
	    if (Fort) error(_("invalid mode (%s) to pass to Fortran (arg %d)"),
			    type2char(t), na + 1);
	    break;
	case CLOSXP:
	case BUILTINSXP:
	case SPECIALSXP:
	case ENVSXP:
	    if (Fort) error(_("invalid mode (%s) to pass to Fortran (arg %d)"), 
			    type2char(TYPEOF(s)), na + 1);
	    break;
	default:
	    /* Includes pairlists from R 2.15.0 */
	    if (Fort) error(_("invalid mode (%s) to pass to Fortran (arg %d)"), 
			    type2char(t), na + 1);
	    warning("passing an object of type '%s' to .C (arg %d) is deprecated", 
		    type2char(t), na + 1);
	    if (t == LISTSXP)
		warning(_("pairlists are passed as SEXP as from R 2.15.0"));
	    break;
	}
    }

    SEXP rawfun = NULL;

    if (return_one_named /* later, actual test for doing it in helper */) {
        SEXP rawfun = allocVector (RAWSXP, sizeof dotCode_fun);
        memcpy (RAW(rawfun), &dotCode_fun, sizeof dotCode_fun);
    }

    SEXP ans1 = NULL;

    if (return_one_named) {
        ans1 = VECTOR_ELT(ans,last_pos);
        if (ans1 != last_arg) DUPLICATE_ATTRIB(ans1, last_arg);
    }

    task_dotCode (scalars, ans1, rawfun, ans);

    /* Either return just the one named element, ans1, as a pairlist,
       or the whole vector list of updated arguments, to which we must
       attach the right attributes. */

    if (return_one_named)
        ans = cons_with_tag (ans1, R_NilValue, last_tag);
    else {
        for (na = 0, pa = args ; pa != R_NilValue ; pa = CDR(pa), na++) {
            SEXP arg = CAR(pa);
            SEXP s = VECTOR_ELT (ans, na);
            if (s != arg) DUPLICATE_ATTRIB (s, arg);
        }
    }

    UNPROTECT(1);
    VMAXSET(vmax);
    return ans;
>>>>>>> 13cc410e
}


static const struct {
    const char *name;
    const SEXPTYPE type;
}

typeinfo[] = {
    {"logical",	  LGLSXP },
    {"integer",	  INTSXP },
    {"double",	  REALSXP},
    {"complex",	  CPLXSXP},
    {"character", STRSXP },
    {"list",	  VECSXP },
    {NULL,	  0      }
};

static int string2type(char *s)
{
    int i;
    for (i = 0 ; typeinfo[i].name ; i++) {
	if(!strcmp(typeinfo[i].name, s)) {
	    return typeinfo[i].type;
	}
    }
    error(_("type \"%s\" not supported in interlanguage calls"), s);
    return 1; /* for -Wall */
}

/* This is entirely legacy, with no known users (Mar 2012).
   So we freeze the code involved. 
 */

static void *RObjToCPtr2(SEXP s)
{
    int n;

    switch(TYPEOF(s)) {
    case LGLSXP:
    case INTSXP:
	n = LENGTH(s);
	int *iptr = INTEGER(s);
	iptr = (int*) R_alloc(n, sizeof(int));
	for (int i = 0 ; i < n ; i++) iptr[i] = INTEGER(s)[i];
	return (void*) iptr;
	break;
    case REALSXP:
	n = LENGTH(s);
	double *rptr = REAL(s);
	rptr = (double*) R_alloc(n, sizeof(double));
	for (int i = 0 ; i < n ; i++) rptr[i] = REAL(s)[i];
	return (void*) rptr;
	break;
    case CPLXSXP:
	n = LENGTH(s);
	Rcomplex *zptr = COMPLEX(s);
	zptr = (Rcomplex*) R_alloc(n, sizeof(Rcomplex));
	for (int i = 0 ; i < n ; i++) zptr[i] = COMPLEX(s)[i];
	return (void*) zptr;
	break;
    case STRSXP:
	n = LENGTH(s);
	char **cptr = (char**) R_alloc(n, sizeof(char*));
	for (int i = 0 ; i < n ; i++) {
	    const char *ss = translateChar(STRING_ELT(s, i));
	    cptr[i] = (char*) R_alloc(strlen(ss) + 1, sizeof(char));
	    strcpy(cptr[i], ss);
	}
	return (void*) cptr;
	break;
	/* From here down, probably not right */
    case VECSXP:
	n = length(s);
	SEXP *lptr = (SEXP *) R_alloc(n, sizeof(SEXP));
	for (int i = 0 ; i < n ; i++) lptr[i] = VECTOR_ELT(s, i);
	return (void*) lptr;
	break;
    default:
	return (void*) s;
    }
}



void call_R(char *func, long nargs, void **arguments, char **modes,
	    long *lengths, char **names, long nres, char **results)
{
    SEXP call, pcall, s;
    SEXPTYPE type;
    int i, j, n;

    if (!isFunction((SEXP)func))
	error("invalid function in call_R");
    if (nargs < 0)
	error("invalid argument count in call_R");
    if (nres < 0)
	error("invalid return value count in call_R");
    PROTECT(pcall = call = allocList((int) nargs + 1));
    SET_TYPEOF(call, LANGSXP);
    SETCAR(pcall, (SEXP)func);
    s = R_NilValue;		/* -Wall */
    for (i = 0 ; i < nargs ; i++) {
	pcall = CDR(pcall);
	type = string2type(modes[i]);
	switch(type) {
	case LGLSXP:
	case INTSXP:
	    n = (int) lengths[i];
	    SETCAR(pcall, allocVector(type, n));
	    memcpy(INTEGER(CAR(pcall)), arguments[i], n * sizeof(int));
	    break;
	case REALSXP:
	    n = (int) lengths[i];
	    SETCAR(pcall, allocVector(REALSXP, n));
	    memcpy(REAL(CAR(pcall)), arguments[i], n * sizeof(double));
	    break;
	case CPLXSXP:
	    n = (int) lengths[i];
	    SETCAR(pcall, allocVector(CPLXSXP, n));
	    memcpy(REAL(CAR(pcall)), arguments[i], n * sizeof(Rcomplex));
	    break;
	case STRSXP:
	    n = (int) lengths[i];
	    SETCAR(pcall, allocVector(STRSXP, n));
	    for (j = 0 ; j < n ; j++) {
		char *str = (char*)(arguments[i]);
		SET_STRING_ELT(CAR(pcall), i, mkChar(str));
	    }
	    break;
	default:
	    error(_("mode '%s' is not supported in call_R"), modes[i]);
	}
	if(names && names[i])
	    SET_TAG(pcall, install(names[i]));
	SET_NAMED(CAR(pcall), 2);
    }
    PROTECT(s = eval(call, R_GlobalEnv));
    switch(TYPEOF(s)) {
    case LGLSXP:
    case INTSXP:
    case REALSXP:
    case CPLXSXP:
    case STRSXP:
	if(nres > 0)
	    results[0] = (char *) RObjToCPtr2(s);
	break;
    case VECSXP:
	n = length(s);
	if (nres < n) n = (int) nres;
	for (i = 0 ; i < n ; i++)
	    results[i] = (char *) RObjToCPtr2(VECTOR_ELT(s, i));
	break;
    case LISTSXP:
	n = length(s);
	if(nres < n) n = (int) nres;
	for(i = 0 ; i < n ; i++) {
	    results[i] = (char *) RObjToCPtr2(s);
	    s = CDR(s);
	}
	break;
    }
    UNPROTECT(2);
    return;
}

void call_S(char *func, long nargs, void **arguments, char **modes,
	    long *lengths, char **names, long nres, char **results)
{
    call_R(func, nargs, arguments, modes, lengths, names, nres, results);
}

/* FUNTAB entries defined in this source file. See names.c for documentation. */

attribute_hidden FUNTAB R_FunTab_dotcode[] =
{
/* printname	c-entry		offset	eval	arity	pp-kind	     precedence	rightassoc */

{"is.loaded",	do_isloaded,	0,	11,	-1,	{PP_FOREIGN, PREC_FN,	0}},
{".External",   do_External,    0,      1,      -1,     {PP_FOREIGN, PREC_FN,	0}},
{".Call",       do_dotcall,     0,      1,      -1,     {PP_FOREIGN, PREC_FN,	0}},
{".External.graphics", do_Externalgr, 0, 1,	-1,	{PP_FOREIGN, PREC_FN,	0}},
{".Call.graphics", do_dotcallgr, 0,	1,	-1,	{PP_FOREIGN, PREC_FN,	0}},
{".C",		do_dotCode,	0,	1001,	-1,	{PP_FOREIGN, PREC_FN,	0}},
{".Fortran",	do_dotCode,	1,	1001,	-1,	{PP_FOREIGN, PREC_FN,	0}},

{NULL,		NULL,		0,	0,	0,	{PP_INVALID, PREC_FN,	0}}
};<|MERGE_RESOLUTION|>--- conflicted
+++ resolved
@@ -123,85 +123,6 @@
         CDR(prev) = CDR(s);
     }
 
-<<<<<<< HEAD
-/* Trim special arguments from argument list for .Call, .External, .C or
-   .Fortran.  These arguments are removed (destructively) from the argument 
-   list.  The second argument is 1 for .C/.Fortran, 0 for .Call/.External, 
-   and controls whether NAOK, DUP, and ENCODING are allowed.  The results
-   are returned in the special_args structure passed.  The number or remaining
-   arguments, apart from the first, is returned as the value of trimargs.
-
-   Note that no action regarding these arguments is taken here - they are 
-   just found, removed, and returned.  NAOK defaults to FALSE, DUP to TRUE, 
-   ENCODING to C R_NilValue, and PACKAGE to C R_NilValue. 
-
-   Also checks that the first argument is present and unnamed.  Note 
-   that since this argument is always present, removal of later arguments
-   won't change the head of the argument list. */
-
-struct special_args { int naok, dup; SEXP encoding, pkg; };
-
-static int trimargs (SEXP args, int C_Fort, struct special_args *r, SEXP call)
-{ 
-    int naokused=0, dupused=0, encused=0, pkgused=0, nargs=0;
-    const char *p;
-    SEXP s, t, prev;
-
-    if (args == R_NilValue)
-        errorcall(call, _("'.NAME' is missing"));
-    if (TAG(args) != R_NilValue)
-        warningcall(call, "the first argument should not be named");
-
-    r->naok = FALSE;
-    r->dup = TRUE;
-    r->encoding = R_NilValue;
-    r->pkg = R_NilValue;
-
-    prev = args;
-
-    for (s = CDR(args); s != R_NilValue; s = CDR(s)) {
-
-        if (TAG(s) == R_PkgSymbol) {
-            r->pkg = CAR(s);
-            if (pkgused) warningcall(call,_("PACKAGE used more than once"));
-            pkgused = 1;
-            goto remove;
-        }
-
-        if (C_Fort) {
-
-            if (TAG(s) == R_EncSymbol) {
-                r->encoding = CAR(s);
-                if (encused) warningcall(call,_("ENCODING used more than once"));
-                encused = 1;
-                goto remove;
-            }
-     
-            if (TAG(s) == R_NaokSymbol) {
-                r->naok = asLogical(CAR(s));
-                if (naokused) warningcall(call,_("NAOK used more than once"));
-                naokused = 1;
-                goto remove;
-            }
-    
-            if (TAG(s) == R_DupSymbol) {
-                r->dup = asLogical(CAR(s));
-                if (dupused) warningcall(call,_("DUP used more than once"));
-                dupused = 1;
-                goto remove;
-            }
-        }
-
-        nargs += 1;
-        prev = s;
-        continue;
-
-      remove:
-        CDR(prev) = CDR(s);
-    }
-
-=======
->>>>>>> 13cc410e
     return nargs;
 }
 
@@ -345,7 +266,6 @@
             error(_("PACKAGE argument is too long"));
         dll.obj = pkg; /* ?? */
         dll.type = FILENAME;
-<<<<<<< HEAD
     }
     else if (pkg != R_NilValue) {
         /* Have a DLL object, which is not something documented .... */
@@ -362,30 +282,8 @@
         } else 
             error("incorrect type (%s) of PACKAGE argument\n",
         	  type2char(TYPEOF(pkg)));
-=======
->>>>>>> 13cc410e
-    }
-    else if (pkg != R_NilValue) {
-        /* Have a DLL object, which is not something documented .... */
-        if(TYPEOF(pkg) == EXTPTRSXP) {
-            dll.dll = (HINSTANCE) R_ExternalPtrAddr(pkg);
-            dll.obj = pkg; /* ?? */
-            dll.type = DLL_HANDLE;
-        } else if(TYPEOF(pkg) == VECSXP) {
-            dll.obj = pkg; /* ?? */
-            dll.type = R_OBJECT;
-            strcpy(dll.DLLname,
-                   translateChar(STRING_ELT(VECTOR_ELT(pkg, 1), 0)));
-            dll.dll = (HINSTANCE) R_ExternalPtrAddr(VECTOR_ELT(pkg, 4));
-        } else 
-            error("incorrect type (%s) of PACKAGE argument\n",
-        	  type2char(TYPEOF(pkg)));
-    }
-
-    /* We were given a symbol (or an address), so we are done. */
-    if (*fun) return;
-
-<<<<<<< HEAD
+    }
+
     /* We were given a symbol (or an address), so we are done. */
     if (*fun) return;
 
@@ -396,15 +294,6 @@
 	ns = CHAR(STRING_ELT(R_NamespaceEnvSpec(env2), 0));
     else env2 = R_NilValue;
 
-=======
-    // find if we were called from a namespace
-    SEXP env2 = ENCLOS(env);
-    const char *ns = "";
-    if(R_IsNamespaceEnv(env2))
-	ns = CHAR(STRING_ELT(R_NamespaceEnvSpec(env2), 0));
-    else env2 = R_NilValue;
-
->>>>>>> 13cc410e
     /* Make up the load symbol */
     if(TYPEOF(op) == STRSXP) {
 	p = translateChar(STRING_ELT(op, 0));
@@ -473,11 +362,7 @@
 static Rboolean
 checkNativeType(int targetType, int actualType)
 {
-<<<<<<< HEAD
-    return targetType == actualType || targetType <= 0
-=======
     return targetType <= 0 || targetType == actualType
->>>>>>> 13cc410e
         || targetType == INTSXP && actualType == LGLSXP
         || targetType == LGLSXP && actualType == INTSXP;
 }
@@ -539,15 +424,9 @@
     const void *vmax = VMAXGET();
     char buf[MaxSymbolBytes];
     struct special_args spa;
-<<<<<<< HEAD
 
     (void) trimargs (args, 0, &spa, call);
 
-=======
-
-    (void) trimargs (args, 0, &spa, call);
-
->>>>>>> 13cc410e
     PROTECT(spa.pkg);
     resolveNativeRoutine (args, &ofun, &symbol, spa.pkg, buf, call, env);
     fun = (R_ExternalRoutine) ofun;
@@ -1407,14 +1286,9 @@
 
 
 
-<<<<<<< HEAD
-/* .C() {op=0}  or  .Fortran() {op=1} */
-/* Use of this except for atomic vectors is not allowed for .Fortran,
-=======
 /* .C() {op=0}  or  .Fortran() {op=1}
 
    Use of this except for atomic vectors is not allowed for .Fortran,
->>>>>>> 13cc410e
    and is only kept for legacy code for .C.
 
    CRAN packages R2Cuba, RCALI, ars, coxme, fCopulae, locfit, nlme,
@@ -1424,63 +1298,6 @@
    RecordLinkage and locfit pass lists.
 */
 
-<<<<<<< HEAD
-SEXP attribute_hidden do_dotCode (SEXP call, SEXP op, SEXP args, SEXP env,
-                                  int variant)
-{
-    int na, nargs, Fort;
-    int name_count, last_pos, i;
-    DL_FUNC ofun = NULL;
-    VarFun fun = NULL;
-    SEXP ans, pa, s, last_tag;
-    R_RegisteredNativeSymbol symbol = {R_C_SYM, {NULL}, NULL};
-    R_NativePrimitiveArgType *checkTypes = NULL;
-    R_NativeArgStyle *argStyles = NULL;
-    void *vmax;
-    char symName[MaxSymbolBytes], encname[101];
-    struct special_args spa;
-
-    vmax = VMAXGET();
-    Fort = PRIMVAL(op);
-    if(Fort) symbol.type = R_FORTRAN_SYM;
-
-    nargs = trimargs (args, 1, &spa, call);
-
-    if (spa.naok == NA_LOGICAL)
-        errorcall(call, _("invalid '%s' value"), "naok");
-    /* Should check spa.dup == NA_LOGICAL too?  But not done in R-2.15.3 ... */
-
-    if (nargs > MAX_ARGS)
-        errorcall(call, _("too many arguments in foreign function call"));
-
-    PROTECT2(spa.pkg,spa.encoding);
-
-    encname[0] = 0;
-    if (spa.encoding != R_NilValue) {
-        if(TYPEOF(spa.encoding) != STRSXP || LENGTH(spa.encoding) != 1)
-            error(_("ENCODING argument must be a single character string"));
-        strncpy(encname, translateChar(STRING_ELT(spa.encoding,0)), 100);
-        encname[100] = 0;
-        warning("ENCODING is deprecated");
-    }
-
-    resolveNativeRoutine (args, &ofun, &symbol, spa.pkg, symName, call, env);
-    fun = (VarFun) ofun;
-    args = CDR(args);
-
-    UNPROTECT(2);
-
-    /* Count named arguments, and note last one. */
-
-    name_count = 0;
-    for (pa = args, i = 0; pa != R_NilValue; pa = CDR(pa), i++) {
-	if (TAG(pa) != R_NilValue) {
-            name_count += 1;
-            last_tag = TAG(pa);
-            last_pos = i;
-        }
-    }
-=======
 
 /* Task procedure for .C and .Fortran.  This procedure may be called
    directly in the master thread, or scheduled for deferred evaluation,
@@ -1535,7 +1352,6 @@
     /* Pointers to where the data is, passed to the function called. */
 
     void *cargs [nargs1]; 
->>>>>>> 13cc410e
 
     /* Scalar RAW, LGL, INT, and REAL arguments out of their boxes. */
 
@@ -1545,256 +1361,6 @@
         double d;  /* for REAL */
     } scalar_value [scalars==0 ? 1 : nargs1];
 
-<<<<<<< HEAD
-    /* Construct the return value */
-
-    int return_one_named = 
-          name_count == 1 && VARIANT_KIND(variant) == VARIANT_ONE_NAMED;
-
-    PROTECT(ans = allocVector(VECSXP, nargs));
-
-    if (name_count > 1 || name_count == 1 && !return_one_named) {
-        /* not a variant return, and need names */
-	SEXP names;
-	PROTECT(names = allocVector(STRSXP, nargs));
-        /* The names are initialized by allocVector to all R_BlankString. */
-        pa = args;
-        for (na = 0; na <= last_pos; na++) {
-	    if (TAG(pa) != R_NilValue)
-		SET_STRING_ELT(names, na, PRINTNAME(TAG(pa)));
-            pa = CDR(pa);
-        }
-	setAttrib(ans, R_NamesSymbol, names);
-	UNPROTECT(1);
-    }
-
-    /* Convert the arguments for use in foreign function calls. */
-
-    int nargs1 = nargs>0 ? nargs : 1;  /* 0-length arrays not allowed in C99 */
-    void *cargs [nargs1]; 
-
-    /* Scalar RAW, LGL, INT, and REAL arguments out of their boxes. */
-    union { Rbyte r; int i; double d; } scalar_value[nargs1];
-    char scalar_type[nargs1];
-
-    int nprotect = 0;
-
-    for(na = 0, pa = args ; pa != R_NilValue; pa = CDR(pa), na++) {
-	if(checkTypes &&
-	   !comparePrimitiveTypes(checkTypes[na], CAR(pa), spa.dup)) {
-	    /* We can loop over all the arguments and report all the
-	       erroneous ones, but then we would also want to avoid
-	       the conversions.  Also, in the future, we may just
-	       attempt to coerce the value to the appropriate
-	       type. */
-	    errorcall(call, _("Wrong type for argument %d in call to %s"),
-		      na+1, symName);
-	}
-
-	int targetType =  checkTypes ? checkTypes[na] : 0;
-
-	s = CAR(pa);
-
-	/* start with return value a copy of the inputs, as that is
-	   what is needed for DUP = FALSE and for non-atomic-vector inputs */
-	SET_VECTOR_ELT(ans, na, s);
-
-	if (checkNativeType(targetType, TYPEOF(s)) == FALSE) {
-	    if(!spa.dup) {
-		error(_("explicit request not to duplicate arguments in call to '%s', but argument %d is of the wrong type (%d != %d)"),
-		      symName, na + 1, targetType, TYPEOF(s));
-	    }
-
-	    if(targetType != SINGLESXP) {
-		/* Needs to be protected until the external routine is called.
-		   Coerced value may have NAMEDCNT of zero, so not necessarily
-                   copied in the switch below. */
-		PROTECT(s = coerceVector(s, targetType));
-		nprotect++;
-	    }
-	}
-
-	/* We create any copies needed for the return value here,
-	   except for character vectors.  The compiled code works on
-	   the data pointer of the return value for the other atomic
-	   vectors, and anything else is supposed to be read-only.
-
-	   We do not need to copy if the inputs have NAMED = 0 */
-
-        scalar_type[na] = NILSXP;
-	SEXPTYPE t = TYPEOF(s);
-        int n;
-
-	switch(t) {
-	case RAWSXP:
-	    n = LENGTH(s);
-	    if (NAMEDCNT_GT_0(s) && (spa.dup || n==1)) {
-                if (n == 1 && s == CAR(pa)) {
-                    scalar_type[na] = t; 
-                    scalar_value[na].r = RAW(s)[0];
-                    cargs[na] = (void*) &scalar_value[na].r;
-                } else {
-		    SEXP ss = allocVector(t, n);
-		    memcpy(RAW(ss), RAW(s), n * sizeof(Rbyte));
-		    SET_VECTOR_ELT(ans, na, ss);
-		    cargs[na] = (void*) RAW(ss);
-                }
-	    } else cargs[na] = (void*) RAW(s);
-	    break;
-	case LGLSXP:
-	case INTSXP:
-	    n = LENGTH(s);
-	    int *iptr = INTEGER(s);
-	    if (!spa.naok)
-		for (int i = 0 ; i < n ; i++)
-		    if(iptr[i] == NA_INTEGER)
-			error(_("NAs in foreign function call (arg %d)"), na + 1);
-	    if (NAMEDCNT_GT_0(s) && (spa.dup || n==1)) {
-                if (n == 1 && s == CAR(pa)) {
-                    scalar_type[na] = t; 
-                    scalar_value[na].i = INTEGER(s)[0];
-                    cargs[na] = (void*) &scalar_value[na].i;
-                } else {
-		    SEXP ss = allocVector(t, n);
-		    memcpy(INTEGER(ss), INTEGER(s), n * sizeof(int));
-		    SET_VECTOR_ELT(ans, na, ss);
-		    cargs[na] = (void*) INTEGER(ss);
-                }
-	    } else cargs[na] = (void*) iptr;
-	    break;
-	case REALSXP:
-	    n = LENGTH(s);
-	    double *rptr = REAL(s);
-	    if (!spa.naok)
-		for (int i = 0 ; i < n ; i++)
-		    if(!R_FINITE(rptr[i]))
-			error(_("NA/NaN/Inf in foreign function call (arg %d)"), na + 1);
-	    if (asLogical(getAttrib(s, R_CSingSymbol)) == 1) {
-		float *sptr = (float*) R_alloc(n, sizeof(float));
-		for (int i = 0 ; i < n ; i++) sptr[i] = (float) REAL(s)[i];
-		cargs[na] = (void*) sptr;
-	    } else if (NAMEDCNT_GT_0(s) && (spa.dup || n==1)) {
-                if (n == 1 && s == CAR(pa)) {
-                    scalar_type[na] = t; 
-                    scalar_value[na].d = REAL(s)[0];
-                    cargs[na] = (void*) &scalar_value[na].d;
-                } else {
-		    SEXP ss  = allocVector(t, n);
-		    memcpy(REAL(ss), REAL(s), n * sizeof(double));
-		    SET_VECTOR_ELT(ans, na, ss);
-		    cargs[na] = (void*) REAL(ss);
-                }
-	    } else cargs[na] = (void*) rptr;
-	    break;
-	case CPLXSXP:
-	    n = LENGTH(s);
-	    Rcomplex *zptr = COMPLEX(s);
-	    if (!spa.naok)
-		for (int i = 0 ; i < n ; i++)
-		    if(!R_FINITE(zptr[i].r) || !R_FINITE(zptr[i].i))
-			error(_("complex NA/NaN/Inf in foreign function call (arg %d)"), na + 1);
-	    if (NAMEDCNT_GT_0(s) && (spa.dup || n==1)) {
-		SEXP ss = allocVector(t, n);
-		memcpy(COMPLEX(ss), COMPLEX(s), n * sizeof(Rcomplex));
-		SET_VECTOR_ELT(ans, na, ss);
-		cargs[na] = (void*) COMPLEX(ss);
-	    } else cargs[na] = (void *) zptr;
-	    break;
-	case STRSXP:
-	    if (!spa.dup)
-		error(_("character variables must be duplicated in .C/.Fortran"));
-	    n = LENGTH(s);
-	    if (Fort) {
-		const char *ss = translateChar(STRING_ELT(s, 0));
-		if (n > 1)
-		    warning(_("only first string in char vector used in .Fortran"));
-		char *fptr = (char*) R_alloc(max(255, strlen(ss)) + 1, sizeof(char));
-		strcpy(fptr, ss);
-		cargs[na] =  (void*) fptr;
-	    } else {
-		char **cptr = (char**) R_alloc(n, sizeof(char*));
-		if (*encname != 0) {
-		    char *outbuf;
-		    const char *inbuf;
-		    size_t inb, outb, outb0, res;
-		    void *obj = Riconv_open("", encname); /* (to, from) */
-		    if (obj == (void *)-1)
-			error(_("unsupported encoding '%s'"), encname);
-		    for (int i = 0 ; i < n ; i++) {
-			inbuf = CHAR(STRING_ELT(s, i));
-			inb = strlen(inbuf);
-			outb0 = 3*inb;
-		    restart_in:
-			cptr[i] = outbuf = (char*) R_alloc(outb0 + 1, sizeof(char));
-			outb = 3*inb;
-			Riconv(obj, NULL, NULL, &outbuf, &outb);
-			errno = 0; /* precaution */
-			res = Riconv(obj, &inbuf , &inb, &outbuf, &outb);
-			if(res == -1 && errno == E2BIG) {
-			    outb0 *= 3;
-			    goto restart_in;
-			}
-			if(res == -1)
-			    error(_("conversion problem in re-encoding to '%s'"),
-				  encname);
-			*outbuf = '\0';
-		    }
-		    Riconv_close(obj);
-		} else {
-		    for (int i = 0 ; i < n ; i++) {
-			const char *ss = translateChar(STRING_ELT(s, i));
-			int nn = strlen(ss) + 1;
-			if(nn > 1) {
-			    cptr[i] = (char*) R_alloc(nn, sizeof(char));
-			    strcpy(cptr[i], ss);
-			} else {
-			    /* Protect ourselves against those who like to
-			       extend "", maybe using strncpy */
-			    nn = 128;
-			    cptr[i] = (char*) R_alloc(nn, sizeof(char));
-			    memset(cptr[i], 0, nn);
-			}
-		    }
-		}
-		cargs[na] = (void*) cptr;
-	    }
-	    break;
-	case VECSXP:
-	    if (Fort) error(_("invalid mode (%s) to pass to Fortran (arg %d)"),
-			    type2char(t), na + 1);
-	    /* Used read-only, so this is safe */
-#ifdef USE_RINTERNALS
-	    cargs[na] = (void*) DATAPTR(s);
-#else
-	    n = length(s);
-	    SEXP *lptr = (SEXP *) R_alloc(n, sizeof(SEXP));
-	    for (int i = 0 ; i < n ; i++) lptr[i] = VECTOR_ELT(s, i);
-	    cargs[na] = (void*) lptr;
-#endif
-	    break;
-	case CLOSXP:
-	case BUILTINSXP:
-	case SPECIALSXP:
-	case ENVSXP:
-	    if (Fort) error(_("invalid mode (%s) to pass to Fortran (arg %d)"), 
-			    type2char(TYPEOF(s)), na + 1);
-	    cargs[na] =  (void*) s;
-	    break;
-	default:
-	    /* Includes pairlists from R 2.15.0 */
-	    if (Fort) error(_("invalid mode (%s) to pass to Fortran (arg %d)"), 
-			    type2char(t), na + 1);
-	    warning("passing an object of type '%s' to .C (arg %d) is deprecated", 
-		    type2char(t), na + 1);
-	    if (t == LISTSXP)
-		warning(_("pairlists are passed as SEXP as from R 2.15.0"));
-	    cargs[na] =  (void*) s;
-	    continue;
-	}
-    }
-
-    UNPROTECT(nprotect);
-=======
     /* Pointer to function to call.  If this task may be deferred, we need
        to get it from the rawfun operand, otherwise it's faster from a variable
        set by the caller. */
@@ -1823,7 +1389,6 @@
         else
             cargs[na] = (void *) arg;
     }
->>>>>>> 13cc410e
 
     switch (nargs) {
     case 0:
@@ -2418,60 +1983,6 @@
 	break;
     }
 
-<<<<<<< HEAD
-    for (na = 0, pa = args ; pa != R_NilValue ; pa = CDR(pa), na++) {
-
-        if (return_one_named && na != last_pos)
-            continue;
-
-        if (spa.dup && argStyles && argStyles[na] == R_ARG_IN) {
-            SET_VECTOR_ELT(ans, na, R_NilValue);
-            continue;
-        }
-
-        SEXP arg = CAR(pa);
-        SEXP s = VECTOR_ELT(ans, na);
-        int scalar = scalar_type[na] != NILSXP;
-        R_NativePrimitiveArgType type = checkTypes ? checkTypes[na] 
-                                                   : TYPEOF(arg);
-        switch(type) {
-        case RAWSXP:
-            if (scalar && scalar_value[na].r != RAW(s)[0])
-                s = ScalarRaw(scalar_value[na].r);
-            break;
-        case LGLSXP: ;
-            /* Make sure logical values are valid.  Doesn't write
-               if unnecessary, which may be faster, and would be
-               necessary if ever it might be a read-only constant. */
-            int n = LENGTH(arg);
-            int *q = (int *) cargs[na];
-            for (int i = 0; i < n; i++) {
-                if (q[i]!=0 && q[i]!=1 && q[i]!=NA_LOGICAL) q[i] = 1;
-            }
-            if (scalar && scalar_value[na].i != LOGICAL(s)[0])
-                s = ScalarLogical(scalar_value[na].i);
-            break;
-        case INTSXP:
-            if (scalar && scalar_value[na].i != INTEGER(s)[0])
-                s = ScalarInteger(scalar_value[na].i);
-            break;
-        case REALSXP:
-        case SINGLESXP:
-            if (type == SINGLESXP 
-                 || asLogical(getAttrib(arg, R_CSingSymbol)) == 1) {
-                int n = LENGTH(arg);
-                s = allocVector(REALSXP, n);
-                float *sptr = (float*) cargs[na];
-                for (int i = 0; i < n; i++) 
-                    REAL(s)[i] = (double) sptr[i];
-                break;
-            }
-            if (scalar && scalar_value[na].d != REAL(s)[0])
-                s = ScalarReal(scalar_value[na].d);
-            break;
-        case STRSXP:
-            if(Fort) {
-=======
     /* Handle case where ans1 is the only result (any change to other
        arguments ignored). */
 
@@ -2563,45 +2074,10 @@
 
         if (TYPEOF(ATTRIB(arg)) == RAWSXP) {
             if (ATTRIB(arg) == arg) {
->>>>>>> 13cc410e
                 char buf[256];
                 /* only return one string: warned on the R -> Fortran step */
                 strncpy(buf, (char*)cargs[na], 255);
                 buf[255] = '\0';
-<<<<<<< HEAD
-                PROTECT(s = allocVector(type, 1));
-                SET_STRING_ELT(s, 0, mkChar(buf));
-                UNPROTECT(1);
-            } else {
-                int n = LENGTH(arg);
-                PROTECT(s = allocVector(type, n));
-                char **cptr = (char**) cargs[na];
-                for (int i = 0 ; i < n ; i++)
-                    SET_STRING_ELT(s, i, mkChar(cptr[i]));
-                UNPROTECT(1);
-            }
-            break;
-        default:
-            break;
-        }
-
-        if (s != arg) {
-            PROTECT(s);
-            DUPLICATE_ATTRIB(s, arg);
-            SET_VECTOR_ELT(ans, na, s);
-            UNPROTECT(1);
-        }
-    }
-
-    UNPROTECT(1);
-    VMAXSET(vmax);
-
-    if (return_one_named)
-        /* Return just the one named element as a pairlist */
-        return cons_with_tag (VECTOR_ELT(ans,last_pos), R_NilValue, last_tag);
-    else
-        return ans;
-=======
                 SET_VECTOR_ELT (args, na, ScalarString(mkChar(buf)));
             } 
             else {
@@ -2961,7 +2437,6 @@
     UNPROTECT(1);
     VMAXSET(vmax);
     return ans;
->>>>>>> 13cc410e
 }
 
 
