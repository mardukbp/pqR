--- conflicted
+++ resolved
@@ -297,7 +297,6 @@
 
     /* We were given a symbol (or an address), so we are done. */
     if (*fun) return;
-<<<<<<< HEAD
 
     // find if we were called from a namespace
     SEXP env2 = ENCLOS(env);
@@ -306,16 +305,6 @@
 	ns = CHAR(STRING_ELT(R_NamespaceEnvSpec(env2), 0));
     else env2 = R_NilValue;
 
-=======
-
-    // find if we were called from a namespace
-    SEXP env2 = ENCLOS(env);
-    const char *ns = "";
-    if(R_IsNamespaceEnv(env2))
-	ns = CHAR(STRING_ELT(R_NamespaceEnvSpec(env2), 0));
-    else env2 = R_NilValue;
-
->>>>>>> 8e669fdc
     /* Make up the load symbol */
     if(TYPEOF(op) == STRSXP) {
 	p = translateChar(STRING_ELT(op, 0));
@@ -429,15 +418,9 @@
     const void *vmax = VMAXGET();
     char buf[MaxSymbolBytes];
     struct special_args spa;
-<<<<<<< HEAD
 
     (void) trimargs (args, 0, &spa, call);
 
-=======
-
-    (void) trimargs (args, 0, &spa, call);
-
->>>>>>> 8e669fdc
     PROTECT(spa.pkg);
     resolveNativeRoutine (args, &ofun, &symbol, spa.pkg, buf, call, env);
     fun = (R_ExternalRoutine) ofun;
@@ -489,10 +472,6 @@
 
     PROTECT(spa.pkg);
     resolveNativeRoutine(args, &ofun, &symbol, spa.pkg, buf, call, env);
-<<<<<<< HEAD
-    fun = (VarFun) ofun;
-=======
->>>>>>> 8e669fdc
     args = CDR(args);
     UNPROTECT(1);
 
