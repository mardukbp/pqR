--- conflicted
+++ resolved
@@ -2011,11 +2011,8 @@
 
     for (na = 0, sc = scalars; na < nargs; na++, sc >>= 1) {
 
-<<<<<<< HEAD
-=======
         /* Replace input-only arguments by R_NilValue, to release space. */
 
->>>>>>> 99c63fef
         if (dotCode_spa.dup && arg_styles && arg_styles[na] == R_ARG_IN) {
             SET_VECTOR_ELT(args, na, R_NilValue);
             continue;
@@ -2211,14 +2208,8 @@
                           na+1, symName);
 	}
 
-<<<<<<< HEAD
-	/* Start with return value a copy of the inputs (maybe coerced above),
-           as that is what is needed for DUP = FALSE and for non-atomic-vector
-           inputs. */
-=======
         /* Start with return value a copy of the inputs, as that is what is 
            needed for DUP = FALSE and for non-atomic-vector inputs. */
->>>>>>> 99c63fef
 
 	SET_VECTOR_ELT(ans, na, s);
 
@@ -2439,17 +2430,11 @@
         ans = cons_with_tag (ans1, R_NilValue, last_tag);
     else {
         for (na = 0, pa = args ; pa != R_NilValue ; pa = CDR(pa), na++) {
-<<<<<<< HEAD
-            SEXP arg = CAR(pa);
-            SEXP s = VECTOR_ELT (ans, na);
-            if (s != arg) DUPLICATE_ATTRIB (s, arg);
-=======
             SEXP s = VECTOR_ELT (ans, na);
             if (s != R_NilValue) { /* will be R_NilValue if input-only */
                 SEXP arg = CAR(pa);
                 if (s != arg) DUPLICATE_ATTRIB (s, arg);
             }
->>>>>>> 99c63fef
         }
     }
 
