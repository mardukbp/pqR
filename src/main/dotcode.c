/*
 *  pqR : A pretty quick version of R
 *  Copyright (C) 2013, 2014 by Radford M. Neal
 *
 *  Based on R : A Computer Language for Statistical Data Analysis
 *  Copyright (C) 1995  Robert Gentleman and Ross Ihaka
 *  Copyright (C) 1997--2012  The R Core Team
 *  Copyright (C) 2003	      The R Foundation
 *
 *  The changes in pqR from R-2.15.0 distributed by the R Core Team are
 *  documented in the NEWS and MODS files in the top-level source directory.
 *  This module incorporates changes made in R Core releases R-2.15.1, 
 *  R-2.15.2, and R-2.15.3.
 *
 *  This program is free software; you can redistribute it and/or modify
 *  it under the terms of the GNU General Public License as published by
 *  the Free Software Foundation; either version 2 of the License, or
 *  (at your option) any later version.
 *
 *  This program is distributed in the hope that it will be useful,
 *  but WITHOUT ANY WARRANTY; without even the implied warranty of
 *  MERCHANTABILITY or FITNESS FOR A PARTICULAR PURPOSE.  See the
 *  GNU General Public License for more details.
 *
 *  You should have received a copy of the GNU General Public License
 *  along with this program; if not, a copy is available at
 *  http://www.r-project.org/Licenses/
 */

#ifdef HAVE_CONFIG_H
# include <config.h>
#endif

#define USE_FAST_PROTECT_MACROS
#define R_USE_SIGNALS 1
#include <Defn.h>
#include <ctype.h> /* for tolower */
#include <string.h>
#include <errno.h>

#include <Rmath.h>

#include <R_ext/GraphicsEngine.h> /* needed for GEDevDesc in do_Externalgr */

#include <R_ext/Riconv.h>

#include <helpers/helpers-app.h>


/* Trim special arguments from argument list for .Call, .External, .C or
   .Fortran.  These arguments are removed (destructively) from the argument 
   list.  The second argument is 1 for .C/.Fortran, 0 for .Call/.External, 
   and controls whether NAOK, DUP, and ENCODING are allowed.  The results
   are returned in the special_args structure passed.  The number or remaining
   arguments, apart from the first, is returned as the value of trimargs.

   Note that no action regarding these arguments is taken here - they are 
   just found, removed, and returned.  NAOK defaults to FALSE, DUP to TRUE, 
   ENCODING to R_NilValue, PACKAGE to R_NilValue, and HELPER to FALSE.

   Also checks that the first argument is present and unnamed.  Note 
   that since this argument is always present, removal of later arguments
   won't change the head of the argument list. */

struct special_args { int naok, dup, helper; SEXP encoding, pkg; };

static int trimargs (SEXP args, int C_Fort, struct special_args *r, SEXP call)
{ 
    int naokused=0, dupused=0, helperused=0, encused=0, pkgused=0, nargs=0;
    SEXP s, prev;

    if (args == R_NilValue)
        errorcall(call, _("'.NAME' is missing"));
    if (TAG(args) != R_NilValue)
        warningcall(call, "the first argument should not be named");

    r->naok = FALSE;
    r->dup = TRUE;
    r->helper = FALSE;
    r->encoding = R_NilValue;
    r->pkg = R_NilValue;

    prev = args;

    for (s = CDR(args); s != R_NilValue; s = CDR(s)) {

        if (TAG(s) == R_PkgSymbol) {
            r->pkg = CAR(s);
            if (pkgused) warningcall(call,_("PACKAGE used more than once"));
            pkgused = 1;
            goto remove;
        }

        if (C_Fort) {

            if (TAG(s) == R_EncSymbol) {
                r->encoding = CAR(s);
                if (encused) 
                    warningcall(call,_("ENCODING used more than once"));
                encused = 1;
                goto remove;
            }
     
            if (TAG(s) == R_NaokSymbol) {
                r->naok = asLogical(CAR(s));
                if (naokused) 
                    warningcall(call,_("NAOK used more than once"));
                naokused = 1;
                goto remove;
            }
    
            if (TAG(s) == R_DupSymbol) {
                r->dup = asLogical(CAR(s));
                if (dupused) 
                    warningcall(call,_("DUP used more than once"));
                dupused = 1;
                goto remove;
            }
    
            if (TAG(s) == R_HelperSymbol) {
                r->helper = asLogical(CAR(s));
                if (helperused) 
                    warningcall(call,_("HELPER used more than once"));
                helperused = 1;
                goto remove;
            }
        }

        nargs += 1;
        prev = s;
        continue;

      remove:
<<<<<<< HEAD
        SETCDR(prev, CDR(s));
=======
        CDR(prev) = CDR(s);
>>>>>>> 5e457d9e
    }

    return nargs;
}


#include <Rdynpriv.h>
// Odd: 'type' is really this enum
enum {NOT_DEFINED, FILENAME, DLL_HANDLE, R_OBJECT};
typedef struct {
    char DLLname[PATH_MAX];
    HINSTANCE dll;
    SEXP  obj;
    int type;
} DllReference;

/* Maximum length of entry-point name, including nul terminator */
#define MaxSymbolBytes 1024

/* Maximum number of args to .C, .Fortran and .Call */
#define MAX_ARGS 65

/* This looks up entry points in DLLs in a platform specific way. */
static DL_FUNC
R_FindNativeSymbolFromDLL(char *name, DllReference *dll,
			  R_RegisteredNativeSymbol *symbol, SEXP env);


/* Called from resolveNativeRoutine.

  Checks whether the specified object correctly identifies a native routine.
  op is the supplied value for .NAME.  This can be
   a) a string (when this does nothing).
   b) an external pointer giving the address of the routine
      (e.g. getNativeSymbolInfo("foo")$address)
   c) or a NativeSymbolInfo itself  (e.g. getNativeSymbolInfo("foo"))

   It copies the symbol name to buf.

   NB: in the last two cases it sets fun and symbol as well!
 */
static void processSymbolId (SEXP op, SEXP call, DL_FUNC *fun,
                             R_RegisteredNativeSymbol *symbol, char *buf)
{
    if (isValidString(op))
        return;

    if (TYPEOF(op) != EXTPTRSXP && inherits(op, "NativeSymbolInfo"))
        op = VECTOR_ELT(op,1);

    if (TYPEOF(op) == EXTPTRSXP) {
	char *p = NULL;
        *fun = NULL;
	if (R_ExternalPtrTag(op) == R_NativeSymbolSymbol)
	   *fun = R_ExternalPtrAddrFn(op);
	else if(R_ExternalPtrTag(op) == R_RegisteredNativeSymbolSymbol) {
	   R_RegisteredNativeSymbol *tmp;
	   tmp = (R_RegisteredNativeSymbol *) R_ExternalPtrAddr(op);
	   if(tmp) {
	      if(symbol->type != R_ANY_SYM && symbol->type != tmp->type)
		 errorcall(call, _("NULL value passed as symbol address"));
		/* Check the type of the symbol. */
	      switch(symbol->type) {
	      case R_C_SYM:
		  *fun = tmp->symbol.c->fun;
		  p = tmp->symbol.c->name;
		  break;
	      case R_CALL_SYM:
		  *fun = tmp->symbol.call->fun;
		  p = tmp->symbol.call->name;
		  break;
	      case R_FORTRAN_SYM:
		  *fun = tmp->symbol.fortran->fun;
		  p = tmp->symbol.fortran->name;
		  break;
	      case R_EXTERNAL_SYM:
		  *fun = tmp->symbol.external->fun;
		  p = tmp->symbol.external->name;
		  break;
	      default:
		 /* Something unintended has happened if we get here. */
		  errorcall(call, 
                            _("Unimplemented type %d in createRSymbolObject"),
			    symbol->type);
	      }
	      *symbol = *tmp;
	   }
	}

	if(*fun == NULL)
	    errorcall(call, _("NULL value passed as symbol address"));

	/* copy the symbol name. */
	if (p) {
            if (!copy_1_string(buf,MaxSymbolBytes,p))
		error(_("symbol '%s' is too long"), p);
	}

	return;
    }

    errorcall(call,
     _("first argument must be a string (of length 1) or native symbol reference"));
}


/*
  This is the routine that is called by do_dotCode, do_dotcall and
  do_External to find the DL_FUNC to invoke. It handles processing
  the PACKAGE argument, if present, and also takes care of
  the cases where we are given a NativeSymbolInfo object, an
  address directly, and if the DLL is specified. If no PACKAGE is
  provided, we check whether the calling function is in a namespace
  and look there.
*/

//#define CHECK_NAMSPACE_RESOLUTION 1

static void
resolveNativeRoutine(SEXP args, DL_FUNC *fun, R_RegisteredNativeSymbol *symbol,
                     SEXP pkg, char *buf, SEXP call, SEXP env)
{
    SEXP op;
    char *q;
    const char *p, *name; 

    DllReference dll;
    /* Null string for DLLname is shorthand for 'all' in R_FindSymbol, but
       should never be supplied */
    dll.DLLname[0] = 0; dll.dll = NULL; dll.obj = NULL; dll.type = NOT_DEFINED;
    
    op = CAR(args);  // value of .NAME =

    processSymbolId(op, call, fun, symbol, buf); /* May set fun, symbol, buf */

    if (TYPEOF(pkg) == STRSXP) {
        if (LENGTH(pkg) != 1)
	    error(_("PACKAGE argument must be a single character string"));
        name = translateChar (STRING_ELT (pkg,0));
        /* allow the package: form of the name, as returned by find */
        if(strncmp(name, "package:", 8) == 0) name += 8;
        if (!copy_1_string (dll.DLLname, PATH_MAX, name))
            error(_("PACKAGE argument is too long"));
        dll.obj = pkg; /* ?? */
        dll.type = FILENAME;
    }
    else if (pkg != R_NilValue) {
        /* Have a DLL object, which is not something documented .... */
        if(TYPEOF(pkg) == EXTPTRSXP) {
            dll.dll = (HINSTANCE) R_ExternalPtrAddr(pkg);
            dll.obj = pkg; /* ?? */
            dll.type = DLL_HANDLE;
        } else if(TYPEOF(pkg) == VECSXP) {
            dll.obj = pkg; /* ?? */
            dll.type = R_OBJECT;
            strcpy(dll.DLLname,
                   translateChar(STRING_ELT(VECTOR_ELT(pkg, 1), 0)));
            dll.dll = (HINSTANCE) R_ExternalPtrAddr(VECTOR_ELT(pkg, 4));
        } else 
            error("incorrect type (%s) of PACKAGE argument\n",
        	  type2char(TYPEOF(pkg)));
    }

    /* We were given a symbol (or an address), so we are done. */
    if (*fun) return;

    // find if we were called from a namespace
    SEXP env2 = ENCLOS(env);
    const char *ns = "";
    if(R_IsNamespaceEnv(env2))
	ns = CHAR(STRING_ELT(R_NamespaceEnvSpec(env2), 0));
    else env2 = R_NilValue;

    /* Make up the load symbol */
    if(TYPEOF(op) == STRSXP) {
	p = translateChar(STRING_ELT(op, 0));
	if (!copy_1_string(buf,MaxSymbolBytes,p))
	    error(_("symbol '%s' is too long"), p);
        if (symbol->type == R_FORTRAN_SYM)
            for (q = buf; *q; q++) *q = (char) tolower(*q);
    }

    if (dll.type != FILENAME && *ns != 0) {
	/* no PACKAGE= arg, so see if we can identify a DLL
	   from the namespace defining the function */
	*fun = R_FindNativeSymbolFromDLL(buf, &dll, symbol, env2);
	if (*fun) return;
#ifdef CHECK_NAMSPACE_RESOLUTION
	warningcall(call, 
		    "\"%s\" not resolved from current namespace (%s)",
		    buf, ns);
#endif
	/* need to continue if the namespace search failed */
    }

    /* NB: the actual conversion to the symbol is done in
       R_dlsym in Rdynload.c.  That prepends an underscore (usually),
       and may append one or more underscores.
    */

    *fun = R_FindSymbol(buf, dll.DLLname, symbol);
    if (*fun) return;

    /* so we've failed and bail out */
    if (*dll.DLLname != 0) {
	switch(symbol->type) {
	case R_C_SYM:
	    errorcall(call,
		      _("\"%s\" not available for %s() for package \"%s\""),
		      buf, ".C", dll.DLLname);
	    break;
	case R_FORTRAN_SYM:
	    errorcall(call,
		      _("\"%s\" not available for %s() for package \"%s\""),
		      buf, ".Fortran", dll.DLLname);
	    break;
	case R_CALL_SYM:
	    errorcall(call,
		      _("\"%s\" not available for %s() for package \"%s\""),
		      buf, ".Call", dll.DLLname);
	    break;
	case R_EXTERNAL_SYM:
	    errorcall(call,
		      _("\"%s\" not available for %s() for package \"%s\""),
		      buf, ".External", dll.DLLname);
	    break;
	case R_ANY_SYM:
	    errorcall(call,
		      _("%s symbol name \"%s\" not in DLL for package \"%s\""),
		      "C/Fortran", buf, dll.DLLname);
	    break;
	}
    } else
	errorcall(call, _("%s symbol name \"%s\" not in load table"),
		  symbol->type == R_FORTRAN_SYM ? "Fortran" : "C", buf);
}


/* Foreign Function Interface.  This code allows a user to call C */
/* or Fortran code which is either statically or dynamically linked. */


SEXP attribute_hidden do_isloaded(SEXP call, SEXP op, SEXP args, SEXP env)
{
    const char *sym, *type="", *pkg = "";
    int val = 1, nargs = length(args);
    R_RegisteredNativeSymbol symbol = {R_ANY_SYM, {NULL}, NULL};

    if (nargs < 1) error(_("no arguments supplied"));
    if (nargs > 3) error(_("too many arguments"));

    if(!isValidString(CAR(args)))
	error(_("invalid '%s' argument"), "symbol");
    sym = translateChar(STRING_ELT(CAR(args), 0));
    if(nargs >= 2) {
	if(!isValidString(CADR(args)))
	    error(_("invalid '%s' argument"), "PACKAGE");
	pkg = translateChar(STRING_ELT(CADR(args), 0));
    }
    if(nargs >= 3) {
	if(!isValidString(CADDR(args)))
	    error(_("invalid '%s' argument"), "type");
	type = CHAR(STRING_ELT(CADDR(args), 0)); /* ASCII */
	if(strcmp(type, "C") == 0) symbol.type = R_C_SYM;
	else if(strcmp(type, "Fortran") == 0) symbol.type = R_FORTRAN_SYM;
	else if(strcmp(type, "Call") == 0) symbol.type = R_CALL_SYM;
	else if(strcmp(type, "External") == 0) symbol.type = R_EXTERNAL_SYM;
    }
    if(!(R_FindSymbol(sym, pkg, &symbol))) val = 0;
    return ScalarLogical(val);
}

/*   Call dynamically loaded "internal" functions.
     Original code by Jean Meloche <jean@stat.ubc.ca> */

typedef SEXP (*R_ExternalRoutine)(SEXP);

SEXP attribute_hidden do_External(SEXP call, SEXP op, SEXP args, SEXP env)
{
    DL_FUNC ofun = NULL;
    R_ExternalRoutine fun = NULL;
    SEXP retval;
    R_RegisteredNativeSymbol symbol = {R_EXTERNAL_SYM, {NULL}, NULL};
    const void *vmax = VMAXGET();
    char buf[MaxSymbolBytes];
    struct special_args spa;

    (void) trimargs (args, 0, &spa, call);

    PROTECT(spa.pkg);
    resolveNativeRoutine (args, &ofun, &symbol, spa.pkg, buf, call, env);
    fun = (R_ExternalRoutine) ofun;
    UNPROTECT(1);

    /* Some external symbols that are registered may have 0 as the
       expected number of arguments.  We may want a warning
       here. However, the number of values may vary across calls and
       that is why people use the .External() mechanism.  So perhaps
       we should just kill this check.
    */
#ifdef CHECK_EXTERNAL_ARG_COUNT         /* Off by default. */
    if(symbol.symbol.external && symbol.symbol.external->numArgs > -1) {
	if(symbol.symbol.external->numArgs != length(args))
	    errorcall(call,
		      _("Incorrect number of arguments (%d), expecting %d for '%s'"),
		      length(args), symbol.symbol.external->numArgs, buf);
    }
#endif

    /* Note that .NAME is passed as the first argument (and usually ignored). */
    retval = (SEXP)fun(args);
    VMAXSET(vmax);
    return retval;
}

#ifdef __cplusplus
typedef SEXP (*VarFun)(...);
#else
typedef DL_FUNC VarFun;
#endif

/* .Call(name, <args>) */
SEXP attribute_hidden do_dotcall(SEXP call, SEXP op, SEXP args, SEXP env)
{
    DL_FUNC ofun = NULL;
    VarFun fun = NULL;
    SEXP retval, pargs;
    R_RegisteredNativeSymbol symbol = {R_CALL_SYM, {NULL}, NULL};
    int nargs, i;
    const void *vmax = VMAXGET();
    char buf[MaxSymbolBytes];
    struct special_args spa;

    nargs = trimargs (args, 0, &spa, call);

    if (nargs > MAX_ARGS)
        errorcall(call, _("too many arguments in foreign function call"));

    PROTECT(spa.pkg);
    resolveNativeRoutine(args, &ofun, &symbol, spa.pkg, buf, call, env);
<<<<<<< HEAD
=======
    fun = (VarFun) ofun;
>>>>>>> 5e457d9e
    args = CDR(args);
    UNPROTECT(1);

    SEXP cargs [nargs>0 ? nargs : 1]; /* 0-length arrays not allowed in C99 */

    for (pargs = args, i = 0; pargs != R_NilValue; pargs = CDR(pargs), i++)
	cargs[i] = CAR(pargs);

    if(symbol.symbol.call && symbol.symbol.call->numArgs > -1) {
	if(symbol.symbol.call->numArgs != nargs)
	    errorcall(call,
		      _("Incorrect number of arguments (%d), expecting %d for '%s'"),
		      nargs, symbol.symbol.call->numArgs, buf);
    }

    fun = (VarFun) ofun;
    switch (nargs) {
    case 0:
	retval = (SEXP)ofun();
	break;
    case 1:
	retval = (SEXP)fun(cargs[0]);
	break;
    case 2:
	retval = (SEXP)fun(cargs[0], cargs[1]);
	break;
    case 3:
	retval = (SEXP)fun(cargs[0], cargs[1], cargs[2]);
	break;
    case 4:
	retval = (SEXP)fun(cargs[0], cargs[1], cargs[2], cargs[3]);
	break;
    case 5:
	retval = (SEXP)fun(
	    cargs[0],  cargs[1],  cargs[2],  cargs[3],  cargs[4]);
	break;
    case 6:
	retval = (SEXP)fun(
	    cargs[0],  cargs[1],  cargs[2],  cargs[3],  cargs[4],
	    cargs[5]);
	break;
    case 7:
	retval = (SEXP)fun(
	    cargs[0],  cargs[1],  cargs[2],  cargs[3],  cargs[4],
	    cargs[5],  cargs[6]);
	break;
    case 8:
	retval = (SEXP)fun(
	    cargs[0],  cargs[1],  cargs[2],  cargs[3],  cargs[4],
	    cargs[5],  cargs[6],  cargs[7]);
	break;
    case 9:
	retval = (SEXP)fun(
	    cargs[0],  cargs[1],  cargs[2],  cargs[3],  cargs[4],
	    cargs[5],  cargs[6],  cargs[7],  cargs[8]);
	break;
    case 10:
	retval = (SEXP)fun(
	    cargs[0],  cargs[1],  cargs[2],  cargs[3],  cargs[4],
	    cargs[5],  cargs[6],  cargs[7],  cargs[8],  cargs[9]);
	break;
    case 11:
	retval = (SEXP)fun(
	    cargs[0],  cargs[1],  cargs[2],  cargs[3],  cargs[4],
	    cargs[5],  cargs[6],  cargs[7],  cargs[8],  cargs[9],
	    cargs[10]);
	break;
    case 12:
	retval = (SEXP)fun(
	    cargs[0],  cargs[1],  cargs[2],  cargs[3],  cargs[4],
	    cargs[5],  cargs[6],  cargs[7],  cargs[8],  cargs[9],
	    cargs[10], cargs[11]);
	break;
    case 13:
	retval = (SEXP)fun(
	    cargs[0],  cargs[1],  cargs[2],  cargs[3],  cargs[4],
	    cargs[5],  cargs[6],  cargs[7],  cargs[8],  cargs[9],
	    cargs[10], cargs[11], cargs[12]);
	break;
    case 14:
	retval = (SEXP)fun(
	    cargs[0],  cargs[1],  cargs[2],  cargs[3],  cargs[4],
	    cargs[5],  cargs[6],  cargs[7],  cargs[8],  cargs[9],
	    cargs[10], cargs[11], cargs[12], cargs[13]);
	break;
    case 15:
	retval = (SEXP)fun(
	    cargs[0],  cargs[1],  cargs[2],  cargs[3],  cargs[4],
	    cargs[5],  cargs[6],  cargs[7],  cargs[8],  cargs[9],
	    cargs[10], cargs[11], cargs[12], cargs[13], cargs[14]);
	break;
    case 16:
	retval = (SEXP)fun(
	    cargs[0],  cargs[1],  cargs[2],  cargs[3],  cargs[4],
	    cargs[5],  cargs[6],  cargs[7],  cargs[8],  cargs[9],
	    cargs[10], cargs[11], cargs[12], cargs[13], cargs[14],
	    cargs[15]);
	break;
    case 17:
	retval = (SEXP)fun(
	    cargs[0],  cargs[1],  cargs[2],  cargs[3],  cargs[4],
	    cargs[5],  cargs[6],  cargs[7],  cargs[8],  cargs[9],
	    cargs[10], cargs[11], cargs[12], cargs[13], cargs[14],
	    cargs[15], cargs[16]);
	break;
    case 18:
	retval = (SEXP)fun(
	    cargs[0],  cargs[1],  cargs[2],  cargs[3],  cargs[4],
	    cargs[5],  cargs[6],  cargs[7],  cargs[8],  cargs[9],
	    cargs[10], cargs[11], cargs[12], cargs[13], cargs[14],
	    cargs[15], cargs[16], cargs[17]);
	break;
    case 19:
	retval = (SEXP)fun(
	    cargs[0],  cargs[1],  cargs[2],  cargs[3],  cargs[4],
	    cargs[5],  cargs[6],  cargs[7],  cargs[8],  cargs[9],
	    cargs[10], cargs[11], cargs[12], cargs[13], cargs[14],
	    cargs[15], cargs[16], cargs[17], cargs[18]);
	break;
    case 20:
	retval = (SEXP)fun(
	    cargs[0],  cargs[1],  cargs[2],  cargs[3],  cargs[4],
	    cargs[5],  cargs[6],  cargs[7],  cargs[8],  cargs[9],
	    cargs[10], cargs[11], cargs[12], cargs[13], cargs[14],
	    cargs[15], cargs[16], cargs[17], cargs[18], cargs[19]);
	break;
    case 21:
	retval = (SEXP)fun(
	    cargs[0],  cargs[1],  cargs[2],  cargs[3],  cargs[4],
	    cargs[5],  cargs[6],  cargs[7],  cargs[8],  cargs[9],
	    cargs[10], cargs[11], cargs[12], cargs[13], cargs[14],
	    cargs[15], cargs[16], cargs[17], cargs[18], cargs[19],
	    cargs[20]);
	break;
    case 22:
	retval = (SEXP)fun(
	    cargs[0],  cargs[1],  cargs[2],  cargs[3],  cargs[4],
	    cargs[5],  cargs[6],  cargs[7],  cargs[8],  cargs[9],
	    cargs[10], cargs[11], cargs[12], cargs[13], cargs[14],
	    cargs[15], cargs[16], cargs[17], cargs[18], cargs[19],
	    cargs[20], cargs[21]);
	break;
    case 23:
	retval = (SEXP)fun(
	    cargs[0],  cargs[1],  cargs[2],  cargs[3],  cargs[4],
	    cargs[5],  cargs[6],  cargs[7],  cargs[8],  cargs[9],
	    cargs[10], cargs[11], cargs[12], cargs[13], cargs[14],
	    cargs[15], cargs[16], cargs[17], cargs[18], cargs[19],
	    cargs[20], cargs[21], cargs[22]);
	break;
    case 24:
	retval = (SEXP)fun(
	    cargs[0],  cargs[1],  cargs[2],  cargs[3],  cargs[4],
	    cargs[5],  cargs[6],  cargs[7],  cargs[8],  cargs[9],
	    cargs[10], cargs[11], cargs[12], cargs[13], cargs[14],
	    cargs[15], cargs[16], cargs[17], cargs[18], cargs[19],
	    cargs[20], cargs[21], cargs[22], cargs[23]);
	break;
    case 25:
	retval = (SEXP)fun(
	    cargs[0],  cargs[1],  cargs[2],  cargs[3],  cargs[4],
	    cargs[5],  cargs[6],  cargs[7],  cargs[8],  cargs[9],
	    cargs[10], cargs[11], cargs[12], cargs[13], cargs[14],
	    cargs[15], cargs[16], cargs[17], cargs[18], cargs[19],
	    cargs[20], cargs[21], cargs[22], cargs[23], cargs[24]);
	break;
    case 26:
	retval = (SEXP)fun(
	    cargs[0],  cargs[1],  cargs[2],  cargs[3],  cargs[4],
	    cargs[5],  cargs[6],  cargs[7],  cargs[8],  cargs[9],
	    cargs[10], cargs[11], cargs[12], cargs[13], cargs[14],
	    cargs[15], cargs[16], cargs[17], cargs[18], cargs[19],
	    cargs[20], cargs[21], cargs[22], cargs[23], cargs[24],
	    cargs[25]);
	break;
    case 27:
	retval = (SEXP)fun(
	    cargs[0],  cargs[1],  cargs[2],  cargs[3],  cargs[4],
	    cargs[5],  cargs[6],  cargs[7],  cargs[8],  cargs[9],
	    cargs[10], cargs[11], cargs[12], cargs[13], cargs[14],
	    cargs[15], cargs[16], cargs[17], cargs[18], cargs[19],
	    cargs[20], cargs[21], cargs[22], cargs[23], cargs[24],
	    cargs[25], cargs[26]);
	break;
    case 28:
	retval = (SEXP)fun(
	    cargs[0],  cargs[1],  cargs[2],  cargs[3],  cargs[4],
	    cargs[5],  cargs[6],  cargs[7],  cargs[8],  cargs[9],
	    cargs[10], cargs[11], cargs[12], cargs[13], cargs[14],
	    cargs[15], cargs[16], cargs[17], cargs[18], cargs[19],
	    cargs[20], cargs[21], cargs[22], cargs[23], cargs[24],
	    cargs[25], cargs[26], cargs[27]);
	break;
    case 29:
	retval = (SEXP)fun(
	    cargs[0],  cargs[1],  cargs[2],  cargs[3],  cargs[4],
	    cargs[5],  cargs[6],  cargs[7],  cargs[8],  cargs[9],
	    cargs[10], cargs[11], cargs[12], cargs[13], cargs[14],
	    cargs[15], cargs[16], cargs[17], cargs[18], cargs[19],
	    cargs[20], cargs[21], cargs[22], cargs[23], cargs[24],
	    cargs[25], cargs[26], cargs[27], cargs[28]);
	break;
    case 30:
	retval = (SEXP)fun(
	    cargs[0],  cargs[1],  cargs[2],  cargs[3],  cargs[4],
	    cargs[5],  cargs[6],  cargs[7],  cargs[8],  cargs[9],
	    cargs[10], cargs[11], cargs[12], cargs[13], cargs[14],
	    cargs[15], cargs[16], cargs[17], cargs[18], cargs[19],
	    cargs[20], cargs[21], cargs[22], cargs[23], cargs[24],
	    cargs[25], cargs[26], cargs[27], cargs[28], cargs[29]);
	break;
    case 31:
	retval = (SEXP)fun(
	    cargs[0],  cargs[1],  cargs[2],  cargs[3],  cargs[4],
	    cargs[5],  cargs[6],  cargs[7],  cargs[8],  cargs[9],
	    cargs[10], cargs[11], cargs[12], cargs[13], cargs[14],
	    cargs[15], cargs[16], cargs[17], cargs[18], cargs[19],
	    cargs[20], cargs[21], cargs[22], cargs[23], cargs[24],
	    cargs[25], cargs[26], cargs[27], cargs[28], cargs[29],
	    cargs[30]);
	break;
    case 32:
	retval = (SEXP)fun(
	    cargs[0],  cargs[1],  cargs[2],  cargs[3],  cargs[4],
	    cargs[5],  cargs[6],  cargs[7],  cargs[8],  cargs[9],
	    cargs[10], cargs[11], cargs[12], cargs[13], cargs[14],
	    cargs[15], cargs[16], cargs[17], cargs[18], cargs[19],
	    cargs[20], cargs[21], cargs[22], cargs[23], cargs[24],
	    cargs[25], cargs[26], cargs[27], cargs[28], cargs[29],
	    cargs[30], cargs[31]);
	break;
    case 33:
	retval = (SEXP)fun(
	    cargs[0],  cargs[1],  cargs[2],  cargs[3],  cargs[4],
	    cargs[5],  cargs[6],  cargs[7],  cargs[8],  cargs[9],
	    cargs[10], cargs[11], cargs[12], cargs[13], cargs[14],
	    cargs[15], cargs[16], cargs[17], cargs[18], cargs[19],
	    cargs[20], cargs[21], cargs[22], cargs[23], cargs[24],
	    cargs[25], cargs[26], cargs[27], cargs[28], cargs[29],
	    cargs[30], cargs[31], cargs[32]);
	break;
    case 34:
	retval = (SEXP)fun(
	    cargs[0],  cargs[1],  cargs[2],  cargs[3],  cargs[4],
	    cargs[5],  cargs[6],  cargs[7],  cargs[8],  cargs[9],
	    cargs[10], cargs[11], cargs[12], cargs[13], cargs[14],
	    cargs[15], cargs[16], cargs[17], cargs[18], cargs[19],
	    cargs[20], cargs[21], cargs[22], cargs[23], cargs[24],
	    cargs[25], cargs[26], cargs[27], cargs[28], cargs[29],
	    cargs[30], cargs[31], cargs[32], cargs[33]);
	break;
    case 35:
	retval = (SEXP)fun(
	    cargs[0],  cargs[1],  cargs[2],  cargs[3],  cargs[4],
	    cargs[5],  cargs[6],  cargs[7],  cargs[8],  cargs[9],
	    cargs[10], cargs[11], cargs[12], cargs[13], cargs[14],
	    cargs[15], cargs[16], cargs[17], cargs[18], cargs[19],
	    cargs[20], cargs[21], cargs[22], cargs[23], cargs[24],
	    cargs[25], cargs[26], cargs[27], cargs[28], cargs[29],
	    cargs[30], cargs[31], cargs[32], cargs[33], cargs[34]);
	break;
    case 36:
	retval = (SEXP)fun(
	    cargs[0],  cargs[1],  cargs[2],  cargs[3],  cargs[4],
	    cargs[5],  cargs[6],  cargs[7],  cargs[8],  cargs[9],
	    cargs[10], cargs[11], cargs[12], cargs[13], cargs[14],
	    cargs[15], cargs[16], cargs[17], cargs[18], cargs[19],
	    cargs[20], cargs[21], cargs[22], cargs[23], cargs[24],
	    cargs[25], cargs[26], cargs[27], cargs[28], cargs[29],
	    cargs[30], cargs[31], cargs[32], cargs[33], cargs[34],
	    cargs[35]);
	break;
    case 37:
	retval = (SEXP)fun(
	    cargs[0],  cargs[1],  cargs[2],  cargs[3],  cargs[4],
	    cargs[5],  cargs[6],  cargs[7],  cargs[8],  cargs[9],
	    cargs[10], cargs[11], cargs[12], cargs[13], cargs[14],
	    cargs[15], cargs[16], cargs[17], cargs[18], cargs[19],
	    cargs[20], cargs[21], cargs[22], cargs[23], cargs[24],
	    cargs[25], cargs[26], cargs[27], cargs[28], cargs[29],
	    cargs[30], cargs[31], cargs[32], cargs[33], cargs[34],
	    cargs[35], cargs[36]);
	break;
    case 38:
	retval = (SEXP)fun(
	    cargs[0],  cargs[1],  cargs[2],  cargs[3],  cargs[4],
	    cargs[5],  cargs[6],  cargs[7],  cargs[8],  cargs[9],
	    cargs[10], cargs[11], cargs[12], cargs[13], cargs[14],
	    cargs[15], cargs[16], cargs[17], cargs[18], cargs[19],
	    cargs[20], cargs[21], cargs[22], cargs[23], cargs[24],
	    cargs[25], cargs[26], cargs[27], cargs[28], cargs[29],
	    cargs[30], cargs[31], cargs[32], cargs[33], cargs[34],
	    cargs[35], cargs[36], cargs[37]);
	break;
    case 39:
	retval = (SEXP)fun(
	    cargs[0],  cargs[1],  cargs[2],  cargs[3],  cargs[4],
	    cargs[5],  cargs[6],  cargs[7],  cargs[8],  cargs[9],
	    cargs[10], cargs[11], cargs[12], cargs[13], cargs[14],
	    cargs[15], cargs[16], cargs[17], cargs[18], cargs[19],
	    cargs[20], cargs[21], cargs[22], cargs[23], cargs[24],
	    cargs[25], cargs[26], cargs[27], cargs[28], cargs[29],
	    cargs[30], cargs[31], cargs[32], cargs[33], cargs[34],
	    cargs[35], cargs[36], cargs[37], cargs[38]);
	break;
    case 40:
	retval = (SEXP)fun(
	    cargs[0],  cargs[1],  cargs[2],  cargs[3],  cargs[4],
	    cargs[5],  cargs[6],  cargs[7],  cargs[8],  cargs[9],
	    cargs[10], cargs[11], cargs[12], cargs[13], cargs[14],
	    cargs[15], cargs[16], cargs[17], cargs[18], cargs[19],
	    cargs[20], cargs[21], cargs[22], cargs[23], cargs[24],
	    cargs[25], cargs[26], cargs[27], cargs[28], cargs[29],
	    cargs[30], cargs[31], cargs[32], cargs[33], cargs[34],
	    cargs[35], cargs[36], cargs[37], cargs[38], cargs[39]);
	break;
    case 41:
	retval = (SEXP)fun(
	    cargs[0],  cargs[1],  cargs[2],  cargs[3],  cargs[4],
	    cargs[5],  cargs[6],  cargs[7],  cargs[8],  cargs[9],
	    cargs[10], cargs[11], cargs[12], cargs[13], cargs[14],
	    cargs[15], cargs[16], cargs[17], cargs[18], cargs[19],
	    cargs[20], cargs[21], cargs[22], cargs[23], cargs[24],
	    cargs[25], cargs[26], cargs[27], cargs[28], cargs[29],
	    cargs[30], cargs[31], cargs[32], cargs[33], cargs[34],
	    cargs[35], cargs[36], cargs[37], cargs[38], cargs[39],
	    cargs[40]);
	break;
    case 42:
	retval = (SEXP)fun(
	    cargs[0],  cargs[1],  cargs[2],  cargs[3],  cargs[4],
	    cargs[5],  cargs[6],  cargs[7],  cargs[8],  cargs[9],
	    cargs[10], cargs[11], cargs[12], cargs[13], cargs[14],
	    cargs[15], cargs[16], cargs[17], cargs[18], cargs[19],
	    cargs[20], cargs[21], cargs[22], cargs[23], cargs[24],
	    cargs[25], cargs[26], cargs[27], cargs[28], cargs[29],
	    cargs[30], cargs[31], cargs[32], cargs[33], cargs[34],
	    cargs[35], cargs[36], cargs[37], cargs[38], cargs[39],
	    cargs[40], cargs[41]);
	break;
    case 43:
	retval = (SEXP)fun(
	    cargs[0],  cargs[1],  cargs[2],  cargs[3],  cargs[4],
	    cargs[5],  cargs[6],  cargs[7],  cargs[8],  cargs[9],
	    cargs[10], cargs[11], cargs[12], cargs[13], cargs[14],
	    cargs[15], cargs[16], cargs[17], cargs[18], cargs[19],
	    cargs[20], cargs[21], cargs[22], cargs[23], cargs[24],
	    cargs[25], cargs[26], cargs[27], cargs[28], cargs[29],
	    cargs[30], cargs[31], cargs[32], cargs[33], cargs[34],
	    cargs[35], cargs[36], cargs[37], cargs[38], cargs[39],
	    cargs[40], cargs[41], cargs[42]);
	break;
    case 44:
	retval = (SEXP)fun(
	    cargs[0],  cargs[1],  cargs[2],  cargs[3],  cargs[4],
	    cargs[5],  cargs[6],  cargs[7],  cargs[8],  cargs[9],
	    cargs[10], cargs[11], cargs[12], cargs[13], cargs[14],
	    cargs[15], cargs[16], cargs[17], cargs[18], cargs[19],
	    cargs[20], cargs[21], cargs[22], cargs[23], cargs[24],
	    cargs[25], cargs[26], cargs[27], cargs[28], cargs[29],
	    cargs[30], cargs[31], cargs[32], cargs[33], cargs[34],
	    cargs[35], cargs[36], cargs[37], cargs[38], cargs[39],
	    cargs[40], cargs[41], cargs[42], cargs[43]);
	break;
    case 45:
	retval = (SEXP)fun(
	    cargs[0],  cargs[1],  cargs[2],  cargs[3],  cargs[4],
	    cargs[5],  cargs[6],  cargs[7],  cargs[8],  cargs[9],
	    cargs[10], cargs[11], cargs[12], cargs[13], cargs[14],
	    cargs[15], cargs[16], cargs[17], cargs[18], cargs[19],
	    cargs[20], cargs[21], cargs[22], cargs[23], cargs[24],
	    cargs[25], cargs[26], cargs[27], cargs[28], cargs[29],
	    cargs[30], cargs[31], cargs[32], cargs[33], cargs[34],
	    cargs[35], cargs[36], cargs[37], cargs[38], cargs[39],
	    cargs[40], cargs[41], cargs[42], cargs[43], cargs[44]);
	break;
    case 46:
	retval = (SEXP)fun(
	    cargs[0],  cargs[1],  cargs[2],  cargs[3],  cargs[4],
	    cargs[5],  cargs[6],  cargs[7],  cargs[8],  cargs[9],
	    cargs[10], cargs[11], cargs[12], cargs[13], cargs[14],
	    cargs[15], cargs[16], cargs[17], cargs[18], cargs[19],
	    cargs[20], cargs[21], cargs[22], cargs[23], cargs[24],
	    cargs[25], cargs[26], cargs[27], cargs[28], cargs[29],
	    cargs[30], cargs[31], cargs[32], cargs[33], cargs[34],
	    cargs[35], cargs[36], cargs[37], cargs[38], cargs[39],
	    cargs[40], cargs[41], cargs[42], cargs[43], cargs[44],
	    cargs[45]);
	break;
    case 47:
	retval = (SEXP)fun(
	    cargs[0],  cargs[1],  cargs[2],  cargs[3],  cargs[4],
	    cargs[5],  cargs[6],  cargs[7],  cargs[8],  cargs[9],
	    cargs[10], cargs[11], cargs[12], cargs[13], cargs[14],
	    cargs[15], cargs[16], cargs[17], cargs[18], cargs[19],
	    cargs[20], cargs[21], cargs[22], cargs[23], cargs[24],
	    cargs[25], cargs[26], cargs[27], cargs[28], cargs[29],
	    cargs[30], cargs[31], cargs[32], cargs[33], cargs[34],
	    cargs[35], cargs[36], cargs[37], cargs[38], cargs[39],
	    cargs[40], cargs[41], cargs[42], cargs[43], cargs[44],
	    cargs[45], cargs[46]);
	break;
    case 48:
	retval = (SEXP)fun(
	    cargs[0],  cargs[1],  cargs[2],  cargs[3],  cargs[4],
	    cargs[5],  cargs[6],  cargs[7],  cargs[8],  cargs[9],
	    cargs[10], cargs[11], cargs[12], cargs[13], cargs[14],
	    cargs[15], cargs[16], cargs[17], cargs[18], cargs[19],
	    cargs[20], cargs[21], cargs[22], cargs[23], cargs[24],
	    cargs[25], cargs[26], cargs[27], cargs[28], cargs[29],
	    cargs[30], cargs[31], cargs[32], cargs[33], cargs[34],
	    cargs[35], cargs[36], cargs[37], cargs[38], cargs[39],
	    cargs[40], cargs[41], cargs[42], cargs[43], cargs[44],
	    cargs[45], cargs[46], cargs[47]);
	break;
    case 49:
	retval = (SEXP)fun(
	    cargs[0],  cargs[1],  cargs[2],  cargs[3],  cargs[4],
	    cargs[5],  cargs[6],  cargs[7],  cargs[8],  cargs[9],
	    cargs[10], cargs[11], cargs[12], cargs[13], cargs[14],
	    cargs[15], cargs[16], cargs[17], cargs[18], cargs[19],
	    cargs[20], cargs[21], cargs[22], cargs[23], cargs[24],
	    cargs[25], cargs[26], cargs[27], cargs[28], cargs[29],
	    cargs[30], cargs[31], cargs[32], cargs[33], cargs[34],
	    cargs[35], cargs[36], cargs[37], cargs[38], cargs[39],
	    cargs[40], cargs[41], cargs[42], cargs[43], cargs[44],
	    cargs[45], cargs[46], cargs[47], cargs[48]);
	break;
    case 50:
	retval = (SEXP)fun(
	    cargs[0],  cargs[1],  cargs[2],  cargs[3],  cargs[4],
	    cargs[5],  cargs[6],  cargs[7],  cargs[8],  cargs[9],
	    cargs[10], cargs[11], cargs[12], cargs[13], cargs[14],
	    cargs[15], cargs[16], cargs[17], cargs[18], cargs[19],
	    cargs[20], cargs[21], cargs[22], cargs[23], cargs[24],
	    cargs[25], cargs[26], cargs[27], cargs[28], cargs[29],
	    cargs[30], cargs[31], cargs[32], cargs[33], cargs[34],
	    cargs[35], cargs[36], cargs[37], cargs[38], cargs[39],
	    cargs[40], cargs[41], cargs[42], cargs[43], cargs[44],
	    cargs[45], cargs[46], cargs[47], cargs[48], cargs[49]);
	break;
    case 51:
	retval = (SEXP)fun(
	    cargs[0],  cargs[1],  cargs[2],  cargs[3],  cargs[4],
	    cargs[5],  cargs[6],  cargs[7],  cargs[8],  cargs[9],
	    cargs[10], cargs[11], cargs[12], cargs[13], cargs[14],
	    cargs[15], cargs[16], cargs[17], cargs[18], cargs[19],
	    cargs[20], cargs[21], cargs[22], cargs[23], cargs[24],
	    cargs[25], cargs[26], cargs[27], cargs[28], cargs[29],
	    cargs[30], cargs[31], cargs[32], cargs[33], cargs[34],
	    cargs[35], cargs[36], cargs[37], cargs[38], cargs[39],
	    cargs[40], cargs[41], cargs[42], cargs[43], cargs[44],
	    cargs[45], cargs[46], cargs[47], cargs[48], cargs[49],
	    cargs[50]);
	break;
    case 52:
	retval = (SEXP)fun(
	    cargs[0],  cargs[1],  cargs[2],  cargs[3],  cargs[4],
	    cargs[5],  cargs[6],  cargs[7],  cargs[8],  cargs[9],
	    cargs[10], cargs[11], cargs[12], cargs[13], cargs[14],
	    cargs[15], cargs[16], cargs[17], cargs[18], cargs[19],
	    cargs[20], cargs[21], cargs[22], cargs[23], cargs[24],
	    cargs[25], cargs[26], cargs[27], cargs[28], cargs[29],
	    cargs[30], cargs[31], cargs[32], cargs[33], cargs[34],
	    cargs[35], cargs[36], cargs[37], cargs[38], cargs[39],
	    cargs[40], cargs[41], cargs[42], cargs[43], cargs[44],
	    cargs[45], cargs[46], cargs[47], cargs[48], cargs[49],
	    cargs[50], cargs[51]);
	break;
    case 53:
	retval = (SEXP)fun(
	    cargs[0],  cargs[1],  cargs[2],  cargs[3],  cargs[4],
	    cargs[5],  cargs[6],  cargs[7],  cargs[8],  cargs[9],
	    cargs[10], cargs[11], cargs[12], cargs[13], cargs[14],
	    cargs[15], cargs[16], cargs[17], cargs[18], cargs[19],
	    cargs[20], cargs[21], cargs[22], cargs[23], cargs[24],
	    cargs[25], cargs[26], cargs[27], cargs[28], cargs[29],
	    cargs[30], cargs[31], cargs[32], cargs[33], cargs[34],
	    cargs[35], cargs[36], cargs[37], cargs[38], cargs[39],
	    cargs[40], cargs[41], cargs[42], cargs[43], cargs[44],
	    cargs[45], cargs[46], cargs[47], cargs[48], cargs[49],
	    cargs[50], cargs[51], cargs[52]);
	break;
    case 54:
	retval = (SEXP)fun(
	    cargs[0],  cargs[1],  cargs[2],  cargs[3],  cargs[4],
	    cargs[5],  cargs[6],  cargs[7],  cargs[8],  cargs[9],
	    cargs[10], cargs[11], cargs[12], cargs[13], cargs[14],
	    cargs[15], cargs[16], cargs[17], cargs[18], cargs[19],
	    cargs[20], cargs[21], cargs[22], cargs[23], cargs[24],
	    cargs[25], cargs[26], cargs[27], cargs[28], cargs[29],
	    cargs[30], cargs[31], cargs[32], cargs[33], cargs[34],
	    cargs[35], cargs[36], cargs[37], cargs[38], cargs[39],
	    cargs[40], cargs[41], cargs[42], cargs[43], cargs[44],
	    cargs[45], cargs[46], cargs[47], cargs[48], cargs[49],
	    cargs[50], cargs[51], cargs[52], cargs[53]);
	break;
    case 55:
	retval = (SEXP)fun(
	    cargs[0],  cargs[1],  cargs[2],  cargs[3],  cargs[4],
	    cargs[5],  cargs[6],  cargs[7],  cargs[8],  cargs[9],
	    cargs[10], cargs[11], cargs[12], cargs[13], cargs[14],
	    cargs[15], cargs[16], cargs[17], cargs[18], cargs[19],
	    cargs[20], cargs[21], cargs[22], cargs[23], cargs[24],
	    cargs[25], cargs[26], cargs[27], cargs[28], cargs[29],
	    cargs[30], cargs[31], cargs[32], cargs[33], cargs[34],
	    cargs[35], cargs[36], cargs[37], cargs[38], cargs[39],
	    cargs[40], cargs[41], cargs[42], cargs[43], cargs[44],
	    cargs[45], cargs[46], cargs[47], cargs[48], cargs[49],
	    cargs[50], cargs[51], cargs[52], cargs[53], cargs[54]);
	break;
    case 56:
	retval = (SEXP)fun(
	    cargs[0],  cargs[1],  cargs[2],  cargs[3],  cargs[4],
	    cargs[5],  cargs[6],  cargs[7],  cargs[8],  cargs[9],
	    cargs[10], cargs[11], cargs[12], cargs[13], cargs[14],
	    cargs[15], cargs[16], cargs[17], cargs[18], cargs[19],
	    cargs[20], cargs[21], cargs[22], cargs[23], cargs[24],
	    cargs[25], cargs[26], cargs[27], cargs[28], cargs[29],
	    cargs[30], cargs[31], cargs[32], cargs[33], cargs[34],
	    cargs[35], cargs[36], cargs[37], cargs[38], cargs[39],
	    cargs[40], cargs[41], cargs[42], cargs[43], cargs[44],
	    cargs[45], cargs[46], cargs[47], cargs[48], cargs[49],
	    cargs[50], cargs[51], cargs[52], cargs[53], cargs[54],
	    cargs[55]);
	break;
    case 57:
	retval = (SEXP)fun(
	    cargs[0],  cargs[1],  cargs[2],  cargs[3],  cargs[4],
	    cargs[5],  cargs[6],  cargs[7],  cargs[8],  cargs[9],
	    cargs[10], cargs[11], cargs[12], cargs[13], cargs[14],
	    cargs[15], cargs[16], cargs[17], cargs[18], cargs[19],
	    cargs[20], cargs[21], cargs[22], cargs[23], cargs[24],
	    cargs[25], cargs[26], cargs[27], cargs[28], cargs[29],
	    cargs[30], cargs[31], cargs[32], cargs[33], cargs[34],
	    cargs[35], cargs[36], cargs[37], cargs[38], cargs[39],
	    cargs[40], cargs[41], cargs[42], cargs[43], cargs[44],
	    cargs[45], cargs[46], cargs[47], cargs[48], cargs[49],
	    cargs[50], cargs[51], cargs[52], cargs[53], cargs[54],
	    cargs[55], cargs[56]);
	break;
    case 58:
	retval = (SEXP)fun(
	    cargs[0],  cargs[1],  cargs[2],  cargs[3],  cargs[4],
	    cargs[5],  cargs[6],  cargs[7],  cargs[8],  cargs[9],
	    cargs[10], cargs[11], cargs[12], cargs[13], cargs[14],
	    cargs[15], cargs[16], cargs[17], cargs[18], cargs[19],
	    cargs[20], cargs[21], cargs[22], cargs[23], cargs[24],
	    cargs[25], cargs[26], cargs[27], cargs[28], cargs[29],
	    cargs[30], cargs[31], cargs[32], cargs[33], cargs[34],
	    cargs[35], cargs[36], cargs[37], cargs[38], cargs[39],
	    cargs[40], cargs[41], cargs[42], cargs[43], cargs[44],
	    cargs[45], cargs[46], cargs[47], cargs[48], cargs[49],
	    cargs[50], cargs[51], cargs[52], cargs[53], cargs[54],
	    cargs[55], cargs[56], cargs[57]);
	break;
    case 59:
	retval = (SEXP)fun(
	    cargs[0],  cargs[1],  cargs[2],  cargs[3],  cargs[4],
	    cargs[5],  cargs[6],  cargs[7],  cargs[8],  cargs[9],
	    cargs[10], cargs[11], cargs[12], cargs[13], cargs[14],
	    cargs[15], cargs[16], cargs[17], cargs[18], cargs[19],
	    cargs[20], cargs[21], cargs[22], cargs[23], cargs[24],
	    cargs[25], cargs[26], cargs[27], cargs[28], cargs[29],
	    cargs[30], cargs[31], cargs[32], cargs[33], cargs[34],
	    cargs[35], cargs[36], cargs[37], cargs[38], cargs[39],
	    cargs[40], cargs[41], cargs[42], cargs[43], cargs[44],
	    cargs[45], cargs[46], cargs[47], cargs[48], cargs[49],
	    cargs[50], cargs[51], cargs[52], cargs[53], cargs[54],
	    cargs[55], cargs[56], cargs[57], cargs[58]);
	break;
    case 60:
	retval = (SEXP)fun(
	    cargs[0],  cargs[1],  cargs[2],  cargs[3],  cargs[4],
	    cargs[5],  cargs[6],  cargs[7],  cargs[8],  cargs[9],
	    cargs[10], cargs[11], cargs[12], cargs[13], cargs[14],
	    cargs[15], cargs[16], cargs[17], cargs[18], cargs[19],
	    cargs[20], cargs[21], cargs[22], cargs[23], cargs[24],
	    cargs[25], cargs[26], cargs[27], cargs[28], cargs[29],
	    cargs[30], cargs[31], cargs[32], cargs[33], cargs[34],
	    cargs[35], cargs[36], cargs[37], cargs[38], cargs[39],
	    cargs[40], cargs[41], cargs[42], cargs[43], cargs[44],
	    cargs[45], cargs[46], cargs[47], cargs[48], cargs[49],
	    cargs[50], cargs[51], cargs[52], cargs[53], cargs[54],
	    cargs[55], cargs[56], cargs[57], cargs[58], cargs[59]);
	break;
    case 61:
	retval = (SEXP)fun(
	    cargs[0],  cargs[1],  cargs[2],  cargs[3],  cargs[4],
	    cargs[5],  cargs[6],  cargs[7],  cargs[8],  cargs[9],
	    cargs[10], cargs[11], cargs[12], cargs[13], cargs[14],
	    cargs[15], cargs[16], cargs[17], cargs[18], cargs[19],
	    cargs[20], cargs[21], cargs[22], cargs[23], cargs[24],
	    cargs[25], cargs[26], cargs[27], cargs[28], cargs[29],
	    cargs[30], cargs[31], cargs[32], cargs[33], cargs[34],
	    cargs[35], cargs[36], cargs[37], cargs[38], cargs[39],
	    cargs[40], cargs[41], cargs[42], cargs[43], cargs[44],
	    cargs[45], cargs[46], cargs[47], cargs[48], cargs[49],
	    cargs[50], cargs[51], cargs[52], cargs[53], cargs[54],
	    cargs[55], cargs[56], cargs[57], cargs[58], cargs[59],
	    cargs[60]);
	break;
    case 62:
	retval = (SEXP)fun(
	    cargs[0],  cargs[1],  cargs[2],  cargs[3],  cargs[4],
	    cargs[5],  cargs[6],  cargs[7],  cargs[8],  cargs[9],
	    cargs[10], cargs[11], cargs[12], cargs[13], cargs[14],
	    cargs[15], cargs[16], cargs[17], cargs[18], cargs[19],
	    cargs[20], cargs[21], cargs[22], cargs[23], cargs[24],
	    cargs[25], cargs[26], cargs[27], cargs[28], cargs[29],
	    cargs[30], cargs[31], cargs[32], cargs[33], cargs[34],
	    cargs[35], cargs[36], cargs[37], cargs[38], cargs[39],
	    cargs[40], cargs[41], cargs[42], cargs[43], cargs[44],
	    cargs[45], cargs[46], cargs[47], cargs[48], cargs[49],
	    cargs[50], cargs[51], cargs[52], cargs[53], cargs[54],
	    cargs[55], cargs[56], cargs[57], cargs[58], cargs[59],
	    cargs[60], cargs[61]);
	break;
    case 63:
	retval = (SEXP)fun(
	    cargs[0],  cargs[1],  cargs[2],  cargs[3],  cargs[4],
	    cargs[5],  cargs[6],  cargs[7],  cargs[8],  cargs[9],
	    cargs[10], cargs[11], cargs[12], cargs[13], cargs[14],
	    cargs[15], cargs[16], cargs[17], cargs[18], cargs[19],
	    cargs[20], cargs[21], cargs[22], cargs[23], cargs[24],
	    cargs[25], cargs[26], cargs[27], cargs[28], cargs[29],
	    cargs[30], cargs[31], cargs[32], cargs[33], cargs[34],
	    cargs[35], cargs[36], cargs[37], cargs[38], cargs[39],
	    cargs[40], cargs[41], cargs[42], cargs[43], cargs[44],
	    cargs[45], cargs[46], cargs[47], cargs[48], cargs[49],
	    cargs[50], cargs[51], cargs[52], cargs[53], cargs[54],
	    cargs[55], cargs[56], cargs[57], cargs[58], cargs[59],
	    cargs[60], cargs[61], cargs[62]);
	break;
    case 64:
	retval = (SEXP)fun(
	    cargs[0],  cargs[1],  cargs[2],  cargs[3],  cargs[4],
	    cargs[5],  cargs[6],  cargs[7],  cargs[8],  cargs[9],
	    cargs[10], cargs[11], cargs[12], cargs[13], cargs[14],
	    cargs[15], cargs[16], cargs[17], cargs[18], cargs[19],
	    cargs[20], cargs[21], cargs[22], cargs[23], cargs[24],
	    cargs[25], cargs[26], cargs[27], cargs[28], cargs[29],
	    cargs[30], cargs[31], cargs[32], cargs[33], cargs[34],
	    cargs[35], cargs[36], cargs[37], cargs[38], cargs[39],
	    cargs[40], cargs[41], cargs[42], cargs[43], cargs[44],
	    cargs[45], cargs[46], cargs[47], cargs[48], cargs[49],
	    cargs[50], cargs[51], cargs[52], cargs[53], cargs[54],
	    cargs[55], cargs[56], cargs[57], cargs[58], cargs[59],
	    cargs[60], cargs[61], cargs[62], cargs[63]);
	break;
    case 65:
	retval = (SEXP)fun(
	    cargs[0],  cargs[1],  cargs[2],  cargs[3],  cargs[4],
	    cargs[5],  cargs[6],  cargs[7],  cargs[8],  cargs[9],
	    cargs[10], cargs[11], cargs[12], cargs[13], cargs[14],
	    cargs[15], cargs[16], cargs[17], cargs[18], cargs[19],
	    cargs[20], cargs[21], cargs[22], cargs[23], cargs[24],
	    cargs[25], cargs[26], cargs[27], cargs[28], cargs[29],
	    cargs[30], cargs[31], cargs[32], cargs[33], cargs[34],
	    cargs[35], cargs[36], cargs[37], cargs[38], cargs[39],
	    cargs[40], cargs[41], cargs[42], cargs[43], cargs[44],
	    cargs[45], cargs[46], cargs[47], cargs[48], cargs[49],
	    cargs[50], cargs[51], cargs[52], cargs[53], cargs[54],
	    cargs[55], cargs[56], cargs[57], cargs[58], cargs[59],
	    cargs[60], cargs[61], cargs[62], cargs[63], cargs[64]);
	break;
    default:
	errorcall(call, _("too many arguments, sorry"));
    }
    VMAXSET(vmax);
    return retval;
}

/*  Call dynamically loaded "internal" graphics functions
    .External.graphics (unused) and  .Call.graphics (used in grid).

    If there is an error or user-interrupt in the above
    evaluation, dd->recordGraphics is set to TRUE
    on all graphics devices (see GEonExit(); called in errors.c)

    NOTE: if someone uses try() around this call and there
    is an error, then dd->recordGraphics stays FALSE, so
    subsequent pages of graphics output are NOT saved on
    the display list.  A workaround is to deliberately
    force an error in a graphics call (e.g., a grid popViewport()
    while in the ROOT viewport) which will reset dd->recordGraphics
    to TRUE as per the comment above.
*/

SEXP attribute_hidden do_Externalgr(SEXP call, SEXP op, SEXP args, SEXP env)
{
    SEXP retval;
    pGEDevDesc dd = GEcurrentDevice();
    Rboolean record = dd->recordGraphics;
    dd->recordGraphics = FALSE;
    PROTECT(retval = do_External(call, op, args, env));
    dd->recordGraphics = record;
    if (GErecording(call, dd)) { // which is record && call != R_NilValue
	if (!GEcheckState(dd))
	    errorcall(call, _("Invalid graphics state"));
	GErecordGraphicOperation(op, args, dd);
    }
    UNPROTECT(1);
    return retval;
}

SEXP attribute_hidden do_dotcallgr(SEXP call, SEXP op, SEXP args, SEXP env)
{
    SEXP retval;
    pGEDevDesc dd = GEcurrentDevice();
    Rboolean record = dd->recordGraphics;
    dd->recordGraphics = FALSE;
    PROTECT(retval = do_dotcall(call, op, args, env));
    dd->recordGraphics = record;
    if (GErecording(call, dd)) {
	if (!GEcheckState(dd))
	    errorcall(call, _("Invalid graphics state"));
	GErecordGraphicOperation(op, args, dd);
    }
    UNPROTECT(1);
    return retval;
}

static SEXP
Rf_getCallingDLL(void)
{
    SEXP e, ans;
    RCNTXT *cptr;
    SEXP rho = R_NilValue;
    Rboolean found = FALSE;

    /* First find the environment of the caller.
       Testing shows this is the right caller, despite the .C/.Call ...
     */
    for (cptr = R_GlobalContext;
	 cptr != NULL && cptr->callflag != CTXT_TOPLEVEL;
	 cptr = cptr->nextcontext)
	    if (cptr->callflag & CTXT_FUNCTION) {
		/* PrintValue(cptr->call); */
		rho = cptr->cloenv;
		break;
	    }
    /* Then search up until we hit a namespace or globalenv.
       The idea is that we will not find a namespace unless the caller
       was defined in one. */
    while(rho != R_NilValue) {
	if (rho == R_GlobalEnv) break;
	else if (R_IsNamespaceEnv(rho)) {
	    found = TRUE;
	    break;
	}
	rho = ENCLOS(rho);
    }
    if(!found) return R_NilValue;

    PROTECT(e = lang2(install("getCallingDLLe"), rho));
    ans = eval(e,  R_GlobalEnv);
    UNPROTECT(1);
    return(ans);
}


/*
  We are given the PACKAGE argument in dll.obj
  and we can try to figure out how to resolve this.
  0) dll.obj is NULL.  Then find the environment of the
   calling function and if it is a namespace, get the first registered DLL.

  1) dll.obj is a DLLInfo object
*/
static DL_FUNC
R_FindNativeSymbolFromDLL(char *name, DllReference *dll,
			  R_RegisteredNativeSymbol *symbol, 
			  SEXP env)
{
    int numProtects = 0;
    DllInfo *info;
    DL_FUNC fun = NULL;

    if(dll->obj == NULL) {
	/* Rprintf("\nsearching for %s\n", name); */
	if (env != R_NilValue) {
	    SEXP e;
	    PROTECT(e = lang2(install("getCallingDLLe"), env));
	    dll->obj = eval(e, R_GlobalEnv);
	    UNPROTECT(1);
	} else dll->obj = Rf_getCallingDLL();
	PROTECT(dll->obj); numProtects++;
    }

    if(inherits(dll->obj, "DLLInfo")) {
	SEXP tmp;
	tmp = VECTOR_ELT(dll->obj, 4);
	info = (DllInfo *) R_ExternalPtrAddr(tmp);
	if(!info)
	    error(_("NULL value for DLLInfoReference when looking for DLL"));
	fun = R_dlsym(info, name, symbol);
    }

    if(numProtects) UNPROTECT(numProtects);

    return fun;
}



/* .C() {op=0}  or  .Fortran() {op=1}

   Use of this except for atomic vectors is not allowed for .Fortran,
   and is only kept for legacy code for .C.

   CRAN packages R2Cuba, RCALI, ars, coxme, fCopulae, locfit, nlme,
   splinesurv and survival pass functions, the case of RCALI as a list
   of two functions.

   RecordLinkage and locfit pass lists.
*/


/* Task procedure for .C and .Fortran.  This procedure may be called
   directly in the master thread, or scheduled for deferred evaluation,
   perhaps in a helper thread.

   If it is called directly, the function to call may be specified by the
   dotCode_fun variable.  If deferred, the function to call must be stored
   in the rawfun operand, which is NULL otherwise.

   If the output, ans1, is not NULL, it is the sole result of the
   computation, with the arguments in args being ignored after the
   call (they may or may not have changed).  If ans1 is NULL, this
   task procedure must be called directly, not deferred, and the
   contents of args is updated to be returned as the result (or perhaps
   the procedure is called for its side effects).  Updating args may
   involve memory allocation, not allowed for a deferred task, as some
   arguments may need to be converted to an appropriate form.  

   The args operand will be a vector list (VECSXP) containing pointers to 
   the arguments of the function to be called.  For arguments that are
   atomic vectors or vector lists, the function called is passed the DATAPTR 
   for the vector (unless this argument is marked as an out-of-the-box scalar,
   see below).  For other argument types, the function is passed the SEXP 
   for the operand itself.  If this task procedure is deferred, the arguments,
   other than ans1, must all either be unshared (NAMEDCNT of zero) or be 
   guaranteed to never change (NAMEDCNT at its maximum), since the helpers
   "in use" mechanism will not work for such objects that are inside the operand
   passed.

   A string argument needing converstion back to an R string is recognized 
   as such by ATTRIB being a RAWSXP (not a pairlist), with ATTRIB pointing 
   to itself for a Fortran string.  Single-precision arguments needing 
   to be converted to an R double vector are recognized by having ATTRIB 
   of R_CSingSymbol.  The result, ans1, must not be either of these sorts
<<<<<<< HEAD
   of argument.
=======
   of argument.  

   For a character vector argument for .C, the argument is a RAWSXP holding
   pointers to the strings, with a 0 pointer at the end (not required by
   the language spec, but assumed by some packages).  The ATTRIB field of
   this RAWSXP is a linked list of RAWSXP objects holding the strings,
   linked by their ATTRIB fields.
>>>>>>> 5e457d9e

   The opcode, scalars, holds a bit-vector indicating which of the
   first 64 arguments are scalars that should be stored "out of their
   boxes" - copied to a local variable before the call, and if necessary 
   copied back after the call.  Any arguments past the first 64 are never 
   treated as out-of-the-box scalars.  If ans1 is not NULL, it must not
   be marked as an out-of-the-box scalar (even if it is of length one).

   The variable dotCode_spa is consulted for the value of DUP (but only 
   when the task is not deferred).
*/

static VarFun dotCode_fun;  /* Function to call for .C or .Fortran */
static struct special_args dotCode_spa;  /* Special arguments provided */
static R_NativeArgStyle *argStyles;  /* May hold types and usages of args */

void task_dotCode (helpers_op_t scalars, SEXP ans1, SEXP rawfun, SEXP args)
{
    int nargs = LENGTH(args);
    int nargs1 = nargs>0 ? nargs : 1;  /* 0-length arrays not allowed in C99 */
    R_NativeArgStyle *arg_styles = argStyles;  /* save now, might change */

    /* Pointers to where the data is, passed to the function called. */

    void *cargs [nargs1]; 

    /* Scalar RAW, LGL, INT, and REAL arguments out of their boxes. */

    union scalar_val { 
        Rbyte r;   /* for RAW */
        int i;     /* for LGL and INT */
        double d;  /* for REAL */
    } scalar_value [scalars==0 ? 1 : nargs1];

    /* Pointer to function to call.  If this task may be deferred, we need
       to get it from the rawfun operand, otherwise it's faster from a variable
       set by the caller. */

    VarFun fun = rawfun!=NULL ? * (VarFun *) RAW(rawfun) : dotCode_fun;

    helpers_op_t sc;
    int na;
<<<<<<< HEAD

    for (na = 0, sc = scalars; na < nargs; na++, sc >>= 1) {

        SEXP arg = VECTOR_ELT(args,na);

=======

    for (na = 0, sc = scalars; na < nargs; na++, sc >>= 1) {

        SEXP arg = VECTOR_ELT(args,na);

>>>>>>> 5e457d9e
        if (sc & 1) {  /* copy argument out of its box */
            if (arg == ans1) abort();
            switch (TYPEOF (arg)) {
            case RAWSXP:  scalar_value[na].r = RAW(arg)[0];     break;
            case LGLSXP:  scalar_value[na].i = LOGICAL(arg)[0]; break;
            case INTSXP:  scalar_value[na].i = INTEGER(arg)[0]; break;
            case REALSXP: scalar_value[na].d = REAL(arg)[0];    break;
            default: abort();
            }
            cargs[na] = &scalar_value[na];
        }
        else if (isVectorAtomic(arg) || TYPEOF(arg) == VECSXP)
            cargs[na] = (void *) DATAPTR(arg);
        else
            cargs[na] = (void *) arg;
    }

    switch (nargs) {
    case 0:
	/* Silicon graphics C chokes here */
	/* if there is no argument to fun. */
	fun(0);
	break;
    case 1:
	fun(cargs[0]);
	break;
    case 2:
	fun(cargs[0], cargs[1]);
	break;
    case 3:
	fun(cargs[0], cargs[1], cargs[2]);
	break;
    case 4:
	fun(cargs[0], cargs[1], cargs[2], cargs[3]);
	break;
    case 5:
	fun(cargs[0],  cargs[1],  cargs[2],  cargs[3],  cargs[4]);
	break;
    case 6:
	fun(cargs[0],  cargs[1],  cargs[2],  cargs[3],  cargs[4],
	    cargs[5]);
	break;
    case 7:
	fun(cargs[0],  cargs[1],  cargs[2],  cargs[3],  cargs[4],
	    cargs[5],  cargs[6]);
	break;
    case 8:
	fun(cargs[0],  cargs[1],  cargs[2],  cargs[3],  cargs[4],
	    cargs[5],  cargs[6],  cargs[7]);
	break;
    case 9:
	fun(cargs[0],  cargs[1],  cargs[2],  cargs[3],  cargs[4],
	    cargs[5],  cargs[6],  cargs[7],  cargs[8]);
	break;
    case 10:
	fun(cargs[0],  cargs[1],  cargs[2],  cargs[3],  cargs[4],
	    cargs[5],  cargs[6],  cargs[7],  cargs[8],  cargs[9]);
	break;
    case 11:
	fun(cargs[0],  cargs[1],  cargs[2],  cargs[3],  cargs[4],
	    cargs[5],  cargs[6],  cargs[7],  cargs[8],  cargs[9],
	    cargs[10]);
	break;
    case 12:
	fun(cargs[0],  cargs[1],  cargs[2],  cargs[3],  cargs[4],
	    cargs[5],  cargs[6],  cargs[7],  cargs[8],  cargs[9],
	    cargs[10], cargs[11]);
	break;
    case 13:
	fun(cargs[0],  cargs[1],  cargs[2],  cargs[3],  cargs[4],
	    cargs[5],  cargs[6],  cargs[7],  cargs[8],  cargs[9],
	    cargs[10], cargs[11], cargs[12]);
	break;
    case 14:
	fun(cargs[0],  cargs[1],  cargs[2],  cargs[3],  cargs[4],
	    cargs[5],  cargs[6],  cargs[7],  cargs[8],  cargs[9],
	    cargs[10], cargs[11], cargs[12], cargs[13]);
	break;
    case 15:
	fun(cargs[0],  cargs[1],  cargs[2],  cargs[3],  cargs[4],
	    cargs[5],  cargs[6],  cargs[7],  cargs[8],  cargs[9],
	    cargs[10], cargs[11], cargs[12], cargs[13], cargs[14]);
	break;
    case 16:
	fun(cargs[0],  cargs[1],  cargs[2],  cargs[3],  cargs[4],
	    cargs[5],  cargs[6],  cargs[7],  cargs[8],  cargs[9],
	    cargs[10], cargs[11], cargs[12], cargs[13], cargs[14],
	    cargs[15]);
	break;
    case 17:
	fun(cargs[0],  cargs[1],  cargs[2],  cargs[3],  cargs[4],
	    cargs[5],  cargs[6],  cargs[7],  cargs[8],  cargs[9],
	    cargs[10], cargs[11], cargs[12], cargs[13], cargs[14],
	    cargs[15], cargs[16]);
	break;
    case 18:
	fun(cargs[0],  cargs[1],  cargs[2],  cargs[3],  cargs[4],
	    cargs[5],  cargs[6],  cargs[7],  cargs[8],  cargs[9],
	    cargs[10], cargs[11], cargs[12], cargs[13], cargs[14],
	    cargs[15], cargs[16], cargs[17]);
	break;
    case 19:
	fun(cargs[0],  cargs[1],  cargs[2],  cargs[3],  cargs[4],
	    cargs[5],  cargs[6],  cargs[7],  cargs[8],  cargs[9],
	    cargs[10], cargs[11], cargs[12], cargs[13], cargs[14],
	    cargs[15], cargs[16], cargs[17], cargs[18]);
	break;
    case 20:
	fun(cargs[0],  cargs[1],  cargs[2],  cargs[3],  cargs[4],
	    cargs[5],  cargs[6],  cargs[7],  cargs[8],  cargs[9],
	    cargs[10], cargs[11], cargs[12], cargs[13], cargs[14],
	    cargs[15], cargs[16], cargs[17], cargs[18], cargs[19]);
	break;
    case 21:
	fun(cargs[0],  cargs[1],  cargs[2],  cargs[3],  cargs[4],
	    cargs[5],  cargs[6],  cargs[7],  cargs[8],  cargs[9],
	    cargs[10], cargs[11], cargs[12], cargs[13], cargs[14],
	    cargs[15], cargs[16], cargs[17], cargs[18], cargs[19],
	    cargs[20]);
	break;
    case 22:
	fun(cargs[0],  cargs[1],  cargs[2],  cargs[3],  cargs[4],
	    cargs[5],  cargs[6],  cargs[7],  cargs[8],  cargs[9],
	    cargs[10], cargs[11], cargs[12], cargs[13], cargs[14],
	    cargs[15], cargs[16], cargs[17], cargs[18], cargs[19],
	    cargs[20], cargs[21]);
	break;
    case 23:
	fun(cargs[0],  cargs[1],  cargs[2],  cargs[3],  cargs[4],
	    cargs[5],  cargs[6],  cargs[7],  cargs[8],  cargs[9],
	    cargs[10], cargs[11], cargs[12], cargs[13], cargs[14],
	    cargs[15], cargs[16], cargs[17], cargs[18], cargs[19],
	    cargs[20], cargs[21], cargs[22]);
	break;
    case 24:
	fun(cargs[0],  cargs[1],  cargs[2],  cargs[3],  cargs[4],
	    cargs[5],  cargs[6],  cargs[7],  cargs[8],  cargs[9],
	    cargs[10], cargs[11], cargs[12], cargs[13], cargs[14],
	    cargs[15], cargs[16], cargs[17], cargs[18], cargs[19],
	    cargs[20], cargs[21], cargs[22], cargs[23]);
	break;
    case 25:
	fun(cargs[0],  cargs[1],  cargs[2],  cargs[3],  cargs[4],
	    cargs[5],  cargs[6],  cargs[7],  cargs[8],  cargs[9],
	    cargs[10], cargs[11], cargs[12], cargs[13], cargs[14],
	    cargs[15], cargs[16], cargs[17], cargs[18], cargs[19],
	    cargs[20], cargs[21], cargs[22], cargs[23], cargs[24]);
	break;
    case 26:
	fun(cargs[0],  cargs[1],  cargs[2],  cargs[3],  cargs[4],
	    cargs[5],  cargs[6],  cargs[7],  cargs[8],  cargs[9],
	    cargs[10], cargs[11], cargs[12], cargs[13], cargs[14],
	    cargs[15], cargs[16], cargs[17], cargs[18], cargs[19],
	    cargs[20], cargs[21], cargs[22], cargs[23], cargs[24],
	    cargs[25]);
	break;
    case 27:
	fun(cargs[0],  cargs[1],  cargs[2],  cargs[3],  cargs[4],
	    cargs[5],  cargs[6],  cargs[7],  cargs[8],  cargs[9],
	    cargs[10], cargs[11], cargs[12], cargs[13], cargs[14],
	    cargs[15], cargs[16], cargs[17], cargs[18], cargs[19],
	    cargs[20], cargs[21], cargs[22], cargs[23], cargs[24],
	    cargs[25], cargs[26]);
	break;
    case 28:
	fun(cargs[0],  cargs[1],  cargs[2],  cargs[3],  cargs[4],
	    cargs[5],  cargs[6],  cargs[7],  cargs[8],  cargs[9],
	    cargs[10], cargs[11], cargs[12], cargs[13], cargs[14],
	    cargs[15], cargs[16], cargs[17], cargs[18], cargs[19],
	    cargs[20], cargs[21], cargs[22], cargs[23], cargs[24],
	    cargs[25], cargs[26], cargs[27]);
	break;
    case 29:
	fun(cargs[0],  cargs[1],  cargs[2],  cargs[3],  cargs[4],
	    cargs[5],  cargs[6],  cargs[7],  cargs[8],  cargs[9],
	    cargs[10], cargs[11], cargs[12], cargs[13], cargs[14],
	    cargs[15], cargs[16], cargs[17], cargs[18], cargs[19],
	    cargs[20], cargs[21], cargs[22], cargs[23], cargs[24],
	    cargs[25], cargs[26], cargs[27], cargs[28]);
	break;
    case 30:
	fun(cargs[0],  cargs[1],  cargs[2],  cargs[3],  cargs[4],
	    cargs[5],  cargs[6],  cargs[7],  cargs[8],  cargs[9],
	    cargs[10], cargs[11], cargs[12], cargs[13], cargs[14],
	    cargs[15], cargs[16], cargs[17], cargs[18], cargs[19],
	    cargs[20], cargs[21], cargs[22], cargs[23], cargs[24],
	    cargs[25], cargs[26], cargs[27], cargs[28], cargs[29]);
	break;
    case 31:
	fun(cargs[0],  cargs[1],  cargs[2],  cargs[3],  cargs[4],
	    cargs[5],  cargs[6],  cargs[7],  cargs[8],  cargs[9],
	    cargs[10], cargs[11], cargs[12], cargs[13], cargs[14],
	    cargs[15], cargs[16], cargs[17], cargs[18], cargs[19],
	    cargs[20], cargs[21], cargs[22], cargs[23], cargs[24],
	    cargs[25], cargs[26], cargs[27], cargs[28], cargs[29],
	    cargs[30]);
	break;
    case 32:
	fun(cargs[0],  cargs[1],  cargs[2],  cargs[3],  cargs[4],
	    cargs[5],  cargs[6],  cargs[7],  cargs[8],  cargs[9],
	    cargs[10], cargs[11], cargs[12], cargs[13], cargs[14],
	    cargs[15], cargs[16], cargs[17], cargs[18], cargs[19],
	    cargs[20], cargs[21], cargs[22], cargs[23], cargs[24],
	    cargs[25], cargs[26], cargs[27], cargs[28], cargs[29],
	    cargs[30], cargs[31]);
	break;
    case 33:
	fun(cargs[0],  cargs[1],  cargs[2],  cargs[3],  cargs[4],
	    cargs[5],  cargs[6],  cargs[7],  cargs[8],  cargs[9],
	    cargs[10], cargs[11], cargs[12], cargs[13], cargs[14],
	    cargs[15], cargs[16], cargs[17], cargs[18], cargs[19],
	    cargs[20], cargs[21], cargs[22], cargs[23], cargs[24],
	    cargs[25], cargs[26], cargs[27], cargs[28], cargs[29],
	    cargs[30], cargs[31], cargs[32]);
	break;
    case 34:
	fun(cargs[0],  cargs[1],  cargs[2],  cargs[3],  cargs[4],
	    cargs[5],  cargs[6],  cargs[7],  cargs[8],  cargs[9],
	    cargs[10], cargs[11], cargs[12], cargs[13], cargs[14],
	    cargs[15], cargs[16], cargs[17], cargs[18], cargs[19],
	    cargs[20], cargs[21], cargs[22], cargs[23], cargs[24],
	    cargs[25], cargs[26], cargs[27], cargs[28], cargs[29],
	    cargs[30], cargs[31], cargs[32], cargs[33]);
	break;
    case 35:
	fun(cargs[0],  cargs[1],  cargs[2],  cargs[3],  cargs[4],
	    cargs[5],  cargs[6],  cargs[7],  cargs[8],  cargs[9],
	    cargs[10], cargs[11], cargs[12], cargs[13], cargs[14],
	    cargs[15], cargs[16], cargs[17], cargs[18], cargs[19],
	    cargs[20], cargs[21], cargs[22], cargs[23], cargs[24],
	    cargs[25], cargs[26], cargs[27], cargs[28], cargs[29],
	    cargs[30], cargs[31], cargs[32], cargs[33], cargs[34]);
	break;
    case 36:
	fun(cargs[0],  cargs[1],  cargs[2],  cargs[3],  cargs[4],
	    cargs[5],  cargs[6],  cargs[7],  cargs[8],  cargs[9],
	    cargs[10], cargs[11], cargs[12], cargs[13], cargs[14],
	    cargs[15], cargs[16], cargs[17], cargs[18], cargs[19],
	    cargs[20], cargs[21], cargs[22], cargs[23], cargs[24],
	    cargs[25], cargs[26], cargs[27], cargs[28], cargs[29],
	    cargs[30], cargs[31], cargs[32], cargs[33], cargs[34],
	    cargs[35]);
	break;
    case 37:
	fun(cargs[0],  cargs[1],  cargs[2],  cargs[3],  cargs[4],
	    cargs[5],  cargs[6],  cargs[7],  cargs[8],  cargs[9],
	    cargs[10], cargs[11], cargs[12], cargs[13], cargs[14],
	    cargs[15], cargs[16], cargs[17], cargs[18], cargs[19],
	    cargs[20], cargs[21], cargs[22], cargs[23], cargs[24],
	    cargs[25], cargs[26], cargs[27], cargs[28], cargs[29],
	    cargs[30], cargs[31], cargs[32], cargs[33], cargs[34],
	    cargs[35], cargs[36]);
	break;
    case 38:
	fun(cargs[0],  cargs[1],  cargs[2],  cargs[3],  cargs[4],
	    cargs[5],  cargs[6],  cargs[7],  cargs[8],  cargs[9],
	    cargs[10], cargs[11], cargs[12], cargs[13], cargs[14],
	    cargs[15], cargs[16], cargs[17], cargs[18], cargs[19],
	    cargs[20], cargs[21], cargs[22], cargs[23], cargs[24],
	    cargs[25], cargs[26], cargs[27], cargs[28], cargs[29],
	    cargs[30], cargs[31], cargs[32], cargs[33], cargs[34],
	    cargs[35], cargs[36], cargs[37]);
	break;
    case 39:
	fun(cargs[0],  cargs[1],  cargs[2],  cargs[3],  cargs[4],
	    cargs[5],  cargs[6],  cargs[7],  cargs[8],  cargs[9],
	    cargs[10], cargs[11], cargs[12], cargs[13], cargs[14],
	    cargs[15], cargs[16], cargs[17], cargs[18], cargs[19],
	    cargs[20], cargs[21], cargs[22], cargs[23], cargs[24],
	    cargs[25], cargs[26], cargs[27], cargs[28], cargs[29],
	    cargs[30], cargs[31], cargs[32], cargs[33], cargs[34],
	    cargs[35], cargs[36], cargs[37], cargs[38]);
	break;
    case 40:
	fun(cargs[0],  cargs[1],  cargs[2],  cargs[3],  cargs[4],
	    cargs[5],  cargs[6],  cargs[7],  cargs[8],  cargs[9],
	    cargs[10], cargs[11], cargs[12], cargs[13], cargs[14],
	    cargs[15], cargs[16], cargs[17], cargs[18], cargs[19],
	    cargs[20], cargs[21], cargs[22], cargs[23], cargs[24],
	    cargs[25], cargs[26], cargs[27], cargs[28], cargs[29],
	    cargs[30], cargs[31], cargs[32], cargs[33], cargs[34],
	    cargs[35], cargs[36], cargs[37], cargs[38], cargs[39]);
	break;
    case 41:
	fun(cargs[0],  cargs[1],  cargs[2],  cargs[3],  cargs[4],
	    cargs[5],  cargs[6],  cargs[7],  cargs[8],  cargs[9],
	    cargs[10], cargs[11], cargs[12], cargs[13], cargs[14],
	    cargs[15], cargs[16], cargs[17], cargs[18], cargs[19],
	    cargs[20], cargs[21], cargs[22], cargs[23], cargs[24],
	    cargs[25], cargs[26], cargs[27], cargs[28], cargs[29],
	    cargs[30], cargs[31], cargs[32], cargs[33], cargs[34],
	    cargs[35], cargs[36], cargs[37], cargs[38], cargs[39],
	    cargs[40]);
	break;
    case 42:
	fun(cargs[0],  cargs[1],  cargs[2],  cargs[3],  cargs[4],
	    cargs[5],  cargs[6],  cargs[7],  cargs[8],  cargs[9],
	    cargs[10], cargs[11], cargs[12], cargs[13], cargs[14],
	    cargs[15], cargs[16], cargs[17], cargs[18], cargs[19],
	    cargs[20], cargs[21], cargs[22], cargs[23], cargs[24],
	    cargs[25], cargs[26], cargs[27], cargs[28], cargs[29],
	    cargs[30], cargs[31], cargs[32], cargs[33], cargs[34],
	    cargs[35], cargs[36], cargs[37], cargs[38], cargs[39],
	    cargs[40], cargs[41]);
	break;
    case 43:
	fun(cargs[0],  cargs[1],  cargs[2],  cargs[3],  cargs[4],
	    cargs[5],  cargs[6],  cargs[7],  cargs[8],  cargs[9],
	    cargs[10], cargs[11], cargs[12], cargs[13], cargs[14],
	    cargs[15], cargs[16], cargs[17], cargs[18], cargs[19],
	    cargs[20], cargs[21], cargs[22], cargs[23], cargs[24],
	    cargs[25], cargs[26], cargs[27], cargs[28], cargs[29],
	    cargs[30], cargs[31], cargs[32], cargs[33], cargs[34],
	    cargs[35], cargs[36], cargs[37], cargs[38], cargs[39],
	    cargs[40], cargs[41], cargs[42]);
	break;
    case 44:
	fun(cargs[0],  cargs[1],  cargs[2],  cargs[3],  cargs[4],
	    cargs[5],  cargs[6],  cargs[7],  cargs[8],  cargs[9],
	    cargs[10], cargs[11], cargs[12], cargs[13], cargs[14],
	    cargs[15], cargs[16], cargs[17], cargs[18], cargs[19],
	    cargs[20], cargs[21], cargs[22], cargs[23], cargs[24],
	    cargs[25], cargs[26], cargs[27], cargs[28], cargs[29],
	    cargs[30], cargs[31], cargs[32], cargs[33], cargs[34],
	    cargs[35], cargs[36], cargs[37], cargs[38], cargs[39],
	    cargs[40], cargs[41], cargs[42], cargs[43]);
	break;
    case 45:
	fun(cargs[0],  cargs[1],  cargs[2],  cargs[3],  cargs[4],
	    cargs[5],  cargs[6],  cargs[7],  cargs[8],  cargs[9],
	    cargs[10], cargs[11], cargs[12], cargs[13], cargs[14],
	    cargs[15], cargs[16], cargs[17], cargs[18], cargs[19],
	    cargs[20], cargs[21], cargs[22], cargs[23], cargs[24],
	    cargs[25], cargs[26], cargs[27], cargs[28], cargs[29],
	    cargs[30], cargs[31], cargs[32], cargs[33], cargs[34],
	    cargs[35], cargs[36], cargs[37], cargs[38], cargs[39],
	    cargs[40], cargs[41], cargs[42], cargs[43], cargs[44]);
	break;
    case 46:
	fun(cargs[0],  cargs[1],  cargs[2],  cargs[3],  cargs[4],
	    cargs[5],  cargs[6],  cargs[7],  cargs[8],  cargs[9],
	    cargs[10], cargs[11], cargs[12], cargs[13], cargs[14],
	    cargs[15], cargs[16], cargs[17], cargs[18], cargs[19],
	    cargs[20], cargs[21], cargs[22], cargs[23], cargs[24],
	    cargs[25], cargs[26], cargs[27], cargs[28], cargs[29],
	    cargs[30], cargs[31], cargs[32], cargs[33], cargs[34],
	    cargs[35], cargs[36], cargs[37], cargs[38], cargs[39],
	    cargs[40], cargs[41], cargs[42], cargs[43], cargs[44],
	    cargs[45]);
	break;
    case 47:
	fun(cargs[0],  cargs[1],  cargs[2],  cargs[3],  cargs[4],
	    cargs[5],  cargs[6],  cargs[7],  cargs[8],  cargs[9],
	    cargs[10], cargs[11], cargs[12], cargs[13], cargs[14],
	    cargs[15], cargs[16], cargs[17], cargs[18], cargs[19],
	    cargs[20], cargs[21], cargs[22], cargs[23], cargs[24],
	    cargs[25], cargs[26], cargs[27], cargs[28], cargs[29],
	    cargs[30], cargs[31], cargs[32], cargs[33], cargs[34],
	    cargs[35], cargs[36], cargs[37], cargs[38], cargs[39],
	    cargs[40], cargs[41], cargs[42], cargs[43], cargs[44],
	    cargs[45], cargs[46]);
	break;
    case 48:
	fun(cargs[0],  cargs[1],  cargs[2],  cargs[3],  cargs[4],
	    cargs[5],  cargs[6],  cargs[7],  cargs[8],  cargs[9],
	    cargs[10], cargs[11], cargs[12], cargs[13], cargs[14],
	    cargs[15], cargs[16], cargs[17], cargs[18], cargs[19],
	    cargs[20], cargs[21], cargs[22], cargs[23], cargs[24],
	    cargs[25], cargs[26], cargs[27], cargs[28], cargs[29],
	    cargs[30], cargs[31], cargs[32], cargs[33], cargs[34],
	    cargs[35], cargs[36], cargs[37], cargs[38], cargs[39],
	    cargs[40], cargs[41], cargs[42], cargs[43], cargs[44],
	    cargs[45], cargs[46], cargs[47]);
	break;
    case 49:
	fun(cargs[0],  cargs[1],  cargs[2],  cargs[3],  cargs[4],
	    cargs[5],  cargs[6],  cargs[7],  cargs[8],  cargs[9],
	    cargs[10], cargs[11], cargs[12], cargs[13], cargs[14],
	    cargs[15], cargs[16], cargs[17], cargs[18], cargs[19],
	    cargs[20], cargs[21], cargs[22], cargs[23], cargs[24],
	    cargs[25], cargs[26], cargs[27], cargs[28], cargs[29],
	    cargs[30], cargs[31], cargs[32], cargs[33], cargs[34],
	    cargs[35], cargs[36], cargs[37], cargs[38], cargs[39],
	    cargs[40], cargs[41], cargs[42], cargs[43], cargs[44],
	    cargs[45], cargs[46], cargs[47], cargs[48]);
	break;
    case 50:
	fun(cargs[0],  cargs[1],  cargs[2],  cargs[3],  cargs[4],
	    cargs[5],  cargs[6],  cargs[7],  cargs[8],  cargs[9],
	    cargs[10], cargs[11], cargs[12], cargs[13], cargs[14],
	    cargs[15], cargs[16], cargs[17], cargs[18], cargs[19],
	    cargs[20], cargs[21], cargs[22], cargs[23], cargs[24],
	    cargs[25], cargs[26], cargs[27], cargs[28], cargs[29],
	    cargs[30], cargs[31], cargs[32], cargs[33], cargs[34],
	    cargs[35], cargs[36], cargs[37], cargs[38], cargs[39],
	    cargs[40], cargs[41], cargs[42], cargs[43], cargs[44],
	    cargs[45], cargs[46], cargs[47], cargs[48], cargs[49]);
	break;
    case 51:
	fun(cargs[0],  cargs[1],  cargs[2],  cargs[3],  cargs[4],
	    cargs[5],  cargs[6],  cargs[7],  cargs[8],  cargs[9],
	    cargs[10], cargs[11], cargs[12], cargs[13], cargs[14],
	    cargs[15], cargs[16], cargs[17], cargs[18], cargs[19],
	    cargs[20], cargs[21], cargs[22], cargs[23], cargs[24],
	    cargs[25], cargs[26], cargs[27], cargs[28], cargs[29],
	    cargs[30], cargs[31], cargs[32], cargs[33], cargs[34],
	    cargs[35], cargs[36], cargs[37], cargs[38], cargs[39],
	    cargs[40], cargs[41], cargs[42], cargs[43], cargs[44],
	    cargs[45], cargs[46], cargs[47], cargs[48], cargs[49],
	    cargs[50]);
	break;
    case 52:
 	fun(cargs[0],  cargs[1],  cargs[2],  cargs[3],  cargs[4],
	    cargs[5],  cargs[6],  cargs[7],  cargs[8],  cargs[9],
	    cargs[10], cargs[11], cargs[12], cargs[13], cargs[14],
	    cargs[15], cargs[16], cargs[17], cargs[18], cargs[19],
	    cargs[20], cargs[21], cargs[22], cargs[23], cargs[24],
	    cargs[25], cargs[26], cargs[27], cargs[28], cargs[29],
	    cargs[30], cargs[31], cargs[32], cargs[33], cargs[34],
	    cargs[35], cargs[36], cargs[37], cargs[38], cargs[39],
	    cargs[40], cargs[41], cargs[42], cargs[43], cargs[44],
	    cargs[45], cargs[46], cargs[47], cargs[48], cargs[49],
	    cargs[50], cargs[51]);
	break;
    case 53:
	fun(cargs[0],  cargs[1],  cargs[2],  cargs[3],  cargs[4],
	    cargs[5],  cargs[6],  cargs[7],  cargs[8],  cargs[9],
	    cargs[10], cargs[11], cargs[12], cargs[13], cargs[14],
	    cargs[15], cargs[16], cargs[17], cargs[18], cargs[19],
	    cargs[20], cargs[21], cargs[22], cargs[23], cargs[24],
	    cargs[25], cargs[26], cargs[27], cargs[28], cargs[29],
	    cargs[30], cargs[31], cargs[32], cargs[33], cargs[34],
	    cargs[35], cargs[36], cargs[37], cargs[38], cargs[39],
	    cargs[40], cargs[41], cargs[42], cargs[43], cargs[44],
	    cargs[45], cargs[46], cargs[47], cargs[48], cargs[49],
	    cargs[50], cargs[51], cargs[52]);
	break;
    case 54:
	fun(cargs[0],  cargs[1],  cargs[2],  cargs[3],  cargs[4],
	    cargs[5],  cargs[6],  cargs[7],  cargs[8],  cargs[9],
	    cargs[10], cargs[11], cargs[12], cargs[13], cargs[14],
	    cargs[15], cargs[16], cargs[17], cargs[18], cargs[19],
	    cargs[20], cargs[21], cargs[22], cargs[23], cargs[24],
	    cargs[25], cargs[26], cargs[27], cargs[28], cargs[29],
	    cargs[30], cargs[31], cargs[32], cargs[33], cargs[34],
	    cargs[35], cargs[36], cargs[37], cargs[38], cargs[39],
	    cargs[40], cargs[41], cargs[42], cargs[43], cargs[44],
	    cargs[45], cargs[46], cargs[47], cargs[48], cargs[49],
	    cargs[50], cargs[51], cargs[52], cargs[53]);
	break;
    case 55:
	fun(cargs[0],  cargs[1],  cargs[2],  cargs[3],  cargs[4],
	    cargs[5],  cargs[6],  cargs[7],  cargs[8],  cargs[9],
	    cargs[10], cargs[11], cargs[12], cargs[13], cargs[14],
	    cargs[15], cargs[16], cargs[17], cargs[18], cargs[19],
	    cargs[20], cargs[21], cargs[22], cargs[23], cargs[24],
	    cargs[25], cargs[26], cargs[27], cargs[28], cargs[29],
	    cargs[30], cargs[31], cargs[32], cargs[33], cargs[34],
	    cargs[35], cargs[36], cargs[37], cargs[38], cargs[39],
	    cargs[40], cargs[41], cargs[42], cargs[43], cargs[44],
	    cargs[45], cargs[46], cargs[47], cargs[48], cargs[49],
	    cargs[50], cargs[51], cargs[52], cargs[53], cargs[54]);
	break;
    case 56:
	fun(cargs[0],  cargs[1],  cargs[2],  cargs[3],  cargs[4],
	    cargs[5],  cargs[6],  cargs[7],  cargs[8],  cargs[9],
	    cargs[10], cargs[11], cargs[12], cargs[13], cargs[14],
	    cargs[15], cargs[16], cargs[17], cargs[18], cargs[19],
	    cargs[20], cargs[21], cargs[22], cargs[23], cargs[24],
	    cargs[25], cargs[26], cargs[27], cargs[28], cargs[29],
	    cargs[30], cargs[31], cargs[32], cargs[33], cargs[34],
	    cargs[35], cargs[36], cargs[37], cargs[38], cargs[39],
	    cargs[40], cargs[41], cargs[42], cargs[43], cargs[44],
	    cargs[45], cargs[46], cargs[47], cargs[48], cargs[49],
	    cargs[50], cargs[51], cargs[52], cargs[53], cargs[54],
	    cargs[55]);
	break;
    case 57:
	fun(cargs[0],  cargs[1],  cargs[2],  cargs[3],  cargs[4],
	    cargs[5],  cargs[6],  cargs[7],  cargs[8],  cargs[9],
	    cargs[10], cargs[11], cargs[12], cargs[13], cargs[14],
	    cargs[15], cargs[16], cargs[17], cargs[18], cargs[19],
	    cargs[20], cargs[21], cargs[22], cargs[23], cargs[24],
	    cargs[25], cargs[26], cargs[27], cargs[28], cargs[29],
	    cargs[30], cargs[31], cargs[32], cargs[33], cargs[34],
	    cargs[35], cargs[36], cargs[37], cargs[38], cargs[39],
	    cargs[40], cargs[41], cargs[42], cargs[43], cargs[44],
	    cargs[45], cargs[46], cargs[47], cargs[48], cargs[49],
	    cargs[50], cargs[51], cargs[52], cargs[53], cargs[54],
	    cargs[55], cargs[56]);
	break;
    case 58:
	fun(cargs[0],  cargs[1],  cargs[2],  cargs[3],  cargs[4],
	    cargs[5],  cargs[6],  cargs[7],  cargs[8],  cargs[9],
	    cargs[10], cargs[11], cargs[12], cargs[13], cargs[14],
	    cargs[15], cargs[16], cargs[17], cargs[18], cargs[19],
	    cargs[20], cargs[21], cargs[22], cargs[23], cargs[24],
	    cargs[25], cargs[26], cargs[27], cargs[28], cargs[29],
	    cargs[30], cargs[31], cargs[32], cargs[33], cargs[34],
	    cargs[35], cargs[36], cargs[37], cargs[38], cargs[39],
	    cargs[40], cargs[41], cargs[42], cargs[43], cargs[44],
	    cargs[45], cargs[46], cargs[47], cargs[48], cargs[49],
	    cargs[50], cargs[51], cargs[52], cargs[53], cargs[54],
	    cargs[55], cargs[56], cargs[57]);
	break;
    case 59:
	fun(cargs[0],  cargs[1],  cargs[2],  cargs[3],  cargs[4],
	    cargs[5],  cargs[6],  cargs[7],  cargs[8],  cargs[9],
	    cargs[10], cargs[11], cargs[12], cargs[13], cargs[14],
	    cargs[15], cargs[16], cargs[17], cargs[18], cargs[19],
	    cargs[20], cargs[21], cargs[22], cargs[23], cargs[24],
	    cargs[25], cargs[26], cargs[27], cargs[28], cargs[29],
	    cargs[30], cargs[31], cargs[32], cargs[33], cargs[34],
	    cargs[35], cargs[36], cargs[37], cargs[38], cargs[39],
	    cargs[40], cargs[41], cargs[42], cargs[43], cargs[44],
	    cargs[45], cargs[46], cargs[47], cargs[48], cargs[49],
	    cargs[50], cargs[51], cargs[52], cargs[53], cargs[54],
	    cargs[55], cargs[56], cargs[57], cargs[58]);
	break;
    case 60:
	fun(cargs[0],  cargs[1],  cargs[2],  cargs[3],  cargs[4],
	    cargs[5],  cargs[6],  cargs[7],  cargs[8],  cargs[9],
	    cargs[10], cargs[11], cargs[12], cargs[13], cargs[14],
	    cargs[15], cargs[16], cargs[17], cargs[18], cargs[19],
	    cargs[20], cargs[21], cargs[22], cargs[23], cargs[24],
	    cargs[25], cargs[26], cargs[27], cargs[28], cargs[29],
	    cargs[30], cargs[31], cargs[32], cargs[33], cargs[34],
	    cargs[35], cargs[36], cargs[37], cargs[38], cargs[39],
	    cargs[40], cargs[41], cargs[42], cargs[43], cargs[44],
	    cargs[45], cargs[46], cargs[47], cargs[48], cargs[49],
	    cargs[50], cargs[51], cargs[52], cargs[53], cargs[54],
	    cargs[55], cargs[56], cargs[57], cargs[58], cargs[59]);
	break;
    case 61:
	fun(cargs[0],  cargs[1],  cargs[2],  cargs[3],  cargs[4],
	    cargs[5],  cargs[6],  cargs[7],  cargs[8],  cargs[9],
	    cargs[10], cargs[11], cargs[12], cargs[13], cargs[14],
	    cargs[15], cargs[16], cargs[17], cargs[18], cargs[19],
	    cargs[20], cargs[21], cargs[22], cargs[23], cargs[24],
	    cargs[25], cargs[26], cargs[27], cargs[28], cargs[29],
	    cargs[30], cargs[31], cargs[32], cargs[33], cargs[34],
	    cargs[35], cargs[36], cargs[37], cargs[38], cargs[39],
	    cargs[40], cargs[41], cargs[42], cargs[43], cargs[44],
	    cargs[45], cargs[46], cargs[47], cargs[48], cargs[49],
	    cargs[50], cargs[51], cargs[52], cargs[53], cargs[54],
	    cargs[55], cargs[56], cargs[57], cargs[58], cargs[59],
	    cargs[60]);
	break;
    case 62:
	fun(cargs[0],  cargs[1],  cargs[2],  cargs[3],  cargs[4],
	    cargs[5],  cargs[6],  cargs[7],  cargs[8],  cargs[9],
	    cargs[10], cargs[11], cargs[12], cargs[13], cargs[14],
	    cargs[15], cargs[16], cargs[17], cargs[18], cargs[19],
	    cargs[20], cargs[21], cargs[22], cargs[23], cargs[24],
	    cargs[25], cargs[26], cargs[27], cargs[28], cargs[29],
	    cargs[30], cargs[31], cargs[32], cargs[33], cargs[34],
	    cargs[35], cargs[36], cargs[37], cargs[38], cargs[39],
	    cargs[40], cargs[41], cargs[42], cargs[43], cargs[44],
	    cargs[45], cargs[46], cargs[47], cargs[48], cargs[49],
	    cargs[50], cargs[51], cargs[52], cargs[53], cargs[54],
	    cargs[55], cargs[56], cargs[57], cargs[58], cargs[59],
	    cargs[60], cargs[61]);
	break;
    case 63:
	fun(cargs[0],  cargs[1],  cargs[2],  cargs[3],  cargs[4],
	    cargs[5],  cargs[6],  cargs[7],  cargs[8],  cargs[9],
	    cargs[10], cargs[11], cargs[12], cargs[13], cargs[14],
	    cargs[15], cargs[16], cargs[17], cargs[18], cargs[19],
	    cargs[20], cargs[21], cargs[22], cargs[23], cargs[24],
	    cargs[25], cargs[26], cargs[27], cargs[28], cargs[29],
	    cargs[30], cargs[31], cargs[32], cargs[33], cargs[34],
	    cargs[35], cargs[36], cargs[37], cargs[38], cargs[39],
	    cargs[40], cargs[41], cargs[42], cargs[43], cargs[44],
	    cargs[45], cargs[46], cargs[47], cargs[48], cargs[49],
	    cargs[50], cargs[51], cargs[52], cargs[53], cargs[54],
	    cargs[55], cargs[56], cargs[57], cargs[58], cargs[59],
	    cargs[60], cargs[61], cargs[62]);
	break;
    case 64:
	fun(cargs[0],  cargs[1],  cargs[2],  cargs[3],  cargs[4],
	    cargs[5],  cargs[6],  cargs[7],  cargs[8],  cargs[9],
	    cargs[10], cargs[11], cargs[12], cargs[13], cargs[14],
	    cargs[15], cargs[16], cargs[17], cargs[18], cargs[19],
	    cargs[20], cargs[21], cargs[22], cargs[23], cargs[24],
	    cargs[25], cargs[26], cargs[27], cargs[28], cargs[29],
	    cargs[30], cargs[31], cargs[32], cargs[33], cargs[34],
	    cargs[35], cargs[36], cargs[37], cargs[38], cargs[39],
	    cargs[40], cargs[41], cargs[42], cargs[43], cargs[44],
	    cargs[45], cargs[46], cargs[47], cargs[48], cargs[49],
	    cargs[50], cargs[51], cargs[52], cargs[53], cargs[54],
	    cargs[55], cargs[56], cargs[57], cargs[58], cargs[59],
	    cargs[60], cargs[61], cargs[62], cargs[63]);
	break;
    case 65:
	fun(cargs[0],  cargs[1],  cargs[2],  cargs[3],  cargs[4],
	    cargs[5],  cargs[6],  cargs[7],  cargs[8],  cargs[9],
	    cargs[10], cargs[11], cargs[12], cargs[13], cargs[14],
	    cargs[15], cargs[16], cargs[17], cargs[18], cargs[19],
	    cargs[20], cargs[21], cargs[22], cargs[23], cargs[24],
	    cargs[25], cargs[26], cargs[27], cargs[28], cargs[29],
	    cargs[30], cargs[31], cargs[32], cargs[33], cargs[34],
	    cargs[35], cargs[36], cargs[37], cargs[38], cargs[39],
	    cargs[40], cargs[41], cargs[42], cargs[43], cargs[44],
	    cargs[45], cargs[46], cargs[47], cargs[48], cargs[49],
	    cargs[50], cargs[51], cargs[52], cargs[53], cargs[54],
	    cargs[55], cargs[56], cargs[57], cargs[58], cargs[59],
	    cargs[60], cargs[61], cargs[62], cargs[63], cargs[64]);
	break;
    }

    /* Handle case where ans1 is the only result (any change to other
       arguments ignored). */

    if (ans1) {

        /* Make sure a logical answer has valid values. Doesn't write if 
           unnecessary, since this may be faster. */

        if (TYPEOF(ans1) == LGLSXP) {
            int n = LENGTH(ans1);
            int *q = LOGICAL(ans1);
            for (int i = 0; i < n; i++) {
                if (q[i]!=0 && q[i]!=1 && q[i]!=NA_LOGICAL) q[i] = 1;
            }
        }

        return;
    }

    /* FROM HERE ON DOWN, WE WILL (AND MUST) BE RUNNING IN THE MASTER THREAD. */

    /* Convert all arguments in args to the form needed for them to be 
       returned as the result. */

    for (na = 0, sc = scalars; na < nargs; na++, sc >>= 1) {

        /* Replace input-only arguments by R_NilValue, to release space. */

        if (dotCode_spa.dup && arg_styles && arg_styles[na] == R_ARG_IN) {
            SET_VECTOR_ELT(args, na, R_NilValue);
            continue;
        }

        SEXP arg = VECTOR_ELT(args,na);

        /* For logical vectors, ensure validity of values.  Doesn't write
           if unnecessary, since this may be faster, and would be essential
           if the argument could be a read-only constant. */

        if (TYPEOF(arg) == LGLSXP) {
            int n = LENGTH(arg);
            int *q = (int *) cargs[na];  /* could be an out-of-box scalar */
            for (int i = 0; i < n; i++) {
                if (q[i]!=0 && q[i]!=1 && q[i]!=NA_LOGICAL) q[i] = 1;
            }
        }

        /* For an out-of-box scalar, see if it has changed, and if so
           allocate new space for its new value.  Note:  Since attributes
           might need to be attached later, we can't return a constant. */

        if (sc & 1) {
            switch (TYPEOF(arg)) {
            case RAWSXP:
                if (scalar_value[na].r != RAW(arg)[0])
                    SET_VECTOR_ELT(args, na, ScalarRaw(scalar_value[na].r));
                break;
            case LGLSXP:
                if (scalar_value[na].i != LOGICAL(arg)[0])
                    SET_VECTOR_ELT(args, na, ScalarLogical(scalar_value[na].i));
                break;
            case INTSXP:
                if (scalar_value[na].i != INTEGER(arg)[0])
                    SET_VECTOR_ELT(args, na, ScalarInteger(scalar_value[na].i));
                break;
            case REALSXP: 
                /* compare as 64-bit unsigned ints, else -0 will equal +0,
                   and it may not work for NaN, etc. */
                if (*(uint64_t*)&scalar_value[na].d != *(uint64_t*)REAL(arg))
                    SET_VECTOR_ELT(args, na, ScalarReal(scalar_value[na].d));
                break;
            default: abort();
            }
        }

        /* Convert a single-precision argument back to double. */

        if (ATTRIB(arg) == R_CSingSymbol) {
            int n = LENGTH(arg);
            SEXP s = allocVector (REALSXP, n);
            float *sptr = (float*) cargs[na];
            for (int i = 0; i < n; i++) 
                REAL(s)[i] = (double) sptr[i];
            SET_VECTOR_ELT (args, na, s);
        }

        /* Convert strings back into R string form. */

        if (TYPEOF(ATTRIB(arg)) == RAWSXP) {
            if (ATTRIB(arg) == arg) {
                char buf[256];
                /* only return one string: warned on the R -> Fortran step */
                strncpy(buf, (char*)cargs[na], 255);
                buf[255] = '\0';
                SET_VECTOR_ELT (args, na, ScalarString(mkChar(buf)));
            } 
            else {
<<<<<<< HEAD
                int n = LENGTH(arg) / sizeof (char*);
=======
                int n = (LENGTH(arg) - 1) / sizeof (char*);
>>>>>>> 5e457d9e
                char **cptr = (char**) cargs[na];
                SEXP s;
                PROTECT (s = allocVector (STRSXP, n));
                for (int i = 0 ; i < n ; i++) 
                    SET_STRING_ELT(s, i, mkChar(cptr[i]));
                SET_VECTOR_ELT (args, na, s);
                UNPROTECT(1);
            }
        }
    }
}


SEXP attribute_hidden do_dotCode (SEXP call, SEXP op, SEXP args, SEXP env,
                                  int variant)
{
    int na, nargs, Fort;
    int name_count, last_pos, i;
    DL_FUNC ofun = NULL;
    SEXP ans, pa, s, last_tag, last_arg;
    R_RegisteredNativeSymbol symbol = {R_C_SYM, {NULL}, NULL};
    R_NativePrimitiveArgType *checkTypes = NULL;
    void *vmax;
    char symName[MaxSymbolBytes], encname[101];

    vmax = VMAXGET();
    Fort = PRIMVAL(op);
    argStyles = NULL;
    if(Fort) symbol.type = R_FORTRAN_SYM;

    nargs = trimargs (args, 1, &dotCode_spa, call);

    if (dotCode_spa.naok == NA_LOGICAL)
        errorcall(call, _("invalid '%s' value"), "NAOK");
    if (dotCode_spa.helper == NA_LOGICAL)
        errorcall(call, _("invalid '%s' value"), "HELPER");
    /* Should check for DUP being NA_LOGICAL too?  But not done in R-2.15.3...*/

    if (nargs > MAX_ARGS)
        errorcall(call, _("too many arguments in foreign function call"));

    PROTECT2(dotCode_spa.pkg,dotCode_spa.encoding);

    encname[0] = 0;
    if (dotCode_spa.encoding != R_NilValue) {
        if (TYPEOF(dotCode_spa.encoding) != STRSXP 
             || LENGTH(dotCode_spa.encoding) != 1)
            error(_("ENCODING argument must be a single character string"));
        strncpy(encname, translateChar(STRING_ELT(dotCode_spa.encoding,0)),100);
        encname[100] = 0;
        warning("ENCODING is deprecated");
    }

    resolveNativeRoutine (args, &ofun, &symbol, dotCode_spa.pkg, symName, 
                          call, env);
    dotCode_fun = (VarFun) ofun;
    args = CDR(args);

    UNPROTECT(2);

<<<<<<< HEAD
    /* Count named arguments and note index (from 0) of last one in last_pos. */
=======
    /* Count named arguments, and note last one. */
>>>>>>> 5e457d9e

    name_count = 0;
    for (pa = args, i = 0; pa != R_NilValue; pa = CDR(pa), i++) {
	if (TAG(pa) != R_NilValue) {
            name_count += 1;
            last_tag = TAG(pa);
            last_arg = CAR(pa);
            last_pos = i;
        }
    }

    if(symbol.symbol.c && symbol.symbol.c->numArgs > -1) {
	if(symbol.symbol.c->numArgs != nargs)
	    errorcall (call,
              _("Incorrect number of arguments (%d), expecting %d for '%s'"),
              nargs, symbol.symbol.c->numArgs, symName);
	checkTypes = symbol.symbol.c->types;
	argStyles = symbol.symbol.c->styles;
    }

    /* Construct the return value */

    int return_one_named = 
          name_count == 1 && VARIANT_KIND(variant) == VARIANT_ONE_NAMED;

    PROTECT(ans = allocVector(VECSXP, nargs));

<<<<<<< HEAD
=======
    if (name_count > 1 || name_count == 1 && !return_one_named) {
        /* not a variant return, and need names */
	SEXP names;
	PROTECT(names = allocVector(STRSXP, nargs));
        /* The names are initialized by allocVector to all R_BlankString. */
        pa = args;
        for (na = 0; na <= last_pos; na++) {
	    if (TAG(pa) != R_NilValue)
		SET_STRING_ELT(names, na, PRINTNAME(TAG(pa)));
            pa = CDR(pa);
        }
	setAttrib(ans, R_NamesSymbol, names);
	UNPROTECT(1);
    }

    if (!return_one_named || helpers_not_multithreading_now)
        dotCode_spa.helper = 0;

>>>>>>> 5e457d9e
    /* Convert the arguments for use in .C or .Fortran. */

    helpers_op_t scalars = 0;  /* bit vector indicating which arguments
                                  are scalars used out of their boxes */

    for (na = 0, pa = args ; pa != R_NilValue; pa = CDR(pa), na++) {

	s = CAR(pa);

	if (checkTypes && checkTypes[na] != ANYSXP) {
            int targetType = checkTypes[na];
            int typesMatch = targetType == TYPEOF(s)
                          || targetType == SINGLESXP 
                              && asLogical (getAttrib(s,R_CSingSymbol)) == TRUE;
            if (!typesMatch)
                errorcall(call, _("Wrong type for argument %d in call to %s"),
                          na+1, symName);
	}

        /* Start with return value a copy of the inputs, as that is what is 
           needed for DUP = FALSE and for non-atomic-vector inputs. */

	SET_VECTOR_ELT(ans, na, s);

        /* Do error checks on argument contents, and make any needed copies,
           here, not in the dotCode task procedure, which may be deferred
           to run in a helper thread where such things aren't allowed. 

           We don't need to duplicate when NAMEDCNT is zero.  When it is
           greater than zero, and the argument is scalar, we can avoid an
           immediate duplication by flagging the argument to be used out
           of its box (with a duplicate made only if it will be part of
           the result, and it has been changed). */

	SEXPTYPE t = TYPEOF(s);
        int n;

	switch(t) {
	case RAWSXP:
	    n = LENGTH(s);
	    if (NAMEDCNT_GT_0(s) && (dotCode_spa.dup || n==1)) {
                if (n == 1 && na < 64 && !(return_one_named && na == last_pos))
                    scalars |= (helpers_op_t) 1 << na;
                else {
		    SEXP ss = allocVector(t, n);
		    memcpy(RAW(ss), RAW(s), n * sizeof(Rbyte));
		    SET_VECTOR_ELT(ans, na, ss);
                }
            }
	    break;
	case LGLSXP:
	case INTSXP:
	    n = LENGTH(s);
	    int *iptr = INTEGER(s);
	    if (!dotCode_spa.naok)
		for (int i = 0 ; i < n ; i++)
		    if (iptr[i] == NA_INTEGER)
			error(_("NAs in foreign function call (arg %d)"), na+1);
	    if (NAMEDCNT_GT_0(s) && (dotCode_spa.dup || n==1)) {
                if (n == 1 && na < 64 && !(return_one_named && na == last_pos))
                    scalars |= (helpers_op_t) 1 << na;
                else {
		    SEXP ss = allocVector(t, n);
		    memcpy(INTEGER(ss), INTEGER(s), n * sizeof(int));
		    SET_VECTOR_ELT(ans, na, ss);
                }
            }
	    break;
	case REALSXP:
	    n = LENGTH(s);
	    double *rptr = REAL(s);
	    if (!dotCode_spa.naok)
		for (int i = 0 ; i < n ; i++)
		    if(!R_FINITE(rptr[i]))
			error(_("NA/NaN/Inf in foreign function call (arg %d)"),
                              na+1);
	    if (asLogical(getAttrib(s, R_CSingSymbol)) == 1) {
                double nints = ((double) n * sizeof(float)) / sizeof(int);
                if (nints > INT_MAX)
                    error (_(
                    "too many elements for vector of single-precision values"));
                if (return_one_named && na == last_pos) return_one_named = 0;
                SEXP ss = allocVector (INTSXP, (int)(nints+0.99));
		float *sptr = (float*) INTEGER(ss);
		for (int i = 0 ; i < n ; i++) sptr[i] = (float) REAL(s)[i];
                SET_ATTRIB_TO_ANYTHING(ss,R_CSingSymbol);
                SET_VECTOR_ELT(ans, na, ss);
	    } 
            else if (NAMEDCNT_GT_0(s) && (dotCode_spa.dup || n==1)) {
                if (n == 1 && na < 64 && !(return_one_named && na == last_pos))
                    scalars |= (helpers_op_t) 1 << na;
                else {
		    SEXP ss  = allocVector(t, n);
		    memcpy(REAL(ss), REAL(s), n * sizeof(double));
		    SET_VECTOR_ELT(ans, na, ss);
                }
	    }
	    break;
	case CPLXSXP:
	    n = LENGTH(s);
	    Rcomplex *zptr = COMPLEX(s);
	    if (!dotCode_spa.naok)
		for (int i = 0 ; i < n ; i++)
		    if(!R_FINITE(zptr[i].r) || !R_FINITE(zptr[i].i))
			error (_("complex NA/NaN/Inf in foreign function call (arg %d)"), na+1);
	    if (NAMEDCNT_GT_0(s) && (dotCode_spa.dup || n==1)) {
		SEXP ss = allocVector(t, n);
		memcpy(COMPLEX(ss), COMPLEX(s), n * sizeof(Rcomplex));
		SET_VECTOR_ELT(ans, na, ss);
	    }
	    break;
	case STRSXP:
	    if (!dotCode_spa.dup && 0)  /* this is no longer an error in pqR */
		error(_("character variables must be duplicated in .C/.Fortran"));
            if (return_one_named && na == last_pos) return_one_named = 0;
	    n = LENGTH(s);
	    if (Fort) { /* .Fortran */
		const char *ss = n==0 ? "" : translateChar(STRING_ELT(s, 0));
		if (n > 1)
		    warning(_("only first string in char vector used in .Fortran"));
                int len;
                len = strlen(ss) + 1;
                if (len < 256) len = 256;
                SEXP st = allocVector(RAWSXP,len);
		strcpy((char*)RAW(st), ss);
<<<<<<< HEAD
                SET_ATTRIB_TO_ANYTHING(st,st); /* marks it as pFortran string */
                SET_VECTOR_ELT(ans, na, st);
	    } 
            else { /* .C */
                if ((double)n*sizeof(char*) > INT_MAX)
                    error(_("too many strings to pass to C routine"));
                SEXP sptr = allocVector(RAWSXP,n*sizeof(char*));
                SET_VECTOR_ELT(ans, na, sptr);
		char **cptr = (char**) RAW(sptr);
=======
                SET_ATTRIB_TO_ANYTHING(st,st); /* marks it as Fortran string */
                SET_VECTOR_ELT(ans, na, st);
	    } 
            else { /* .C */
                /* put a 0 pointer at end of list, to protect against 
                   routines that might (mistakenly) assume it's there... */
                if (((double)n+1)*sizeof(char*) > INT_MAX)
                    error(_("too many strings to pass to C routine"));
                SEXP sptr = allocVector(RAWSXP,(n+1)*sizeof(char*));
                SET_VECTOR_ELT(ans, na, sptr);
		char **cptr = (char**) RAW(sptr);
                cptr[n] = 0;
>>>>>>> 5e457d9e
		if (*encname != 0) {
		    char *outbuf;
		    const char *inbuf;
		    size_t inb, outb, outb0, res;
		    void *obj = Riconv_open("", encname); /* (to, from) */
		    if (obj == (void *)-1)
			error(_("unsupported encoding '%s'"), encname);
		    for (int i = 0 ; i < n ; i++) {
			inbuf = CHAR(STRING_ELT(s, i));
			inb = strlen(inbuf);
			outb0 = 3*inb;
		    restart_in: ;
                        SEXP new = allocVector(RAWSXP,outb0+1+1);
                        SET_ATTRIB_TO_ANYTHING (new, ATTRIB(sptr));
                        SET_ATTRIB_TO_ANYTHING (sptr, new);
			cptr[i] = outbuf = (char*) RAW(new);
			outb = 3*inb;
			Riconv(obj, NULL, NULL, &outbuf, &outb);
			errno = 0; /* precaution */
			res = Riconv(obj, &inbuf , &inb, &outbuf, &outb);
			if(res == -1 && errno == E2BIG) {
			    outb0 *= 3;
			    goto restart_in;
			}
			if(res == -1)
			    error(_("conversion problem in re-encoding to '%s'"),
				  encname);
			*outbuf = '\0';
		    }
		    Riconv_close(obj);
		} else {
		    for (int i = 0 ; i < n ; i++) {
			const char *ss = translateChar(STRING_ELT(s, i));
			int nn = strlen(ss) + 1;
                        SEXP new = allocVector (RAWSXP, nn==1 ? 128 : nn);
                        SET_ATTRIB_TO_ANYTHING (new, ATTRIB(sptr));
                        SET_ATTRIB_TO_ANYTHING (sptr, new);
                        cptr[i] = (char*) RAW(new);
			if (nn > 1)
			    strcpy(cptr[i], ss);
			else {
			    /* Protect ourselves against those who like to
			       extend "", maybe using strncpy */
			    memset(cptr[i], 0, 128);
			}
		    }
		}
                if (n == 0) {
                    /* keep it from looking like it's actually for a RAWSXP. */
                    SET_ATTRIB_TO_ANYTHING(sptr,allocVector(RAWSXP,0));
                }
	    }
	    break;
	case VECSXP:
	    if (Fort) error(_("invalid mode (%s) to pass to Fortran (arg %d)"),
			    type2char(t), na + 1);
            dotCode_spa.helper = 0;
	    break;
	case CLOSXP:
	case BUILTINSXP:
	case SPECIALSXP:
	case ENVSXP:
	    if (Fort) error(_("invalid mode (%s) to pass to Fortran (arg %d)"), 
			    type2char(TYPEOF(s)), na + 1);
            dotCode_spa.helper = 0;
	    break;
	default:
	    /* Includes pairlists from R 2.15.0 */
	    if (Fort) error(_("invalid mode (%s) to pass to Fortran (arg %d)"), 
			    type2char(t), na + 1);
	    warning("passing an object of type '%s' to .C (arg %d) is deprecated", 
		    type2char(t), na + 1);
	    if (t == LISTSXP)
		warning(_("pairlists are passed as SEXP as from R 2.15.0"));
            dotCode_spa.helper = 0;
	    break;
	}
    }

<<<<<<< HEAD
    if (!return_one_named || helpers_not_multithreading_now)
        dotCode_spa.helper = 0;

    SEXP ans1 = return_one_named ? VECTOR_ELT(ans,last_pos) : NULL;
=======
    SEXP ans1 = NULL;
    if (return_one_named) {
        ans1 = VECTOR_ELT(ans,last_pos);
        if (ans1 != last_arg) DUPLICATE_ATTRIB(ans1, last_arg);
    }
>>>>>>> 5e457d9e

    if (dotCode_spa.helper) {
        /* Ensure arguments won't change while task is not complete (the
           "in use" mechanism won't work on these inner objects). */
        for (na = 0; na < nargs; na++) {
<<<<<<< HEAD
            SEXP arg = VECTOR_ELT(ans,na);
            if (NAMEDCNT_GT_0(arg))
                SET_NAMEDCNT_MAX(arg);
=======
            SEXP arg = VECTOR_ELT(args,na);
            if (NAMEDCNT_GT_0(arg)) SET_NAMEDCNT_MAX(arg);
>>>>>>> 5e457d9e
        }
        SEXP rawfun = allocVector (RAWSXP, sizeof dotCode_fun);
        memcpy (RAW(rawfun), &dotCode_fun, sizeof dotCode_fun);
        helpers_do_task (0, task_dotCode, scalars, ans1, rawfun, ans);
    }
    else
        task_dotCode (scalars, ans1, NULL, ans);

    /* Either return just the one named element, ans1, as a pairlist,
<<<<<<< HEAD
       or the whole vector list of updated arguments.  We handle attaching
       names to the whole vector, and attributes to each element. */

    if (return_one_named) {
        if (ans1 != last_arg) DUPLICATE_ATTRIB(ans1, last_arg);
        ans = cons_with_tag (ans1, R_NilValue, last_tag);
    }
    else {

        /* Add names to the result vector if necessary. */

        if (name_count > 0) {
            SEXP names;
            PROTECT(names = allocVector(STRSXP, nargs));
            /* The names are initialized by allocVector to all R_BlankString. */
            pa = args;
            for (na = 0; na <= last_pos; na++) {
                if (TAG(pa) != R_NilValue)
                    SET_STRING_ELT(names, na, PRINTNAME(TAG(pa)));
                pa = CDR(pa);
            }
            setAttrib(ans, R_NamesSymbol, names);
            UNPROTECT(1);
        }

        /* Copy attributes to elements of result. */

=======
       or the whole vector list of updated arguments, to which we must
       attach the right attributes. */

    if (return_one_named)
        ans = cons_with_tag (ans1, R_NilValue, last_tag);
    else {
>>>>>>> 5e457d9e
        for (na = 0, pa = args ; pa != R_NilValue ; pa = CDR(pa), na++) {
            SEXP s = VECTOR_ELT (ans, na);
            if (s != R_NilValue) { /* will be R_NilValue if input-only */
                SEXP arg = CAR(pa);
                if (s != arg) DUPLICATE_ATTRIB (s, arg);
            }
        }
    }

    UNPROTECT(1);
    VMAXSET(vmax);
    return ans;
}


static const struct {
    const char *name;
    const SEXPTYPE type;
}

typeinfo[] = {
    {"logical",	  LGLSXP },
    {"integer",	  INTSXP },
    {"double",	  REALSXP},
    {"complex",	  CPLXSXP},
    {"character", STRSXP },
    {"list",	  VECSXP },
    {NULL,	  0      }
};

static int string2type(char *s)
{
    int i;
    for (i = 0 ; typeinfo[i].name ; i++) {
	if(!strcmp(typeinfo[i].name, s)) {
	    return typeinfo[i].type;
	}
    }
    error(_("type \"%s\" not supported in interlanguage calls"), s);
}

/* This is entirely legacy, with no known users (Mar 2012).
   So we freeze the code involved. 
 */

static void *RObjToCPtr2(SEXP s)
{
    int n;

    switch(TYPEOF(s)) {
    case LGLSXP:
    case INTSXP:
	n = LENGTH(s);
	int *iptr = INTEGER(s);
	iptr = (int*) R_alloc(n, sizeof(int));
	for (int i = 0 ; i < n ; i++) iptr[i] = INTEGER(s)[i];
	return (void*) iptr;
	break;
    case REALSXP:
	n = LENGTH(s);
	double *rptr = REAL(s);
	rptr = (double*) R_alloc(n, sizeof(double));
	for (int i = 0 ; i < n ; i++) rptr[i] = REAL(s)[i];
	return (void*) rptr;
	break;
    case CPLXSXP:
	n = LENGTH(s);
	Rcomplex *zptr = COMPLEX(s);
	zptr = (Rcomplex*) R_alloc(n, sizeof(Rcomplex));
	for (int i = 0 ; i < n ; i++) zptr[i] = COMPLEX(s)[i];
	return (void*) zptr;
	break;
    case STRSXP:
	n = LENGTH(s);
	char **cptr = (char**) R_alloc(n, sizeof(char*));
	for (int i = 0 ; i < n ; i++) {
	    const char *ss = translateChar(STRING_ELT(s, i));
	    cptr[i] = (char*) R_alloc(strlen(ss) + 1, sizeof(char));
	    strcpy(cptr[i], ss);
	}
	return (void*) cptr;
	break;
	/* From here down, probably not right */
    case VECSXP:
	n = length(s);
	SEXP *lptr = (SEXP *) R_alloc(n, sizeof(SEXP));
	for (int i = 0 ; i < n ; i++) lptr[i] = VECTOR_ELT(s, i);
	return (void*) lptr;
	break;
    default:
	return (void*) s;
    }
}



void call_R(char *func, long nargs, void **arguments, char **modes,
	    long *lengths, char **names, long nres, char **results)
{
    SEXP call, pcall, s;
    SEXPTYPE type;
    int i, j, n;

    if (!isFunction((SEXP)func))
	error("invalid function in call_R");
    if (nargs < 0)
	error("invalid argument count in call_R");
    if (nres < 0)
	error("invalid return value count in call_R");
    PROTECT(pcall = call = allocList((int) nargs + 1));
    SET_TYPEOF(call, LANGSXP);
    SETCAR(pcall, (SEXP)func);
    for (i = 0 ; i < nargs ; i++) {
	pcall = CDR(pcall);
	type = string2type(modes[i]);
	switch(type) {
	case LGLSXP:
	case INTSXP:
	    n = (int) lengths[i];
	    SETCAR(pcall, allocVector(type, n));
	    memcpy(INTEGER(CAR(pcall)), arguments[i], n * sizeof(int));
	    break;
	case REALSXP:
	    n = (int) lengths[i];
	    SETCAR(pcall, allocVector(REALSXP, n));
	    memcpy(REAL(CAR(pcall)), arguments[i], n * sizeof(double));
	    break;
	case CPLXSXP:
	    n = (int) lengths[i];
	    SETCAR(pcall, allocVector(CPLXSXP, n));
	    memcpy(REAL(CAR(pcall)), arguments[i], n * sizeof(Rcomplex));
	    break;
	case STRSXP:
	    n = (int) lengths[i];
	    SETCAR(pcall, allocVector(STRSXP, n));
	    for (j = 0 ; j < n ; j++) {
		char *str = (char*)(arguments[i]);
		SET_STRING_ELT(CAR(pcall), i, mkChar(str));
	    }
	    break;
	default:
	    error(_("mode '%s' is not supported in call_R"), modes[i]);
	}
	if(names && names[i])
	    SET_TAG(pcall, install(names[i]));
	SET_NAMED(CAR(pcall), 2);
    }
    PROTECT(s = eval(call, R_GlobalEnv));
    switch(TYPEOF(s)) {
    case LGLSXP:
    case INTSXP:
    case REALSXP:
    case CPLXSXP:
    case STRSXP:
	if(nres > 0)
	    results[0] = (char *) RObjToCPtr2(s);
	break;
    case VECSXP:
	n = length(s);
	if (nres < n) n = (int) nres;
	for (i = 0 ; i < n ; i++)
	    results[i] = (char *) RObjToCPtr2(VECTOR_ELT(s, i));
	break;
    case LISTSXP:
	n = length(s);
	if(nres < n) n = (int) nres;
	for(i = 0 ; i < n ; i++) {
	    results[i] = (char *) RObjToCPtr2(s);
	    s = CDR(s);
	}
	break;
    }
    UNPROTECT(2);
    return;
}

void call_S(char *func, long nargs, void **arguments, char **modes,
	    long *lengths, char **names, long nres, char **results)
{
    call_R(func, nargs, arguments, modes, lengths, names, nres, results);
}

/* FUNTAB entries defined in this source file. See names.c for documentation. */

attribute_hidden FUNTAB R_FunTab_dotcode[] =
{
/* printname	c-entry		offset	eval	arity	pp-kind	     precedence	rightassoc */

{"is.loaded",	do_isloaded,	0,	11,	-1,	{PP_FOREIGN, PREC_FN,	0}},
{".External",   do_External,    0,      1,      -1,     {PP_FOREIGN, PREC_FN,	0}},
{".Call",       do_dotcall,     0,      1,      -1,     {PP_FOREIGN, PREC_FN,	0}},
{".External.graphics", do_Externalgr, 0, 1,	-1,	{PP_FOREIGN, PREC_FN,	0}},
{".Call.graphics", do_dotcallgr, 0,	1,	-1,	{PP_FOREIGN, PREC_FN,	0}},
{".C",		do_dotCode,	0,	1001,	-1,	{PP_FOREIGN, PREC_FN,	0}},
{".Fortran",	do_dotCode,	1,	1001,	-1,	{PP_FOREIGN, PREC_FN,	0}},

{NULL,		NULL,		0,	0,	0,	{PP_INVALID, PREC_FN,	0}}
};<|MERGE_RESOLUTION|>--- conflicted
+++ resolved
@@ -131,11 +131,7 @@
         continue;
 
       remove:
-<<<<<<< HEAD
         SETCDR(prev, CDR(s));
-=======
-        CDR(prev) = CDR(s);
->>>>>>> 5e457d9e
     }
 
     return nargs;
@@ -476,10 +472,6 @@
 
     PROTECT(spa.pkg);
     resolveNativeRoutine(args, &ofun, &symbol, spa.pkg, buf, call, env);
-<<<<<<< HEAD
-=======
-    fun = (VarFun) ofun;
->>>>>>> 5e457d9e
     args = CDR(args);
     UNPROTECT(1);
 
@@ -1332,9 +1324,6 @@
    to itself for a Fortran string.  Single-precision arguments needing 
    to be converted to an R double vector are recognized by having ATTRIB 
    of R_CSingSymbol.  The result, ans1, must not be either of these sorts
-<<<<<<< HEAD
-   of argument.
-=======
    of argument.  
 
    For a character vector argument for .C, the argument is a RAWSXP holding
@@ -1342,7 +1331,6 @@
    the language spec, but assumed by some packages).  The ATTRIB field of
    this RAWSXP is a linked list of RAWSXP objects holding the strings,
    linked by their ATTRIB fields.
->>>>>>> 5e457d9e
 
    The opcode, scalars, holds a bit-vector indicating which of the
    first 64 arguments are scalars that should be stored "out of their
@@ -1385,19 +1373,11 @@
 
     helpers_op_t sc;
     int na;
-<<<<<<< HEAD
 
     for (na = 0, sc = scalars; na < nargs; na++, sc >>= 1) {
 
         SEXP arg = VECTOR_ELT(args,na);
 
-=======
-
-    for (na = 0, sc = scalars; na < nargs; na++, sc >>= 1) {
-
-        SEXP arg = VECTOR_ELT(args,na);
-
->>>>>>> 5e457d9e
         if (sc & 1) {  /* copy argument out of its box */
             if (arg == ans1) abort();
             switch (TYPEOF (arg)) {
@@ -2105,11 +2085,7 @@
                 SET_VECTOR_ELT (args, na, ScalarString(mkChar(buf)));
             } 
             else {
-<<<<<<< HEAD
-                int n = LENGTH(arg) / sizeof (char*);
-=======
                 int n = (LENGTH(arg) - 1) / sizeof (char*);
->>>>>>> 5e457d9e
                 char **cptr = (char**) cargs[na];
                 SEXP s;
                 PROTECT (s = allocVector (STRSXP, n));
@@ -2170,11 +2146,7 @@
 
     UNPROTECT(2);
 
-<<<<<<< HEAD
     /* Count named arguments and note index (from 0) of last one in last_pos. */
-=======
-    /* Count named arguments, and note last one. */
->>>>>>> 5e457d9e
 
     name_count = 0;
     for (pa = args, i = 0; pa != R_NilValue; pa = CDR(pa), i++) {
@@ -2202,27 +2174,6 @@
 
     PROTECT(ans = allocVector(VECSXP, nargs));
 
-<<<<<<< HEAD
-=======
-    if (name_count > 1 || name_count == 1 && !return_one_named) {
-        /* not a variant return, and need names */
-	SEXP names;
-	PROTECT(names = allocVector(STRSXP, nargs));
-        /* The names are initialized by allocVector to all R_BlankString. */
-        pa = args;
-        for (na = 0; na <= last_pos; na++) {
-	    if (TAG(pa) != R_NilValue)
-		SET_STRING_ELT(names, na, PRINTNAME(TAG(pa)));
-            pa = CDR(pa);
-        }
-	setAttrib(ans, R_NamesSymbol, names);
-	UNPROTECT(1);
-    }
-
-    if (!return_one_named || helpers_not_multithreading_now)
-        dotCode_spa.helper = 0;
-
->>>>>>> 5e457d9e
     /* Convert the arguments for use in .C or .Fortran. */
 
     helpers_op_t scalars = 0;  /* bit vector indicating which arguments
@@ -2348,17 +2299,6 @@
                 if (len < 256) len = 256;
                 SEXP st = allocVector(RAWSXP,len);
 		strcpy((char*)RAW(st), ss);
-<<<<<<< HEAD
-                SET_ATTRIB_TO_ANYTHING(st,st); /* marks it as pFortran string */
-                SET_VECTOR_ELT(ans, na, st);
-	    } 
-            else { /* .C */
-                if ((double)n*sizeof(char*) > INT_MAX)
-                    error(_("too many strings to pass to C routine"));
-                SEXP sptr = allocVector(RAWSXP,n*sizeof(char*));
-                SET_VECTOR_ELT(ans, na, sptr);
-		char **cptr = (char**) RAW(sptr);
-=======
                 SET_ATTRIB_TO_ANYTHING(st,st); /* marks it as Fortran string */
                 SET_VECTOR_ELT(ans, na, st);
 	    } 
@@ -2371,7 +2311,6 @@
                 SET_VECTOR_ELT(ans, na, sptr);
 		char **cptr = (char**) RAW(sptr);
                 cptr[n] = 0;
->>>>>>> 5e457d9e
 		if (*encname != 0) {
 		    char *outbuf;
 		    const char *inbuf;
@@ -2451,31 +2390,18 @@
 	}
     }
 
-<<<<<<< HEAD
     if (!return_one_named || helpers_not_multithreading_now)
         dotCode_spa.helper = 0;
 
     SEXP ans1 = return_one_named ? VECTOR_ELT(ans,last_pos) : NULL;
-=======
-    SEXP ans1 = NULL;
-    if (return_one_named) {
-        ans1 = VECTOR_ELT(ans,last_pos);
-        if (ans1 != last_arg) DUPLICATE_ATTRIB(ans1, last_arg);
-    }
->>>>>>> 5e457d9e
 
     if (dotCode_spa.helper) {
         /* Ensure arguments won't change while task is not complete (the
            "in use" mechanism won't work on these inner objects). */
         for (na = 0; na < nargs; na++) {
-<<<<<<< HEAD
             SEXP arg = VECTOR_ELT(ans,na);
             if (NAMEDCNT_GT_0(arg))
                 SET_NAMEDCNT_MAX(arg);
-=======
-            SEXP arg = VECTOR_ELT(args,na);
-            if (NAMEDCNT_GT_0(arg)) SET_NAMEDCNT_MAX(arg);
->>>>>>> 5e457d9e
         }
         SEXP rawfun = allocVector (RAWSXP, sizeof dotCode_fun);
         memcpy (RAW(rawfun), &dotCode_fun, sizeof dotCode_fun);
@@ -2485,7 +2411,6 @@
         task_dotCode (scalars, ans1, NULL, ans);
 
     /* Either return just the one named element, ans1, as a pairlist,
-<<<<<<< HEAD
        or the whole vector list of updated arguments.  We handle attaching
        names to the whole vector, and attributes to each element. */
 
@@ -2513,14 +2438,6 @@
 
         /* Copy attributes to elements of result. */
 
-=======
-       or the whole vector list of updated arguments, to which we must
-       attach the right attributes. */
-
-    if (return_one_named)
-        ans = cons_with_tag (ans1, R_NilValue, last_tag);
-    else {
->>>>>>> 5e457d9e
         for (na = 0, pa = args ; pa != R_NilValue ; pa = CDR(pa), na++) {
             SEXP s = VECTOR_ELT (ans, na);
             if (s != R_NilValue) { /* will be R_NilValue if input-only */
