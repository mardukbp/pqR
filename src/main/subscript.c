/*
 *  pqR : A pretty quick version of R
 *  Copyright (C) 2013, 2014, 2015, 2016, 2017 by Radford M. Neal
 *
 *  Based on R : A Computer Language for Statistical Data Analysis
 *  Copyright (C) 1995, 1996  Robert Gentleman and Ross Ihaka
 *  Copyright (C) 1997--2010  The R Core Team
 *
 *  The changes in pqR from R-2.15.0 distributed by the R Core Team are
 *  documented in the NEWS and MODS files in the top-level source directory.
 *
 *  This program is free software; you can redistribute it and/or modify
 *  it under the terms of the GNU General Public License as published by
 *  the Free Software Foundation; either version 2 of the License, or
 *  (at your option) any later version.
 *
 *  This program is distributed in the hope that it will be useful,
 *  but WITHOUT ANY WARRANTY; without even the implied warranty of
 *  MERCHANTABILITY or FITNESS FOR A PARTICULAR PURPOSE.  See the
 *  GNU General Public License for more details.
 *
 *  You should have received a copy of the GNU General Public License
 *  along with this program; if not, a copy is available at
 *  http://www.r-project.org/Licenses/
 *
 * EXPORTS:
 *
 *  get1index()       -- used for "[["   in ./subassign.c & subset.c
 *
 *  mat2indsub()      -- for "mat[i]"     "    "            "
 *
 *  makeSubscript()   -- for "[" and "[<-" in ./subset.c and ./subassign.c,
 *			 and "[[<-" with a scalar in ./subassign.c
 *  arraySubscript()  -- for "[i,j,..." and "[<-..." in ./subset.c, ./subassign.c
 */

#ifdef HAVE_CONFIG_H
#include <config.h>
#endif

#define USE_FAST_PROTECT_MACROS
#include <Defn.h>

/* We might get a call with R_NilValue from subassignment code */
#define ECALL(call, yy) do { \
  if (call == R_NilValue) error(yy); \
  else errorcall(call, yy); \
} while (0)

static int integerOneIndex(int i, int len, SEXP call)
{
    int indx = -1;

    if (i > 0)
	indx = i - 1;
    else if (i == 0 || len < 2) {
	ECALL(call, _("attempt to select less than one element"));
    } else if (len == 2 && i > -3)
	indx = 2 + i;
    else {
	ECALL(call, _("attempt to select more than one element"));
    }
    return(indx);
}

int attribute_hidden
get1index(SEXP s, SEXP names, int len, int pok, int pos, SEXP call)
{
/* Get a single index for the [[ operator.
   Check that only one index is being selected.
   pok : is "partial ok" ?
	 if pok is -1, warn if partial matching occurs
*/
    int indx, i, warn_pok;
    R_len_t length_s = length(s);
    double dblind;
    SEXP se;

    warn_pok = 0;
    if (pok == -1) {
	pok = 1;
	warn_pok = 1;
    }

    if (pos < 0 && length_s != 1) {
	if (length_s > 1)
	    ECALL(call, _("attempt to select more than one element"));
	else
	    ECALL(call, _("attempt to select less than one element"));
    } 
    else {
	if(pos >= length_s)
	    ECALL(call, _("internal error in use of recursive indexing"));
    }

    if (pos < 0) pos = 0;
    indx = -1;

    switch (TYPEOF(s)) {

    case LGLSXP:
        /* REALLY???  But it falls through in R-2.15.0, so keep doing so... */
    case INTSXP:
	i = INTEGER(s)[pos];
	if (i != NA_INTEGER)
	    indx = integerOneIndex(i, len, call);
	break;

    case REALSXP:
	dblind = REAL(s)[pos];
	if (!ISNAN(dblind))
            indx = dblind > R_LEN_T_MAX ? R_LEN_T_MAX
                 : dblind < -R_LEN_T_MAX ? -R_LEN_T_MAX
                 : integerOneIndex((int)dblind, len, call);
	break;

    case STRSXP:
    {
	se = STRING_ELT(s,pos);
	/* NA matches nothing */
	if (se == NA_STRING)
            break;
	/* "" matches nothing: see names.Rd */
	if (CHAR(se)[0] == 0)
            break;

        int len_names = TYPEOF(names) != STRSXP ? 0 : LENGTH(names);

	/* Try for exact match */
	for (i = 0; i < len_names; i++) {
	    if (STRING_ELT(names,i) != NA_STRING 
             && SEQL(STRING_ELT(names,i),se)) {
	     	indx = i;
		break;
	    }
	}

	/* Try for partial match */
	if (pok && indx < 0) {
	    const char *ss = translateChar(se);
	    len = strlen(ss);
	    for(i = 0; i < len_names; i++) {
		if (STRING_ELT(names, i) != NA_STRING) {
		    const char *cur_name = translateChar(STRING_ELT(names,i));
		    if(!strncmp(cur_name, ss, len)) {
			if(indx == -1) {/* first one */
			    indx = i;
			    if (warn_pok) {
				if (call == R_NilValue)
				    warning(_("partial match of '%s' to '%s'"),
					    ss, cur_name);
				else
				    warningcall(call,
					_("partial match of '%s' to '%s'"),
					ss, cur_name);
			    }
			}
			else {
			    indx = -2;/* more than one partial match */
			    if (warn_pok) /* already given context */
				warningcall(R_NilValue,
				    _("further partial match of '%s' to '%s'"),
				    ss, cur_name);
			    break;
			}
		    }
		}
	    }
	}
	break;
    }
    case SYMSXP:
    {
        int len_names = TYPEOF(names) != STRSXP ? 0 : LENGTH(names);
	for (i = 0; i < len_names; i++) {
	    if (STRING_ELT(names,i) != NA_STRING
                  && SEQL (STRING_ELT(names,i), PRINTNAME(s))) {
		indx = i;
		break;
	    }
        }
        break;
    }
    default:
	if (call == R_NilValue)
	    error(_("invalid subscript type '%s'"), type2char(TYPEOF(s)));
	else
	    errorcall(call, _("invalid subscript type '%s'"),
		      type2char(TYPEOF(s)));
    }
    return indx;
}

/* Special Matrix Subscripting: Handles the case x[i] where */
/* x is an n-way array and i is a matrix with n columns. */
/* This code returns a vector containing the integer subscripts */
/* to be extracted when x is regarded as unravelled. */
/* Negative indices are not allowed. */
/* A zero anywhere in a row will cause a zero in the same */
/* position in the result. */

SEXP attribute_hidden mat2indsub(SEXP dims, SEXP s, SEXP call)
{
    int tdim, j, i, k, nrs = nrows(s);
    SEXP rvec;

    if (ncols(s) != LENGTH(dims)) {
	ECALL(call, _("incorrect number of columns in matrix subscript"));
    }

    PROTECT(rvec = allocVector(INTSXP, nrs));
    s = coerceVector(s, INTSXP);
    setIVector(INTEGER(rvec), nrs, 0);

    for (i = 0; i < nrs; i++) {
	tdim = 1;
	/* compute 0-based subscripts for a row (0 in the input gets -1
	   in the output here) */
	for (j = 0; j < LENGTH(dims); j++) {
	    k = INTEGER(s)[i + j * nrs];
	    if(k == NA_INTEGER) {
		INTEGER(rvec)[i] = NA_INTEGER;
		break;
	    }
	    if(k < 0) {
		ECALL(call, _("negative values are not allowed in a matrix subscript"));
	    }
	    if(k == 0) {
		INTEGER(rvec)[i] = -1;
		break;
	    }
	    if (k > INTEGER(dims)[j]) {
		ECALL(call, _("subscript out of bounds"));
	    }
	    INTEGER(rvec)[i] += (k - 1) * tdim;
	    tdim *= INTEGER(dims)[j];
	}
	/* transform to 1 based subscripting (0 in the input gets 0
	   in the output here) */
	if(INTEGER(rvec)[i] != NA_INTEGER)
	    INTEGER(rvec)[i]++;
    }
    UNPROTECT(1);
    return (rvec);
}

/*
Special Matrix Subscripting: For the case x[i] where x is an n-way
array and i is a character matrix with n columns, this code converts i
to an integer matrix by matching against the dimnames of x. NA values
in any row of i propagate to the result.  Unmatched entries result in
a subscript out of bounds error.  */

SEXP attribute_hidden strmat2intmat(SEXP s, SEXP dnamelist, SEXP call)
{
    /* XXX: assumes all args are protected */
    int nr = nrows(s), i, j, v, idx;
    SEXP dnames, snames, si, sicol, s_elt;
    PROTECT(snames = allocVector(STRSXP, nr));
    PROTECT(si = allocVector(INTSXP, length(s)));
    dimgets(si, getDimAttrib(s));
    for (i = 0; i < length(dnamelist); i++) {
        dnames = VECTOR_ELT(dnamelist, i);
        for (j = 0; j < nr; j++) {
            SET_STRING_ELT(snames, j, STRING_ELT(s, j + (i * nr)));
        }
        PROTECT(sicol = match(dnames, snames, 0));
        for (j = 0; j < nr; j++) {
            v = INTEGER(sicol)[j];
            idx = j + (i * nr);
            s_elt = STRING_ELT(s, idx);
            if (s_elt == NA_STRING) v = NA_INTEGER;
            if (!CHAR(s_elt)[0]) v = 0; /* disallow "" match */
            if (v == 0) errorcall(call, _("subscript out of bounds"));
            INTEGER(si)[idx] = v;
        }
        UNPROTECT(1);
    }
    UNPROTECT(2);
    return si;
}

static SEXP nullSubscript(int n)
{
    int i;
    SEXP indx;
    indx = allocVector(INTSXP, n);
    for (i = 0; i < n; i++)
	INTEGER(indx)[i] = i + 1;
    return indx;
}

static SEXP logicalSubscript(SEXP s, int ns, int nx, int *stretch, SEXP call)
{
<<<<<<< HEAD
    int canstretch, count, i, nmax;
    canstretch = *stretch;
    int *si = LOGICAL(s);
    unsigned *su = (unsigned *)si;
=======
    int canstretch, nmax;
    canstretch = *stretch;
    int *si = LOGICAL(s);
    R_len_t len, i, j;
    int *xi;
    SEXP x;
    int v;
>>>>>>> c74f91da

    if (!canstretch && ns > nx) {
	ECALL(call, _("(subscript) logical subscript too long"));
    }

    nmax = (ns > nx) ? ns : nx;
    *stretch = (ns > nx) ? ns : 0;

    if (ns == 0)
	return allocVector(INTSXP, 0);

<<<<<<< HEAD
    /* Count the number of TRUE or NA values in s.  Adds together all the
       values in s in a 64-bit unsigned accumulator, then adds portions of
       this sum to get the desired count.  Need to then do more if subscript
       is recycled... */

    uint64_t ucount;
    ucount = 0;
    i = 0;
    if (ns & 1) {
        ucount += su[i++];
    }
    if (ns & 2) {
        ucount += su[i++];
        ucount += su[i++];
    }
    while (i < ns) {
        ucount += su[i++];
        ucount += su[i++];
        ucount += su[i++];
        ucount += su[i++];
    }
    count = (int)(ucount >> 31) + (int)(ucount & 0x7fffffff);
    if (nmax > ns) {
        count *= nmax / ns;
        int rem = nmax % ns;
        ucount = 0;
        for (i = 0; i < rem; i++)
            ucount += su[i];
        count += (int)(ucount >> 31) + (int)(ucount & 0x7fffffff);
    }

    /* Create index vector, x, with NA or index values. */

    SEXP x = allocVector (INTSXP, count);
    int *xi = INTEGER(x);
    int j = 0;

    if (ns == nmax) {  /* Do common case quickly */
        int v;
        i = 0;
        if (ns & 1) {
            v = si[i++];
            if (v != 0)
                xi[j++] = v < 0 ? NA_INTEGER : i;
        }
        while (i < ns) {
            v = si[i++];
            if (v != 0)
                xi[j++] = v < 0 ? NA_INTEGER : i;
            v = si[i++];
            if (v != 0)
                xi[j++] = v < 0 ? NA_INTEGER : i;
        }
    }
    else {  /* The general case */
        int k = 0;
        i = 0;
        while (i < nmax) {
            int v = si[k++];
            i += 1;
            if (k == ns)
                k = 0;
            if (v != 0)
                xi[j++] = v < 0 ? NA_INTEGER : i;
        }
    }

    if (j != count) abort();
=======
    if (ns != nmax || SIZEOF_CHAR_P <= 4) {  /* small address space */

        /* TWO-PASS IMPLEMENTATION.  Avoids allocating more memory than
           necessary, hence preferred for systems with limited address space.
           Also used when short subscript is recycled for longer vector. */

        /* Count the number of TRUE or NA values in s.  Adds together all the
           values in s in a 64-bit unsigned accumulator, then adds portions of
           this sum to get the desired count.  Need to then do more if subscript
           is recycled... */
    
        unsigned *su = (unsigned *)si;
        uint64_t ucount;
        ucount = 0;
        i = 0;
        if (ns & 1) {
            ucount += su[i++];
        }
        if (ns & 2) {
            ucount += su[i++];
            ucount += su[i++];
        }
        while (i < ns) {
            ucount += su[i++];
            ucount += su[i++];
            ucount += su[i++];
            ucount += su[i++];
        }
        len = (int)(ucount >> 31) + (int)(ucount & 0x7fffffff);
        if (nmax > ns) {
            len *= nmax / ns;
            int rem = nmax % ns;
            ucount = 0;
            for (i = 0; i < rem; i++)
                ucount += su[i];
            len += (int)(ucount >> 31) + (int)(ucount & 0x7fffffff);
        }
    
        /* Create index vector, x, with NA or index values. */
    
        x = allocVector (INTSXP, len);
        xi = INTEGER(x);
        int j = 0;
    
        if (ns == nmax) {  /* Do common case quickly */
            i = 0;
            if (ns & 1) {
                if ((v = si[i++]) != 0) xi[j++] = v < 0 ? NA_INTEGER : i;
            }
            if (ns & 2) {
                if ((v = si[i++]) != 0) xi[j++] = v < 0 ? NA_INTEGER : i;
                if ((v = si[i++]) != 0) xi[j++] = v < 0 ? NA_INTEGER : i;
            }
            while (i < ns) {
                if ((v = si[i++]) != 0) xi[j++] = v < 0 ? NA_INTEGER : i;
                if ((v = si[i++]) != 0) xi[j++] = v < 0 ? NA_INTEGER : i;
                if ((v = si[i++]) != 0) xi[j++] = v < 0 ? NA_INTEGER : i;
                if ((v = si[i++]) != 0) xi[j++] = v < 0 ? NA_INTEGER : i;
            }
        }
        else {  /* The general case */
            int k = 0;
            i = 0;
            while (i < nmax) {
                v = si[k++];
                i += 1;
                if (k == ns)
                    k = 0;
                if (v != 0) xi[j++] = v < 0 ? NA_INTEGER : i;
            }
        }
    
        if (j != len) abort();
    }

    else {  /* large address space */

        /* ONE-PASS IMPLEMENTATION.  May allocate much more memory than
           necessary, but unused portions are never accessed, and on many
           systems will not be allocated physical memory.  But the allocation
           does occupy address space, hence this is more suitable when
           there's plenty of address space.  Does not handle recycling. */

        /* Initially try to store indices in a local array, xi0, of length
           LEN0.  When that's full, or when the end of s is reached, copy
           contents to an allocated INTSXP vector, to which more indices
           may be added.  Reduce the length of this vector once done to
           give the final result (or expands it and copies if we're 
           recycling). */

#       define LEN0 300  /* Must be at least 3 */

        R_len_t i, j, len, len0;
        int xi0[LEN0];
        len = ns;
        len0 = len < LEN0 ? len : LEN0;
        xi = xi0;
        j = 0;
        i = 0;

        /* Use unrolled loops. */

        if (len & 1) {
            if ((v = si[i++]) != 0) xi[j++] = v < 0 ? NA_INTEGER : i;
        }
        if (len & 2) {
            if ((v = si[i++]) != 0) xi[j++] = v < 0 ? NA_INTEGER : i;
            if ((v = si[i++]) != 0) xi[j++] = v < 0 ? NA_INTEGER : i;
        }

        if (len0 == LEN0) {
            while (i < len && j < LEN0-3) {
                if ((v = si[i++]) != 0) xi[j++] = v < 0 ? NA_INTEGER : i;
                if ((v = si[i++]) != 0) xi[j++] = v < 0 ? NA_INTEGER : i;
                if ((v = si[i++]) != 0) xi[j++] = v < 0 ? NA_INTEGER : i;
                if ((v = si[i++]) != 0) xi[j++] = v < 0 ? NA_INTEGER : i;
            }
        }

        x = allocVector (INTSXP, j + (len-i));
        xi = INTEGER(x);
        memcpy (xi, xi0, j * sizeof(int));

        while (i < len) {
            if ((v = si[i++]) != 0) xi[j++] = v < 0 ? NA_INTEGER : i;
            if ((v = si[i++]) != 0) xi[j++] = v < 0 ? NA_INTEGER : i;
            if ((v = si[i++]) != 0) xi[j++] = v < 0 ? NA_INTEGER : i;
            if ((v = si[i++]) != 0) xi[j++] = v < 0 ? NA_INTEGER : i;
        }

        if (LENGTH(x) != j)
            x = reallocVector(x,j);
    }
>>>>>>> c74f91da

    return x;
}

static SEXP negativeSubscript(SEXP s, int ns, int nx, SEXP call)
{
    SEXP indx;
    int stretch = 0;
    PROTECT(indx = allocVector(LGLSXP, nx));
    int * restrict li = LOGICAL(indx);
    int i;

    /* Set all of indx to 1 (TRUE). */

    for (i = 0; i < nx; i++) li[i] = 1;

    /* Set elements of indx corresponding to negative indexes to 0 (FALSE). */

    int * restrict si = INTEGER(s);
    for (i = 0; i < ns; i++) {
        int ix = si[i];
        if (ix != NA_INTEGER) {
            ix = -ix;
            if (ix > 0 && ix <= nx)
                li[ix-1] = 0;
        }
    }

    /* Handle as a logical subscript. */

    s = logicalSubscript(indx, nx, nx, &stretch, call);

    UNPROTECT(1);
    return s;
}

static SEXP nonnegativeSubscript(SEXP s, int ns, int nx)
{
    SEXP indx;
    int i, zct = 0;
    for (i = 0; i < ns; i++) {
        if (INTEGER(s)[i] == 0)
            zct++;
    }
    if (zct) {
        indx = allocVector(INTSXP, (ns - zct));
        for (i = 0, zct = 0; i < ns; i++)
            if (INTEGER(s)[i] != 0)
                INTEGER(indx)[zct++] = INTEGER(s)[i];
        return indx;
    }
    else
        return s;
}

static SEXP integerSubscript(SEXP s, int ns, int nx, int *stretch, SEXP call)
{
    int i, ii, min, max, canstretch;
    Rboolean isna;

    canstretch = *stretch;
    *stretch = 0;

    for (i = 0; i < ns; i++) {
        ii = INTEGER(s)[i];
        if (ii != NA_INTEGER) 
            break;
    }

    if (i==ns) /* all NA, or ns==0 */
        return s;

    isna = i>0;

    min = ii;
    max = ii;
    for (i = i+1; i < ns; i++) {
        ii = INTEGER(s)[i];
        if (ii == NA_INTEGER) 
            isna = TRUE;
        else {
            if (ii > max)  /* checked first since more common than ii < min */
                max = ii;
            else if (ii < min)
                min = ii;
        }
    }

    if (max > nx) {
        if(canstretch) *stretch = max;
        else {
            ECALL(call, _("subscript out of bounds"));
        }
    }

    if (min > 0) /* All positive (or NA) */
        return s;
    else if (min < 0) {
        if (max <= 0 && !isna) 
            return negativeSubscript(s, ns, nx, call);
        else {
            ECALL(call, _("only 0's may be mixed with negative subscripts"));
        }
    }
    else /* min == 0 */
        return nonnegativeSubscript(s, ns, nx);
}

typedef SEXP (*StringEltGetter)(SEXP x, int i);

/* This uses a couple of horrible hacks in conjunction with
 * VectorAssign (in subassign.c).  If subscripting is used for
 * assignment, it is possible to extend a vector by supplying new
 * names, and we want to give the extended vector those names, so they
 * are returned as the use.names attribute. Also, unset elements of the vector
 * of new names (places where a match was found) are indicated by
 * setting the element of the newnames vector to NULL.
*/

/* The original code (pre 2.0.0) used a ns x nx loop that was too
 * slow.  So now we hash.  Hashing is expensive on memory (up to 32nx
 * bytes) so it is only worth doing if ns * nx is large.  If nx is
 * large, then it will be too slow unless ns is very small.
 */

#define na_or_empty_string(strelt) ((strelt)==NA_STRING || CHAR((strelt))[0]==0)

static SEXP
stringSubscript(SEXP s, int ns, int nx, SEXP names,
		StringEltGetter strg, int *stretch, SEXP call)
{
    SEXP indx, indexnames;
    int i, j, k, nnames, sub, extra;
    int canstretch = *stretch;
    /* product may overflow, so check factors as well. */
    Rboolean usehashing = names == R_NilValue ? FALSE :
        ns > 1000 ? (nx > 2) : nx > 1000 ? (ns > 15) : (ns*nx > 15*nx + 2*ns);
    /* was: (ns > 1000 && nx) || (nx > 1000 && ns) || (ns * nx > 15*nx + ns) */

    PROTECT(s);
    PROTECT(names);
    indexnames = 0;
    nnames = names==R_NilValue ? 0 : nx;
    extra = nx;

    /* Process each of the subscripts. First we compare with the names
     * on the vector and then (if there is no match) with each of the
     * previous subscripts, since (if assigning) we may have already
     * added an element of that name. (If we are not assigning, any
     * nonmatch will have given an error.)
     */

    if(usehashing) {
	/* NB: this does not behave in the same way with respect to ""
	   and NA names: they will match */
	PROTECT(indx = match(names, s, 0));
	/* second pass to correct this */
	for (i = 0; i < ns; i++) {
            SEXP sbe_i = STRING_ELT(s,i);
	    if (na_or_empty_string(sbe_i))
		INTEGER(indx)[i] = 0;
        }
    } else {
        PROTECT(indx = allocVector(INTSXP, ns));
        if (nnames == 0)
            for (i = 0; i < ns; i++) 
                INTEGER(indx)[i] = 0;
        else {
            for (i = 0; i < ns; i++) {
                SEXP sbe_i = STRING_ELT(s,i);
                sub = 0;
                if (!na_or_empty_string(sbe_i)) {
                    for (j = 0; j < nnames; j++) {
                        SEXP sbe_j = strg(names,j);
                        if (!na_or_empty_string(sbe_j) && SEQL(sbe_i,sbe_j)) {
                            sub = j + 1;
                            break;
                        }
                    }
                }
                INTEGER(indx)[i] = sub;
            }
        }
    }

    if (canstretch == 0) {
        for (i = 0; i < ns; i++) {
            if (INTEGER(indx)[i] == 0)
                ECALL(call, _("subscript out of bounds"));
        }
    }
    else if (canstretch < 0) {
        for (i = 0; i < ns; i++) {
            if (INTEGER(indx)[i] == 0) {
                SEXP sbe_i = STRING_ELT(s,i);
                if (indexnames==0) { /* first non-matching index */
                    PROTECT (indexnames = allocVector(VECSXP, ns));
                    for (k = 0; k < ns; k++) 
                        if (INTEGER(indx)[k] != 0)
                            SET_VECTOR_ELT (indexnames, k, R_NilValue);
                }
                SET_VECTOR_ELT (indexnames, i, sbe_i);
                extra += 1;
                sub = extra;
                INTEGER(indx)[i] = sub;
                if (!na_or_empty_string(sbe_i)) {
                    for (j = i+1 ; j<ns ; j++) {
                        if (INTEGER(indx)[j] == 0) {
                            SEXP sbe_j = STRING_ELT(s,j);
                            if (!na_or_empty_string(sbe_j) 
                             && SEQL(sbe_i,sbe_j)) {
                                INTEGER(indx)[j] = sub;
                                SET_VECTOR_ELT (indexnames, j, sbe_i);
                            }
                        }
                    }
                }
            }
        }
    }

    /* We return the new names as the names attribute of the returned
       subscript vector. */
    if (indexnames != 0)
        setAttrib(indx, R_UseNamesSymbol, indexnames);
    if (canstretch)
        *stretch = extra==nx ? 0 : extra;

    UNPROTECT (3+(indexnames!=0));

    return indx;
}

/* Array Subscripts.
    dim is the dimension (0 to k-1)
    s is the subscript list,
    dims is the dimensions of x
    dng is a function (usually getAttrib) that obtains the dimnames
    x is the array to be subscripted.
*/

typedef SEXP AttrGetter(SEXP x, SEXP data);

static SEXP
int_arraySubscript(int dim, SEXP s, SEXP dims, AttrGetter dng,
                   StringEltGetter strg, SEXP x, SEXP call)
{
    int nd, ns, stretch = 0;
    SEXP dnames, tmp;
    ns = length(s);
    nd = INTEGER(dims)[dim];

    switch (TYPEOF(s)) {
    case NILSXP:
	return allocVector(INTSXP, 0);
    case LGLSXP:
	return logicalSubscript(s, ns, nd, &stretch, call);
    case INTSXP:
	return integerSubscript(s, ns, nd, &stretch, call);
    case REALSXP:
	PROTECT(tmp = coerceVector(s, INTSXP));
	tmp = integerSubscript(tmp, ns, nd, &stretch, call);
	UNPROTECT(1);
	return tmp;
    case STRSXP:
	dnames = dng(x, R_DimNamesSymbol);
	if (dnames == R_NilValue) {
	    ECALL(call, _("no 'dimnames' attribute for array"));
	}
	dnames = VECTOR_ELT(dnames, dim);
	return stringSubscript(s, ns, nd, dnames, strg, &stretch, call);
    case SYMSXP:
	if (s == R_MissingArg)
	    return nullSubscript(nd);
    default:
	if (call == R_NilValue)
	    error(_("invalid subscript type '%s'"), type2char(TYPEOF(s)));
	else
	    errorcall(call, _("invalid subscript type '%s'"),
		      type2char(TYPEOF(s)));
    }
    return R_NilValue;
}

/* This is used by packages arules and cba. Seems dangerous as the
   typedef is not exported */
SEXP
arraySubscript(int dim, SEXP s, SEXP dims, AttrGetter dng,
	       StringEltGetter strg, SEXP x)
{
    return int_arraySubscript(dim, s, dims, dng, strg, x, R_NilValue);
}

/* Subscript creation.  x is the object being subscripted; s is the 
   R subscript value.  

   The "stretch" argument is a pointer to an integer set by the caller as 
   follows:
  
      0   No out-of-bounds indexes allowed
      1   Out-of-bounds indexes allowed, for fetching only
     -1   Out-of-bounds indexes allowed, for storing
  
   This procedure will set *stretch to 0 if there are no out-of-bound
   indexes, and otherwise to the largest out-of-bounds index.

   The used_to_replace argument should be 1 if the subscript is used to 
   replace items and 0 if the subscript is only for extracting items.
   This is used to reduce how often the subscript vector needs to be
   duplicated.

   The value returned may have a R_UseNamesSymbol attribute containing
   new names to use.  The caller should look for this only if the subscripts
   were strings.

   The arguments x and s are protected within this function.
*/

SEXP attribute_hidden makeSubscript(SEXP x, SEXP s, int *stretch, SEXP call, 
                                    int used_to_replace)
{
    int nx, ns;
    SEXP ans, tmp;

    if (!isVector(x) && !isList(x) && !isLanguage(x)) {
	ECALL(call, _("subscripting on non-vector"));
        return R_NilValue;
    }

    nx = length(x);
    ns = length(s);

    /* Handle single positive index (real or integer), not out of bounds.
       Note that we don't have to worry about a length one subscript being
       modified in a replace operation, since even if it is,  we don't use
       it anymore after the modification.  Since it is of length one, we
       can return a vector that is in use (caller shouldn't modify it). */

    if (ns == 1) {
        if (TYPEOF(s) == INTSXP) {
            int i = INTEGER(s)[0];
            if (0 < i && i <= nx) {
                *stretch = 0;
                return s;
            }
	} else if (TYPEOF(s) == REALSXP) {
            int i, warn = 0;
            i = IntegerFromReal (REAL(s)[0], &warn);
            if (0 < i && i <= nx) {
                if (warn) CoercionWarning(warn);
                *stretch = 0;
                return ScalarIntegerMaybeConst(i);
            }
        }
    }

    PROTECT2(x,s);

    switch (TYPEOF(s)) {
    case NILSXP:
	*stretch = 0;
	ans = allocVector(INTSXP, 0);
	break;
    case LGLSXP:
	ans = logicalSubscript(s, ns, nx, stretch, call);
	break;
    case INTSXP:
	ans = integerSubscript(s, ns, nx, stretch, call);
	break;
    case REALSXP:
	PROTECT(tmp = coerceVector(s, INTSXP));
	ans = integerSubscript(tmp, ns, nx, stretch, call);
	UNPROTECT(1);
	break;
    case STRSXP: {
	SEXP names = PROTECT(getAttrib(x, R_NamesSymbol));
	ans = stringSubscript(s, ns, nx, names, (STRING_ELT), stretch, call);
        UNPROTECT(1);
        break;
    }
    case SYMSXP:
	*stretch = 0;
	if (s == R_MissingArg) {
	    ans = nullSubscript(nx);
	    break;
	}
    default:
	if (call == R_NilValue)
	    error(_("invalid subscript type '%s'"), type2char(TYPEOF(s)));
	else
	    errorcall(call, _("invalid subscript type '%s'"),
		      type2char(TYPEOF(s)));
    }

    /* If ans is being used for replacement, duplicate it if it is the same 
       as s, to avoid problems with assignments like p[p] <- ... */

    if (used_to_replace && ans == s)
        ans = duplicate(ans);

    UNPROTECT(2);
    return ans;
}<|MERGE_RESOLUTION|>--- conflicted
+++ resolved
@@ -292,12 +292,6 @@
 
 static SEXP logicalSubscript(SEXP s, int ns, int nx, int *stretch, SEXP call)
 {
-<<<<<<< HEAD
-    int canstretch, count, i, nmax;
-    canstretch = *stretch;
-    int *si = LOGICAL(s);
-    unsigned *su = (unsigned *)si;
-=======
     int canstretch, nmax;
     canstretch = *stretch;
     int *si = LOGICAL(s);
@@ -305,7 +299,6 @@
     int *xi;
     SEXP x;
     int v;
->>>>>>> c74f91da
 
     if (!canstretch && ns > nx) {
 	ECALL(call, _("(subscript) logical subscript too long"));
@@ -317,76 +310,6 @@
     if (ns == 0)
 	return allocVector(INTSXP, 0);
 
-<<<<<<< HEAD
-    /* Count the number of TRUE or NA values in s.  Adds together all the
-       values in s in a 64-bit unsigned accumulator, then adds portions of
-       this sum to get the desired count.  Need to then do more if subscript
-       is recycled... */
-
-    uint64_t ucount;
-    ucount = 0;
-    i = 0;
-    if (ns & 1) {
-        ucount += su[i++];
-    }
-    if (ns & 2) {
-        ucount += su[i++];
-        ucount += su[i++];
-    }
-    while (i < ns) {
-        ucount += su[i++];
-        ucount += su[i++];
-        ucount += su[i++];
-        ucount += su[i++];
-    }
-    count = (int)(ucount >> 31) + (int)(ucount & 0x7fffffff);
-    if (nmax > ns) {
-        count *= nmax / ns;
-        int rem = nmax % ns;
-        ucount = 0;
-        for (i = 0; i < rem; i++)
-            ucount += su[i];
-        count += (int)(ucount >> 31) + (int)(ucount & 0x7fffffff);
-    }
-
-    /* Create index vector, x, with NA or index values. */
-
-    SEXP x = allocVector (INTSXP, count);
-    int *xi = INTEGER(x);
-    int j = 0;
-
-    if (ns == nmax) {  /* Do common case quickly */
-        int v;
-        i = 0;
-        if (ns & 1) {
-            v = si[i++];
-            if (v != 0)
-                xi[j++] = v < 0 ? NA_INTEGER : i;
-        }
-        while (i < ns) {
-            v = si[i++];
-            if (v != 0)
-                xi[j++] = v < 0 ? NA_INTEGER : i;
-            v = si[i++];
-            if (v != 0)
-                xi[j++] = v < 0 ? NA_INTEGER : i;
-        }
-    }
-    else {  /* The general case */
-        int k = 0;
-        i = 0;
-        while (i < nmax) {
-            int v = si[k++];
-            i += 1;
-            if (k == ns)
-                k = 0;
-            if (v != 0)
-                xi[j++] = v < 0 ? NA_INTEGER : i;
-        }
-    }
-
-    if (j != count) abort();
-=======
     if (ns != nmax || SIZEOF_CHAR_P <= 4) {  /* small address space */
 
         /* TWO-PASS IMPLEMENTATION.  Avoids allocating more memory than
@@ -520,7 +443,6 @@
         if (LENGTH(x) != j)
             x = reallocVector(x,j);
     }
->>>>>>> c74f91da
 
     return x;
 }
