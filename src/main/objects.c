--- conflicted
+++ resolved
@@ -295,11 +295,6 @@
                     setcl = allocVector (STRSXP, nclass - i);
                     copy_string_elements (setcl, 0, klass, i, nclass-i);
                     setAttrib (setcl, R_previousSymbol, klass);
-<<<<<<< HEAD
-                    UNPROTECT(2); /*klass, method */
-                    PROTECT2(setcl,method);
-=======
->>>>>>> 4bbefcd2
                 } 
                 else
                     setcl = klass;
@@ -357,8 +352,8 @@
 
     *ans = applyMethod(newcall, sxp, matchedarg, rho, newrho, variant);
 
-    cptr->callflag = CTXT_RETURN;
-    UNPROTECT(5);
+    R_GlobalContext->callflag = CTXT_RETURN;
+    UNPROTECT(6);
     return 1;
 }
 
