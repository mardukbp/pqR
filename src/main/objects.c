/*
 *  pqR : A pretty quick version of R
 *  Copyright (C) 2013, 2014 by Radford M. Neal
 *
 *  Based on R : A Computer Language for Statistical Data Analysis
 *  Copyright (C) 1995, 1996  Robert Gentleman and Ross Ihaka
 *  Copyright (C) 2002-3	      The R Foundation
 *  Copyright (C) 1999-2007   The R Development Core Team.
 *
 *  The changes in pqR from R-2.15.0 distributed by the R Core Team are
 *  documented in the NEWS and MODS files in the top-level source directory.
 *
 *  This program is free software; you can redistribute it and/or modify
 *  it under the terms of the GNU General Public License as published by
 *  the Free Software Foundation; either version 2, or (at your option)
 *  any later version.
 *
 *  This program is distributed in the hope that it will be useful,
 *  but WITHOUT ANY WARRANTY; without even the implied warranty of
 *  MERCHANTABILITY or FITNESS FOR A PARTICULAR PURPOSE.  See the
 *  GNU General Public License for more details.
 *
 *  You should have received a copy of the GNU General Public License
 *  along with this program; if not, a copy is available at
 *  http://www.r-project.org/Licenses/
 */

/*  This module contains support for S-style generic */
/*  functions and "class" support.  Gag, barf ...  */

#ifdef HAVE_CONFIG_H
#include <config.h>
#endif

#define USE_FAST_PROTECT_MACROS
#define R_USE_SIGNALS 1
#include "Defn.h"
#include <R_ext/RS.h> /* for Calloc, Realloc and for S4 object bit */

#include <helpers/helpers-app.h>

static SEXP GetObject(RCNTXT *cptr)
{
    SEXP s, sysp, a, b, formals, funcall, tag;
    sysp = R_GlobalContext->sysparent;

    PROTECT(funcall = R_syscall(0, cptr));

    if ( TYPEOF(CAR(funcall)) == SYMSXP )
	PROTECT(b = findFun(CAR(funcall), sysp));
    else
	PROTECT(b = eval(CAR(funcall), sysp));
    /**** use R_sysfunction here instead */
    if (TYPEOF(b) != CLOSXP) error(_("generic 'function' is not a function"));
    formals = FORMALS(b);

    tag = TAG(formals);
    a = cptr->promargs;

    if (tag == R_NilValue || tag == R_DotsSymbol)
        s = CAR(a);
    else {

        SEXP exact, partial, partial2;
        exact = partial = partial2 = NULL;  /* Not R_NilValue! */

	for (b = a; b != R_NilValue ; b = CDR(b)) {
	    if (TAG(b) != R_NilValue) {
                int m = ep_match_exprs(tag,TAG(b));
                if (m != 0) {
                    if (m > 0) { 
                        if (exact != NULL)
                            error (_("formal argument \"%s\" matched by multiple actual arguments"), 
                                   tag);
                        exact = CAR(b);
                    }
                    else {
                        if (partial == NULL)
                            partial = CAR(b);
                        else
                            partial2 = CAR(b);
                    }
                }
            }
        }

        if (exact != NULL)
            s = exact;
        else if (partial != NULL) {
            if (partial2 != NULL)
                error (_("formal argument \"%s\" matched by multiple actual arguments"), 
                       tag);
            s = partial;
        }
        else { /* no exact or partial match - use first untagged argument */
            for (b = a; b != R_NilValue; b = CDR(b))
                if (TAG(b) == R_NilValue) {
                    s = CAR(b);
                    break;
                }
            if (b == R_NilValue) /* no untagged argument */
                s = CAR(a);
                /* had once been the following?
                      error("failed to match argument for dispatch"); */
        }
    }

    UNPROTECT(2);
    if (TYPEOF(s) == PROMSXP) {
	if (PRVALUE_PENDING_OK(s) == R_UnboundValue)
	    s = evalv (s, R_BaseEnv, VARIANT_PENDING_OK);
	else
	    s = PRVALUE_PENDING_OK(s);
    }
    return(s);
}

static SEXP applyMethod (SEXP call, SEXP op, SEXP args, SEXP rho, SEXP newrho,
                         int variant)
{
    SEXP ans;
    if (TYPEOF(op) == SPECIALSXP) {
	int save = R_PPStackTop;
	const void *vmax = VMAXGET();
	R_Visible = TRUE;
	ans = CALL_PRIMFUN(call, op, args, rho, variant);
        int flag = PRIMPRINT(op);
        if (flag == 0) R_Visible = TRUE;
        else if (flag == 1) R_Visible = FALSE;
	check_stack_balance(op, save);
	VMAXSET(vmax);
    }
    /* In other places we add a context to builtins when profiling,
       but we have not bothered here (as there seem to be no primitives
       used as methods, and this would have to be a primitive to be
       found).
     */
    else if (TYPEOF(op) == BUILTINSXP) {
	int save = R_PPStackTop;
	const void *vmax = VMAXGET();
	PROTECT(args = evalList(args, rho, call));
	R_Visible = TRUE;
	ans = CALL_PRIMFUN(call, op, args, rho, variant);
        int flag = PRIMPRINT(op);
        if (flag == 0) R_Visible = TRUE;
        else if (flag == 1) R_Visible = FALSE;
	UNPROTECT(1);
	check_stack_balance(op, save);
	VMAXSET(vmax);
    }
    else if (TYPEOF(op) == CLOSXP) {
	ans = applyClosure_v(call, op, args, rho, newrho, variant);
    }
    else
	ans = R_NilValue;  /* for -Wall */
    return ans;
}


/* "newintoold" -  a destructive matching of arguments; */
/* newargs comes first; any element of oldargs with */
/* a name that matches a named newarg is deleted; the */
/* two resulting lists are appended and returned. */
/* S claims to do this (white book) but doesn't seem to. */

static SEXP newintoold(SEXP _new, SEXP old)
{
    if (_new == R_NilValue) return R_NilValue;
    SETCDR(_new, newintoold(CDR(_new),old));
    while (old != R_NilValue) {
	if (TAG(old) != R_NilValue && TAG(old) == TAG(_new)) {
	    SETCAR(old, CAR(_new));
	    return CDR(_new);
	}
	old = CDR(old);
    }
    return _new;
}

static SEXP matchmethargs(SEXP oldargs, SEXP newargs)
{
    newargs = newintoold(newargs, oldargs);
    return listAppend(oldargs, newargs);
}

#ifdef S3_for_S4_warn /* not currently used */
static SEXP s_check_S3_for_S4 = 0;
void R_warn_S3_for_S4(SEXP method) {
  SEXP call;
  if(!s_check_S3_for_S4)
    s_check_S3_for_S4 = install(".checkS3forS4");
  PROTECT(call = lang2(s_check_S3_for_S4, method));
  eval(call, R_MethodsNamespace);
  UNPROTECT(1);
}
#endif

/*  usemethod  -  calling functions need to evaluate the object
 *  (== 2nd argument).	They also need to ensure that the
 *  argument list is set up in the correct manner.
 *
 *    1. find the context for the calling function (i.e. the generic)
 *	 this gives us the unevaluated arguments for the original call
 *
 *    2. create an environment for evaluating the method and insert
 *	 a handful of variables (.Generic, .Class and .Method) into
 *	 that environment. Also copy any variables in the env of the
 *	 generic that are not formal (or actual) arguments.
 *
 *    3. fix up the argument list; it should be the arguments to the
 *	 generic matched to the formals of the method to be invoked */

SEXP R_LookupMethod(SEXP method, SEXP rho, SEXP callrho, SEXP defrho)
{
    SEXP val;

    if (TYPEOF(callrho) == NILSXP) {
	error(_("use of NULL environment is defunct"));
	callrho = R_BaseEnv;
    } else
	if (TYPEOF(callrho) != ENVSXP)
	    error(_("bad generic call environment"));
    if (TYPEOF(defrho) == NILSXP) {
	    error(_("use of NULL environment is defunct"));
	    defrho = R_BaseEnv;
    } else
	if (TYPEOF(defrho) != ENVSXP)
	    error(_("bad generic definition environment"));
    if (defrho == R_BaseEnv)
	defrho = R_BaseNamespace;

    /* This evaluates promises */
    val = findFunMethod (method, callrho);
    if (isFunction(val))
	return val;
    else {
	/* We assume here that no one registered a non-function */
	SEXP table = findVarInFrame3 (defrho, R_S3MethodsTable, TRUE);
	if (TYPEOF(table) == PROMSXP) table = eval(table, R_BaseEnv);
	if (TYPEOF(table) == ENVSXP) {
	    val = findVarInFrame3(table, method, TRUE);
	    if (TYPEOF(val) == PROMSXP) val = eval(val, rho);
	    if (val != R_UnboundValue) return val;
	}
	return R_UnboundValue;
    }
}

#ifdef UNUSED
static int match_to_obj(SEXP arg, SEXP obj) {
  return (arg == obj) ||
    (TYPEOF(arg) == PROMSXP && PRVALUE(arg) == obj);
}
#endif

/* look up the class name in the methods package table of S3 classes
   which should be explicitly converted when an S3 method is applied
   to an object from an S4 subclass.
*/
int isBasicClass(const char *ss) {
    static SEXP s_S3table = 0;
    if(!s_S3table) {
      s_S3table = findVarInFrame3(R_MethodsNamespace, install(".S3MethodsClasses"), TRUE);
      if(s_S3table == R_UnboundValue)
	error(_("No .S3MethodsClass table, can't use S4 objects with S3 methods (methods package not attached?)"));
	if (TYPEOF(s_S3table) == PROMSXP)  /* findVar... ignores lazy data */
	    s_S3table = eval(s_S3table, R_MethodsNamespace);
    }
    if(s_S3table == R_UnboundValue)
      return FALSE; /* too screwed up to do conversions */
    return findVarInFrame3(s_S3table, install(ss), FALSE) != R_UnboundValue;
}



int usemethod(const char *generic, SEXP obj, SEXP call, SEXP args,
	      SEXP rho, SEXP callrho, SEXP defrho, int variant, SEXP *ans)
{
    SEXP klass, method, sxp, setcl, s, op;
    int i, j, nclass;
    RCNTXT *cptr;
    char buf[512];

    /* Get the context which UseMethod was called from. */

    cptr = R_GlobalContext;
    if ( !(cptr->callflag & CTXT_FUNCTION) || cptr->cloenv != rho)
	error(_("'UseMethod' used in an inappropriate fashion"));

    op = CAR(cptr->call);
    switch (TYPEOF(op)) {
    case SYMSXP:
	PROTECT(op = findFun(op, cptr->sysparent));
	break;
    case LANGSXP:
	PROTECT(op = eval(op, cptr->sysparent));
	break;
    case CLOSXP:
    case BUILTINSXP:
    case SPECIALSXP:
	PROTECT(op);
	break;
    default:
	error(_("Invalid generic function in 'usemethod'"));
    }

    PROTECT(klass = R_data_class2(obj));

    nclass = length(klass);
    for (i = 0; i < nclass; i++) {
        const char *ss = translateChar(STRING_ELT(klass, i));
        if (!copy_3_strings (buf, sizeof buf, generic, ".", ss))
	    error(_("class name too long in '%s'"), generic);
	method = install(buf);
	sxp = R_LookupMethod(method, rho, callrho, defrho);
	if (isFunction(sxp)) {
	    if(method == R_sort_list && CLOENV(sxp) == R_BaseNamespace)
		continue; /* kludge because sort.list is not a method */
            PROTECT(method);
	    if (i > 0) {
	        int ii;
		setcl = allocVector (STRSXP, nclass - i);
                copy_string_elements (setcl, 0, klass, i, nclass-i);
		setAttrib (setcl, R_previousSymbol, klass);
		UNPROTECT(1); /* klass */
                PROTECT(setcl);
	    } 
            else
		setcl = klass; /* protected */
            goto found;
	}
    }

    if (!copy_2_strings (buf, sizeof buf, generic, ".default"))
	error(_("class name too long in '%s'"), generic);
    method = install(buf);
    sxp = R_LookupMethod(method, rho, callrho, defrho);
    if (isFunction(sxp)) {
        PROTECT(method);
        setcl = R_NilValue;
        goto found;
    }

    UNPROTECT(2);
    cptr->callflag = CTXT_RETURN;
    return 0;

found: ;

    SEXP newrho, matchedarg, newcall;

    /* Create a new environment without any */
    /* of the formals to the generic in it. */

    PROTECT(newrho = allocSExp(ENVSXP));

    if (TYPEOF(op) == CLOSXP) {
        SEXP formals, t;
	formals = FORMALS(op);
	for (s = FRAME(cptr->cloenv); s != R_NilValue; s = CDR(s)) {
	    for (t = formals; t != R_NilValue && TAG(t) != TAG(s); t = CDR(t)) ;
	    if (t == R_NilValue) 
                defineVar (TAG(s), CAR(s), newrho);
	}
    }

    PROTECT(matchedarg = cptr->promargs);
    PROTECT(newcall = duplicate(cptr->call));

    if (RDEBUG(op) || RSTEP(op)) SET_RSTEP(sxp, 1);
    defineVar(R_dot_Class, setcl, newrho);
    defineVar(R_dot_Generic, mkString(generic), newrho);
    defineVar(R_dot_Method, ScalarString(PRINTNAME(method)), newrho);
    defineVar(R_dot_GenericCallEnv, callrho, newrho);
    defineVar(R_dot_GenericDefEnv, defrho, newrho);
    SETCAR(newcall, method);
    R_GlobalContext->callflag = CTXT_GENERIC;

    *ans = applyMethod(newcall, sxp, matchedarg, rho, newrho, variant);

    R_GlobalContext->callflag = CTXT_RETURN;
    UNPROTECT(6);
    return 1;
}

/* Note: "do_usemethod" is not the only entry point to
   "usemethod". Things like [ and [[ call usemethod directly,
   hence do_usemethod should just be an interface to usemethod.
*/

/* This is a primitive SPECIALSXP */
static SEXP do_usemethod (SEXP call, SEXP op, SEXP args, SEXP env,
                                    int variant)
{
    SEXP ans, generic = R_NilValue /* -Wall */, obj, val;
    SEXP callenv, defenv;
    SEXP argList;
    RCNTXT *cptr;
    static char *ap[2] = { "generic", "object" };

    PROTECT(argList =  matchArgs(R_NilValue, ap, 2, args, call));
    if (CAR(argList) == R_MissingArg)
	errorcall(call, _("there must be a 'generic' argument"));
    else
	PROTECT(generic = eval(CAR(argList), env));
    if(!isString(generic) || LENGTH(generic) != 1)
	errorcall(call, _("'generic' argument must be a character string"));


    /* get environments needed for dispatching.
       callenv = environment from which the generic was called
       defenv = environment where the generic was defined */
    cptr = R_GlobalContext;
    if ( !(cptr->callflag & CTXT_FUNCTION) || cptr->cloenv != env)
	errorcall(call, _("'UseMethod' used in an inappropriate fashion"));
    callenv = cptr->sysparent;
    /* We need to find the generic to find out where it is defined.
       This is set up to avoid getting caught by things like

	mycoef <- function(x)
       {
	   mycoef <- function(x) stop("not this one")
	   UseMethod("mycoef")
       }

	The generic need not be a closure (Henrik Bengtsson writes
	UseMethod("$"), although only functions are documented.)
    */

    SEXP generic_name = STRING_ELT(generic, 0);

    if (CHAR(generic_name)[0] == 0)
	errorcall(call, _("first argument must be a generic name"));

<<<<<<< HEAD
    char *generic_trans = translateChar(generic_name);
=======
    const char *generic_trans = translateChar(generic_name);
>>>>>>> 5ddefa7a
    SEXP generic_symbol = install(generic_trans);

    val = findFunMethod (generic_symbol, ENCLOS(env)); /* evaluates promises */

    defenv = TYPEOF(val) == CLOSXP ? CLOENV(val) : R_BaseNamespace;

    if (CADR(argList) != R_MissingArg)
	PROTECT(obj = eval(CADR(argList), env));
    else {
	cptr = R_GlobalContext;
	while (cptr != NULL) {
	    if ( (cptr->callflag & CTXT_FUNCTION) && cptr->cloenv == env)
		break;
	    cptr = cptr->nextcontext;
	}
	if (cptr == NULL)
	    errorcall(call, _("'UseMethod' called from outside a closure"));
	PROTECT(obj = GetObject(cptr));
    }

    if (usemethod(generic_trans, obj, call, CDR(args),
		  env, callenv, defenv, variant, &ans) == 1) {
	UNPROTECT(2); /* obj, argList */
	PROTECT(ans);
	findcontext(CTXT_RETURN, env, ans); /* does not return */
    }
    else {  /* SHOULD FIX THIS TO PROTECT AGAINST BUFFER OVERFLOW */
	SEXP klass;
	int nclass;
	char cl[1000];
	PROTECT(klass = R_data_class2(obj));
	nclass = length(klass);
	if (nclass == 1)
	    strcpy(cl, translateChar(STRING_ELT(klass, 0)));
	else {
	    int i;
	    strcpy(cl, "c('");
	    for (i = 0; i < nclass; i++) {
		if (i > 0) strcat(cl, "', '");
		strcat(cl, translateChar(STRING_ELT(klass, i)));
	    }
	    strcat(cl, "')");
	}
	errorcall(call,
        _("no applicable method for '%s' applied to an object of class \"%s\""),
           generic_trans, cl);
    }
    /* Not reached */
    return R_NilValue;
}

/*
   fixcall: fixes up the call when arguments to the function may
   have changed; for now we only worry about tagged args, appending
   them if they are not already there
*/

static SEXP fixcall(SEXP call, SEXP args)
{
    SEXP s, t;
    int found;

    for(t = args; t != R_NilValue; t = CDR(t)) {
	if(TAG(t) != R_NilValue) {
		found = 0;
		for(s = call; CDR(s) != R_NilValue; s = CDR(s))
		    if(TAG(CDR(s)) == TAG(t)) found = 1;
		if( !found ) {
			SETCDR(s, allocList(1));
			SET_TAG(CDR(s), TAG(t));
			SETCAR(CDR(s), duplicate(CAR(t)));
		}
	}
    }
    return call;
}

/* If NextMethod has any arguments the first must be the generic */
/* the second the object and any remaining are matched with the */
/* formals of the chosen method. */

#define ARGUSED(x) LEVELS(x)

/* This is a special .Internal */
static SEXP do_nextmethod (SEXP call, SEXP op, SEXP args, SEXP env,
                                     int variant)
{
    char buf[512], b[512], bb[512], tbuf[10];
    const char *sb, *sg, *sk;
    SEXP ans, s, t, klass, method, matchedarg, generic, nextfun;
    SEXP sysp, m, formals, actuals, tmp, newcall;
    SEXP a, group, basename;
    SEXP callenv, defenv;
    RCNTXT *cptr;
    int i, j;
    int len_klass;

    cptr = R_GlobalContext;
    cptr->callflag = CTXT_GENERIC;

    /* get the env NextMethod was called from */
    sysp = R_GlobalContext->sysparent;
    while (cptr != NULL) {
	if (cptr->callflag & CTXT_FUNCTION && cptr->cloenv == sysp) break;
	cptr = cptr->nextcontext;
    }
    if (cptr == NULL)
	error(_("'NextMethod' called from outside a function"));

    PROTECT(newcall = duplicate(cptr->call));

    /* eg get("print.ts")(1) */
    if (TYPEOF(CAR(cptr->call)) == LANGSXP)
       error(_("'NextMethod' called from an anonymous function"));

    /* Find dispatching environments. Promises shouldn't occur, but
       check to be on the safe side.  If the variables are not in the
       environment (the method was called outside a method dispatch)
       then chose reasonable defaults. */
    callenv = findVarInFrame3(R_GlobalContext->sysparent,
			      R_dot_GenericCallEnv, TRUE);
    if (TYPEOF(callenv) == PROMSXP)
	callenv = eval(callenv, R_BaseEnv);
    else if (callenv == R_UnboundValue)
	    callenv = env;
    defenv = findVarInFrame3(R_GlobalContext->sysparent,
			     R_dot_GenericDefEnv, TRUE);
    if (TYPEOF(defenv) == PROMSXP) defenv = eval(defenv, R_BaseEnv);
    else if (defenv == R_UnboundValue) defenv = R_GlobalEnv;

    /* set up the arglist */
    if (TYPEOF(CAR(cptr->call)) == CLOSXP)
	// e.g., in do.call(function(x) NextMethod('foo'),list())
	s = CAR(cptr->call);
    else
	s = R_LookupMethod(CAR(cptr->call), env, callenv, defenv);
    if (TYPEOF(s) == SYMSXP && s == R_UnboundValue)
	error(_("no calling generic was found: was a method called directly?"));
    if (TYPEOF(s) != CLOSXP){ /* R_LookupMethod looked for a function */
	errorcall(R_NilValue,
		  _("'function' is not a function, but of type %d"),
		  TYPEOF(s));
    }

    /* Get formals and actuals; matchArgs attaches the names of the formals to
       the actuals.  Then expand any ... that occurs. */
    formals = FORMALS(s);
    PROTECT(actuals = matchArgs(formals, NULL, 0, cptr->promargs, call));

    i = 0;
    for(t = actuals; t != R_NilValue; t = CDR(t)) {
	if(TAG(t) == R_DotsSymbol) {
            i = length(CAR(t)); 
            break;
        }
    }
    if(i) {   /* we need to expand out the dots */
	PROTECT(t = allocList(i+length(actuals)-1));
	for(s = actuals, m = t; s != R_NilValue; s = CDR(s)) {
	    if(TYPEOF(CAR(s)) == DOTSXP && i!=0) {
		for(i = 1, a = CAR(s); a != R_NilValue;
		    a = CDR(a), i++, m = CDR(m)) {
		    sprintf(tbuf, "..%d", i);
		    SET_TAG(m, mkSYMSXP(mkChar(tbuf), R_UnboundValue));
		    SETCAR(m, CAR(a));
		}
                i = 0; /* precaution just in case there are multiple ... args */
	    } else {
		SET_TAG(m, TAG(s));
		SETCAR(m, CAR(s));
		m = CDR(m);
	    }
	}
	UNPROTECT(1);
	actuals = t;
    }
    PROTECT(actuals);


    /* we can't duplicate because it would force the promises */
    /* so we do our own duplication of the promargs */

    PROTECT(matchedarg = allocList(length(cptr->promargs)));
    for (t = matchedarg, s = cptr->promargs; t != R_NilValue;
	 s = CDR(s), t = CDR(t)) {
	SETCAR(t, CAR(s));
	SET_TAG(t, TAG(s));
    }
    for (t = matchedarg; t != R_NilValue; t = CDR(t)) {
	for (m = actuals; m != R_NilValue; m = CDR(m))
	    if (CAR(m) == CAR(t))  {
		if (CAR(m) == R_MissingArg) {
		    tmp = findVarInFrame3(cptr->cloenv, TAG(m), TRUE);
		    if (tmp == R_MissingArg) break;
		}
		SETCAR(t, mkPROMISE(TAG(m), cptr->cloenv));
		break;
	   }
    }
    /*
      Now see if there were any other arguments passed in
      Currently we seem to only allow named args to change
      or to be added, this is at variance with p. 470 of the
      White Book
    */

    s = CADDR(args); /* this is ... and we need to see if it's bound */
    if (s == R_DotsSymbol) {
	t = findVarInFrame3(env, s, TRUE);
	if (t != R_NilValue && t != R_MissingArg) {
	    SET_TYPEOF(t, LISTSXP); /* a safe mutation */
	    s = matchmethargs(matchedarg, t);
	    UNPROTECT(1);
	    PROTECT(matchedarg = s);
	    newcall = fixcall(newcall, matchedarg);
	}
    }
    else
	error(_("wrong argument ..."));

    /*
      .Class is used to determine the next method; if it doesn't
      exist the first argument to the current method is used
      the second argument to NextMethod is another option but
      isn't currently used).
    */
    klass = findVarInFrame3(R_GlobalContext->sysparent,
			    R_dot_Class, TRUE);

    if (klass == R_UnboundValue) {
	s = GetObject(cptr);
	if (!isObject(s)) error(_("object not specified"));
	klass = getAttrib(s, R_ClassSymbol);
    }
    len_klass = length(klass);

    /* the generic comes from either the sysparent or it's named */
    generic = findVarInFrame3(R_GlobalContext->sysparent,
			      R_dot_Generic, TRUE);
    if (generic == R_UnboundValue)
	generic = eval(CAR(args), env);
    if( generic == R_NilValue )
	error(_("generic function not specified"));
    PROTECT(generic);

    if (!isString(generic) || LENGTH(generic) != 1)
	error(_("invalid generic argument to NextMethod"));

    if (CHAR(STRING_ELT(generic, 0))[0] == '\0')
	error(_("generic function not specified"));

    /* determine whether we are in a Group dispatch */

    group = findVarInFrame3(R_GlobalContext->sysparent,
			    R_dot_Group, TRUE);
    if (group == R_UnboundValue) PROTECT(group = mkString(""));
    else PROTECT(group);

    if (!isString(group) || LENGTH(group) != 1)
	error(_("invalid 'group' argument found in NextMethod"));

    /* determine the root: either the group or the generic will be it */

    if (CHAR(STRING_ELT(group, 0))[0] == '\0') basename = generic;
    else basename = group;

    nextfun = R_NilValue;

    /*
       Find the method currently being invoked and jump over the current call
       If t is R_UnboundValue then we called the current method directly
    */

    method = findVarInFrame3(R_GlobalContext->sysparent,
			     R_dot_Method, TRUE);
    if( method != R_UnboundValue) {
	const char *ss;
	if( !isString(method) )
	    error(_("wrong value for .Method"));
	for(i = 0; i < LENGTH(method); i++) {
	    ss = translateChar(STRING_ELT(method, i));
            if (!copy_1_string (b, sizeof b, ss))
		error(_("method name too long in '%s'"), ss);
	    if(*b!=0) break;
	}
	/* for binary operators check that the second argument's method
	   is the same or absent */
	for(j = i; j < LENGTH(method); j++){
	    const char *ss = translateChar(STRING_ELT(method, j));
            if (!copy_1_string (bb, sizeof bb, ss))
		error(_("method name too long in '%s'"), ss);
	    if (*bb!=0 && strcmp(b,bb))
	        warning(_("Incompatible methods ignored"));
	}
    }
    else {
        if (!copy_1_string (b, sizeof b, CHAR(PRINTNAME(CAR(cptr->call)))))
	   error(_("call name too long in '%s'"),
		 CHAR(PRINTNAME(CAR(cptr->call))));
    }

    sb = translateChar(STRING_ELT(basename, 0));
    for (j = 0; j < len_klass; j++) {
	sk = translateChar(STRING_ELT(klass, j));
        if (!copy_3_strings (buf, sizeof buf, sb, ".", sk))
	    error(_("class name too long in '%s'"), sb);
	if (!strcmp(buf, b)) break;
    }

    if (!strcmp(buf, b)) /* we found a match and start from there */
      j++;
    else
      j = 0;  /*no match so start with the first element of .Class */

    /* we need the value of i on exit from the for loop to figure out
	   how many classes to drop. */

    sg = translateChar(STRING_ELT(generic, 0));
    for (i = j ; i < len_klass; i++) {
	sk = translateChar(STRING_ELT(klass, i));
        if (!copy_3_strings (buf, sizeof buf, sg, ".", sk))
	    error(_("class name too long in '%s'"), sg);
	nextfun = R_LookupMethod(install(buf), env, callenv, defenv);
	if (isFunction(nextfun)) break;
	if (group != R_UnboundValue) {
	    /* if not Generic.foo, look for Group.foo */
            if (!copy_3_strings (buf, sizeof buf, sb, ".", sk))
		error(_("class name too long in '%s'"), sb);
	    nextfun = R_LookupMethod(install(buf), env, callenv, defenv);
	    if(isFunction(nextfun))
		break;
	}
	if (isFunction(nextfun))
	    break;
    }
    if (!isFunction(nextfun)) {
        if (!copy_2_strings (buf, sizeof buf, sg, ".default"))
            error(_("class name too long in '%s'"), sg);
	nextfun = R_LookupMethod(install(buf), env, callenv, defenv);
	/* If there is no default method, try the generic itself,
	   provided it is primitive or a wrapper for a .Internal
	   function of the same name.
	 */
	if (!isFunction(nextfun)) {
	    t = install(sg);
	    nextfun = findVar(t, env);
	    if (TYPEOF(nextfun) == PROMSXP)
		nextfun = eval(nextfun, env);
	    if (!isFunction(nextfun))
		error(_("no method to invoke"));
	    if (TYPEOF(nextfun) == CLOSXP) {
		if (INTERNAL(t) != R_NilValue)
		    nextfun = INTERNAL(t);
		else
		    error(_("no method to invoke"));
	    }
	}
    }
    PROTECT(s = allocVector(STRSXP, len_klass - i));
    PROTECT(klass = duplicate(klass));
    PROTECT(m = allocSExp(ENVSXP));
    for (j = 0; j < LENGTH(s); j++)
	SET_STRING_ELT(s, j, duplicate(STRING_ELT(klass, i++)));
    setAttrib(s, install("previous"), klass);
    defineVar(R_dot_Class, s, m);
    /* It is possible that if a method was called directly that
	'method' is unset */
    if (method != R_UnboundValue) {
	/* for Ops we need `method' to be a vector */
	PROTECT(method = duplicate(method));
        int len_method = length(method);
	for(j = 0; j < len_method; j++) {
	    if (CHAR(STRING_ELT(method,j))[0] != 0) /* not empty string */
		SET_STRING_ELT(method, j,  mkChar(buf));
	}
    } else
	PROTECT(method = mkString(buf));
    defineVar(R_dot_Method, method, m);
    defineVar(R_dot_GenericCallEnv, callenv, m);
    defineVar(R_dot_GenericDefEnv, defenv, m);

    method = install(buf);

    defineVar(R_dot_Generic, generic, m);

    defineVar(R_dot_Group, group, m);

    SETCAR(newcall, method);
    ans = applyMethod(newcall, nextfun, matchedarg, env, m, variant);
    UNPROTECT(10);
    return(ans);
}

/* primitive */
static SEXP do_unclass(SEXP call, SEXP op, SEXP args, SEXP env)
{
    checkArity(op, args);
    check1arg_x (args, call);

    switch(TYPEOF(CAR(args))) {
    case ENVSXP:
	errorcall(call, _("cannot unclass an environment"));
	break;
    case EXTPTRSXP:
	errorcall(call, _("cannot unclass an external pointer"));
	break;
    default:
	break;
    }
    if (isObject(CAR(args))) {
	SETCAR(args, duplicate(CAR(args)));
	setAttrib(CAR(args), R_ClassSymbol, R_NilValue);
    }
    return CAR(args);
}



/* NOTE: Fast  inherits(x, what)    in ../include/Rinlinedfuns.h
 * ----        ----------------- */
/** C API for  R  inherits(x, what, which)
 *
 * @param x any R object
 * @param what character vector
 * @param which logical: "want vector result" ?
 *
 * @return if which is false, logical TRUE or FALSE
 *	   if which is true, integer vector of length(what) ..
 */
SEXP inherits3(SEXP x, SEXP what, SEXP which)
{
    SEXP klass, rval = R_NilValue /* -Wall */;
    if(IS_S4_OBJECT(x))
	PROTECT(klass = R_data_class2(x));
    else
	PROTECT(klass = R_data_class(x, FALSE));
    int nclass = length(klass);

    if(!isString(what))
	error(_("'what' must be a character vector"));
    int j, nwhat = length(what);

    if( !isLogical(which) || (length(which) != 1) )
	error(_("'which' must be a length 1 logical vector"));
    int isvec = asLogical(which);

#ifdef _be_too_picky_
    if(IS_S4_OBJECT(x) && nwhat == 1 && !isvec &&
       !isNull(R_getClassDef(translateChar(STRING_ELT(what, 0)))))
	warning(_("use 'is()' instead of 'inherits()' on S4 objects"));
#endif

    if(isvec)
	PROTECT(rval = allocVector(INTSXP, nwhat));

    for(j = 0; j < nwhat; j++) {
	const char *ss = translateChar(STRING_ELT(what, j)); int i;
	if(isvec)
	    INTEGER(rval)[j] = 0;
	for(i = 0; i < nclass; i++) {
	    if(!strcmp(translateChar(STRING_ELT(klass, i)), ss)) {
		if(isvec)
		    INTEGER(rval)[j] = i+1;
		else {
		    UNPROTECT(1);
		    return mkTrue();
		}
		break;
	    }
	}
    }
    if(!isvec) {
    	UNPROTECT(1);
	return mkFalse();
    }
    UNPROTECT(2);
    return rval;
}

static SEXP do_inherits(SEXP call, SEXP op, SEXP args, SEXP env)
{
    checkArity(op, args);

    SEXP x = CAR(args);
    SEXP what = CADR(args);
    SEXP which = CADDR(args);

    WAIT_UNTIL_COMPUTED(what);
    WAIT_UNTIL_COMPUTED(which);

    return inherits3(x,what,which);
}


/**
 * Return the 0-based index of an is() match in a vector of class-name
 * strings terminated by an empty string.  Returns -1 for no match.
 *
 * @param x  an R object, about which we want is(x, .) information.
 * @param valid vector of possible matches terminated by an empty string.
 * @param rho  the environment in which the class definitions exist.
 *
 * @return index of match or -1 for no match
 */
int R_check_class_and_super(SEXP x, const char **valid, SEXP rho)
{
    int ans;
    SEXP cl = getAttrib(x, R_ClassSymbol);
    const char *class = CHAR(asChar(cl));
    for (ans = 0; ; ans++) {
	if (valid[ans][0]==0) /* empty string */
	    break;
	if (strcmp(class, valid[ans])==0) return ans;
    }
    /* if not found directly, now search the non-virtual super classes :*/
    if(IS_S4_OBJECT(x)) {
	/* now try the superclasses, i.e.,  try   is(x, "....");  superCl :=
	   .selectSuperClasses(getClass("....")@contains, dropVirtual=TRUE)  */
	SEXP classExts, superCl, _call;
	static SEXP s_contains = NULL, s_selectSuperCl = NULL;
	int i;
	if(!s_contains) {
	    s_contains      = install("contains");
	    s_selectSuperCl = install(".selectSuperClasses");
	}

	PROTECT(classExts = R_do_slot(R_getClassDef(class), s_contains));
	PROTECT(_call = lang3(s_selectSuperCl, classExts,
			      /* dropVirtual = */ ScalarLogical(1)));
	superCl = eval(_call, rho);
	UNPROTECT(2);
	PROTECT(superCl);
        if (isString(superCl))
            for(i=0; i < LENGTH(superCl); i++) {
                const char *s_class = CHAR(STRING_ELT(superCl, i));
                for (ans = 0; ; ans++) {
                    if (valid[ans][0]==0) /* empty string */
                        break;
                    if (strcmp(s_class, valid[ans])==0) {
                        UNPROTECT(1);
                        return ans;
                    }
                }
            }
	UNPROTECT(1);
    }
    return -1;
}


/**
 * Return the 0-based index of an is() match in a vector of class-name
 * strings terminated by an empty string.  Returns -1 for no match.
 * Strives to find the correct environment() for is(), using .classEnv()
 * (from \pkg{methods}).
 *
 * @param x  an R object, about which we want is(x, .) information.
 * @param valid vector of possible matches terminated by an empty string.
 *
 * @return index of match or -1 for no match
 */
int R_check_class_etc(SEXP x, const char **valid)
{
    static SEXP meth_classEnv = NULL;
    SEXP cl = getAttrib(x, R_ClassSymbol), rho = R_GlobalEnv, pkg;
    if(!meth_classEnv)
	meth_classEnv = install(".classEnv");

    pkg = getAttrib(cl, R_PackageSymbol); /* ==R== packageSlot(class(x)) */
    if(!isNull(pkg)) { /* find  rho := correct class Environment */
	SEXP clEnvCall;
	// FIXME: fails if 'methods' is not attached.
	PROTECT(clEnvCall = lang2(meth_classEnv, cl));
	rho = eval(clEnvCall, R_GlobalEnv);
	UNPROTECT(1);
	if(!isEnvironment(rho))
	    error(_("could not find correct environment; please report!"));
    }
    return R_check_class_and_super(x, valid, rho);
}

/*
   ==============================================================

     code from here on down is support for the methods package

   ==============================================================
*/

/* standardGeneric:  uses a pointer to R_standardGeneric, to be
   initialized when the methods package is attached.  When and if the
   methods code is automatically included, the pointer will not be
   needed

*/
static R_stdGen_ptr_t R_standardGeneric_ptr = 0;
static SEXP dispatchNonGeneric(SEXP name, SEXP env, SEXP fdef);
#define NOT_METHODS_DISPATCH_PTR(ptr) (ptr == 0 || ptr == dispatchNonGeneric)

R_stdGen_ptr_t R_get_standardGeneric_ptr(void)
{
    return R_standardGeneric_ptr;
}

R_stdGen_ptr_t R_set_standardGeneric_ptr(R_stdGen_ptr_t val, SEXP envir)
{
    R_stdGen_ptr_t old = R_standardGeneric_ptr;
    R_standardGeneric_ptr = val;
    if(envir && !isNull(envir))
	R_MethodsNamespace = envir;
    /* just in case ... */
    if(!R_MethodsNamespace)
	R_MethodsNamespace = R_GlobalEnv;
    return old;
}

SEXP R_isMethodsDispatchOn(SEXP onOff) {
    SEXP value = allocVector(LGLSXP, 1);
    Rboolean onOffValue;
    R_stdGen_ptr_t old = R_get_standardGeneric_ptr();
    LOGICAL(value)[0] = !NOT_METHODS_DISPATCH_PTR(old);
    if(length(onOff) > 0) {
	    onOffValue = asLogical(onOff);
	    if(onOffValue == FALSE)
		    R_set_standardGeneric_ptr(0, 0);
	    else if(NOT_METHODS_DISPATCH_PTR(old)) {
		    SEXP call;
		    PROTECT(call = allocList(2));
		    SETCAR(call, install("initMethodsDispatch"));
		    eval(call, R_GlobalEnv); /* only works with
						methods	 attached */
		    UNPROTECT(1);
	    }
    }
    return value;
}

/* simpler version for internal use */

attribute_hidden
Rboolean isMethodsDispatchOn(void)
{
    return !NOT_METHODS_DISPATCH_PTR(R_standardGeneric_ptr);
}


static SEXP dispatchNonGeneric(SEXP name, SEXP env, SEXP fdef)
{
    /* dispatch the non-generic definition of `name'.  Used to trap
       calls to standardGeneric during the loading of the methods package */
    SEXP e, value, rho, fun, symbol;
    RCNTXT *cptr;
    /* find a non-generic function */
    symbol = install(translateChar(asChar(name)));
    for(rho = ENCLOS(env); rho != R_EmptyEnv;
	rho = ENCLOS(rho)) {
	fun = findVarInFrame3(rho, symbol, TRUE);
	if(fun == R_UnboundValue) continue;
	switch(TYPEOF(fun)) {
	case CLOSXP:
	    value = findVarInFrame3(CLOENV(fun), R_dot_Generic, TRUE);
	    if(value == R_UnboundValue) break;
	case BUILTINSXP:  case SPECIALSXP:
	default:
	    /* in all other cases, go on to the parent environment */
	    break;
	}
	fun = R_UnboundValue;
    }
    fun = SYMVALUE(symbol);
    if(fun == R_UnboundValue)
	error(_("unable to find a non-generic version of function \"%s\""),
	      translateChar(asChar(name)));
    cptr = R_GlobalContext;
    /* check this is the right context */
    while (cptr != R_ToplevelContext) {
	if (cptr->callflag & CTXT_FUNCTION )
	    if (cptr->cloenv == env)
		break;
	cptr = cptr->nextcontext;
    }

    PROTECT(e = duplicate(R_syscall(0, cptr)));
    SETCAR(e, fun);
    /* evaluate a call the non-generic with the same arguments and from
       the same environment as the call to the generic version */
    value = eval(e, cptr->sysparent);
    UNPROTECT(1);
    return value;
}


static SEXP get_this_generic(SEXP args);

static SEXP do_standardGeneric(SEXP call, SEXP op, SEXP args, SEXP env)
{
    SEXP arg, value, fdef; R_stdGen_ptr_t ptr = R_get_standardGeneric_ptr();

    checkArity(op, args);
    check1arg(args, call, "f");

    if(!ptr) {
	warningcall(call,
		    _("standardGeneric called without methods dispatch enabled (will be ignored)"));
	R_set_standardGeneric_ptr(dispatchNonGeneric, NULL);
	ptr = R_get_standardGeneric_ptr();
    }

    checkArity(op, args); /* set to -1 */
    arg = CAR(args);
    if(!isValidStringF(arg))
	errorcall(call,
		  _("argument to standardGeneric must be a non-empty character string"));

    PROTECT(fdef = get_this_generic(args));

    if(isNull(fdef))
	error(_("call to standardGeneric(\"%s\") apparently not from the body of that generic function"), translateChar(STRING_ELT(arg, 0)));

    value = (*ptr)(arg, env, fdef);

    UNPROTECT(1);
    return value;
}

static int maxMethodsOffset = 0, curMaxOffset;
static Rboolean allowPrimitiveMethods = TRUE;
typedef enum {NO_METHODS, NEEDS_RESET, HAS_METHODS, SUPPRESSED} prim_methods_t;

static prim_methods_t *prim_methods;
static SEXP *prim_generics;
static SEXP *prim_mlist;
#define DEFAULT_N_PRIM_METHODS 100

/* This is used in the methods package, in src/methods_list_dispatch.c */
SEXP R_set_prim_method(SEXP fname, SEXP op, SEXP code_vec, SEXP fundef,
		       SEXP mlist)
{
    const char *code_string;
    if(!isValidString(code_vec))
	error(_("argument 'code' must be a character string"));
    code_string = translateChar(asChar(code_vec));
    /* with a NULL op, turns all primitive matching off or on (used to avoid possible infinite
     recursion in methods computations*/
    if(op == R_NilValue) {
	SEXP value;
	value = allowPrimitiveMethods ? mkTrue() : mkFalse();
	switch(code_string[0]) {
	case 'c': case 'C':/* clear */
	    allowPrimitiveMethods = FALSE; break;
	case 's': case 'S': /* set */
	    allowPrimitiveMethods = TRUE; break;
	default: /* just report the current state */
	    break;
	}
	return value;
    }
    do_set_prim_method(op, code_string, fundef, mlist);
    return(fname);
}

SEXP R_primitive_methods(SEXP op)
{
    int offset = PRIMOFFSET(op);
    if(offset < 0 || offset > curMaxOffset)
	return R_NilValue;
    else {
	SEXP value = prim_mlist[offset];
	return value ? value : R_NilValue;
    }
}

SEXP R_primitive_generic(SEXP op)
{
    int offset = PRIMOFFSET(op);
    if(offset < 0 || offset > curMaxOffset)
	return R_NilValue;
    else {
	SEXP value = prim_generics[offset];
	return value ? value : R_NilValue;
    }
}

/* This is used in the methods package, in src/methods_list_dispatch.c */
SEXP do_set_prim_method(SEXP op, const char *code_string, SEXP fundef,
			SEXP mlist)
{
    int offset = 0;
    prim_methods_t code = NO_METHODS; /* -Wall */
    SEXP value;
    Rboolean errorcase = FALSE;
    switch(code_string[0]) {
    case 'c': /* clear */
	code = NO_METHODS; break;
    case 'r': /* reset */
	code = NEEDS_RESET; break;
    case 's': /* set or suppress */
	switch(code_string[1]) {
	case 'e': code = HAS_METHODS; break;
	case 'u': code = SUPPRESSED; break;
	default: errorcase = TRUE;
	}
	break;
    default:
	errorcase = TRUE;
    }
    if(errorcase) {
	error(_("invalid primitive methods code (\"%s\"): should be \"clear\", \"reset\", \"set\", or \"suppress\""), code_string);
	return R_NilValue;
    }
    switch(TYPEOF(op)) {
    case BUILTINSXP: case SPECIALSXP:
	offset = PRIMOFFSET(op);
	break;
    default:
	error(_("invalid object: must be a primitive function"));
    }
    if(offset >= maxMethodsOffset) {
	int n;
	n = offset + 1;
	if(n < DEFAULT_N_PRIM_METHODS)
	    n = DEFAULT_N_PRIM_METHODS;
	if(n < 2*maxMethodsOffset)
	    n = 2 * maxMethodsOffset;
	if(prim_methods) {
	    int i;

	    prim_methods  = Realloc(prim_methods,  n, prim_methods_t);
	    prim_generics = Realloc(prim_generics, n, SEXP);
	    prim_mlist	  = Realloc(prim_mlist,	   n, SEXP);

	    /* Realloc does not clear the added memory, hence: */
	    for (i = maxMethodsOffset ; i < n ; i++) {
		prim_methods[i]	 = NO_METHODS;
		prim_generics[i] = NULL;
		prim_mlist[i]	 = NULL;
	    }
	}
	else {
	    prim_methods  = Calloc(n, prim_methods_t);
	    prim_generics = Calloc(n, SEXP);
	    prim_mlist	  = Calloc(n, SEXP);
	}
	maxMethodsOffset = n;
    }
    if(offset > curMaxOffset)
	curMaxOffset = offset;
    prim_methods[offset] = code;
    /* store a preserved pointer to the generic function if there is not
       one there currently.  Unpreserve it if no more methods, but don't
       replace it otherwise:  the generic definition is not allowed to
       change while it's still defined! (the stored methods list can,
       however) */
    value = prim_generics[offset];
    if(code == SUPPRESSED) {} /* leave the structure alone */
    else if(code == NO_METHODS && prim_generics[offset]) {
	R_ReleaseObject(prim_generics[offset]);
	prim_generics[offset] = 0;
	prim_mlist[offset] = 0;
    }
    else if(fundef && !isNull(fundef) && !prim_generics[offset]) {
	if(TYPEOF(fundef) != CLOSXP)
	    error(_("the formal definition of a primitive generic must be a function object (got type '%s')"),
		  type2char(TYPEOF(fundef)));
	R_PreserveObject(fundef);
	prim_generics[offset] = fundef;
    }
    if(code == HAS_METHODS) {
	if(!mlist  || isNull(mlist)) {
	    /* turning methods back on after a SUPPRESSED */
	} else {
	    if(prim_mlist[offset])
		R_ReleaseObject(prim_mlist[offset]);
	    R_PreserveObject(mlist);
	    prim_mlist[offset] = mlist;
	}
    }
    return value;
}

static SEXP get_primitive_methods(SEXP op, SEXP rho)
{
    SEXP f, e, val;
    int nprotect = 0;
    PROTECT(f = allocVector(STRSXP, 1));  nprotect++;
    SET_STRING_ELT(f, 0, mkChar(PRIMNAME(op)));
    PROTECT(e = allocVector(LANGSXP, 2)); nprotect++;
    SETCAR(e, install("getGeneric"));
    val = CDR(e); SETCAR(val, f);
    val = eval(e, rho);
    /* a rough sanity check that this looks like a generic function */
    if(TYPEOF(val) != CLOSXP || !IS_S4_OBJECT(val))
	error(_("object returned as generic function \"%s\" doesn't appear to be one"), PRIMNAME(op));
    UNPROTECT(nprotect);
    return CLOENV(val);
}


/* get the generic function, defined to be the function definition for
the call to standardGeneric(), or for primitives, passed as the second
argument to standardGeneric.
*/
static SEXP get_this_generic(SEXP args)
{
    SEXP value = R_NilValue; static SEXP gen_name;
    int i, n;
    RCNTXT *cptr;
    const char *fname;

    /* a second argument to the call, if any, is taken as the function */
    if(CDR(args) != R_NilValue)
	return CAR(CDR(args));
    /* else use sys.function (this is fairly expensive-- would be good
     * to force a second argument if possible) */
    PROTECT(args);
    if(!gen_name)
	gen_name = install("generic");
    cptr = R_GlobalContext;
    fname = translateChar(asChar(CAR(args)));
    n = framedepth(cptr);
    /* check for a matching "generic" slot */
    for(i=0;  i<n; i++) {
	SEXP rval = R_sysfunction(i, cptr);
	if(isObject(rval)) {
	    SEXP generic = getAttrib(rval, gen_name);
	    if(TYPEOF(generic) == STRSXP &&
	       !strcmp(translateChar(asChar(generic)), fname)) {
	      value = rval;
	      break;
	    }
	}
    }
    UNPROTECT(1);
    return(value);
}

/* Could there be methods for this op?	Checks
   only whether methods are currently being dispatched and, if so,
   whether methods are currently defined for this op. */
Rboolean R_has_methods(SEXP op)
{
    R_stdGen_ptr_t ptr = R_get_standardGeneric_ptr(); int offset;
    if(NOT_METHODS_DISPATCH_PTR(ptr))
	return(FALSE);
    if(!op || TYPEOF(op) == CLOSXP) /* except for primitives, just test for the package */
	return(TRUE);
    if(!allowPrimitiveMethods) /* all primitives turned off by a call to R_set_prim */
	return FALSE;
    offset = PRIMOFFSET(op);
    if(offset > curMaxOffset || prim_methods[offset] == NO_METHODS
       || prim_methods[offset] == SUPPRESSED)
	return(FALSE);
    return(TRUE);
}

static SEXP deferred_default_object;

SEXP R_deferred_default_method()
{
    if(!deferred_default_object)
	deferred_default_object = install("__Deferred_Default_Marker__");
    return(deferred_default_object);
}


static R_stdGen_ptr_t quick_method_check_ptr = NULL;
void R_set_quick_method_check(R_stdGen_ptr_t value)
{
    quick_method_check_ptr = value;
}

/* try to dispatch the formal method for this primitive op, by calling
   the stored generic function corresponding to the op.	 Requires that
   the methods be set up to return a special object rather than trying
   to evaluate the default (which would get us into a loop). */

/* The promisedArgs argument should be 1 if args is a list of promises, and
   0 if not, in which case this function will create a list of promises to
   pass to the method, using CDR(call) for the unevaluated arguments, and
   args for their values. */

SEXP attribute_hidden
R_possible_dispatch(SEXP call, SEXP op, SEXP args, SEXP rho,
		    Rboolean promisedArgs)
{
    SEXP fundef, value, mlist=R_NilValue, s;
    int offset;
    prim_methods_t current;
    offset = PRIMOFFSET(op);
    if(offset < 0 || offset > curMaxOffset)
	error(_("invalid primitive operation given for dispatch"));
    current = prim_methods[offset];
    if(current == NO_METHODS || current == SUPPRESSED)
	return(NULL);
    /* check that the methods for this function have been set */
    if(current == NEEDS_RESET) {
	/* get the methods and store them in the in-core primitive
	   method table.	The entries will be preserved via
	   R_preserveobject, so later we can just grab mlist from
	   prim_mlist */
	do_set_prim_method(op, "suppressed", R_NilValue, mlist);
	PROTECT(mlist = get_primitive_methods(op, rho));
	do_set_prim_method(op, "set", R_NilValue, mlist);
	current = prim_methods[offset]; /* as revised by do_set_prim_method */
	UNPROTECT(1);
    }
    mlist = prim_mlist[offset];
    if(mlist && !isNull(mlist)
       && quick_method_check_ptr) {
	value = (*quick_method_check_ptr)(args, mlist, op);
	if(isPrimitive(value))
	    return(NULL);
	if(isFunction(value)) {
	    /* found a method, call it with promised args */
	    if(!promisedArgs) {
		PROTECT(s = promiseArgsWithValues(CDR(call), rho, args));
		value =  applyClosure(call, value, s, rho, NULL);
		UNPROTECT(1);
		return value;
	    } else
		return applyClosure(call, value, args, rho, NULL);
	}
	/* else, need to perform full method search */
    }
    fundef = prim_generics[offset];
    if(!fundef || TYPEOF(fundef) != CLOSXP)
	error(_("primitive function \"%s\" has been set for methods but no generic function supplied"),
	      PRIMNAME(op));
    /* To do:  arrange for the setting to be restored in case of an
       error in method search */
    if(!promisedArgs) {
	PROTECT(s = promiseArgsWithValues(CDR(call), rho, args));
	value = applyClosure(call, fundef, s, rho, NULL);
	UNPROTECT(1);
    } else
	value = applyClosure(call, fundef, args, rho, NULL);
    prim_methods[offset] = current;
    if(value == deferred_default_object)
	return NULL;
    else
	return value;
}

SEXP R_do_MAKE_CLASS(const char *what)
{
    static SEXP s_getClass = NULL;
    SEXP e, call;
    if(!what)
	error(_("C level MAKE_CLASS macro called with NULL string pointer"));
    if(!s_getClass) s_getClass = install("getClass");
    PROTECT(call = allocVector(LANGSXP, 2));
    SETCAR(call, s_getClass);
    SETCAR(CDR(call), mkString(what));
    e = eval(call, R_GlobalEnv);
    UNPROTECT(1);
    return(e);
}

/* this very similar, but gives NULL instead of an error for a non-existing class */
SEXP R_getClassDef(const char *what)
{
    static SEXP s_getClassDef = NULL;
    SEXP e, call;
    if(!what)
	error(_("R_getClassDef(.) called with NULL string pointer"));
    if(!s_getClassDef) s_getClassDef = install("getClassDef");
    PROTECT(call = allocVector(LANGSXP, 2));
    SETCAR(call, s_getClassDef);
    SETCAR(CDR(call), mkString(what));
    e = eval(call, R_GlobalEnv);
    UNPROTECT(1);
    return(e);
}

SEXP R_do_new_object(SEXP class_def)
{
    static SEXP s_virtual = NULL, s_prototype, s_className;
    SEXP e, value;
    if(!s_virtual) {
	s_virtual = install("virtual");
	s_prototype = install("prototype");
	s_className = install("className");
    }
    if(!class_def)
	error(_("C level NEW macro called with null class definition pointer"));
    e = R_do_slot(class_def, s_virtual);
    if(asLogical(e) != 0)  { /* includes NA, TRUE, or anything other than FALSE */
	e = R_do_slot(class_def, s_className);
	error(_("trying to generate an object from a virtual class (\"%s\")"),
	      translateChar(asChar(e)));
    }
    e = R_do_slot(class_def, s_className);
    value = duplicate(R_do_slot(class_def, s_prototype));
    if(TYPEOF(value) == S4SXP || getAttrib(e, R_PackageSymbol) != R_NilValue)
    { /* Anything but an object from a base "class" (numeric, matrix,..) */
	setAttrib(value, R_ClassSymbol, e);
	SET_S4_OBJECT(value);
    }
    return value;
}

Rboolean attribute_hidden R_seemsOldStyleS4Object(SEXP object)
{
    SEXP klass;
    if(!isObject(object) || IS_S4_OBJECT(object)) return FALSE;
    /* We want to know about S4SXPs with no S4 bit */
    /* if(TYPEOF(object) == S4SXP) return FALSE; */
    klass = getAttrib(object, R_ClassSymbol);
    return (klass != R_NilValue && LENGTH(klass) == 1 &&
	    getAttrib(klass, R_PackageSymbol) != R_NilValue) ? TRUE: FALSE;
}



SEXP R_isS4Object(SEXP object)
{
    /* wanted: return isS4(object) ? mkTrue() : mkFalse(); */
    return IS_S4_OBJECT(object) ? mkTrue() : mkFalse(); ;
}

SEXP R_setS4Object(SEXP object, SEXP onOff, SEXP do_complete)
{
  Rboolean flag = asLogical(onOff), complete = asInteger(do_complete);
    if(flag == IS_S4_OBJECT(object))
	return object;
    else
      return asS4(object, flag, complete);
}

SEXP R_get_primname(SEXP object)
{
    SEXP f;
    if(TYPEOF(object) != BUILTINSXP && TYPEOF(object) != SPECIALSXP)
	error(_("'R_get_primname' called on a non-primitive"));
    PROTECT(f = allocVector(STRSXP, 1));
    SET_STRING_ELT(f, 0, mkChar(PRIMNAME(object)));
    UNPROTECT(1);
    return f;
}

Rboolean isS4(SEXP s)
{
    return IS_S4_OBJECT(s);
}

SEXP asS4(SEXP s, Rboolean flag, int complete)
{
    if(flag == IS_S4_OBJECT(s))
	return s;
    PROTECT(s);
    if(NAMEDCNT_GT_1(s))
	s = duplicate(s);
    UNPROTECT(1);
    if(flag) SET_S4_OBJECT(s);
    else {
	if(complete) {
	    SEXP value;
	    /* TENTATIVE:  how much does this change? */
	    if((value = R_getS4DataSlot(s, ANYSXP))
	       != R_NilValue && !IS_S4_OBJECT(value))
	      return value;
	    /* else no plausible S3 object*/
	    else if(complete == 1) /* ordinary case (2, for conditional) */
	      error(_("Object of class \"%s\" does not correspond to a valid S3 object"),
		      CHAR(STRING_ELT(R_data_class(s, FALSE), 0)));
	    else return s; /*  unchanged */
	}
	UNSET_S4_OBJECT(s);
    }
    return s;
}

/* FUNTAB entries defined in this source file. See names.c for documentation. */

attribute_hidden FUNTAB R_FunTab_objects[] =
{
/* printname	c-entry		offset	eval	arity	pp-kind	     precedence	rightassoc */

{"UseMethod",	do_usemethod,	0,     1200,	-1,	{PP_FUNCALL, PREC_FN,	0}},
{"NextMethod",	do_nextmethod,	0,     1210,	-1,	{PP_FUNCALL, PREC_FN,	0}},
{"unclass",	do_unclass,	0,	1,	1,	{PP_FUNCALL, PREC_FN,	0}},
{"inherits",	do_inherits,	0,	10011,	3,	{PP_FUNCALL, PREC_FN,	0}},
{"standardGeneric",do_standardGeneric,0, 201,	-1,	{PP_FUNCALL, PREC_FN,	0}},

{NULL,		NULL,		0,	0,	0,	{PP_INVALID, PREC_FN,	0}}
};<|MERGE_RESOLUTION|>--- conflicted
+++ resolved
@@ -432,11 +432,7 @@
     if (CHAR(generic_name)[0] == 0)
 	errorcall(call, _("first argument must be a generic name"));
 
-<<<<<<< HEAD
-    char *generic_trans = translateChar(generic_name);
-=======
     const char *generic_trans = translateChar(generic_name);
->>>>>>> 5ddefa7a
     SEXP generic_symbol = install(generic_trans);
 
     val = findFunMethod (generic_symbol, ENCLOS(env)); /* evaluates promises */
