--- conflicted
+++ resolved
@@ -111,15 +111,9 @@
 {"next",	do_break, CTXT_NEXT,	0,	-1,	{PP_NEXT,    PREC_FN,	  0}},
 {"return",	do_return,	0,	0,	-1,	{PP_RETURN,  PREC_FN,	  0}},
 {"function",	do_function,	0,	0,	-1,	{PP_FUNCTION,PREC_FN,	  0}},
-<<<<<<< HEAD
 {"<-",		do_set,		1,	1100,	2,	{PP_ASSIGN,  PREC_LEFT,	  1}},
 {"=",		do_set,		3,	1100,	2,	{PP_ASSIGN,  PREC_EQ,	  1}},
 {"<<-",		do_set,		2,	1100,	2,	{PP_ASSIGN2, PREC_LEFT,	  1}},
-=======
-{"<-",		do_set,		1,	100,	2,	{PP_ASSIGN,  PREC_LEFT,	  1}},
-{"=",		do_set,		3,	100,	2,	{PP_ASSIGN,  PREC_EQ,	  1}},
-{"<<-",		do_set,		2,	100,	2,	{PP_ASSIGN2, PREC_LEFT,	  1}},
->>>>>>> d771db60
 {"{",		do_begin,	0,	1200,	-1,	{PP_CURLY,   PREC_FN,	  0}},
 {"(",		do_paren,	0,	1000,	1,	{PP_PAREN,   PREC_FN,	  0}},
 {".subset",	do_subset_dflt,	1,	1,	-1,	{PP_FUNCALL, PREC_FN,	  0}},
@@ -186,11 +180,7 @@
 {"%%",		do_arith,	MODOP,	1,	2,	{PP_BINARY2, PREC_PERCENT,0}},
 {"%/%",		do_arith,	IDIVOP,	1,	2,	{PP_BINARY2, PREC_PERCENT,0}},
 /* -- matrix op -- */
-<<<<<<< HEAD
-{"%*%",		do_matprod,	0,	1,	2,	{PP_BINARY,  PREC_PERCENT,0}},
-=======
 {"%*%",		do_matprod,	0,	11001,	2,	{PP_BINARY,  PREC_PERCENT,0}},
->>>>>>> d771db60
 
 {"==",		do_relop,	EQOP,	1,	2,	{PP_BINARY,  PREC_COMPARE,0}},
 {"!=",		do_relop,	NEOP,	1,	2,	{PP_BINARY,  PREC_COMPARE,0}},
