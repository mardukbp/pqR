/*
 *  pqR : A pretty quick version of R
 *  Copyright (C) 2013, 2014, 2015, 2016, 2017 by Radford M. Neal
 *
 *  Based on R : A Computer Language for Statistical Data Analysis
 *  Copyright (C) 1995, 1996  Robert Gentleman and Ross Ihaka
 *  Copyright (C) 1997--2012  The R Core Team
 *  Copyright (C) 2003, 2004  The R Foundation
 *
 *  The changes in pqR from R-2.15.0 distributed by the R Core Team are
 *  documented in the NEWS and MODS files in the top-level source directory.
 *
 *  This program is free software; you can redistribute it and/or modify
 *  it under the terms of the GNU General Public License as published by
 *  the Free Software Foundation; either version 2 of the License, or
 *  (at your option) any later version.
 *
 *  This program is distributed in the hope that it will be useful,
 *  but WITHOUT ANY WARRANTY; without even the implied warranty of
 *  MERCHANTABILITY or FITNESS FOR A PARTICULAR PURPOSE.  See the
 *  GNU General Public License for more details.
 *
 *  You should have received a copy of the GNU General Public License
 *  along with this program; if not, a copy is available at
 *  http://www.r-project.org/Licenses/
 */

#ifdef HAVE_CONFIG_H
#include <config.h>
#endif

#define __R_Names__ /* used in Defn.h for extern on R_FunTab */
#define USE_FAST_PROTECT_MACROS
#define R_USE_SIGNALS 1
#include <Defn.h>
#include <Print.h>
#include "arithmetic.h" /* for do_math[1234], do_cmathfuns */

#include <Rinterface.h>


/* Table of .Internal(.) and .Primitive(.) R functions
 *
 * Each entry is a line with
 *
 *  printname	c-entry	 offset	 eval	arity	  pp-kind   precedence	    rightassoc
 *  ---------	-------	 ------	 ----	-----	  -------   ----------	    ----------
 *2 name	cfun	 code	 eval	arity	  gram.kind gram.precedence gram.rightassoc
 *3 PRIMNAME	PRIMFUN	 PRIMVAL [*]    PRIMARITY PPINFO    PPINFO	    PPINFO
 *
 * where "2" are the component names of the FUNTAB struct (Defn.h)
 * and	 "3" are the accessor macros. [*]: PRIMPRINT(.) uses the eval component
 *
 * printname:	The function name in R
 *
 * c-entry:	The name of the corresponding C function,
 *		actually declared in ../include/Internal.h .
 *		Convention:
 *		 - all start with "do_",
 *		 - all return SEXP.
 *		 - have argument list
 *		      (SEXP call, SEXP op, SEXP args, SEXP env)
 *                 or 
 *                    (SEXP call, SEXP op, SEXP args, SEXP env, int variant)
 *
 * offset:	the 'op' (offset pointer) above; used for C functions
 *		which deal with more than one R function...
 *
 * eval:	= UVWXYZ (six digits) --- where e.g. '1' means '000001'
 *              U=1 says that this is a subassign primitive that is written to
 *                  be able to use the fast interface with 'value' arg first
 *              U=0 not what it says above
 *              V=1 says that the (builtin) primitive can handle operands
 *                  whose computation by a task may be pending
 *              V=0 says must not be passed operands still being computed
 *              W=1 says pass a "variant" argument to the c-entry procedure
 *              W=0 says don't pass a "variant" argument
 *		X=1 says that we should force R_Visible off (for internals)
 *		X=0 says that we should force R_Visible on (for any)
 *		X=2 says that we should switch R_Visible on but let the C
 *                  code update this (for any)
 *		Y=1 says that this is an internal function which must
 *		    be accessed with a	.Internal(.) call, any other value is
 *		    accessible directly and printed in R as ".Primitive(..)".
 *		Z=1 says evaluate arguments before calling (BUILTINSXP) and
 *		Z=0 says don't evaluate (SPECIALSXP).
 *
 * arity:	How many arguments are required/allowed;  "-1"	meaning ``any''
 *
 * pp-kind:	Deparsing Info (-> PPkind in ../include/Defn.h )
 *              --- NO LONGER USED, EXCEPT IN PRIMFOREIGN ---
 *
 * precedence:  Operator precedence (-> PPprec in ../include/Defn.h )
 *              --- NO LONGER USED ---
 *
 * rightassoc:  Right (1) or left (0) associative operator
 *              --- NO LONGER USED ---
 */


/* Entries for the FUNTAB table are defined in smaller tables in the source 
   files where the functions are defined, and copied to the table below on
   initialization.  Some entries are defined in this source file (names.c). */

attribute_hidden FUNTAB R_FunTab[R_MAX_FUNTAB_ENTRIES+1]; 
                                /* terminated by NULL name */

/* Pointers to the FUNTAB tables in the various source files, to be copied to
   R_FunTab.  Their names have the form R_FunTab_srcfilename. */

extern FUNTAB 
    R_FunTab_eval[], 
    R_FunTab_arithmetic[], 
    R_FunTab_complex[], 
    R_FunTab_relop[], 
    R_FunTab_logic[], 
    R_FunTab_array[], 
    R_FunTab_summary[], 
    R_FunTab_seq[], 
    R_FunTab_coerce[], 
    R_FunTab_attrib[], 
    R_FunTab_names[],
    R_FunTab_serialize[],

    R_FunTab_CommandLineArgs[],
    R_FunTab_RNG[],
    R_FunTab_Rdynload[],
    R_FunTab_Renviron[],
    R_FunTab_agrep[],
    R_FunTab_apply[],
    R_FunTab_bind[],
    R_FunTab_builtin[],
    R_FunTab_character[],
    R_FunTab_colors[],
    R_FunTab_connections[],
    R_FunTab_context[],
    R_FunTab_cov[],
    R_FunTab_cum[],
    R_FunTab_datetime[],
    R_FunTab_dcf[],
    R_FunTab_debug[],
    R_FunTab_deparse[],
    R_FunTab_deriv[],
    R_FunTab_devices[],
    R_FunTab_dotcode[],
    R_FunTab_dounzip[],
    R_FunTab_engine[],
    R_FunTab_envir[],
    R_FunTab_errors[],
    R_FunTab_fourier[],
    R_FunTab_gramLatex[],
    R_FunTab_gramRd[],
    R_FunTab_grep[],
    R_FunTab_identical[],
    R_FunTab_inspect[],
    R_FunTab_internet[],
    R_FunTab_list[],
    R_FunTab_main[],
    R_FunTab_memory[],
    R_FunTab_model[],
    R_FunTab_objects[],
    R_FunTab_optim[],
    R_FunTab_optimize[],
    R_FunTab_options[],
    R_FunTab_par[],
    R_FunTab_paste[],
    R_FunTab_platform[],
    R_FunTab_plot[],
    R_FunTab_plot3d[],
    R_FunTab_print[],
    R_FunTab_qsort[],
    R_FunTab_random[],
    R_FunTab_raw[],
    R_FunTab_saveload[],
    R_FunTab_scan[],
    R_FunTab_sort[],
    R_FunTab_source[],
    R_FunTab_split[],
    R_FunTab_sprintf[],
    R_FunTab_subassign[],
    R_FunTab_subset[],
    R_FunTab_sysutils[],
    R_FunTab_unique[],
    R_FunTab_util[],
    R_FunTab_version[];

static FUNTAB *FunTab_ptrs[] = { 
    R_FunTab_eval,
    R_FunTab_arithmetic, 
    R_FunTab_complex, 
    R_FunTab_relop,
    R_FunTab_logic,
    R_FunTab_array,
    R_FunTab_summary,
    R_FunTab_seq,
    R_FunTab_coerce,
    R_FunTab_attrib,
    R_FunTab_names,
    R_FunTab_serialize,

    R_FunTab_CommandLineArgs,
    R_FunTab_RNG,
    R_FunTab_Rdynload,
    R_FunTab_Renviron,
    R_FunTab_agrep,
    R_FunTab_apply,
    R_FunTab_bind,
    R_FunTab_builtin,
    R_FunTab_character,
    R_FunTab_colors,
    R_FunTab_connections,
    R_FunTab_context,
    R_FunTab_cov,
    R_FunTab_cum,
    R_FunTab_datetime,
    R_FunTab_dcf,
    R_FunTab_debug,
    R_FunTab_deparse,
    R_FunTab_deriv,
    R_FunTab_devices,
    R_FunTab_dotcode,
    R_FunTab_dounzip,
    R_FunTab_engine,
    R_FunTab_envir,
    R_FunTab_errors,
    R_FunTab_fourier,
    R_FunTab_gramLatex,
    R_FunTab_gramRd,
    R_FunTab_grep,
    R_FunTab_identical,
    R_FunTab_inspect,
    R_FunTab_internet,
    R_FunTab_list,
    R_FunTab_main,
    R_FunTab_memory,
    R_FunTab_model,
    R_FunTab_objects,
    R_FunTab_optim,
    R_FunTab_optimize,
    R_FunTab_options,
    R_FunTab_par,
    R_FunTab_paste,
    R_FunTab_platform,
    R_FunTab_plot,
    R_FunTab_plot3d,
    R_FunTab_print,
    R_FunTab_qsort,
    R_FunTab_random,
    R_FunTab_raw,
    R_FunTab_saveload,
    R_FunTab_scan,
    R_FunTab_sort,
    R_FunTab_source,
    R_FunTab_split,
    R_FunTab_sprintf,
    R_FunTab_subassign,
    R_FunTab_subset,
    R_FunTab_sysutils,
    R_FunTab_unique,
    R_FunTab_util,
    R_FunTab_version,
    NULL
};


/* Tables of fast built-in functions.  These tables are found in various
   source files, with names having the form R_FastFunTab_srcfilename. */

extern FASTFUNTAB 
    R_FastFunTab_arithmetic[],
    R_FastFunTab_complex[],
    R_FastFunTab_logic[],
    R_FastFunTab_array[],
    R_FastFunTab_summary[],
    R_FastFunTab_seq[],
    R_FastFunTab_coerce[],
    R_FastFunTab_attrib[];

static FASTFUNTAB *FastFunTab_ptrs[] = { 
    R_FastFunTab_arithmetic, 
    R_FastFunTab_complex, 
    R_FastFunTab_logic,
    R_FastFunTab_array,
    R_FastFunTab_summary,
    R_FastFunTab_seq,
    R_FastFunTab_coerce,
    R_FastFunTab_attrib,
    NULL
};


/* FUNTAB entries defined in this source file; otherwise in non-standard way. */

attribute_hidden FUNTAB R_FunTab_names[] =
{
/* printname	c-entry		offset	eval	arity	pp-kind	     precedence	rightassoc */

{".Internal",	do_internal,	0,	1200,	1,	{PP_FUNCALL, PREC_FN,	  0}},
{".Primitive",	do_primitive,	0,	1,	1,	{PP_FUNCALL, PREC_FN,	  0}},


/* Note that the number of arguments in this group only applies
   to the default method */

{"machine",	do_machine,	0,	11,	0,	{PP_FUNCALL, PREC_FN,	0}},

#ifdef Win32
{"system",	do_system,	0,	211,	5,	{PP_FUNCALL, PREC_FN,	0}},
#else
{"system",	do_system,	0,	211,	2,	{PP_FUNCALL, PREC_FN,	0}},
#endif

#ifdef Win32
{"flush.console",do_flushconsole,0,	11,	0,	{PP_FUNCALL, PREC_FN,	0}},
{"win.version", do_winver,	0,	11,	0,	{PP_FUNCALL, PREC_FN,	0}},
{"shell.exec",	do_shellexec,	0,	11,	1,	{PP_FUNCALL, PREC_FN,	0}},
{"winDialog",	do_windialog,	0,	11,	2,	{PP_FUNCALL, PREC_FN,	0}},
{"winDialogString", do_windialogstring, 0, 11,	2,	{PP_FUNCALL, PREC_FN,	0}},
{"winMenuNames", do_winmenunames, 0,    11,     0,      {PP_FUNCALL, PREC_FN,   0}},
{"winMenuItems", do_wingetmenuitems, 0, 11, 1, {PP_FUNCALL, PREC_FN, 0}},
{"winMenuAdd",	do_winmenuadd,	0,	11,	3,	{PP_FUNCALL, PREC_FN,	0}},
{"winMenuDel",	do_winmenudel,	0,	11,	2,	{PP_FUNCALL, PREC_FN,	0}},
{"memory.size",	do_memsize,	0,	11,	1,	{PP_FUNCALL, PREC_FN,	0}},
{"DLL.version",	do_dllversion,	0,	11,	1,	{PP_FUNCALL, PREC_FN,	0}},
{"bringToTop",	do_bringtotop,	0,	11,	2,	{PP_FUNCALL, PREC_FN,	0}},
{"msgWindow",	do_msgwindow,	0,	11,	2,	{PP_FUNCALL, PREC_FN,	0}},
{"select.list",	do_selectlist,	0,	11,	4,	{PP_FUNCALL, PREC_FN,	0}},
{"getClipboardFormats",do_getClipboardFormats,0,11,0,	{PP_FUNCALL, PREC_FN,	0}},
{"readClipboard",do_readClipboard,0,	11,	2,	{PP_FUNCALL, PREC_FN,	0}},
{"writeClipboard",do_writeClipboard,0,	111,	2,	{PP_FUNCALL, PREC_FN,	0}},
{"chooseFiles", do_chooseFiles, 0,	11,	5,	{PP_FUNCALL, PREC_FN,   0}},
{"chooseDir",	do_chooseDir,	0,	11,	2,	{PP_FUNCALL, PREC_FN,   0}},
{"getIdentification", do_getIdentification,0,11,0,	{PP_FUNCALL, PREC_FN,	0}},
{"getWindowHandle", do_getWindowHandle,0,11,	1,	{PP_FUNCALL, PREC_FN,	0}},
{"getWindowHandles",do_getWindowHandles,0,11,   2,	{PP_FUNCALL, PREC_FN,   0}},
{"getWindowTitle",do_getWindowTitle,0,	11,	0,	{PP_FUNCALL, PREC_FN,	0}},
{"setWindowTitle",do_setTitle,	0,	111,	1,	{PP_FUNCALL, PREC_FN,	0}},
{"arrangeWindows",do_arrangeWindows,0,  111,    4,      {PP_FUNCALL, PREC_FN,   0}},
{"setStatusBar",do_setStatusBar,0,	111,	1,	{PP_FUNCALL, PREC_FN,	0}},
{"shortPathName",do_shortpath,	0,	11,	1,	{PP_FUNCALL, PREC_FN,   0}},
{"loadRconsole", do_loadRconsole,0,	11,	1,	{PP_FUNCALL, PREC_FN,	0}},
{"Sys.which",	do_syswhich,	0,	11,	1,	{PP_FUNCALL, PREC_FN,	0}},
{"readRegistry",do_readRegistry,0,	11,	4,	{PP_FUNCALL, PREC_FN,	0}},
{"winProgressBar",do_winprogressbar,0,	11,	6,	{PP_FUNCALL, PREC_FN,	0}},
{"closeWinProgressBar",do_closewinprogressbar,0,111,1,	{PP_FUNCALL, PREC_FN,	0}},
{"setWinProgressBar",do_setwinprogressbar,0,11,	4,	{PP_FUNCALL, PREC_FN,	0}},
#endif

#if defined(__APPLE__) && defined(HAVE_AQUA)
{"wsbrowser",	do_wsbrowser,	0,	11,	8,	{PP_FUNCALL, PREC_FN,	0}},
{"pkgbrowser",	do_browsepkgs,	0,	11,	5,	{PP_FUNCALL, PREC_FN,	0}},
{"data.manager",	do_datamanger,	0,	11,	4,	{PP_FUNCALL, PREC_FN,	0}},
{"package.manager",	do_packagemanger,	0,	11,	4,	{PP_FUNCALL, PREC_FN,	0}},
{"flush.console",do_flushconsole,0,	11,	0,	{PP_FUNCALL, PREC_FN,	0}},
{"hsbrowser",	do_hsbrowser,	0,	11,	5,	{PP_FUNCALL, PREC_FN,	0}},
{"select.list",	do_selectlist,	0,	11,	4,	{PP_FUNCALL, PREC_FN,	0}},
{"aqua.custom.print", do_aqua_custom_print, 0, 11, 2,   {PP_FUNCALL, PREC_FN,   0}},
#endif

{"edit",	do_edit,	0,	11,	4,	{PP_FUNCALL, PREC_FN,	0}},
{"dataentry",	do_dataentry,	0,	11,	2,	{PP_FUNCALL, PREC_FN,	0}},
{"dataviewer",	do_dataviewer,	0,	111,	2,	{PP_FUNCALL, PREC_FN,	0}},

{"Sys.info",	do_sysinfo,	0,	11,	0,	{PP_FUNCALL, PREC_FN,	0}},
{"Sys.sleep",	do_syssleep,	0,	11,	1,	{PP_FUNCALL, PREC_FN,	0}},

#ifdef Unix
{"X11",		do_X11,		0,	111,	17,	{PP_FUNCALL, PREC_FN,	0}},
{"savePlot",	do_saveplot,	0,	111,	3,	{PP_FUNCALL, PREC_FN,	0}},
#endif

{"getGraphicsEvent",do_getGraphicsEvent,0,  11, 1,      {PP_FUNCALL, PREC_FN,   0}},
{"getGraphicsEventEnv",do_getGraphicsEventEnv,0,11,1,{PP_FUNCALL, PREC_FN, 0}},
{"setGraphicsEventEnv",do_setGraphicsEventEnv,0,11,2,{PP_FUNCALL, PREC_FN, 0}},

{"loadhistory", do_loadhistory,	0,	11,	1,	{PP_FUNCALL, PREC_FN,	0}},
{"savehistory", do_savehistory,	0,	11,	1,	{PP_FUNCALL, PREC_FN,	0}},
{"addhistory",  do_addhistory,  0,	11,	1,	{PP_FUNCALL, PREC_FN,	0}},

{NULL,		NULL,		0,	0,	0,	{PP_INVALID, PREC_FN,	0}}
};


/* Table of special names. 

   Any symbols can be put here, but ones that contain special characters, or are
   reserved words, are the ones unlikely to be defined in any environment other
   than base, and hence the ones where this is most likely to help. */

static char *Spec_name[] = { 
  "if", "while", "repeat", "for", "break", "next", "return", "function",
  "(", "{",
  "+", "-", "*", "/", "^", "%%", "%/%", "%*%", ":",
  "==", "!=", "<", ">", "<=", ">=",
  "&", "|", "&&", "||", "!",
  "<-", "<<-", "=",
  "$", "[", "[[", 
  "$<-", "[<-", "[[<-", 
  ".C", ".Fortran", ".Call", ".External", ".Internal",
  0
};


/* also used in eval.c */
SEXP attribute_hidden R_Primitive(const char *primname)
{
    for (int i = 0; R_FunTab[i].name; i++) 
	if (strcmp(primname, R_FunTab[i].name) == 0) { /* all names are ASCII */
	    if ((R_FunTab[i].eval % 100 )/10)
		return R_NilValue; /* it is a .Internal */
	    else
		return mkPRIMSXP(i, R_FunTab[i].eval % 10);
	}
    return R_NilValue;
}

SEXP attribute_hidden do_primitive(SEXP call, SEXP op, SEXP args, SEXP env)
{
    SEXP name, prim;
    checkArity(op, args);
    name = CAR(args);
    if (!isString(name) || length(name) != 1 ||
	STRING_ELT(name, 0) == R_NilValue)
	errorcall(call, _("string argument required"));
    prim = R_Primitive(CHAR(STRING_ELT(name, 0)));
    if (prim == R_NilValue)
	errorcall(call, _("no such primitive function"));
    return prim;
}

int StrToInternal(const char *s)
{
    int i;
    for (i = 0; R_FunTab[i].name; i++)
	if (strcmp(s, R_FunTab[i].name) == 0) return i;
    return NA_INTEGER;
}

static void SymbolShortcuts(void)
{
    /* ../include/Rinternals.h : */

    R_BraceSymbol = install("{");
    R_BracketSymbol = install("[");
    R_Bracket2Symbol = install("[[");
    R_SubAssignSymbol = install("[<-");
    R_SubSubAssignSymbol = install("[[<-");
    R_DollarAssignSymbol = install("$<-");
    R_DollarSymbol = install("$");
    R_DotsSymbol = install("...");
    R_LocalAssignSymbol = R_AssignSymbols[1] = install("<-");
    R_GlobalAssignSymbol = R_AssignSymbols[2] = install("<<-");
    R_EqAssignSymbol = R_AssignSymbols[3] = install("=");
    R_LocalRightAssignSymbol = install("->");
    R_GlobalRightAssignSymbol = install("->>");

    R_ClassSymbol = install("class");
    R_DeviceSymbol = install(".Device");
    R_DimNamesSymbol = install("dimnames");
    R_DimSymbol = install("dim");
    R_DropSymbol = install("drop");
    R_LastvalueSymbol = install(".Last.value");
    R_LevelsSymbol = install("levels");
    R_ModeSymbol = install("mode");
    R_NameSymbol  = install("name");
    R_NamesSymbol = install("names");
    R_NaRmSymbol = install("na.rm");
    R_xSymbol = install("x");
    R_PackageSymbol = install("package");
    R_QuoteSymbol = install("quote");
    R_RowNamesSymbol = install("row.names");
    R_SeedsSymbol = install(".Random.seed");
    R_SourceSymbol = install("source");   /* for back compatibility, unused */
    R_SrcrefSymbol = install("srcref");
    R_TspSymbol = install("tsp");
    R_ValueSymbol = install("value");

    R_dot_defined = install(".defined");
    R_dot_Method = install(".Method");
    R_dot_target = install(".target");

    R_NaokSymbol = install("NAOK");
    R_DupSymbol = install("DUP");
    R_PkgSymbol = install("PACKAGE");
    R_EncSymbol = install("ENCODING");
    R_HelperSymbol = install("HELPER");
    R_CSingSymbol = install("Csingle");

    R_NativeSymbolSymbol = install("native symbol");
    R_RegisteredNativeSymbolSymbol = install("registered native symbol");

    /* ../include/Defn.h , i.e. non-public : */

    R_FunctionSymbol = install("function");
    R_WhileSymbol = install("while");
    R_RepeatSymbol = install("repeat");
    R_ForSymbol = install("for");
    R_InSymbol = install("in");
    R_AlongSymbol = install("along");
    R_AcrossSymbol = install("across");
    R_DownSymbol = install("down");
    R_IfSymbol = install("if");
    R_NextSymbol = install("next");
    R_BreakSymbol = install("break");
    R_ColonSymbol = install(":");
    R_DoubleColonSymbol = install("::");
    R_TripleColonSymbol = install(":::");
    R_AddSymbol = install("+");
    R_SubSymbol = install("-");
    R_MulSymbol = install("*");
    R_DivSymbol = install("/");
    R_ExptSymbol = install("^");
    R_Expt2Symbol = install("**");
    R_EqSymbol = install("==");
    R_NeSymbol = install("!=");
    R_LtSymbol = install("<");
    R_LeSymbol = install("<=");
    R_GeSymbol = install(">=");
    R_GtSymbol = install(">");
    R_AndSymbol = install("&");
    R_And2Symbol = install("&&");
    R_OrSymbol = install("|");
    R_Or2Symbol = install("||");
    R_NotSymbol = install("!");
    R_TildeSymbol = install("~");
    R_QuerySymbol = install("?");
    R_ColonAssignSymbol = install(":=");
    R_AtSymbol = install("@");
    R_DotDotSymbol = install("..");
    R_ParenSymbol = install("(");

    R_CommentSymbol = install("comment");
    R_DotEnvSymbol = install(".Environment");
    R_ExactSymbol = install("exact");
    R_RecursiveSymbol = install("recursive");
    R_SrcfileSymbol = install("srcfile");
    R_WholeSrcrefSymbol = install("wholeSrcref");
    R_TmpvalSymbol = install("*tmp*");
    R_UseNamesSymbol = install("use.names");
    R_ConnIdSymbol = install("conn_id");
    R_DevicesSymbol = install(".Devices");
    R_dot_Generic = install(".Generic");
    R_dot_Methods = install(".Methods");
    R_dot_Group = install(".Group");
    R_dot_Class = install(".Class");
    R_dot_GenericCallEnv = install(".GenericCallEnv");
    R_dot_GenericDefEnv = install(".GenericDefEnv");
    R_sort_list = install("sort.list");
    R_S3MethodsTable = install(".__S3MethodsTable__.");
    R_previousSymbol = install("previous");
}

/* Set up built-in/special/internal functions from R_FunTab and the
   FastFunTab_srcfile tables.  The R_FunTab tables is created from
   smaller tables in the various source files.  Also sets the SPEC_SYM
   flag for those functions that are unlikely to be redefined outside
   "base". */

static void SetupBuiltins(void)
{
    int i, j, k;

    /* Combine tables in various source files into one table here. */

    i = 0;

    for (j = 0; FunTab_ptrs[j]!=NULL; j++) {
        for (k = 0; FunTab_ptrs[j][k].name!=NULL; k++) {
            if (i > R_MAX_FUNTAB_ENTRIES) {
                REprintf(
                "Too many builtin functions - increase R_MAX_FUNTAB_ENTRIES\n");
                exit(1);
            }
            R_FunTab[i++] = FunTab_ptrs[j][k];
        }
    }

    R_FunTab[i].name = NULL;

    /* Install the symbols for internals first, so they will have small
       compressed pointers, allowing for a small table of internals. */

    R_first_internal = 0;
    R_max_internal = 0;

    for (i = 0; R_FunTab[i].name!=NULL; i++) {
        if ((R_FunTab[i].eval % 100 )/10) {
            SEXP sym = install(R_FunTab[i].name);
            if (R_first_internal == 0)
                R_first_internal = CPTR_FROM_SEXP(sym);
            if (CPTR_FROM_SEXP(sym) > R_max_internal)
                R_max_internal = CPTR_FROM_SEXP(sym);
        }
    }

    if (0) /* can enable for debugging */
        REprintf("first_internal: %d, max_internal: %d\n",
                 (int) R_first_internal, (int) R_max_internal);

    R_internal_table = calloc (sizeof(SEXP), R_max_internal-R_first_internal+1);
    if (R_internal_table == NULL) 
        R_Suicide("Can't allocate R_internal_table");

    /* Install the primitive and internal functions.  Look for fast versions
       of the primitives (but not internals). */

    for (i = 0; R_FunTab[i].name!=NULL; i++) {
        SEXP (*this_cfun)() = R_FunTab[i].cfun;
        int this_code = R_FunTab[i].code;
        SEXP prim;
        /* prim needs protect since install can (and does here) allocate.
           Except... mkPRIMSXP now caches them all, so maybe not. */
        PROTECT(prim = mkPRIMSXP(i, R_FunTab[i].eval % 10));
        if (0) { /* enable to display info */
            Rprintf ("SETUP: %s, internal %d, visible %d\n",
                     PRIMNAME(prim), PRIMINTERNAL(prim), PRIMPRINT(prim));
        }
        SEXP sym = install(R_FunTab[i].name);
        if ((R_FunTab[i].eval % 100 )/10)
            SET_INTERNAL(sym, prim);
        else {
            SET_SYMVALUE(sym, prim);
            for (j = 0; FastFunTab_ptrs[j]!=NULL; j++) {
                for (k = 0; FastFunTab_ptrs[j][k].slow!=0; k++) {
                    FASTFUNTAB *f = &FastFunTab_ptrs[j][k];
                    if (f->slow==this_cfun 
                          && (f->code==-1 || f->code==this_code)) {
                        SET_PRIMFUN_FAST_UNARY (prim, f->fast, f->dsptch1,
                                                f->var1);
                        goto found;
                    }
                }
            }
        }
      found:
        UNPROTECT(1);
    }

    /* Flag "special" symbols. */

    for (i = 0; Spec_name[i]; i++) {
        SEXP sym = install(Spec_name[i]);
        SET_SYMBITS (sym, SYMBITS(sym) | 1);
    }
}

extern SEXP framenames; /* from model.c */

void lphash_setup_bucket (lphash_bucket_t *bucket, lphash_key_t key)
{
    bucket->entry =  SEXP32_FROM_SEXP (mkSYMSXP (mkChar(key), R_UnboundValue));
}

int lphash_match (lphash_bucket_t *bucket, lphash_key_t key)
{
    SEXP sym = SEXP_FROM_SEXP32 ((SEXP32) bucket->entry);

    return strcmp (key, CHAR(PRINTNAME(sym))) == 0;
}

/* initialize the symbol table */
void InitNames()
{
    /* Create the symbol table. */

    R_lphashSymTbl = lphash_create (HSIZE);

    if (R_lphashSymTbl == NULL)
	R_Suicide("couldn't allocate memory for symbol table");

    /* Set up built-in functions.  Do first so internals have small
       compressed pointers. */

    SetupBuiltins();

    /* The SYMSXP objects below are not in the symbol table.  Their
       printnames are determined specially by PRINTNAME. */

    /* R_MissingArg */
    R_MissingArg = mkSYMSXP(R_NilValue,R_NilValue);
    SET_SYMVALUE(R_MissingArg, R_MissingArg);

    /* R_MissingUnder */
    R_MissingUnder = mkSYMSXP(R_NilValue,R_NilValue);
    SET_SYMVALUE(R_MissingUnder, R_MissingArg);

    /* R_RestartToken */
    R_RestartToken = mkSYMSXP(R_NilValue,R_NilValue);
    SET_SYMVALUE(R_RestartToken, R_RestartToken);


    /* String constants (CHARSXP values) */
    /* Note: we don't want NA_STRING to be in the CHARSXP cache, so that
       mkChar("NA") is distinct from NA_STRING */
    /* NA_STRING */
    NA_STRING = allocCharsxp(strlen("NA"));
    strcpy(CHAR_RW(NA_STRING), "NA");
    SET_CACHED(NA_STRING);  /* Mark it */
    R_print.na_string = NA_STRING;
    /* R_BlankString */
    R_BlankString = mkChar("");
    R_BlankScalarString = ScalarString(R_BlankString);
    SET_NAMEDCNT_MAX(R_BlankScalarString);
    /* R_UnderscoreString */
    R_UnderscoreString = mkChar("_");

    /* Set up a set of globals so that a symbol table search can be
       avoided when matching something like dim or dimnames. */
    SymbolShortcuts();

    framenames = R_NilValue;

    R_initialize_bcode();
}


/*  Create a symbol in the symbol table, if not already present.
    If "name" is not found, it is installed in the symbol table.
    For install, the symbol corresponding to the C string "name" is returned.
    For instalChar, the name is given as an R CHARSXP.  */

static SEXP install_with_hashcode (char *name, int hashcode)
{
    lphash_bucket_t *bucket;

    bucket = lphash_key_lookup (R_lphashSymTbl, hashcode, name);
    if (bucket != NULL)
        return SEXP_FROM_SEXP32 (bucket->entry);

    /* Create a new symbol node and link it into the table. */
    if (strlen(name) > MAXIDSIZE)
	error(_("variable names are limited to %d bytes"), MAXIDSIZE);

    bucket = lphash_insert (R_lphashSymTbl, hashcode, name);

    if (bucket == NULL)
        R_Suicide("couldn't allocate memory to expand symbol table");

<<<<<<< HEAD
    SEXP sym = SEXP_FROM_SEXP32(sym32);
=======
    SEXP pname = mkChar(name);
    IS_PRINTNAME(pname) = 1;

    bucket->pname = CPTR_FROM_SEXP(pname);

    SEXP sym = SEXP_FROM_SEXP32(bucket->entry);
    SYM_HASH(sym) = CHAR_HASH(pname);
>>>>>>> 62b5186c

    int b1, b2;
    b1 = hashcode % 63;
    b2 = hashcode % 62;
    if (b2 >= b1) b2 += 1;

    SET_SYMBITS (sym, ((R_symbits_t)2 << b1) | ((R_symbits_t)2 << b2));

    return sym;
}

SEXP install(const char *name)
{
    if (*name == '\0')
	error(_("attempt to use zero-length variable name"));

    return install_with_hashcode ((char *) name, Rf_char_hash(name));
}

SEXP installChar(SEXP charSXP)
{
    PROTECT(charSXP);
    SEXP res = install_with_hashcode((char*) CHAR(charSXP), CHAR_HASH(charSXP));
    UNPROTECT(1);

    return res;
}

/* Lookup up a symbol, returning it if it exists already, but not creating
   it if it doesn't already exist, returning R_NoObject instead. */

SEXP installed_already(const char *name)
{
    lphash_bucket_t *bucket;

    bucket = lphash_key_lookup (R_lphashSymTbl, Rf_char_hash(name), 
                                                (char *) name);

    return bucket == NULL ? R_NoObject : SEXP_FROM_SEXP32 (bucket->entry);
}


/*  do_internal - This is the code for .Internal(). */

SEXP attribute_hidden do_internal (SEXP call, SEXP op, SEXP args, SEXP env,
                                   int variant)
{
    SEXP s, fun, ifun, ans;
    int save = R_PPStackTop;
    const void *vmax = VMAXGET();

    checkArity(op, args);
    s = CAR(args);
    if (!isPairList(s))
	errorcall(call, _("invalid .Internal() argument"));
    fun = CAR(s);
    if (!isSymbol(fun))
	errorcall(call, _("invalid .Internal() argument"));
    ifun = INTERNAL(fun);
    if (ifun == R_NilValue)
	errorcall(call, _("there is no internal function '%s'"),
		  CHAR(PRINTNAME(fun)));

    args = CDR(s);
    if (TYPEOF(ifun) == BUILTINSXP) {
	args = evalList_v (args, env, PRIMFUN_PENDING_OK(ifun) 
                                        ? VARIANT_PENDING_OK : 0);
    }
    PROTECT(args);

    R_Visible = TRUE;

    ans = CALL_PRIMFUN(s, ifun, args, env, variant);

    int flag = PRIMPRINT(ifun);
    if (flag == 0) R_Visible = TRUE;
    else if (flag == 1) R_Visible = FALSE;

    UNPROTECT(1);
    check_stack_balance(ifun, save);
    VMAXSET(vmax);
    return (ans);
}
#undef __R_Names__<|MERGE_RESOLUTION|>--- conflicted
+++ resolved
@@ -736,9 +736,6 @@
     if (bucket == NULL)
         R_Suicide("couldn't allocate memory to expand symbol table");
 
-<<<<<<< HEAD
-    SEXP sym = SEXP_FROM_SEXP32(sym32);
-=======
     SEXP pname = mkChar(name);
     IS_PRINTNAME(pname) = 1;
 
@@ -746,7 +743,6 @@
 
     SEXP sym = SEXP_FROM_SEXP32(bucket->entry);
     SYM_HASH(sym) = CHAR_HASH(pname);
->>>>>>> 62b5186c
 
     int b1, b2;
     b1 = hashcode % 63;
