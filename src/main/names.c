--- conflicted
+++ resolved
@@ -180,11 +180,7 @@
 {"%%",		do_arith,	MODOP,	1,	2,	{PP_BINARY2, PREC_PERCENT,0}},
 {"%/%",		do_arith,	IDIVOP,	1,	2,	{PP_BINARY2, PREC_PERCENT,0}},
 /* -- matrix op -- */
-<<<<<<< HEAD
-{"%*%",		do_matprod,	0,	1,	2,	{PP_BINARY,  PREC_PERCENT,0}},
-=======
 {"%*%",		do_matprod,	0,	11001,	2,	{PP_BINARY,  PREC_PERCENT,0}},
->>>>>>> d771db60
 
 {"==",		do_relop,	EQOP,	1,	2,	{PP_BINARY,  PREC_COMPARE,0}},
 {"!=",		do_relop,	NEOP,	1,	2,	{PP_BINARY,  PREC_COMPARE,0}},
