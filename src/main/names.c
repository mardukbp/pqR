/*
 *  pqR : A pretty quick version of R
 *  Copyright (C) 2013, 2014, 2015, 2016, 2017, 2018, 2019 by Radford M. Neal
 *
 *  Based on R : A Computer Language for Statistical Data Analysis
 *  Copyright (C) 1995, 1996  Robert Gentleman and Ross Ihaka
 *  Copyright (C) 1997--2012  The R Core Team
 *  Copyright (C) 2003, 2004  The R Foundation
 *
 *  The changes in pqR from R-2.15.0 distributed by the R Core Team are
 *  documented in the NEWS and MODS files in the top-level source directory.
 *
 *  This program is free software; you can redistribute it and/or modify
 *  it under the terms of the GNU General Public License as published by
 *  the Free Software Foundation; either version 2 of the License, or
 *  (at your option) any later version.
 *
 *  This program is distributed in the hope that it will be useful,
 *  but WITHOUT ANY WARRANTY; without even the implied warranty of
 *  MERCHANTABILITY or FITNESS FOR A PARTICULAR PURPOSE.  See the
 *  GNU General Public License for more details.
 *
 *  You should have received a copy of the GNU General Public License
 *  along with this program; if not, a copy is available at
 *  http://www.r-project.org/Licenses/
 */

#ifdef HAVE_CONFIG_H
#include <config.h>
#endif

#define __R_Names__ /* used in Defn.h for extern on R_FunTab */
#define USE_FAST_PROTECT_MACROS
#define R_USE_SIGNALS 1
#include <Defn.h>
#include <Print.h>

#include <Rinterface.h>
#include <lphash/lphash-app.h>

#undef NOT_LVALUE         /* Allow PRINTNAME, etc. on left of assignment here */
#define NOT_LVALUE(x) (x) /* since it's needed to set up R_MissingUnder  */


#define HSIZE (1<<14)   /* Initial size of lphash symbol table (a power of 2) */

#define MAXIDSIZE 10000	/* Largest symbol size, in bytes excluding terminator.
			   Was 256 prior to 2.13.0, now just a sanity check */


/* Table of .Internal(.) and .Primitive(.) R functions
 *
 * Each entry is a line with
 *
 *  printname	c-entry	 offset	 eval	arity	  pp-kind   precedence	    rightassoc
 *  ---------	-------	 ------	 ----	-----	  -------   ----------	    ----------
 *2 name	cfun	 code	 eval	arity	  gram.kind gram.precedence gram.rightassoc
 *3 PRIMNAME	PRIMFUN	 PRIMVAL [*]    PRIMARITY PPINFO    PPINFO	    PPINFO
 *
 * where "2" are the component names of the FUNTAB struct (Defn.h)
 * and	 "3" are the accessor macros. [*]: PRIMPRINT(.) uses the eval component
 *
 * printname:	The function name in R
 *
 * c-entry:	The name of the corresponding C function,
 *		actually declared in ../include/Internal.h .
 *		Convention:
 *		 - all start with "do_",
 *		 - all return SEXP.
 *		 - have argument list
 *		      (SEXP call, SEXP op, SEXP args, SEXP env)
 *                 or 
 *                    (SEXP call, SEXP op, SEXP args, SEXP env, int variant)
 *
 * offset:	the 'op' (offset pointer) above; used for C functions
 *		which deal with more than one R function...
 *
 * eval:	= STUVWXYZ (8/9 digits) --- where e.g. '1' means '00000001'
 *              S   (for internals only, possibly two digits) If S is 0, don't
 *                  ask for for gradient of any arguments; otherwise, S&7 is
 *                  the number of arguments that might have gradient, except
 *                  that S>>3 initial ones don't.  Gradients are attached 
 *                  to CONS cells holding arguments by evalList_gradient.
 *              T=1 says do special processing for BUILTIN internal function
 *                  when called with VARIANT_WHOLE_BODY
 *              T=0 not what it says above
 *              U=1 says that this is a subassign primitive that is written to
 *                  be able to use the fast interface
 *              U=0 not what it says above
 *              V=1 says that the (builtin) primitive can handle operands
 *                  whose computation by a task may be pending.  Currently
 *                  effective only for internal functions
 *              V=0 says must not be passed operands still being computed
 *              W=1 says pass a "variant" argument to the c-entry procedure
 *              W=0 says don't pass a "variant" argument
 *		X=0 says that we should force R_Visible on
 *		X=1 for internals says that we should force R_Visible off
 *		X=2 (and X=1 for primitives) says that we should let the code
 *                  set R_Visible, but default to TRUE
 *		Y=1 says that this is an internal function which must
 *		    be accessed with a	.Internal(.) call, any other value is
 *		    accessible directly and printed in R as ".Primitive(..)".
 *		Z=1 says evaluate arguments before calling (BUILTINSXP) and
 *		Z=0 says don't evaluate (SPECIALSXP).
 *
 * arity:	How many arguments are required/allowed;  "-1"	meaning ``any''
 *
 * pp-kind:	Deparsing Info (-> PPkind in ../include/Defn.h )
 *              --- NO LONGER USED, EXCEPT IN PRIMFOREIGN ---
 *
 * precedence:  Operator precedence (-> PPprec in ../include/Defn.h )
 *              --- NO LONGER USED ---
 *
 * rightassoc:  Right (1) or left (0) associative operator
 *              --- NO LONGER USED ---
 */


/* Entries for the FUNTAB table are defined in smaller tables in the source 
   files where the functions are defined, and copied to the table below on
   initialization.  Some entries are defined in this source file (names.c). */

attribute_hidden FUNTAB R_FunTab[R_MAX_FUNTAB_ENTRIES+1]; 
                                /* terminated by NULL name */

/* Pointers to the FUNTAB tables in the various source files, to be copied to
   R_FunTab.  Their names have the form R_FunTab_srcfilename. */

extern FUNTAB 
    R_FunTab_eval[], 
    R_FunTab_bytecode[],
    R_FunTab_arithmetic[], 
    R_FunTab_complex[], 
    R_FunTab_array[], 
    R_FunTab_summary[], 
    R_FunTab_seq[], 
    R_FunTab_coerce[], 
    R_FunTab_attrib[], 
    R_FunTab_names[],
    R_FunTab_serialize[],

    R_FunTab_CommandLineArgs[],
    R_FunTab_RNG[],
    R_FunTab_Rdynload[],
    R_FunTab_Renviron[],
    R_FunTab_agrep[],
    R_FunTab_apply[],
    R_FunTab_bind[],
    R_FunTab_builtin[],
    R_FunTab_character[],
    R_FunTab_colors[],
    R_FunTab_connections[],
    R_FunTab_context[],
    R_FunTab_cov[],
    R_FunTab_cum[],
    R_FunTab_datetime[],
    R_FunTab_dcf[],
    R_FunTab_debug[],
    R_FunTab_deparse[],
    R_FunTab_deriv[],
    R_FunTab_devices[],
    R_FunTab_dotcode[],
    R_FunTab_dounzip[],
    R_FunTab_engine[],
    R_FunTab_envir[],
    R_FunTab_errors[],
    R_FunTab_fourier[],
    R_FunTab_gradient[],
    R_FunTab_gramLatex[],
    R_FunTab_gramRd[],
    R_FunTab_grep[],
    R_FunTab_identical[],
    R_FunTab_inspect[],
    R_FunTab_internet[],
    R_FunTab_list[],
    R_FunTab_main[],
    R_FunTab_memory[],
    R_FunTab_model[],
    R_FunTab_objects[],
    R_FunTab_optim[],
    R_FunTab_optimize[],
    R_FunTab_options[],
    R_FunTab_par[],
    R_FunTab_paste[],
    R_FunTab_platform[],
    R_FunTab_plot[],
    R_FunTab_plot3d[],
    R_FunTab_print[],
    R_FunTab_profile[],
    R_FunTab_qsort[],
    R_FunTab_radixsort[],
    R_FunTab_random[],
    R_FunTab_raw[],
    R_FunTab_saveload[],
    R_FunTab_scan[],
    R_FunTab_sort[],
    R_FunTab_source[],
    R_FunTab_split[],
    R_FunTab_sprintf[],
    R_FunTab_subset[],
    R_FunTab_sysutils[],
    R_FunTab_unique[],
    R_FunTab_util[],
    R_FunTab_version[],

    R_FunTab_lapack[];

static FUNTAB *FunTab_ptrs[] = { 
    R_FunTab_eval,
    R_FunTab_bytecode,
    R_FunTab_arithmetic, 
    R_FunTab_complex, 
    R_FunTab_array,
    R_FunTab_summary,
    R_FunTab_seq,
    R_FunTab_coerce,
    R_FunTab_attrib,
    R_FunTab_names,
    R_FunTab_serialize,

    R_FunTab_CommandLineArgs,
    R_FunTab_RNG,
    R_FunTab_Rdynload,
    R_FunTab_Renviron,
    R_FunTab_agrep,
    R_FunTab_apply,
    R_FunTab_bind,
    R_FunTab_builtin,
    R_FunTab_character,
    R_FunTab_colors,
    R_FunTab_connections,
    R_FunTab_context,
    R_FunTab_cov,
    R_FunTab_cum,
    R_FunTab_datetime,
    R_FunTab_dcf,
    R_FunTab_debug,
    R_FunTab_deparse,
    R_FunTab_deriv,
    R_FunTab_devices,
    R_FunTab_dotcode,
    R_FunTab_dounzip,
    R_FunTab_engine,
    R_FunTab_envir,
    R_FunTab_errors,
    R_FunTab_fourier,
    R_FunTab_gradient,
    R_FunTab_gramLatex,
    R_FunTab_gramRd,
    R_FunTab_grep,
    R_FunTab_identical,
    R_FunTab_inspect,
    R_FunTab_internet,
    R_FunTab_list,
    R_FunTab_main,
    R_FunTab_memory,
    R_FunTab_model,
    R_FunTab_objects,
    R_FunTab_optim,
    R_FunTab_optimize,
    R_FunTab_options,
    R_FunTab_par,
    R_FunTab_paste,
    R_FunTab_platform,
    R_FunTab_plot,
    R_FunTab_plot3d,
    R_FunTab_print,
    R_FunTab_profile,
    R_FunTab_qsort,
    R_FunTab_radixsort,
    R_FunTab_random,
    R_FunTab_raw,
    R_FunTab_saveload,
    R_FunTab_scan,
    R_FunTab_sort,
    R_FunTab_source,
    R_FunTab_split,
    R_FunTab_sprintf,
    R_FunTab_subset,
    R_FunTab_sysutils,
    R_FunTab_unique,
    R_FunTab_util,
    R_FunTab_version,

    R_FunTab_lapack,
    NULL
};


/* Tables of fast built-in functions.  These tables are found in various
   source files, with names having the form R_FastFunTab_srcfilename. */

extern FASTFUNTAB 
    R_FastFunTab_complex[],
    R_FastFunTab_eval[],
    R_FastFunTab_array[],
    R_FastFunTab_coerce[],
    R_FastFunTab_attrib[];

static FASTFUNTAB *FastFunTab_ptrs[] = { 
    R_FastFunTab_complex, 
    R_FastFunTab_eval,
    R_FastFunTab_array,
    R_FastFunTab_coerce,
    R_FastFunTab_attrib,
    NULL
};

/* also used in eval.c */
SEXP attribute_hidden R_Primitive(const char *primname)
{
    for (int i = 0; R_FunTab[i].name; i++) 
	if (strcmp(primname, R_FunTab[i].name) == 0) { /* all names are ASCII */
	    if ((R_FunTab[i].eval % 100 )/10)
		return R_NilValue; /* it is a .Internal */
	    else
		return mkPRIMSXP(i, R_FunTab[i].eval % 10);
	}
    return R_NilValue;
}

static SEXP do_primitive(SEXP call, SEXP op, SEXP args, SEXP env)
{
    SEXP name, prim;
    checkArity(op, args);
    name = CAR(args);
    if (!isString(name) || length(name) != 1 ||
	STRING_ELT(name, 0) == R_NilValue)
	errorcall(call, _("string argument required"));
    prim = R_Primitive(CHAR(STRING_ELT(name, 0)));
    if (prim == R_NilValue)
	errorcall(call, _("no such primitive function"));
    return prim;
}

int StrToInternal(const char *s)
{
    int i;
    for (i = 0; R_FunTab[i].name; i++)
	if (strcmp(s, R_FunTab[i].name) == 0) return i;
    return NA_INTEGER;
}

static void SymbolShortcuts(void)
{
    /* ../include/Rinternals.h : */

    R_BraceSymbol = install("{");
    R_BracketSymbol = install("[");
    R_Bracket2Symbol = install("[[");
    R_SubAssignSymbol = install("[<-");
    R_SubSubAssignSymbol = install("[[<-");
    R_DollarAssignSymbol = install("$<-");
    R_DollarSymbol = install("$");
    R_DotsSymbol = install("...");
    R_LocalAssignSymbol = R_AssignSymbols[1] = install("<-");
    R_GlobalAssignSymbol = R_AssignSymbols[2] = install("<<-");
    R_EqAssignSymbol = R_AssignSymbols[3] = install("=");
    R_LocalRightAssignSymbol = install("->");
    R_GlobalRightAssignSymbol = install("->>");

    R_ClassSymbol = install("class");
    R_DeviceSymbol = install(".Device");
    R_DimNamesSymbol = install("dimnames");
    R_DimSymbol = install("dim");
    R_DropSymbol = install("drop");
    R_LastvalueSymbol = install(".Last.value");
    R_LevelsSymbol = install("levels");
    R_ModeSymbol = install("mode");
    R_NameSymbol  = install("name");
    R_NamesSymbol = install("names");
    R_NaRmSymbol = install("na.rm");
    R_xSymbol = install("x");
    R_PackageSymbol = install("package");
    R_QuoteSymbol = install("quote");
    R_RowNamesSymbol = install("row.names");
    R_SeedsSymbol = install(".Random.seed");
    R_SourceSymbol = install("source");   /* for back compatibility, unused */
    R_SrcrefSymbol = install("srcref");
    R_TspSymbol = install("tsp");
    R_LogarithmSymbol = install("logarithm");
    R_LogSymbol = install("log");
    R_ValueSymbol = install("value");
    R_GradientSymbol = install("gradient");
    R_HessianSymbol = install("hessian");

    R_dot_defined = install(".defined");
    R_dot_Method = install(".Method");
    R_dot_target = install(".target");

    R_NaokSymbol = install("NAOK");
    R_DupSymbol = install("DUP");
    R_PkgSymbol = install("PACKAGE");
    R_EncSymbol = install("ENCODING");
    R_HelperSymbol = install("HELPER");
    R_CSingSymbol = install("Csingle");

    R_NativeSymbolSymbol = install("native symbol");
    R_RegisteredNativeSymbolSymbol = install("registered native symbol");

    /* ../include/Defn.h , i.e. non-public : */

    R_FunctionSymbol = install("function");
    R_WhileSymbol = install("while");
    R_RepeatSymbol = install("repeat");
    R_ForSymbol = install("for");
    R_InSymbol = install("in");
    R_AlongSymbol = install("along");
    R_AcrossSymbol = install("across");
    R_DownSymbol = install("down");
    R_IfSymbol = install("if");
    R_NextSymbol = install("next");
    R_BreakSymbol = install("break");
    R_WithGradientSymbol = install("with gradient");
    R_TrackGradientSymbol = install("track gradient");
<<<<<<< HEAD
=======
    R_BackGradientSymbol = install("back gradient");
>>>>>>> 4ee15ef4
    R_ComputeGradientSymbol = install("compute gradient");
    R_AsSymbol = install("as");
    R_ColonSymbol = install(":");
    R_DoubleColonSymbol = install("::");
    R_TripleColonSymbol = install(":::");
    R_AddSymbol = install("+");
    R_SubSymbol = install("-");
    R_MulSymbol = install("*");
    R_DivSymbol = install("/");
    R_ExptSymbol = install("^");
    R_Expt2Symbol = install("**");
    R_BangBangSymbol = install("!!");
    R_EqSymbol = install("==");
    R_NeSymbol = install("!=");
    R_LtSymbol = install("<");
    R_LeSymbol = install("<=");
    R_GeSymbol = install(">=");
    R_GtSymbol = install(">");
    R_AndSymbol = install("&");
    R_And2Symbol = install("&&");
    R_OrSymbol = install("|");
    R_Or2Symbol = install("||");
    R_NotSymbol = install("!");
    R_TildeSymbol = install("~");
    R_QuerySymbol = install("?");
    R_ColonAssignSymbol = install(":=");
    R_AtSymbol = install("@");
    R_DotDotSymbol = install("..");
    R_ParenSymbol = install("(");

    R_CommentSymbol = install("comment");
    R_DotEnvSymbol = install(".Environment");
    R_ExactSymbol = install("exact");
    R_RecursiveSymbol = install("recursive");
    R_SrcfileSymbol = install("srcfile");
    R_WholeSrcrefSymbol = install("wholeSrcref");
    R_TmpvalSymbol = install("*tmp*");
    R_UseNamesSymbol = install("use.names");
    R_ConnIdSymbol = install("conn_id");
    R_DevicesSymbol = install(".Devices");
    R_dot_Generic = install(".Generic");
    R_dot_Methods = install(".Methods");
    R_dot_Group = install(".Group");
    R_dot_Class = install(".Class");
    R_dot_GenericCallEnv = install(".GenericCallEnv");
    R_dot_GenericDefEnv = install(".GenericDefEnv");
    R_sort_list = install("sort.list");
    R_S3MethodsTable = install(".__S3MethodsTable__.");
    R_previousSymbol = install("previous");
}

/* Set up symbols for subassign functions that will be allocated
   immediately after their subset counterpart, allowing mapping from,
   for example, "names" to "names<-" to be done very quickly.  Mark
   the subset version in its sxpinfo to indicate this.

   This scheme relies on this function being called when the symbol
   table is first created, so the symbols will be allocated
   sequentially, within one segment, rather than some possibly having
   been already created (hence out of sequence). 

   The table should have at most eight symbols, in order to ensure that
   all symbols go into one segment (64 chunks, up to 4 chunks per symbol).

   It is preferrable for the subassign functions here to not be "internal"
   to avoid possible expansion in the size of the internal table. 

   Also sets the MAYBE_FAST_SUBASSIGN flag for [<-, [[<-, and $<-; keep in
   sync with flags for the primitives. */

#define SUBASSIGN_TBL_SIZE 8   /* Maximum is 8 */
   
static char *subset_subassign_table[SUBASSIGN_TBL_SIZE] = {
  "[",  "[[",  "$",    /* first three marked as maybe using fast interface */
  "@",  "attr",  "class",  "dim",  "names"
};

static void SetupSubsetSubassign(void)
{
    SEXP subset_sym, subassign_sym;
    char sa[30];
    int i;

    for (i = 0; i < SUBASSIGN_TBL_SIZE; i++) {
        char *n = subset_subassign_table[i];
        subset_sym = install(n);
        copy_2_strings (sa, sizeof sa, n, "<-");
        subassign_sym = install(sa);
        if (i < 3) 
            SET_MAYBE_FAST_SUBASSIGN(subassign_sym);
        if (0)  /* can enable for debugging */
            REprintf ("Subset_subassign: %x %x\n",
                      CPTR_FROM_SEXP(subset_sym),
                      CPTR_FROM_SEXP(subassign_sym));
        SYMSEXP sub = (SYMSEXP)UPTR_FROM_SEXP(subset_sym);
        SYMSEXP suba = (SYMSEXP)UPTR_FROM_SEXP(subassign_sym);
        if (suba != sub+1) abort();
        SET_SUBASSIGN_FOLLOWS(subset_sym);
    }
}

/* Set up built-in/special/internal functions from R_FunTab and the
   FastFunTab_srcfile tables.  The R_FunTab tables is created from
   smaller tables in the various source files. 
 
   Also sets bit 0 of "symbits" for symbols unlikely to be redefined
   outside "base", according to the table below.  Any symbols can be
   put there, but ones that contain special characters, or are
   reserved words, are the ones unlikely to be defined in any
   environment other than base, and hence the ones where this is most
   likely to help. */

static char *Spec_name[] = { 
  "if", "while", "repeat", "for", "break", "next", "return", "function",
  "(", "{",
  "+", "-", "*", "/", "^", "%%", "%/%", "%*%", ":", "..",
  "==", "!=", "<", ">", "<=", ">=", "%in%",
  "&", "|", "&&", "||", "!", "!!",
  "<-", "<<-", "=", "->", "->>",
  "$", "[", "[[", "@",
  "$<-", "[<-", "[[<-", "@<-",
  ".C", ".Fortran", ".Call", ".External", ".Internal",
  "with gradient", "track gradient", "compute gradient",
  0
};

static void SetupBuiltins(void)
{
    int i, j, k;

    /* Combine tables in various source files into one table here. */

    i = 0;

    for (j = 0; FunTab_ptrs[j]!=NULL; j++) {
        for (k = 0; FunTab_ptrs[j][k].name!=NULL; k++) {
            if (i > R_MAX_FUNTAB_ENTRIES) {
                REprintf(
                "Too many builtin functions - increase R_MAX_FUNTAB_ENTRIES\n");
                exit(1);
            }
            R_FunTab[i++] = FunTab_ptrs[j][k];
        }
    }

    R_FunTab[i].name = NULL;

    /* Install the symbols for internals first, so they will have small
       compressed pointers, allowing for a small table of internals. 
       Some may have already been installed, but that should be OK. */

    R_first_internal = 0;
    R_max_internal = 0;

    for (i = 0; R_FunTab[i].name!=NULL; i++) {
        if ((R_FunTab[i].eval % 100) / 10) {
            SEXP sym = install(R_FunTab[i].name);
            if (R_first_internal == 0 || CPTR_FROM_SEXP(sym) < R_first_internal)
                R_first_internal = CPTR_FROM_SEXP(sym);
            if (CPTR_FROM_SEXP(sym) > R_max_internal)
                R_max_internal = CPTR_FROM_SEXP(sym);
        }
    }

    if (0) /* can enable for debugging */
        REprintf("first_internal: %d, max_internal: %d\n",
                 (int) R_first_internal, (int) R_max_internal);

    R_internal_table = calloc (sizeof(SEXP), R_max_internal-R_first_internal+1);
    if (R_internal_table == NULL) 
        R_Suicide("Can't allocate R_internal_table");

    /* Install the primitive and internal functions.  Look for fast versions
       of the primitives (but not internals).  Set bits 1-13 of symbits for
       symbols for primitives, based on their index in FunTab (not name). */

    for (i = 0; R_FunTab[i].name!=NULL; i++) {

        SEXP (*this_cfun)() = R_FunTab[i].cfun;
        int this_code = R_FunTab[i].code;
        SEXP prim;
        /* prim needs protect since install can (and does here) allocate.
           Except... they're now uncollected... */
        PROTECT(prim = mkPRIMSXP(i, R_FunTab[i].eval % 10));

        if (0) { /* enable to display info */
            Rprintf (
            "SETUP: %d %s, builtin %d, int %d, vis %d, pend_ok %d, gradn %d\n",
                    i, PRIMNAME(prim), TYPEOF(prim) == BUILTINSXP,
                    PRIMINTERNAL(prim), PRIMPRINT(prim), PRIMPENDINGOK(prim),
                    PRIMGRADN(prim));
        }

        if (TYPEOF(prim) == SPECIALSXP && !PRIMINTERNAL(prim)
              && !PRIMVARIANT(prim)) {
            REprintf("SPECIAL primitive must take a 'variant' argument: %s\n",
                      PRIMNAME(prim));
            abort();
        }

        SEXP sym = install(R_FunTab[i].name);

        if ((R_FunTab[i].eval % 100) / 10) {
            SET_INTERNAL(sym, prim);
        }
        else {

            SET_SYMVALUE(sym, prim);

            for (j = 0; FastFunTab_ptrs[j]!=NULL; j++) {
                for (k = 0; FastFunTab_ptrs[j][k].slow!=0; k++) {
                    FASTFUNTAB *f = &FastFunTab_ptrs[j][k];
                    if (f->slow==this_cfun 
                          && (f->code==-1 || f->code==this_code)) {
                        SET_PRIMFUN_FAST_UNARY (prim, f->fast, f->dsptch1,
                                                f->var1);
                        goto found;
                    }
                }
            }

          found: ;

            R_symbits_t w;
            int b1, b2;
            b1 = 1 + i % 13;
            b2 = 1 + i % 12;
            if (b2 >= b1) b2 += 1;
            w = (((R_symbits_t)1) << b1) | (((R_symbits_t)1) << b2);
            SET_SYMBITS (sym, SYMBITS(sym) | w);
        }

        UNPROTECT(1);
    }

    /* Set bit 0 in symbits for "special" symbols, to make extra sure we
       will be likely to skip straight to base environment on lookup. */

    for (i = 0; Spec_name[i]; i++) {
        SEXP sym = install(Spec_name[i]);
        SET_SYMBITS (sym, SYMBITS(sym) | 1);
    }
}

extern SEXP framenames; /* from model.c */

void lphash_setup_bucket (lphash_bucket_t *bucket, lphash_key_t key)
{
    bucket->entry =  (lphash_entry_t) /* SEXP32 might be pointer or unsigned */
                      SEXP32_FROM_SEXP (mkSYMSXP (mkChar(key), R_UnboundValue));
}

int lphash_match (lphash_bucket_t *bucket, lphash_key_t key)
{
    SEXP sym = SEXP_FROM_SEXP32 ((SEXP32) bucket->entry);

    return strcmp (key, CHAR(PRINTNAME(sym))) == 0;
}

/* initialize the symbol table */
void InitNames()
{
    /* Create the symbol table. */

    R_lphashSymTbl = lphash_create (HSIZE);

    if (R_lphashSymTbl == NULL)
	R_Suicide("couldn't allocate memory for symbol table");

    /* Set up some functions that have subassign counterparts, so the
       subassign versions can be quickly found.  Do immediately so
       they will go in consecutive positions within one or two segments. */

    SetupSubsetSubassign();

    /* Set up built-in functions.  Do early so internals have a small
       range of compressed pointers. */

    SetupBuiltins();

    /* R_BlankString */
    R_BlankString = mkChar("");
    R_BlankScalarString = ScalarString(R_BlankString);
    SET_NAMEDCNT_MAX(R_BlankScalarString);

    /* The SYMSXP objects below are not in the symbol table. */

    /* R_MissingArg */
    PRINTNAME(R_MissingArg) = R_BlankString;
    IS_PRINTNAME(R_BlankString) = 1;
    SET_SYMVALUE(R_MissingArg, R_MissingArg);
#   if !USE_AUX_FOR_ATTRIB && !USE_COMPRESSED_POINTERS
        LENGTH(R_MissingArg) = 1;
#   endif

    /* R_MissingUnder */
    R_UnderscoreString = mkChar("_");
    PRINTNAME(R_MissingUnder) = R_UnderscoreString;
    IS_PRINTNAME(R_UnderscoreString) = 1;
    SET_SYMVALUE(R_MissingUnder, R_MissingArg);
#   if !USE_AUX_FOR_ATTRIB && !USE_COMPRESSED_POINTERS
        LENGTH(R_MissingArg) = 1;
#   endif

    /* R_RestartToken */
    R_RestartToken = mkSYMSXP(R_BlankString,R_NilValue);
    SET_SYMVALUE(R_RestartToken, R_RestartToken);

    /* String constants (CHARSXP values) */
    /* Note: we don't want NA_STRING to be in the CHARSXP cache, so that
       mkChar("NA") is distinct from NA_STRING */
    /* NA_STRING */
    NA_STRING = allocCharsxp(strlen("NA"));
    strcpy(CHAR_RW(NA_STRING), "NA");
    R_print.na_string = NA_STRING;

    /* Some CHARSXP constants, protected by making them symbol printnames
       (most are used as printnames anyways, so little waste with this). */

    (void)installChar (R_factor_CHARSXP = mkChar("factor"));
    (void)installChar (R_ordered_CHARSXP = mkChar("ordered"));
    (void)installChar (R_matrix_CHARSXP = mkChar("matrix"));
    (void)installChar (R_array_CHARSXP = mkChar("array"));
    (void)installChar (R_integer_CHARSXP = mkChar("integer"));
    (void)installChar (R_double_CHARSXP = mkChar("double"));
    (void)installChar (R_numeric_CHARSXP = mkChar("numeric"));
    (void)installChar (R_name_CHARSXP = mkChar("name"));
    (void)installChar (R_function_CHARSXP = mkChar("function"));
    (void)installChar (R_any_CHARSXP = mkChar("any"));
    (void)installChar (R_modulus_CHARSXP = mkChar("modulus"));
    (void)installChar (R_sign_CHARSXP = mkChar("sign"));
    (void)installChar (R_det_CHARSXP = mkChar("det"));
    (void)installChar (R_NativeSymbolInfo_CHARSXP = mkChar("NativeSymbolInfo"));
    (void)installChar (R_TRUE_CHARSXP = mkChar("TRUE"));
    (void)installChar (R_FALSE_CHARSXP = mkChar("FALSE"));

    /* Set up a set of globals so that a symbol table search can be
       avoided when matching something like dim or dimnames. */

    SymbolShortcuts();

    framenames = R_NilValue;

    R_initialize_bcode();
}


/*  Create a symbol in the symbol table, if not already present.
    If "name" is not found, it is installed in the symbol table.
    For install, the symbol corresponding to the C string "name" is returned.
    For instalChar, the name is given as an R CHARSXP.  */

static SEXP install_with_hashcode (char *name, int hashcode)
{
    lphash_bucket_t *bucket;

    bucket = lphash_key_lookup (R_lphashSymTbl, hashcode, name);
    if (bucket != NULL)
        return SEXP_FROM_SEXP32 ((SEXP32) bucket->entry);

    if (strlen(name) > MAXIDSIZE)
	error(_("variable names are limited to %d bytes"), MAXIDSIZE);

    bucket = lphash_insert (R_lphashSymTbl, hashcode, name);

    if (bucket == NULL)
        R_Suicide("couldn't allocate memory to expand symbol table");

    SEXP sym = SEXP_FROM_SEXP32 ((SEXP32) bucket->entry);

    /* Set up symbits.  May be fiddled to try to improve performance. 
       Currently, the low 14 bits of symbits are reserved for special and
       primitive symbols. */

    int b1, b2;
    b1 = 14 + hashcode % 50;
    b2 = 14 + hashcode % 49;
    if (b2 >= b1) b2 += 1;

    SET_SYMBITS (sym, (((R_symbits_t)1) << b1) | (((R_symbits_t)1) << b2));

    return sym;
}

SEXP install(const char *name)
{
    if (*name == '\0')
	error(_("attempt to use zero-length variable name"));

    return install_with_hashcode ((char *) name, Rf_char_hash(name));
}

SEXP attribute_hidden install_translated (SEXP charSXP)
{
    const void *vmax = VMAXGET();
    SEXP r = install (translateChar (charSXP));
    VMAXSET(vmax);
    return r;
}

SEXP installChar(SEXP charSXP)
{
    PROTECT(charSXP);
    SEXP res = install_with_hashcode((char*) CHAR(charSXP), CHAR_HASH(charSXP));
    UNPROTECT(1);

    return res;
}

/* Lookup up a symbol, returning it if it exists already, but not creating
   it if it doesn't already exist, returning R_NoObject instead. */

SEXP installed_already(const char *name)
{
    lphash_bucket_t *bucket;

    bucket = lphash_key_lookup (R_lphashSymTbl, Rf_char_hash(name), 
                                                (char *) name);

    return bucket == NULL ? R_NoObject 
                          : SEXP_FROM_SEXP32 ((SEXP32) bucket->entry);
}

/* Lookup up a symbol, returning it if it exists already, but not creating
   it if it doesn't already exist, returning R_NoObject instead.  This
   version takes the hashcode of the name as an argument (useful if the
   caller can compute it faster than the direct way). */

SEXP installed_already_with_hash (const char *name, int hashcode)
{
    lphash_bucket_t *bucket;

    bucket = lphash_key_lookup (R_lphashSymTbl, hashcode, (char *) name);

    return bucket == NULL ? R_NoObject 
                          : SEXP_FROM_SEXP32 ((SEXP32) bucket->entry);
}


/*  do_internal - This is the code for .Internal(). */

static SEXP do_internal (SEXP call, SEXP op, SEXP args, SEXP env, int variant)
{
    SEXP s, fun, ifun, ans;

    checkArity(op, args);
    s = CAR(args);
    if (!isPairList(s) || !isSymbol (fun = CAR(s)))
	errorcall(call, _("invalid .Internal() argument"));
    ifun = INTERNAL(fun);
    if (ifun == R_NilValue)
	errorcall(call, _("there is no internal function '%s'"),
		  CHAR(PRINTNAME(fun)));

    args = CDR(s);
    if (TYPEOF(ifun) == BUILTINSXP) {
        int vrnt = PRIMFUN_PENDING_OK(ifun) ? VARIANT_PENDING_OK : 0;
        int gradn = PRIMGRADN(ifun);
        args = gradn && (variant & VARIANT_GRADIENT)
                 ? evalList_gradient (args, env, vrnt, gradn&7, gradn>>3)
                 : evalList_v (args, env, vrnt);
    }
    PROTECT(args);

    R_variant_result = 0;
    R_Visible = TRUE;

    ans = CALL_PRIMFUN(s, ifun, args, env, variant);

    if (PRIMVISON(ifun))
        R_Visible = TRUE;
    else if (PRIMVISOFF(ifun))
        R_Visible = FALSE;

    /* If this .Internal function is the whole body of a function, we
       try to undo the incrementing of NAMEDCNT that was done for the
       arguments of the function.  This should be OK, because with no
       other statements in the function body, the function's environment
       won't have been captured for other uses. */

    if (PRIMWHOLE(ifun)) {  /* should only be used for BUILTINs */
        if ((variant & VARIANT_WHOLE_BODY) != 0) {
            args = R_GlobalContext->promargs;
            while (args != R_NilValue) {
                SEXP a = CAR(args);
                if (TYPEOF(a) == PROMSXP &&
                    /* NAMEDCNT_EQ_0(a) && */ /* avoid if recycled promise? */
                       PRVALUE_PENDING_OK(a) != R_UnboundValue) {
                    DEC_NAMEDCNT(PRVALUE_PENDING_OK(a));
                    /* SET_PRVALUE(a,R_NilValue); */
                       /* possible precaution - only if avoid when recycled */
                }
                args = CDR(args);
            }
        }
    }

    UNPROTECT(1);
    return ans;
}


/* FUNTAB entries defined in this source file; otherwise in non-standard way. */

attribute_hidden FUNTAB R_FunTab_names[] =
{
/* printname	c-entry		offset	eval	arity	pp-kind	     precedence	rightassoc */

{".Internal",	do_internal,	0,	1200,	1,	{PP_FUNCALL, PREC_FN,	  0}},
{".Primitive",	do_primitive,	0,	1,	1,	{PP_FUNCALL, PREC_FN,	  0}},


/* Note that the number of arguments in this group only applies
   to the default method */

{"machine",	do_machine,	0,	11,	0,	{PP_FUNCALL, PREC_FN,	0}},

#ifdef Win32
{"system",	do_system,	0,	211,	5,	{PP_FUNCALL, PREC_FN,	0}},
#else
{"system",	do_system,	0,	211,	2,	{PP_FUNCALL, PREC_FN,	0}},
#endif

#ifdef Win32
{"flush.console",do_flushconsole,0,	11,	0,	{PP_FUNCALL, PREC_FN,	0}},
{"win.version", do_winver,	0,	11,	0,	{PP_FUNCALL, PREC_FN,	0}},
{"shell.exec",	do_shellexec,	0,	11,	1,	{PP_FUNCALL, PREC_FN,	0}},
{"winDialog",	do_windialog,	0,	11,	2,	{PP_FUNCALL, PREC_FN,	0}},
{"winDialogString", do_windialogstring, 0, 11,	2,	{PP_FUNCALL, PREC_FN,	0}},
{"winMenuNames", do_winmenunames, 0,    11,     0,      {PP_FUNCALL, PREC_FN,   0}},
{"winMenuItems", do_wingetmenuitems, 0, 11, 1, {PP_FUNCALL, PREC_FN, 0}},
{"winMenuAdd",	do_winmenuadd,	0,	11,	3,	{PP_FUNCALL, PREC_FN,	0}},
{"winMenuDel",	do_winmenudel,	0,	11,	2,	{PP_FUNCALL, PREC_FN,	0}},
{"memory.size",	do_memsize,	0,	11,	1,	{PP_FUNCALL, PREC_FN,	0}},
{"DLL.version",	do_dllversion,	0,	11,	1,	{PP_FUNCALL, PREC_FN,	0}},
{"bringToTop",	do_bringtotop,	0,	11,	2,	{PP_FUNCALL, PREC_FN,	0}},
{"msgWindow",	do_msgwindow,	0,	11,	2,	{PP_FUNCALL, PREC_FN,	0}},
{"select.list",	do_selectlist,	0,	11,	4,	{PP_FUNCALL, PREC_FN,	0}},
{"getClipboardFormats",do_getClipboardFormats,0,11,0,	{PP_FUNCALL, PREC_FN,	0}},
{"readClipboard",do_readClipboard,0,	11,	2,	{PP_FUNCALL, PREC_FN,	0}},
{"writeClipboard",do_writeClipboard,0,	111,	2,	{PP_FUNCALL, PREC_FN,	0}},
{"chooseFiles", do_chooseFiles, 0,	11,	5,	{PP_FUNCALL, PREC_FN,   0}},
{"chooseDir",	do_chooseDir,	0,	11,	2,	{PP_FUNCALL, PREC_FN,   0}},
{"getIdentification", do_getIdentification,0,11,0,	{PP_FUNCALL, PREC_FN,	0}},
{"getWindowHandle", do_getWindowHandle,0,11,	1,	{PP_FUNCALL, PREC_FN,	0}},
{"getWindowHandles",do_getWindowHandles,0,11,   2,	{PP_FUNCALL, PREC_FN,   0}},
{"getWindowTitle",do_getWindowTitle,0,	11,	0,	{PP_FUNCALL, PREC_FN,	0}},
{"setWindowTitle",do_setTitle,	0,	111,	1,	{PP_FUNCALL, PREC_FN,	0}},
{"arrangeWindows",do_arrangeWindows,0,  111,    4,      {PP_FUNCALL, PREC_FN,   0}},
{"setStatusBar",do_setStatusBar,0,	111,	1,	{PP_FUNCALL, PREC_FN,	0}},
{"shortPathName",do_shortpath,	0,	11,	1,	{PP_FUNCALL, PREC_FN,   0}},
{"loadRconsole", do_loadRconsole,0,	11,	1,	{PP_FUNCALL, PREC_FN,	0}},
{"Sys.which",	do_syswhich,	0,	11,	1,	{PP_FUNCALL, PREC_FN,	0}},
{"readRegistry",do_readRegistry,0,	11,	4,	{PP_FUNCALL, PREC_FN,	0}},
{"winProgressBar",do_winprogressbar,0,	11,	6,	{PP_FUNCALL, PREC_FN,	0}},
{"closeWinProgressBar",do_closewinprogressbar,0,111,1,	{PP_FUNCALL, PREC_FN,	0}},
{"setWinProgressBar",do_setwinprogressbar,0,11,	4,	{PP_FUNCALL, PREC_FN,	0}},
#endif

#if defined(__APPLE__) && defined(HAVE_AQUA)
{"wsbrowser",	do_wsbrowser,	0,	11,	8,	{PP_FUNCALL, PREC_FN,	0}},
{"pkgbrowser",	do_browsepkgs,	0,	11,	5,	{PP_FUNCALL, PREC_FN,	0}},
{"data.manager",	do_datamanger,	0,	11,	4,	{PP_FUNCALL, PREC_FN,	0}},
{"package.manager",	do_packagemanger,	0,	11,	4,	{PP_FUNCALL, PREC_FN,	0}},
{"flush.console",do_flushconsole,0,	11,	0,	{PP_FUNCALL, PREC_FN,	0}},
{"hsbrowser",	do_hsbrowser,	0,	11,	5,	{PP_FUNCALL, PREC_FN,	0}},
{"select.list",	do_selectlist,	0,	11,	4,	{PP_FUNCALL, PREC_FN,	0}},
{"aqua.custom.print", do_aqua_custom_print, 0, 11, 2,   {PP_FUNCALL, PREC_FN,   0}},
#endif

{"edit",	do_edit,	0,	11,	4,	{PP_FUNCALL, PREC_FN,	0}},
{"dataentry",	do_dataentry,	0,	11,	2,	{PP_FUNCALL, PREC_FN,	0}},
{"dataviewer",	do_dataviewer,	0,	111,	2,	{PP_FUNCALL, PREC_FN,	0}},

{"Sys.info",	do_sysinfo,	0,	11,	0,	{PP_FUNCALL, PREC_FN,	0}},
{"Sys.sleep",	do_syssleep,	0,	11,	1,	{PP_FUNCALL, PREC_FN,	0}},

#ifdef Unix
{"X11",		do_X11,		0,	111,	17,	{PP_FUNCALL, PREC_FN,	0}},
{"savePlot",	do_saveplot,	0,	111,	3,	{PP_FUNCALL, PREC_FN,	0}},
#endif

{"getGraphicsEvent",do_getGraphicsEvent,0,  11, 1,      {PP_FUNCALL, PREC_FN,   0}},
{"getGraphicsEventEnv",do_getGraphicsEventEnv,0,11,1,{PP_FUNCALL, PREC_FN, 0}},
{"setGraphicsEventEnv",do_setGraphicsEventEnv,0,11,2,{PP_FUNCALL, PREC_FN, 0}},

{"loadhistory", do_loadhistory,	0,	11,	1,	{PP_FUNCALL, PREC_FN,	0}},
{"savehistory", do_savehistory,	0,	11,	1,	{PP_FUNCALL, PREC_FN,	0}},
{"addhistory",  do_addhistory,  0,	11,	1,	{PP_FUNCALL, PREC_FN,	0}},

{NULL,		NULL,		0,	0,	0,	{PP_INVALID, PREC_FN,	0}}
};

#undef __R_Names__<|MERGE_RESOLUTION|>--- conflicted
+++ resolved
@@ -413,10 +413,7 @@
     R_BreakSymbol = install("break");
     R_WithGradientSymbol = install("with gradient");
     R_TrackGradientSymbol = install("track gradient");
-<<<<<<< HEAD
-=======
     R_BackGradientSymbol = install("back gradient");
->>>>>>> 4ee15ef4
     R_ComputeGradientSymbol = install("compute gradient");
     R_AsSymbol = install("as");
     R_ColonSymbol = install(":");
