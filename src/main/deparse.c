/*
 *  pqR : A pretty quick version of R
 *  Copyright (C) 2013, 2014, 2015, 2016, 2017, 2018, 2019 by Radford M. Neal
 *
 *  Based on R : A Computer Language for Statistical Data Analysis
 *  Copyright (C) 1995, 1996  Robert Gentleman and Ross Ihaka
 *  Copyright (C) 1997--2011  The R Core Team
 *
 *  The changes in pqR from R-2.15.0 distributed by the R Core Team are
 *  documented in the NEWS and MODS files in the top-level source directory.
 *
 *  This program is free software; you can redistribute it and/or modify
 *  it under the terms of the GNU General Public License as published by
 *  the Free Software Foundation; either version 2 of the License, or
 *  (at your option) any later version.
 *
 *  This program is distributed in the hope that it will be useful,
 *  but WITHOUT ANY WARRANTY; without even the implied warranty of
 *  MERCHANTABILITY or FITNESS FOR A PARTICULAR PURPOSE.  See the
 *  GNU General Public License for more details.
 *
 *  You should have received a copy of the GNU General Public License
 *  along with this program; if not, a copy is available at
 *  http://www.r-project.org/Licenses/ */


/* IMPLEMENTATION NOTES:

   Deparsing has 3 layers.  The user interface, do_deparse, should not
   be called from an internal function, the actual deparsing needs to
   be done twice, once to count things up and a second time to put
   them into the string vector for return.  Printing this to a file is
   handled by the calling routine.

   Indentation is carried out in the routine printtab2buff at the
   botton of this file.  It seems like this should be settable via
   options.

   'lbreak' is often used to indicate whether a line has been broken,
    this makes sure that that indenting behaves itself.

   The previous issue with the global "cutoff" variable is now
   implemented by creating a deparse1WithCutoff() routine which takes
   the cutoff from the caller and passes this to the different routines
   as a member of the LocalParseData struct. Access to the deparse1()
   routine remains unaltered.  This is exactly as Ross had suggested...
 
   One possible fix is to restructure the code with another function
   which takes a cutoff value as a parameter.  Then "do_deparse" and
   "deparse1" could each call this deeper function with the appropriate
   argument.  I wonder why I didn't just do this? -- it would have been
   quicker than writing this note.  I guess it needs a bit more thought...
*/

#ifdef HAVE_CONFIG_H
#include <config.h>
#endif

#define USE_FAST_PROTECT_MACROS
#define R_USE_SIGNALS 1
#include <Defn.h>
#include <float.h> /* for DBL_DIG */
#include <Print.h>
#include <Fileio.h>
#include <Parse.h>

#define BUFSIZE 512

#define MIN_Cutoff 20
#define DEFAULT_Cutoff 60
#define MAX_Cutoff (BUFSIZE - 12)
/* ----- MAX_Cutoff  <	BUFSIZE !! */

#include "RBufferUtils.h"

typedef R_StringBuffer DeparseBuffer;

/* The code here used to use static variables to share values across
   the different routines. These have now been collected into a struct
   named LocalParseData, which is explicitly passed between the
   different routines. This avoids the needs for the global variables
   and allows multiple evaluators, potentially in different threads,
   to work on their own independent copies that are local to their
   call stacks. This avoids any issues with interrupts, etc. not
   restoring values. */

typedef struct {

    int linenumber;      /* counts the number of lines that have been written,
                            this is used to setup storage for deparsing */
    int len;             /* counts the length of the current line, it will be
                            used to determine when to break lines */
    int incurly;         /* keeps track of whether we are inside a curly or not,
                            this affects the printing of if-then-else */
    int inlist;          /* keeps track of whether we are inside a list or not,
                            this affects the printing of if-then-else */
    Rboolean startline;  /* TRUE indicates start of a line (so we can tab out to
                            the correct place) */
    int indent;          /* how many tabs should be written at the start of 
                            a line */

    SEXP strvec;

    DeparseBuffer buffer;  /* contains the current string, we attempt to break
                              lines at cutoff, but can unlimited length */
    int cutoff;
    int backtick;
    int opts;
    int sourceable;
    int longstring;
    int maxlines;
    Rboolean active;
    int isS4;
} LocalParseData;

static SEXP deparse1WithCutoff(SEXP call, Rboolean abbrev, int cutoff,
			       Rboolean backtick, int opts, int nlines);
static void args2buff(SEXP, int, int, LocalParseData *);
static void deparse2buff(SEXP, LocalParseData *);
static void print2buff(const char *, LocalParseData *);
static void printtab2buff(int, LocalParseData *);
static void writeline(LocalParseData *);
static void vector2buff(SEXP, LocalParseData *);
static void src2buff1(SEXP, LocalParseData *);
static Rboolean src2buff(SEXP, int, LocalParseData *);
static void vec2buff(SEXP, LocalParseData *);
static void linebreak(Rboolean *lbreak, LocalParseData *);
static void deparse2(SEXP, SEXP, LocalParseData *);

static int has_n_tags (SEXP s, int n)
{
    while (n > 0) {
        if (TAG(s) == R_NilValue)  /* note that TAG(R_NilValue) == R_NilValue */
            return 0;
        s = CDR(s);
        n -= 1;
    }

    return 1;
}

static SEXP do_deparse(SEXP call, SEXP op, SEXP args, SEXP rho)
{
    SEXP ca1;
    int  cut0, backtick, opts, nlines;

    checkArity(op, args);

    if(length(args) < 1) error(_("too few arguments"));

    ca1 = CAR(args); args = CDR(args);
    cut0 = DEFAULT_Cutoff;
    if(!isNull(CAR(args))) {
	cut0 = asInteger(CAR(args));
	if(cut0 == NA_INTEGER|| cut0 < MIN_Cutoff || cut0 > MAX_Cutoff) {
	    warning(_("invalid 'cutoff' for deparse, using default"));
	    cut0 = DEFAULT_Cutoff;
	}
    }
    args = CDR(args);
    backtick = 0;
    if(!isNull(CAR(args)))
	backtick = asLogical(CAR(args));
    args = CDR(args);
    opts = SHOWATTRIBUTES;
    if(!isNull(CAR(args)))
	opts = asInteger(CAR(args));
    args = CDR(args);
    nlines = asInteger(CAR(args));
    if (nlines == NA_INTEGER) nlines = -1;
    ca1 = deparse1WithCutoff(ca1, 0, cut0, backtick, opts, nlines);
    return ca1;
}

SEXP deparse1(SEXP call, Rboolean abbrev, int opts)
{
    Rboolean backtick = TRUE;
    return deparse1WithCutoff(call, abbrev, DEFAULT_Cutoff, backtick,
			      opts, -1);
}

static SEXP deparse1WithCutoff(SEXP call, Rboolean abbrev, int cutoff,
			       Rboolean backtick, int opts, int nlines)
{
/* Arg. abbrev:
	If abbrev is TRUE, then the returned value
	is a STRSXP of length 1 with at most 13 characters.
	This is used for plot labelling etc.
*/
    SEXP svec;
    int savedigits;
    Rboolean need_ellipses = FALSE;
    LocalParseData localData =
	    {0, 0, 0, 0, /*startline = */TRUE, 0,
	     R_NoObject,
	     /*DeparseBuffer=*/{NULL, 0, BUFSIZE},
	     DEFAULT_Cutoff, FALSE, 0, TRUE, FALSE, INT_MAX, TRUE, 0};
    R_AllocStringBuffer (0, &localData.buffer);
    localData.cutoff = cutoff;
    localData.backtick = backtick;
    localData.opts = opts;
    localData.strvec = R_NilValue;

    PrintDefaults(); /* from global options() */
    savedigits = R_print.digits;
    R_print.digits = DBL_DIG;/* MAX precision */

    svec = R_NilValue;
    if (nlines > 0) {
	localData.linenumber = localData.maxlines = nlines;
    } else {
	deparse2(call, svec, &localData);/* just to determine linenumber..*/
	localData.active = TRUE;
	if(R_BrowseLines > 0 && localData.linenumber > R_BrowseLines) {
	    localData.linenumber = localData.maxlines = R_BrowseLines + 1;
	    need_ellipses = TRUE;
	}
    }
    PROTECT(svec = allocVector(STRSXP, localData.linenumber));
    deparse2(call, svec, &localData);
    if (abbrev) {
	char data[14];
	strncpy(data, CHAR(STRING_ELT(svec, 0)), 10);
	data[10] = '\0';
	if (strlen(CHAR(STRING_ELT(svec, 0))) > 10) strcat(data, "...");
	svec = mkString(data);
    } else if(need_ellipses) {
	SET_STRING_ELT(svec, R_BrowseLines, mkChar("  ..."));
    }
    if(nlines > 0 && localData.linenumber < nlines) {
	UNPROTECT(1); /* old svec value */
	PROTECT(svec);
	svec = lengthgets(svec, localData.linenumber);
    }
    UNPROTECT(1);
    PROTECT(svec); /* protect from warning() allocating, PR#14356 */
    R_print.digits = savedigits;
    if ((opts & WARNINCOMPLETE) && localData.isS4)
	warning(_("deparse of an S4 object will not be source()able"));
    else if ((opts & WARNINCOMPLETE) && !localData.sourceable)
	warning(_("deparse may be incomplete"));
    if ((opts & WARNINCOMPLETE) && localData.longstring)
	warning(_("deparse may be not be source()able in R < 2.7.0"));
    /* somewhere lower down might have allocated ... */
    R_FreeStringBuffer(&(localData.buffer));
    UNPROTECT(1);
    return svec;
}

/* deparse1line concatenates all lines into one long one */
/* This is needed in terms.formula, where we must be able */
/* to deparse a term label into a single line of text so */
/* that it can be reparsed correctly */
SEXP deparse1line(SEXP call, Rboolean abbrev)
{
    SEXP temp;
    Rboolean backtick=TRUE;
    int lines;

    PROTECT(temp = deparse1WithCutoff(call, abbrev, MAX_Cutoff, backtick,
			     SIMPLEDEPARSE, -1));
    if ((lines = length(temp)) > 1) {
	char *buf;
	int i, len;
	const void *vmax;
	cetype_t enc = CE_NATIVE;
	for (len=0, i = 0; i < length(temp); i++) {
	    SEXP s = STRING_ELT(temp, i);
	    cetype_t thisenc = getCharCE(s);
	    len += strlen(CHAR(s));
	    if (thisenc != CE_NATIVE) 
	    	enc = thisenc; /* assume only one non-native encoding */ 
	}    
	vmax = VMAXGET();
	buf = R_alloc((size_t) len+lines, sizeof(char));
	*buf = '\0';
	for (i = 0; i < length(temp); i++) {
	    strcat(buf, CHAR(STRING_ELT(temp, i)));
	    if (i < lines - 1)
	    	strcat(buf, "\n");
	}
	temp = ScalarString(mkCharCE(buf, enc));
	VMAXSET(vmax);
    }		
    UNPROTECT(1);	
    return(temp);
}

SEXP attribute_hidden deparse1s(SEXP call)
{
   SEXP temp;
   Rboolean backtick=TRUE;

   temp = deparse1WithCutoff(call, FALSE, DEFAULT_Cutoff, backtick,
			     DEFAULTDEPARSE | CODEPROMISES, 1);
   return(temp);
}

#include "Rconnections.h"

static void con_cleanup(void *data)
{
    Rconnection con = data;
    if(con->isopen) con->close(con);
}

static SEXP do_dput(SEXP call, SEXP op, SEXP args, SEXP rho)
{
    SEXP saveenv, tval;
    int i, ifile, res;
    Rboolean wasopen, havewarned = FALSE, opts;
    Rconnection con = (Rconnection) 1; /* stdout */
    RCNTXT cntxt;

    checkArity(op, args);

    tval = CAR(args);
    saveenv = R_NilValue;	/* -Wall */
    if (TYPEOF(tval) == CLOSXP) {
	PROTECT(saveenv = CLOENV(tval));
	SET_CLOENV(tval, R_GlobalEnv);
    }
    opts = SHOWATTRIBUTES;
    if(!isNull(CADDR(args)))
	opts = asInteger(CADDR(args));

    tval = deparse1(tval, 0, opts);
    if (TYPEOF(CAR(args)) == CLOSXP) {
	SET_CLOENV(CAR(args), saveenv);
	UNPROTECT(1);
    }
    PROTECT(tval); /* against Rconn_printf */
    ifile = asInteger(CADR(args));

    wasopen = 1;
    if (ifile != 1) {
	con = getConnection(ifile);
	wasopen = con->isopen;
	if(!wasopen) {
	    char mode[5];	
	    strcpy(mode, con->mode);
	    strcpy(con->mode, "w");
	    if(!con->open(con)) error(_("cannot open the connection"));
	    strcpy(con->mode, mode);
	    /* Set up a context which will close the connection on error */
	    begincontext(&cntxt, CTXT_CCODE, R_NilValue, R_BaseEnv, R_BaseEnv,
			 R_NilValue, R_NilValue);
	    cntxt.cend = &con_cleanup;
	    cntxt.cenddata = con;
	}
	if(!con->canwrite) error(_("cannot write to this connection"));
    }/* else: "Stdout" */
    for (i = 0; i < LENGTH(tval); i++)
	if (ifile == 1)
	    Rprintf("%s\n", CHAR(STRING_ELT(tval, i)));
	else {
	    res = Rconn_printf(con, "%s\n", CHAR(STRING_ELT(tval, i)));
	    if(!havewarned &&
	       res < strlen(CHAR(STRING_ELT(tval, i))) + 1)
		warning(_("wrote too few characters"));
	}
    UNPROTECT(1); /* tval */
    if(!wasopen) {endcontext(&cntxt); con->close(con);}
    return (CAR(args));
}

static SEXP do_dump(SEXP call, SEXP op, SEXP args, SEXP rho)
{
    SEXP file, names, o, objs, tval, source, outnames;
    int i, j, nobjs, nout, res;
    int wasopen, havewarned = FALSE, evaluate;
    Rconnection con;
    int opts;
    const char *obj_name;
    RCNTXT cntxt;

    checkArity(op, args);

    names = CAR(args);
    file = CADR(args);
    if(!isString(names))
	error( _("character arguments expected"));
    nobjs = length(names);
    if(nobjs < 1 || length(file) < 1)
	error(_("zero length argument"));
    source = CADDR(args);
    if (source != R_NilValue && TYPEOF(source) != ENVSXP)
	error(_("invalid '%s' argument"), "envir");
    opts = asInteger(CADDDR(args));
    /* <NOTE>: change this if extra options are added */
    if(opts == NA_INTEGER || opts < 0 || opts > 256)
	errorcall(call, _("'opts' should be small non-negative integer"));
    evaluate = asLogical(CAD4R(args));
    if (evaluate==FALSE) opts |= DELAYPROMISES;
    if (evaluate==NA_LOGICAL) opts |= CODEPROMISES;

    PROTECT(o = objs = allocList(nobjs));

    for (j = 0, nout = 0; j < nobjs; j++, o = CDR(o)) {
	SET_TAG(o, install_translated (STRING_ELT(names,j)));
	SETCAR(o, findVar(TAG(o), source));
	if (CAR(o) == R_UnboundValue)
	    warning(_("object '%s' not found"), CHAR(PRINTNAME(TAG(o))));
	else nout++;
    }
    o = objs;
    PROTECT(outnames = allocVector(STRSXP, nout));
    if(nout > 0) {
	if(INTEGER(file)[0] == 1) {
	    for (i = 0, nout = 0; i < nobjs; i++) {
		if (CAR(o) == R_UnboundValue) continue;
		obj_name = translateChar(STRING_ELT(names, i));
		SET_STRING_ELT(outnames, nout++, STRING_ELT(names, i));
		if(isValidName(obj_name)) Rprintf("%s <-\n", obj_name);
		else if(opts & S_COMPAT) Rprintf("\"%s\" <-\n", obj_name);
		else Rprintf("`%s` <-\n", obj_name);
		tval = PROTECT(deparse1(CAR(o), 0, opts));
		for (j = 0; j < LENGTH(tval); j++)
		    Rprintf("%s\n", CHAR(STRING_ELT(tval, j)));/* translated */
		UNPROTECT(1); /* tval */
		o = CDR(o);
	    }
	}
	else {
	    con = getConnection(INTEGER(file)[0]);
	    wasopen = con->isopen;
	    if(!wasopen) {
		char mode[5];	
		strcpy(mode, con->mode);
		strcpy(con->mode, "w");
		if(!con->open(con)) error(_("cannot open the connection"));
		strcpy(con->mode, mode);
		/* Set up a context which will close the connection on error */
		begincontext(&cntxt, CTXT_CCODE, R_NilValue, R_BaseEnv, R_BaseEnv,
			     R_NilValue, R_NilValue);
		cntxt.cend = &con_cleanup;
		cntxt.cenddata = con;
	    } 
	    if(!con->canwrite) error(_("cannot write to this connection"));
	    for (i = 0, nout = 0; i < nobjs; i++) {
		const char *s;
		unsigned int extra = 6;
		if (CAR(o) == R_UnboundValue) continue;
		SET_STRING_ELT(outnames, nout++, STRING_ELT(names, i));
		s = translateChar(STRING_ELT(names, i));
		if(isValidName(s)) {
		    extra = 4;
		    res = Rconn_printf(con, "%s <-\n", s);
		} else if(opts & S_COMPAT)
		    res = Rconn_printf(con, "\"%s\" <-\n", s);
		else
		    res = Rconn_printf(con, "`%s` <-\n", s);
		if(!havewarned && res < strlen(s) + extra)
		    warning(_("wrote too few characters"));
		PROTECT(tval = deparse1(CAR(o), 0, opts));
		for (j = 0; j < LENGTH(tval); j++) {
		    res = Rconn_printf(con, "%s\n", CHAR(STRING_ELT(tval, j)));
		    if(!havewarned &&
		       res < strlen(CHAR(STRING_ELT(tval, j))) + 1)
			warning(_("wrote too few characters"));
		}
		UNPROTECT(1); /* tval */
		o = CDR(o);
	    }
	    if(!wasopen) {endcontext(&cntxt); con->close(con);}
	}
    }

    UNPROTECT(2);
    return outnames;
}

static void linebreak(Rboolean *lbreak, LocalParseData *d)
{
    if (d->len > d->cutoff) {
	if (!*lbreak) {
	    *lbreak = TRUE;
	    d->indent++;
	}
	writeline(d);
    }
}

static void deparse2(SEXP what, SEXP svec, LocalParseData *d)
{
    d->strvec = svec;
    d->linenumber = 0;
    d->indent = 0;
    deparse2buff(what, d);
    writeline(d);
}


/* curlyahead looks at s to see if it is a list with
   the first op being a curly.  You need this kind of
   lookahead info to print if statements correctly.  */
static Rboolean
curlyahead(SEXP s)
{
    if (isList(s) || isLanguage(s))
	if (TYPEOF(CAR(s)) == SYMSXP && CAR(s) == R_BraceSymbol)
	    return TRUE;
    return FALSE;
}


/* Check whether an expression is a complex literal that will be deparsed
   as a sum. */

static int complex_literal (SEXP expr)
{
    return TYPEOF(expr) == CPLXSXP && LENGTH(expr)==1 && 
           !ISNAN(COMPLEX(expr)->r) && COMPLEX(expr)->r != 0;
}


/* Find the lowest precedence of an unenclosed operator at the right edge of
   an expression.  For example, for the expression

       a * b ^ if (v) 1 else a/2 

   the right edge precedence is that of "if" (which is the lowest), not 
   that of the top-level "*" operator, or of the rightmost "/" operator.

   Returns 0 if the expression is not of operator form. */

static int right_edge_prec (SEXP expr)
{
    if (TYPEOF(expr) == LANGSXP && TYPEOF(CAR(expr)) == SYMSXP) {
        int nargs = length(CDR(expr));
        int lowest = INT_MAX;
        int prec;
        if (nargs == 1 && (prec = unary_prec(CAR(expr)))) lowest = prec;
        if (nargs == 2 && (prec = binary_prec(CAR(expr)))) lowest = prec;
        if (lowest == INT_MAX && (prec = misc_prec(CAR(expr)))) lowest = prec;
        if (lowest == INT_MAX)
            return 0;
        if (nargs > 0) {
            prec = right_edge_prec (CAR(nthcdr(expr,nargs)));
            if (prec && prec < lowest) lowest = prec;
        }
        return lowest;
    }
    else if (complex_literal(expr)) {
        /* Handle a complex number that will be deparsed as a sum */
        return binary_prec(R_AddSymbol);
    }
    else
        return 0;
}


/* Determine whether an argument to a postfix operator needs to be 
   parenthesized when deparsed.  The symbol op is the outer postfix
   operator (eg, $).  The expression arg is the first operand. */

attribute_hidden Rboolean needsparens_postfix (SEXP op, SEXP arg)
{
    int op_prec = misc_prec(op);
    if (!op_prec) abort();

    int right_prec = right_edge_prec (arg);
    return right_prec && right_prec < op_prec;
}

/* Determine whether an argument to a unary operator needs to be 
   parenthesized when deparsed.  The symbol op is the outer unary
   operator.  The expression arg is the operand. */

attribute_hidden Rboolean needsparens_unary (SEXP op, SEXP arg)
{
    int op_prec = unary_prec(op);
    int in_prec;

    if (!op_prec) abort();

    if (TYPEOF(arg) == LANGSXP && TYPEOF(CAR(arg)) == SYMSXP) {
        int nargs = length(CDR(arg));
        if (nargs == 2) {
            in_prec = binary_prec(CAR(arg));
            if (in_prec && in_prec < op_prec)
                return TRUE;
        }
    }
    else if (complex_literal(arg)) {
        /* Handle a complex number that will be deparsed as a sum */
        in_prec = binary_prec(R_AddSymbol);
        if (!in_prec) abort();
        if (in_prec < op_prec)
            return TRUE;
    }

    return FALSE;
}

/* Determine whether an argument to a binary operator needs to be 
   parenthesized when deparsed.  The symbol op is the outer binary
   operator.  The expression arg is the operand, on the left if
   left is 1. */

attribute_hidden Rboolean needsparens_binary (SEXP op, SEXP arg, int left)
{
    int op_prec = binary_prec(op);
    if (!op_prec) abort();

    if (left) {
        int right_prec = right_edge_prec (arg);
        if (right_prec && right_prec < op_prec)
            return TRUE;
    }

    int in_prec;

    if (TYPEOF(arg) == LANGSXP && TYPEOF(CAR(arg)) == SYMSXP) {
        int nargs = length(CDR(arg));
        if (nargs == 2) {
            in_prec = binary_prec(CAR(arg));
            if (in_prec) {
                if (in_prec < op_prec || in_prec == op_prec &&
                      (NON_ASSOC(op_prec) || LEFT_ASSOC(op_prec) != left))
                    return TRUE;
            }
        }
    }
    else if (complex_literal(arg)) {
        /* Handle a complex number that will be deparsed as a sum */
        in_prec = binary_prec(R_AddSymbol); /* Note + is left associative */
        if (!in_prec) abort();
        if (in_prec < op_prec || in_prec == op_prec && !left)
            return TRUE;
    }

    return FALSE;
}


/* Determine whether an argument of a function call, a subscript, or the
   condition in an if or while statement needs to be parenthesized when 
   deparsed.  It's necessary only for assignments with the = operator. */

attribute_hidden Rboolean needsparens_arg (SEXP arg)
{
    return TYPEOF(arg) == LANGSXP && CAR(arg) == R_EqAssignSymbol;
}


/* check for attributes other than function source */
static Rboolean hasAttributes(SEXP s)
{
    SEXP a = ATTRIB(s);
    if (length(a) > 2) return(TRUE);
    while(!isNull(a)) {
	if(TAG(a) != R_SrcrefSymbol
	   && (TYPEOF(s) != CLOSXP || TAG(a) != R_SourceSymbol))
	    return(TRUE);
	a = CDR(a);
    }
    return(FALSE);
}

static void attr1(SEXP s, LocalParseData *d)
{
    if(hasAttributes(s))
	print2buff("structure(", d);
}

static void attr2(SEXP s, LocalParseData *d)
{
    int localOpts = d->opts;

    if(hasAttributes(s)) {
	SEXP a = ATTRIB(s);
	while(!isNull(a)) {
	    if(TAG(a) != R_SourceSymbol && TAG(a) != R_SrcrefSymbol) {
		print2buff(", ", d);
		if(TAG(a) == R_DimSymbol) {
		    print2buff(".Dim", d);
		}
		else if(TAG(a) == R_DimNamesSymbol) {
		    print2buff(".Dimnames", d);
		}
		else if(TAG(a) == R_NamesSymbol) {
		    print2buff(".Names", d);
		}
		else if(TAG(a) == R_TspSymbol) {
		    print2buff(".Tsp", d);
		}
		else if(TAG(a) == R_LevelsSymbol) {
		    print2buff(".Label", d);
		}
		else {
		    /* TAG(a) might contain spaces etc */
		    const char *tag = CHAR(PRINTNAME(TAG(a)));
		    d->opts = SIMPLEDEPARSE; /* turn off quote()ing */
		    if(isValidName(tag))
			deparse2buff(TAG(a), d);
		    else {
			print2buff("\"", d);
			deparse2buff(TAG(a), d);
			print2buff("\"", d);
		    }
		    d->opts = localOpts;
		}
		print2buff(" = ", d);
		deparse2buff(CAR(a), d);
	    }
	    a = CDR(a);
	}
	print2buff(")", d);
    }
}


static void printcomment(SEXP s, LocalParseData *d)
{
    SEXP cmt;
    int i, ncmt;

    /* look for old-style comments first */

    if(isList(TAG(s)) && !isNull(TAG(s))) {
	for (s = TAG(s); s != R_NilValue; s = CDR(s)) {
	    print2buff(translateChar(STRING_ELT(CAR(s), 0)), d);
	    writeline(d);
	}
    }
    else {
	cmt = getAttrib(s, R_CommentSymbol);
	ncmt = length(cmt);
	for(i = 0 ; i < ncmt ; i++) {
	    print2buff(translateChar(STRING_ELT(cmt, i)), d);
	    writeline(d);
	}
    }
}


static const char * quotify(SEXP name, int quote)
{
    const char *s = CHAR(name);

    /* If a symbol is not a valid name, put it in quotes, escaping
       any quotes in the string itself */

    if (*s == 0 /* really?? */ || isValidName(s))
        return s;
    else
        return EncodeString(name, 0, quote, Rprt_adj_none);
}


/* This is the recursive part of deparsing. */

#define SIMPLE_OPTS (~QUOTEEXPRESSIONS & ~SHOWATTRIBUTES & ~DELAYPROMISES)
/* keep KEEPINTEGER | USESOURCE | KEEPNA | S_COMPAT, also
   WARNINCOMPLETE but that is not used below this point. */

static void deparse2buff(SEXP s, LocalParseData *d)
{
    Rboolean lookahead = FALSE, lbreak = FALSE, parens;
    SEXP op, t;
    int localOpts = d->opts, i, n;

    if (!d->active) return;

    if (IS_S4_OBJECT(s)) d->isS4 = TRUE;

    switch (TYPEOF(s)) {
    case NILSXP:
	print2buff("NULL", d);
	break;
    case SYMSXP:
	if (localOpts & QUOTEEXPRESSIONS) {
	    attr1(s, d);
	    print2buff("quote(", d);
	}
	if (localOpts & S_COMPAT) {
	    print2buff(quotify(PRINTNAME(s), '"'), d);
	} else if (d->backtick)
	    print2buff(quotify(PRINTNAME(s), '`'), d);
	else
	    print2buff(CHAR(PRINTNAME(s)), d);
	if (localOpts & QUOTEEXPRESSIONS) {
	    print2buff(")", d);
	    attr2(s, d);
	}
	break;
    case CHARSXP:
    {
	const char *ts = translateChar(s);
	/* versions of R < 2.7.0 cannot parse strings longer than 8192 chars */
	if(strlen(ts) >= 8192) d->longstring = TRUE;
	print2buff(ts, d);
	break;
    }
    case SPECIALSXP:
    case BUILTINSXP:
	print2buff(".Primitive(\"", d);
	print2buff(PRIMNAME(s), d);
	print2buff("\")", d);
	break;
    case PROMSXP:
	if(d->opts & (DELAYPROMISES | CODEPROMISES)) {
	    d->sourceable = FALSE;
	    if (d->opts & DELAYPROMISES) print2buff("<promise: ", d);
	    d->opts &= ~QUOTEEXPRESSIONS; /* don't want delay(quote()) */
	    deparse2buff(PREXPR(s), d);
	    d->opts = localOpts;
	    if (d->opts & DELAYPROMISES) print2buff(">", d);
	} else {
	    PROTECT(s = eval(s, R_NilValue)); /* eval uses env of promise */
	    deparse2buff(s, d);
	    UNPROTECT(1);
	}
	break;
    case CLOSXP:
	if (localOpts & SHOWATTRIBUTES) attr1(s, d);
	if ((d->opts & USESOURCE)
	    && !isNull(t = getAttrib(s, R_SrcrefSymbol))) 
	    	src2buff1(t, d);
	else {
	    /* We have established that we don't want to use the
	       source for this function */
	    d->opts &= SIMPLE_OPTS & ~USESOURCE;
	    print2buff("function (", d);
	    args2buff(FORMALS(s), 0, 1, d);
	    print2buff(") ", d);

	    writeline(d);
	    deparse2buff(BODY_EXPR(s), d);
	    d->opts = localOpts;
	}
	if (localOpts & SHOWATTRIBUTES) attr2(s, d);
	break;
    case ENVSXP:
	d->sourceable = FALSE;
	print2buff("<environment>", d);
	break;
    case VECSXP:
	if (localOpts & SHOWATTRIBUTES) attr1(s, d);
	print2buff("list(", d);
	vec2buff(s, d);
	print2buff(")", d);
	if (localOpts & SHOWATTRIBUTES) attr2(s, d);
	break;
    case EXPRSXP:
	if (localOpts & SHOWATTRIBUTES) attr1(s, d);
	if(length(s) <= 0)
	    print2buff("expression()", d);
	else {
	    print2buff("expression(", d);
	    d->opts &= SIMPLE_OPTS;
	    vec2buff(s, d);
	    d->opts = localOpts;
	    print2buff(")", d);
	}
	if (localOpts & SHOWATTRIBUTES) attr2(s, d);
	break;
    case LISTSXP:
	if (localOpts & SHOWATTRIBUTES) attr1(s, d);
	print2buff("list(", d);
	d->inlist++;
	for (t=s ; CDR(t) != R_NilValue ; t=CDR(t) ) {
	    if( TAG(t) != R_NilValue ) {
		d->opts = SIMPLEDEPARSE; /* turn off quote()ing */
		deparse2buff(TAG(t), d);
		d->opts = localOpts;
		print2buff(" = ", d);
	    }
	    deparse2buff(CAR(t), d);
	    print2buff(", ", d);
	}
	if( TAG(t) != R_NilValue ) {
	    d->opts = SIMPLEDEPARSE; /* turn off quote()ing */
	    deparse2buff(TAG(t), d);
	    d->opts = localOpts;
	    print2buff(" = ", d);
	}
	deparse2buff(CAR(t), d);
	print2buff(")", d);
	d->inlist--;
	if (localOpts & SHOWATTRIBUTES) attr2(s, d);
	break;
    case LANGSXP:
	printcomment(s, d);
	if (!isNull(ATTRIB(s)))
	    d->sourceable = FALSE;
	if (localOpts & QUOTEEXPRESSIONS) {
	    print2buff("quote(", d);
	    d->opts &= SIMPLE_OPTS;
	}
        op = CAR(s);
        s = CDR(s);
	if (TYPEOF(op) == SYMSXP) {
            const char *opname = CHAR(PRINTNAME(op));
            int nargs = length(s);
            if (op == R_IfSymbol && nargs >= 2 && nargs <= 3) {
                print2buff("if (", d);
                /* print the predicate */
                int np = needsparens_arg(CAR(s));
                if (np) print2buff("(", d);
                deparse2buff(CAR(s), d);
                if (np) print2buff(")", d);
                print2buff(") ", d);
                if (d->incurly && !d->inlist ) {
                    lookahead = curlyahead(CAR(CDR(s)));
                    if (!lookahead) {
                        writeline(d);
                        d->indent++;
                    }
                }
                if (nargs > 2) { /* else present */
                    SEXP e = CADR(s);
                    int inner_if_with_no_else = TYPEOF(e) == LANGSXP 
                          && CAR(e) == R_IfSymbol && length(e) == 3;
                    if (inner_if_with_no_else)
                        print2buff("( ", d);
                    deparse2buff(e, d);
                    if (d->incurly && !d->inlist) {
                        writeline(d);
                        if (!lookahead)
                            d->indent--;
                    }
                    else
                        print2buff(" ", d);
                    if (inner_if_with_no_else)
                        print2buff(") ", d);
                    print2buff("else ", d);
                    deparse2buff(CAR(CDDR(s)), d);
                }
                else { /* no else present */
                    deparse2buff(CAR(CDR(s)), d);
                    if (d->incurly && !lookahead && !d->inlist)
                    d->indent--;
                }
            }
            else if (op == R_WhileSymbol && nargs == 2) {
                print2buff("while (", d);
                int np = needsparens_arg(CAR(s));
                if (np) print2buff("(", d);
                deparse2buff(CAR(s), d);
                if (np) print2buff(")", d);
                print2buff(") ", d);
                deparse2buff(CADR(s), d);
            }
            else if (op == R_ForSymbol && nargs == 3 
                                       && isSymbol(CAR(s))
                                       && (TAG(CDR(s))==R_NilValue
                                           || TAG(CDR(s))==R_AcrossSymbol
                                           || TAG(CDR(s))==R_DownSymbol)) {
                print2buff("for (", d);
                deparse2buff(CAR(s), d);
                if (TAG(CDR(s)) == R_AcrossSymbol)
                    print2buff(" across ", d);
                else if (TAG(CDR(s)) == R_DownSymbol)
                    print2buff(" down ", d);
                else
                    print2buff(" in ", d);
                int np = needsparens_arg(CADR(s));
                if (np) print2buff("(", d);
                deparse2buff(CADR(s), d);
                if (np) print2buff(")", d);
                print2buff(") ", d);
                deparse2buff(CADR(CDR(s)), d);
            }
            else if (op == R_ForSymbol && nargs >= 3
                                     && isSymbol(CAR(s))
                                     && TAG(nthcdr(s,nargs-2))==R_AlongSymbol) {
                print2buff("for (", d);
                deparse2buff(CAR(s), d);
                SEXP t = CDR(s);
                while (CDDR(t) != R_NilValue) {
                    print2buff(",", d);
                    deparse2buff(CAR(t), d);
                    t = CDR(t);
                }
                print2buff(" along ", d);
                int np = needsparens_arg(CAR(t));
                if (np) print2buff("(", d);
                deparse2buff(CAR(t), d);
                if (np) print2buff(")", d);
                print2buff(") ", d);
                deparse2buff(CADR(t), d);
            }
            else if (op == R_RepeatSymbol && nargs == 1) {
                print2buff("repeat ", d);
                deparse2buff(CAR(s), d);
            }
            else if ((op == R_BreakSymbol || op == R_NextSymbol) && nargs==0) {
                print2buff(opname, d);
            }
<<<<<<< HEAD
            else if ((op == R_WithGradientSymbol || op == R_TrackGradientSymbol)
=======
            else if ((op == R_WithGradientSymbol 
                        || op == R_TrackGradientSymbol
                        || op == R_BackGradientSymbol)
>>>>>>> 4ee15ef4
                       && nargs >= 2 && has_n_tags(s,nargs-1)
                   || op == R_ComputeGradientSymbol && nargs > 2 && nargs%2 == 1
                       && has_n_tags(s,nargs/2)) {
                SEXP skip = 
                     nthcdr(s, op==R_ComputeGradientSymbol ? nargs/2 : nargs-1);
                SEXP t;
                print2buff(opname, d);
                print2buff(" (", d);
                for (t = s; t != skip; t = CDR(t)) {
                    print2buff(CHAR(PRINTNAME(TAG(t))), d);
                    if (TAG(t) != CAR(t)) {
                        print2buff(" = ", d);
                        int np = needsparens_arg(CAR(t));
                        if (np) print2buff("(", d);
                        deparse2buff(CAR(t), d);
                        if (np) print2buff(")", d);
                    }
                    if (CDR(t) != skip) print2buff(", ",d);
                }
                print2buff(") ", d);
                deparse2buff(CAR(skip), d);
                if (op == R_ComputeGradientSymbol) {
                    print2buff(" ", d);
<<<<<<< HEAD
                    print2buff("as (", d);
                    for (t = CDR(skip); t != R_NilValue; t = CDR(t)) {
                        int np = needsparens_arg(CAR(t));
                        if (np) print2buff("(", d);
                        deparse2buff(CAR(t), d);
                        if (np) print2buff(")", d);
                        if (CDR(t) != R_NilValue) print2buff(", ",d);
                    }
                    print2buff(")", d);
=======
                    print2buff("as ", d);
                    for (t = CDR(skip); t != R_NilValue; t = CDR(t)) {
                        deparse2buff(CAR(t), d);
                        if (CDR(t) != R_NilValue) print2buff(", ",d);
                    }
>>>>>>> 4ee15ef4
                }
            }
            else if (op == R_BraceSymbol) {
                print2buff("{", d);
                d->incurly += 1;
                d->indent++;
                writeline(d);
                while (s != R_NilValue) {
                    deparse2buff(CAR(s), d);
                    writeline(d);
                    s = CDR(s);
                }
                d->indent--;
                print2buff("}", d);
                d->incurly -= 1;
            }
            else if (op == R_ParenSymbol && nargs == 1) {
                print2buff("(", d);
                deparse2buff(CAR(s), d);
                print2buff(")", d);
            }
            else if (op == R_BracketSymbol && nargs >= 2) {
                if ((parens = needsparens_postfix(op,CAR(s))))
                    print2buff("(", d);
                deparse2buff(CAR(s), d);
                if (parens)
                    print2buff(")", d);
                print2buff("[", d);
                args2buff(CDR(s), 0, 0, d);
                print2buff("]", d);
            }
            else if (op == R_Bracket2Symbol && nargs >= 2) {
                if ((parens = needsparens_postfix(op,CAR(s))))
                    print2buff("(", d);
                deparse2buff(CAR(s), d);
                if (parens)
                    print2buff(")", d);
                print2buff("[[", d);
                args2buff(CDR(s), 0, 0, d);
                print2buff("]]", d);
            }
            else if (op == R_FunctionSymbol && (nargs == 2 || nargs == 3)) {
                /* may have hidden third argument with source references */
                printcomment(s, d);
                if (!(d->opts & USESOURCE) || !isString(CADDR(s))) {
                    print2buff("function(", d);
                    args2buff(CAR(s), 0, 1, d);
                    print2buff(") ", d);
                    deparse2buff(CADR(s), d);
                }
                else {
                    s = CADDR(s);
                    n = length(s);
                    for(i = 0 ; i < n ; i++) {
                        print2buff(translateChar(STRING_ELT(s, i)), d);
                        writeline(d);
                    }
                }
            }
            else if ((op == R_DoubleColonSymbol || op == R_TripleColonSymbol)
                   && nargs == 2 && (isSymbol(CAR(s)) || isString(CAR(s)))
                                 && (isSymbol(CADR(s)) || isString(CADR(s)))) {
                deparse2buff(CAR(s), d);
                print2buff(opname, d);
                deparse2buff(CADR(s), d);
            }
            else if ((op == R_DollarSymbol || op == R_AtSymbol)
                   && nargs == 2 && (isSymbol(CADR(s)) || isString(CADR(s)))) {
                if ((parens = needsparens_postfix(op,CAR(s))))
                    print2buff("(", d);
                deparse2buff(CAR(s), d);
                if (parens)
                    print2buff(")", d);
                print2buff(opname, d);
                if (0) { /* old way, unclear why deliberately does wrong thing*/
                    /*temp fix to handle printing of x$a's */
                    if (isString(CADR(s))
                           && isValidName(CHAR(STRING_ELT(CADR(s), 0))))
                        deparse2buff(STRING_ELT(CADR(s), 0), d);
                    else
                        deparse2buff(CADR(s), d);
                }
                else
                    deparse2buff(CADR(s), d);
            }
            else if (nargs == 2 && (op == R_LocalAssignSymbol
                                     || op == R_EqAssignSymbol
                                     || op == R_GlobalAssignSymbol
                                     || op == R_LocalRightAssignSymbol
                                     || op == R_GlobalRightAssignSymbol
                                     || op == R_ColonAssignSymbol)) {
                if ((parens = needsparens_binary(op,CAR(s),1)))
                    print2buff("(", d);
                deparse2buff(CAR(s), d);
                if (parens)
                    print2buff(")", d);
                print2buff(" ", d);
                print2buff(opname, d);
                print2buff(" ", d);
                if ((parens = needsparens_binary(op,CADR(s),0)))
                    print2buff("(", d);
                deparse2buff(CADR(s), d);
                if (parens)
                    print2buff(")", d);
            }
            else if (nargs == 1 && 
                    (op == R_AddSymbol
                      || op == R_SubSymbol
                      || op == R_TildeSymbol
                      || op == R_NotSymbol
                      || op == R_QuerySymbol)) {
                print2buff(opname, d);
                if ((parens = needsparens_unary(op,CAR(s))))
                    print2buff("(", d);
                deparse2buff(CAR(s), d);
                if (parens)
                    print2buff(")", d);
            }
            else if (nargs == 2 &&              /* space between op and args */
                    (isUserBinop(op) && TAG(s) == R_NilValue
                         && TAG(CDR(s)) == R_NilValue  /* no arg names */
                      || op == R_DotDotSymbol && R_parse_dotdot
                      || op == R_AddSymbol
                      || op == R_SubSymbol
                      || op == R_MulSymbol
                      || op == install("%*%")
                      || op == R_AndSymbol
                      || op == R_OrSymbol
                      || op == R_And2Symbol
                      || op == R_Or2Symbol
                      || op == R_TildeSymbol
                      || op == R_NotSymbol
                      || op == R_BangBangSymbol
                      || op == R_EqSymbol
                      || op == R_NeSymbol
                      || op == R_LtSymbol
                      || op == R_LeSymbol
                      || op == R_GeSymbol
                      || op == R_GtSymbol
                      || op == R_QuerySymbol)) {
                if ((parens = needsparens_binary(op,CAR(s),1)))
                    print2buff("(", d);
                deparse2buff(CAR(s), d);
                if (parens)
                    print2buff(")", d);
                print2buff(" ", d);
                print2buff(translateChar(PRINTNAME(op)), d);
                print2buff(" ", d);
                linebreak(&lbreak, d);
                if ((parens = needsparens_binary(op,CADR(s),0)))
                    print2buff("(", d);
                deparse2buff(CADR(s), d);
                if (parens)
                    print2buff(")", d);
                if (lbreak) {
                    d->indent--;
                    lbreak = FALSE;
                }
            }
            else if (nargs == 2 &&            /* no space between op and args */
                    (op == R_DivSymbol
                      || op == R_ExptSymbol
                      || op == R_Expt2Symbol
                      || op == install("%%")
                      || op == install("%/%")
                      || op == R_ColonSymbol)) { 
                if ((parens = needsparens_binary(op,CAR(s),1)))
                    print2buff("(", d);
                deparse2buff(CAR(s), d);
                if (parens)
                    print2buff(")", d);
                print2buff(opname, d);
                if ((parens = needsparens_binary(op,CADR(s),0)))
                    print2buff("(", d);
                deparse2buff(CADR(s), d);
                if (parens)
                    print2buff(")", d);
            }
            else {
                if (d->opts & S_COMPAT) 
                    print2buff(quotify(PRINTNAME(op), '\''), d);
                else 
                    print2buff(quotify(PRINTNAME(op), '`'), d);
                print2buff("(", d);
                d->inlist++;
                args2buff(s, 0, 0, d);
                d->inlist--;
                print2buff(")", d);
            }
        }
        else if (TYPEOF(op) == LANGSXP) {
            /* use fact that xxx[] behaves the same as xxx() */
            if ((parens = needsparens_postfix(R_BracketSymbol,op)))
                print2buff("(", d);
            deparse2buff(op, d);
            if (parens)
                print2buff(")", d);
            print2buff("(", d);
            args2buff(s, 0, 0, d);
            print2buff(")", d);
        }
	else if (op == R_NilValue ||  /* silly things accepted by parser */
                 length(op) == 1 &&   /* (though giving run-time errors) */
                 ( TYPEOF(op) == LGLSXP || TYPEOF(op) == REALSXP ||
                   TYPEOF(op) == CPLXSXP && !ISNAN(COMPLEX(op)->r)
                                         && COMPLEX(op)->r == 0)) {
	    deparse2buff(op, d);
	    print2buff("(", d);
	    args2buff(s, 0, 0, d);
	    print2buff(")", d);
	}
	else {
	    print2buff("(", d);
	    deparse2buff(op, d);
	    print2buff(")", d);
	    print2buff("(", d);
	    args2buff(s, 0, 0, d);
	    print2buff(")", d);
	}
	if (localOpts & QUOTEEXPRESSIONS) {
	    d->opts = localOpts;
	    print2buff(")", d);
	}
	break;
    case STRSXP:
    case LGLSXP:
    case INTSXP:
    case REALSXP:
    case CPLXSXP:
    case RAWSXP:
	if (localOpts & SHOWATTRIBUTES) attr1(s, d);
	vector2buff(s, d);
	if (localOpts & SHOWATTRIBUTES) attr2(s, d);
	break;
    case EXTPTRSXP:
    {
	char tpb[32]; /* need 12+2+2*sizeof(void*) */
	d->sourceable = FALSE;
	snprintf(tpb, 32, "<pointer: %p>", R_ExternalPtrAddr(s));
	tpb[31] = '\0';
	print2buff(tpb, d);
    }
	break;
    case BCODESXP:
	d->sourceable = FALSE;
	print2buff("<bytecode>", d);
	break;
    case WEAKREFSXP:
	d->sourceable = FALSE;
	print2buff("<weak reference>", d);
	break;
    case S4SXP:
	d->sourceable = FALSE;
	d->isS4 = TRUE;
	print2buff("<S4 object of class ", d);
	deparse2buff(getClassAttrib(s), d);
	print2buff(">", d);
      break;
    default:
	d->sourceable = FALSE;
	UNIMPLEMENTED_TYPE("deparse2buff", s);
    }
}


/* If there is a string array active point to that, and */
/* otherwise we are counting lines so don't do anything. */

static void writeline(LocalParseData *d)
{
    if (d->strvec != R_NilValue && d->linenumber < d->maxlines)
	SET_STRING_ELT(d->strvec, d->linenumber, mkChar(d->buffer.data));
    d->linenumber++;
    if (d->linenumber >= d->maxlines) d->active = FALSE;
    /* reset */
    d->len = 0;
    d->buffer.data[0] = '\0';
    d->startline = TRUE;
}

static void print2buff(const char *strng, LocalParseData *d)
{
    size_t tlen;

    if (d->startline) {
	d->startline = FALSE;
	printtab2buff(d->indent, d);	/*if at the start of a line tab over */
    }
    tlen = strlen(strng);
    R_AllocStringBuffer (d->len + tlen, &d->buffer);
    strcpy (d->buffer.data + d->len, strng);
    d->len += tlen;
}

static void vector2buff(SEXP vector, LocalParseData *d)
{
    int tlen, i, quote;
    const char *strp;
    Rboolean surround = FALSE, allNA, addL = TRUE;

    tlen = LENGTH(vector);
    quote = isString(vector) ? '"' : 0;

    if (tlen == 0) {
	switch(TYPEOF(vector)) {
	case LGLSXP: print2buff("logical(0)", d); break;
	case INTSXP: print2buff("integer(0)", d); break;
	case REALSXP: print2buff("numeric(0)", d); break;
	case CPLXSXP: print2buff("complex(0)", d); break;
	case STRSXP: print2buff("character(0)", d); break;
	case RAWSXP: print2buff("raw(0)", d); break;
	default: UNIMPLEMENTED_TYPE("vector2buff", vector);
	}
    }
    else if(TYPEOF(vector) == INTSXP) {
	/* We treat integer separately, as S_compatible is relevant.

	   Also, it is neat to deparse m:n in that form,
	   so we do so as from 2.5.0.
	 */
        int *tmp = INTEGER(vector);
	Rboolean intSeq = (tlen > 1) && tmp[0] != NA_INTEGER;
        if (intSeq) {
            for (i = 1; i < tlen; i++) {
                if (tmp[i-1] == INT_MAX || tmp[i-1] + 1 != tmp[i]) {
                    intSeq = FALSE;
                    break;
                }
            }
        }
        if (intSeq) {
		strp = EncodeElement(vector, 0, '"', '.');
		print2buff(strp, d);
		print2buff(":", d);
		strp = EncodeElement(vector, tlen - 1, '"', '.');
		print2buff(strp, d);
	} else {
	    addL = d->opts & KEEPINTEGER & !(d->opts & S_COMPAT);
	    allNA = (d->opts & KEEPNA) || addL;
	    for(i = 0; i < tlen; i++)
		if(tmp[i] != NA_INTEGER) {
		    allNA = FALSE;
		    break;
		}
	    if((d->opts & KEEPINTEGER && (d->opts & S_COMPAT))) {
		surround = TRUE;
		print2buff("as.integer(", d);
	    }
	    allNA = allNA && !(d->opts & S_COMPAT);
	    if(tlen > 1) print2buff("c(", d);
	    for (i = 0; i < tlen; i++) {
		if(allNA && tmp[i] == NA_INTEGER) {
		    print2buff("NA_integer_", d);
		} else {
		    strp = EncodeElement(vector, i, quote, '.');
		    print2buff(strp, d);
		    if(addL && tmp[i] != NA_INTEGER) print2buff("L", d);
		}
		if (i < (tlen - 1)) print2buff(", ", d);
		if (tlen > 1 && d->len > d->cutoff) writeline(d);
		if (!d->active) break;
	    }
	    if(tlen > 1)print2buff(")", d);
	    if(surround) print2buff(")", d);
	}
    } else {
	allNA = d->opts & KEEPNA;
	if((d->opts & KEEPNA) && TYPEOF(vector) == REALSXP) {
	    for(i = 0; i < tlen; i++)
		if(!ISNA(REAL(vector)[i])) {
		    allNA = FALSE;
		    break;
		}
	    if(allNA && (d->opts & S_COMPAT)) {
		surround = TRUE;
		print2buff("as.double(", d);
	    }
	} else if((d->opts & KEEPNA) && TYPEOF(vector) == CPLXSXP) {
	    Rcomplex *tmp = COMPLEX(vector);
	    for(i = 0; i < tlen; i++) {
		if( !ISNA(tmp[i].r) && !ISNA(tmp[i].i) ) {
		    allNA = FALSE;
		    break;
		}
	    }
	    if(allNA && (d->opts & S_COMPAT)) {
		surround = TRUE;
		print2buff("as.complex(", d);
	    }
	} else if((d->opts & KEEPNA) && TYPEOF(vector) == STRSXP) {
	    for(i = 0; i < tlen; i++)
		if(STRING_ELT(vector, i) != NA_STRING) {
		    allNA = FALSE;
		    break;
		}
	    if(allNA && (d->opts & S_COMPAT)) {
		surround = TRUE;
		print2buff("as.character(", d);
	    }
	}
        else if(TYPEOF(vector) == RAWSXP) {
	    print2buff("as.raw(", d); surround = TRUE;
 	}
	if(tlen > 1) print2buff("c(", d);
	allNA = allNA && !(d->opts & S_COMPAT);
	for (i = 0; i < tlen; i++) {
            static char buf[50];
	    if(allNA && TYPEOF(vector) == REALSXP &&
	       ISNA(REAL(vector)[i])) {
		strp = "NA_real_";
	    } else if (allNA && TYPEOF(vector) == CPLXSXP &&
		       (ISNA(COMPLEX(vector)[i].r)
			|| ISNA(COMPLEX(vector)[i].i)) ) {
		strp = "NA_complex_";
	    } else if (allNA && TYPEOF(vector) == STRSXP &&
		       STRING_ELT(vector, i) == NA_STRING) {
		strp = "NA_character_";
	    } else if (TYPEOF(vector) == REALSXP && (d->opts & S_COMPAT)) {
		int w, d, e;
		formatReal(&REAL(vector)[i], 1, &w, &d, &e, 0);
		strp = EncodeReal(REAL(vector)[i], w, d, e, 0);
	    } else if (TYPEOF(vector) == STRSXP) {
		const char *ts = translateChar(STRING_ELT(vector, i));
		/* versions of R < 2.7.0 cannot parse strings longer than 8192 chars */
		if(strlen(ts) >= 8192) d->longstring = TRUE;
		strp = EncodeElement(vector, i, quote, '.');
            } else if (TYPEOF(vector) == CPLXSXP &&
                      !ISNAN(COMPLEX(vector)[i].r) && COMPLEX(vector)[i].r==0) {
		int w, d, e;
		formatReal(&COMPLEX(vector)[i].i, 1, &w, &d, &e, 0);
		strp = EncodeReal(COMPLEX(vector)[i].i, w, d, e, '.');
                copy_2_strings (buf, sizeof buf, strp, "i");
                strp = buf;
	    } else if (TYPEOF(vector) == RAWSXP) {
                strp = EncodeRaw(RAW(vector)[i]);
                copy_2_strings (buf, sizeof buf, "0x", strp);
                strp = buf;
            } else
		strp = EncodeElement(vector, i, quote, '.');
	    print2buff(strp, d);
	    if (i < (tlen - 1)) print2buff(", ", d);
	    if (tlen > 1 && d->len > d->cutoff) writeline(d);
	    if (!d->active) break;
	}
	if(tlen > 1) print2buff(")", d);
	if(surround) print2buff(")", d);
    }
}

/* src2buff1: Deparse one source ref to buffer */

static void src2buff1(SEXP srcref, LocalParseData *d)
{
    int i,n;
    PROTECT(srcref);

    PROTECT(srcref = lang2(install("as.character"), srcref));
    PROTECT(srcref = eval(srcref, R_BaseEnv));
    n = length(srcref);
    for(i = 0 ; i < n ; i++) {
	print2buff(translateChar(STRING_ELT(srcref, i)), d);
	if(i < n-1) writeline(d);
    }
    UNPROTECT(3);
}

/* src2buff : Deparse source element k to buffer, if possible; return FALSE on failure */

static Rboolean src2buff(SEXP sv, int k, LocalParseData *d)
{
    SEXP t;

    if (TYPEOF(sv) == VECSXP && length(sv) > k && !isNull(t = VECTOR_ELT(sv, k))) {
	src2buff1(t, d);
	return TRUE;
    }
    else return FALSE;
}

/* vec2buff : New Code */
/* Deparse vectors of S-expressions. */
/* In particular, this deparses objects of mode expression. */

static void vec2buff(SEXP v, LocalParseData *d)
{
    SEXP nv, sv;
    int i, n /*, localOpts = d->opts */;
    Rboolean lbreak = FALSE;

    n = length(v);
    nv = getAttrib(v, R_NamesSymbol);
    if (length(nv) == 0) nv = R_NilValue;

    if (d->opts & USESOURCE) {
	sv = getAttrib(v, R_SrcrefSymbol);
	if (TYPEOF(sv) != VECSXP)
	    sv = R_NilValue;
    } else
	sv = R_NilValue;

    for(i = 0 ; i < n ; i++) {
	if (i > 0)
	    print2buff(", ", d);
	linebreak(&lbreak, d);
	if (!isNull(nv) && !isNull(STRING_ELT(nv, i))
	    && *CHAR(STRING_ELT(nv, i))) { /* length test */
	    /* d->opts = SIMPLEDEPARSE; This seems pointless */
	    if( isValidName(translateChar(STRING_ELT(nv, i))) )
		deparse2buff(STRING_ELT(nv, i), d);
	    else if(d->backtick) {
		print2buff("`", d);
		deparse2buff(STRING_ELT(nv, i), d);
		print2buff("`", d);
	    } else {
		print2buff("\"", d);
		deparse2buff(STRING_ELT(nv, i), d);
		print2buff("\"", d);
	    }
	    /* d->opts = localOpts; */
	    print2buff(" = ", d);
	}
	if (!src2buff(sv, i, d))
	    deparse2buff(VECTOR_ELT(v, i), d);
    }
    if (lbreak)
	d->indent--;
}

static void args2buff(SEXP arglist, int lineb, int formals, LocalParseData *d)
{
    Rboolean lbreak = FALSE;

    while (arglist != R_NilValue) {
	if (TYPEOF(arglist) != LISTSXP && TYPEOF(arglist) != LANGSXP)
	    error(_("badly formed function expression"));
        SEXP a = CAR(arglist), s = TAG(arglist);
	if (s != R_NilValue) {

	    if (d->backtick) 
		print2buff(quotify(PRINTNAME(s), '`'), d);
	    else 
	        print2buff(quotify(PRINTNAME(s), '"'), d);
	    
            if (a != R_MissingArg || !formals)
                print2buff(" = ", d);

            if (a == R_MissingUnder)
                print2buff("_", d);
            else if (a != R_MissingArg) {
                int np = needsparens_arg(a);
                if (np) print2buff("(", d);
                deparse2buff(a, d);
                if (np) print2buff(")", d);
            }
	}
        else if (a == R_MissingUnder)
            print2buff("_", d);
	else {
            /* If we get here with formals being TRUE, the expression
               is malformed.  Not clear what to do... */
            int np = needsparens_arg(a);
            if (np) print2buff("(", d);
            deparse2buff(a, d);
            if (np) print2buff(")", d);
        }
	arglist = CDR(arglist);
	if (arglist != R_NilValue) {
	    print2buff(", ", d);
	    linebreak(&lbreak, d);
	}
    }
    if (lbreak)
	d->indent--;
}

/* This code controls indentation.  Used to follow the S style, */
/* (print 4 tabs and then start printing spaces only) but I */
/* modified it to be closer to emacs style (RI). */

static void printtab2buff(int ntab, LocalParseData *d)
{
    int i;

    for (i = 1; i <= ntab; i++)
	if (i <= 4)
	    print2buff("    ", d);
	else
	    print2buff("  ", d);
}

/* FUNTAB entries defined in this source file. See names.c for documentation. */

attribute_hidden FUNTAB R_FunTab_deparse[] =
{
/* printname	c-entry		offset	eval	arity	pp-kind	     precedence	rightassoc */

{"deparse",	do_deparse,	0,	11,	5,	{PP_FUNCALL, PREC_FN,	0}},
{"dput",	do_dput,	0,	111,	3,	{PP_FUNCALL, PREC_FN,	0}},
{"dump",	do_dump,	0,	111,	5,	{PP_FUNCALL, PREC_FN,	0}},

{NULL,		NULL,		0,	0,	0,	{PP_INVALID, PREC_FN,	0}}
};<|MERGE_RESOLUTION|>--- conflicted
+++ resolved
@@ -989,13 +989,9 @@
             else if ((op == R_BreakSymbol || op == R_NextSymbol) && nargs==0) {
                 print2buff(opname, d);
             }
-<<<<<<< HEAD
-            else if ((op == R_WithGradientSymbol || op == R_TrackGradientSymbol)
-=======
             else if ((op == R_WithGradientSymbol 
                         || op == R_TrackGradientSymbol
                         || op == R_BackGradientSymbol)
->>>>>>> 4ee15ef4
                        && nargs >= 2 && has_n_tags(s,nargs-1)
                    || op == R_ComputeGradientSymbol && nargs > 2 && nargs%2 == 1
                        && has_n_tags(s,nargs/2)) {
@@ -1019,23 +1015,11 @@
                 deparse2buff(CAR(skip), d);
                 if (op == R_ComputeGradientSymbol) {
                     print2buff(" ", d);
-<<<<<<< HEAD
-                    print2buff("as (", d);
-                    for (t = CDR(skip); t != R_NilValue; t = CDR(t)) {
-                        int np = needsparens_arg(CAR(t));
-                        if (np) print2buff("(", d);
-                        deparse2buff(CAR(t), d);
-                        if (np) print2buff(")", d);
-                        if (CDR(t) != R_NilValue) print2buff(", ",d);
-                    }
-                    print2buff(")", d);
-=======
                     print2buff("as ", d);
                     for (t = CDR(skip); t != R_NilValue; t = CDR(t)) {
                         deparse2buff(CAR(t), d);
                         if (CDR(t) != R_NilValue) print2buff(", ",d);
                     }
->>>>>>> 4ee15ef4
                 }
             }
             else if (op == R_BraceSymbol) {
