/*
 *  pqR : A pretty quick version of R
 *  Copyright (C) 2013, 2014, 2015 by Radford M. Neal
 *
 *  Based on R : A Computer Language for Statistical Data Analysis
 *  Copyright (C) 1995, 1996  Robert Gentleman and Ross Ihaka
 *  Copyright (C) 1997--2011  The R Development Core Team
 *
 *  The changes in pqR from R-2.15.0 distributed by the R Core Team are
 *  documented in the NEWS and MODS files in the top-level source directory.
 *
 *  This program is free software; you can redistribute it and/or modify
 *  it under the terms of the GNU General Public License as published by
 *  the Free Software Foundation; either version 2 of the License, or
 *  (at your option) any later version.
 *
 *  This program is distributed in the hope that it will be useful,
 *  but WITHOUT ANY WARRANTY; without even the implied warranty of
 *  MERCHANTABILITY or FITNESS FOR A PARTICULAR PURPOSE.  See the
 *  GNU General Public License for more details.
 *
 *  You should have received a copy of the GNU General Public License
 *  along with this program; if not, a copy is available at
 *  http://www.r-project.org/Licenses/
 *
 *
 *  IMPLEMENTATION NOTES:
 *
 *  Deparsing has 3 layers.  The user interface, do_deparse, should
 *  not be called from an internal function, the actual deparsing needs
 *  to be done twice, once to count things up and a second time to put
 *  them into the string vector for return.  Printing this to a file
 *  is handled by the calling routine.
 *
 *
 *  INDENTATION:
 *
 *  Indentation is carried out in the routine printtab2buff at the
 *  botton of this file.  It seems like this should be settable via
 *  options.
 *
 *
 *  GLOBAL VARIABLES:
 *
 *  linenumber:	 counts the number of lines that have been written,
 *		 this is used to setup storage for deparsing.
 *
 *  len:	 counts the length of the current line, it will be
 *		 used to determine when to break lines.
 *
 *  incurly:	 keeps track of whether we are inside a curly or not,
 *		 this affects the printing of if-then-else.
 *
 *  inlist:	 keeps track of whether we are inside a list or not,
 *		 this affects the printing of if-then-else.
 *
 *  startline:	 indicator TRUE=start of a line (so we can tab out to
 *		 the correct place).
 *
 *  indent:	 how many tabs should be written at the start of
 *		 a line.
 *
 *  buff:	 contains the current string, we attempt to break
 *		 lines at cutoff, but can unlimited length.
 *
 *  lbreak:	 often used to indicate whether a line has been
 *		 broken, this makes sure that that indenting behaves
 *		 itself.
 */

/*
* The code here used to use static variables to share values
* across the different routines. These have now been collected
* into a struct named  LocalParseData and this is explicitly
* passed between the different routines. This avoids the needs
* for the global variables and allows multiple evaluators, potentially
* in different threads, to work on their own independent copies
* that are local to their call stacks. This avoids any issues
* with interrupts, etc. not restoring values.

* The previous issue with the global "cutoff" variable is now implemented
* by creating a deparse1WithCutoff() routine which takes the cutoff from
* the caller and passes this to the different routines as a member of the
* LocalParseData struct. Access to the deparse1() routine remains unaltered.
* This is exactly as Ross had suggested ...
*
* One possible fix is to restructure the code with another function which
* takes a cutoff value as a parameter.	 Then "do_deparse" and "deparse1"
* could each call this deeper function with the appropriate argument.
* I wonder why I didn't just do this? -- it would have been quicker than
* writing this note.  I guess it needs a bit more thought ...
*/

#ifdef HAVE_CONFIG_H
#include <config.h>
#endif

#define USE_FAST_PROTECT_MACROS
#define R_USE_SIGNALS 1
#include <Defn.h>
#include <float.h> /* for DBL_DIG */
#include <Print.h>
#include <Fileio.h>
#include <Parse.h>

#define BUFSIZE 512

#define MIN_Cutoff 20
#define DEFAULT_Cutoff 60
#define MAX_Cutoff (BUFSIZE - 12)
/* ----- MAX_Cutoff  <	BUFSIZE !! */

#include "RBufferUtils.h"

typedef R_StringBuffer DeparseBuffer;

typedef struct {
    int linenumber;
    int len;
    int incurly;
    int inlist;
    Rboolean startline; /* = TRUE; */
    int indent;
    SEXP strvec;

    DeparseBuffer buffer;

    int cutoff;
    int backtick;
    int opts;
    int sourceable;
    int longstring;
    int maxlines;
    Rboolean active;
    int isS4;
} LocalParseData;

static SEXP deparse1WithCutoff(SEXP call, Rboolean abbrev, int cutoff,
			       Rboolean backtick, int opts, int nlines);
static void args2buff(SEXP, int, int, LocalParseData *);
static void deparse2buff(SEXP, LocalParseData *);
static void print2buff(const char *, LocalParseData *);
static void printtab2buff(int, LocalParseData *);
static void writeline(LocalParseData *);
static void vector2buff(SEXP, LocalParseData *);
static void src2buff1(SEXP, LocalParseData *);
static Rboolean src2buff(SEXP, int, LocalParseData *);
static void vec2buff(SEXP, LocalParseData *);
static void linebreak(Rboolean *lbreak, LocalParseData *);
static void deparse2(SEXP, SEXP, LocalParseData *);

static SEXP do_deparse(SEXP call, SEXP op, SEXP args, SEXP rho)
{
    SEXP ca1;
    int  cut0, backtick, opts, nlines;

    checkArity(op, args);

    if(length(args) < 1) error(_("too few arguments"));

    ca1 = CAR(args); args = CDR(args);
    cut0 = DEFAULT_Cutoff;
    if(!isNull(CAR(args))) {
	cut0 = asInteger(CAR(args));
	if(cut0 == NA_INTEGER|| cut0 < MIN_Cutoff || cut0 > MAX_Cutoff) {
	    warning(_("invalid 'cutoff' for deparse, using default"));
	    cut0 = DEFAULT_Cutoff;
	}
    }
    args = CDR(args);
    backtick = 0;
    if(!isNull(CAR(args)))
	backtick = asLogical(CAR(args));
    args = CDR(args);
    opts = SHOWATTRIBUTES;
    if(!isNull(CAR(args)))
	opts = asInteger(CAR(args));
    args = CDR(args);
    nlines = asInteger(CAR(args));
    if (nlines == NA_INTEGER) nlines = -1;
    ca1 = deparse1WithCutoff(ca1, 0, cut0, backtick, opts, nlines);
    return ca1;
}

SEXP deparse1(SEXP call, Rboolean abbrev, int opts)
{
    Rboolean backtick = TRUE;
    return deparse1WithCutoff(call, abbrev, DEFAULT_Cutoff, backtick,
			      opts, -1);
}

static SEXP deparse1WithCutoff(SEXP call, Rboolean abbrev, int cutoff,
			       Rboolean backtick, int opts, int nlines)
{
/* Arg. abbrev:
	If abbrev is TRUE, then the returned value
	is a STRSXP of length 1 with at most 13 characters.
	This is used for plot labelling etc.
*/
    SEXP svec;
    int savedigits;
    Rboolean need_ellipses = FALSE;
    LocalParseData localData =
	    {0, 0, 0, 0, /*startline = */TRUE, 0,
	     NULL,
	     /*DeparseBuffer=*/{NULL, 0, BUFSIZE},
	     DEFAULT_Cutoff, FALSE, 0, TRUE, FALSE, INT_MAX, TRUE, 0};
    localData.cutoff = cutoff;
    localData.backtick = backtick;
    localData.opts = opts;
    localData.strvec = R_NilValue;

    PrintDefaults(); /* from global options() */
    savedigits = R_print.digits;
    R_print.digits = DBL_DIG;/* MAX precision */

    svec = R_NilValue;
    if (nlines > 0) {
	localData.linenumber = localData.maxlines = nlines;
    } else {
	deparse2(call, svec, &localData);/* just to determine linenumber..*/
	localData.active = TRUE;
	if(R_BrowseLines > 0 && localData.linenumber > R_BrowseLines) {
	    localData.linenumber = localData.maxlines = R_BrowseLines + 1;
	    need_ellipses = TRUE;
	}
    }
    PROTECT(svec = allocVector(STRSXP, localData.linenumber));
    deparse2(call, svec, &localData);
    if (abbrev) {
	char data[14];
	strncpy(data, CHAR(STRING_ELT(svec, 0)), 10);
	data[10] = '\0';
	if (strlen(CHAR(STRING_ELT(svec, 0))) > 10) strcat(data, "...");
	svec = mkString(data);
    } else if(need_ellipses) {
	SET_STRING_ELT(svec, R_BrowseLines, mkChar("  ..."));
    }
    if(nlines > 0 && localData.linenumber < nlines) {
	UNPROTECT(1); /* old svec value */
	PROTECT(svec);
	svec = lengthgets(svec, localData.linenumber);
    }
    UNPROTECT(1);
    PROTECT(svec); /* protect from warning() allocating, PR#14356 */
    R_print.digits = savedigits;
    if ((opts & WARNINCOMPLETE) && localData.isS4)
	warning(_("deparse of an S4 object will not be source()able"));
    else if ((opts & WARNINCOMPLETE) && !localData.sourceable)
	warning(_("deparse may be incomplete"));
    if ((opts & WARNINCOMPLETE) && localData.longstring)
	warning(_("deparse may be not be source()able in R < 2.7.0"));
    /* somewhere lower down might have allocated ... */
    R_FreeStringBuffer(&(localData.buffer));
    UNPROTECT(1);
    return svec;
}

/* deparse1line concatenates all lines into one long one */
/* This is needed in terms.formula, where we must be able */
/* to deparse a term label into a single line of text so */
/* that it can be reparsed correctly */
SEXP deparse1line(SEXP call, Rboolean abbrev)
{
    SEXP temp;
    Rboolean backtick=TRUE;
    int lines;

    PROTECT(temp = deparse1WithCutoff(call, abbrev, MAX_Cutoff, backtick,
			     SIMPLEDEPARSE, -1));
    if ((lines = length(temp)) > 1) {
	char *buf;
	int i, len;
	const void *vmax;
	cetype_t enc = CE_NATIVE;
	for (len=0, i = 0; i < length(temp); i++) {
	    SEXP s = STRING_ELT(temp, i);
	    cetype_t thisenc = getCharCE(s);
	    len += strlen(CHAR(s));
	    if (thisenc != CE_NATIVE) 
	    	enc = thisenc; /* assume only one non-native encoding */ 
	}    
	vmax = VMAXGET();
	buf = R_alloc((size_t) len+lines, sizeof(char));
	*buf = '\0';
	for (i = 0; i < length(temp); i++) {
	    strcat(buf, CHAR(STRING_ELT(temp, i)));
	    if (i < lines - 1)
	    	strcat(buf, "\n");
	}
	temp = ScalarString(mkCharCE(buf, enc));
	VMAXSET(vmax);
    }		
    UNPROTECT(1);	
    return(temp);
}

SEXP attribute_hidden deparse1s(SEXP call)
{
   SEXP temp;
   Rboolean backtick=TRUE;

   temp = deparse1WithCutoff(call, FALSE, DEFAULT_Cutoff, backtick,
			     DEFAULTDEPARSE | CODEPROMISES, 1);
   return(temp);
}

#include "Rconnections.h"

static void con_cleanup(void *data)
{
    Rconnection con = data;
    if(con->isopen) con->close(con);
}

static SEXP do_dput(SEXP call, SEXP op, SEXP args, SEXP rho)
{
    SEXP saveenv, tval;
    int i, ifile, res;
    Rboolean wasopen, havewarned = FALSE, opts;
    Rconnection con = (Rconnection) 1; /* stdout */
    RCNTXT cntxt;

    checkArity(op, args);

    tval = CAR(args);
    saveenv = R_NilValue;	/* -Wall */
    if (TYPEOF(tval) == CLOSXP) {
	PROTECT(saveenv = CLOENV(tval));
	SET_CLOENV(tval, R_GlobalEnv);
    }
    opts = SHOWATTRIBUTES;
    if(!isNull(CADDR(args)))
	opts = asInteger(CADDR(args));

    tval = deparse1(tval, 0, opts);
    if (TYPEOF(CAR(args)) == CLOSXP) {
	SET_CLOENV(CAR(args), saveenv);
	UNPROTECT(1);
    }
    PROTECT(tval); /* against Rconn_printf */
    ifile = asInteger(CADR(args));

    wasopen = 1;
    if (ifile != 1) {
	con = getConnection(ifile);
	wasopen = con->isopen;
	if(!wasopen) {
	    char mode[5];	
	    strcpy(mode, con->mode);
	    strcpy(con->mode, "w");
	    if(!con->open(con)) error(_("cannot open the connection"));
	    strcpy(con->mode, mode);
	    /* Set up a context which will close the connection on error */
	    begincontext(&cntxt, CTXT_CCODE, R_NilValue, R_BaseEnv, R_BaseEnv,
			 R_NilValue, R_NilValue);
	    cntxt.cend = &con_cleanup;
	    cntxt.cenddata = con;
	}
	if(!con->canwrite) error(_("cannot write to this connection"));
    }/* else: "Stdout" */
    for (i = 0; i < LENGTH(tval); i++)
	if (ifile == 1)
	    Rprintf("%s\n", CHAR(STRING_ELT(tval, i)));
	else {
	    res = Rconn_printf(con, "%s\n", CHAR(STRING_ELT(tval, i)));
	    if(!havewarned &&
	       res < strlen(CHAR(STRING_ELT(tval, i))) + 1)
		warning(_("wrote too few characters"));
	}
    UNPROTECT(1); /* tval */
    if(!wasopen) {endcontext(&cntxt); con->close(con);}
    return (CAR(args));
}

static SEXP do_dump(SEXP call, SEXP op, SEXP args, SEXP rho)
{
    SEXP file, names, o, objs, tval, source, outnames;
    int i, j, nobjs, nout, res;
    int wasopen, havewarned = FALSE, evaluate;
    Rconnection con;
    int opts;
    const char *obj_name;
    RCNTXT cntxt;

    checkArity(op, args);

    names = CAR(args);
    file = CADR(args);
    if(!isString(names))
	error( _("character arguments expected"));
    nobjs = length(names);
    if(nobjs < 1 || length(file) < 1)
	error(_("zero length argument"));
    source = CADDR(args);
    if (source != R_NilValue && TYPEOF(source) != ENVSXP)
	error(_("invalid '%s' argument"), "envir");
    opts = asInteger(CADDDR(args));
    /* <NOTE>: change this if extra options are added */
    if(opts == NA_INTEGER || opts < 0 || opts > 256)
	errorcall(call, _("'opts' should be small non-negative integer"));
    evaluate = asLogical(CAD4R(args));
    if (evaluate==TRUE) opts |= DELAYPROMISES;
    if (evaluate==NA_LOGICAL) opts |= CODEPROMISES;

    PROTECT(o = objs = allocList(nobjs));

    for (j = 0, nout = 0; j < nobjs; j++, o = CDR(o)) {
	SET_TAG(o, install(translateChar(STRING_ELT(names, j))));
	SETCAR(o, findVar(TAG(o), source));
	if (CAR(o) == R_UnboundValue)
	    warning(_("object '%s' not found"), CHAR(PRINTNAME(TAG(o))));
	else nout++;
    }
    o = objs;
    PROTECT(outnames = allocVector(STRSXP, nout));
    if(nout > 0) {
	if(INTEGER(file)[0] == 1) {
	    for (i = 0, nout = 0; i < nobjs; i++) {
		if (CAR(o) == R_UnboundValue) continue;
		obj_name = translateChar(STRING_ELT(names, i));
		SET_STRING_ELT(outnames, nout++, STRING_ELT(names, i));
		if(isValidName(obj_name)) Rprintf("%s <-\n", obj_name);
		else if(opts & S_COMPAT) Rprintf("\"%s\" <-\n", obj_name);
		else Rprintf("`%s` <-\n", obj_name);
		tval = PROTECT(deparse1(CAR(o), 0, opts));
		for (j = 0; j < LENGTH(tval); j++)
		    Rprintf("%s\n", CHAR(STRING_ELT(tval, j)));/* translated */
		UNPROTECT(1); /* tval */
		o = CDR(o);
	    }
	}
	else {
	    con = getConnection(INTEGER(file)[0]);
	    wasopen = con->isopen;
	    if(!wasopen) {
		char mode[5];	
		strcpy(mode, con->mode);
		strcpy(con->mode, "w");
		if(!con->open(con)) error(_("cannot open the connection"));
		strcpy(con->mode, mode);
		/* Set up a context which will close the connection on error */
		begincontext(&cntxt, CTXT_CCODE, R_NilValue, R_BaseEnv, R_BaseEnv,
			     R_NilValue, R_NilValue);
		cntxt.cend = &con_cleanup;
		cntxt.cenddata = con;
	    } 
	    if(!con->canwrite) error(_("cannot write to this connection"));
	    for (i = 0, nout = 0; i < nobjs; i++) {
		const char *s;
		unsigned int extra = 6;
		if (CAR(o) == R_UnboundValue) continue;
		SET_STRING_ELT(outnames, nout++, STRING_ELT(names, i));
		s = translateChar(STRING_ELT(names, i));
		if(isValidName(s)) {
		    extra = 4;
		    res = Rconn_printf(con, "%s <-\n", s);
		} else if(opts & S_COMPAT)
		    res = Rconn_printf(con, "\"%s\" <-\n", s);
		else
		    res = Rconn_printf(con, "`%s` <-\n", s);
		if(!havewarned && res < strlen(s) + extra)
		    warning(_("wrote too few characters"));
		PROTECT(tval = deparse1(CAR(o), 0, opts));
		for (j = 0; j < LENGTH(tval); j++) {
		    res = Rconn_printf(con, "%s\n", CHAR(STRING_ELT(tval, j)));
		    if(!havewarned &&
		       res < strlen(CHAR(STRING_ELT(tval, j))) + 1)
			warning(_("wrote too few characters"));
		}
		UNPROTECT(1); /* tval */
		o = CDR(o);
	    }
	    if(!wasopen) {endcontext(&cntxt); con->close(con);}
	}
    }

    UNPROTECT(2);
    return outnames;
}

static void linebreak(Rboolean *lbreak, LocalParseData *d)
{
    if (d->len > d->cutoff) {
	if (!*lbreak) {
	    *lbreak = TRUE;
	    d->indent++;
	}
	writeline(d);
    }
}

static void deparse2(SEXP what, SEXP svec, LocalParseData *d)
{
    d->strvec = svec;
    d->linenumber = 0;
    d->indent = 0;
    deparse2buff(what, d);
    writeline(d);
}


/* curlyahead looks at s to see if it is a list with
   the first op being a curly.  You need this kind of
   lookahead info to print if statements correctly.  */
static Rboolean
curlyahead(SEXP s)
{
    if (isList(s) || isLanguage(s))
	if (TYPEOF(CAR(s)) == SYMSXP && CAR(s) == R_BraceSymbol)
	    return TRUE;
    return FALSE;
}

<<<<<<< HEAD
/* needsparens looks at an arg to a unary or binary operator to
   determine if it needs to be parenthesized when deparsed
   op is a unary or binary operator, arg is an argument to it, on
   the left if left == 1 */

attribute_hidden Rboolean needsparens (SEXP op, SEXP arg, int left)
{
    PPinfo mainop = PPINFO(SYMVALUE(op));
    PPinfo arginfo;
    if (TYPEOF(arg) == LANGSXP) {
	if (TYPEOF(CAR(arg)) == SYMSXP) {
	    if ((TYPEOF(SYMVALUE(CAR(arg))) == BUILTINSXP) ||
		(TYPEOF(SYMVALUE(CAR(arg))) == SPECIALSXP)) {
		arginfo = PPINFO(SYMVALUE(CAR(arg)));
		switch(arginfo.kind) {
		case PP_BINARY:	      /* Not all binary ops are binary! */
		case PP_BINARY2:
		    switch(length(CDR(arg))) {
		    case 1:
			if (!left)
			    return FALSE;
			if (arginfo.precedence == PREC_SUM)   /* binary +/- precedence upgraded as unary */
			    arginfo.precedence = PREC_SIGN;
		    case 2:
			break;
		    default:
			return FALSE;
		    }
		case PP_ASSIGN:
		case PP_ASSIGN2:
		case PP_SUBSET:
		case PP_UNARY:
		case PP_DOLLAR:
		    if (mainop.precedence > arginfo.precedence
			|| (mainop.precedence == arginfo.precedence && left == mainop.rightassoc)) {
			return TRUE;
		    }
		    break;
		case PP_FOR:
		case PP_IF:
		case PP_WHILE:
		case PP_REPEAT:
		    return left == 1;
		    break;
		default:
		    return FALSE;
		}
	    }
	}
=======
/* Determine whether an argument to a postfix operator needs to be 
   parenthesized when deparsed.  The symbol op is the outer postfix
   operator (eg, $).  The expression arg is the first operand. */

attribute_hidden Rboolean needsparens_postfix (SEXP op, SEXP arg)
{
    int op_prec = misc_prec(op);
    int in_prec;

    if (!op_prec) abort();

    if (TYPEOF(arg) == LANGSXP && TYPEOF(CAR(arg)) == SYMSXP) {
        int nargs = length(CDR(arg));
        if (nargs == 1) {
            in_prec = unary_prec(CAR(arg));
            if (in_prec && in_prec < op_prec)
               return TRUE;
        }
        if (nargs == 2) {
            in_prec = binary_prec(CAR(arg));
            if (in_prec && in_prec < op_prec)
                return TRUE;
        }
        in_prec = misc_prec(CAR(arg));
        if (in_prec && in_prec < op_prec)
            return TRUE;
>>>>>>> ae881c08
    }
    else if (TYPEOF(arg) == CPLXSXP && LENGTH(arg)==1 && !ISNAN(COMPLEX(arg)->r)
                                    && COMPLEX(arg)->r != 0) {
        /* Handle a complex number that will be deparsed as a sum */
        in_prec = binary_prec(R_AddSymbol);
        if (!in_prec) abort();
        if (in_prec < op_prec)
            return TRUE;
    }

    return FALSE;
}

/* Determine whether an argument to a unary operator needs to be 
   parenthesized when deparsed.  The symbol op is the outer unary
   operator.  The expression arg is the operand. */

attribute_hidden Rboolean needsparens_unary (SEXP op, SEXP arg)
{
    int op_prec = unary_prec(op);
    int in_prec;

    if (!op_prec) abort();

    if (TYPEOF(arg) == LANGSXP && TYPEOF(CAR(arg)) == SYMSXP) {
        int nargs = length(CDR(arg));
        if (nargs == 2) {
            in_prec = binary_prec(CAR(arg));
            if (in_prec && in_prec < op_prec)
                return TRUE;
        }
    }
    else if (TYPEOF(arg) == CPLXSXP && LENGTH(arg)==1 && !ISNAN(COMPLEX(arg)->r)
                                    && COMPLEX(arg)->r != 0) {
        /* Handle a complex number that will be deparsed as a sum */
        in_prec = binary_prec(R_AddSymbol);
        if (!in_prec) abort();
        if (in_prec < op_prec)
            return TRUE;
    }

    return FALSE;
}

/* Determine whether an argument to a binary operator needs to be 
   parenthesized when deparsed.  The symbol op is the outer binary
   operator.  The expression arg is the operand, on the left if
   left is 1. */

attribute_hidden Rboolean needsparens_binary (SEXP op, SEXP arg, int left)
{
    int op_prec = binary_prec(op);
    int in_prec;

    if (!op_prec) abort();

    if (TYPEOF(arg) == LANGSXP && TYPEOF(CAR(arg)) == SYMSXP) {
        int nargs = length(CDR(arg));
        if (nargs == 2) {
            in_prec = binary_prec(CAR(arg));
            if (in_prec && (in_prec < op_prec || in_prec == op_prec 
                  && (NON_ASSOC(op_prec) || LEFT_ASSOC(op_prec) != left)))
                return TRUE;
        }
        if (left) {
            in_prec = unary_prec(CAR(arg));
            if (in_prec && in_prec < op_prec)
               return TRUE;
            in_prec = misc_prec(CAR(arg));
            if (in_prec && in_prec < op_prec)
               return TRUE;
        }
    }
    else if (TYPEOF(arg) == CPLXSXP && LENGTH(arg)==1 && !ISNAN(COMPLEX(arg)->r)
                                    && COMPLEX(arg)->r != 0) {
        /* Handle a complex number that will be deparsed as a sum */
        in_prec = binary_prec(R_AddSymbol); /* Note: + is left associative */
        if (!in_prec) abort();
        if (in_prec < op_prec || in_prec == op_prec && !left)
            return TRUE;
    }

    return FALSE;
}

/* check for attributes other than function source */
static Rboolean hasAttributes(SEXP s)
{
    SEXP a = ATTRIB(s);
    if (length(a) > 2) return(TRUE);
    while(!isNull(a)) {
	if(TAG(a) != R_SrcrefSymbol
	   && (TYPEOF(s) != CLOSXP || TAG(a) != R_SourceSymbol))
	    return(TRUE);
	a = CDR(a);
    }
    return(FALSE);
}

static void attr1(SEXP s, LocalParseData *d)
{
    if(hasAttributes(s))
	print2buff("structure(", d);
}

static void attr2(SEXP s, LocalParseData *d)
{
    int localOpts = d->opts;

    if(hasAttributes(s)) {
	SEXP a = ATTRIB(s);
	while(!isNull(a)) {
	    if(TAG(a) != R_SourceSymbol && TAG(a) != R_SrcrefSymbol) {
		print2buff(", ", d);
		if(TAG(a) == R_DimSymbol) {
		    print2buff(".Dim", d);
		}
		else if(TAG(a) == R_DimNamesSymbol) {
		    print2buff(".Dimnames", d);
		}
		else if(TAG(a) == R_NamesSymbol) {
		    print2buff(".Names", d);
		}
		else if(TAG(a) == R_TspSymbol) {
		    print2buff(".Tsp", d);
		}
		else if(TAG(a) == R_LevelsSymbol) {
		    print2buff(".Label", d);
		}
		else {
		    /* TAG(a) might contain spaces etc */
		    const char *tag = CHAR(PRINTNAME(TAG(a)));
		    d->opts = SIMPLEDEPARSE; /* turn off quote()ing */
		    if(isValidName(tag))
			deparse2buff(TAG(a), d);
		    else {
			print2buff("\"", d);
			deparse2buff(TAG(a), d);
			print2buff("\"", d);
		    }
		    d->opts = localOpts;
		}
		print2buff(" = ", d);
		deparse2buff(CAR(a), d);
	    }
	    a = CDR(a);
	}
	print2buff(")", d);
    }
}


static void printcomment(SEXP s, LocalParseData *d)
{
    SEXP cmt;
    int i, ncmt;

    /* look for old-style comments first */

    if(isList(TAG(s)) && !isNull(TAG(s))) {
	for (s = TAG(s); s != R_NilValue; s = CDR(s)) {
	    print2buff(translateChar(STRING_ELT(CAR(s), 0)), d);
	    writeline(d);
	}
    }
    else {
	cmt = getAttrib(s, R_CommentSymbol);
	ncmt = length(cmt);
	for(i = 0 ; i < ncmt ; i++) {
	    print2buff(translateChar(STRING_ELT(cmt, i)), d);
	    writeline(d);
	}
    }
}


static const char * backquotify(const char *s)
{
    /* backquotifying can at most double the length of the symbol in bytes,
       plus surrounding quotes and terminator. */
    static char buf[2*MAXIDSIZE+10];
    char *t = buf;

    /* If a symbol is not a valid name, put it in backquotes, escaping
     * any backquotes in the string itself */

    /* NOTE: This could be fragile if sufficiently weird names are
     * used. Ideally, we should insert backslash escapes, etc. */

    if (isValidName(s) || *s == '\0') return s;

    /* Don't translate 'impossible' error condition. */
    if(strlen(s) > MAXIDSIZE)
	error("symbol '%s' is too long to be a valid symbol", s);

    *t++ = '`';
    if(mbcslocale && !utf8locale) {
	mbstate_t mb_st; int j, used;
	mbs_init(&mb_st);
	while( (used = Mbrtowc(NULL, s, MB_CUR_MAX, &mb_st)) ) {
	    if ( *s  == '`' || *s == '\\' ) *t++ = '\\';
	    for(j = 0; j < used; j++) *t++ = *s++;
	}
    } else
	while ( *s ) {
	    if ( *s  == '`' || *s == '\\' ) *t++ = '\\';
	    *t++ = *s++;
	}
    *t++ = '`';
    *t = '\0';
    return buf;
}

/* This is the recursive part of deparsing. */

#define SIMPLE_OPTS (~QUOTEEXPRESSIONS & ~SHOWATTRIBUTES & ~DELAYPROMISES)
/* keep KEEPINTEGER | USESOURCE | KEEPNA | S_COMPAT, also
   WARNINCOMPLETE but that is not used below this point. */

static void deparse2buff(SEXP s, LocalParseData *d)
{
    PPinfo fop;
    Rboolean lookahead = FALSE, lbreak = FALSE, parens;
    SEXP op, t;
    int localOpts = d->opts, i, n;

    if (!d->active) return;

    if (IS_S4_OBJECT(s)) d->isS4 = TRUE;

    switch (TYPEOF(s)) {
    case NILSXP:
	print2buff("NULL", d);
	break;
    case SYMSXP:
	if (localOpts & QUOTEEXPRESSIONS) {
	    attr1(s, d);
	    print2buff("quote(", d);
	}
	if (localOpts & S_COMPAT) {
	    const char *ss = CHAR(PRINTNAME(s));
	    if (isValidName(ss)) print2buff(ss, d);
	    else {
		print2buff("\"", d);
		print2buff(ss, d);
		print2buff("\"", d);
	    }
	} else if (d->backtick)
	    print2buff(backquotify(CHAR(PRINTNAME(s))), d);
	else
	    print2buff(CHAR(PRINTNAME(s)), d);
	if (localOpts & QUOTEEXPRESSIONS) {
	    print2buff(")", d);
	    attr2(s, d);
	}
	break;
    case CHARSXP:
    {
	const char *ts = translateChar(s);
	/* versions of R < 2.7.0 cannot parse strings longer than 8192 chars */
	if(strlen(ts) >= 8192) d->longstring = TRUE;
	print2buff(ts, d);
	break;
    }
    case SPECIALSXP:
    case BUILTINSXP:
	print2buff(".Primitive(\"", d);
	print2buff(PRIMNAME(s), d);
	print2buff("\")", d);
	break;
    case PROMSXP:
	if(d->opts & (DELAYPROMISES | CODEPROMISES)) {
	    d->sourceable = FALSE;
	    if (d->opts & DELAYPROMISES) print2buff("<promise: ", d);
	    d->opts &= ~QUOTEEXPRESSIONS; /* don't want delay(quote()) */
	    deparse2buff(PREXPR(s), d);
	    d->opts = localOpts;
	    if (d->opts & DELAYPROMISES) print2buff(">", d);
	} else {
	    PROTECT(s = eval(s, NULL)); /* eval uses env of promise */
	    deparse2buff(s, d);
	    UNPROTECT(1);
	}
	break;
    case CLOSXP:
	if (localOpts & SHOWATTRIBUTES) attr1(s, d);
	if ((d->opts & USESOURCE)
	    && !isNull(t = getAttrib(s, R_SrcrefSymbol))) 
	    	src2buff1(t, d);
	else {
	    /* We have established that we don't want to use the
	       source for this function */
	    d->opts &= SIMPLE_OPTS & ~USESOURCE;
	    print2buff("function (", d);
	    args2buff(FORMALS(s), 0, 1, d);
	    print2buff(") ", d);

	    writeline(d);
	    deparse2buff(BODY_EXPR(s), d);
	    d->opts = localOpts;
	}
	if (localOpts & SHOWATTRIBUTES) attr2(s, d);
	break;
    case ENVSXP:
	d->sourceable = FALSE;
	print2buff("<environment>", d);
	break;
    case VECSXP:
	if (localOpts & SHOWATTRIBUTES) attr1(s, d);
	print2buff("list(", d);
	vec2buff(s, d);
	print2buff(")", d);
	if (localOpts & SHOWATTRIBUTES) attr2(s, d);
	break;
    case EXPRSXP:
	if (localOpts & SHOWATTRIBUTES) attr1(s, d);
	if(length(s) <= 0)
	    print2buff("expression()", d);
	else {
	    print2buff("expression(", d);
	    d->opts &= SIMPLE_OPTS;
	    vec2buff(s, d);
	    d->opts = localOpts;
	    print2buff(")", d);
	}
	if (localOpts & SHOWATTRIBUTES) attr2(s, d);
	break;
    case LISTSXP:
	if (localOpts & SHOWATTRIBUTES) attr1(s, d);
	print2buff("list(", d);
	d->inlist++;
	for (t=s ; CDR(t) != R_NilValue ; t=CDR(t) ) {
	    if( TAG(t) != R_NilValue ) {
		d->opts = SIMPLEDEPARSE; /* turn off quote()ing */
		deparse2buff(TAG(t), d);
		d->opts = localOpts;
		print2buff(" = ", d);
	    }
	    deparse2buff(CAR(t), d);
	    print2buff(", ", d);
	}
	if( TAG(t) != R_NilValue ) {
	    d->opts = SIMPLEDEPARSE; /* turn off quote()ing */
	    deparse2buff(TAG(t), d);
	    d->opts = localOpts;
	    print2buff(" = ", d);
	}
	deparse2buff(CAR(t), d);
	print2buff(")", d);
	d->inlist--;
	if (localOpts & SHOWATTRIBUTES) attr2(s, d);
	break;
    case LANGSXP:
	printcomment(s, d);
	if (!isNull(ATTRIB(s)))
	    d->sourceable = FALSE;
	if (localOpts & QUOTEEXPRESSIONS) {
	    print2buff("quote(", d);
	    d->opts &= SIMPLE_OPTS;
	}
        op = CAR(s);
        s = CDR(s);
	if (TYPEOF(op) == SYMSXP) {
            const char *opname = CHAR(PRINTNAME(op));
            int nargs = length(s);
<<<<<<< HEAD
            if (nargs >= 2 &&  op == R_IfSymbol) {
=======
            if (nargs >= 2 && nargs <= 3 &&  op == R_IfSymbol) {
>>>>>>> ae881c08
                print2buff("if (", d);
                /* print the predicate */
                deparse2buff(CAR(s), d);
                print2buff(") ", d);
                if (d->incurly && !d->inlist ) {
                    lookahead = curlyahead(CAR(CDR(s)));
                    if (!lookahead) {
                        writeline(d);
                        d->indent++;
                    }
                }
                /* need to find out if there is an else */
                if (nargs > 2) {
                    deparse2buff(CAR(CDR(s)), d);
                    if (d->incurly && !d->inlist) {
                        writeline(d);
                        if (!lookahead)
                            d->indent--;
                    }
                    else
                        print2buff(" ", d);
                    print2buff("else ", d);
                    deparse2buff(CAR(CDDR(s)), d);
                }
                else {
                    deparse2buff(CAR(CDR(s)), d);
                    if (d->incurly && !lookahead && !d->inlist)
                    d->indent--;
                }
            }
<<<<<<< HEAD
            else if (nargs >= 2 && op == R_WhileSymbol) {
=======
            else if (nargs == 2 && op == R_WhileSymbol) {
>>>>>>> ae881c08
                print2buff("while (", d);
                deparse2buff(CAR(s), d);
                print2buff(") ", d);
                deparse2buff(CADR(s), d);
            }
<<<<<<< HEAD
            else if (nargs >= 3 && op == R_ForSymbol) {
=======
            else if (nargs == 3 && op == R_ForSymbol) {
>>>>>>> ae881c08
                print2buff("for (", d);
                deparse2buff(CAR(s), d);
                print2buff(" in ", d);
                deparse2buff(CADR(s), d);
                print2buff(") ", d);
                deparse2buff(CADR(CDR(s)), d);
            }
<<<<<<< HEAD
            else if (nargs >= 2 && op == R_RepeatSymbol) {
                print2buff("repeat ", d);
                deparse2buff(CAR(s), d);
            }
=======
            else if (nargs == 1 && op == R_RepeatSymbol) {
                print2buff("repeat ", d);
                deparse2buff(CAR(s), d);
            }
            else if (nargs==0 && (op == R_BreakSymbol || op == R_NextSymbol)) {
                print2buff(opname, d);
            }
>>>>>>> ae881c08
            else if (op == R_BraceSymbol) {
                print2buff("{", d);
                d->incurly += 1;
                d->indent++;
                writeline(d);
                while (s != R_NilValue) {
                    deparse2buff(CAR(s), d);
                    writeline(d);
                    s = CDR(s);
                }
                d->indent--;
                print2buff("}", d);
                d->incurly -= 1;
            }
            else if (nargs == 1 && op == R_ParenSymbol) {
                print2buff("(", d);
                deparse2buff(CAR(s), d);
                print2buff(")", d);
            }
            else if (nargs >= 2 && op == R_BracketSymbol) {
<<<<<<< HEAD
                if ((parens = needsparens(op, CAR(s), 1)))
=======
                if ((parens = needsparens_postfix(op,CAR(s))))
>>>>>>> ae881c08
                    print2buff("(", d);
                deparse2buff(CAR(s), d);
                if (parens)
                    print2buff(")", d);
                print2buff("[", d);
                args2buff(CDR(s), 0, 0, d);
                print2buff("]", d);
            }
            else if (nargs >= 2 && op == R_Bracket2Symbol) {
<<<<<<< HEAD
                if ((parens = needsparens(op, CAR(s), 1)))
=======
                if ((parens = needsparens_postfix(op,CAR(s))))
>>>>>>> ae881c08
                    print2buff("(", d);
                deparse2buff(CAR(s), d);
                if (parens)
                    print2buff(")", d);
                print2buff("[[", d);
                args2buff(CDR(s), 0, 0, d);
                print2buff("]]", d);
            }
<<<<<<< HEAD
            else if (nargs >= 2 && op == R_FunctionSymbol) {
=======
            else if ((nargs == 2 || nargs == 3) && op == R_FunctionSymbol) {
                /* may have hidden third argument with source references */
>>>>>>> ae881c08
                printcomment(s, d);
                if (!(d->opts & USESOURCE) || !isString(CADDR(s))) {
                    print2buff("function(", d);
                    args2buff(CAR(s), 0, 1, d);
                    print2buff(") ", d);
                    deparse2buff(CADR(s), d);
                }
                else {
                    s = CADDR(s);
                    n = length(s);
                    for(i = 0 ; i < n ; i++) {
                        print2buff(translateChar(STRING_ELT(s, i)), d);
                        writeline(d);
                    }
                }
            }
            else if (nargs == 2 && (isSymbol(CAR(s)) || isString(CAR(s)))
                                && (isSymbol(CADR(s)) || isString(CADR(s)))
                  && (op == R_DoubleColonSymbol || op == R_TripleColonSymbol)) {
                deparse2buff(CAR(s), d);
                print2buff(opname, d);
                deparse2buff(CADR(s), d);
            }
            else if (nargs == 2 && (isSymbol(CADR(s)) || isString(CADR(s)))
                      && (op == R_DollarSymbol || op == R_AtSymbol)) {
<<<<<<< HEAD
                if ((parens = needsparens(op, CAR(s), 1)))
=======
                if ((parens = needsparens_postfix(op,CAR(s))))
>>>>>>> ae881c08
                    print2buff("(", d);
                deparse2buff(CAR(s), d);
                if (parens)
                    print2buff(")", d);
                print2buff(opname, d);
                if (0) { /* old way, unclear why deliberately does wrong thing*/
                    /*temp fix to handle printing of x$a's */
                    if (isString(CADR(s))
                           && isValidName(CHAR(STRING_ELT(CADR(s), 0))))
                        deparse2buff(STRING_ELT(CADR(s), 0), d);
                    else
                        deparse2buff(CADR(s), d);
                }
                else
                    deparse2buff(CADR(s), d);
            }
            else if (nargs == 2 && (op == R_LocalAssignSymbol
                                     || op == R_EqAssignSymbol
<<<<<<< HEAD
                                     || op == R_GlobalAssignSymbol)) {
                if ((parens = needsparens(op, CAR(s), 1)))
=======
                                     || op == R_GlobalAssignSymbol
                                     || op == R_LocalRightAssignSymbol
                                     || op == R_GlobalRightAssignSymbol
                                     || op == R_ColonEqSymbol)) {
                if ((parens = needsparens_binary(op,CAR(s),1)))
>>>>>>> ae881c08
                    print2buff("(", d);
                deparse2buff(CAR(s), d);
                if (parens)
                    print2buff(")", d);
                print2buff(" ", d);
                print2buff(opname, d);
                print2buff(" ", d);
<<<<<<< HEAD
                if ((parens = needsparens(op, CADR(s), 0)))
=======
                if ((parens = needsparens_binary(op,CADR(s),0)))
>>>>>>> ae881c08
                    print2buff("(", d);
                deparse2buff(CADR(s), d);
                if (parens)
                    print2buff(")", d);
            }
            else if (nargs == 1 && 
                    (op == R_AddSymbol
<<<<<<< HEAD
                  || op == R_SubSymbol
                  || op == R_TildeSymbol
                  || op == R_NotSymbol)) {
                print2buff(opname, d);
                if ((parens = needsparens(op, CAR(s), 0)))
=======
                      || op == R_SubSymbol
                      || op == R_TildeSymbol
                      || op == R_NotSymbol
                      || op == R_QuerySymbol)) {
                print2buff(opname, d);
                if ((parens = needsparens_unary(op,CAR(s))))
>>>>>>> ae881c08
                    print2buff("(", d);
                deparse2buff(CAR(s), d);
                if (parens)
                    print2buff(")", d);
            }
            else if (nargs == 2 &&
<<<<<<< HEAD
                    (op == R_AddSymbol  /* space between op and args */
=======
                    (isUserBinop(op)         /* space between op and args */
                      || op == R_AddSymbol
>>>>>>> ae881c08
                      || op == R_SubSymbol
                      || op == R_MulSymbol
                      || op == install("%*%")
                      || op == R_AndSymbol
                      || op == R_OrSymbol
                      || op == R_And2Symbol
                      || op == R_Or2Symbol
                      || op == R_TildeSymbol
                      || op == R_EqSymbol
                      || op == R_NeSymbol
                      || op == R_LtSymbol
                      || op == R_LeSymbol
                      || op == R_GeSymbol
<<<<<<< HEAD
                      || op == R_GtSymbol)) {
                if ((parens = needsparens(op, CAR(s), 1)))
=======
                      || op == R_GtSymbol
                      || op == R_QuerySymbol)) {
                if ((parens = needsparens_binary(op,CAR(s),1)))
>>>>>>> ae881c08
                    print2buff("(", d);
                deparse2buff(CAR(s), d);
                if (parens)
                    print2buff(")", d);
                print2buff(" ", d);
<<<<<<< HEAD
                print2buff(opname, d);
                print2buff(" ", d);
                linebreak(&lbreak, d);
                if ((parens = needsparens(op, CADR(s), 0)))
=======
                print2buff(translateChar(PRINTNAME(op)), d);
                print2buff(" ", d);
                linebreak(&lbreak, d);
                if ((parens = needsparens_binary(op,CADR(s),0)))
>>>>>>> ae881c08
                    print2buff("(", d);
                deparse2buff(CADR(s), d);
                if (parens)
                    print2buff(")", d);
                if (lbreak) {
                    d->indent--;
                    lbreak = FALSE;
                }
            }
            else if (nargs == 2 &&
<<<<<<< HEAD
                    (op == R_DivSymbol /* no space between op and args */
                      || op == R_ExptSymbol
                      || op == install("%%")
                      || op == install("%/%")
                      || op == R_ColonSymbol)) { 
                if ((parens = needsparens(op, CAR(s), 1)))
=======
                    (op == R_DivSymbol      /* no space between op and args */
                      || op == R_ExptSymbol
                      || op == R_Expt2Symbol
                      || op == install("%%")
                      || op == install("%/%")
                      || op == R_ColonSymbol)) { 
                if ((parens = needsparens_binary(op,CAR(s),1)))
>>>>>>> ae881c08
                    print2buff("(", d);
                deparse2buff(CAR(s), d);
                if (parens)
                    print2buff(")", d);
                print2buff(opname, d);
<<<<<<< HEAD
                if ((parens = needsparens(op, CADR(s), 0)))
=======
                if ((parens = needsparens_binary(op,CADR(s),0)))
>>>>>>> ae881c08
                    print2buff("(", d);
                deparse2buff(CADR(s), d);
                if (parens)
                    print2buff(")", d);
            }
<<<<<<< HEAD
            else if (nargs==0 && (op == R_BreakSymbol || op == R_NextSymbol)) {
                print2buff(opname, d);
            }
=======
>>>>>>> ae881c08
            else if (op == R_SubAssignSymbol    /* done specially by S? */
                      || op == R_SubSubAssignSymbol
                      || op == R_DollarAssignSymbol) {
                if(d->opts & S_COMPAT) {
                    print2buff("\'", d);
                    print2buff(opname, d); /* ASCII */
                    print2buff("\'(", d);
                }
                else {
                    print2buff("`", d);
                    print2buff(opname, d); /* ASCII */
                    print2buff("`(", d);
                }
                args2buff(s, 0, 0, d);
                print2buff(")", d);
            }
<<<<<<< HEAD
            else if (nargs == 2 && isUserBinop(op)) {
                deparse2buff(CAR(s), d);
                print2buff(" ", d);
                print2buff(translateChar(PRINTNAME(op)), d);
                print2buff(" ", d);
                linebreak(&lbreak, d);
                deparse2buff(CADR(s), d);
                if (lbreak) {
                    d->indent--;
                    lbreak = FALSE;
                }
                break;
            }
=======
>>>>>>> ae881c08
            else {
                if (isValidName(opname))
                    print2buff(opname, d);
                else if(d->opts & S_COMPAT) {
                    print2buff("\'", d);
                    print2buff(opname, d);
                    print2buff("\'", d);
                }
                else if (d->backtick) {
                    print2buff("`", d);
                    print2buff(opname, d);
                    print2buff("`", d);
                }
                else {
                    print2buff("\"", d);
                    print2buff(opname, d);
                    print2buff("\"", d);
                }
                print2buff("(", d);
                d->inlist++;
                args2buff(s, 0, 0, d);
                d->inlist--;
                print2buff(")", d);
            }
        }
        else if (TYPEOF(op) == LANGSXP) {
            /* use fact that xxx[] behaves the same as xxx() */
<<<<<<< HEAD
            if ((parens = needsparens(R_BracketSymbol, op, 1)))
=======
            if ((parens = needsparens_postfix(R_BracketSymbol,op)))
>>>>>>> ae881c08
                print2buff("(", d);
            deparse2buff(op, d);
            if (parens)
                print2buff(")", d);
            print2buff("(", d);
            args2buff(s, 0, 0, d);
            print2buff(")", d);
        }
	else {
	    print2buff("(", d);
	    deparse2buff(op, d);
	    print2buff(")", d);
	    print2buff("(", d);
	    args2buff(s, 0, 0, d);
	    print2buff(")", d);
	}
	if (localOpts & QUOTEEXPRESSIONS) {
	    d->opts = localOpts;
	    print2buff(")", d);
	}
	break;
    case STRSXP:
    case LGLSXP:
    case INTSXP:
    case REALSXP:
    case CPLXSXP:
    case RAWSXP:
	if (localOpts & SHOWATTRIBUTES) attr1(s, d);
	vector2buff(s, d);
	if (localOpts & SHOWATTRIBUTES) attr2(s, d);
	break;
    case EXTPTRSXP:
    {
	char tpb[32]; /* need 12+2+2*sizeof(void*) */
	d->sourceable = FALSE;
	snprintf(tpb, 32, "<pointer: %p>", R_ExternalPtrAddr(s));
	tpb[31] = '\0';
	print2buff(tpb, d);
    }
	break;
    case BCODESXP:
	d->sourceable = FALSE;
	print2buff("<bytecode>", d);
	break;
    case WEAKREFSXP:
	d->sourceable = FALSE;
	print2buff("<weak reference>", d);
	break;
    case S4SXP:
	d->sourceable = FALSE;
	d->isS4 = TRUE;
	print2buff("<S4 object of class ", d);
	deparse2buff(getAttrib(s, R_ClassSymbol), d);
	print2buff(">", d);
      break;
    default:
	d->sourceable = FALSE;
	UNIMPLEMENTED_TYPE("deparse2buff", s);
    }
}


/* If there is a string array active point to that, and */
/* otherwise we are counting lines so don't do anything. */

static void writeline(LocalParseData *d)
{
    if (d->strvec != R_NilValue && d->linenumber < d->maxlines)
	SET_STRING_ELT(d->strvec, d->linenumber, mkChar(d->buffer.data));
    d->linenumber++;
    if (d->linenumber >= d->maxlines) d->active = FALSE;
    /* reset */
    d->len = 0;
    d->buffer.data[0] = '\0';
    d->startline = TRUE;
}

static void print2buff(const char *strng, LocalParseData *d)
{
    size_t tlen, bufflen;

    if (d->startline) {
	d->startline = FALSE;
	printtab2buff(d->indent, d);	/*if at the start of a line tab over */
    }
    tlen = strlen(strng);
    R_AllocStringBuffer(0, &(d->buffer));
    bufflen = strlen(d->buffer.data);
    R_AllocStringBuffer(bufflen + tlen, &(d->buffer));
    strcat(d->buffer.data, strng);
    d->len += tlen;
}

static void vector2buff(SEXP vector, LocalParseData *d)
{
    int tlen, i, quote;
    const char *strp;
    Rboolean surround = FALSE, allNA, addL = TRUE;

    tlen = length(vector);
    if( isString(vector) )
	quote = '"';
    else
	quote = 0;
    if (tlen == 0) {
	switch(TYPEOF(vector)) {
	case LGLSXP: print2buff("logical(0)", d); break;
	case INTSXP: print2buff("integer(0)", d); break;
	case REALSXP: print2buff("numeric(0)", d); break;
	case CPLXSXP: print2buff("complex(0)", d); break;
	case STRSXP: print2buff("character(0)", d); break;
	case RAWSXP: print2buff("raw(0)", d); break;
	default: UNIMPLEMENTED_TYPE("vector2buff", vector);
	}
    }
    else if(TYPEOF(vector) == INTSXP) {
	/* We treat integer separately, as S_compatible is relevant.

	   Also, it is neat to deparse m:n in that form,
	   so we do so as from 2.5.0.
	 */
	Rboolean intSeq = (tlen > 1);
	int *tmp = INTEGER(vector);

	for(i = 1; i < tlen; i++) {
	    if(tmp[i] - tmp[i-1] != 1) {
		intSeq = FALSE;
		break;
	    }
	}
	if(intSeq) {
		strp = EncodeElement(vector, 0, '"', '.');
		print2buff(strp, d);
		print2buff(":", d);
		strp = EncodeElement(vector, tlen - 1, '"', '.');
		print2buff(strp, d);
	} else {
	    addL = d->opts & KEEPINTEGER & !(d->opts & S_COMPAT);
	    allNA = (d->opts & KEEPNA) || addL;
	    for(i = 0; i < tlen; i++)
		if(tmp[i] != NA_INTEGER) {
		    allNA = FALSE;
		    break;
		}
	    if((d->opts & KEEPINTEGER && (d->opts & S_COMPAT))) {
		surround = TRUE;
		print2buff("as.integer(", d);
	    }
	    allNA = allNA && !(d->opts & S_COMPAT);
	    if(tlen > 1) print2buff("c(", d);
	    for (i = 0; i < tlen; i++) {
		if(allNA && tmp[i] == NA_INTEGER) {
		    print2buff("NA_integer_", d);
		} else {
		    strp = EncodeElement(vector, i, quote, '.');
		    print2buff(strp, d);
		    if(addL && tmp[i] != NA_INTEGER) print2buff("L", d);
		}
		if (i < (tlen - 1)) print2buff(", ", d);
		if (tlen > 1 && d->len > d->cutoff) writeline(d);
		if (!d->active) break;
	    }
	    if(tlen > 1)print2buff(")", d);
	    if(surround) print2buff(")", d);
	}
    } else {
	allNA = d->opts & KEEPNA;
	if((d->opts & KEEPNA) && TYPEOF(vector) == REALSXP) {
	    for(i = 0; i < tlen; i++)
		if(!ISNA(REAL(vector)[i])) {
		    allNA = FALSE;
		    break;
		}
	    if(allNA && (d->opts & S_COMPAT)) {
		surround = TRUE;
		print2buff("as.double(", d);
	    }
	} else if((d->opts & KEEPNA) && TYPEOF(vector) == CPLXSXP) {
	    Rcomplex *tmp = COMPLEX(vector);
	    for(i = 0; i < tlen; i++) {
		if( !ISNA(tmp[i].r) && !ISNA(tmp[i].i) ) {
		    allNA = FALSE;
		    break;
		}
	    }
	    if(allNA && (d->opts & S_COMPAT)) {
		surround = TRUE;
		print2buff("as.complex(", d);
	    }
	} else if((d->opts & KEEPNA) && TYPEOF(vector) == STRSXP) {
	    for(i = 0; i < tlen; i++)
		if(STRING_ELT(vector, i) != NA_STRING) {
		    allNA = FALSE;
		    break;
		}
	    if(allNA && (d->opts & S_COMPAT)) {
		surround = TRUE;
		print2buff("as.character(", d);
	    }
	}
	if(tlen > 1) print2buff("c(", d);
	allNA = allNA && !(d->opts & S_COMPAT);
	for (i = 0; i < tlen; i++) {
	    if(allNA && TYPEOF(vector) == REALSXP &&
	       ISNA(REAL(vector)[i])) {
		strp = "NA_real_";
	    } else if (allNA && TYPEOF(vector) == CPLXSXP &&
		       (ISNA(COMPLEX(vector)[i].r)
			|| ISNA(COMPLEX(vector)[i].i)) ) {
		strp = "NA_complex_";
	    } else if (allNA && TYPEOF(vector) == STRSXP &&
		       STRING_ELT(vector, i) == NA_STRING) {
		strp = "NA_character_";
	    } else if (TYPEOF(vector) == REALSXP && (d->opts & S_COMPAT)) {
		int w, d, e;
		formatReal(&REAL(vector)[i], 1, &w, &d, &e, 0);
		strp = EncodeReal2(REAL(vector)[i], w, d, e);
	    } else if (TYPEOF(vector) == STRSXP) {
		const char *ts = translateChar(STRING_ELT(vector, i));
		/* versions of R < 2.7.0 cannot parse strings longer than 8192 chars */
		if(strlen(ts) >= 8192) d->longstring = TRUE;
		strp = EncodeElement(vector, i, quote, '.');
            } else if (TYPEOF(vector) == CPLXSXP &&
                      !ISNAN(COMPLEX(vector)[i].r) && COMPLEX(vector)[i].r==0) {
		int w, d, e;
		formatReal(&COMPLEX(vector)[i].i, 1, &w, &d, &e, 0);
		strp = EncodeReal(COMPLEX(vector)[i].i, w, d, e, '.');
                static char buf[50];
                copy_2_strings (buf, sizeof buf, strp, "i");
                strp = buf;
	    } else
		strp = EncodeElement(vector, i, quote, '.');
	    print2buff(strp, d);
	    if (i < (tlen - 1)) print2buff(", ", d);
	    if (tlen > 1 && d->len > d->cutoff) writeline(d);
	    if (!d->active) break;
	}
	if(tlen > 1) print2buff(")", d);
	if(surround) print2buff(")", d);
    }
}

/* src2buff1: Deparse one source ref to buffer */

static void src2buff1(SEXP srcref, LocalParseData *d)
{
    int i,n;
    PROTECT(srcref);

    PROTECT(srcref = lang2(install("as.character"), srcref));
    PROTECT(srcref = eval(srcref, R_BaseEnv));
    n = length(srcref);
    for(i = 0 ; i < n ; i++) {
	print2buff(translateChar(STRING_ELT(srcref, i)), d);
	if(i < n-1) writeline(d);
    }
    UNPROTECT(3);
}

/* src2buff : Deparse source element k to buffer, if possible; return FALSE on failure */

static Rboolean src2buff(SEXP sv, int k, LocalParseData *d)
{
    SEXP t;

    if (TYPEOF(sv) == VECSXP && length(sv) > k && !isNull(t = VECTOR_ELT(sv, k))) {
	src2buff1(t, d);
	return TRUE;
    }
    else return FALSE;
}

/* vec2buff : New Code */
/* Deparse vectors of S-expressions. */
/* In particular, this deparses objects of mode expression. */

static void vec2buff(SEXP v, LocalParseData *d)
{
    SEXP nv, sv;
    int i, n /*, localOpts = d->opts */;
    Rboolean lbreak = FALSE;

    n = length(v);
    nv = getAttrib(v, R_NamesSymbol);
    if (length(nv) == 0) nv = R_NilValue;

    if (d->opts & USESOURCE) {
	sv = getAttrib(v, R_SrcrefSymbol);
	if (TYPEOF(sv) != VECSXP)
	    sv = R_NilValue;
    } else
	sv = R_NilValue;

    for(i = 0 ; i < n ; i++) {
	if (i > 0)
	    print2buff(", ", d);
	linebreak(&lbreak, d);
	if (!isNull(nv) && !isNull(STRING_ELT(nv, i))
	    && *CHAR(STRING_ELT(nv, i))) { /* length test */
	    /* d->opts = SIMPLEDEPARSE; This seems pointless */
	    if( isValidName(translateChar(STRING_ELT(nv, i))) )
		deparse2buff(STRING_ELT(nv, i), d);
	    else if(d->backtick) {
		print2buff("`", d);
		deparse2buff(STRING_ELT(nv, i), d);
		print2buff("`", d);
	    } else {
		print2buff("\"", d);
		deparse2buff(STRING_ELT(nv, i), d);
		print2buff("\"", d);
	    }
	    /* d->opts = localOpts; */
	    print2buff(" = ", d);
	}
	if (!src2buff(sv, i, d))
	    deparse2buff(VECTOR_ELT(v, i), d);
    }
    if (lbreak)
	d->indent--;
}

static void args2buff(SEXP arglist, int lineb, int formals, LocalParseData *d)
{
    Rboolean lbreak = FALSE;

    while (arglist != R_NilValue) {
	if (TYPEOF(arglist) != LISTSXP && TYPEOF(arglist) != LANGSXP)
	    error(_("badly formed function expression"));
	if (TAG(arglist) != R_NilValue) {
	    SEXP s = TAG(arglist);

	    const char *ss = CHAR(PRINTNAME(s));
	    if( s == R_DotsSymbol || isValidName(ss) )
		print2buff(ss, d);
	    else if(d->backtick) {
		print2buff("`", d);
		print2buff(ss, d);
		print2buff("`", d);
	    } else {
		print2buff("\"", d);
		print2buff(ss, d);
		print2buff("\"", d);
	    }
	    if(formals) {
		if (CAR(arglist) != R_MissingArg) {
		    print2buff(" = ", d);
		    deparse2buff(CAR(arglist), d);
		}
	    }
	    else {
		print2buff(" = ", d);
		if (CAR(arglist) != R_MissingArg) {
		    deparse2buff(CAR(arglist), d);
		}
	    }
	}
	else deparse2buff(CAR(arglist), d);
	arglist = CDR(arglist);
	if (arglist != R_NilValue) {
	    print2buff(", ", d);
	    linebreak(&lbreak, d);
	}
    }
    if (lbreak)
	d->indent--;
}

/* This code controls indentation.  Used to follow the S style, */
/* (print 4 tabs and then start printing spaces only) but I */
/* modified it to be closer to emacs style (RI). */

static void printtab2buff(int ntab, LocalParseData *d)
{
    int i;

    for (i = 1; i <= ntab; i++)
	if (i <= 4)
	    print2buff("    ", d);
	else
	    print2buff("  ", d);
}

/* FUNTAB entries defined in this source file. See names.c for documentation. */

attribute_hidden FUNTAB R_FunTab_deparse[] =
{
/* printname	c-entry		offset	eval	arity	pp-kind	     precedence	rightassoc */

{"deparse",	do_deparse,	0,	11,	5,	{PP_FUNCALL, PREC_FN,	0}},
{"dput",	do_dput,	0,	111,	3,	{PP_FUNCALL, PREC_FN,	0}},
{"dump",	do_dump,	0,	111,	5,	{PP_FUNCALL, PREC_FN,	0}},

{NULL,		NULL,		0,	0,	0,	{PP_INVALID, PREC_FN,	0}}
};<|MERGE_RESOLUTION|>--- conflicted
+++ resolved
@@ -512,57 +512,6 @@
     return FALSE;
 }
 
-<<<<<<< HEAD
-/* needsparens looks at an arg to a unary or binary operator to
-   determine if it needs to be parenthesized when deparsed
-   op is a unary or binary operator, arg is an argument to it, on
-   the left if left == 1 */
-
-attribute_hidden Rboolean needsparens (SEXP op, SEXP arg, int left)
-{
-    PPinfo mainop = PPINFO(SYMVALUE(op));
-    PPinfo arginfo;
-    if (TYPEOF(arg) == LANGSXP) {
-	if (TYPEOF(CAR(arg)) == SYMSXP) {
-	    if ((TYPEOF(SYMVALUE(CAR(arg))) == BUILTINSXP) ||
-		(TYPEOF(SYMVALUE(CAR(arg))) == SPECIALSXP)) {
-		arginfo = PPINFO(SYMVALUE(CAR(arg)));
-		switch(arginfo.kind) {
-		case PP_BINARY:	      /* Not all binary ops are binary! */
-		case PP_BINARY2:
-		    switch(length(CDR(arg))) {
-		    case 1:
-			if (!left)
-			    return FALSE;
-			if (arginfo.precedence == PREC_SUM)   /* binary +/- precedence upgraded as unary */
-			    arginfo.precedence = PREC_SIGN;
-		    case 2:
-			break;
-		    default:
-			return FALSE;
-		    }
-		case PP_ASSIGN:
-		case PP_ASSIGN2:
-		case PP_SUBSET:
-		case PP_UNARY:
-		case PP_DOLLAR:
-		    if (mainop.precedence > arginfo.precedence
-			|| (mainop.precedence == arginfo.precedence && left == mainop.rightassoc)) {
-			return TRUE;
-		    }
-		    break;
-		case PP_FOR:
-		case PP_IF:
-		case PP_WHILE:
-		case PP_REPEAT:
-		    return left == 1;
-		    break;
-		default:
-		    return FALSE;
-		}
-	    }
-	}
-=======
 /* Determine whether an argument to a postfix operator needs to be 
    parenthesized when deparsed.  The symbol op is the outer postfix
    operator (eg, $).  The expression arg is the first operand. */
@@ -589,7 +538,6 @@
         in_prec = misc_prec(CAR(arg));
         if (in_prec && in_prec < op_prec)
             return TRUE;
->>>>>>> ae881c08
     }
     else if (TYPEOF(arg) == CPLXSXP && LENGTH(arg)==1 && !ISNAN(COMPLEX(arg)->r)
                                     && COMPLEX(arg)->r != 0) {
@@ -955,11 +903,7 @@
 	if (TYPEOF(op) == SYMSXP) {
             const char *opname = CHAR(PRINTNAME(op));
             int nargs = length(s);
-<<<<<<< HEAD
-            if (nargs >= 2 &&  op == R_IfSymbol) {
-=======
             if (nargs >= 2 && nargs <= 3 &&  op == R_IfSymbol) {
->>>>>>> ae881c08
                 print2buff("if (", d);
                 /* print the predicate */
                 deparse2buff(CAR(s), d);
@@ -990,21 +934,13 @@
                     d->indent--;
                 }
             }
-<<<<<<< HEAD
-            else if (nargs >= 2 && op == R_WhileSymbol) {
-=======
             else if (nargs == 2 && op == R_WhileSymbol) {
->>>>>>> ae881c08
                 print2buff("while (", d);
                 deparse2buff(CAR(s), d);
                 print2buff(") ", d);
                 deparse2buff(CADR(s), d);
             }
-<<<<<<< HEAD
-            else if (nargs >= 3 && op == R_ForSymbol) {
-=======
             else if (nargs == 3 && op == R_ForSymbol) {
->>>>>>> ae881c08
                 print2buff("for (", d);
                 deparse2buff(CAR(s), d);
                 print2buff(" in ", d);
@@ -1012,12 +948,6 @@
                 print2buff(") ", d);
                 deparse2buff(CADR(CDR(s)), d);
             }
-<<<<<<< HEAD
-            else if (nargs >= 2 && op == R_RepeatSymbol) {
-                print2buff("repeat ", d);
-                deparse2buff(CAR(s), d);
-            }
-=======
             else if (nargs == 1 && op == R_RepeatSymbol) {
                 print2buff("repeat ", d);
                 deparse2buff(CAR(s), d);
@@ -1025,7 +955,6 @@
             else if (nargs==0 && (op == R_BreakSymbol || op == R_NextSymbol)) {
                 print2buff(opname, d);
             }
->>>>>>> ae881c08
             else if (op == R_BraceSymbol) {
                 print2buff("{", d);
                 d->incurly += 1;
@@ -1046,11 +975,7 @@
                 print2buff(")", d);
             }
             else if (nargs >= 2 && op == R_BracketSymbol) {
-<<<<<<< HEAD
-                if ((parens = needsparens(op, CAR(s), 1)))
-=======
                 if ((parens = needsparens_postfix(op,CAR(s))))
->>>>>>> ae881c08
                     print2buff("(", d);
                 deparse2buff(CAR(s), d);
                 if (parens)
@@ -1060,11 +985,7 @@
                 print2buff("]", d);
             }
             else if (nargs >= 2 && op == R_Bracket2Symbol) {
-<<<<<<< HEAD
-                if ((parens = needsparens(op, CAR(s), 1)))
-=======
                 if ((parens = needsparens_postfix(op,CAR(s))))
->>>>>>> ae881c08
                     print2buff("(", d);
                 deparse2buff(CAR(s), d);
                 if (parens)
@@ -1073,12 +994,8 @@
                 args2buff(CDR(s), 0, 0, d);
                 print2buff("]]", d);
             }
-<<<<<<< HEAD
-            else if (nargs >= 2 && op == R_FunctionSymbol) {
-=======
             else if ((nargs == 2 || nargs == 3) && op == R_FunctionSymbol) {
                 /* may have hidden third argument with source references */
->>>>>>> ae881c08
                 printcomment(s, d);
                 if (!(d->opts & USESOURCE) || !isString(CADDR(s))) {
                     print2buff("function(", d);
@@ -1104,11 +1021,7 @@
             }
             else if (nargs == 2 && (isSymbol(CADR(s)) || isString(CADR(s)))
                       && (op == R_DollarSymbol || op == R_AtSymbol)) {
-<<<<<<< HEAD
-                if ((parens = needsparens(op, CAR(s), 1)))
-=======
                 if ((parens = needsparens_postfix(op,CAR(s))))
->>>>>>> ae881c08
                     print2buff("(", d);
                 deparse2buff(CAR(s), d);
                 if (parens)
@@ -1127,16 +1040,11 @@
             }
             else if (nargs == 2 && (op == R_LocalAssignSymbol
                                      || op == R_EqAssignSymbol
-<<<<<<< HEAD
-                                     || op == R_GlobalAssignSymbol)) {
-                if ((parens = needsparens(op, CAR(s), 1)))
-=======
                                      || op == R_GlobalAssignSymbol
                                      || op == R_LocalRightAssignSymbol
                                      || op == R_GlobalRightAssignSymbol
                                      || op == R_ColonEqSymbol)) {
                 if ((parens = needsparens_binary(op,CAR(s),1)))
->>>>>>> ae881c08
                     print2buff("(", d);
                 deparse2buff(CAR(s), d);
                 if (parens)
@@ -1144,11 +1052,7 @@
                 print2buff(" ", d);
                 print2buff(opname, d);
                 print2buff(" ", d);
-<<<<<<< HEAD
-                if ((parens = needsparens(op, CADR(s), 0)))
-=======
                 if ((parens = needsparens_binary(op,CADR(s),0)))
->>>>>>> ae881c08
                     print2buff("(", d);
                 deparse2buff(CADR(s), d);
                 if (parens)
@@ -1156,32 +1060,20 @@
             }
             else if (nargs == 1 && 
                     (op == R_AddSymbol
-<<<<<<< HEAD
-                  || op == R_SubSymbol
-                  || op == R_TildeSymbol
-                  || op == R_NotSymbol)) {
-                print2buff(opname, d);
-                if ((parens = needsparens(op, CAR(s), 0)))
-=======
                       || op == R_SubSymbol
                       || op == R_TildeSymbol
                       || op == R_NotSymbol
                       || op == R_QuerySymbol)) {
                 print2buff(opname, d);
                 if ((parens = needsparens_unary(op,CAR(s))))
->>>>>>> ae881c08
                     print2buff("(", d);
                 deparse2buff(CAR(s), d);
                 if (parens)
                     print2buff(")", d);
             }
             else if (nargs == 2 &&
-<<<<<<< HEAD
-                    (op == R_AddSymbol  /* space between op and args */
-=======
                     (isUserBinop(op)         /* space between op and args */
                       || op == R_AddSymbol
->>>>>>> ae881c08
                       || op == R_SubSymbol
                       || op == R_MulSymbol
                       || op == install("%*%")
@@ -1195,30 +1087,18 @@
                       || op == R_LtSymbol
                       || op == R_LeSymbol
                       || op == R_GeSymbol
-<<<<<<< HEAD
-                      || op == R_GtSymbol)) {
-                if ((parens = needsparens(op, CAR(s), 1)))
-=======
                       || op == R_GtSymbol
                       || op == R_QuerySymbol)) {
                 if ((parens = needsparens_binary(op,CAR(s),1)))
->>>>>>> ae881c08
                     print2buff("(", d);
                 deparse2buff(CAR(s), d);
                 if (parens)
                     print2buff(")", d);
                 print2buff(" ", d);
-<<<<<<< HEAD
-                print2buff(opname, d);
-                print2buff(" ", d);
-                linebreak(&lbreak, d);
-                if ((parens = needsparens(op, CADR(s), 0)))
-=======
                 print2buff(translateChar(PRINTNAME(op)), d);
                 print2buff(" ", d);
                 linebreak(&lbreak, d);
                 if ((parens = needsparens_binary(op,CADR(s),0)))
->>>>>>> ae881c08
                     print2buff("(", d);
                 deparse2buff(CADR(s), d);
                 if (parens)
@@ -1229,14 +1109,6 @@
                 }
             }
             else if (nargs == 2 &&
-<<<<<<< HEAD
-                    (op == R_DivSymbol /* no space between op and args */
-                      || op == R_ExptSymbol
-                      || op == install("%%")
-                      || op == install("%/%")
-                      || op == R_ColonSymbol)) { 
-                if ((parens = needsparens(op, CAR(s), 1)))
-=======
                     (op == R_DivSymbol      /* no space between op and args */
                       || op == R_ExptSymbol
                       || op == R_Expt2Symbol
@@ -1244,28 +1116,17 @@
                       || op == install("%/%")
                       || op == R_ColonSymbol)) { 
                 if ((parens = needsparens_binary(op,CAR(s),1)))
->>>>>>> ae881c08
                     print2buff("(", d);
                 deparse2buff(CAR(s), d);
                 if (parens)
                     print2buff(")", d);
                 print2buff(opname, d);
-<<<<<<< HEAD
-                if ((parens = needsparens(op, CADR(s), 0)))
-=======
                 if ((parens = needsparens_binary(op,CADR(s),0)))
->>>>>>> ae881c08
                     print2buff("(", d);
                 deparse2buff(CADR(s), d);
                 if (parens)
                     print2buff(")", d);
             }
-<<<<<<< HEAD
-            else if (nargs==0 && (op == R_BreakSymbol || op == R_NextSymbol)) {
-                print2buff(opname, d);
-            }
-=======
->>>>>>> ae881c08
             else if (op == R_SubAssignSymbol    /* done specially by S? */
                       || op == R_SubSubAssignSymbol
                       || op == R_DollarAssignSymbol) {
@@ -1282,22 +1143,6 @@
                 args2buff(s, 0, 0, d);
                 print2buff(")", d);
             }
-<<<<<<< HEAD
-            else if (nargs == 2 && isUserBinop(op)) {
-                deparse2buff(CAR(s), d);
-                print2buff(" ", d);
-                print2buff(translateChar(PRINTNAME(op)), d);
-                print2buff(" ", d);
-                linebreak(&lbreak, d);
-                deparse2buff(CADR(s), d);
-                if (lbreak) {
-                    d->indent--;
-                    lbreak = FALSE;
-                }
-                break;
-            }
-=======
->>>>>>> ae881c08
             else {
                 if (isValidName(opname))
                     print2buff(opname, d);
@@ -1325,11 +1170,7 @@
         }
         else if (TYPEOF(op) == LANGSXP) {
             /* use fact that xxx[] behaves the same as xxx() */
-<<<<<<< HEAD
-            if ((parens = needsparens(R_BracketSymbol, op, 1)))
-=======
             if ((parens = needsparens_postfix(R_BracketSymbol,op)))
->>>>>>> ae881c08
                 print2buff("(", d);
             deparse2buff(op, d);
             if (parens)
