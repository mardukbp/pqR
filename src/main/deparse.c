/*
 *  pqR : A pretty quick version of R
 *  Copyright (C) 2013, 2014, 2015 by Radford M. Neal
 *
 *  Based on R : A Computer Language for Statistical Data Analysis
 *  Copyright (C) 1995, 1996  Robert Gentleman and Ross Ihaka
 *  Copyright (C) 1997--2011  The R Development Core Team
 *
 *  The changes in pqR from R-2.15.0 distributed by the R Core Team are
 *  documented in the NEWS and MODS files in the top-level source directory.
 *
 *  This program is free software; you can redistribute it and/or modify
 *  it under the terms of the GNU General Public License as published by
 *  the Free Software Foundation; either version 2 of the License, or
 *  (at your option) any later version.
 *
 *  This program is distributed in the hope that it will be useful,
 *  but WITHOUT ANY WARRANTY; without even the implied warranty of
 *  MERCHANTABILITY or FITNESS FOR A PARTICULAR PURPOSE.  See the
 *  GNU General Public License for more details.
 *
 *  You should have received a copy of the GNU General Public License
 *  along with this program; if not, a copy is available at
 *  http://www.r-project.org/Licenses/
 *
 *
 *  IMPLEMENTATION NOTES:
 *
 *  Deparsing has 3 layers.  The user interface, do_deparse, should
 *  not be called from an internal function, the actual deparsing needs
 *  to be done twice, once to count things up and a second time to put
 *  them into the string vector for return.  Printing this to a file
 *  is handled by the calling routine.
 *
 *
 *  INDENTATION:
 *
 *  Indentation is carried out in the routine printtab2buff at the
 *  botton of this file.  It seems like this should be settable via
 *  options.
 *
 *
 *  GLOBAL VARIABLES:
 *
 *  linenumber:	 counts the number of lines that have been written,
 *		 this is used to setup storage for deparsing.
 *
 *  len:	 counts the length of the current line, it will be
 *		 used to determine when to break lines.
 *
 *  incurly:	 keeps track of whether we are inside a curly or not,
 *		 this affects the printing of if-then-else.
 *
 *  inlist:	 keeps track of whether we are inside a list or not,
 *		 this affects the printing of if-then-else.
 *
 *  startline:	 indicator TRUE=start of a line (so we can tab out to
 *		 the correct place).
 *
 *  indent:	 how many tabs should be written at the start of
 *		 a line.
 *
 *  buff:	 contains the current string, we attempt to break
 *		 lines at cutoff, but can unlimited length.
 *
 *  lbreak:	 often used to indicate whether a line has been
 *		 broken, this makes sure that that indenting behaves
 *		 itself.
 */

/*
* The code here used to use static variables to share values
* across the different routines. These have now been collected
* into a struct named  LocalParseData and this is explicitly
* passed between the different routines. This avoids the needs
* for the global variables and allows multiple evaluators, potentially
* in different threads, to work on their own independent copies
* that are local to their call stacks. This avoids any issues
* with interrupts, etc. not restoring values.

* The previous issue with the global "cutoff" variable is now implemented
* by creating a deparse1WithCutoff() routine which takes the cutoff from
* the caller and passes this to the different routines as a member of the
* LocalParseData struct. Access to the deparse1() routine remains unaltered.
* This is exactly as Ross had suggested ...
*
* One possible fix is to restructure the code with another function which
* takes a cutoff value as a parameter.	 Then "do_deparse" and "deparse1"
* could each call this deeper function with the appropriate argument.
* I wonder why I didn't just do this? -- it would have been quicker than
* writing this note.  I guess it needs a bit more thought ...
*/

#ifdef HAVE_CONFIG_H
#include <config.h>
#endif

#define USE_FAST_PROTECT_MACROS
#define R_USE_SIGNALS 1
#include <Defn.h>
#include <float.h> /* for DBL_DIG */
#include <Print.h>
#include <Fileio.h>
#include <Parse.h>

#define BUFSIZE 512

#define MIN_Cutoff 20
#define DEFAULT_Cutoff 60
#define MAX_Cutoff (BUFSIZE - 12)
/* ----- MAX_Cutoff  <	BUFSIZE !! */

#include "RBufferUtils.h"

typedef R_StringBuffer DeparseBuffer;

typedef struct {
    int linenumber;
    int len;
    int incurly;
    int inlist;
    Rboolean startline; /* = TRUE; */
    int indent;
    SEXP strvec;

    DeparseBuffer buffer;

    int cutoff;
    int backtick;
    int opts;
    int sourceable;
    int longstring;
    int maxlines;
    Rboolean active;
    int isS4;
} LocalParseData;

static SEXP deparse1WithCutoff(SEXP call, Rboolean abbrev, int cutoff,
			       Rboolean backtick, int opts, int nlines);
static void args2buff(SEXP, int, int, LocalParseData *);
static void deparse2buff(SEXP, LocalParseData *);
static void print2buff(const char *, LocalParseData *);
static void printtab2buff(int, LocalParseData *);
static void writeline(LocalParseData *);
static void vector2buff(SEXP, LocalParseData *);
static void src2buff1(SEXP, LocalParseData *);
static Rboolean src2buff(SEXP, int, LocalParseData *);
static void vec2buff(SEXP, LocalParseData *);
static void linebreak(Rboolean *lbreak, LocalParseData *);
static void deparse2(SEXP, SEXP, LocalParseData *);

static SEXP do_deparse(SEXP call, SEXP op, SEXP args, SEXP rho)
{
    SEXP ca1;
    int  cut0, backtick, opts, nlines;

    checkArity(op, args);

    if(length(args) < 1) error(_("too few arguments"));

    ca1 = CAR(args); args = CDR(args);
    cut0 = DEFAULT_Cutoff;
    if(!isNull(CAR(args))) {
	cut0 = asInteger(CAR(args));
	if(cut0 == NA_INTEGER|| cut0 < MIN_Cutoff || cut0 > MAX_Cutoff) {
	    warning(_("invalid 'cutoff' for deparse, using default"));
	    cut0 = DEFAULT_Cutoff;
	}
    }
    args = CDR(args);
    backtick = 0;
    if(!isNull(CAR(args)))
	backtick = asLogical(CAR(args));
    args = CDR(args);
    opts = SHOWATTRIBUTES;
    if(!isNull(CAR(args)))
	opts = asInteger(CAR(args));
    args = CDR(args);
    nlines = asInteger(CAR(args));
    if (nlines == NA_INTEGER) nlines = -1;
    ca1 = deparse1WithCutoff(ca1, 0, cut0, backtick, opts, nlines);
    return ca1;
}

SEXP deparse1(SEXP call, Rboolean abbrev, int opts)
{
    Rboolean backtick = TRUE;
    return deparse1WithCutoff(call, abbrev, DEFAULT_Cutoff, backtick,
			      opts, -1);
}

static SEXP deparse1WithCutoff(SEXP call, Rboolean abbrev, int cutoff,
			       Rboolean backtick, int opts, int nlines)
{
/* Arg. abbrev:
	If abbrev is TRUE, then the returned value
	is a STRSXP of length 1 with at most 13 characters.
	This is used for plot labelling etc.
*/
    SEXP svec;
    int savedigits;
    Rboolean need_ellipses = FALSE;
    LocalParseData localData =
	    {0, 0, 0, 0, /*startline = */TRUE, 0,
	     NULL,
	     /*DeparseBuffer=*/{NULL, 0, BUFSIZE},
	     DEFAULT_Cutoff, FALSE, 0, TRUE, FALSE, INT_MAX, TRUE, 0};
    localData.cutoff = cutoff;
    localData.backtick = backtick;
    localData.opts = opts;
    localData.strvec = R_NilValue;

    PrintDefaults(); /* from global options() */
    savedigits = R_print.digits;
    R_print.digits = DBL_DIG;/* MAX precision */

    svec = R_NilValue;
    if (nlines > 0) {
	localData.linenumber = localData.maxlines = nlines;
    } else {
	deparse2(call, svec, &localData);/* just to determine linenumber..*/
	localData.active = TRUE;
	if(R_BrowseLines > 0 && localData.linenumber > R_BrowseLines) {
	    localData.linenumber = localData.maxlines = R_BrowseLines + 1;
	    need_ellipses = TRUE;
	}
    }
    PROTECT(svec = allocVector(STRSXP, localData.linenumber));
    deparse2(call, svec, &localData);
    if (abbrev) {
	char data[14];
	strncpy(data, CHAR(STRING_ELT(svec, 0)), 10);
	data[10] = '\0';
	if (strlen(CHAR(STRING_ELT(svec, 0))) > 10) strcat(data, "...");
	svec = mkString(data);
    } else if(need_ellipses) {
	SET_STRING_ELT(svec, R_BrowseLines, mkChar("  ..."));
    }
    if(nlines > 0 && localData.linenumber < nlines) {
	UNPROTECT(1); /* old svec value */
	PROTECT(svec);
	svec = lengthgets(svec, localData.linenumber);
    }
    UNPROTECT(1);
    PROTECT(svec); /* protect from warning() allocating, PR#14356 */
    R_print.digits = savedigits;
    if ((opts & WARNINCOMPLETE) && localData.isS4)
	warning(_("deparse of an S4 object will not be source()able"));
    else if ((opts & WARNINCOMPLETE) && !localData.sourceable)
	warning(_("deparse may be incomplete"));
    if ((opts & WARNINCOMPLETE) && localData.longstring)
	warning(_("deparse may be not be source()able in R < 2.7.0"));
    /* somewhere lower down might have allocated ... */
    R_FreeStringBuffer(&(localData.buffer));
    UNPROTECT(1);
    return svec;
}

/* deparse1line concatenates all lines into one long one */
/* This is needed in terms.formula, where we must be able */
/* to deparse a term label into a single line of text so */
/* that it can be reparsed correctly */
SEXP deparse1line(SEXP call, Rboolean abbrev)
{
    SEXP temp;
    Rboolean backtick=TRUE;
    int lines;

    PROTECT(temp = deparse1WithCutoff(call, abbrev, MAX_Cutoff, backtick,
			     SIMPLEDEPARSE, -1));
    if ((lines = length(temp)) > 1) {
	char *buf;
	int i, len;
	const void *vmax;
	cetype_t enc = CE_NATIVE;
	for (len=0, i = 0; i < length(temp); i++) {
	    SEXP s = STRING_ELT(temp, i);
	    cetype_t thisenc = getCharCE(s);
	    len += strlen(CHAR(s));
	    if (thisenc != CE_NATIVE) 
	    	enc = thisenc; /* assume only one non-native encoding */ 
	}    
	vmax = VMAXGET();
	buf = R_alloc((size_t) len+lines, sizeof(char));
	*buf = '\0';
	for (i = 0; i < length(temp); i++) {
	    strcat(buf, CHAR(STRING_ELT(temp, i)));
	    if (i < lines - 1)
	    	strcat(buf, "\n");
	}
	temp = ScalarString(mkCharCE(buf, enc));
	VMAXSET(vmax);
    }		
    UNPROTECT(1);	
    return(temp);
}

SEXP attribute_hidden deparse1s(SEXP call)
{
   SEXP temp;
   Rboolean backtick=TRUE;

   temp = deparse1WithCutoff(call, FALSE, DEFAULT_Cutoff, backtick,
			     DEFAULTDEPARSE | CODEPROMISES, 1);
   return(temp);
}

#include "Rconnections.h"

static void con_cleanup(void *data)
{
    Rconnection con = data;
    if(con->isopen) con->close(con);
}

static SEXP do_dput(SEXP call, SEXP op, SEXP args, SEXP rho)
{
    SEXP saveenv, tval;
    int i, ifile, res;
    Rboolean wasopen, havewarned = FALSE, opts;
    Rconnection con = (Rconnection) 1; /* stdout */
    RCNTXT cntxt;

    checkArity(op, args);

    tval = CAR(args);
    saveenv = R_NilValue;	/* -Wall */
    if (TYPEOF(tval) == CLOSXP) {
	PROTECT(saveenv = CLOENV(tval));
	SET_CLOENV(tval, R_GlobalEnv);
    }
    opts = SHOWATTRIBUTES;
    if(!isNull(CADDR(args)))
	opts = asInteger(CADDR(args));

    tval = deparse1(tval, 0, opts);
    if (TYPEOF(CAR(args)) == CLOSXP) {
	SET_CLOENV(CAR(args), saveenv);
	UNPROTECT(1);
    }
    PROTECT(tval); /* against Rconn_printf */
    ifile = asInteger(CADR(args));

    wasopen = 1;
    if (ifile != 1) {
	con = getConnection(ifile);
	wasopen = con->isopen;
	if(!wasopen) {
	    char mode[5];	
	    strcpy(mode, con->mode);
	    strcpy(con->mode, "w");
	    if(!con->open(con)) error(_("cannot open the connection"));
	    strcpy(con->mode, mode);
	    /* Set up a context which will close the connection on error */
	    begincontext(&cntxt, CTXT_CCODE, R_NilValue, R_BaseEnv, R_BaseEnv,
			 R_NilValue, R_NilValue);
	    cntxt.cend = &con_cleanup;
	    cntxt.cenddata = con;
	}
	if(!con->canwrite) error(_("cannot write to this connection"));
    }/* else: "Stdout" */
    for (i = 0; i < LENGTH(tval); i++)
	if (ifile == 1)
	    Rprintf("%s\n", CHAR(STRING_ELT(tval, i)));
	else {
	    res = Rconn_printf(con, "%s\n", CHAR(STRING_ELT(tval, i)));
	    if(!havewarned &&
	       res < strlen(CHAR(STRING_ELT(tval, i))) + 1)
		warning(_("wrote too few characters"));
	}
    UNPROTECT(1); /* tval */
    if(!wasopen) {endcontext(&cntxt); con->close(con);}
    return (CAR(args));
}

static SEXP do_dump(SEXP call, SEXP op, SEXP args, SEXP rho)
{
    SEXP file, names, o, objs, tval, source, outnames;
    int i, j, nobjs, nout, res;
    int wasopen, havewarned = FALSE, evaluate;
    Rconnection con;
    int opts;
    const char *obj_name;
    RCNTXT cntxt;

    checkArity(op, args);

    names = CAR(args);
    file = CADR(args);
    if(!isString(names))
	error( _("character arguments expected"));
    nobjs = length(names);
    if(nobjs < 1 || length(file) < 1)
	error(_("zero length argument"));
    source = CADDR(args);
    if (source != R_NilValue && TYPEOF(source) != ENVSXP)
	error(_("invalid '%s' argument"), "envir");
    opts = asInteger(CADDDR(args));
    /* <NOTE>: change this if extra options are added */
    if(opts == NA_INTEGER || opts < 0 || opts > 256)
	errorcall(call, _("'opts' should be small non-negative integer"));
    evaluate = asLogical(CAD4R(args));
    if (evaluate==TRUE) opts |= DELAYPROMISES;
    if (evaluate==NA_LOGICAL) opts |= CODEPROMISES;

    PROTECT(o = objs = allocList(nobjs));

    for (j = 0, nout = 0; j < nobjs; j++, o = CDR(o)) {
	SET_TAG(o, install(translateChar(STRING_ELT(names, j))));
	SETCAR(o, findVar(TAG(o), source));
	if (CAR(o) == R_UnboundValue)
	    warning(_("object '%s' not found"), CHAR(PRINTNAME(TAG(o))));
	else nout++;
    }
    o = objs;
    PROTECT(outnames = allocVector(STRSXP, nout));
    if(nout > 0) {
	if(INTEGER(file)[0] == 1) {
	    for (i = 0, nout = 0; i < nobjs; i++) {
		if (CAR(o) == R_UnboundValue) continue;
		obj_name = translateChar(STRING_ELT(names, i));
		SET_STRING_ELT(outnames, nout++, STRING_ELT(names, i));
		if(isValidName(obj_name)) Rprintf("%s <-\n", obj_name);
		else if(opts & S_COMPAT) Rprintf("\"%s\" <-\n", obj_name);
		else Rprintf("`%s` <-\n", obj_name);
		tval = PROTECT(deparse1(CAR(o), 0, opts));
		for (j = 0; j < LENGTH(tval); j++)
		    Rprintf("%s\n", CHAR(STRING_ELT(tval, j)));/* translated */
		UNPROTECT(1); /* tval */
		o = CDR(o);
	    }
	}
	else {
	    con = getConnection(INTEGER(file)[0]);
	    wasopen = con->isopen;
	    if(!wasopen) {
		char mode[5];	
		strcpy(mode, con->mode);
		strcpy(con->mode, "w");
		if(!con->open(con)) error(_("cannot open the connection"));
		strcpy(con->mode, mode);
		/* Set up a context which will close the connection on error */
		begincontext(&cntxt, CTXT_CCODE, R_NilValue, R_BaseEnv, R_BaseEnv,
			     R_NilValue, R_NilValue);
		cntxt.cend = &con_cleanup;
		cntxt.cenddata = con;
	    } 
	    if(!con->canwrite) error(_("cannot write to this connection"));
	    for (i = 0, nout = 0; i < nobjs; i++) {
		const char *s;
		unsigned int extra = 6;
		if (CAR(o) == R_UnboundValue) continue;
		SET_STRING_ELT(outnames, nout++, STRING_ELT(names, i));
		s = translateChar(STRING_ELT(names, i));
		if(isValidName(s)) {
		    extra = 4;
		    res = Rconn_printf(con, "%s <-\n", s);
		} else if(opts & S_COMPAT)
		    res = Rconn_printf(con, "\"%s\" <-\n", s);
		else
		    res = Rconn_printf(con, "`%s` <-\n", s);
		if(!havewarned && res < strlen(s) + extra)
		    warning(_("wrote too few characters"));
		PROTECT(tval = deparse1(CAR(o), 0, opts));
		for (j = 0; j < LENGTH(tval); j++) {
		    res = Rconn_printf(con, "%s\n", CHAR(STRING_ELT(tval, j)));
		    if(!havewarned &&
		       res < strlen(CHAR(STRING_ELT(tval, j))) + 1)
			warning(_("wrote too few characters"));
		}
		UNPROTECT(1); /* tval */
		o = CDR(o);
	    }
	    if(!wasopen) {endcontext(&cntxt); con->close(con);}
	}
    }

    UNPROTECT(2);
    return outnames;
}

static void linebreak(Rboolean *lbreak, LocalParseData *d)
{
    if (d->len > d->cutoff) {
	if (!*lbreak) {
	    *lbreak = TRUE;
	    d->indent++;
	}
	writeline(d);
    }
}

static void deparse2(SEXP what, SEXP svec, LocalParseData *d)
{
    d->strvec = svec;
    d->linenumber = 0;
    d->indent = 0;
    deparse2buff(what, d);
    writeline(d);
}


/* curlyahead looks at s to see if it is a list with
   the first op being a curly.  You need this kind of
   lookahead info to print if statements correctly.  */
static Rboolean
curlyahead(SEXP s)
{
    if (isList(s) || isLanguage(s))
	if (TYPEOF(CAR(s)) == SYMSXP && CAR(s) == R_BraceSymbol)
	    return TRUE;
    return FALSE;
}

/* Determine whether an argument to a postfix operator needs to be 
   parenthesized when deparsed.  The symbol op is the outer postfix
   operator (eg, $).  The expression arg is the first operand. */

<<<<<<< HEAD
static Rboolean needsparens_postfix (SEXP op, SEXP arg)
=======
attribute_hidden Rboolean needsparens_postfix (SEXP op, SEXP arg)
>>>>>>> 317cb8fe
{
    int op_prec = misc_prec(op);
    int in_prec;

    if (!op_prec) abort();

    if (TYPEOF(arg) == LANGSXP && TYPEOF(CAR(arg)) == SYMSXP) {
        int nargs = length(CDR(arg));
        if (nargs == 1) {
            in_prec = unary_prec(CAR(arg));
            if (in_prec && in_prec < op_prec)
               return TRUE;
        }
        if (nargs == 2) {
            in_prec = binary_prec(CAR(arg));
            if (in_prec && in_prec < op_prec)
                return TRUE;
        }
        in_prec = misc_prec(CAR(arg));
        if (in_prec && in_prec < op_prec)
            return TRUE;
    }
    else if (TYPEOF(arg) == CPLXSXP && LENGTH(arg)==1 && !ISNAN(COMPLEX(arg)->r)
                                    && COMPLEX(arg)->r != 0) {
        /* Handle a complex number that will be deparsed as a sum */
        in_prec = binary_prec(R_AddSymbol);
        if (!in_prec) abort();
        if (in_prec < op_prec)
            return TRUE;
    }

    return FALSE;
}

/* Determine whether an argument to a unary operator needs to be 
   parenthesized when deparsed.  The symbol op is the outer unary
   operator.  The expression arg is the operand. */

<<<<<<< HEAD
static Rboolean needsparens_unary (SEXP op, SEXP arg)
=======
attribute_hidden Rboolean needsparens_unary (SEXP op, SEXP arg)
>>>>>>> 317cb8fe
{
    int op_prec = unary_prec(op);
    int in_prec;

    if (!op_prec) abort();

    if (TYPEOF(arg) == LANGSXP && TYPEOF(CAR(arg)) == SYMSXP) {
        int nargs = length(CDR(arg));
        if (nargs == 2) {
            in_prec = binary_prec(CAR(arg));
            if (in_prec && in_prec < op_prec)
                return TRUE;
        }
    }
    else if (TYPEOF(arg) == CPLXSXP && LENGTH(arg)==1 && !ISNAN(COMPLEX(arg)->r)
                                    && COMPLEX(arg)->r != 0) {
        /* Handle a complex number that will be deparsed as a sum */
        in_prec = binary_prec(R_AddSymbol);
        if (!in_prec) abort();
        if (in_prec < op_prec)
            return TRUE;
    }

    return FALSE;
}

/* Determine whether an argument to a binary operator needs to be 
   parenthesized when deparsed.  The symbol op is the outer binary
   operator.  The expression arg is the operand, on the left if
   left is 1. */

<<<<<<< HEAD
static Rboolean needsparens_binary (SEXP op, SEXP arg, int left)
=======
attribute_hidden Rboolean needsparens_binary (SEXP op, SEXP arg, int left)
>>>>>>> 317cb8fe
{
    int op_prec = binary_prec(op);
    int in_prec;

    if (!op_prec) abort();

    if (TYPEOF(arg) == LANGSXP && TYPEOF(CAR(arg)) == SYMSXP) {
        int nargs = length(CDR(arg));
        if (nargs == 2) {
            in_prec = binary_prec(CAR(arg));
            if (in_prec && (in_prec < op_prec || in_prec == op_prec 
                  && (NON_ASSOC(op_prec) || LEFT_ASSOC(op_prec) != left)))
                return TRUE;
        }
        if (left) {
            in_prec = unary_prec(CAR(arg));
            if (in_prec && in_prec < op_prec)
               return TRUE;
            in_prec = misc_prec(CAR(arg));
            if (in_prec && in_prec < op_prec)
               return TRUE;
        }
    }
    else if (TYPEOF(arg) == CPLXSXP && LENGTH(arg)==1 && !ISNAN(COMPLEX(arg)->r)
                                    && COMPLEX(arg)->r != 0) {
        /* Handle a complex number that will be deparsed as a sum */
        in_prec = binary_prec(R_AddSymbol); /* Note: + is left associative */
        if (!in_prec) abort();
        if (in_prec < op_prec || in_prec == op_prec && !left)
            return TRUE;
    }

    return FALSE;
}

/* check for attributes other than function source */
static Rboolean hasAttributes(SEXP s)
{
    SEXP a = ATTRIB(s);
    if (length(a) > 2) return(TRUE);
    while(!isNull(a)) {
	if(TAG(a) != R_SrcrefSymbol
	   && (TYPEOF(s) != CLOSXP || TAG(a) != R_SourceSymbol))
	    return(TRUE);
	a = CDR(a);
    }
    return(FALSE);
}

static void attr1(SEXP s, LocalParseData *d)
{
    if(hasAttributes(s))
	print2buff("structure(", d);
}

static void attr2(SEXP s, LocalParseData *d)
{
    int localOpts = d->opts;

    if(hasAttributes(s)) {
	SEXP a = ATTRIB(s);
	while(!isNull(a)) {
	    if(TAG(a) != R_SourceSymbol && TAG(a) != R_SrcrefSymbol) {
		print2buff(", ", d);
		if(TAG(a) == R_DimSymbol) {
		    print2buff(".Dim", d);
		}
		else if(TAG(a) == R_DimNamesSymbol) {
		    print2buff(".Dimnames", d);
		}
		else if(TAG(a) == R_NamesSymbol) {
		    print2buff(".Names", d);
		}
		else if(TAG(a) == R_TspSymbol) {
		    print2buff(".Tsp", d);
		}
		else if(TAG(a) == R_LevelsSymbol) {
		    print2buff(".Label", d);
		}
		else {
		    /* TAG(a) might contain spaces etc */
		    const char *tag = CHAR(PRINTNAME(TAG(a)));
		    d->opts = SIMPLEDEPARSE; /* turn off quote()ing */
		    if(isValidName(tag))
			deparse2buff(TAG(a), d);
		    else {
			print2buff("\"", d);
			deparse2buff(TAG(a), d);
			print2buff("\"", d);
		    }
		    d->opts = localOpts;
		}
		print2buff(" = ", d);
		deparse2buff(CAR(a), d);
	    }
	    a = CDR(a);
	}
	print2buff(")", d);
    }
}


static void printcomment(SEXP s, LocalParseData *d)
{
    SEXP cmt;
    int i, ncmt;

    /* look for old-style comments first */

    if(isList(TAG(s)) && !isNull(TAG(s))) {
	for (s = TAG(s); s != R_NilValue; s = CDR(s)) {
	    print2buff(translateChar(STRING_ELT(CAR(s), 0)), d);
	    writeline(d);
	}
    }
    else {
	cmt = getAttrib(s, R_CommentSymbol);
	ncmt = length(cmt);
	for(i = 0 ; i < ncmt ; i++) {
	    print2buff(translateChar(STRING_ELT(cmt, i)), d);
	    writeline(d);
	}
    }
}


static const char * quotify(SEXP name, int quote)
{
    const char *s = CHAR(name);

    /* If a symbol is not a valid name, put it in quotes, escaping
     * any quotes in the string itself */

    if (*s == 0 /* really?? */ || isValidName(s))
        return s;
    else
        return EncodeString(name, 0, quote, Rprt_adj_none);
}


/* This is the recursive part of deparsing. */

#define SIMPLE_OPTS (~QUOTEEXPRESSIONS & ~SHOWATTRIBUTES & ~DELAYPROMISES)
/* keep KEEPINTEGER | USESOURCE | KEEPNA | S_COMPAT, also
   WARNINCOMPLETE but that is not used below this point. */

static void deparse2buff(SEXP s, LocalParseData *d)
{
    Rboolean lookahead = FALSE, lbreak = FALSE, parens;
    SEXP op, t;
    int localOpts = d->opts, i, n;

    if (!d->active) return;

    if (IS_S4_OBJECT(s)) d->isS4 = TRUE;

    switch (TYPEOF(s)) {
    case NILSXP:
	print2buff("NULL", d);
	break;
    case SYMSXP:
	if (localOpts & QUOTEEXPRESSIONS) {
	    attr1(s, d);
	    print2buff("quote(", d);
	}
	if (localOpts & S_COMPAT) {
	    print2buff(quotify(PRINTNAME(s), '"'), d);
	} else if (d->backtick)
	    print2buff(quotify(PRINTNAME(s), '`'), d);
	else
	    print2buff(CHAR(PRINTNAME(s)), d);
	if (localOpts & QUOTEEXPRESSIONS) {
	    print2buff(")", d);
	    attr2(s, d);
	}
	break;
    case CHARSXP:
    {
	const char *ts = translateChar(s);
	/* versions of R < 2.7.0 cannot parse strings longer than 8192 chars */
	if(strlen(ts) >= 8192) d->longstring = TRUE;
	print2buff(ts, d);
	break;
    }
    case SPECIALSXP:
    case BUILTINSXP:
	print2buff(".Primitive(\"", d);
	print2buff(PRIMNAME(s), d);
	print2buff("\")", d);
	break;
    case PROMSXP:
	if(d->opts & (DELAYPROMISES | CODEPROMISES)) {
	    d->sourceable = FALSE;
	    if (d->opts & DELAYPROMISES) print2buff("<promise: ", d);
	    d->opts &= ~QUOTEEXPRESSIONS; /* don't want delay(quote()) */
	    deparse2buff(PREXPR(s), d);
	    d->opts = localOpts;
	    if (d->opts & DELAYPROMISES) print2buff(">", d);
	} else {
	    PROTECT(s = eval(s, NULL)); /* eval uses env of promise */
	    deparse2buff(s, d);
	    UNPROTECT(1);
	}
	break;
    case CLOSXP:
	if (localOpts & SHOWATTRIBUTES) attr1(s, d);
	if ((d->opts & USESOURCE)
	    && !isNull(t = getAttrib(s, R_SrcrefSymbol))) 
	    	src2buff1(t, d);
	else {
	    /* We have established that we don't want to use the
	       source for this function */
	    d->opts &= SIMPLE_OPTS & ~USESOURCE;
	    print2buff("function (", d);
	    args2buff(FORMALS(s), 0, 1, d);
	    print2buff(") ", d);

	    writeline(d);
	    deparse2buff(BODY_EXPR(s), d);
	    d->opts = localOpts;
	}
	if (localOpts & SHOWATTRIBUTES) attr2(s, d);
	break;
    case ENVSXP:
	d->sourceable = FALSE;
	print2buff("<environment>", d);
	break;
    case VECSXP:
	if (localOpts & SHOWATTRIBUTES) attr1(s, d);
	print2buff("list(", d);
	vec2buff(s, d);
	print2buff(")", d);
	if (localOpts & SHOWATTRIBUTES) attr2(s, d);
	break;
    case EXPRSXP:
	if (localOpts & SHOWATTRIBUTES) attr1(s, d);
	if(length(s) <= 0)
	    print2buff("expression()", d);
	else {
	    print2buff("expression(", d);
	    d->opts &= SIMPLE_OPTS;
	    vec2buff(s, d);
	    d->opts = localOpts;
	    print2buff(")", d);
	}
	if (localOpts & SHOWATTRIBUTES) attr2(s, d);
	break;
    case LISTSXP:
	if (localOpts & SHOWATTRIBUTES) attr1(s, d);
	print2buff("list(", d);
	d->inlist++;
	for (t=s ; CDR(t) != R_NilValue ; t=CDR(t) ) {
	    if( TAG(t) != R_NilValue ) {
		d->opts = SIMPLEDEPARSE; /* turn off quote()ing */
		deparse2buff(TAG(t), d);
		d->opts = localOpts;
		print2buff(" = ", d);
	    }
	    deparse2buff(CAR(t), d);
	    print2buff(", ", d);
	}
	if( TAG(t) != R_NilValue ) {
	    d->opts = SIMPLEDEPARSE; /* turn off quote()ing */
	    deparse2buff(TAG(t), d);
	    d->opts = localOpts;
	    print2buff(" = ", d);
	}
	deparse2buff(CAR(t), d);
	print2buff(")", d);
	d->inlist--;
	if (localOpts & SHOWATTRIBUTES) attr2(s, d);
	break;
    case LANGSXP:
	printcomment(s, d);
	if (!isNull(ATTRIB(s)))
	    d->sourceable = FALSE;
	if (localOpts & QUOTEEXPRESSIONS) {
	    print2buff("quote(", d);
	    d->opts &= SIMPLE_OPTS;
	}
        op = CAR(s);
        s = CDR(s);
	if (TYPEOF(op) == SYMSXP) {
            const char *opname = CHAR(PRINTNAME(op));
            int nargs = length(s);
            if (nargs >= 2 && nargs <= 3 &&  op == R_IfSymbol) {
                print2buff("if (", d);
                /* print the predicate */
                deparse2buff(CAR(s), d);
                print2buff(") ", d);
                if (d->incurly && !d->inlist ) {
                    lookahead = curlyahead(CAR(CDR(s)));
                    if (!lookahead) {
                        writeline(d);
                        d->indent++;
                    }
                }
                /* need to find out if there is an else */
                if (nargs > 2) {
                    deparse2buff(CAR(CDR(s)), d);
                    if (d->incurly && !d->inlist) {
                        writeline(d);
                        if (!lookahead)
                            d->indent--;
                    }
                    else
                        print2buff(" ", d);
                    print2buff("else ", d);
                    deparse2buff(CAR(CDDR(s)), d);
                }
                else {
                    deparse2buff(CAR(CDR(s)), d);
                    if (d->incurly && !lookahead && !d->inlist)
                    d->indent--;
                }
            }
            else if (nargs == 2 && op == R_WhileSymbol) {
                print2buff("while (", d);
                deparse2buff(CAR(s), d);
                print2buff(") ", d);
                deparse2buff(CADR(s), d);
            }
            else if (nargs == 3 && op == R_ForSymbol) {
                print2buff("for (", d);
                deparse2buff(CAR(s), d);
                print2buff(" in ", d);
                deparse2buff(CADR(s), d);
                print2buff(") ", d);
                deparse2buff(CADR(CDR(s)), d);
            }
            else if (nargs == 1 && op == R_RepeatSymbol) {
                print2buff("repeat ", d);
                deparse2buff(CAR(s), d);
            }
            else if (nargs==0 && (op == R_BreakSymbol || op == R_NextSymbol)) {
                print2buff(opname, d);
            }
            else if (op == R_BraceSymbol) {
                print2buff("{", d);
                d->incurly += 1;
                d->indent++;
                writeline(d);
                while (s != R_NilValue) {
                    deparse2buff(CAR(s), d);
                    writeline(d);
                    s = CDR(s);
                }
                d->indent--;
                print2buff("}", d);
                d->incurly -= 1;
            }
            else if (nargs == 1 && op == R_ParenSymbol) {
                print2buff("(", d);
                deparse2buff(CAR(s), d);
                print2buff(")", d);
            }
            else if (nargs >= 2 && op == R_BracketSymbol) {
                if ((parens = needsparens_postfix(op,CAR(s))))
                    print2buff("(", d);
                deparse2buff(CAR(s), d);
                if (parens)
                    print2buff(")", d);
                print2buff("[", d);
                args2buff(CDR(s), 0, 0, d);
                print2buff("]", d);
            }
            else if (nargs >= 2 && op == R_Bracket2Symbol) {
                if ((parens = needsparens_postfix(op,CAR(s))))
                    print2buff("(", d);
                deparse2buff(CAR(s), d);
                if (parens)
                    print2buff(")", d);
                print2buff("[[", d);
                args2buff(CDR(s), 0, 0, d);
                print2buff("]]", d);
            }
            else if ((nargs == 2 || nargs == 3) && op == R_FunctionSymbol) {
                /* may have hidden third argument with source references */
                printcomment(s, d);
                if (!(d->opts & USESOURCE) || !isString(CADDR(s))) {
                    print2buff("function(", d);
                    args2buff(CAR(s), 0, 1, d);
                    print2buff(") ", d);
                    deparse2buff(CADR(s), d);
                }
                else {
                    s = CADDR(s);
                    n = length(s);
                    for(i = 0 ; i < n ; i++) {
                        print2buff(translateChar(STRING_ELT(s, i)), d);
                        writeline(d);
                    }
                }
            }
            else if (nargs == 2 && (isSymbol(CAR(s)) || isString(CAR(s)))
                                && (isSymbol(CADR(s)) || isString(CADR(s)))
                  && (op == R_DoubleColonSymbol || op == R_TripleColonSymbol)) {
                deparse2buff(CAR(s), d);
                print2buff(opname, d);
                deparse2buff(CADR(s), d);
            }
            else if (nargs == 2 && (isSymbol(CADR(s)) || isString(CADR(s)))
                      && (op == R_DollarSymbol || op == R_AtSymbol)) {
                if ((parens = needsparens_postfix(op,CAR(s))))
                    print2buff("(", d);
                deparse2buff(CAR(s), d);
                if (parens)
                    print2buff(")", d);
                print2buff(opname, d);
                if (0) { /* old way, unclear why deliberately does wrong thing*/
                    /*temp fix to handle printing of x$a's */
                    if (isString(CADR(s))
                           && isValidName(CHAR(STRING_ELT(CADR(s), 0))))
                        deparse2buff(STRING_ELT(CADR(s), 0), d);
                    else
                        deparse2buff(CADR(s), d);
                }
                else
                    deparse2buff(CADR(s), d);
            }
            else if (nargs == 2 && (op == R_LocalAssignSymbol
                                     || op == R_EqAssignSymbol
                                     || op == R_GlobalAssignSymbol
                                     || op == R_LocalRightAssignSymbol
                                     || op == R_GlobalRightAssignSymbol
<<<<<<< HEAD
                                     || op == R_ColonAssignSymbol)) {
=======
                                     || op == R_ColonEqSymbol)) {
>>>>>>> 317cb8fe
                if ((parens = needsparens_binary(op,CAR(s),1)))
                    print2buff("(", d);
                deparse2buff(CAR(s), d);
                if (parens)
                    print2buff(")", d);
                print2buff(" ", d);
                print2buff(opname, d);
                print2buff(" ", d);
                if ((parens = needsparens_binary(op,CADR(s),0)))
                    print2buff("(", d);
                deparse2buff(CADR(s), d);
                if (parens)
                    print2buff(")", d);
            }
            else if (nargs == 1 && 
                    (op == R_AddSymbol
                      || op == R_SubSymbol
                      || op == R_TildeSymbol
                      || op == R_NotSymbol
                      || op == R_QuerySymbol)) {
                print2buff(opname, d);
                if ((parens = needsparens_unary(op,CAR(s))))
                    print2buff("(", d);
                deparse2buff(CAR(s), d);
                if (parens)
                    print2buff(")", d);
            }
<<<<<<< HEAD
            else if (nargs == 2 &&
                    (isUserBinop(op)         /* space between op and args */
=======
            else if (nargs == 2 &&              /* space between op and args */
                    (isUserBinop(op) && TAG(s) == R_NilValue
                         && TAG(CDR(s)) == R_NilValue  /* no arg names */
>>>>>>> 317cb8fe
                      || op == R_AddSymbol
                      || op == R_SubSymbol
                      || op == R_MulSymbol
                      || op == install("%*%")
                      || op == R_AndSymbol
                      || op == R_OrSymbol
                      || op == R_And2Symbol
                      || op == R_Or2Symbol
                      || op == R_TildeSymbol
                      || op == R_EqSymbol
                      || op == R_NeSymbol
                      || op == R_LtSymbol
                      || op == R_LeSymbol
                      || op == R_GeSymbol
                      || op == R_GtSymbol
                      || op == R_QuerySymbol)) {
                if ((parens = needsparens_binary(op,CAR(s),1)))
                    print2buff("(", d);
                deparse2buff(CAR(s), d);
                if (parens)
                    print2buff(")", d);
                print2buff(" ", d);
                print2buff(translateChar(PRINTNAME(op)), d);
                print2buff(" ", d);
                linebreak(&lbreak, d);
                if ((parens = needsparens_binary(op,CADR(s),0)))
                    print2buff("(", d);
                deparse2buff(CADR(s), d);
                if (parens)
                    print2buff(")", d);
                if (lbreak) {
                    d->indent--;
                    lbreak = FALSE;
                }
            }
<<<<<<< HEAD
            else if (nargs == 2 &&
                    (op == R_DivSymbol      /* no space between op and args */
=======
            else if (nargs == 2 &&            /* no space between op and args */
                    (op == R_DivSymbol
>>>>>>> 317cb8fe
                      || op == R_ExptSymbol
                      || op == R_Expt2Symbol
                      || op == install("%%")
                      || op == install("%/%")
                      || op == R_ColonSymbol)) { 
                if ((parens = needsparens_binary(op,CAR(s),1)))
                    print2buff("(", d);
                deparse2buff(CAR(s), d);
                if (parens)
                    print2buff(")", d);
                print2buff(opname, d);
                if ((parens = needsparens_binary(op,CADR(s),0)))
                    print2buff("(", d);
                deparse2buff(CADR(s), d);
                if (parens)
                    print2buff(")", d);
            }
            else {
                if (d->opts & S_COMPAT) 
                    print2buff(quotify(PRINTNAME(op), '\''), d);
                else 
                    print2buff(quotify(PRINTNAME(op), '`'), d);
                print2buff("(", d);
                d->inlist++;
                args2buff(s, 0, 0, d);
                d->inlist--;
                print2buff(")", d);
            }
        }
        else if (TYPEOF(op) == LANGSXP) {
            /* use fact that xxx[] behaves the same as xxx() */
            if ((parens = needsparens_postfix(R_BracketSymbol,op)))
                print2buff("(", d);
            deparse2buff(op, d);
            if (parens)
                print2buff(")", d);
            print2buff("(", d);
            args2buff(s, 0, 0, d);
            print2buff(")", d);
        }
	else {
	    print2buff("(", d);
	    deparse2buff(op, d);
	    print2buff(")", d);
	    print2buff("(", d);
	    args2buff(s, 0, 0, d);
	    print2buff(")", d);
	}
	if (localOpts & QUOTEEXPRESSIONS) {
	    d->opts = localOpts;
	    print2buff(")", d);
	}
	break;
    case STRSXP:
    case LGLSXP:
    case INTSXP:
    case REALSXP:
    case CPLXSXP:
    case RAWSXP:
	if (localOpts & SHOWATTRIBUTES) attr1(s, d);
	vector2buff(s, d);
	if (localOpts & SHOWATTRIBUTES) attr2(s, d);
	break;
    case EXTPTRSXP:
    {
	char tpb[32]; /* need 12+2+2*sizeof(void*) */
	d->sourceable = FALSE;
	snprintf(tpb, 32, "<pointer: %p>", R_ExternalPtrAddr(s));
	tpb[31] = '\0';
	print2buff(tpb, d);
    }
	break;
    case BCODESXP:
	d->sourceable = FALSE;
	print2buff("<bytecode>", d);
	break;
    case WEAKREFSXP:
	d->sourceable = FALSE;
	print2buff("<weak reference>", d);
	break;
    case S4SXP:
	d->sourceable = FALSE;
	d->isS4 = TRUE;
	print2buff("<S4 object of class ", d);
	deparse2buff(getAttrib(s, R_ClassSymbol), d);
	print2buff(">", d);
      break;
    default:
	d->sourceable = FALSE;
	UNIMPLEMENTED_TYPE("deparse2buff", s);
    }
}


/* If there is a string array active point to that, and */
/* otherwise we are counting lines so don't do anything. */

static void writeline(LocalParseData *d)
{
    if (d->strvec != R_NilValue && d->linenumber < d->maxlines)
	SET_STRING_ELT(d->strvec, d->linenumber, mkChar(d->buffer.data));
    d->linenumber++;
    if (d->linenumber >= d->maxlines) d->active = FALSE;
    /* reset */
    d->len = 0;
    d->buffer.data[0] = '\0';
    d->startline = TRUE;
}

static void print2buff(const char *strng, LocalParseData *d)
{
    size_t tlen, bufflen;

    if (d->startline) {
	d->startline = FALSE;
	printtab2buff(d->indent, d);	/*if at the start of a line tab over */
    }
    tlen = strlen(strng);
    R_AllocStringBuffer(0, &(d->buffer));
    bufflen = strlen(d->buffer.data);
    R_AllocStringBuffer(bufflen + tlen, &(d->buffer));
    strcat(d->buffer.data, strng);
    d->len += tlen;
}

static void vector2buff(SEXP vector, LocalParseData *d)
{
    int tlen, i, quote;
    const char *strp;
    Rboolean surround = FALSE, allNA, addL = TRUE;

    tlen = length(vector);
    if( isString(vector) )
	quote = '"';
    else
	quote = 0;
    if (tlen == 0) {
	switch(TYPEOF(vector)) {
	case LGLSXP: print2buff("logical(0)", d); break;
	case INTSXP: print2buff("integer(0)", d); break;
	case REALSXP: print2buff("numeric(0)", d); break;
	case CPLXSXP: print2buff("complex(0)", d); break;
	case STRSXP: print2buff("character(0)", d); break;
	case RAWSXP: print2buff("raw(0)", d); break;
	default: UNIMPLEMENTED_TYPE("vector2buff", vector);
	}
    }
    else if(TYPEOF(vector) == INTSXP) {
	/* We treat integer separately, as S_compatible is relevant.

	   Also, it is neat to deparse m:n in that form,
	   so we do so as from 2.5.0.
	 */
	Rboolean intSeq = (tlen > 1);
	int *tmp = INTEGER(vector);

	for(i = 1; i < tlen; i++) {
	    if(tmp[i] - tmp[i-1] != 1) {
		intSeq = FALSE;
		break;
	    }
	}
	if(intSeq) {
		strp = EncodeElement(vector, 0, '"', '.');
		print2buff(strp, d);
		print2buff(":", d);
		strp = EncodeElement(vector, tlen - 1, '"', '.');
		print2buff(strp, d);
	} else {
	    addL = d->opts & KEEPINTEGER & !(d->opts & S_COMPAT);
	    allNA = (d->opts & KEEPNA) || addL;
	    for(i = 0; i < tlen; i++)
		if(tmp[i] != NA_INTEGER) {
		    allNA = FALSE;
		    break;
		}
	    if((d->opts & KEEPINTEGER && (d->opts & S_COMPAT))) {
		surround = TRUE;
		print2buff("as.integer(", d);
	    }
	    allNA = allNA && !(d->opts & S_COMPAT);
	    if(tlen > 1) print2buff("c(", d);
	    for (i = 0; i < tlen; i++) {
		if(allNA && tmp[i] == NA_INTEGER) {
		    print2buff("NA_integer_", d);
		} else {
		    strp = EncodeElement(vector, i, quote, '.');
		    print2buff(strp, d);
		    if(addL && tmp[i] != NA_INTEGER) print2buff("L", d);
		}
		if (i < (tlen - 1)) print2buff(", ", d);
		if (tlen > 1 && d->len > d->cutoff) writeline(d);
		if (!d->active) break;
	    }
	    if(tlen > 1)print2buff(")", d);
	    if(surround) print2buff(")", d);
	}
    } else {
	allNA = d->opts & KEEPNA;
	if((d->opts & KEEPNA) && TYPEOF(vector) == REALSXP) {
	    for(i = 0; i < tlen; i++)
		if(!ISNA(REAL(vector)[i])) {
		    allNA = FALSE;
		    break;
		}
	    if(allNA && (d->opts & S_COMPAT)) {
		surround = TRUE;
		print2buff("as.double(", d);
	    }
	} else if((d->opts & KEEPNA) && TYPEOF(vector) == CPLXSXP) {
	    Rcomplex *tmp = COMPLEX(vector);
	    for(i = 0; i < tlen; i++) {
		if( !ISNA(tmp[i].r) && !ISNA(tmp[i].i) ) {
		    allNA = FALSE;
		    break;
		}
	    }
	    if(allNA && (d->opts & S_COMPAT)) {
		surround = TRUE;
		print2buff("as.complex(", d);
	    }
	} else if((d->opts & KEEPNA) && TYPEOF(vector) == STRSXP) {
	    for(i = 0; i < tlen; i++)
		if(STRING_ELT(vector, i) != NA_STRING) {
		    allNA = FALSE;
		    break;
		}
	    if(allNA && (d->opts & S_COMPAT)) {
		surround = TRUE;
		print2buff("as.character(", d);
	    }
	}
	if(tlen > 1) print2buff("c(", d);
	allNA = allNA && !(d->opts & S_COMPAT);
	for (i = 0; i < tlen; i++) {
	    if(allNA && TYPEOF(vector) == REALSXP &&
	       ISNA(REAL(vector)[i])) {
		strp = "NA_real_";
	    } else if (allNA && TYPEOF(vector) == CPLXSXP &&
		       (ISNA(COMPLEX(vector)[i].r)
			|| ISNA(COMPLEX(vector)[i].i)) ) {
		strp = "NA_complex_";
	    } else if (allNA && TYPEOF(vector) == STRSXP &&
		       STRING_ELT(vector, i) == NA_STRING) {
		strp = "NA_character_";
	    } else if (TYPEOF(vector) == REALSXP && (d->opts & S_COMPAT)) {
		int w, d, e;
		formatReal(&REAL(vector)[i], 1, &w, &d, &e, 0);
		strp = EncodeReal2(REAL(vector)[i], w, d, e);
	    } else if (TYPEOF(vector) == STRSXP) {
		const char *ts = translateChar(STRING_ELT(vector, i));
		/* versions of R < 2.7.0 cannot parse strings longer than 8192 chars */
		if(strlen(ts) >= 8192) d->longstring = TRUE;
		strp = EncodeElement(vector, i, quote, '.');
            } else if (TYPEOF(vector) == CPLXSXP &&
                      !ISNAN(COMPLEX(vector)[i].r) && COMPLEX(vector)[i].r==0) {
		int w, d, e;
		formatReal(&COMPLEX(vector)[i].i, 1, &w, &d, &e, 0);
		strp = EncodeReal(COMPLEX(vector)[i].i, w, d, e, '.');
                static char buf[50];
                copy_2_strings (buf, sizeof buf, strp, "i");
                strp = buf;
	    } else
		strp = EncodeElement(vector, i, quote, '.');
	    print2buff(strp, d);
	    if (i < (tlen - 1)) print2buff(", ", d);
	    if (tlen > 1 && d->len > d->cutoff) writeline(d);
	    if (!d->active) break;
	}
	if(tlen > 1) print2buff(")", d);
	if(surround) print2buff(")", d);
    }
}

/* src2buff1: Deparse one source ref to buffer */

static void src2buff1(SEXP srcref, LocalParseData *d)
{
    int i,n;
    PROTECT(srcref);

    PROTECT(srcref = lang2(install("as.character"), srcref));
    PROTECT(srcref = eval(srcref, R_BaseEnv));
    n = length(srcref);
    for(i = 0 ; i < n ; i++) {
	print2buff(translateChar(STRING_ELT(srcref, i)), d);
	if(i < n-1) writeline(d);
    }
    UNPROTECT(3);
}

/* src2buff : Deparse source element k to buffer, if possible; return FALSE on failure */

static Rboolean src2buff(SEXP sv, int k, LocalParseData *d)
{
    SEXP t;

    if (TYPEOF(sv) == VECSXP && length(sv) > k && !isNull(t = VECTOR_ELT(sv, k))) {
	src2buff1(t, d);
	return TRUE;
    }
    else return FALSE;
}

/* vec2buff : New Code */
/* Deparse vectors of S-expressions. */
/* In particular, this deparses objects of mode expression. */

static void vec2buff(SEXP v, LocalParseData *d)
{
    SEXP nv, sv;
    int i, n /*, localOpts = d->opts */;
    Rboolean lbreak = FALSE;

    n = length(v);
    nv = getAttrib(v, R_NamesSymbol);
    if (length(nv) == 0) nv = R_NilValue;

    if (d->opts & USESOURCE) {
	sv = getAttrib(v, R_SrcrefSymbol);
	if (TYPEOF(sv) != VECSXP)
	    sv = R_NilValue;
    } else
	sv = R_NilValue;

    for(i = 0 ; i < n ; i++) {
	if (i > 0)
	    print2buff(", ", d);
	linebreak(&lbreak, d);
	if (!isNull(nv) && !isNull(STRING_ELT(nv, i))
	    && *CHAR(STRING_ELT(nv, i))) { /* length test */
	    /* d->opts = SIMPLEDEPARSE; This seems pointless */
	    if( isValidName(translateChar(STRING_ELT(nv, i))) )
		deparse2buff(STRING_ELT(nv, i), d);
	    else if(d->backtick) {
		print2buff("`", d);
		deparse2buff(STRING_ELT(nv, i), d);
		print2buff("`", d);
	    } else {
		print2buff("\"", d);
		deparse2buff(STRING_ELT(nv, i), d);
		print2buff("\"", d);
	    }
	    /* d->opts = localOpts; */
	    print2buff(" = ", d);
	}
	if (!src2buff(sv, i, d))
	    deparse2buff(VECTOR_ELT(v, i), d);
    }
    if (lbreak)
	d->indent--;
}

static void args2buff(SEXP arglist, int lineb, int formals, LocalParseData *d)
{
    Rboolean lbreak = FALSE;

    while (arglist != R_NilValue) {
	if (TYPEOF(arglist) != LISTSXP && TYPEOF(arglist) != LANGSXP)
	    error(_("badly formed function expression"));
	if (TAG(arglist) != R_NilValue) {
	    SEXP s = TAG(arglist);

	    if (d->backtick) 
		print2buff(quotify(PRINTNAME(s), '`'), d);
	    else 
	        print2buff(quotify(PRINTNAME(s), '"'), d);
	    
	    if(formals) {
		if (CAR(arglist) != R_MissingArg) {
		    print2buff(" = ", d);
		    deparse2buff(CAR(arglist), d);
		}
	    }
	    else {
		print2buff(" = ", d);
		if (CAR(arglist) != R_MissingArg) {
		    deparse2buff(CAR(arglist), d);
		}
	    }
	}
	else deparse2buff(CAR(arglist), d);
	arglist = CDR(arglist);
	if (arglist != R_NilValue) {
	    print2buff(", ", d);
	    linebreak(&lbreak, d);
	}
    }
    if (lbreak)
	d->indent--;
}

/* This code controls indentation.  Used to follow the S style, */
/* (print 4 tabs and then start printing spaces only) but I */
/* modified it to be closer to emacs style (RI). */

static void printtab2buff(int ntab, LocalParseData *d)
{
    int i;

    for (i = 1; i <= ntab; i++)
	if (i <= 4)
	    print2buff("    ", d);
	else
	    print2buff("  ", d);
}

/* FUNTAB entries defined in this source file. See names.c for documentation. */

attribute_hidden FUNTAB R_FunTab_deparse[] =
{
/* printname	c-entry		offset	eval	arity	pp-kind	     precedence	rightassoc */

{"deparse",	do_deparse,	0,	11,	5,	{PP_FUNCALL, PREC_FN,	0}},
{"dput",	do_dput,	0,	111,	3,	{PP_FUNCALL, PREC_FN,	0}},
{"dump",	do_dump,	0,	111,	5,	{PP_FUNCALL, PREC_FN,	0}},

{NULL,		NULL,		0,	0,	0,	{PP_INVALID, PREC_FN,	0}}
};<|MERGE_RESOLUTION|>--- conflicted
+++ resolved
@@ -516,11 +516,7 @@
    parenthesized when deparsed.  The symbol op is the outer postfix
    operator (eg, $).  The expression arg is the first operand. */
 
-<<<<<<< HEAD
 static Rboolean needsparens_postfix (SEXP op, SEXP arg)
-=======
-attribute_hidden Rboolean needsparens_postfix (SEXP op, SEXP arg)
->>>>>>> 317cb8fe
 {
     int op_prec = misc_prec(op);
     int in_prec;
@@ -559,11 +555,7 @@
    parenthesized when deparsed.  The symbol op is the outer unary
    operator.  The expression arg is the operand. */
 
-<<<<<<< HEAD
 static Rboolean needsparens_unary (SEXP op, SEXP arg)
-=======
-attribute_hidden Rboolean needsparens_unary (SEXP op, SEXP arg)
->>>>>>> 317cb8fe
 {
     int op_prec = unary_prec(op);
     int in_prec;
@@ -595,11 +587,7 @@
    operator.  The expression arg is the operand, on the left if
    left is 1. */
 
-<<<<<<< HEAD
 static Rboolean needsparens_binary (SEXP op, SEXP arg, int left)
-=======
-attribute_hidden Rboolean needsparens_binary (SEXP op, SEXP arg, int left)
->>>>>>> 317cb8fe
 {
     int op_prec = binary_prec(op);
     int in_prec;
@@ -1025,11 +1013,7 @@
                                      || op == R_GlobalAssignSymbol
                                      || op == R_LocalRightAssignSymbol
                                      || op == R_GlobalRightAssignSymbol
-<<<<<<< HEAD
                                      || op == R_ColonAssignSymbol)) {
-=======
-                                     || op == R_ColonEqSymbol)) {
->>>>>>> 317cb8fe
                 if ((parens = needsparens_binary(op,CAR(s),1)))
                     print2buff("(", d);
                 deparse2buff(CAR(s), d);
@@ -1057,14 +1041,9 @@
                 if (parens)
                     print2buff(")", d);
             }
-<<<<<<< HEAD
-            else if (nargs == 2 &&
-                    (isUserBinop(op)         /* space between op and args */
-=======
             else if (nargs == 2 &&              /* space between op and args */
                     (isUserBinop(op) && TAG(s) == R_NilValue
                          && TAG(CDR(s)) == R_NilValue  /* no arg names */
->>>>>>> 317cb8fe
                       || op == R_AddSymbol
                       || op == R_SubSymbol
                       || op == R_MulSymbol
@@ -1100,13 +1079,8 @@
                     lbreak = FALSE;
                 }
             }
-<<<<<<< HEAD
-            else if (nargs == 2 &&
-                    (op == R_DivSymbol      /* no space between op and args */
-=======
             else if (nargs == 2 &&            /* no space between op and args */
                     (op == R_DivSymbol
->>>>>>> 317cb8fe
                       || op == R_ExptSymbol
                       || op == R_Expt2Symbol
                       || op == install("%%")
