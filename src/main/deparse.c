/*
 *  pqR : A pretty quick version of R
 *  Copyright (C) 2013, 2014, 2015 by Radford M. Neal
 *
 *  Based on R : A Computer Language for Statistical Data Analysis
 *  Copyright (C) 1995, 1996  Robert Gentleman and Ross Ihaka
 *  Copyright (C) 1997--2011  The R Development Core Team
 *
 *  The changes in pqR from R-2.15.0 distributed by the R Core Team are
 *  documented in the NEWS and MODS files in the top-level source directory.
 *
 *  This program is free software; you can redistribute it and/or modify
 *  it under the terms of the GNU General Public License as published by
 *  the Free Software Foundation; either version 2 of the License, or
 *  (at your option) any later version.
 *
 *  This program is distributed in the hope that it will be useful,
 *  but WITHOUT ANY WARRANTY; without even the implied warranty of
 *  MERCHANTABILITY or FITNESS FOR A PARTICULAR PURPOSE.  See the
 *  GNU General Public License for more details.
 *
 *  You should have received a copy of the GNU General Public License
 *  along with this program; if not, a copy is available at
 *  http://www.r-project.org/Licenses/
 *
 *
 *  IMPLEMENTATION NOTES:
 *
 *  Deparsing has 3 layers.  The user interface, do_deparse, should
 *  not be called from an internal function, the actual deparsing needs
 *  to be done twice, once to count things up and a second time to put
 *  them into the string vector for return.  Printing this to a file
 *  is handled by the calling routine.
 *
 *
 *  INDENTATION:
 *
 *  Indentation is carried out in the routine printtab2buff at the
 *  botton of this file.  It seems like this should be settable via
 *  options.
 *
 *
 *  GLOBAL VARIABLES:
 *
 *  linenumber:	 counts the number of lines that have been written,
 *		 this is used to setup storage for deparsing.
 *
 *  len:	 counts the length of the current line, it will be
 *		 used to determine when to break lines.
 *
 *  incurly:	 keeps track of whether we are inside a curly or not,
 *		 this affects the printing of if-then-else.
 *
 *  inlist:	 keeps track of whether we are inside a list or not,
 *		 this affects the printing of if-then-else.
 *
 *  startline:	 indicator TRUE=start of a line (so we can tab out to
 *		 the correct place).
 *
 *  indent:	 how many tabs should be written at the start of
 *		 a line.
 *
 *  buff:	 contains the current string, we attempt to break
 *		 lines at cutoff, but can unlimited length.
 *
 *  lbreak:	 often used to indicate whether a line has been
 *		 broken, this makes sure that that indenting behaves
 *		 itself.
 */

/*
* The code here used to use static variables to share values
* across the different routines. These have now been collected
* into a struct named  LocalParseData and this is explicitly
* passed between the different routines. This avoids the needs
* for the global variables and allows multiple evaluators, potentially
* in different threads, to work on their own independent copies
* that are local to their call stacks. This avoids any issues
* with interrupts, etc. not restoring values.

* The previous issue with the global "cutoff" variable is now implemented
* by creating a deparse1WithCutoff() routine which takes the cutoff from
* the caller and passes this to the different routines as a member of the
* LocalParseData struct. Access to the deparse1() routine remains unaltered.
* This is exactly as Ross had suggested ...
*
* One possible fix is to restructure the code with another function which
* takes a cutoff value as a parameter.	 Then "do_deparse" and "deparse1"
* could each call this deeper function with the appropriate argument.
* I wonder why I didn't just do this? -- it would have been quicker than
* writing this note.  I guess it needs a bit more thought ...
*/

#ifdef HAVE_CONFIG_H
#include <config.h>
#endif

#define USE_FAST_PROTECT_MACROS
#define R_USE_SIGNALS 1
#include <Defn.h>
#include <float.h> /* for DBL_DIG */
#include <Print.h>
#include <Fileio.h>
#include <Parse.h>

#define BUFSIZE 512

#define MIN_Cutoff 20
#define DEFAULT_Cutoff 60
#define MAX_Cutoff (BUFSIZE - 12)
/* ----- MAX_Cutoff  <	BUFSIZE !! */

#include "RBufferUtils.h"

typedef R_StringBuffer DeparseBuffer;

typedef struct {
    int linenumber;
    int len;
    int incurly;
    int inlist;
    Rboolean startline; /* = TRUE; */
    int indent;
    SEXP strvec;

    DeparseBuffer buffer;

    int cutoff;
    int backtick;
    int opts;
    int sourceable;
    int longstring;
    int maxlines;
    Rboolean active;
    int isS4;
} LocalParseData;

static SEXP deparse1WithCutoff(SEXP call, Rboolean abbrev, int cutoff,
			       Rboolean backtick, int opts, int nlines);
static void args2buff(SEXP, int, int, LocalParseData *);
static void deparse2buff(SEXP, LocalParseData *);
static void print2buff(const char *, LocalParseData *);
static void printtab2buff(int, LocalParseData *);
static void writeline(LocalParseData *);
static void vector2buff(SEXP, LocalParseData *);
static void src2buff1(SEXP, LocalParseData *);
static Rboolean src2buff(SEXP, int, LocalParseData *);
static void vec2buff(SEXP, LocalParseData *);
static void linebreak(Rboolean *lbreak, LocalParseData *);
static void deparse2(SEXP, SEXP, LocalParseData *);

static SEXP do_deparse(SEXP call, SEXP op, SEXP args, SEXP rho)
{
    SEXP ca1;
    int  cut0, backtick, opts, nlines;

    checkArity(op, args);

    if(length(args) < 1) error(_("too few arguments"));

    ca1 = CAR(args); args = CDR(args);
    cut0 = DEFAULT_Cutoff;
    if(!isNull(CAR(args))) {
	cut0 = asInteger(CAR(args));
	if(cut0 == NA_INTEGER|| cut0 < MIN_Cutoff || cut0 > MAX_Cutoff) {
	    warning(_("invalid 'cutoff' for deparse, using default"));
	    cut0 = DEFAULT_Cutoff;
	}
    }
    args = CDR(args);
    backtick = 0;
    if(!isNull(CAR(args)))
	backtick = asLogical(CAR(args));
    args = CDR(args);
    opts = SHOWATTRIBUTES;
    if(!isNull(CAR(args)))
	opts = asInteger(CAR(args));
    args = CDR(args);
    nlines = asInteger(CAR(args));
    if (nlines == NA_INTEGER) nlines = -1;
    ca1 = deparse1WithCutoff(ca1, 0, cut0, backtick, opts, nlines);
    return ca1;
}

SEXP deparse1(SEXP call, Rboolean abbrev, int opts)
{
    Rboolean backtick = TRUE;
    return deparse1WithCutoff(call, abbrev, DEFAULT_Cutoff, backtick,
			      opts, -1);
}

static SEXP deparse1WithCutoff(SEXP call, Rboolean abbrev, int cutoff,
			       Rboolean backtick, int opts, int nlines)
{
/* Arg. abbrev:
	If abbrev is TRUE, then the returned value
	is a STRSXP of length 1 with at most 13 characters.
	This is used for plot labelling etc.
*/
    SEXP svec;
    int savedigits;
    Rboolean need_ellipses = FALSE;
    LocalParseData localData =
	    {0, 0, 0, 0, /*startline = */TRUE, 0,
	     NULL,
	     /*DeparseBuffer=*/{NULL, 0, BUFSIZE},
	     DEFAULT_Cutoff, FALSE, 0, TRUE, FALSE, INT_MAX, TRUE, 0};
    localData.cutoff = cutoff;
    localData.backtick = backtick;
    localData.opts = opts;
    localData.strvec = R_NilValue;

    PrintDefaults(); /* from global options() */
    savedigits = R_print.digits;
    R_print.digits = DBL_DIG;/* MAX precision */

    svec = R_NilValue;
    if (nlines > 0) {
	localData.linenumber = localData.maxlines = nlines;
    } else {
	deparse2(call, svec, &localData);/* just to determine linenumber..*/
	localData.active = TRUE;
	if(R_BrowseLines > 0 && localData.linenumber > R_BrowseLines) {
	    localData.linenumber = localData.maxlines = R_BrowseLines + 1;
	    need_ellipses = TRUE;
	}
    }
    PROTECT(svec = allocVector(STRSXP, localData.linenumber));
    deparse2(call, svec, &localData);
    if (abbrev) {
	char data[14];
	strncpy(data, CHAR(STRING_ELT(svec, 0)), 10);
	data[10] = '\0';
	if (strlen(CHAR(STRING_ELT(svec, 0))) > 10) strcat(data, "...");
	svec = mkString(data);
    } else if(need_ellipses) {
	SET_STRING_ELT(svec, R_BrowseLines, mkChar("  ..."));
    }
    if(nlines > 0 && localData.linenumber < nlines) {
	UNPROTECT(1); /* old svec value */
	PROTECT(svec);
	svec = lengthgets(svec, localData.linenumber);
    }
    UNPROTECT(1);
    PROTECT(svec); /* protect from warning() allocating, PR#14356 */
    R_print.digits = savedigits;
    if ((opts & WARNINCOMPLETE) && localData.isS4)
	warning(_("deparse of an S4 object will not be source()able"));
    else if ((opts & WARNINCOMPLETE) && !localData.sourceable)
	warning(_("deparse may be incomplete"));
    if ((opts & WARNINCOMPLETE) && localData.longstring)
	warning(_("deparse may be not be source()able in R < 2.7.0"));
    /* somewhere lower down might have allocated ... */
    R_FreeStringBuffer(&(localData.buffer));
    UNPROTECT(1);
    return svec;
}

/* deparse1line concatenates all lines into one long one */
/* This is needed in terms.formula, where we must be able */
/* to deparse a term label into a single line of text so */
/* that it can be reparsed correctly */
SEXP deparse1line(SEXP call, Rboolean abbrev)
{
    SEXP temp;
    Rboolean backtick=TRUE;
    int lines;

    PROTECT(temp = deparse1WithCutoff(call, abbrev, MAX_Cutoff, backtick,
			     SIMPLEDEPARSE, -1));
    if ((lines = length(temp)) > 1) {
	char *buf;
	int i, len;
	const void *vmax;
	cetype_t enc = CE_NATIVE;
	for (len=0, i = 0; i < length(temp); i++) {
	    SEXP s = STRING_ELT(temp, i);
	    cetype_t thisenc = getCharCE(s);
	    len += strlen(CHAR(s));
	    if (thisenc != CE_NATIVE) 
	    	enc = thisenc; /* assume only one non-native encoding */ 
	}    
	vmax = VMAXGET();
	buf = R_alloc((size_t) len+lines, sizeof(char));
	*buf = '\0';
	for (i = 0; i < length(temp); i++) {
	    strcat(buf, CHAR(STRING_ELT(temp, i)));
	    if (i < lines - 1)
	    	strcat(buf, "\n");
	}
	temp = ScalarString(mkCharCE(buf, enc));
	VMAXSET(vmax);
    }		
    UNPROTECT(1);	
    return(temp);
}

SEXP attribute_hidden deparse1s(SEXP call)
{
   SEXP temp;
   Rboolean backtick=TRUE;

   temp = deparse1WithCutoff(call, FALSE, DEFAULT_Cutoff, backtick,
			     DEFAULTDEPARSE | CODEPROMISES, 1);
   return(temp);
}

#include "Rconnections.h"

static void con_cleanup(void *data)
{
    Rconnection con = data;
    if(con->isopen) con->close(con);
}

static SEXP do_dput(SEXP call, SEXP op, SEXP args, SEXP rho)
{
    SEXP saveenv, tval;
    int i, ifile, res;
    Rboolean wasopen, havewarned = FALSE, opts;
    Rconnection con = (Rconnection) 1; /* stdout */
    RCNTXT cntxt;

    checkArity(op, args);

    tval = CAR(args);
    saveenv = R_NilValue;	/* -Wall */
    if (TYPEOF(tval) == CLOSXP) {
	PROTECT(saveenv = CLOENV(tval));
	SET_CLOENV(tval, R_GlobalEnv);
    }
    opts = SHOWATTRIBUTES;
    if(!isNull(CADDR(args)))
	opts = asInteger(CADDR(args));

    tval = deparse1(tval, 0, opts);
    if (TYPEOF(CAR(args)) == CLOSXP) {
	SET_CLOENV(CAR(args), saveenv);
	UNPROTECT(1);
    }
    PROTECT(tval); /* against Rconn_printf */
    ifile = asInteger(CADR(args));

    wasopen = 1;
    if (ifile != 1) {
	con = getConnection(ifile);
	wasopen = con->isopen;
	if(!wasopen) {
	    char mode[5];	
	    strcpy(mode, con->mode);
	    strcpy(con->mode, "w");
	    if(!con->open(con)) error(_("cannot open the connection"));
	    strcpy(con->mode, mode);
	    /* Set up a context which will close the connection on error */
	    begincontext(&cntxt, CTXT_CCODE, R_NilValue, R_BaseEnv, R_BaseEnv,
			 R_NilValue, R_NilValue);
	    cntxt.cend = &con_cleanup;
	    cntxt.cenddata = con;
	}
	if(!con->canwrite) error(_("cannot write to this connection"));
    }/* else: "Stdout" */
    for (i = 0; i < LENGTH(tval); i++)
	if (ifile == 1)
	    Rprintf("%s\n", CHAR(STRING_ELT(tval, i)));
	else {
	    res = Rconn_printf(con, "%s\n", CHAR(STRING_ELT(tval, i)));
	    if(!havewarned &&
	       res < strlen(CHAR(STRING_ELT(tval, i))) + 1)
		warning(_("wrote too few characters"));
	}
    UNPROTECT(1); /* tval */
    if(!wasopen) {endcontext(&cntxt); con->close(con);}
    return (CAR(args));
}

static SEXP do_dump(SEXP call, SEXP op, SEXP args, SEXP rho)
{
    SEXP file, names, o, objs, tval, source, outnames;
    int i, j, nobjs, nout, res;
    int wasopen, havewarned = FALSE, evaluate;
    Rconnection con;
    int opts;
    const char *obj_name;
    RCNTXT cntxt;

    checkArity(op, args);

    names = CAR(args);
    file = CADR(args);
    if(!isString(names))
	error( _("character arguments expected"));
    nobjs = length(names);
    if(nobjs < 1 || length(file) < 1)
	error(_("zero length argument"));
    source = CADDR(args);
    if (source != R_NilValue && TYPEOF(source) != ENVSXP)
	error(_("invalid '%s' argument"), "envir");
    opts = asInteger(CADDDR(args));
    /* <NOTE>: change this if extra options are added */
    if(opts == NA_INTEGER || opts < 0 || opts > 256)
	errorcall(call, _("'opts' should be small non-negative integer"));
    evaluate = asLogical(CAD4R(args));
    if (evaluate==TRUE) opts |= DELAYPROMISES;
    if (evaluate==NA_LOGICAL) opts |= CODEPROMISES;

    PROTECT(o = objs = allocList(nobjs));

    for (j = 0, nout = 0; j < nobjs; j++, o = CDR(o)) {
	SET_TAG(o, install(translateChar(STRING_ELT(names, j))));
	SETCAR(o, findVar(TAG(o), source));
	if (CAR(o) == R_UnboundValue)
	    warning(_("object '%s' not found"), CHAR(PRINTNAME(TAG(o))));
	else nout++;
    }
    o = objs;
    PROTECT(outnames = allocVector(STRSXP, nout));
    if(nout > 0) {
	if(INTEGER(file)[0] == 1) {
	    for (i = 0, nout = 0; i < nobjs; i++) {
		if (CAR(o) == R_UnboundValue) continue;
		obj_name = translateChar(STRING_ELT(names, i));
		SET_STRING_ELT(outnames, nout++, STRING_ELT(names, i));
		if(isValidName(obj_name)) Rprintf("%s <-\n", obj_name);
		else if(opts & S_COMPAT) Rprintf("\"%s\" <-\n", obj_name);
		else Rprintf("`%s` <-\n", obj_name);
		tval = PROTECT(deparse1(CAR(o), 0, opts));
		for (j = 0; j < LENGTH(tval); j++)
		    Rprintf("%s\n", CHAR(STRING_ELT(tval, j)));/* translated */
		UNPROTECT(1); /* tval */
		o = CDR(o);
	    }
	}
	else {
	    con = getConnection(INTEGER(file)[0]);
	    wasopen = con->isopen;
	    if(!wasopen) {
		char mode[5];	
		strcpy(mode, con->mode);
		strcpy(con->mode, "w");
		if(!con->open(con)) error(_("cannot open the connection"));
		strcpy(con->mode, mode);
		/* Set up a context which will close the connection on error */
		begincontext(&cntxt, CTXT_CCODE, R_NilValue, R_BaseEnv, R_BaseEnv,
			     R_NilValue, R_NilValue);
		cntxt.cend = &con_cleanup;
		cntxt.cenddata = con;
	    } 
	    if(!con->canwrite) error(_("cannot write to this connection"));
	    for (i = 0, nout = 0; i < nobjs; i++) {
		const char *s;
		unsigned int extra = 6;
		if (CAR(o) == R_UnboundValue) continue;
		SET_STRING_ELT(outnames, nout++, STRING_ELT(names, i));
		s = translateChar(STRING_ELT(names, i));
		if(isValidName(s)) {
		    extra = 4;
		    res = Rconn_printf(con, "%s <-\n", s);
		} else if(opts & S_COMPAT)
		    res = Rconn_printf(con, "\"%s\" <-\n", s);
		else
		    res = Rconn_printf(con, "`%s` <-\n", s);
		if(!havewarned && res < strlen(s) + extra)
		    warning(_("wrote too few characters"));
		PROTECT(tval = deparse1(CAR(o), 0, opts));
		for (j = 0; j < LENGTH(tval); j++) {
		    res = Rconn_printf(con, "%s\n", CHAR(STRING_ELT(tval, j)));
		    if(!havewarned &&
		       res < strlen(CHAR(STRING_ELT(tval, j))) + 1)
			warning(_("wrote too few characters"));
		}
		UNPROTECT(1); /* tval */
		o = CDR(o);
	    }
	    if(!wasopen) {endcontext(&cntxt); con->close(con);}
	}
    }

    UNPROTECT(2);
    return outnames;
}

static void linebreak(Rboolean *lbreak, LocalParseData *d)
{
    if (d->len > d->cutoff) {
	if (!*lbreak) {
	    *lbreak = TRUE;
	    d->indent++;
	}
	writeline(d);
    }
}

static void deparse2(SEXP what, SEXP svec, LocalParseData *d)
{
    d->strvec = svec;
    d->linenumber = 0;
    d->indent = 0;
    deparse2buff(what, d);
    writeline(d);
}


/* curlyahead looks at s to see if it is a list with
   the first op being a curly.  You need this kind of
   lookahead info to print if statements correctly.  */
static Rboolean
curlyahead(SEXP s)
{
    if (isList(s) || isLanguage(s))
	if (TYPEOF(CAR(s)) == SYMSXP && CAR(s) == R_BraceSymbol)
	    return TRUE;
    return FALSE;
}

/* Determine whether an argument to a postfix operator needs to be 
   parenthesized when deparsed.  The symbol op is the outer postfix
   operator (eg, $).  The expression arg is the first operand. */

<<<<<<< HEAD
attribute_hidden Rboolean needsparens_postfix (SEXP op, SEXP arg)
=======
static Rboolean needsparens_postfix (SEXP op, SEXP arg)
>>>>>>> 81bf662d
{
    int op_prec = misc_prec(op);
    int in_prec;

    if (!op_prec) abort();

    if (TYPEOF(arg) == LANGSXP && TYPEOF(CAR(arg)) == SYMSXP) {
        int nargs = length(CDR(arg));
        if (nargs == 1) {
            in_prec = unary_prec(CAR(arg));
            if (in_prec && in_prec < op_prec)
               return TRUE;
        }
        if (nargs == 2) {
            in_prec = binary_prec(CAR(arg));
            if (in_prec && in_prec < op_prec)
                return TRUE;
        }
        in_prec = misc_prec(CAR(arg));
        if (in_prec && in_prec < op_prec)
            return TRUE;
    }
    else if (TYPEOF(arg) == CPLXSXP && LENGTH(arg)==1 && !ISNAN(COMPLEX(arg)->r)
                                    && COMPLEX(arg)->r != 0) {
        /* Handle a complex number that will be deparsed as a sum */
        in_prec = binary_prec(R_AddSymbol);
        if (!in_prec) abort();
        if (in_prec < op_prec)
            return TRUE;
    }

    return FALSE;
}

/* Determine whether an argument to a unary operator needs to be 
   parenthesized when deparsed.  The symbol op is the outer unary
   operator.  The expression arg is the operand. */

<<<<<<< HEAD
attribute_hidden Rboolean needsparens_unary (SEXP op, SEXP arg)
=======
static Rboolean needsparens_unary (SEXP op, SEXP arg)
>>>>>>> 81bf662d
{
    int op_prec = unary_prec(op);
    int in_prec;

    if (!op_prec) abort();

    if (TYPEOF(arg) == LANGSXP && TYPEOF(CAR(arg)) == SYMSXP) {
        int nargs = length(CDR(arg));
        if (nargs == 2) {
            in_prec = binary_prec(CAR(arg));
            if (in_prec && in_prec < op_prec)
                return TRUE;
        }
    }
    else if (TYPEOF(arg) == CPLXSXP && LENGTH(arg)==1 && !ISNAN(COMPLEX(arg)->r)
                                    && COMPLEX(arg)->r != 0) {
        /* Handle a complex number that will be deparsed as a sum */
        in_prec = binary_prec(R_AddSymbol);
        if (!in_prec) abort();
        if (in_prec < op_prec)
            return TRUE;
    }

    return FALSE;
}

/* Determine whether an argument to a binary operator needs to be 
   parenthesized when deparsed.  The symbol op is the outer binary
   operator.  The expression arg is the operand, on the left if
   left is 1. */

<<<<<<< HEAD
attribute_hidden Rboolean needsparens_binary (SEXP op, SEXP arg, int left)
=======
static Rboolean needsparens_binary (SEXP op, SEXP arg, int left)
>>>>>>> 81bf662d
{
    int op_prec = binary_prec(op);
    int in_prec;

    if (!op_prec) abort();

    if (TYPEOF(arg) == LANGSXP && TYPEOF(CAR(arg)) == SYMSXP) {
        int nargs = length(CDR(arg));
        if (nargs == 2) {
            in_prec = binary_prec(CAR(arg));
            if (in_prec && (in_prec < op_prec || in_prec == op_prec 
                  && (NON_ASSOC(op_prec) || LEFT_ASSOC(op_prec) != left)))
                return TRUE;
        }
        if (left) {
            in_prec = unary_prec(CAR(arg));
            if (in_prec && in_prec < op_prec)
               return TRUE;
            in_prec = misc_prec(CAR(arg));
            if (in_prec && in_prec < op_prec)
               return TRUE;
        }
    }
    else if (TYPEOF(arg) == CPLXSXP && LENGTH(arg)==1 && !ISNAN(COMPLEX(arg)->r)
                                    && COMPLEX(arg)->r != 0) {
        /* Handle a complex number that will be deparsed as a sum */
        in_prec = binary_prec(R_AddSymbol); /* Note: + is left associative */
        if (!in_prec) abort();
        if (in_prec < op_prec || in_prec == op_prec && !left)
            return TRUE;
    }

    return FALSE;
}

/* check for attributes other than function source */
static Rboolean hasAttributes(SEXP s)
{
    SEXP a = ATTRIB(s);
    if (length(a) > 2) return(TRUE);
    while(!isNull(a)) {
	if(TAG(a) != R_SrcrefSymbol
	   && (TYPEOF(s) != CLOSXP || TAG(a) != R_SourceSymbol))
	    return(TRUE);
	a = CDR(a);
    }
    return(FALSE);
}

static void attr1(SEXP s, LocalParseData *d)
{
    if(hasAttributes(s))
	print2buff("structure(", d);
}

static void attr2(SEXP s, LocalParseData *d)
{
    int localOpts = d->opts;

    if(hasAttributes(s)) {
	SEXP a = ATTRIB(s);
	while(!isNull(a)) {
	    if(TAG(a) != R_SourceSymbol && TAG(a) != R_SrcrefSymbol) {
		print2buff(", ", d);
		if(TAG(a) == R_DimSymbol) {
		    print2buff(".Dim", d);
		}
		else if(TAG(a) == R_DimNamesSymbol) {
		    print2buff(".Dimnames", d);
		}
		else if(TAG(a) == R_NamesSymbol) {
		    print2buff(".Names", d);
		}
		else if(TAG(a) == R_TspSymbol) {
		    print2buff(".Tsp", d);
		}
		else if(TAG(a) == R_LevelsSymbol) {
		    print2buff(".Label", d);
		}
		else {
		    /* TAG(a) might contain spaces etc */
		    const char *tag = CHAR(PRINTNAME(TAG(a)));
		    d->opts = SIMPLEDEPARSE; /* turn off quote()ing */
		    if(isValidName(tag))
			deparse2buff(TAG(a), d);
		    else {
			print2buff("\"", d);
			deparse2buff(TAG(a), d);
			print2buff("\"", d);
		    }
		    d->opts = localOpts;
		}
		print2buff(" = ", d);
		deparse2buff(CAR(a), d);
	    }
	    a = CDR(a);
	}
	print2buff(")", d);
    }
}


static void printcomment(SEXP s, LocalParseData *d)
{
    SEXP cmt;
    int i, ncmt;

    /* look for old-style comments first */

    if(isList(TAG(s)) && !isNull(TAG(s))) {
	for (s = TAG(s); s != R_NilValue; s = CDR(s)) {
	    print2buff(translateChar(STRING_ELT(CAR(s), 0)), d);
	    writeline(d);
	}
    }
    else {
	cmt = getAttrib(s, R_CommentSymbol);
	ncmt = length(cmt);
	for(i = 0 ; i < ncmt ; i++) {
	    print2buff(translateChar(STRING_ELT(cmt, i)), d);
	    writeline(d);
	}
    }
}


static const char * quotify(SEXP name, int quote)
{
    const char *s = CHAR(name);

    /* If a symbol is not a valid name, put it in quotes, escaping
     * any quotes in the string itself */

    if (*s == 0 /* really?? */ || isValidName(s))
        return s;
    else
        return EncodeString(name, 0, quote, Rprt_adj_none);
}


/* This is the recursive part of deparsing. */

#define SIMPLE_OPTS (~QUOTEEXPRESSIONS & ~SHOWATTRIBUTES & ~DELAYPROMISES)
/* keep KEEPINTEGER | USESOURCE | KEEPNA | S_COMPAT, also
   WARNINCOMPLETE but that is not used below this point. */

static void deparse2buff(SEXP s, LocalParseData *d)
{
    Rboolean lookahead = FALSE, lbreak = FALSE, parens;
    SEXP op, t;
    int localOpts = d->opts, i, n;

    if (!d->active) return;

    if (IS_S4_OBJECT(s)) d->isS4 = TRUE;

    switch (TYPEOF(s)) {
    case NILSXP:
	print2buff("NULL", d);
	break;
    case SYMSXP:
	if (localOpts & QUOTEEXPRESSIONS) {
	    attr1(s, d);
	    print2buff("quote(", d);
	}
	if (localOpts & S_COMPAT) {
	    print2buff(quotify(PRINTNAME(s), '"'), d);
	} else if (d->backtick)
	    print2buff(quotify(PRINTNAME(s), '`'), d);
	else
	    print2buff(CHAR(PRINTNAME(s)), d);
	if (localOpts & QUOTEEXPRESSIONS) {
	    print2buff(")", d);
	    attr2(s, d);
	}
	break;
    case CHARSXP:
    {
	const char *ts = translateChar(s);
	/* versions of R < 2.7.0 cannot parse strings longer than 8192 chars */
	if(strlen(ts) >= 8192) d->longstring = TRUE;
	print2buff(ts, d);
	break;
    }
    case SPECIALSXP:
    case BUILTINSXP:
	print2buff(".Primitive(\"", d);
	print2buff(PRIMNAME(s), d);
	print2buff("\")", d);
	break;
    case PROMSXP:
	if(d->opts & (DELAYPROMISES | CODEPROMISES)) {
	    d->sourceable = FALSE;
	    if (d->opts & DELAYPROMISES) print2buff("<promise: ", d);
	    d->opts &= ~QUOTEEXPRESSIONS; /* don't want delay(quote()) */
	    deparse2buff(PREXPR(s), d);
	    d->opts = localOpts;
	    if (d->opts & DELAYPROMISES) print2buff(">", d);
	} else {
	    PROTECT(s = eval(s, NULL)); /* eval uses env of promise */
	    deparse2buff(s, d);
	    UNPROTECT(1);
	}
	break;
    case CLOSXP:
	if (localOpts & SHOWATTRIBUTES) attr1(s, d);
	if ((d->opts & USESOURCE)
	    && !isNull(t = getAttrib(s, R_SrcrefSymbol))) 
	    	src2buff1(t, d);
	else {
	    /* We have established that we don't want to use the
	       source for this function */
	    d->opts &= SIMPLE_OPTS & ~USESOURCE;
	    print2buff("function (", d);
	    args2buff(FORMALS(s), 0, 1, d);
	    print2buff(") ", d);

	    writeline(d);
	    deparse2buff(BODY_EXPR(s), d);
	    d->opts = localOpts;
	}
	if (localOpts & SHOWATTRIBUTES) attr2(s, d);
	break;
    case ENVSXP:
	d->sourceable = FALSE;
	print2buff("<environment>", d);
	break;
    case VECSXP:
	if (localOpts & SHOWATTRIBUTES) attr1(s, d);
	print2buff("list(", d);
	vec2buff(s, d);
	print2buff(")", d);
	if (localOpts & SHOWATTRIBUTES) attr2(s, d);
	break;
    case EXPRSXP:
	if (localOpts & SHOWATTRIBUTES) attr1(s, d);
	if(length(s) <= 0)
	    print2buff("expression()", d);
	else {
	    print2buff("expression(", d);
	    d->opts &= SIMPLE_OPTS;
	    vec2buff(s, d);
	    d->opts = localOpts;
	    print2buff(")", d);
	}
	if (localOpts & SHOWATTRIBUTES) attr2(s, d);
	break;
    case LISTSXP:
	if (localOpts & SHOWATTRIBUTES) attr1(s, d);
	print2buff("list(", d);
	d->inlist++;
	for (t=s ; CDR(t) != R_NilValue ; t=CDR(t) ) {
	    if( TAG(t) != R_NilValue ) {
		d->opts = SIMPLEDEPARSE; /* turn off quote()ing */
		deparse2buff(TAG(t), d);
		d->opts = localOpts;
		print2buff(" = ", d);
	    }
	    deparse2buff(CAR(t), d);
	    print2buff(", ", d);
	}
	if( TAG(t) != R_NilValue ) {
	    d->opts = SIMPLEDEPARSE; /* turn off quote()ing */
	    deparse2buff(TAG(t), d);
	    d->opts = localOpts;
	    print2buff(" = ", d);
	}
	deparse2buff(CAR(t), d);
	print2buff(")", d);
	d->inlist--;
	if (localOpts & SHOWATTRIBUTES) attr2(s, d);
	break;
    case LANGSXP:
	printcomment(s, d);
	if (!isNull(ATTRIB(s)))
	    d->sourceable = FALSE;
	if (localOpts & QUOTEEXPRESSIONS) {
	    print2buff("quote(", d);
	    d->opts &= SIMPLE_OPTS;
	}
        op = CAR(s);
        s = CDR(s);
	if (TYPEOF(op) == SYMSXP) {
            const char *opname = CHAR(PRINTNAME(op));
            int nargs = length(s);
            if (nargs >= 2 && nargs <= 3 &&  op == R_IfSymbol) {
                print2buff("if (", d);
                /* print the predicate */
                deparse2buff(CAR(s), d);
                print2buff(") ", d);
                if (d->incurly && !d->inlist ) {
                    lookahead = curlyahead(CAR(CDR(s)));
                    if (!lookahead) {
                        writeline(d);
                        d->indent++;
                    }
                }
                /* need to find out if there is an else */
                if (nargs > 2) {
                    deparse2buff(CAR(CDR(s)), d);
                    if (d->incurly && !d->inlist) {
                        writeline(d);
                        if (!lookahead)
                            d->indent--;
                    }
                    else
                        print2buff(" ", d);
                    print2buff("else ", d);
                    deparse2buff(CAR(CDDR(s)), d);
                }
                else {
                    deparse2buff(CAR(CDR(s)), d);
                    if (d->incurly && !lookahead && !d->inlist)
                    d->indent--;
                }
            }
            else if (nargs == 2 && op == R_WhileSymbol) {
                print2buff("while (", d);
                deparse2buff(CAR(s), d);
                print2buff(") ", d);
                deparse2buff(CADR(s), d);
            }
            else if (nargs == 3 && op == R_ForSymbol) {
                print2buff("for (", d);
                deparse2buff(CAR(s), d);
                print2buff(" in ", d);
                deparse2buff(CADR(s), d);
                print2buff(") ", d);
                deparse2buff(CADR(CDR(s)), d);
            }
            else if (nargs == 1 && op == R_RepeatSymbol) {
                print2buff("repeat ", d);
                deparse2buff(CAR(s), d);
            }
            else if (nargs==0 && (op == R_BreakSymbol || op == R_NextSymbol)) {
                print2buff(opname, d);
            }
            else if (op == R_BraceSymbol) {
                print2buff("{", d);
                d->incurly += 1;
                d->indent++;
                writeline(d);
                while (s != R_NilValue) {
                    deparse2buff(CAR(s), d);
                    writeline(d);
                    s = CDR(s);
                }
                d->indent--;
                print2buff("}", d);
                d->incurly -= 1;
            }
            else if (nargs == 1 && op == R_ParenSymbol) {
                print2buff("(", d);
                deparse2buff(CAR(s), d);
                print2buff(")", d);
            }
            else if (nargs >= 2 && op == R_BracketSymbol) {
                if ((parens = needsparens_postfix(op,CAR(s))))
                    print2buff("(", d);
                deparse2buff(CAR(s), d);
                if (parens)
                    print2buff(")", d);
                print2buff("[", d);
                args2buff(CDR(s), 0, 0, d);
                print2buff("]", d);
            }
            else if (nargs >= 2 && op == R_Bracket2Symbol) {
                if ((parens = needsparens_postfix(op,CAR(s))))
                    print2buff("(", d);
                deparse2buff(CAR(s), d);
                if (parens)
                    print2buff(")", d);
                print2buff("[[", d);
                args2buff(CDR(s), 0, 0, d);
                print2buff("]]", d);
            }
            else if ((nargs == 2 || nargs == 3) && op == R_FunctionSymbol) {
                /* may have hidden third argument with source references */
                printcomment(s, d);
                if (!(d->opts & USESOURCE) || !isString(CADDR(s))) {
                    print2buff("function(", d);
                    args2buff(CAR(s), 0, 1, d);
                    print2buff(") ", d);
                    deparse2buff(CADR(s), d);
                }
                else {
                    s = CADDR(s);
                    n = length(s);
                    for(i = 0 ; i < n ; i++) {
                        print2buff(translateChar(STRING_ELT(s, i)), d);
                        writeline(d);
                    }
                }
            }
            else if (nargs == 2 && (isSymbol(CAR(s)) || isString(CAR(s)))
                                && (isSymbol(CADR(s)) || isString(CADR(s)))
                  && (op == R_DoubleColonSymbol || op == R_TripleColonSymbol)) {
                deparse2buff(CAR(s), d);
                print2buff(opname, d);
                deparse2buff(CADR(s), d);
            }
            else if (nargs == 2 && (isSymbol(CADR(s)) || isString(CADR(s)))
                      && (op == R_DollarSymbol || op == R_AtSymbol)) {
                if ((parens = needsparens_postfix(op,CAR(s))))
                    print2buff("(", d);
                deparse2buff(CAR(s), d);
                if (parens)
                    print2buff(")", d);
                print2buff(opname, d);
                if (0) { /* old way, unclear why deliberately does wrong thing*/
                    /*temp fix to handle printing of x$a's */
                    if (isString(CADR(s))
                           && isValidName(CHAR(STRING_ELT(CADR(s), 0))))
                        deparse2buff(STRING_ELT(CADR(s), 0), d);
                    else
                        deparse2buff(CADR(s), d);
                }
                else
                    deparse2buff(CADR(s), d);
            }
            else if (nargs == 2 && (op == R_LocalAssignSymbol
                                     || op == R_EqAssignSymbol
                                     || op == R_GlobalAssignSymbol
                                     || op == R_LocalRightAssignSymbol
                                     || op == R_GlobalRightAssignSymbol
                                     || op == R_ColonAssignSymbol)) {
                if ((parens = needsparens_binary(op,CAR(s),1)))
                    print2buff("(", d);
                deparse2buff(CAR(s), d);
                if (parens)
                    print2buff(")", d);
                print2buff(" ", d);
                print2buff(opname, d);
                print2buff(" ", d);
                if ((parens = needsparens_binary(op,CADR(s),0)))
                    print2buff("(", d);
                deparse2buff(CADR(s), d);
                if (parens)
                    print2buff(")", d);
            }
            else if (nargs == 1 && 
                    (op == R_AddSymbol
                      || op == R_SubSymbol
                      || op == R_TildeSymbol
                      || op == R_NotSymbol
                      || op == R_QuerySymbol)) {
                print2buff(opname, d);
                if ((parens = needsparens_unary(op,CAR(s))))
                    print2buff("(", d);
                deparse2buff(CAR(s), d);
                if (parens)
                    print2buff(")", d);
            }
            else if (nargs == 2 &&
                    (isUserBinop(op)         /* space between op and args */
                      || op == R_AddSymbol
                      || op == R_SubSymbol
                      || op == R_MulSymbol
                      || op == install("%*%")
                      || op == R_AndSymbol
                      || op == R_OrSymbol
                      || op == R_And2Symbol
                      || op == R_Or2Symbol
                      || op == R_TildeSymbol
                      || op == R_EqSymbol
                      || op == R_NeSymbol
                      || op == R_LtSymbol
                      || op == R_LeSymbol
                      || op == R_GeSymbol
                      || op == R_GtSymbol
                      || op == R_QuerySymbol)) {
                if ((parens = needsparens_binary(op,CAR(s),1)))
                    print2buff("(", d);
                deparse2buff(CAR(s), d);
                if (parens)
                    print2buff(")", d);
                print2buff(" ", d);
                print2buff(translateChar(PRINTNAME(op)), d);
                print2buff(" ", d);
                linebreak(&lbreak, d);
                if ((parens = needsparens_binary(op,CADR(s),0)))
                    print2buff("(", d);
                deparse2buff(CADR(s), d);
                if (parens)
                    print2buff(")", d);
                if (lbreak) {
                    d->indent--;
                    lbreak = FALSE;
                }
            }
            else if (nargs == 2 &&
                    (op == R_DivSymbol      /* no space between op and args */
                      || op == R_ExptSymbol
                      || op == R_Expt2Symbol
                      || op == install("%%")
                      || op == install("%/%")
                      || op == R_ColonSymbol)) { 
                if ((parens = needsparens_binary(op,CAR(s),1)))
                    print2buff("(", d);
                deparse2buff(CAR(s), d);
                if (parens)
                    print2buff(")", d);
                print2buff(opname, d);
                if ((parens = needsparens_binary(op,CADR(s),0)))
                    print2buff("(", d);
                deparse2buff(CADR(s), d);
                if (parens)
                    print2buff(")", d);
            }
            else {
                if (d->opts & S_COMPAT) 
                    print2buff(quotify(PRINTNAME(op), '\''), d);
                else 
                    print2buff(quotify(PRINTNAME(op), '`'), d);
                print2buff("(", d);
                d->inlist++;
                args2buff(s, 0, 0, d);
                d->inlist--;
                print2buff(")", d);
            }
        }
        else if (TYPEOF(op) == LANGSXP) {
            /* use fact that xxx[] behaves the same as xxx() */
            if ((parens = needsparens_postfix(R_BracketSymbol,op)))
                print2buff("(", d);
            deparse2buff(op, d);
            if (parens)
                print2buff(")", d);
            print2buff("(", d);
            args2buff(s, 0, 0, d);
            print2buff(")", d);
        }
	else {
	    print2buff("(", d);
	    deparse2buff(op, d);
	    print2buff(")", d);
	    print2buff("(", d);
	    args2buff(s, 0, 0, d);
	    print2buff(")", d);
	}
	if (localOpts & QUOTEEXPRESSIONS) {
	    d->opts = localOpts;
	    print2buff(")", d);
	}
	break;
    case STRSXP:
    case LGLSXP:
    case INTSXP:
    case REALSXP:
    case CPLXSXP:
    case RAWSXP:
	if (localOpts & SHOWATTRIBUTES) attr1(s, d);
	vector2buff(s, d);
	if (localOpts & SHOWATTRIBUTES) attr2(s, d);
	break;
    case EXTPTRSXP:
    {
	char tpb[32]; /* need 12+2+2*sizeof(void*) */
	d->sourceable = FALSE;
	snprintf(tpb, 32, "<pointer: %p>", R_ExternalPtrAddr(s));
	tpb[31] = '\0';
	print2buff(tpb, d);
    }
	break;
    case BCODESXP:
	d->sourceable = FALSE;
	print2buff("<bytecode>", d);
	break;
    case WEAKREFSXP:
	d->sourceable = FALSE;
	print2buff("<weak reference>", d);
	break;
    case S4SXP:
	d->sourceable = FALSE;
	d->isS4 = TRUE;
	print2buff("<S4 object of class ", d);
	deparse2buff(getAttrib(s, R_ClassSymbol), d);
	print2buff(">", d);
      break;
    default:
	d->sourceable = FALSE;
	UNIMPLEMENTED_TYPE("deparse2buff", s);
    }
}


/* If there is a string array active point to that, and */
/* otherwise we are counting lines so don't do anything. */

static void writeline(LocalParseData *d)
{
    if (d->strvec != R_NilValue && d->linenumber < d->maxlines)
	SET_STRING_ELT(d->strvec, d->linenumber, mkChar(d->buffer.data));
    d->linenumber++;
    if (d->linenumber >= d->maxlines) d->active = FALSE;
    /* reset */
    d->len = 0;
    d->buffer.data[0] = '\0';
    d->startline = TRUE;
}

static void print2buff(const char *strng, LocalParseData *d)
{
    size_t tlen, bufflen;

    if (d->startline) {
	d->startline = FALSE;
	printtab2buff(d->indent, d);	/*if at the start of a line tab over */
    }
    tlen = strlen(strng);
    R_AllocStringBuffer(0, &(d->buffer));
    bufflen = strlen(d->buffer.data);
    R_AllocStringBuffer(bufflen + tlen, &(d->buffer));
    strcat(d->buffer.data, strng);
    d->len += tlen;
}

static void vector2buff(SEXP vector, LocalParseData *d)
{
    int tlen, i, quote;
    const char *strp;
    Rboolean surround = FALSE, allNA, addL = TRUE;

    tlen = length(vector);
    if( isString(vector) )
	quote = '"';
    else
	quote = 0;
    if (tlen == 0) {
	switch(TYPEOF(vector)) {
	case LGLSXP: print2buff("logical(0)", d); break;
	case INTSXP: print2buff("integer(0)", d); break;
	case REALSXP: print2buff("numeric(0)", d); break;
	case CPLXSXP: print2buff("complex(0)", d); break;
	case STRSXP: print2buff("character(0)", d); break;
	case RAWSXP: print2buff("raw(0)", d); break;
	default: UNIMPLEMENTED_TYPE("vector2buff", vector);
	}
    }
    else if(TYPEOF(vector) == INTSXP) {
	/* We treat integer separately, as S_compatible is relevant.

	   Also, it is neat to deparse m:n in that form,
	   so we do so as from 2.5.0.
	 */
	Rboolean intSeq = (tlen > 1);
	int *tmp = INTEGER(vector);

	for(i = 1; i < tlen; i++) {
	    if(tmp[i] - tmp[i-1] != 1) {
		intSeq = FALSE;
		break;
	    }
	}
	if(intSeq) {
		strp = EncodeElement(vector, 0, '"', '.');
		print2buff(strp, d);
		print2buff(":", d);
		strp = EncodeElement(vector, tlen - 1, '"', '.');
		print2buff(strp, d);
	} else {
	    addL = d->opts & KEEPINTEGER & !(d->opts & S_COMPAT);
	    allNA = (d->opts & KEEPNA) || addL;
	    for(i = 0; i < tlen; i++)
		if(tmp[i] != NA_INTEGER) {
		    allNA = FALSE;
		    break;
		}
	    if((d->opts & KEEPINTEGER && (d->opts & S_COMPAT))) {
		surround = TRUE;
		print2buff("as.integer(", d);
	    }
	    allNA = allNA && !(d->opts & S_COMPAT);
	    if(tlen > 1) print2buff("c(", d);
	    for (i = 0; i < tlen; i++) {
		if(allNA && tmp[i] == NA_INTEGER) {
		    print2buff("NA_integer_", d);
		} else {
		    strp = EncodeElement(vector, i, quote, '.');
		    print2buff(strp, d);
		    if(addL && tmp[i] != NA_INTEGER) print2buff("L", d);
		}
		if (i < (tlen - 1)) print2buff(", ", d);
		if (tlen > 1 && d->len > d->cutoff) writeline(d);
		if (!d->active) break;
	    }
	    if(tlen > 1)print2buff(")", d);
	    if(surround) print2buff(")", d);
	}
    } else {
	allNA = d->opts & KEEPNA;
	if((d->opts & KEEPNA) && TYPEOF(vector) == REALSXP) {
	    for(i = 0; i < tlen; i++)
		if(!ISNA(REAL(vector)[i])) {
		    allNA = FALSE;
		    break;
		}
	    if(allNA && (d->opts & S_COMPAT)) {
		surround = TRUE;
		print2buff("as.double(", d);
	    }
	} else if((d->opts & KEEPNA) && TYPEOF(vector) == CPLXSXP) {
	    Rcomplex *tmp = COMPLEX(vector);
	    for(i = 0; i < tlen; i++) {
		if( !ISNA(tmp[i].r) && !ISNA(tmp[i].i) ) {
		    allNA = FALSE;
		    break;
		}
	    }
	    if(allNA && (d->opts & S_COMPAT)) {
		surround = TRUE;
		print2buff("as.complex(", d);
	    }
	} else if((d->opts & KEEPNA) && TYPEOF(vector) == STRSXP) {
	    for(i = 0; i < tlen; i++)
		if(STRING_ELT(vector, i) != NA_STRING) {
		    allNA = FALSE;
		    break;
		}
	    if(allNA && (d->opts & S_COMPAT)) {
		surround = TRUE;
		print2buff("as.character(", d);
	    }
	}
	if(tlen > 1) print2buff("c(", d);
	allNA = allNA && !(d->opts & S_COMPAT);
	for (i = 0; i < tlen; i++) {
	    if(allNA && TYPEOF(vector) == REALSXP &&
	       ISNA(REAL(vector)[i])) {
		strp = "NA_real_";
	    } else if (allNA && TYPEOF(vector) == CPLXSXP &&
		       (ISNA(COMPLEX(vector)[i].r)
			|| ISNA(COMPLEX(vector)[i].i)) ) {
		strp = "NA_complex_";
	    } else if (allNA && TYPEOF(vector) == STRSXP &&
		       STRING_ELT(vector, i) == NA_STRING) {
		strp = "NA_character_";
	    } else if (TYPEOF(vector) == REALSXP && (d->opts & S_COMPAT)) {
		int w, d, e;
		formatReal(&REAL(vector)[i], 1, &w, &d, &e, 0);
		strp = EncodeReal2(REAL(vector)[i], w, d, e);
	    } else if (TYPEOF(vector) == STRSXP) {
		const char *ts = translateChar(STRING_ELT(vector, i));
		/* versions of R < 2.7.0 cannot parse strings longer than 8192 chars */
		if(strlen(ts) >= 8192) d->longstring = TRUE;
		strp = EncodeElement(vector, i, quote, '.');
            } else if (TYPEOF(vector) == CPLXSXP &&
                      !ISNAN(COMPLEX(vector)[i].r) && COMPLEX(vector)[i].r==0) {
		int w, d, e;
		formatReal(&COMPLEX(vector)[i].i, 1, &w, &d, &e, 0);
		strp = EncodeReal(COMPLEX(vector)[i].i, w, d, e, '.');
                static char buf[50];
                copy_2_strings (buf, sizeof buf, strp, "i");
                strp = buf;
	    } else
		strp = EncodeElement(vector, i, quote, '.');
	    print2buff(strp, d);
	    if (i < (tlen - 1)) print2buff(", ", d);
	    if (tlen > 1 && d->len > d->cutoff) writeline(d);
	    if (!d->active) break;
	}
	if(tlen > 1) print2buff(")", d);
	if(surround) print2buff(")", d);
    }
}

/* src2buff1: Deparse one source ref to buffer */

static void src2buff1(SEXP srcref, LocalParseData *d)
{
    int i,n;
    PROTECT(srcref);

    PROTECT(srcref = lang2(install("as.character"), srcref));
    PROTECT(srcref = eval(srcref, R_BaseEnv));
    n = length(srcref);
    for(i = 0 ; i < n ; i++) {
	print2buff(translateChar(STRING_ELT(srcref, i)), d);
	if(i < n-1) writeline(d);
    }
    UNPROTECT(3);
}

/* src2buff : Deparse source element k to buffer, if possible; return FALSE on failure */

static Rboolean src2buff(SEXP sv, int k, LocalParseData *d)
{
    SEXP t;

    if (TYPEOF(sv) == VECSXP && length(sv) > k && !isNull(t = VECTOR_ELT(sv, k))) {
	src2buff1(t, d);
	return TRUE;
    }
    else return FALSE;
}

/* vec2buff : New Code */
/* Deparse vectors of S-expressions. */
/* In particular, this deparses objects of mode expression. */

static void vec2buff(SEXP v, LocalParseData *d)
{
    SEXP nv, sv;
    int i, n /*, localOpts = d->opts */;
    Rboolean lbreak = FALSE;

    n = length(v);
    nv = getAttrib(v, R_NamesSymbol);
    if (length(nv) == 0) nv = R_NilValue;

    if (d->opts & USESOURCE) {
	sv = getAttrib(v, R_SrcrefSymbol);
	if (TYPEOF(sv) != VECSXP)
	    sv = R_NilValue;
    } else
	sv = R_NilValue;

    for(i = 0 ; i < n ; i++) {
	if (i > 0)
	    print2buff(", ", d);
	linebreak(&lbreak, d);
	if (!isNull(nv) && !isNull(STRING_ELT(nv, i))
	    && *CHAR(STRING_ELT(nv, i))) { /* length test */
	    /* d->opts = SIMPLEDEPARSE; This seems pointless */
	    if( isValidName(translateChar(STRING_ELT(nv, i))) )
		deparse2buff(STRING_ELT(nv, i), d);
	    else if(d->backtick) {
		print2buff("`", d);
		deparse2buff(STRING_ELT(nv, i), d);
		print2buff("`", d);
	    } else {
		print2buff("\"", d);
		deparse2buff(STRING_ELT(nv, i), d);
		print2buff("\"", d);
	    }
	    /* d->opts = localOpts; */
	    print2buff(" = ", d);
	}
	if (!src2buff(sv, i, d))
	    deparse2buff(VECTOR_ELT(v, i), d);
    }
    if (lbreak)
	d->indent--;
}

static void args2buff(SEXP arglist, int lineb, int formals, LocalParseData *d)
{
    Rboolean lbreak = FALSE;

    while (arglist != R_NilValue) {
	if (TYPEOF(arglist) != LISTSXP && TYPEOF(arglist) != LANGSXP)
	    error(_("badly formed function expression"));
	if (TAG(arglist) != R_NilValue) {
	    SEXP s = TAG(arglist);

	    if (d->backtick) 
		print2buff(quotify(PRINTNAME(s), '`'), d);
	    else 
	        print2buff(quotify(PRINTNAME(s), '"'), d);
	    
	    if(formals) {
		if (CAR(arglist) != R_MissingArg) {
		    print2buff(" = ", d);
		    deparse2buff(CAR(arglist), d);
		}
	    }
	    else {
		print2buff(" = ", d);
		if (CAR(arglist) != R_MissingArg) {
		    deparse2buff(CAR(arglist), d);
		}
	    }
	}
	else deparse2buff(CAR(arglist), d);
	arglist = CDR(arglist);
	if (arglist != R_NilValue) {
	    print2buff(", ", d);
	    linebreak(&lbreak, d);
	}
    }
    if (lbreak)
	d->indent--;
}

/* This code controls indentation.  Used to follow the S style, */
/* (print 4 tabs and then start printing spaces only) but I */
/* modified it to be closer to emacs style (RI). */

static void printtab2buff(int ntab, LocalParseData *d)
{
    int i;

    for (i = 1; i <= ntab; i++)
	if (i <= 4)
	    print2buff("    ", d);
	else
	    print2buff("  ", d);
}

/* FUNTAB entries defined in this source file. See names.c for documentation. */

attribute_hidden FUNTAB R_FunTab_deparse[] =
{
/* printname	c-entry		offset	eval	arity	pp-kind	     precedence	rightassoc */

{"deparse",	do_deparse,	0,	11,	5,	{PP_FUNCALL, PREC_FN,	0}},
{"dput",	do_dput,	0,	111,	3,	{PP_FUNCALL, PREC_FN,	0}},
{"dump",	do_dump,	0,	111,	5,	{PP_FUNCALL, PREC_FN,	0}},

{NULL,		NULL,		0,	0,	0,	{PP_INVALID, PREC_FN,	0}}
};<|MERGE_RESOLUTION|>--- conflicted
+++ resolved
@@ -516,11 +516,7 @@
    parenthesized when deparsed.  The symbol op is the outer postfix
    operator (eg, $).  The expression arg is the first operand. */
 
-<<<<<<< HEAD
-attribute_hidden Rboolean needsparens_postfix (SEXP op, SEXP arg)
-=======
 static Rboolean needsparens_postfix (SEXP op, SEXP arg)
->>>>>>> 81bf662d
 {
     int op_prec = misc_prec(op);
     int in_prec;
@@ -559,11 +555,7 @@
    parenthesized when deparsed.  The symbol op is the outer unary
    operator.  The expression arg is the operand. */
 
-<<<<<<< HEAD
-attribute_hidden Rboolean needsparens_unary (SEXP op, SEXP arg)
-=======
 static Rboolean needsparens_unary (SEXP op, SEXP arg)
->>>>>>> 81bf662d
 {
     int op_prec = unary_prec(op);
     int in_prec;
@@ -595,11 +587,7 @@
    operator.  The expression arg is the operand, on the left if
    left is 1. */
 
-<<<<<<< HEAD
-attribute_hidden Rboolean needsparens_binary (SEXP op, SEXP arg, int left)
-=======
 static Rboolean needsparens_binary (SEXP op, SEXP arg, int left)
->>>>>>> 81bf662d
 {
     int op_prec = binary_prec(op);
     int in_prec;
