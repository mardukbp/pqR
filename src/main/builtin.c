--- conflicted
+++ resolved
@@ -184,12 +184,8 @@
 
     if (TYPEOF(fun) == STRSXP && length(fun)==1) {
 	PROTECT(s = install(translateChar(STRING_ELT(fun, 0))));
-<<<<<<< HEAD
-	SETCAR(args, findFun(s, rho));
-=======
         fun = findFun(s, rho);
 	SETCAR(args, fun);
->>>>>>> d7bc0742
 	UNPROTECT(1);
     }
 
@@ -244,11 +240,7 @@
 
     if (TYPEOF(fun) == BUILTINSXP || TYPEOF(fun) == SPECIALSXP) {
         char *nm = PRIMNAME(fun);
-<<<<<<< HEAD
         SEXP env, nmi;
-=======
-        SEXP env, nmi, s;
->>>>>>> d7bc0742
         PROTECT_INDEX xp;
         PROTECT_WITH_INDEX(
           env = findVarInFrame3(R_BaseEnv, install(".ArgsEnv"), TRUE), &xp);
