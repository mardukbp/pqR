/*
 *  pqR : A pretty quick version of R
 *  Copyright (C) 2013, 2014 by Radford M. Neal
 *
 *  Based on R : A Computer Language for Statistical Data Analysis
 *  Copyright (C) 1995-1998  Robert Gentleman and Ross Ihaka
 *  Copyright (C) 1999-2011  The R Development Core Team.
 *
 *  The changes in pqR from R-2.15.0 distributed by the R Core Team are
 *  documented in the NEWS and MODS files in the top-level source directory.
 *
 *  This program is free software; you can redistribute it and/or modify
 *  it under the terms of the GNU General Public License as published by
 *  the Free Software Foundation; either version 2 of the License, or
 *  (at your option) any later version.
 *
 *  This program is distributed in the hope that it will be useful,
 *  but WITHOUT ANY WARRANTY; without even the implied warranty of
 *  MERCHANTABILITY or FITNESS FOR A PARTICULAR PURPOSE.  See the
 *  GNU General Public License for more details.
 *
 *  You should have received a copy of the GNU General Public License
 *  along with this program; if not, a copy is available at
 *  http://www.r-project.org/Licenses/
 */


#ifdef HAVE_CONFIG_H
#include <config.h>
#endif

#define USE_FAST_PROTECT_MACROS
#define R_USE_SIGNALS 1
#include <Defn.h>
#include <Print.h>
#include <Fileio.h>
#include <Rconnections.h>

static R_len_t asVecSize(SEXP x)
{
    if (isVectorAtomic(x) && LENGTH(x) >= 1) {
	switch (TYPEOF(x)) {
	case INTSXP: 
	{
	    int res = INTEGER(x)[0];
	    if(res == NA_INTEGER) error(_("vector size cannot be NA"));
	    return res;
	}
	case REALSXP:
	{
	    double d = REAL(x)[0];
	    if(ISNAN(d)) error(_("vector size cannot be NA/NaN"));
	    if(!R_FINITE(d)) error(_("vector size cannot be infinite"));
	    if(d < 0) error(_("vector size cannot be negative"));
	    if(d > R_LEN_T_MAX) error(_("vector size specified is too large"));
	    return (R_size_t) d;
	}
	}
    }
    return -1;  /* which gives error in the caller */
}

static SEXP do_delayed(SEXP call, SEXP op, SEXP args, SEXP rho)
{
    SEXP name = R_NilValue /* -Wall */, expr, eenv, aenv;
    checkArity(op, args);

    if (!isString(CAR(args)) || length(CAR(args)) == 0)
	error(_("invalid first argument"));
    else
	name = install(translateChar(STRING_ELT(CAR(args), 0)));
    args = CDR(args);
    expr = CAR(args);

    args = CDR(args);
    eenv = CAR(args);
    if (isNull(eenv)) {
	error(_("use of NULL environment is defunct"));
	eenv = R_BaseEnv;
    } else
    if (!isEnvironment(eenv))
	errorcall(call, _("invalid '%s' argument"), "eval.env");

    args = CDR(args);
    aenv = CAR(args);
    if (isNull(aenv)) {
	error(_("use of NULL environment is defunct"));
	aenv = R_BaseEnv;
    } else
    if (!isEnvironment(aenv))
	errorcall(call, _("invalid '%s' argument"), "assign.env");

    defineVar(name, mkPROMISE(expr, eenv), aenv);  /* NAMEDCNT==1 for promise */
    return R_NilValue;
}

/* makeLazy(names, values, expr, eenv, aenv) */
static SEXP do_makelazy(SEXP call, SEXP op, SEXP args, SEXP rho)
{
    SEXP names, values, val, expr, eenv, aenv, expr0;
    int i;

    checkArity(op, args);
    names = CAR(args); args = CDR(args);
    if (!isString(names))
	error(_("invalid first argument"));
    values = CAR(args); args = CDR(args);
    expr = CAR(args); args = CDR(args);
    eenv = CAR(args); args = CDR(args);
    if (!isEnvironment(eenv)) error(_("invalid '%s' argument"), "eval.env");
    aenv = CAR(args);
    if (!isEnvironment(aenv)) error(_("invalid '%s' argument"), "assign.env");

    for(i = 0; i < LENGTH(names); i++) {
	SEXP name = install(CHAR(STRING_ELT(names, i)));
	PROTECT(val = eval(VECTOR_ELT(values, i), eenv));
	PROTECT(expr0 = duplicate(expr));
	SETCAR(CDR(expr0), val);
	defineVar(name, mkPROMISE(expr0, eenv), aenv); /* NAMEDCNT==1 for promise */
	UNPROTECT(2);
    }
    return R_NilValue;
}

/* This is a primitive SPECIALSXP */
static SEXP do_onexit(SEXP call, SEXP op, SEXP args, SEXP rho)
{
    RCNTXT *ctxt;
    SEXP code, oldcode, tmp, argList;
    static char *ap[2] = { "expr", "add" };
    int addit = 0;

    PROTECT(argList =  matchArgs(R_NilValue, ap, 2, args, call));
    if (CAR(argList) == R_MissingArg) code = R_NilValue;
    else code = CAR(argList);
    if (CADR(argList) != R_MissingArg) {
	addit = asLogical(eval(CADR(args), rho));
	if (addit == NA_INTEGER)
	    errorcall(call, _("invalid '%s' argument"), "add");
    }

    ctxt = R_GlobalContext;
    /* Search for the context to which the on.exit action is to be
       attached. Lexical scoping is implemented by searching for the
       first closure call context with an environment matching the
       expression evaluation environment. */
    while (ctxt != R_ToplevelContext &&
	   !((ctxt->callflag & CTXT_FUNCTION) && ctxt->cloenv == rho) )
	ctxt = ctxt->nextcontext;
    if (ctxt->callflag & CTXT_FUNCTION)
    {
	if (addit && (oldcode = ctxt->conexit) != R_NilValue ) {
	    if ( CAR(oldcode) != R_BraceSymbol )
	    {
		PROTECT(tmp = allocList(3));
		SETCAR(tmp, R_BraceSymbol);
		SETCADR(tmp, oldcode);
		SETCADDR(tmp, code);
		SET_TYPEOF(tmp, LANGSXP);
		ctxt->conexit = tmp;
		UNPROTECT(1);
	    }
	    else
	    {
		PROTECT(tmp = allocList(1));
		SETCAR(tmp, code);
		ctxt->conexit = listAppend(duplicate(oldcode),tmp);
		UNPROTECT(1);
	    }
	}
	else
	    ctxt->conexit = code;
    }
    UNPROTECT(1);
    return R_NilValue;
}

static SEXP do_args(SEXP call, SEXP op, SEXP args, SEXP rho)
{
    SEXP fun, s;

    checkArity(op,args);
    fun = CAR(args);

    if (TYPEOF(fun) == STRSXP && length(fun)==1) {
	PROTECT(s = install(translateChar(STRING_ELT(fun, 0))));
<<<<<<< HEAD
	SETCAR(args, findFun(s, rho));
=======
        fun = findFun(s, rho);
	SETCAR(args, fun);
>>>>>>> d7bc0742
	UNPROTECT(1);
    }

    if (TYPEOF(fun) == CLOSXP) {
	s = allocSExp(CLOSXP);
	SET_FORMALS(s, FORMALS(fun));
	SET_BODY(s, R_NilValue);
	SET_CLOENV(s, R_GlobalEnv);
	return s;
    }

    if (TYPEOF(fun) == BUILTINSXP || TYPEOF(fun) == SPECIALSXP) {
	char *nm = PRIMNAME(fun);
	SEXP env, s2;
	PROTECT_INDEX xp;

	PROTECT_WITH_INDEX(env = findVarInFrame3(R_BaseEnv,
						 install(".ArgsEnv"), TRUE),
			   &xp);

	if (TYPEOF(env) == PROMSXP) REPROTECT(env = eval(env, R_BaseEnv), xp);
	PROTECT(s2 = findVarInFrame3(env, install(nm), TRUE));
	if(s2 != R_UnboundValue) {
	    s = duplicate(s2);
	    SET_CLOENV(s, R_GlobalEnv);
	    UNPROTECT(2);
	    return s;
	}
	UNPROTECT(1); /* s2 */
	REPROTECT(env = findVarInFrame3(R_BaseEnv, install(".GenericArgsEnv"),
					TRUE), xp);
	if (TYPEOF(env) == PROMSXP) REPROTECT(env = eval(env, R_BaseEnv), xp);
	PROTECT(s2 = findVarInFrame3(env, install(nm), TRUE));
	if(s2 != R_UnboundValue) {
	    s = allocSExp(CLOSXP);
	    SET_FORMALS(s, FORMALS(s2));
	    SET_BODY(s, R_NilValue);
	    SET_CLOENV(s, R_GlobalEnv);
	    UNPROTECT(2);
	    return s;
	}
	UNPROTECT(2);
    }
    return R_NilValue;
}

static SEXP do_formals(SEXP call, SEXP op, SEXP args, SEXP rho)
{
    checkArity(op, args);

    SEXP fun = CAR(args);

    if (TYPEOF(fun) == BUILTINSXP || TYPEOF(fun) == SPECIALSXP) {
        char *nm = PRIMNAME(fun);
        SEXP env, nmi, s;
        PROTECT_INDEX xp;
        PROTECT_WITH_INDEX(
          env = findVarInFrame3(R_BaseEnv, install(".ArgsEnv"), TRUE), &xp);
        if (TYPEOF(env)==PROMSXP) REPROTECT(env = eval(env,R_BaseEnv), xp);
        PROTECT(nmi = install(nm));
        fun = findVarInFrame3(env, nmi, TRUE);
        if (fun == R_UnboundValue) {
            REPROTECT(
              env = findVarInFrame3(R_BaseEnv,install(".GenericArgsEnv"), TRUE),
              xp);
            if (TYPEOF(env)==PROMSXP) REPROTECT(env = eval(env,R_BaseEnv), xp);
            fun = findVarInFrame3(env, nmi, TRUE);
        }
        UNPROTECT(2);
    }

    return TYPEOF(fun) == CLOSXP ? duplicate(FORMALS(fun)) : R_NilValue;
}

static SEXP do_body(SEXP call, SEXP op, SEXP args, SEXP rho)
{
    checkArity(op, args);
    if (TYPEOF(CAR(args)) == CLOSXP)
	return duplicate(BODY_EXPR(CAR(args)));
    else return R_NilValue;
}

static SEXP do_bodyCode(SEXP call, SEXP op, SEXP args, SEXP rho)
{
    checkArity(op, args);
    if (TYPEOF(CAR(args)) == CLOSXP)
	return duplicate(BODY(CAR(args)));
    else return R_NilValue;
}

/* get environment from a subclass if possible; else return NULL */
#define simple_as_environment(arg) (IS_S4_OBJECT(arg) && (TYPEOF(arg) == S4SXP) ? R_getS4DataSlot(arg, ENVSXP) : arg)


static SEXP do_envir(SEXP call, SEXP op, SEXP args, SEXP rho)
{
    checkArity(op, args);
    if (TYPEOF(CAR(args)) == CLOSXP)
	return CLOENV(CAR(args));
    else if (CAR(args) == R_NilValue)
	return R_GlobalContext->sysparent;
    else return getAttrib(CAR(args), R_DotEnvSymbol);
}

static SEXP do_envirgets(SEXP call, SEXP op, SEXP args, SEXP rho)
{
    checkArity(op, args);
    check1arg_x (args, call);

    SEXP s = CAR(args);
    SEXP env = CADR(args);

    if (!isNull(env) && !isEnvironment(env)
                     && !isEnvironment(env = simple_as_environment(env)))
	error(_("replacement object is not an environment"));

    PROTECT(env);

    /* For closures, below will dup top level, but not args or code. 
       For formulas, will dup whole thing. */

    PROTECT(s = dup_top_level(s));

    if (TYPEOF(CAR(args)) == CLOSXP) {
	if (isNull(env))
	    error(_("use of NULL environment is defunct"));
	if (TYPEOF(BODY(s)) == BCODESXP)
	    /* switch to interpreted version if compiled */
	    SET_BODY(s, R_ClosureExpr(CAR(args)));
	SET_CLOENV(s, env);
    }
    else
	setAttrib(s, R_DotEnvSymbol, env);

    UNPROTECT(2);
    return s;
}


/** do_newenv() :  .Internal(new.env(hash, parent, size))
 *
 * @return a newly created environment()
 */
static SEXP do_newenv(SEXP call, SEXP op, SEXP args, SEXP rho)
{
    SEXP enclos, size, ans;
    int hash;

    checkArity(op, args);

    hash = asInteger(CAR(args));
    args = CDR(args);
    enclos = CAR(args);
    if (isNull(enclos)) {
	error(_("use of NULL environment is defunct"));
	enclos = R_BaseEnv;
    } else
    if( !isEnvironment(enclos)   &&
	!isEnvironment((enclos = simple_as_environment(enclos))))
	error(_("'enclos' must be an environment"));

    if( hash ) {
	args = CDR(args);
	PROTECT(size = coerceVector(CAR(args), INTSXP));
	if (INTEGER(size)[0] == NA_INTEGER)
	    INTEGER(size)[0] = 0; /* so it will use the internal default */
	ans = R_NewHashedEnv(enclos, size);
	UNPROTECT(1);
    } else
	ans = NewEnvironment(R_NilValue, R_NilValue, enclos);
    return ans;
}

static SEXP do_parentenv(SEXP call, SEXP op, SEXP args, SEXP rho)
{
    checkArity(op, args);
    SEXP arg = CAR(args);

    if( !isEnvironment(arg)  &&
	!isEnvironment((arg = simple_as_environment(arg))))
	error( _("argument is not an environment"));
    if( arg == R_EmptyEnv )
	error(_("the empty environment has no parent"));
    return( ENCLOS(arg) );
}

static SEXP do_parentenvgets(SEXP call, SEXP op, SEXP args, SEXP rho)
{
    SEXP env, parent;
    checkArity(op, args);

    env = CAR(args);
    if (isNull(env))
	error(_("use of NULL environment is defunct"));

    if( !isEnvironment(env) &&
	!isEnvironment((env = simple_as_environment(env))))
	error(_("argument is not an environment"));

    if( env == R_EmptyEnv )
	error(_("can not set parent of the empty environment"));

    parent = CADR(args);
    if (isNull(parent))
	error(_("use of NULL environment is defunct"));

    if( !isEnvironment(parent) &&
	!isEnvironment((parent = simple_as_environment(parent))))
	error(_("'parent' is not an environment"));

    SET_ENCLOS(env, parent);

    return( CAR(args) );
}

static SEXP do_envirName(SEXP call, SEXP op, SEXP args, SEXP rho)
{
    SEXP env = CAR(args), ans=mkString(""), res;

    checkArity(op, args);
    if (TYPEOF(env) == ENVSXP ||
	TYPEOF((env = simple_as_environment(env))) == ENVSXP) {
	if (env == R_GlobalEnv) ans = mkString("R_GlobalEnv");
	else if (env == R_BaseEnv) ans = mkString("base");
	else if (env == R_EmptyEnv) ans = mkString("R_EmptyEnv");
	else if (R_IsPackageEnv(env))
	    ans = ScalarString(STRING_ELT(R_PackageEnvName(env), 0));
	else if (R_IsNamespaceEnv(env))
	    ans = ScalarString(STRING_ELT(R_NamespaceEnvSpec(env), 0));
	else if (!isNull(res = getAttrib(env, R_NameSymbol))) ans = res;
    }
    return ans;
}

#ifdef Win32
# include "rgui_UTF8.h"
#endif
static const char *trChar(SEXP x)
{
    size_t n = strlen(CHAR(x));
    cetype_t ienc = getCharCE(x);

    if (ienc == CE_BYTES) {
	const char *p = CHAR(x), *q;
	char *pp = R_alloc(4*n+1, 1), *qq = pp, buf[5];
	for (q = p; *q; q++) {
	    unsigned char k = (unsigned char) *q;
	    if (k >= 0x20 && k < 0x80) {
		*qq++ = *q;
	    } else {
		snprintf(buf, 5, "\\x%02x", k);
		for(int j = 0; j < 4; j++) *qq++ = buf[j];
	    }
	}
	*qq = '\0';
	return pp;
    } else {
#ifdef Win32
	static char buf[106];
	char *p;
	/* Long strings will be rare, and few per cat() call so we
	   can afford to be profligate here: translateChar is */
	if (n < 100) p = buf; else p = R_alloc(n+7, 1);
	if (WinUTF8out && ienc == CE_UTF8) {
	    strcpy(p, UTF8in); strcat(p, CHAR(x)); strcat(p, UTF8out);
	    return p;
	} else
#endif
	    return translateChar(x);
    }
}

static void cat_newline(SEXP labels, int *width, int lablen, int ntot)
{
    Rprintf("\n");
    *width = 0;
    if (labels != R_NilValue) {
	Rprintf("%s ", EncodeString(STRING_ELT(labels, ntot % lablen),
				    1, 0, Rprt_adj_left));
	*width += Rstrlen(STRING_ELT(labels, ntot % lablen), 0) + 1;
    }
}

static void cat_sepwidth(SEXP sep, int *width, int ntot)
{
    if (sep == R_NilValue || LENGTH(sep) == 0)
	*width = 0;
    else
	*width = Rstrlen(STRING_ELT(sep, ntot % LENGTH(sep)), 0);
}

static void cat_printsep(SEXP sep, int ntot)
{
    const char *sepchar;
    if (sep == R_NilValue || LENGTH(sep) == 0)
	return;

    sepchar = trChar(STRING_ELT(sep, ntot % LENGTH(sep)));
    Rprintf("%s", sepchar);
    return;
}

typedef struct cat_info {
    Rboolean wasopen;
    int changedcon;
    Rconnection con;
} cat_info;

static void cat_cleanup(void *data)
{
    cat_info *pci = (cat_info *) data;
    Rconnection con = pci->con;
    Rboolean wasopen = pci->wasopen;
    int changedcon = pci->changedcon;

    con->fflush(con);
    if(changedcon) switch_stdout(-1, 0);
    /* previous line might have closed it */
    if(!wasopen && con->isopen) con->close(con);
#ifdef Win32
    WinUTF8out = FALSE;
#endif
}

static SEXP do_cat(SEXP call, SEXP op, SEXP args, SEXP rho)
{
    cat_info ci;
    RCNTXT cntxt;
    SEXP objs, file, fill, sepr, labs, s;
    int ifile;
    Rconnection con;
    int append;
    int w, i, iobj, n, nobjs, pwidth, width, sepw, lablen, ntot, nlsep, nlines;
    char buf[512];
    const char *p = "";

    checkArity(op, args);

    /* Use standard printing defaults */
    PrintDefaults();

    objs = CAR(args);
    args = CDR(args);

    file = CAR(args);
    ifile = asInteger(file);
    con = getConnection(ifile);
    if(!con->canwrite) /* if it is not open, we may not know yet */
	error(_("cannot write to this connection"));
    args = CDR(args);

    sepr = CAR(args);
    if (!isString(sepr))
	error(_("invalid '%s' specification"), "sep");
    nlsep = 0;
    for (i = 0; i < LENGTH(sepr); i++)
	if (strstr(CHAR(STRING_ELT(sepr, i)), "\n")) nlsep = 1; /* ASCII */
    args = CDR(args);

    fill = CAR(args);
    if ((!isNumeric(fill) && !isLogical(fill)) || (length(fill) != 1))
	error(_("invalid '%s' argument"), "fill");
    if (isLogical(fill)) {
	if (asLogical(fill) == 1)
	    pwidth = R_print.width;
	else
	    pwidth = INT_MAX;
    }
    else pwidth = asInteger(fill);
    if(pwidth <= 0) {
	warning(_("non-positive 'fill' argument will be ignored"));
	pwidth = INT_MAX;
    }
    args = CDR(args);

    labs = CAR(args);
    if (!isString(labs) && labs != R_NilValue)
	error(_("invalid '%s' argument"), "labels");
    lablen = length(labs);
    args = CDR(args);

    append = asLogical(CAR(args));
    if (append == NA_LOGICAL)
	error(_("invalid '%s' specification"), "append");

    ci.wasopen = con->isopen;

    ci.changedcon = switch_stdout(ifile, 0);
    /* will open new connection if required, and check for writeable */
#ifdef Win32
    /* do this after re-sinking output */
    WinCheckUTF8();
#endif

    ci.con = con;

    /* set up a context which will close the connection if there is an error */
    begincontext(&cntxt, CTXT_CCODE, R_NilValue, R_BaseEnv, R_BaseEnv,
		 R_NilValue, R_NilValue);
    cntxt.cend = &cat_cleanup;
    cntxt.cenddata = &ci;

    nobjs = length(objs);
    width = 0;
    ntot = 0;
    nlines = 0;
    for (iobj = 0; iobj < nobjs; iobj++) {
	s = VECTOR_ELT(objs, iobj);
	if (iobj != 0 && !isNull(s))
	    cat_printsep(sepr, 0);
	n = length(s);
	/* 0-length objects are ignored */
	if (n > 0) {
	    if (labs != R_NilValue && (iobj == 0)
		&& (asInteger(fill) > 0)) {
		Rprintf("%s ", trChar(STRING_ELT(labs, nlines % lablen)));
		/* FIXME -- Rstrlen allows for double-width chars */
		width += Rstrlen(STRING_ELT(labs, nlines % lablen), 0) + 1;
		nlines++;
	    }
	    if (isString(s))
		p = trChar(STRING_ELT(s, 0));
	    else if (isSymbol(s)) /* length 1 */
		p = CHAR(PRINTNAME(s));
	    else if (isVectorAtomic(s)) {
		/* Not a string, as that is covered above.
		   Thus the maximum size is about 60.
		   The copy is needed as cat_newline might reuse the buffer.
		   Use strncpy is in case these assumptions change.
		*/
		p = EncodeElement(s, 0, 0, OutDec);
		strncpy(buf, p, 512); buf[511] = '\0';
		p = buf;
	    }
#ifdef fixed_cat
	    else if (isVectorList(s)) {
	      /* FIXME:	 call EncodeElement() for every element of  s.

		 Real Problem: `s' can be large;
		 should do line breaking etc.. (buf is of limited size)
	      */
	    }
#endif
	    else
		errorcall(call,
			  _("argument %d (type '%s') cannot be handled by 'cat'"),
			  1+iobj, type2char(TYPEOF(s)));
	    /* FIXME : cat(...) should handle ANYTHING */
	    w = strlen(p);
	    cat_sepwidth(sepr, &sepw, ntot);
	    if ((iobj > 0) && (width + w + sepw > pwidth)) {
		cat_newline(labs, &width, lablen, nlines);
		nlines++;
	    }
	    for (i = 0; i < n; i++, ntot++) {
		Rprintf("%s", p);
		width += w + sepw;
		if (i < (n - 1)) {
		    cat_printsep(sepr, ntot);
		    if (isString(s))
			p = trChar(STRING_ELT(s, i+1));
		    else {
			p = EncodeElement(s, i+1, 0, OutDec);
			strncpy(buf, p, 512); buf[511] = '\0';
			p = buf;
		    }
		    w = strlen(p);
		    cat_sepwidth(sepr, &sepw, ntot);
		    /* This is inconsistent with the version above.
		       As from R 2.3.0, fill <= 0 is ignored. */
		    if ((width + w + sepw > pwidth) && pwidth) {
			cat_newline(labs, &width, lablen, nlines);
			nlines++;
		    }
		}
	    }
	}
    }
    if ((pwidth != INT_MAX) || nlsep)
	Rprintf("\n");

    /* end the context after anything that could raise an error but before
       doing the cleanup so the cleanup doesn't get done twice */
    endcontext(&cntxt);

    cat_cleanup(&ci);

    return R_NilValue;
}

/* This is BUILTIN for "list" (op 0) and SPECIAL for "expression" (op 1). */

static SEXP do_makelist(SEXP call, SEXP op, SEXP args, SEXP rho)
{
    SEXP list, names;
    int i, n;

    n = length(args);
    names = R_NilValue;

    PROTECT (list = allocVector (PRIMVAL(op)==0 ? VECSXP : EXPRSXP, n));

    for (i = 0; i < n; i++) {
	if (TAG(args) != R_NilValue) {
            if (names == R_NilValue)
                PROTECT(names = allocVector(STRSXP,n)); /* R_BlankStrings */
	    SET_STRING_ELT(names, i, PRINTNAME(TAG(args)));
	}
        SET_VECTOR_ELEMENT_TO_VALUE (list, i, CAR(args));
	args = CDR(args);
    }

    if (names != R_NilValue) {
	setAttrib(list, R_NamesSymbol, names);
        UNPROTECT(2);
    }
    else
        UNPROTECT(1);

    return list;
}

/* vector(mode="logical", length=0) */
static SEXP do_makevector(SEXP call, SEXP op, SEXP args, SEXP rho)
{
    R_len_t len;
    SEXP s;
    SEXPTYPE mode;
    checkArity(op, args);
    if (length(CADR(args)) != 1) error(_("invalid '%s' argument"), "length");
    len = asVecSize(CADR(args));
    if (len < 0) error(_("invalid '%s' argument"), "length");
    s = coerceVector(CAR(args), STRSXP);
    if (length(s) != 1) error(_("invalid '%s' argument"), "mode");
    mode = str2type(CHAR(STRING_ELT(s, 0))); /* ASCII */
    if (mode == -1 && streql(CHAR(STRING_ELT(s, 0)), "double"))
	mode = REALSXP;
    switch (mode) {
    case LGLSXP:
    case INTSXP:
    case REALSXP:
    case CPLXSXP:
    case STRSXP:
    case EXPRSXP:
    case VECSXP:
    case RAWSXP:
	s = allocVector(mode, len);
	break;
    case LISTSXP:
	s = allocList(len);
	break;
    default:
	error(_("vector: cannot make a vector of mode '%s'."),
	      translateChar(STRING_ELT(s, 0))); /* should be ASCII */
    }
    if (mode == INTSXP || mode == LGLSXP)
	memset(INTEGER(s), 0, len*sizeof(int));
    else if (mode == REALSXP)
	memset(REAL(s), 0, len*sizeof(double));
    else if (mode == CPLXSXP)
	memset(COMPLEX(s), 0, len*sizeof(Rcomplex));
    else if (mode == RAWSXP)
	memset(RAW(s), 0, (size_t) len);
    /* other cases: list/expression have "NULL", ok */
    return s;
}


/* do_lengthgets: assign a length to a vector (or a list, if it is vectorizable)
 */ 

SEXP lengthgets(SEXP x, R_len_t len)
{
    R_len_t lenx, i;
    SEXP rval, names, xnames, t;
    if (!isVector(x) && !isVectorizable(x))
	error(_("cannot set length of non-vector"));
    lenx = length(x);
    if (lenx == len)
	return (x);
    PROTECT(rval = allocVector(TYPEOF(x), len));
    if (isVector(x)) {
        PROTECT(xnames = getAttrib(x, R_NamesSymbol));
        if (xnames != R_NilValue) {
            names = allocVector(STRSXP, len);
            copy_string_elements (names, 0, xnames, 0, len > lenx ? lenx : len);
            setAttrib(rval, R_NamesSymbol, names);
        }
        UNPROTECT(1);
    }

    switch (TYPEOF(x)) {
    case NILSXP:
	break;
    case LGLSXP:
    case INTSXP:
	for (i = 0; i < len; i++)
	    INTEGER(rval)[i] = i < lenx ? INTEGER(x)[i] : NA_INTEGER;
	break;
    case REALSXP:
	for (i = 0; i < len; i++)
	    REAL(rval)[i] = i < lenx ? REAL(x)[i] : NA_REAL;
	break;
    case CPLXSXP:
	for (i = 0; i < len; i++)
	    if (i < lenx)
		COMPLEX(rval)[i] = COMPLEX(x)[i];
	    else {
		COMPLEX(rval)[i].r = NA_REAL;
		COMPLEX(rval)[i].i = NA_REAL;
	    }
	break;
    case STRSXP:
        copy_string_elements (rval, 0, x, 0, len > lenx ? lenx : len);
	for (i = lenx; i < len; i++)
	    SET_STRING_ELT(rval, i, NA_STRING);
	break;
    case LISTSXP:
	for (t = rval; t != R_NilValue; t = CDR(t), x = CDR(x)) {
	    SETCAR(t, CAR(x));
	    SET_TAG(t, TAG(x));
            INC_NAMEDCNT(CAR(x));
	}
    case VECSXP:
        copy_vector_elements (rval, 0, x, 0, len > lenx ? lenx : len);
        if (NAMEDCNT_GT_1(x)) {
            for (i = 0; i < len; i++)
                INC_NAMEDCNT_0_AS_1(VECTOR_ELT(rval,i));
        }
	break;
    case RAWSXP:
	for (i = 0; i < len; i++)
	    RAW(rval)[i] = i < lenx ? RAW(x)[i] : (Rbyte) 0;
	break;
    default:
	UNIMPLEMENTED_TYPE("length<-", x);
    }

    UNPROTECT(1);
    return rval;
}


static SEXP do_lengthgets(SEXP call, SEXP op, SEXP args, SEXP rho)
{
    R_len_t len;
    SEXP x, ans;

    checkArity(op, args);
    check1arg_x (args, call);

    x = CAR(args);
    if(isObject(x) && DispatchOrEval(call, op, "length<-", args,
				     rho, &ans, 0, 1))
	return(ans);
    if (!isVector(x) && !isVectorizable(x))
       error(_("invalid argument"));
    if (length(CADR(args)) != 1)
       error(_("invalid value"));
    len = asVecSize(CADR(args));
    if (len == NA_INTEGER)
       error(_("missing value for 'length'"));
    if (len < 0) error(_("invalid value"));
    return lengthgets(x, len);
}

/* Expand dots in args, but do not evaluate */
static SEXP expandDots(SEXP el, SEXP rho)
{
    SEXP ans, tail;

    PROTECT(el); /* in do_switch, this is already protected */
    PROTECT(ans = tail = CONS(R_NilValue, R_NilValue));

    while (el != R_NilValue) {
	if (CAR(el) == R_DotsSymbol) {
	    SEXP h = findVar(CAR(el), rho);
	    if (TYPEOF(h) == DOTSXP || h == R_NilValue) {
		while (h != R_NilValue) {
		    SETCDR(tail, CONS(CAR(h), R_NilValue));
		    tail = CDR(tail);
		    if(TAG(h) != R_NilValue) SET_TAG(tail, TAG(h));
		    h = CDR(h);
		}
	    } else if (h != R_MissingArg)
		error(_("'...' used in an incorrect context"));
	} else {
	    SETCDR(tail, CONS(CAR(el), R_NilValue));
	    tail = CDR(tail);
	    if(TAG(el) != R_NilValue) SET_TAG(tail, TAG(el));
	}
	el = CDR(el);
    }
    UNPROTECT(2);
    return CDR(ans);
}

/* This function is used in do_switch to record the default value and
   to detect multiple defaults, which are not allowed as of 2.13.x */
   
static SEXP setDflt(SEXP arg, SEXP dflt) 
{
    if (dflt) {
    	SEXP dflt1, dflt2;
    	PROTECT(dflt1 = deparse1line(dflt, TRUE));
    	PROTECT(dflt2 = deparse1line(CAR(arg), TRUE));
    	error(_("duplicate switch defaults: '%s' and '%s'"), CHAR(STRING_ELT(dflt1, 0)),
    	                                                   CHAR(STRING_ELT(dflt2, 0)));
    	UNPROTECT(2); /* won't get here, but just for good form */
    }
    return(CAR(arg));
}

/* For switch, evaluate the first arg, if it is a character then try
 to match the name with the remaining args, and evaluate the match. If
 the value is missing then take the next non-missing arg as the value.
 Then things like switch(as.character(answer), yes=, YES=1, no=, NO=2,
 3) will work.  But if there is no 'next', return NULL. One arg beyond
 the first is allowed to be unnamed; it becomes the default value if
 there is no match.
 
 If the value of the first arg is not a character string
 then coerce it to an integer k and choose the kth argument from those
 that remain provided 1 < k < nargs.  

 Changed in 2.11.0 to be primitive, so the wrapper does not partially
 match to EXPR, and to return NULL invisibly if it is an error
 condition.

 This is a SPECIALSXP, so arguments need to be evaluated as needed.
  And (see names.c) X=2, so it defaults to a visible value.
*/


static SEXP do_switch(SEXP call, SEXP op, SEXP args, SEXP rho)
{
    int argval, nargs = length(args);
    SEXP x, y, z, w, ans, dflt = NULL;

    if (nargs < 1) errorcall(call, _("'EXPR' is missing"));
    check1arg(args, call, "EXPR");
    PROTECT(x = eval(CAR(args), rho));
    if (!isVector(x) || length(x) != 1)
	errorcall(call, _("EXPR must be a length 1 vector"));
    if (nargs > 1) {
	/* There is a complication: if called from lapply
	   there may be a ... argument */
	PROTECT(w = expandDots(CDR(args), rho));
	if (isString(x)) {
	    for (y = w; y != R_NilValue; y = CDR(y)) {
		if (TAG(y) != R_NilValue) {
		    if (pmatch(STRING_ELT(x, 0), TAG(y), 1 /* exact */)) {
			/* Find the next non-missing argument.
			   (If there is none, return NULL.) */
			while (CAR(y) == R_MissingArg) {
			    y = CDR(y);
			    if (y == R_NilValue) break;
			    if (TAG(y) == R_NilValue) dflt = setDflt(y, dflt);
			}
			if (y == R_NilValue) {
			    R_Visible = FALSE;
			    UNPROTECT(2);
			    return R_NilValue;
			}
			/* Check for multiple defaults following y.  This loop
			   is not necessary to determine the value of the
			   switch(), but it should be fast and will detect
			   typos. */
			for (z = CDR(y); z != R_NilValue; z = CDR(z)) 
			    if (TAG(z) == R_NilValue) dflt = setDflt(z, dflt);
			    
			ans =  eval(CAR(y), rho);
			UNPROTECT(2);
			return ans;
		    }
		} else
		    dflt = setDflt(y, dflt);
	    }
 	    if (dflt) {
		ans =  eval(dflt, rho);
		UNPROTECT(2);
		return ans;
	    }
	    /* fall through to error */
	} else { /* Treat as numeric */
	    argval = asInteger(x);
	    if (argval != NA_INTEGER && argval >= 1 && argval <= length(w)) {
		SEXP alt = CAR(nthcdr(w, argval - 1));
		if (alt == R_MissingArg)
		    error("empty alternative in numeric switch");
		ans =  eval(alt, rho);
		UNPROTECT(2);
		return ans;
	    }
	    /* fall through to error */
	}
	UNPROTECT(1); /* w */
    }
    /* an error */
    UNPROTECT(1); /* x */
    R_Visible = FALSE;
    return R_NilValue;
}

/* FUNTAB entries defined in this source file. See names.c for documentation. */

attribute_hidden FUNTAB R_FunTab_builtin[] =
{
/* printname	c-entry		offset	eval	arity	pp-kind	     precedence	rightassoc */

{"delayedAssign",do_delayed,	0,	111,	4,	{PP_FUNCALL, PREC_FN,	  0}},
{"makeLazy",	do_makelazy,	0,	111,	5,	{PP_FUNCALL, PREC_FN,	  0}},
{"on.exit",	do_onexit,	0,	100,	1,	{PP_FUNCALL, PREC_FN,	  0}},
{"args",	do_args,	0,	11,	1,	{PP_FUNCALL, PREC_FN,	0}},
{"formals",	do_formals,	0,	11,	1,	{PP_FUNCALL, PREC_FN,	0}},
{"body",	do_body,	0,	11,	1,	{PP_FUNCALL, PREC_FN,	0}},
{"bodyCode",	do_bodyCode,	0,	11,	1,	{PP_FUNCALL, PREC_FN,	0}},
{"environment",	do_envir,	0,	11,	1,	{PP_FUNCALL, PREC_FN,	0}},
{"environment<-",do_envirgets,	0,	1,	2,	{PP_FUNCALL, PREC_LEFT,	1}},
{"new.env",	do_newenv,	0,	11,     3,      {PP_FUNCALL, PREC_FN,	0}},
{"parent.env",  do_parentenv,   0,	11,     1,      {PP_FUNCALL, PREC_FN,	0}},
{"parent.env<-",do_parentenvgets, 0,	11,     2,      {PP_FUNCALL, PREC_LEFT,	1}},
{"environmentName",do_envirName,0,	11,	1,	{PP_FUNCALL, PREC_FN,	0}},
{"cat",		do_cat,		0,	111,	6,	{PP_FUNCALL, PREC_FN,	0}},
{"expression",	do_makelist,	1,	0,	-1,	{PP_FUNCALL, PREC_FN,	0}},
{"list",	do_makelist,	0,	1,	-1,	{PP_FUNCALL, PREC_FN,	0}},
{"vector",	do_makevector,	0,	11,	2,	{PP_FUNCALL, PREC_FN,	0}},
{"length<-",	do_lengthgets,	0,	1,	2,	{PP_FUNCALL, PREC_LEFT,	1}},
{"switch",	do_switch,	0,	200,	-1,	{PP_FUNCALL, PREC_FN,	  0}},

{NULL,		NULL,		0,	0,	0,	{PP_INVALID, PREC_FN,	0}}
};<|MERGE_RESOLUTION|>--- conflicted
+++ resolved
@@ -184,12 +184,8 @@
 
     if (TYPEOF(fun) == STRSXP && length(fun)==1) {
 	PROTECT(s = install(translateChar(STRING_ELT(fun, 0))));
-<<<<<<< HEAD
-	SETCAR(args, findFun(s, rho));
-=======
         fun = findFun(s, rho);
 	SETCAR(args, fun);
->>>>>>> d7bc0742
 	UNPROTECT(1);
     }
 
