/*
 *  pqR : A pretty quick version of R
 *  Copyright (C) 2013, 2014, 2015, 2016, 2017, 2018 by Radford M. Neal
 *
 *  Based on R : A Computer Language for Statistical Data Analysis
 *  Copyright (C) 1995-1998  Robert Gentleman and Ross Ihaka
 *  Copyright (C) 1999-2011  The R Core Team.
 *
 *  The changes in pqR from R-2.15.0 distributed by the R Core Team are
 *  documented in the NEWS and MODS files in the top-level source directory.
 *
 *  This program is free software; you can redistribute it and/or modify
 *  it under the terms of the GNU General Public License as published by
 *  the Free Software Foundation; either version 2 of the License, or
 *  (at your option) any later version.
 *
 *  This program is distributed in the hope that it will be useful,
 *  but WITHOUT ANY WARRANTY; without even the implied warranty of
 *  MERCHANTABILITY or FITNESS FOR A PARTICULAR PURPOSE.  See the
 *  GNU General Public License for more details.
 *
 *  You should have received a copy of the GNU General Public License
 *  along with this program; if not, a copy is available at
 *  http://www.r-project.org/Licenses/
 */


#ifdef HAVE_CONFIG_H
#include <config.h>
#endif

#define USE_FAST_PROTECT_MACROS
#define R_USE_SIGNALS 1
#include <Defn.h>
#include <Print.h>
#include <Fileio.h>
#include <Rconnections.h>

#include <helpers/helpers-app.h>


/* Wait until no value in an argument list is still being computed by a task.
   Macro version does preliminary check in-line for speed. */

#define WAIT_UNTIL_ARGUMENTS_COMPUTED(_args_) \
    do { \
        if (helpers_tasks > 0) { \
            SEXP _a_ = (_args_); \
            while (_a_ != R_NilValue) { \
                if (helpers_is_being_computed(CAR(_a_))) { \
                    wait_until_arguments_computed (_a_); \
                    break; \
                } \
                _a_ = CDR(_a_); \
            } \
        } \
    } while (0)

void attribute_hidden wait_until_arguments_computed (SEXP args);


/* Rf_builtin_op is a separate function, defined in a different source
   file than where it is used in eval.c, to prevent inlining by the
   compiler, so that the local 'cntxt' variable will occupy space on
   the stack only if it is really needed. 

   Keep in sync with Rf_builtin_op_no_cntxt, in eval.c. */

SEXP attribute_hidden Rf_builtin_op (SEXP op, SEXP e, SEXP rho, int variant)
{
    RCNTXT cntxt;
    SEXP args = CDR(e);
    SEXP arg1;
    SEXP res;

    /* See if this may be a fast primitive.  All fast primitives
       should be BUILTIN.  We do a fast call only if there is exactly
       one argument, with no tag, not missing or a ... argument; also
       must not be an object if the fast primitive dispatches, unless
       the argument was evaluated with VARIANT_UNCLASS and we got this
       variant result.  The argument is stored in arg1. */

    if (args!=R_NilValue) {
        if (PRIMFUN_FAST(op) 
              && TAG(args)==R_NilValue && CDR(args)==R_NilValue
              && (arg1 = CAR(args))!=R_DotsSymbol 
              && arg1!=R_MissingArg && arg1!=R_MissingUnder) {

            PROTECT(arg1 = evalv (arg1, rho, PRIMFUN_ARG1VAR(op)
              | VARIANT_PENDING_OK /* allow overlap with context creation */ ));

            if (isObject(arg1) && PRIMFUN_DSPTCH1(op)) {
                if ((PRIMFUN_ARG1VAR (op) & VARIANT_UNCLASS)
                       && (R_variant_result & VARIANT_UNCLASS_FLAG)) {
                    R_variant_result &= ~VARIANT_UNCLASS_FLAG;
                }
                else {
                    UNPROTECT(1);
                    PROTECT(args = CONS(arg1,R_NilValue));
                    goto not_fast;
                }
            }
    
            beginbuiltincontext (&cntxt, e);

            if (! (PRIMFUN_ARG1VAR(op) & VARIANT_PENDING_OK)) {
                WAIT_UNTIL_COMPUTED(arg1);
            }

            R_Visible = TRUE;
            res = ((SEXP(*)(SEXP,SEXP,SEXP,SEXP,int)) PRIMFUN_FAST(op)) 
                     (e, op, arg1, rho, variant);

            UNPROTECT(1); /* arg1 */
            endcontext(&cntxt);
            return res;
        }

        args = evalList (args, rho);
    }

    PROTECT(args);

    /* Handle a non-fast op.  We may get here after starting to handle a
       fast op, but if so, args has been set to the evaluated argument list. */

  not_fast: 

    beginbuiltincontext (&cntxt, e);

    R_Visible = TRUE;
    res = CALL_PRIMFUN(e, op, args, rho, variant);

    UNPROTECT(1); /* args */
    endcontext(&cntxt);
    return res;
}


static R_len_t asVecSize(SEXP call, SEXP x)
{
    if (TYPEOF(x) != INTSXP && TYPEOF(x) != REALSXP || LENGTH(x) != 1) {
        if (call == R_NilValue)
            error(_("invalid '%s' argument"),"length");
        else
            errorcall(call,_("invalid value"));
    }

    if (TYPEOF(x) == INTSXP) {
        int res = INTEGER(x)[0];
        if (res == NA_INTEGER) {
            if (call == R_NilValue)
                error(_("vector size cannot be NA"));
            else
                errorcall(call,_("vector size cannot be NA"));
        }
        if (res < 0) {
            if (call == R_NilValue)
                error(_("vector size cannot be negative"));
            else
                errorcall(call,_("vector size cannot be negative"));
        }
        return res;
    }
    else {  /* REALSXP */
        double d = REAL(x)[0];
        if (ISNAN(d)) {
            if (call == R_NilValue)
                error(_("vector size cannot be NA/NaN"));
            else
                errorcall(call,_("vector size cannot be NA/NaN"));
        }
        if (!R_FINITE(d)) {
            if (call == R_NilValue)
                error(_("vector size cannot be infinite"));
            else
                errorcall(call,_("vector size cannot be infinite"));
        }
        if (d < 0) {
            if (call == R_NilValue)
                error(_("vector size cannot be negative"));
            else
                errorcall(call,_("vector size cannot be negative"));
        }
        if (d > R_LEN_T_MAX) {
            if (call == R_NilValue)
                error(_("vector size specified is too large"));
            else
                errorcall(call,_("vector size specified is too large"));
        }
        return (R_len_t) d;
    }
}

static SEXP do_delayed(SEXP call, SEXP op, SEXP args, SEXP rho)
{
    SEXP name, expr, eenv, aenv;
    checkArity(op, args);

    if (!isString(CAR(args)) || length(CAR(args)) == 0)
	error(_("invalid first argument"));

    name = install(translateChar(STRING_ELT(CAR(args), 0)));
    args = CDR(args);
    expr = CAR(args);

    args = CDR(args);
    eenv = CAR(args);
    if (isNull(eenv)) {
	error(_("use of NULL environment is defunct"));
	eenv = R_BaseEnv;
    } else
    if (!isEnvironment(eenv))
	errorcall(call, _("invalid '%s' argument"), "eval.env");

    args = CDR(args);
    aenv = CAR(args);
    if (isNull(aenv)) {
	error(_("use of NULL environment is defunct"));
	aenv = R_BaseEnv;
    } else
    if (!isEnvironment(aenv))
	errorcall(call, _("invalid '%s' argument"), "assign.env");

    defineVar(name, mkPROMISE(expr, eenv), aenv);  /* NAMEDCNT==1 for promise */
    return R_NilValue;
}

/* makeLazy(names, values, expr, eenv, aenv) */
static SEXP do_makelazy(SEXP call, SEXP op, SEXP args, SEXP rho)
{
    SEXP names, values, val, expr, eenv, aenv, expr0;
    int i;

    checkArity(op, args);
    names = CAR(args); args = CDR(args);
    if (!isString(names))
	error(_("invalid first argument"));
    values = CAR(args); args = CDR(args);
    expr = CAR(args); args = CDR(args);
    eenv = CAR(args); args = CDR(args);
    if (!isEnvironment(eenv)) error(_("invalid '%s' argument"), "eval.env");
    aenv = CAR(args);
    if (!isEnvironment(aenv)) error(_("invalid '%s' argument"), "assign.env");

    for (i = 0; i < LENGTH(names); i++) {
	SEXP name = installChar (STRING_ELT(names, i));
        val = VECTOR_ELT(values,i);
	val = eval (val, eenv);
        expr0 = cons_with_tag (CAR(expr), 
                               cons_with_tag (val, CDDR(expr), TAG(CDR(expr))),
                               TAG(expr));
        SET_TYPEOF (expr0, TYPEOF(expr));
	PROTECT(expr0);
	defineVar(name, mkPROMISE(expr0, eenv), aenv); /* NAMEDCNT==1 for promise */
	UNPROTECT(1);
    }

    return R_NilValue;
}

/* This is a primitive SPECIALSXP */
static SEXP do_onexit(SEXP call, SEXP op, SEXP args, SEXP rho)
{
    RCNTXT *ctxt;
    SEXP code, oldcode, tmp, argList;
    static const char * const ap[2] = { "expr", "add" };
    int addit = 0;

<<<<<<< HEAD
    PROTECT(argList =  matchArgs(R_NilValue, ap, 2, args, call));
=======
    PROTECT(argList =  matchArgs_strings (ap, 2, args, call));
>>>>>>> d86de798
    if (CAR(argList) == R_MissingArg) code = R_NilValue;
    else code = CAR(argList);
    if (CADR(argList) != R_MissingArg) {
	addit = asLogical(eval(CADR(args), rho));
	if (addit == NA_INTEGER)
	    errorcall(call, _("invalid '%s' argument"), "add");
    }

    ctxt = R_GlobalContext;
    /* Search for the context to which the on.exit action is to be
       attached. Lexical scoping is implemented by searching for the
       first closure call context with an environment matching the
       expression evaluation environment. */
    while (ctxt != R_ToplevelContext &&
	   !((ctxt->callflag & CTXT_FUNCTION) && ctxt->cloenv == rho) )
	ctxt = ctxt->nextcontext;
    if (ctxt->callflag & CTXT_FUNCTION)
    {
	if (addit && (oldcode = ctxt->conexit) != R_NilValue ) {
	    if ( CAR(oldcode) != R_BraceSymbol )
	    {
		PROTECT(tmp = allocList(3));
		SETCAR(tmp, R_BraceSymbol);
		SETCADR(tmp, oldcode);
		SETCADDR(tmp, code);
		SET_TYPEOF(tmp, LANGSXP);
		ctxt->conexit = tmp;
		UNPROTECT(1);
	    }
	    else
	    {
		PROTECT(tmp = allocList(1));
		SETCAR(tmp, code);
		ctxt->conexit = listAppend(duplicate(oldcode),tmp);
		UNPROTECT(1);
	    }
	}
	else
	    ctxt->conexit = code;
    }
    UNPROTECT(1);

    R_Visible = FALSE;
    return R_NilValue;
}

static SEXP do_args(SEXP call, SEXP op, SEXP args, SEXP rho)
{
    SEXP fun, s;

    checkArity(op,args);
    fun = CAR(args);

    if (TYPEOF(fun) == STRSXP && length(fun)==1) {
	PROTECT(s = install(translateChar(STRING_ELT(fun, 0))));
        fun = findFun(s, rho);
	SETCAR(args, fun);
	UNPROTECT(1);
    }

    if (TYPEOF(fun) == CLOSXP) {
	s = allocSExp(CLOSXP);
	SET_FORMALS(s, FORMALS(fun));
	SET_BODY(s, R_NilValue);
	SET_CLOENV(s, R_GlobalEnv);
	return s;
    }

    if (TYPEOF(fun) == BUILTINSXP || TYPEOF(fun) == SPECIALSXP) {
	char *nm = PRIMNAME(fun);
	SEXP env, s2;
	PROTECT_INDEX xp;

	PROTECT_WITH_INDEX(env = findVarInFrame3(R_BaseEnv,
						 install(".ArgsEnv"), TRUE),
			   &xp);

	if (TYPEOF(env) == PROMSXP) REPROTECT(env = forcePromise(env), xp);
	PROTECT(s2 = findVarInFrame3(env, install(nm), TRUE));
	if(s2 != R_UnboundValue) {
	    s = duplicate(s2);
	    SET_CLOENV(s, R_GlobalEnv);
	    UNPROTECT(2);
	    return s;
	}
	UNPROTECT(1); /* s2 */
	REPROTECT(env = findVarInFrame3(R_BaseEnv, install(".GenericArgsEnv"),
					TRUE), xp);
	if (TYPEOF(env) == PROMSXP) REPROTECT(env = forcePromise(env), xp);
	PROTECT(s2 = findVarInFrame3(env, install(nm), TRUE));
	if(s2 != R_UnboundValue) {
	    s = allocSExp(CLOSXP);
	    SET_FORMALS(s, FORMALS(s2));
	    SET_BODY(s, R_NilValue);
	    SET_CLOENV(s, R_GlobalEnv);
	    UNPROTECT(2);
	    return s;
	}
	UNPROTECT(2);
    }
    return R_NilValue;
}

static SEXP do_formals(SEXP call, SEXP op, SEXP args, SEXP rho)
{
    checkArity(op, args);

    SEXP fun = CAR(args);

    if (TYPEOF(fun) == BUILTINSXP || TYPEOF(fun) == SPECIALSXP) {
        char *nm = PRIMNAME(fun);
        SEXP env, nmi;
        PROTECT_INDEX xp;
        PROTECT_WITH_INDEX(
          env = findVarInFrame3(R_BaseEnv, install(".ArgsEnv"), TRUE), &xp);
        if (TYPEOF(env)==PROMSXP) REPROTECT(env = forcePromise(env), xp);
        PROTECT(nmi = install(nm));
        fun = findVarInFrame3(env, nmi, TRUE);
        if (fun == R_UnboundValue) {
            REPROTECT(
              env = findVarInFrame3(R_BaseEnv,install(".GenericArgsEnv"), TRUE),
              xp);
            if (TYPEOF(env)==PROMSXP) REPROTECT(env = forcePromise(env), xp);
            fun = findVarInFrame3(env, nmi, TRUE);
        }
        UNPROTECT(2);
    }

    return TYPEOF(fun) == CLOSXP ? duplicate(FORMALS(fun)) : R_NilValue;
}

static SEXP do_body(SEXP call, SEXP op, SEXP args, SEXP rho)
{
    checkArity(op, args);
    if (TYPEOF(CAR(args)) == CLOSXP)
	return duplicate(BODY_EXPR(CAR(args)));
    else return R_NilValue;
}

static SEXP do_bodyCode(SEXP call, SEXP op, SEXP args, SEXP rho)
{
    checkArity(op, args);
    if (TYPEOF(CAR(args)) == CLOSXP)
	return duplicate(BODY(CAR(args)));
    else return R_NilValue;
}

/* get environment from a subclass if possible; else return NULL */
#define simple_as_environment(arg) (IS_S4_OBJECT(arg) && (TYPEOF(arg) == S4SXP) ? R_getS4DataSlot(arg, ENVSXP) : arg)


static SEXP do_envir(SEXP call, SEXP op, SEXP args, SEXP rho)
{
    checkArity(op, args);
    if (TYPEOF(CAR(args)) == CLOSXP)
	return CLOENV(CAR(args));
    else if (CAR(args) == R_NilValue)
	return R_GlobalContext->sysparent;
    else return getAttrib(CAR(args), R_DotEnvSymbol);
}

static SEXP do_envirgets(SEXP call, SEXP op, SEXP args, SEXP rho)
{
    checkArity(op, args);
    check1arg_x (args, call);

    SEXP s = CAR(args);
    SEXP env = CADR(args);

    if (!isNull(env) && !isEnvironment(env)
                     && !isEnvironment(env = simple_as_environment(env)))
	errorcall(call,_("replacement object is not an environment"));

    PROTECT(env);

    /* For closures, below will dup top level, but not args or code. 
       For formulas, will dup whole thing. */

    PROTECT(s = dup_top_level(s));

    if (TYPEOF(CAR(args)) == CLOSXP) {
	if (isNull(env))
	    errorcall(call,_("use of NULL environment is defunct"));
	if (TYPEOF(BODY(s)) == BCODESXP)
	    /* switch to interpreted version if compiled */
	    SET_BODY(s, R_ClosureExpr(CAR(args)));
	SET_CLOENV(s, env);
    }
    else
	setAttrib(s, R_DotEnvSymbol, env);

    UNPROTECT(2);
    return s;
}


/** do_newenv() :  .Internal(new.env(hash, parent, size))
 *
 * @return a newly created environment()
 */
static SEXP do_newenv(SEXP call, SEXP op, SEXP args, SEXP rho)
{
    SEXP enclos, size, ans;
    int hash;

    checkArity(op, args);

    hash = asInteger(CAR(args));
    args = CDR(args);
    enclos = CAR(args);
    if (isNull(enclos)) {
	error(_("use of NULL environment is defunct"));
	enclos = R_BaseEnv;
    } else
    if( !isEnvironment(enclos)   &&
	!isEnvironment((enclos = simple_as_environment(enclos))))
	error(_("'enclos' must be an environment"));

    if( hash ) {
	args = CDR(args);
	size = coerceVector(CAR(args), INTSXP);
	if (LENGTH(size) < 1 || INTEGER(size)[0] == NA_INTEGER) {
            size = ScalarIntegerMaybeConst(0);  /* use the internal default */
        }
	ans = R_NewHashedEnv(enclos, size);
    } else
	ans = NewEnvironment(R_NilValue, R_NilValue, enclos);
    return ans;
}

static SEXP do_parentenv(SEXP call, SEXP op, SEXP args, SEXP rho)
{
    checkArity(op, args);
    SEXP arg = CAR(args);

    if( !isEnvironment(arg)  &&
	!isEnvironment((arg = simple_as_environment(arg))))
	error( _("argument is not an environment"));
    if( arg == R_EmptyEnv )
	error(_("the empty environment has no parent"));
    return( ENCLOS(arg) );
}

static SEXP do_parentenvgets(SEXP call, SEXP op, SEXP args, SEXP rho)
{
    SEXP env, parent;
    checkArity(op, args);

    env = CAR(args);
    if (isNull(env))
	error(_("use of NULL environment is defunct"));

    if( !isEnvironment(env) &&
	!isEnvironment((env = simple_as_environment(env))))
	error(_("argument is not an environment"));

    if( env == R_EmptyEnv )
	error(_("can not set parent of the empty environment"));

    parent = CADR(args);
    if (isNull(parent))
	error(_("use of NULL environment is defunct"));

    if( !isEnvironment(parent) &&
	!isEnvironment((parent = simple_as_environment(parent))))
	error(_("'parent' is not an environment"));

    SET_ENCLOS(env, parent);

    return( CAR(args) );
}

static SEXP do_envirName(SEXP call, SEXP op, SEXP args, SEXP rho)
{
    SEXP env = CAR(args), ans=mkString(""), res;

    checkArity(op, args);
    PROTECT(ans);
    if (TYPEOF(env) == ENVSXP ||
	TYPEOF((env = simple_as_environment(env))) == ENVSXP) {
	if (env == R_GlobalEnv) ans = mkString("R_GlobalEnv");
	else if (env == R_BaseEnv) ans = mkString("base");
	else if (env == R_EmptyEnv) ans = mkString("R_EmptyEnv");
	else if (R_IsPackageEnv(env))
	    ans = ScalarString(STRING_ELT(R_PackageEnvName(env), 0));
	else if (R_IsNamespaceEnv(env))
	    ans = ScalarString(STRING_ELT(R_NamespaceEnvSpec(env), 0));
	else if (!isNull(res = getAttrib(env, R_NameSymbol))) ans = res;
    }
    UNPROTECT(1); /* ans */
    return ans;
}

#ifdef Win32
# include "rgui_UTF8.h"
#endif
static const char *trChar(SEXP x)
{
    size_t n = strlen(CHAR(x));
    cetype_t ienc = getCharCE(x);

    if (ienc == CE_BYTES) {
	const char *p = CHAR(x), *q;
	char *pp = R_alloc(4*n+1, 1), *qq = pp, buf[5];
	for (q = p; *q; q++) {
	    unsigned char k = (unsigned char) *q;
	    if (k >= 0x20 && k < 0x80) {
		*qq++ = *q;
	    } else {
		snprintf(buf, 5, "\\x%02x", k);
		for(int j = 0; j < 4; j++) *qq++ = buf[j];
	    }
	}
	*qq = '\0';
	return pp;
    } else {
#ifdef Win32
	static char buf[106];
	char *p;
	/* Long strings will be rare, and few per cat() call so we
	   can afford to be profligate here: translateChar is */
	if (n < 100) p = buf; else p = R_alloc(n+7, 1);
	if (WinUTF8out && ienc == CE_UTF8) {
	    strcpy(p, UTF8in); strcat(p, CHAR(x)); strcat(p, UTF8out);
	    return p;
	} else
#endif
	    return translateChar(x);
    }
}

static void cat_newline(SEXP labels, int *width, int lablen, int ntot)
{
    Rprintf("\n");
    *width = 0;
    if (labels != R_NilValue) {
	Rprintf("%s ", EncodeString(STRING_ELT(labels, ntot % lablen),
				    1, 0, Rprt_adj_left));
	*width += Rstrlen(STRING_ELT(labels, ntot % lablen), 0) + 1;
    }
}

static void cat_sepwidth(SEXP sep, int *width, int ntot)
{
    if (sep == R_NilValue || LENGTH(sep) == 0)
	*width = 0;
    else
	*width = Rstrlen(STRING_ELT(sep, ntot % LENGTH(sep)), 0);
}

static void cat_printsep(SEXP sep, int ntot)
{
    const char *sepchar;
    if (sep == R_NilValue || LENGTH(sep) == 0)
	return;

    sepchar = trChar(STRING_ELT(sep, ntot % LENGTH(sep)));
    Rprintf("%s", sepchar);
    return;
}

typedef struct cat_info {
    Rboolean wasopen;
    int changedcon;
    Rconnection con;
} cat_info;

static void cat_cleanup(void *data)
{
    cat_info *pci = (cat_info *) data;
    Rconnection con = pci->con;
    Rboolean wasopen = pci->wasopen;
    int changedcon = pci->changedcon;

    con->fflush(con);
    if(changedcon) switch_stdout(-1, 0);
    /* previous line might have closed it */
    if(!wasopen && con->isopen) con->close(con);
#ifdef Win32
    WinUTF8out = FALSE;
#endif
}

static SEXP do_cat(SEXP call, SEXP op, SEXP args, SEXP rho)
{
    cat_info ci;
    RCNTXT cntxt;
    SEXP objs, file, fill, sepr, labs, s;
    int ifile;
    Rconnection con;
    int append;
    int w, i, iobj, n, nobjs, pwidth, width, sepw, lablen, ntot, nlsep, nlines;
    char buf[512];
    const char *p = "";

    checkArity(op, args);

    /* Use standard printing defaults */
    PrintDefaults();

    objs = CAR(args);
    args = CDR(args);

    file = CAR(args);
    ifile = asInteger(file);
    con = getConnection(ifile);
    if(!con->canwrite) /* if it is not open, we may not know yet */
	error(_("cannot write to this connection"));
    args = CDR(args);

    sepr = CAR(args);
    if (!isString(sepr))
	error(_("invalid '%s' specification"), "sep");
    nlsep = 0;
    for (i = 0; i < LENGTH(sepr); i++)
	if (strstr(CHAR(STRING_ELT(sepr, i)), "\n")) nlsep = 1; /* ASCII */
    args = CDR(args);

    fill = CAR(args);
    if ((!isNumeric(fill) && !isLogical(fill)) || (length(fill) != 1))
	error(_("invalid '%s' argument"), "fill");
    if (isLogical(fill)) {
	if (asLogical(fill) == 1)
	    pwidth = R_print.width;
	else
	    pwidth = INT_MAX;
    }
    else pwidth = asInteger(fill);
    if(pwidth <= 0) {
	warning(_("non-positive 'fill' argument will be ignored"));
	pwidth = INT_MAX;
    }
    args = CDR(args);

    labs = CAR(args);
    if (!isString(labs) && labs != R_NilValue)
	error(_("invalid '%s' argument"), "labels");
    lablen = length(labs);
    args = CDR(args);

    append = asLogical(CAR(args));
    if (append == NA_LOGICAL)
	error(_("invalid '%s' specification"), "append");

    ci.wasopen = con->isopen;

    ci.changedcon = switch_stdout(ifile, 0);
    /* will open new connection if required, and check for writeable */
#ifdef Win32
    /* do this after re-sinking output */
    WinCheckUTF8();
#endif

    ci.con = con;

    /* set up a context which will close the connection if there is an error */
    begincontext(&cntxt, CTXT_CCODE, R_NilValue, R_BaseEnv, R_BaseEnv,
		 R_NilValue, R_NilValue);
    cntxt.cend = &cat_cleanup;
    cntxt.cenddata = &ci;

    nobjs = length(objs);
    width = 0;
    ntot = 0;
    nlines = 0;
    for (iobj = 0; iobj < nobjs; iobj++) {
	s = VECTOR_ELT(objs, iobj);
	if (iobj != 0 && !isNull(s))
	    cat_printsep(sepr, 0);
	n = length(s);
	/* 0-length objects are ignored */
	if (n > 0) {
	    if (labs != R_NilValue && (iobj == 0)
		&& (asInteger(fill) > 0)) {
		Rprintf("%s ", trChar(STRING_ELT(labs, nlines % lablen)));
		/* FIXME -- Rstrlen allows for double-width chars */
		width += Rstrlen(STRING_ELT(labs, nlines % lablen), 0) + 1;
		nlines++;
	    }
	    if (isString(s))
		p = trChar(STRING_ELT(s, 0));
	    else if (isSymbol(s)) /* length 1 */
		p = CHAR(PRINTNAME(s));
	    else if (isVectorAtomic(s)) {
		/* Not a string, as that is covered above.
		   Thus the maximum size is about 60.
		   The copy is needed as cat_newline might reuse the buffer.
		   Use strncpy is in case these assumptions change.
		*/
		p = EncodeElement(s, 0, 0, OutDec);
		strncpy(buf, p, 512); buf[511] = '\0';
		p = buf;
	    }
#ifdef fixed_cat
	    else if (isVectorList(s)) {
	      /* FIXME:	 call EncodeElement() for every element of  s.

		 Real Problem: `s' can be large;
		 should do line breaking etc.. (buf is of limited size)
	      */
	    }
#endif
	    else
		errorcall(call,
			  _("argument %d (type '%s') cannot be handled by 'cat'"),
			  1+iobj, type2char(TYPEOF(s)));
	    /* FIXME : cat(...) should handle ANYTHING */
	    w = strlen(p);
	    cat_sepwidth(sepr, &sepw, ntot);
	    if ((iobj > 0) && (width + w + sepw > pwidth)) {
		cat_newline(labs, &width, lablen, nlines);
		nlines++;
	    }
	    for (i = 0; i < n; i++, ntot++) {
		Rprintf("%s", p);
		width += w + sepw;
		if (i < (n - 1)) {
		    cat_printsep(sepr, ntot);
		    if (isString(s))
			p = trChar(STRING_ELT(s, i+1));
		    else {
			p = EncodeElement(s, i+1, 0, OutDec);
			strncpy(buf, p, 512); buf[511] = '\0';
			p = buf;
		    }
		    w = strlen(p);
		    cat_sepwidth(sepr, &sepw, ntot);
		    /* This is inconsistent with the version above.
		       As from R 2.3.0, fill <= 0 is ignored. */
		    if ((width + w + sepw > pwidth) && pwidth) {
			cat_newline(labs, &width, lablen, nlines);
			nlines++;
		    }
		}
	    }
	}
    }
    if ((pwidth != INT_MAX) || nlsep)
	Rprintf("\n");

    /* end the context after anything that could raise an error but before
       doing the cleanup so the cleanup doesn't get done twice */
    endcontext(&cntxt);

    cat_cleanup(&ci);

    return R_NilValue;
}

/* This is BUILTIN for "list" (op 0) and SPECIAL for "expression" (op 1). */

static SEXP do_makelist(SEXP call, SEXP op, SEXP args, SEXP rho)
{
    SEXP list, names;
    int i, n;

    n = length(args);
    names = R_NilValue;

    PROTECT (list = allocVector (PRIMVAL(op)==0 ? VECSXP : EXPRSXP, n));

    for (i = 0; i < n; i++) {
	if (TAG(args) != R_NilValue) {
            if (names == R_NilValue)
                PROTECT(names = allocVector(STRSXP,n)); /* R_BlankStrings */
	    SET_STRING_ELT(names, i, PRINTNAME(TAG(args)));
	}
        SET_VECTOR_ELEMENT_TO_VALUE (list, i, CAR(args));
	args = CDR(args);
    }

    if (names != R_NilValue) {
	setAttrib(list, R_NamesSymbol, names);
        UNPROTECT(2);
    }
    else
        UNPROTECT(1);

    R_Visible = TRUE;
    return list;
}

/* vector(mode="logical", length=0) */
static SEXP do_makevector(SEXP call, SEXP op, SEXP args, SEXP rho)
{
    R_len_t len;
    SEXP s;
    SEXPTYPE mode;

    checkArity(op, args);
    len = asVecSize(R_NilValue,CADR(args));
    s = coerceVector(CAR(args), STRSXP);
    if (length(s) != 1) error(_("invalid '%s' argument"), "mode");

    mode = str2type(CHAR(STRING_ELT(s, 0))); /* ASCII */
    if (mode == -1 && streql(CHAR(STRING_ELT(s, 0)), "double"))
	mode = REALSXP;

    switch (mode) {
    case LGLSXP:
    case INTSXP:
    case REALSXP:
    case CPLXSXP:
    case STRSXP:
    case EXPRSXP:
    case VECSXP:
    case RAWSXP:
	s = allocVector(mode, len);
	break;
    case LISTSXP:
	s = allocList(len);
	break;
    default:
	error(_("vector: cannot make a vector of mode '%s'."),
	      translateChar(STRING_ELT(s, 0))); /* should be ASCII */
    }

    if (mode == INTSXP || mode == LGLSXP)
	memset(INTEGER(s), 0, len*sizeof(int));
    else if (mode == REALSXP)
	memset(REAL(s), 0, len*sizeof(double));
    else if (mode == CPLXSXP)
	memset(COMPLEX(s), 0, len*sizeof(Rcomplex));
    else if (mode == RAWSXP)
	memset(RAW(s), 0, (size_t) len);
    /* other cases: list/expression have "NULL", ok */

    return s;
}


/* do_lengthgets: assign a length to a vector (or a list, if it is vectorizable)
 */ 

SEXP xlengthgets(SEXP x, R_xlen_t len) { return lengthgets(x,len); }

SEXP lengthgets(SEXP x, R_len_t len)
{
    R_len_t lenx, i;
    SEXP rval, names, xnames, t;
    if (!isVector(x) && !isPairList(x))
	error(_("cannot set length of non-vector"));
    lenx = length(x);
    if (lenx == len) {
        /* Return without removing attributes - relied on in 'methods'. */
	return x;  
    }
    PROTECT(rval = allocVector(TYPEOF(x), len));
    if (isVector(x)) {
        PROTECT(xnames = getAttrib(x, R_NamesSymbol));
        if (xnames != R_NilValue) {
            names = allocVector(STRSXP, len);
            copy_string_elements (names, 0, xnames, 0, len > lenx ? lenx : len);
            setAttrib(rval, R_NamesSymbol, names);
        }
        UNPROTECT(1);
    }

    switch (TYPEOF(x)) {
    case LGLSXP:
    case INTSXP:
	for (i = 0; i < len; i++)
	    INTEGER(rval)[i] = i < lenx ? INTEGER(x)[i] : NA_INTEGER;
	break;
    case REALSXP:
	for (i = 0; i < len; i++)
	    REAL(rval)[i] = i < lenx ? REAL(x)[i] : NA_REAL;
	break;
    case CPLXSXP:
	for (i = 0; i < len; i++)
	    if (i < lenx)
		COMPLEX(rval)[i] = COMPLEX(x)[i];
	    else {
		COMPLEX(rval)[i].r = NA_REAL;
		COMPLEX(rval)[i].i = NA_REAL;
	    }
	break;
    case STRSXP:
        copy_string_elements (rval, 0, x, 0, len > lenx ? lenx : len);
	for (i = lenx; i < len; i++)
	    SET_STRING_ELT_NA(rval, i);
	break;
    case VECSXP:
        copy_vector_elements (rval, 0, x, 0, len > lenx ? lenx : len);
        if (NAMEDCNT_GT_1(x)) {
            for (i = 0; i < len; i++)
                INC_NAMEDCNT_0_AS_1(VECTOR_ELT(rval,i));
        }
	break;
    case RAWSXP:
	for (i = 0; i < len; i++)
	    RAW(rval)[i] = i < lenx ? RAW(x)[i] : (Rbyte) 0;
	break;
    case NILSXP:
	break;        /* DUBIOUS THING TO DO! */
    case LISTSXP:
    case LANGSXP:
        /* below uses fact that CAR, CDR, and TAG of R_NilValue are R_NilValue*/
	for (t = rval; t != R_NilValue; t = CDR(t), x = CDR(x)) {
	    SETCAR(t, CAR(x));
	    SET_TAG(t, TAG(x));
            INC_NAMEDCNT(CAR(x));
	}
        break;
    default:
	abort();
    }

    UNPROTECT(1);
    return rval;
}


static SEXP do_lengthgets(SEXP call, SEXP op, SEXP args, SEXP rho)
{
    R_len_t len;
    SEXP x, ans;

    checkArity(op, args);
    check1arg_x (args, call);

    x = CAR(args);
    if(isObject(x) && DispatchOrEval(call, op, "length<-", args,
				     rho, &ans, 0, 1))
	return(ans);
    if (!isVector(x) && !isPairList(x))
       errorcall(call,_("invalid argument"));
    len = asVecSize(call,CADR(args));

    if (isVector(x) && !NAMEDCNT_GT_1(x) && LENGTH(x) != len) {
        SEXP xnames = getNamesAttrib(x);
        if (xnames != R_NilValue) {
            R_len_t old_len = LENGTH(xnames);
            R_len_t i;
            if (NAMEDCNT_GT_1(xnames)) {
                SEXP old_names = xnames;
                xnames = allocVector (STRSXP, len);
                copy_string_elements (xnames, 0, old_names, 0, 
                                      len > old_len ? old_len : len);
            }
            else {
                xnames = reallocVector (xnames, len, 1);
                for (i = old_len; i < len; i++) 
                    SET_STRING_ELT_BLANK (xnames, i);
            }
        }
        PROTECT(xnames);
        PROTECT(x = reallocVector (x, len, 1));
        ATTRIB_W(x) = R_NilValue;
        if (xnames != R_NilValue)
            setAttrib (x, R_NamesSymbol, xnames);
        UNPROTECT(2);  /* x, xnames */
        SET_NAMEDCNT_0(x);
        return x;
    }
    else
        return lengthgets(x, len);
}

/* Expand dots in args, but do not evaluate */
static SEXP expandDots(SEXP el, SEXP rho)
{
    SEXP ans, tail;

    PROTECT(el); /* in do_switch, this is already protected */
    PROTECT(ans = tail = CONS(R_NilValue, R_NilValue));

    while (el != R_NilValue) {
	if (CAR(el) == R_DotsSymbol) {
	    SEXP h = PROTECT(findVar(CAR(el), rho));
	    if (TYPEOF(h) == DOTSXP || h == R_NilValue) {
		while (h != R_NilValue) {
		    SETCDR(tail, CONS(CAR(h), R_NilValue));
		    tail = CDR(tail);
		    if(TAG(h) != R_NilValue) SET_TAG(tail, TAG(h));
		    h = CDR(h);
		}
	    } else if (h != R_MissingArg)
		dotdotdot_error();
            UNPROTECT(1); /* h */
	} else {
	    SETCDR(tail, CONS(CAR(el), R_NilValue));
	    tail = CDR(tail);
	    if(TAG(el) != R_NilValue) SET_TAG(tail, TAG(el));
	}
	el = CDR(el);
    }
    UNPROTECT(2);
    return CDR(ans);
}

/* This function is used in do_switch to record the default value and
   to detect multiple defaults, which are not allowed as of 2.13.x */
   
static SEXP setDflt(SEXP arg, SEXP dflt) 
{
    if (dflt != R_NoObject) {
    	SEXP dflt1, dflt2;
    	PROTECT(dflt1 = deparse1line(dflt, TRUE));
    	PROTECT(dflt2 = deparse1line(CAR(arg), TRUE));
    	error(_("duplicate switch defaults: '%s' and '%s'"), CHAR(STRING_ELT(dflt1, 0)),
    	                                                   CHAR(STRING_ELT(dflt2, 0)));
    	UNPROTECT(2); /* won't get here, but just for good form */
    }
    return(CAR(arg));
}

/* For switch, evaluate the first arg, if it is a character then try
 to match the name with the remaining args, and evaluate the match. If
 the value is missing then take the next non-missing arg as the value.
 Then things like switch(as.character(answer), yes=, YES=1, no=, NO=2,
 3) will work.  But if there is no 'next', return NULL. One arg beyond
 the first is allowed to be unnamed; it becomes the default value if
 there is no match.
 
 If the value of the first arg is not a character string
 then coerce it to an integer k and choose the kth argument from those
 that remain provided 1 < k < nargs.  

 Changed in 2.11.0 to be primitive, so the wrapper does not partially
 match to EXPR, and to return NULL invisibly if it is an error
 condition.

 This is a SPECIALSXP, so arguments need to be evaluated as needed.
  And (see names.c) X=2, so it defaults to a visible value.
*/


static SEXP do_switch(SEXP call, SEXP op, SEXP args, SEXP rho)
{
    int argval, nargs = length(args);
    SEXP x, y, z, w, ans, dflt = R_NoObject;

    if (nargs < 1) errorcall(call, _("'EXPR' is missing"));
    check1arg(args, call, "EXPR");
    PROTECT(x = eval(CAR(args), rho));
    if (!isVector(x) || length(x) != 1)
	errorcall(call, _("EXPR must be a length 1 vector"));
    if (nargs > 1) {
	/* There is a complication: if called from lapply
	   there may be a ... argument */
	PROTECT(w = expandDots(CDR(args), rho));
	if (isString(x)) {
	    for (y = w; y != R_NilValue; y = CDR(y)) {
		if (TAG(y) != R_NilValue) {
		    if (pmatch(STRING_ELT(x, 0), TAG(y), 1 /* exact */)) {
			/* Find the next non-missing argument.
			   (If there is none, return NULL.) */
			while (CAR(y) == R_MissingArg) {
			    y = CDR(y);
			    if (y == R_NilValue) break;
			    if (TAG(y) == R_NilValue) dflt = setDflt(y, dflt);
			}
			if (y == R_NilValue) {
			    R_Visible = FALSE;
			    UNPROTECT(2);
			    return R_NilValue;
			}
			/* Check for multiple defaults following y.  This loop
			   is not necessary to determine the value of the
			   switch(), but it should be fast and will detect
			   typos. */
			for (z = CDR(y); z != R_NilValue; z = CDR(z)) 
			    if (TAG(z) == R_NilValue) dflt = setDflt(z, dflt);
			    
			ans =  eval(CAR(y), rho);
			UNPROTECT(2);
			return ans;
		    }
		} else
		    dflt = setDflt(y, dflt);
	    }
 	    if (dflt != R_NoObject) {
		ans =  eval(dflt, rho);
		UNPROTECT(2);
		return ans;
	    }
	    /* fall through to error */
	} else { /* Treat as numeric */
	    argval = asInteger(x);
	    if (argval != NA_INTEGER && argval >= 1 && argval <= length(w)) {
		SEXP alt = CAR(nthcdr(w, argval - 1));
		if (alt == R_MissingArg)
		    error("empty alternative in numeric switch");
		ans =  eval(alt, rho);
		UNPROTECT(2);
		return ans;
	    }
	    /* fall through to error */
	}
	UNPROTECT(1); /* w */
    }
    /* an error */
    UNPROTECT(1); /* x */
    R_Visible = FALSE;
    return R_NilValue;
}

static SEXP do_setnumthreads(SEXP call, SEXP op, SEXP args, SEXP rho)
{
    int old = R_num_math_threads, new;
    checkArity(op, args);
    new = asInteger(CAR(args));
    if (new >= 0 && new <= R_max_num_math_threads)
	R_num_math_threads = new;
    return ScalarIntegerMaybeConst(old);
}

static SEXP do_setmaxnumthreads(SEXP call, SEXP op, SEXP args, SEXP rho)
{
    int old = R_max_num_math_threads, new;
    checkArity(op, args);
    new = asInteger(CAR(args));
    if (new >= 0) {
	R_max_num_math_threads = new;
	if (R_num_math_threads > R_max_num_math_threads)
	    R_num_math_threads = R_max_num_math_threads;
    }
    return ScalarIntegerMaybeConst(old);
}

/* FUNTAB entries defined in this source file. See names.c for documentation. */

attribute_hidden FUNTAB R_FunTab_builtin[] =
{
/* printname	c-entry		offset	eval	arity	pp-kind	     precedence	rightassoc */

{"delayedAssign",do_delayed,	0,	111,	4,	{PP_FUNCALL, PREC_FN,	  0}},
{"makeLazy",	do_makelazy,	0,	111,	5,	{PP_FUNCALL, PREC_FN,	  0}},
{"on.exit",	do_onexit,	0,	100,	1,	{PP_FUNCALL, PREC_FN,	  0}},
{"args",	do_args,	0,	11,	1,	{PP_FUNCALL, PREC_FN,	0}},
{"formals",	do_formals,	0,	11,	1,	{PP_FUNCALL, PREC_FN,	0}},
{"body",	do_body,	0,	11,	1,	{PP_FUNCALL, PREC_FN,	0}},
{"bodyCode",	do_bodyCode,	0,	11,	1,	{PP_FUNCALL, PREC_FN,	0}},
{"environment",	do_envir,	0,	11,	1,	{PP_FUNCALL, PREC_FN,	0}},
{"environment<-",do_envirgets,	0,	1,	2,	{PP_FUNCALL, PREC_LEFT,	1}},
{"new.env",	do_newenv,	0,	11,     3,      {PP_FUNCALL, PREC_FN,	0}},
{"parent.env",  do_parentenv,   0,	11,     1,      {PP_FUNCALL, PREC_FN,	0}},
{"parent.env<-",do_parentenvgets, 0,	11,     2,      {PP_FUNCALL, PREC_LEFT,	1}},
{"environmentName",do_envirName,0,	11,	1,	{PP_FUNCALL, PREC_FN,	0}},
{"cat",		do_cat,		0,	111,	6,	{PP_FUNCALL, PREC_FN,	0}},
{"expression",	do_makelist,	1,	0,	-1,	{PP_FUNCALL, PREC_FN,	0}},
{"list",	do_makelist,	0,	1,	-1,	{PP_FUNCALL, PREC_FN,	0}},
{"vector",	do_makevector,	0,	11,	2,	{PP_FUNCALL, PREC_FN,	0}},
{"length<-",	do_lengthgets,	0,	1,	2,	{PP_FUNCALL, PREC_LEFT,	1}},
{"switch",	do_switch,	0,	200,	-1,	{PP_FUNCALL, PREC_FN,	  0}},

{"setNumMathThreads", do_setnumthreads,      0, 11, 1,  {PP_FUNCALL, PREC_FN, 0}},
{"setMaxNumMathThreads", do_setmaxnumthreads,0, 11, 1,  {PP_FUNCALL, PREC_FN, 0}},

{NULL,		NULL,		0,	0,	0,	{PP_INVALID, PREC_FN,	0}}
};<|MERGE_RESOLUTION|>--- conflicted
+++ resolved
@@ -267,11 +267,7 @@
     static const char * const ap[2] = { "expr", "add" };
     int addit = 0;
 
-<<<<<<< HEAD
-    PROTECT(argList =  matchArgs(R_NilValue, ap, 2, args, call));
-=======
     PROTECT(argList =  matchArgs_strings (ap, 2, args, call));
->>>>>>> d86de798
     if (CAR(argList) == R_MissingArg) code = R_NilValue;
     else code = CAR(argList);
     if (CADR(argList) != R_MissingArg) {
