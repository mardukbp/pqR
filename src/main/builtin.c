/*
 *  pqR : A pretty quick version of R
 *  Copyright (C) 2013, 2014, 2015, 2016, 2017, 2018, 2019 by Radford M. Neal
 *
 *  Based on R : A Computer Language for Statistical Data Analysis
 *  Copyright (C) 1995-1998  Robert Gentleman and Ross Ihaka
 *  Copyright (C) 1999-2011  The R Core Team.
 *
 *  The changes in pqR from R-2.15.0 distributed by the R Core Team are
 *  documented in the NEWS and MODS files in the top-level source directory.
 *
 *  This program is free software; you can redistribute it and/or modify
 *  it under the terms of the GNU General Public License as published by
 *  the Free Software Foundation; either version 2 of the License, or
 *  (at your option) any later version.
 *
 *  This program is distributed in the hope that it will be useful,
 *  but WITHOUT ANY WARRANTY; without even the implied warranty of
 *  MERCHANTABILITY or FITNESS FOR A PARTICULAR PURPOSE.  See the
 *  GNU General Public License for more details.
 *
 *  You should have received a copy of the GNU General Public License
 *  along with this program; if not, a copy is available at
 *  http://www.r-project.org/Licenses/
 */


#ifdef HAVE_CONFIG_H
#include <config.h>
#endif

#define USE_FAST_PROTECT_MACROS
#define R_USE_SIGNALS 1
#include <Defn.h>
#include <Print.h>
#include <Fileio.h>
#include <Rconnections.h>

#include <helpers/helpers-app.h>


/* Wait until no value in an argument list is still being computed by a task.
   Macro version does preliminary check in-line for speed. */

#define WAIT_UNTIL_ARGUMENTS_COMPUTED(_args_) \
    do { \
        if (helpers_tasks > 0) { \
            SEXP _a_ = (_args_); \
            while (_a_ != R_NilValue) { \
                if (helpers_is_being_computed(CAR(_a_))) { \
                    wait_until_arguments_computed (_a_); \
                    break; \
                } \
                _a_ = CDR(_a_); \
            } \
        } \
    } while (0)

void attribute_hidden wait_until_arguments_computed (SEXP args);


/* Rf_builtin_op is a separate function, defined in a different source
   file than where it is used in eval.c, to prevent inlining by the
   compiler, so that the local 'cntxt' variable will occupy space on
   the stack only if it is really needed. 

   Keep in sync with Rf_builtin_op_no_cntxt, in eval.c. */

SEXP attribute_hidden Rf_builtin_op (SEXP op, SEXP e, SEXP rho, int variant)
{
    RCNTXT cntxt;
    SEXP args = CDR(e);
    SEXP arg1;
    SEXP res;

    /* See if this may be a fast primitive.  All fast primitives
       should be BUILTIN.  We do a fast call only if gradients are
       requested, there is exactly one argument, with no tag, not
       missing or a ... argument; also must not be an object if the
       fast primitive dispatches, unless the argument was evaluated
       with VARIANT_UNCLASS and we got this variant result.  The
       argument is stored in arg1. */

    if (args!=R_NilValue) {
        if (PRIMFUN_FAST(op)
              && TAG(args)==R_NilValue && CDR(args)==R_NilValue
              && (arg1 = CAR(args))!=R_DotsSymbol 
              && arg1!=R_MissingArg && arg1!=R_MissingUnder) {

            PROTECT(arg1 = evalv (arg1, rho, PRIMFUN_ARG1VAR(op)
              | VARIANT_PENDING_OK /* allow overlap with context creation */ ));

            if (isObject(arg1) && PRIMFUN_DSPTCH1(op)) {
                if ((PRIMFUN_ARG1VAR (op) & VARIANT_UNCLASS)
                       && (R_variant_result & VARIANT_UNCLASS_FLAG)) {
                    R_variant_result &= ~VARIANT_UNCLASS_FLAG;
                }
                else {
                    UNPROTECT_PROTECT(args = CONS(arg1,R_NilValue));
                    goto not_fast;
                }
            }
    
            beginbuiltincontext (&cntxt, e);

            if (! (PRIMFUN_ARG1VAR(op) & VARIANT_PENDING_OK)) {
                WAIT_UNTIL_COMPUTED(arg1);
            }

            R_Visible = TRUE;
            res = ((SEXP(*)(SEXP,SEXP,SEXP,SEXP,int)) PRIMFUN_FAST(op)) 
                     (e, op, arg1, rho, variant);

            UNPROTECT(1); /* arg1 */
            endcontext(&cntxt);
            return res;
        }

        args = evalList (args, rho);
    }

    PROTECT(args);

    /* Handle a non-fast op.  We may get here after starting to handle a
       fast op, but if so, args has been set to the evaluated argument list. */

  not_fast: 

    beginbuiltincontext (&cntxt, e);

    R_variant_result = 0;
    R_Visible = TRUE;
    res = CALL_PRIMFUN(e, op, args, rho, variant);

    UNPROTECT(1); /* args */
    endcontext(&cntxt);
    return res;
}


static R_len_t asVecSize(SEXP call, SEXP x)
{
    if (TYPEOF(x) != INTSXP && TYPEOF(x) != REALSXP || LENGTH(x) != 1) {
        if (call == R_NilValue)
            error(_("invalid '%s' argument"),"length");
        else
            errorcall(call,_("invalid value"));
    }

    if (TYPEOF(x) == INTSXP) {
        int res = INTEGER(x)[0];
        if (res == NA_INTEGER) {
            if (call == R_NilValue)
                error(_("vector size cannot be NA"));
            else
                errorcall(call,_("vector size cannot be NA"));
        }
        if (res < 0) {
            if (call == R_NilValue)
                error(_("vector size cannot be negative"));
            else
                errorcall(call,_("vector size cannot be negative"));
        }
        return res;
    }
    else {  /* REALSXP */
        double d = REAL(x)[0];
        if (ISNAN(d)) {
            if (call == R_NilValue)
                error(_("vector size cannot be NA/NaN"));
            else
                errorcall(call,_("vector size cannot be NA/NaN"));
        }
        if (!R_FINITE(d)) {
            if (call == R_NilValue)
                error(_("vector size cannot be infinite"));
            else
                errorcall(call,_("vector size cannot be infinite"));
        }
        if (d < 0) {
            if (call == R_NilValue)
                error(_("vector size cannot be negative"));
            else
                errorcall(call,_("vector size cannot be negative"));
        }
        if (d > R_LEN_T_MAX) {
            if (call == R_NilValue)
                error(_("vector size specified is too large"));
            else
                errorcall(call,_("vector size specified is too large"));
        }
        return (R_len_t) d;
    }
}

static SEXP do_delayed(SEXP call, SEXP op, SEXP args, SEXP rho)
{
    SEXP name, expr, eenv, aenv;
    checkArity(op, args);

    if (!isString(CAR(args)) || length(CAR(args)) == 0)
	error(_("invalid first argument"));

    name = install_translated (STRING_ELT(CAR(args),0));
    args = CDR(args);
    expr = CAR(args);

    args = CDR(args);
    eenv = CAR(args);
    if (isNull(eenv)) {
	error(_("use of NULL environment is defunct"));
	eenv = R_BaseEnv;
    } else
    if (!isEnvironment(eenv))
	errorcall(call, _("invalid '%s' argument"), "eval.env");

    args = CDR(args);
    aenv = CAR(args);
    if (isNull(aenv)) {
	error(_("use of NULL environment is defunct"));
	aenv = R_BaseEnv;
    } else
    if (!isEnvironment(aenv))
	errorcall(call, _("invalid '%s' argument"), "assign.env");

    defineVar(name, mkPROMISE(expr, eenv), aenv);  /* NAMEDCNT==1 for promise */
    return R_NilValue;
}

/* makeLazy(names, values, expr, eenv, aenv) */
static SEXP do_makelazy(SEXP call, SEXP op, SEXP args, SEXP rho)
{
    SEXP names, values, val, expr, eenv, aenv, expr0;
    int i;

    checkArity(op, args);
    names = CAR(args); args = CDR(args);
    if (!isString(names))
	error(_("invalid first argument"));
    values = CAR(args); args = CDR(args);
    expr = CAR(args); args = CDR(args);
    eenv = CAR(args); args = CDR(args);
    if (!isEnvironment(eenv)) error(_("invalid '%s' argument"), "eval.env");
    aenv = CAR(args);
    if (!isEnvironment(aenv)) error(_("invalid '%s' argument"), "assign.env");

    for (i = 0; i < LENGTH(names); i++) {
	SEXP name = installChar (STRING_ELT(names, i));
        val = VECTOR_ELT(values,i);
	val = eval (val, eenv);
        expr0 = cons_with_tag (CAR(expr), 
                               cons_with_tag (val, CDDR(expr), TAG(CDR(expr))),
                               TAG(expr));
        SET_TYPEOF (expr0, TYPEOF(expr));
	PROTECT(expr0);
	defineVar(name, mkPROMISE(expr0, eenv), aenv); /* NAMEDCNT==1 for promise */
	UNPROTECT(1);
    }

    return R_NilValue;
}

/* This is a primitive SPECIALSXP */
static SEXP do_onexit(SEXP call, SEXP op, SEXP args, SEXP rho, int variant)
{
    RCNTXT *ctxt;
    SEXP code, oldcode, tmp, argList;
    static const char * const ap[2] = { "expr", "add" };
    int addit = 0;

    PROTECT(argList =  matchArgs_strings (ap, 2, args, call));
    if (CAR(argList) == R_MissingArg) code = R_NilValue;
    else code = CAR(argList);
    if (CADR(argList) != R_MissingArg) {
	addit = asLogical(eval(CADR(args), rho));
	if (addit == NA_INTEGER)
	    errorcall(call, _("invalid '%s' argument"), "add");
    }

    ctxt = R_GlobalContext;
    /* Search for the context to which the on.exit action is to be
       attached. Lexical scoping is implemented by searching for the
       first closure call context with an environment matching the
       expression evaluation environment. */
    while (ctxt != R_ToplevelContext &&
	   !((ctxt->callflag & CTXT_FUNCTION) && ctxt->cloenv == rho) )
	ctxt = ctxt->nextcontext;
    if (ctxt->callflag & CTXT_FUNCTION)
    {
	if (addit && (oldcode = ctxt->conexit) != R_NilValue ) {
	    if ( CAR(oldcode) != R_BraceSymbol )
	    {
		PROTECT(tmp = allocList(3));
		SETCAR(tmp, R_BraceSymbol);
		SETCADR(tmp, oldcode);
		SETCADDR(tmp, code);
		SET_TYPEOF(tmp, LANGSXP);
		ctxt->conexit = tmp;
		UNPROTECT(1);
	    }
	    else
	    {
		PROTECT(tmp = allocList(1));
		SETCAR(tmp, code);
		ctxt->conexit = listAppend(duplicate(oldcode),tmp);
		UNPROTECT(1);
	    }
	}
	else
	    ctxt->conexit = code;
    }
    UNPROTECT(1);

    R_Visible = FALSE;
    return R_NilValue;
}

static SEXP do_args(SEXP call, SEXP op, SEXP args, SEXP rho)
{
    SEXP fun, s;

    checkArity(op,args);
    fun = CAR(args);

    if (TYPEOF(fun) == STRSXP && length(fun)==1) {
	PROTECT(s = install_translated (STRING_ELT(fun,0)));
        fun = findFun(s, rho);
	SETCAR(args, fun);
	UNPROTECT(1);
    }

    if (TYPEOF(fun) == CLOSXP) {
	s = allocSExp(CLOSXP);
	SET_FORMALS(s, FORMALS(fun));
	SET_BODY(s, R_NilValue);
	SET_CLOENV(s, R_GlobalEnv);
	return s;
    }

    if (TYPEOF(fun) == BUILTINSXP || TYPEOF(fun) == SPECIALSXP) {
	char *nm = PRIMNAME(fun);
	SEXP env, s2;
	PROTECT_INDEX xp;

	PROTECT_WITH_INDEX(env = findVarInFrame3(R_BaseEnv,
						 install(".ArgsEnv"), TRUE),
			   &xp);

	if (TYPEOF(env) == PROMSXP) REPROTECT(env = forcePromise(env), xp);
	PROTECT(s2 = findVarInFrame3(env, install(nm), TRUE));
	if(s2 != R_UnboundValue) {
	    s = duplicate(s2);
	    SET_CLOENV(s, R_GlobalEnv);
	    UNPROTECT(2);
	    return s;
	}
	UNPROTECT(1); /* s2 */
	REPROTECT(env = findVarInFrame3(R_BaseEnv, install(".GenericArgsEnv"),
					TRUE), xp);
	if (TYPEOF(env) == PROMSXP) REPROTECT(env = forcePromise(env), xp);
	PROTECT(s2 = findVarInFrame3(env, install(nm), TRUE));
	if(s2 != R_UnboundValue) {
	    s = allocSExp(CLOSXP);
	    SET_FORMALS(s, FORMALS(s2));
	    SET_BODY(s, R_NilValue);
	    SET_CLOENV(s, R_GlobalEnv);
	    UNPROTECT(2);
	    return s;
	}
	UNPROTECT(2);
    }
    return R_NilValue;
}

static SEXP do_formals(SEXP call, SEXP op, SEXP args, SEXP rho)
{
    checkArity(op, args);

    SEXP fun = CAR(args);

    if (TYPEOF(fun) == BUILTINSXP || TYPEOF(fun) == SPECIALSXP) {
        char *nm = PRIMNAME(fun);
        SEXP env, nmi;
        PROTECT_INDEX xp;
        PROTECT_WITH_INDEX(
          env = findVarInFrame3(R_BaseEnv, install(".ArgsEnv"), TRUE), &xp);
        if (TYPEOF(env)==PROMSXP) REPROTECT(env = forcePromise(env), xp);
        PROTECT(nmi = install(nm));
        fun = findVarInFrame3(env, nmi, TRUE);
        if (fun == R_UnboundValue) {
            REPROTECT(
              env = findVarInFrame3(R_BaseEnv,install(".GenericArgsEnv"), TRUE),
              xp);
            if (TYPEOF(env)==PROMSXP) REPROTECT(env = forcePromise(env), xp);
            fun = findVarInFrame3(env, nmi, TRUE);
        }
        UNPROTECT(2);
    }

    return TYPEOF(fun) == CLOSXP ? duplicate(FORMALS(fun)) : R_NilValue;
}

static SEXP do_body(SEXP call, SEXP op, SEXP args, SEXP rho)
{
    checkArity(op, args);
    if (TYPEOF(CAR(args)) == CLOSXP)
	return duplicate(BODY_EXPR(CAR(args)));
    else return R_NilValue;
}

static SEXP do_bodyCode(SEXP call, SEXP op, SEXP args, SEXP rho)
{
    checkArity(op, args);
    if (TYPEOF(CAR(args)) == CLOSXP)
	return duplicate(BODY(CAR(args)));
    else return R_NilValue;
}

/* get environment from a subclass if possible; else return NULL */
#define simple_as_environment(arg) (IS_S4_OBJECT(arg) && (TYPEOF(arg) == S4SXP) ? R_getS4DataSlot(arg, ENVSXP) : arg)


static SEXP do_envir(SEXP call, SEXP op, SEXP args, SEXP rho)
{
    checkArity(op, args);
    if (TYPEOF(CAR(args)) == CLOSXP)
	return CLOENV(CAR(args));
    else if (CAR(args) == R_NilValue)
	return R_GlobalContext->sysparent;
    else return getAttrib(CAR(args), R_DotEnvSymbol);
}

static SEXP do_envirgets(SEXP call, SEXP op, SEXP args, SEXP rho)
{
    checkArity(op, args);
    check1arg_x (args, call);

    SEXP s = CAR(args);
    SEXP env = CADR(args);

    if (!isNull(env) && !isEnvironment(env)
                     && !isEnvironment(env = simple_as_environment(env)))
	errorcall(call,_("replacement object is not an environment"));

    PROTECT(env);

    /* For closures, below will dup top level, but not args or code. 
       For formulas, will dup whole thing. */

    PROTECT(s = dup_top_level(s));

    if (TYPEOF(CAR(args)) == CLOSXP) {
	if (isNull(env))
	    errorcall(call,_("use of NULL environment is defunct"));
	if (TYPEOF(BODY(s)) == BCODESXP)
	    /* switch to interpreted version if compiled */
	    SET_BODY(s, R_ClosureExpr(CAR(args)));
	SET_CLOENV(s, env);
    }
    else
	setAttrib(s, R_DotEnvSymbol, env);

    UNPROTECT(2);
    return s;
}


/** do_newenv() :  .Internal(new.env(hash, parent, size))
 *
 * @return a newly created environment()
 */
static SEXP do_newenv(SEXP call, SEXP op, SEXP args, SEXP rho)
{
    SEXP enclos, size, ans;
    int hash;

    checkArity(op, args);

    hash = asInteger(CAR(args));
    args = CDR(args);
    enclos = CAR(args);
    if (isNull(enclos)) {
	error(_("use of NULL environment is defunct"));
	enclos = R_BaseEnv;
    } else
    if( !isEnvironment(enclos)   &&
	!isEnvironment((enclos = simple_as_environment(enclos))))
	error(_("'enclos' must be an environment"));

    if( hash ) {
	args = CDR(args);
	size = coerceVector(CAR(args), INTSXP);
	if (LENGTH(size) < 1 || INTEGER(size)[0] == NA_INTEGER) {
            size = ScalarIntegerMaybeConst(0);  /* use the internal default */
        }
	ans = R_NewHashedEnv(enclos, size);
    } else
	ans = NewEnvironment(R_NilValue, R_NilValue, enclos);
    return ans;
}

static SEXP do_parentenv(SEXP call, SEXP op, SEXP args, SEXP rho)
{
    checkArity(op, args);
    SEXP arg = CAR(args);

    if( !isEnvironment(arg)  &&
	!isEnvironment((arg = simple_as_environment(arg))))
	error( _("argument is not an environment"));
    if( arg == R_EmptyEnv )
	error(_("the empty environment has no parent"));
    return( ENCLOS(arg) );
}

static SEXP do_parentenvgets(SEXP call, SEXP op, SEXP args, SEXP rho)
{
    SEXP env, parent;
    checkArity(op, args);

    env = CAR(args);
    if (isNull(env))
	error(_("use of NULL environment is defunct"));

    if( !isEnvironment(env) &&
	!isEnvironment((env = simple_as_environment(env))))
	error(_("argument is not an environment"));

    if( env == R_EmptyEnv )
	error(_("can not set parent of the empty environment"));

    parent = CADR(args);
    if (isNull(parent))
	error(_("use of NULL environment is defunct"));

    if( !isEnvironment(parent) &&
	!isEnvironment((parent = simple_as_environment(parent))))
	error(_("'parent' is not an environment"));

    SET_ENCLOS(env, parent);

    return( CAR(args) );
}

static SEXP do_envirName(SEXP call, SEXP op, SEXP args, SEXP rho)
{
    SEXP env = CAR(args), ans=mkString(""), res;

    checkArity(op, args);
    PROTECT(ans);
    if (TYPEOF(env) == ENVSXP ||
	TYPEOF((env = simple_as_environment(env))) == ENVSXP) {
	if (env == R_GlobalEnv) ans = mkString("R_GlobalEnv");
	else if (env == R_BaseEnv) ans = mkString("base");
	else if (env == R_EmptyEnv) ans = mkString("R_EmptyEnv");
	else if (R_IsPackageEnv(env))
	    ans = ScalarString(STRING_ELT(R_PackageEnvName(env), 0));
	else if (R_IsNamespaceEnv(env))
	    ans = ScalarString(STRING_ELT(R_NamespaceEnvSpec(env), 0));
	else if (!isNull(res = getAttrib(env, R_NameSymbol))) ans = res;
    }
    UNPROTECT(1); /* ans */
    return ans;
}

#ifdef Win32
# include "rgui_UTF8.h"
#endif
static const char *trChar(SEXP x)
{
    size_t n = strlen(CHAR(x));
    cetype_t ienc = getCharCE(x);

    if (ienc == CE_BYTES) {
	const char *p = CHAR(x), *q;
	char *pp = R_alloc(4*n+1, 1), *qq = pp, buf[5];
	for (q = p; *q; q++) {
	    unsigned char k = (unsigned char) *q;
	    if (k >= 0x20 && k < 0x80) {
		*qq++ = *q;
	    } else {
		snprintf(buf, 5, "\\x%02x", k);
		for(int j = 0; j < 4; j++) *qq++ = buf[j];
	    }
	}
	*qq = '\0';
	return pp;
    } else {
#ifdef Win32
	static char buf[106];
	char *p;
	/* Long strings will be rare, and few per cat() call so we
	   can afford to be profligate here: translateChar is */
	if (n < 100) p = buf; else p = R_alloc(n+7, 1);
	if (WinUTF8out && ienc == CE_UTF8) {
	    strcpy(p, UTF8in); strcat(p, CHAR(x)); strcat(p, UTF8out);
	    return p;
	} else
#endif
	    return translateChar(x);
    }
}

static void cat_newline(SEXP labels, int *width, int lablen, int ntot)
{
    Rprintf("\n");
    *width = 0;
    if (labels != R_NilValue) {
	Rprintf("%s ", EncodeString(STRING_ELT(labels, ntot % lablen),
				    1, 0, Rprt_adj_left));
	*width += Rstrlen(STRING_ELT(labels, ntot % lablen), 0) + 1;
    }
}

static void cat_sepwidth(SEXP sep, int *width, int ntot)
{
    if (sep == R_NilValue || LENGTH(sep) == 0)
	*width = 0;
    else
	*width = Rstrlen(STRING_ELT(sep, ntot % LENGTH(sep)), 0);
}

static void cat_printsep(SEXP sep, int ntot)
{
    const char *sepchar;
    if (sep == R_NilValue || LENGTH(sep) == 0)
	return;

    sepchar = trChar(STRING_ELT(sep, ntot % LENGTH(sep)));
    Rprintf("%s", sepchar);
    return;
}

typedef struct cat_info {
    Rboolean wasopen;
    int changedcon;
    Rconnection con;
} cat_info;

static void cat_cleanup(void *data)
{
    cat_info *pci = (cat_info *) data;
    Rconnection con = pci->con;
    Rboolean wasopen = pci->wasopen;
    int changedcon = pci->changedcon;

    con->fflush(con);
    if(changedcon) switch_stdout(-1, 0);
    /* previous line might have closed it */
    if(!wasopen && con->isopen) con->close(con);
#ifdef Win32
    WinUTF8out = FALSE;
#endif
}

static SEXP do_cat(SEXP call, SEXP op, SEXP args, SEXP rho)
{
    cat_info ci;
    RCNTXT cntxt;
    SEXP objs, file, fill, sepr, labs, s;
    int ifile;
    Rconnection con;
    int append;
    int w, i, iobj, n, nobjs, pwidth, width, sepw, lablen, ntot, nlsep, nlines;
    char buf[512];
    const char *p = "";

    checkArity(op, args);

    /* Use standard printing defaults */
    PrintDefaults();

    objs = CAR(args);
    args = CDR(args);

    file = CAR(args);
    ifile = asInteger(file);
    con = getConnection(ifile);
    if(!con->canwrite) /* if it is not open, we may not know yet */
	error(_("cannot write to this connection"));
    args = CDR(args);

    sepr = CAR(args);
    if (!isString(sepr))
	error(_("invalid '%s' specification"), "sep");
    nlsep = 0;
    for (i = 0; i < LENGTH(sepr); i++)
	if (strstr(CHAR(STRING_ELT(sepr, i)), "\n")) nlsep = 1; /* ASCII */
    args = CDR(args);

    fill = CAR(args);
    if ((!isNumeric(fill) && !isLogical(fill)) || (length(fill) != 1))
	error(_("invalid '%s' argument"), "fill");
    if (isLogical(fill)) {
	if (asLogical(fill) == 1)
	    pwidth = R_print.width;
	else
	    pwidth = INT_MAX;
    }
    else pwidth = asInteger(fill);
    if(pwidth <= 0) {
	warning(_("non-positive 'fill' argument will be ignored"));
	pwidth = INT_MAX;
    }
    args = CDR(args);

    labs = CAR(args);
    if (!isString(labs) && labs != R_NilValue)
	error(_("invalid '%s' argument"), "labels");
    lablen = length(labs);
    args = CDR(args);

    append = asLogical(CAR(args));
    if (append == NA_LOGICAL)
	error(_("invalid '%s' specification"), "append");

    ci.wasopen = con->isopen;

    ci.changedcon = switch_stdout(ifile, 0);
    /* will open new connection if required, and check for writeable */
#ifdef Win32
    /* do this after re-sinking output */
    WinCheckUTF8();
#endif

    ci.con = con;

    /* set up a context which will close the connection if there is an error */
    begincontext(&cntxt, CTXT_CCODE, R_NilValue, R_BaseEnv, R_BaseEnv,
		 R_NilValue, R_NilValue);
    cntxt.cend = &cat_cleanup;
    cntxt.cenddata = &ci;

    nobjs = length(objs);
    width = 0;
    ntot = 0;
    nlines = 0;
    for (iobj = 0; iobj < nobjs; iobj++) {
	s = VECTOR_ELT(objs, iobj);
	if (iobj != 0 && !isNull(s))
	    cat_printsep(sepr, 0);
	n = length(s);
	/* 0-length objects are ignored */
	if (n > 0) {
	    if (labs != R_NilValue && (iobj == 0)
		&& (asInteger(fill) > 0)) {
		Rprintf("%s ", trChar(STRING_ELT(labs, nlines % lablen)));
		/* FIXME -- Rstrlen allows for double-width chars */
		width += Rstrlen(STRING_ELT(labs, nlines % lablen), 0) + 1;
		nlines++;
	    }
	    if (isString(s))
		p = trChar(STRING_ELT(s, 0));
	    else if (isSymbol(s)) /* length 1 */
		p = CHAR(PRINTNAME(s));
	    else if (isVectorAtomic(s)) {
		/* Not a string, as that is covered above.
		   Thus the maximum size is about 60.
		   The copy is needed as cat_newline might reuse the buffer.
		   Use strncpy is in case these assumptions change.
		*/
		p = EncodeElement(s, 0, 0, OutDec);
		strncpy(buf, p, 512); buf[511] = '\0';
		p = buf;
	    }
#ifdef fixed_cat
	    else if (isVectorList(s)) {
	      /* FIXME:	 call EncodeElement() for every element of  s.

		 Real Problem: `s' can be large;
		 should do line breaking etc.. (buf is of limited size)
	      */
	    }
#endif
	    else
		errorcall(call,
			  _("argument %d (type '%s') cannot be handled by 'cat'"),
			  1+iobj, type2char(TYPEOF(s)));
	    /* FIXME : cat(...) should handle ANYTHING */
	    w = strlen(p);
	    cat_sepwidth(sepr, &sepw, ntot);
	    if ((iobj > 0) && (width + w + sepw > pwidth)) {
		cat_newline(labs, &width, lablen, nlines);
		nlines++;
	    }
	    for (i = 0; i < n; i++, ntot++) {
		Rprintf("%s", p);
		width += w + sepw;
		if (i < (n - 1)) {
		    cat_printsep(sepr, ntot);
		    if (isString(s))
			p = trChar(STRING_ELT(s, i+1));
		    else {
			p = EncodeElement(s, i+1, 0, OutDec);
			strncpy(buf, p, 512); buf[511] = '\0';
			p = buf;
		    }
		    w = strlen(p);
		    cat_sepwidth(sepr, &sepw, ntot);
		    /* This is inconsistent with the version above.
		       As from R 2.3.0, fill <= 0 is ignored. */
		    if ((width + w + sepw > pwidth) && pwidth) {
			cat_newline(labs, &width, lablen, nlines);
			nlines++;
		    }
		}
	    }
	}
    }
    if ((pwidth != INT_MAX) || nlsep)
	Rprintf("\n");

    /* end the context after anything that could raise an error but before
       doing the cleanup so the cleanup doesn't get done twice */
    endcontext(&cntxt);

    cat_cleanup(&ci);

    return R_NilValue;
}

/* Make a list, for "list" and "expression" primitives. */

static SEXP makelist(SEXP call, SEXP op, SEXP args, SEXP rho, int variant)
{
    SEXP names = R_NilValue;
    int n = length(args);
    int has_grad = 0;

    SEXP list, arg;
    int i;

    PROTECT(list = allocVector(VECSXP,n));

    /* Fill in list elements, and add names, if there are any.  Also see
       if there are any gradients to handle. */

    for (arg = args, i = 0; arg != R_NilValue; arg = CDR(arg), i++) {
        SET_VECTOR_ELEMENT_TO_VALUE (list, i, CAR(arg));
        if (TAG(arg) != R_NilValue) {
            if (names == R_NilValue) {
                names = allocVector(STRSXP,n); /* R_BlankStrings */
                setAttrib (list, R_NamesSymbol, names);
            }
            SET_STRING_ELT (names, i, PRINTNAME(TAG(arg)));
        }
        if (HAS_GRADIENT_IN_CELL(arg))
            has_grad = 1;
    }

    /* Find merged gradient information, if there is any. */

    if (has_grad) {
        R_gradient = R_NilValue;
        for (arg = args, i = 0; arg != R_NilValue; arg = CDR(arg), i++) {
            if (HAS_GRADIENT_IN_CELL(arg)) {
                R_gradient = subassign_list_gradient 
                               (R_gradient, GRADIENT_IN_CELL(arg), i, n);
<<<<<<< HEAD
#if 0
REprintf("*** makelist %d %d\n",i,n); R_inspect(R_gradient); REprintf("--\n");
#endif
=======
>>>>>>> 4ee15ef4
            }
        }
        if (R_gradient != R_NilValue)
            R_variant_result = VARIANT_GRADIENT_FLAG;
    }

    UNPROTECT(1);
    return list;
}

<<<<<<< HEAD
/* This is a SPECIAL for "list".  Arguments are evaluated. */
=======
/* This is a SPECIAL for "list".  Arguments are evaluated here, perhaps
   asking for gradient. */
>>>>>>> 4ee15ef4

static SEXP do_list(SEXP call, SEXP op, SEXP args, SEXP rho, int variant)
{
    SEXP r;
    args = (variant & VARIANT_GRADIENT) 
             ? evalList_gradient (args, rho, 0, INT_MAX, 0)
             : evalList_v (args, rho, 0);
    PROTECT (args);
    r = makelist (call, op, args, rho, variant);
    UNPROTECT(1);
    R_Visible = TRUE;
    return r;
}

/* This is SPECIAL for "expression".  Arguments are used unevaluated. */

static SEXP do_expression(SEXP call, SEXP op, SEXP args, SEXP rho, int variant)
{
    SEXP r = makelist (call, op, args, rho, variant);
    SET_TYPEOF (r, EXPRSXP);
    R_Visible = TRUE;
    return r;
}

/* vector(mode="logical", length=0) */
static SEXP do_vector(SEXP call, SEXP op, SEXP args, SEXP rho)
{
    R_len_t len;
    SEXP s;
    SEXPTYPE mode;

    checkArity(op, args);
    len = asVecSize(R_NilValue,CADR(args));
    s = coerceVector(CAR(args), STRSXP);
    if (length(s) != 1) error(_("invalid '%s' argument"), "mode");

    mode = str2type(CHAR(STRING_ELT(s, 0))); /* ASCII */
    if (mode == -1 && streql(CHAR(STRING_ELT(s, 0)), "double"))
	mode = REALSXP;

    switch (mode) {
    case LGLSXP:
    case INTSXP:
    case REALSXP:
    case CPLXSXP:
    case STRSXP:
    case EXPRSXP:
    case VECSXP:
    case RAWSXP:
	s = allocVector(mode, len);
	break;
    case LISTSXP:
	s = allocList(len);
	break;
    default:
	error(_("vector: cannot make a vector of mode '%s'."),
	      translateChar(STRING_ELT(s, 0))); /* should be ASCII */
    }

    if (mode == INTSXP || mode == LGLSXP)
	memset(INTEGER(s), 0, len*sizeof(int));
    else if (mode == REALSXP)
	memset(REAL(s), 0, len*sizeof(double));
    else if (mode == CPLXSXP)
	memset(COMPLEX(s), 0, len*sizeof(Rcomplex));
    else if (mode == RAWSXP)
	memset(RAW(s), 0, (size_t) len);
    /* other cases: list/expression have "NULL", ok */

    return s;
}


/* do_lengthgets: assign a length to a vector (or a list, if it is vectorizable)
 */ 

SEXP xlengthgets(SEXP x, R_xlen_t len) { return lengthgets(x,len); }

SEXP lengthgets(SEXP x, R_len_t len)
{
    R_len_t lenx, i;
    SEXP rval, names, xnames, t;
    if (!isVector(x) && !isPairList(x))
	error(_("cannot set length of non-vector"));
    lenx = length(x);
    if (lenx == len) {
        /* Return without removing attributes - relied on in 'methods'. */
	return x;  
    }
    PROTECT(rval = allocVector(TYPEOF(x), len));
    if (isVector(x)) {
        PROTECT(xnames = getAttrib(x, R_NamesSymbol));
        if (xnames != R_NilValue) {
            names = allocVector(STRSXP, len);
            copy_string_elements (names, 0, xnames, 0, len > lenx ? lenx : len);
            setAttrib(rval, R_NamesSymbol, names);
        }
        UNPROTECT(1);
    }

    switch (TYPEOF(x)) {
    case LGLSXP:
    case INTSXP:
	for (i = 0; i < len; i++)
	    INTEGER(rval)[i] = i < lenx ? INTEGER(x)[i] : NA_INTEGER;
	break;
    case REALSXP:
	for (i = 0; i < len; i++)
	    REAL(rval)[i] = i < lenx ? REAL(x)[i] : NA_REAL;
	break;
    case CPLXSXP:
	for (i = 0; i < len; i++)
	    if (i < lenx)
		COMPLEX(rval)[i] = COMPLEX(x)[i];
	    else {
		COMPLEX(rval)[i].r = NA_REAL;
		COMPLEX(rval)[i].i = NA_REAL;
	    }
	break;
    case STRSXP:
        copy_string_elements (rval, 0, x, 0, len > lenx ? lenx : len);
	for (i = lenx; i < len; i++)
	    SET_STRING_ELT_NA(rval, i);
	break;
    case VECSXP:
        copy_vector_elements (rval, 0, x, 0, len > lenx ? lenx : len);
        if (NAMEDCNT_GT_1(x)) {
            for (i = 0; i < len; i++)
                INC_NAMEDCNT_0_AS_1(VECTOR_ELT(rval,i));
        }
	break;
    case RAWSXP:
	for (i = 0; i < len; i++)
	    RAW(rval)[i] = i < lenx ? RAW(x)[i] : (Rbyte) 0;
	break;
    case NILSXP:
	break;        /* DUBIOUS THING TO DO! */
    case LISTSXP:
    case LANGSXP:
        /* below uses fact that CAR, CDR, and TAG of R_NilValue are R_NilValue*/
	for (t = rval; t != R_NilValue; t = CDR(t), x = CDR(x)) {
	    SETCAR(t, CAR(x));
	    SET_TAG(t, TAG(x));
            INC_NAMEDCNT(CAR(x));
	}
        break;
    default:
	abort();
    }

    UNPROTECT(1);
    return rval;
}


/* Implements length(x) <- len.  SPECIAL, so can preserve gradient of x. */

static SEXP do_lengthgets(SEXP call, SEXP op, SEXP args, SEXP rho, int variant)
{
    PROTECT (args = variant & VARIANT_GRADIENT
                      ? evalList_gradient (args, rho, 0, 1, 0)
                      : evalList (args, rho));

    R_len_t len, olen;
    SEXP x, ans;

    checkArity(op, args);
    check1arg_x (args, call);

    x = CAR(args);
    if(isObject(x) && DispatchOrEval(call, op, "length<-", args,
<<<<<<< HEAD
				     rho, &ans, 0, 1, 0))
=======
				     rho, &ans, 0, 1, 0)) {
        UNPROTECT(1);
>>>>>>> 4ee15ef4
	return(ans);
    }

    if (!isVector(x) && !isPairList(x))
       errorcall(call,_("invalid argument"));

    olen = length(x);
    len = asVecSize(call,CADR(args));

    if (isVector(x) && !NAMEDCNT_GT_1(x) && len != olen) {
        SEXP xnames = getNamesAttrib(x);
        if (xnames != R_NilValue) {
            R_len_t old_len = LENGTH(xnames);
            R_len_t i;
            if (NAMEDCNT_GT_1(xnames)) {
                SEXP old_names = xnames;
                xnames = allocVector (STRSXP, len);
                copy_string_elements (xnames, 0, old_names, 0, 
                                      len > old_len ? old_len : len);
            }
            else {
                xnames = reallocVector (xnames, len, 1);
                for (i = old_len; i < len; i++) 
                    SET_STRING_ELT_BLANK (xnames, i);
            }
        }
        PROTECT(xnames);
        PROTECT(x = reallocVector (x, len, 1));
        ATTRIB_W(x) = R_NilValue;
        if (xnames != R_NilValue)
            setAttrib (x, R_NamesSymbol, xnames);
        SET_NAMEDCNT_0(x);
        UNPROTECT(2);  /* x, xnames */
    }
    else
        x = lengthgets (x, len);

    if (HAS_GRADIENT_IN_CELL(args)) {
        SEXP x_grad = GRADIENT_IN_CELL(args);
        if (LENGTH(x) == olen) {
            R_gradient = x_grad;
            R_variant_result = VARIANT_GRADIENT_FLAG;
        }
        else if (TYPEOF(x) == VECSXP) {
            R_gradient = set_length_list_gradient (x_grad, len);
            R_variant_result = VARIANT_GRADIENT_FLAG;
        }
        else if (TYPEOF(x) == REALSXP) {
            R_gradient = set_length_numeric_gradient (x_grad, len);
            R_variant_result = VARIANT_GRADIENT_FLAG;
        }
    }

    UNPROTECT(1);  /* args */
    return x;
}

/* Expand dots in args, but do not evaluate */
static SEXP expandDots(SEXP el, SEXP rho)
{
    SEXP ans, tail;

    PROTECT(el); /* in do_switch, this is already protected */
    PROTECT(ans = tail = CONS(R_NilValue, R_NilValue));

    while (el != R_NilValue) {
	if (CAR(el) == R_DotsSymbol) {
	    SEXP h = PROTECT(findVar(CAR(el), rho));
	    if (TYPEOF(h) == DOTSXP || h == R_NilValue) {
		while (h != R_NilValue) {
		    SETCDR(tail, CONS(CAR(h), R_NilValue));
		    tail = CDR(tail);
		    if(TAG(h) != R_NilValue) SET_TAG(tail, TAG(h));
		    h = CDR(h);
		}
	    } else if (h != R_MissingArg)
		dotdotdot_error();
            UNPROTECT(1); /* h */
	} else {
	    SETCDR(tail, CONS(CAR(el), R_NilValue));
	    tail = CDR(tail);
	    if(TAG(el) != R_NilValue) SET_TAG(tail, TAG(el));
	}
	el = CDR(el);
    }
    UNPROTECT(2);
    return CDR(ans);
}

/* This function is used in do_switch to record the default value and
   to detect multiple defaults, which are not allowed as of 2.13.x */
   
static SEXP setDflt(SEXP arg, SEXP dflt) 
{
    if (dflt != R_NoObject) {
    	SEXP dflt1, dflt2;
    	PROTECT(dflt1 = deparse1line(dflt, TRUE));
    	PROTECT(dflt2 = deparse1line(CAR(arg), TRUE));
    	error(_("duplicate switch defaults: '%s' and '%s'"), CHAR(STRING_ELT(dflt1, 0)),
    	                                                   CHAR(STRING_ELT(dflt2, 0)));
    	UNPROTECT(2); /* won't get here, but just for good form */
    }
    return(CAR(arg));
}

/* For switch, evaluate the first arg, if it is a character then try
 to match the name with the remaining args, and evaluate the match. If
 the value is missing then take the next non-missing arg as the value.
 Then things like switch(as.character(answer), yes=, YES=1, no=, NO=2,
 3) will work.  But if there is no 'next', return NULL. One arg beyond
 the first is allowed to be unnamed; it becomes the default value if
 there is no match.
 
 If the value of the first arg is not a character string
 then coerce it to an integer k and choose the kth argument from those
 that remain provided 1 < k < nargs.  

 Changed in 2.11.0 to be primitive, so the wrapper does not partially
 match to EXPR, and to return NULL invisibly if it is an error
 condition.

 This is a SPECIALSXP, so arguments need to be evaluated as needed.
  And (see names.c) X=2, so it defaults to a visible value.
*/


static SEXP do_switch(SEXP call, SEXP op, SEXP args, SEXP rho, int variant)
{
    int argval, nargs = length(args);
    SEXP x, y, z, w, ans, dflt = R_NoObject;

    if (nargs < 1) errorcall(call, _("'EXPR' is missing"));
    check1arg(args, call, "EXPR");
    PROTECT(x = eval(CAR(args), rho));
    if (!isVector(x) || length(x) != 1)
	errorcall(call, _("EXPR must be a length 1 vector"));
    if (nargs > 1) {

	/* There is a complication: if called from lapply
	   there may be a ... argument */
	PROTECT(w = expandDots(CDR(args), rho));

	if (isString(x)) {
	    for (y = w; y != R_NilValue; y = CDR(y)) {
		if (TAG(y) != R_NilValue) {
		    if (pmatch(STRING_ELT(x, 0), TAG(y), 1 /* exact */)) {
			/* Find the next non-missing argument.
			   (If there is none, return NULL.) */
			while (CAR(y) == R_MissingArg) {
			    y = CDR(y);
			    if (y == R_NilValue) break;
			    if (TAG(y) == R_NilValue) dflt = setDflt(y, dflt);
			}
			if (y == R_NilValue) {
			    R_Visible = FALSE;
			    UNPROTECT(2);
			    return R_NilValue;
			}
			/* Check for multiple defaults following y.  This loop
			   is not necessary to determine the value of the
			   switch(), but it should be fast and will detect
			   typos. */
			for (z = CDR(y); z != R_NilValue; z = CDR(z)) 
			    if (TAG(z) == R_NilValue) dflt = setDflt(z, dflt);
			    
			ans =  evalv (CAR(y), rho, VARIANT_PASS_ON(variant));
			UNPROTECT(2);
			return ans;
		    }
		} else
		    dflt = setDflt(y, dflt);
	    }
 	    if (dflt != R_NoObject) {
		ans =  evalv (dflt, rho, VARIANT_PASS_ON(variant));
		UNPROTECT(2);
		return ans;
	    }
	    /* fall through to error */

	} else { /* Treat as numeric */
	    argval = asInteger(x);
	    if (argval != NA_INTEGER && argval >= 1 && argval <= length(w)) {
		SEXP alt = CAR(nthcdr(w, argval - 1));
		if (alt == R_MissingArg)
		    error("empty alternative in numeric switch");
		ans =  evalv (alt, rho, VARIANT_PASS_ON(variant));
		UNPROTECT(2);
		return ans;
	    }
	    /* fall through to error */
	}

	UNPROTECT(1); /* w */
    }

    /* an error */
    UNPROTECT(1); /* x */
    R_Visible = FALSE;
    return R_NilValue;
}

static SEXP do_setnumthreads(SEXP call, SEXP op, SEXP args, SEXP rho)
{
    int old = R_num_math_threads, new;
    checkArity(op, args);
    new = asInteger(CAR(args));
    if (new >= 0 && new <= R_max_num_math_threads)
	R_num_math_threads = new;
    return ScalarIntegerMaybeConst(old);
}

static SEXP do_setmaxnumthreads(SEXP call, SEXP op, SEXP args, SEXP rho)
{
    int old = R_max_num_math_threads, new;
    checkArity(op, args);
    new = asInteger(CAR(args));
    if (new >= 0) {
	R_max_num_math_threads = new;
	if (R_num_math_threads > R_max_num_math_threads)
	    R_num_math_threads = R_max_num_math_threads;
    }
    return ScalarIntegerMaybeConst(old);
}

/* FUNTAB entries defined in this source file. See names.c for documentation. */

attribute_hidden FUNTAB R_FunTab_builtin[] =
{
/* printname	c-entry		offset	eval	arity	pp-kind	     precedence	rightassoc */

{"delayedAssign",do_delayed,	0,	111,	4,	{PP_FUNCALL, PREC_FN,	  0}},
{"makeLazy",	do_makelazy,	0,	111,	5,	{PP_FUNCALL, PREC_FN,	  0}},
{"on.exit",	do_onexit,	0,	1100,	1,	{PP_FUNCALL, PREC_FN,	  0}},
{"args",	do_args,	0,	11,	1,	{PP_FUNCALL, PREC_FN,	0}},
{"formals",	do_formals,	0,	11,	1,	{PP_FUNCALL, PREC_FN,	0}},
{"body",	do_body,	0,	11,	1,	{PP_FUNCALL, PREC_FN,	0}},
{"bodyCode",	do_bodyCode,	0,	11,	1,	{PP_FUNCALL, PREC_FN,	0}},
{"environment",	do_envir,	0,	11,	1,	{PP_FUNCALL, PREC_FN,	0}},
{"environment<-",do_envirgets,	0,	1,	2,	{PP_FUNCALL, PREC_LEFT,	1}},
{"new.env",	do_newenv,	0,	11,     3,      {PP_FUNCALL, PREC_FN,	0}},
{"parent.env",  do_parentenv,   0,	11,     1,      {PP_FUNCALL, PREC_FN,	0}},
{"parent.env<-",do_parentenvgets, 0,	11,     2,      {PP_FUNCALL, PREC_LEFT,	1}},
{"environmentName",do_envirName,0,	11,	1,	{PP_FUNCALL, PREC_FN,	0}},
{"cat",		do_cat,		0,	111,	6,	{PP_FUNCALL, PREC_FN,	0}},
{"expression",	do_expression,	0,	1000,	-1,	{PP_FUNCALL, PREC_FN,	0}},
{"list",	do_list,	0,	1000,	-1,	{PP_FUNCALL, PREC_FN,	0}},
{"vector",	do_vector,	0,	11,	2,	{PP_FUNCALL, PREC_FN,	0}},
<<<<<<< HEAD
{"length<-",	do_lengthgets,	0,	1,	2,	{PP_FUNCALL, PREC_LEFT,	1}},
=======
{"length<-",	do_lengthgets,	0,	1000,	2,	{PP_FUNCALL, PREC_LEFT,	1}},
>>>>>>> 4ee15ef4
{"switch",	do_switch,	0,	1200,	-1,	{PP_FUNCALL, PREC_FN,	  0}},

{"setNumMathThreads", do_setnumthreads,      0, 11, 1,  {PP_FUNCALL, PREC_FN, 0}},
{"setMaxNumMathThreads", do_setmaxnumthreads,0, 11, 1,  {PP_FUNCALL, PREC_FN, 0}},

{NULL,		NULL,		0,	0,	0,	{PP_INVALID, PREC_FN,	0}}
};<|MERGE_RESOLUTION|>--- conflicted
+++ resolved
@@ -855,12 +855,6 @@
             if (HAS_GRADIENT_IN_CELL(arg)) {
                 R_gradient = subassign_list_gradient 
                                (R_gradient, GRADIENT_IN_CELL(arg), i, n);
-<<<<<<< HEAD
-#if 0
-REprintf("*** makelist %d %d\n",i,n); R_inspect(R_gradient); REprintf("--\n");
-#endif
-=======
->>>>>>> 4ee15ef4
             }
         }
         if (R_gradient != R_NilValue)
@@ -871,12 +865,8 @@
     return list;
 }
 
-<<<<<<< HEAD
-/* This is a SPECIAL for "list".  Arguments are evaluated. */
-=======
 /* This is a SPECIAL for "list".  Arguments are evaluated here, perhaps
    asking for gradient. */
->>>>>>> 4ee15ef4
 
 static SEXP do_list(SEXP call, SEXP op, SEXP args, SEXP rho, int variant)
 {
@@ -1048,12 +1038,8 @@
 
     x = CAR(args);
     if(isObject(x) && DispatchOrEval(call, op, "length<-", args,
-<<<<<<< HEAD
-				     rho, &ans, 0, 1, 0))
-=======
 				     rho, &ans, 0, 1, 0)) {
         UNPROTECT(1);
->>>>>>> 4ee15ef4
 	return(ans);
     }
 
@@ -1301,11 +1287,7 @@
 {"expression",	do_expression,	0,	1000,	-1,	{PP_FUNCALL, PREC_FN,	0}},
 {"list",	do_list,	0,	1000,	-1,	{PP_FUNCALL, PREC_FN,	0}},
 {"vector",	do_vector,	0,	11,	2,	{PP_FUNCALL, PREC_FN,	0}},
-<<<<<<< HEAD
-{"length<-",	do_lengthgets,	0,	1,	2,	{PP_FUNCALL, PREC_LEFT,	1}},
-=======
 {"length<-",	do_lengthgets,	0,	1000,	2,	{PP_FUNCALL, PREC_LEFT,	1}},
->>>>>>> 4ee15ef4
 {"switch",	do_switch,	0,	1200,	-1,	{PP_FUNCALL, PREC_FN,	  0}},
 
 {"setNumMathThreads", do_setnumthreads,      0, 11, 1,  {PP_FUNCALL, PREC_FN, 0}},
