--- conflicted
+++ resolved
@@ -3131,11 +3131,7 @@
     SEXP ans;
     if (GenerateCode) {
         PROTECT(op); /* maybe unnecessary, but just in case... */
-<<<<<<< HEAD
-	ans = LCONS (op, SharedList1(arg));
-=======
 	ans = LCONS (op, MaybeConstList1(arg));
->>>>>>> c187a452
         UNPROTECT(1);
         PROTECT(ans);
     }
@@ -3150,11 +3146,7 @@
     SEXP ans;
     if (GenerateCode) {
         PROTECT2(n1,n2); /* maybe unnecessary, but just in case... */
-<<<<<<< HEAD
-	ans = LCONS (n1, CONS (n2, SharedList1(n3)));
-=======
 	ans = LCONS (n1, CONS (n2, MaybeConstList1(n3)));
->>>>>>> c187a452
         UNPROTECT(2);
         PROTECT(ans);
     }
@@ -3170,11 +3162,7 @@
     SEXP ans;
     if (GenerateCode) {
         PROTECT(n1); /* maybe unnecessary, but just in case... */
-<<<<<<< HEAD
-	ans = LCONS (n1, SharedList1(n2));
-=======
 	ans = LCONS (n1, MaybeConstList1(n2));
->>>>>>> c187a452
         UNPROTECT(1);
         PROTECT(ans);
     }
@@ -3893,15 +3881,6 @@
 		if(GenerateCode) {
 		    switch(i) {
 		    case 1:
-<<<<<<< HEAD
-			PROTECT(yylval = ScalarLogicalShared(NA_LOGICAL));
-			break;
-		    case 2:
-			PROTECT(yylval = ScalarLogicalShared(1));
-			break;
-		    case 3:
-			PROTECT(yylval = ScalarLogicalShared(0));
-=======
 			PROTECT(yylval = ScalarLogicalMaybeConst(NA_LOGICAL));
 			break;
 		    case 2:
@@ -3909,7 +3888,6 @@
 			break;
 		    case 3:
 			PROTECT(yylval = ScalarLogicalMaybeConst(0));
->>>>>>> c187a452
 			break;
 		    case 4:
 			PROTECT(yylval = allocVector(REALSXP, 1));
@@ -3920,11 +3898,7 @@
 			REAL(yylval)[0] = R_NaN;
 			break;
 		    case 6:
-<<<<<<< HEAD
-                        PROTECT(yylval = ScalarIntegerShared(NA_INTEGER));
-=======
                         PROTECT(yylval = ScalarIntegerMaybeConst(NA_INTEGER));
->>>>>>> c187a452
 			break;
 		    case 7:
 			PROTECT(yylval = allocVector(REALSXP, 1));
@@ -3966,21 +3940,13 @@
 
 static SEXP mkFloat(const char *s)
 {
-<<<<<<< HEAD
-    return ScalarRealShared(R_atof(s));
-=======
     return ScalarRealMaybeConst(R_atof(s));
->>>>>>> c187a452
 }
 
 static SEXP mkInt(const char *s)
 {
     double f = R_atof(s);  /* or R_strtol? */
-<<<<<<< HEAD
-    return ScalarIntegerShared((int) f);
-=======
     return ScalarIntegerMaybeConst((int) f);
->>>>>>> c187a452
 }
 
 static SEXP mkComplex(const char *s)
