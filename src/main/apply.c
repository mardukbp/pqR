--- conflicted
+++ resolved
@@ -46,11 +46,6 @@
     PROTECT(XX = eval(CAR(args), rho));
     FUN = CADR(args);  /* must be unevaluated for use in e.g. bquote */
 
-<<<<<<< HEAD
-    dotsv = findVarInFrame3 (rho, R_DotsSymbol, 3);
-    no_dots = dotsv==R_MissingArg || dotsv==R_NilValue || dotsv==R_UnboundValue;
-=======
->>>>>>> e6c1a634
     n = length(XX);
     if (n == NA_INTEGER) error(_("invalid length"));
 
@@ -123,8 +118,6 @@
     useNames = asLogical(eval(CADDDR(args), rho));
     if (useNames == NA_LOGICAL) error(_("invalid USE.NAMES value"));
 
-    dotsv = findVarInFrame3 (rho, R_DotsSymbol, 3);
-    no_dots = dotsv==R_MissingArg || dotsv==R_NilValue || dotsv==R_UnboundValue;
     n = length(XX);
     if (n == NA_INTEGER) error(_("invalid length"));
 
