/*
 *  pqR : A pretty quick version of R
 *  Copyright (C) 2013, 2014, 2015 by Radford M. Neal
 *
 *  Based on R : A Computer Language for Statistical Data Analysis
 *  Copyright (C) 1995, 1996  Robert Gentleman and Ross Ihaka
 *  Copyright (C) 2001-12     The R Core Team
 *
 *  The changes in pqR from R-2.15.0 distributed by the R Core Team are
 *  documented in the NEWS and MODS files in the top-level source directory.
 *
 *  This program is free software; you can redistribute it and/or modify
 *  it under the terms of the GNU General Public License as published by
 *  the Free Software Foundation; either version 2 of the License, or
 *  (at your option) any later version.
 *
 *  This program is distributed in the hope that it will be useful,
 *  but WITHOUT ANY WARRANTY; without even the implied warranty of
 *  MERCHANTABILITY or FITNESS FOR A PARTICULAR PURPOSE.  See the
 *  GNU General Public License for more details.
 *
 *  You should have received a copy of the GNU General Public License
 *  along with this program; if not, a copy is available at
 *  http://www.r-project.org/Licenses/
 */

#ifdef HAVE_CONFIG_H
#include <config.h>
#endif

#define USE_FAST_PROTECT_MACROS
#define R_USE_SIGNALS 1
#include <Defn.h>
#include <Internal.h>
#include <Fileio.h>
#include <IOStuff.h>
#include <Parse.h>
#include <Rconnections.h>

extern IoBuffer R_ConsoleIob;

SEXP attribute_hidden getParseContext(void)
{
    int i, last = PARSE_CONTEXT_SIZE;
    char context[PARSE_CONTEXT_SIZE+1];

    SEXP ans = R_NilValue, ans2;
    int nn, nread;
    char c;

    context[last] = '\0';
    for (i=R_ParseContextLast; last>0 ; i += PARSE_CONTEXT_SIZE - 1) {
	i = i % PARSE_CONTEXT_SIZE;
	context[--last] = R_ParseContext[i];
	if (!context[last]) {
	    last++;
	    break;
	}
    }

    nn = 16; /* initially allocate space for 16 lines */
    PROTECT(ans = allocVector(STRSXP, nn));
    c = context[last];
    nread = 0;
    while(c) {
	nread++;
	if(nread >= nn) {
	    ans2 = allocVector(STRSXP, 2*nn);
	    for(i = 0; i < nn; i++)
		SET_STRING_ELT(ans2, i, STRING_ELT(ans, i));
	    nn *= 2;
	    UNPROTECT(1); /* old ans */
	    PROTECT(ans = ans2);
	}
	i = last;
	while((c = context[i++])) {
	    if(c == '\n') break;
	}
	context[i-1] = '\0';
	SET_STRING_ELT(ans, nread-1, mkChar(context + last));
	last = i;
    }
    /* get rid of empty line after last newline */
    if (nread && !length(STRING_ELT(ans, nread-1))) {
    	nread--;
    	R_ParseContextLine--;
    }
    PROTECT(ans2 = allocVector(STRSXP, nread));
    for(i = 0; i < nread; i++)
	SET_STRING_ELT(ans2, i, STRING_ELT(ans, i));
    UNPROTECT(2);
    return ans2;
}

static void getParseFilename(char* buffer, size_t buflen)
{
    buffer[0] = '\0';

    if (R_ParseErrorFile && R_ParseErrorFile != R_NilValue) {

        if (isEnvironment(R_ParseErrorFile)) {
            SEXP filename;
            PROTECT(filename = findVar(install("filename"), R_ParseErrorFile));
            if (isString(filename) && length(filename))
                strncpy(buffer, CHAR(STRING_ELT(filename, 0)), buflen - 1);
            UNPROTECT(1);
        } 
        else if (isString(R_ParseErrorFile) && length(R_ParseErrorFile)) 
            strncpy(buffer, CHAR(STRING_ELT(R_ParseErrorFile, 0)), buflen - 1);

        buffer[buflen-1] = 0;
    }
}

static SEXP tabExpand(SEXP strings)
{
    int i;
    char buffer[200], *b;
    const char *input;
    int len = length(strings);
    SEXP result;
    PROTECT(strings);
    PROTECT(result = allocVector(STRSXP, len));
    for (i = 0; i < len; i++) {
    	input = CHAR(STRING_ELT(strings, i));
    	for (b = buffer; *input && (b-buffer < 192); input++) {
    	    if (*input == '\t') do {
    	    	*b++ = ' ';
    	    } while (((b-buffer) & 7) != 0);
    	    else *b++ = *input;
    	}
    	*b = '\0';
    	SET_STRING_ELT(result, i, mkCharCE(buffer, Rf_getCharCE(STRING_ELT(strings, i))));
    }
    UNPROTECT(2);
    return result;
}
    	
void parseError(SEXP call, int linenum)
{
    SEXP context;
    int len, width;
    char filename[128], buffer[10];
    PROTECT(context = tabExpand(getParseContext()));
    len = length(context);
    if (linenum) {
	getParseFilename(filename, sizeof(filename)-2);
	if (strlen(filename)) strcpy(filename + strlen(filename), ":");

	switch (len) {
	case 0:
	    error("%s%d:%d: %s",
		  filename, linenum, R_ParseErrorCol, R_ParseErrorMsg);
	    break;
	case 1: // replaces use of %n
	    width = sprintf(buffer, "%d: ", R_ParseContextLine); 
	    error("%s%d:%d: %s\n%d: %s\n%*s",
		  filename, linenum, R_ParseErrorCol, R_ParseErrorMsg,
		  R_ParseContextLine, CHAR(STRING_ELT(context, 0)), 
		  width+R_ParseErrorCol, "^");
	    break;
	default:
	    width = sprintf(buffer, "%d:", R_ParseContextLine);
	    error("%s%d:%d: %s\n%d: %s\n%d: %s\n%*s",
		  filename, linenum, R_ParseErrorCol, R_ParseErrorMsg,
		  R_ParseContextLine-1, CHAR(STRING_ELT(context, len-2)),
		  R_ParseContextLine, CHAR(STRING_ELT(context, len-1)), 
		  width+R_ParseErrorCol, "^");
	    break;
	}
    } else {
	switch (len) {
	case 0:
	    error("%s", R_ParseErrorMsg);
	    break;
	case 1:
	    error("%s in \"%s\"",
		  R_ParseErrorMsg, CHAR(STRING_ELT(context, 0)));
	    break;
	default:
	    error("%s in:\n\"%s\n%s\"",
		  R_ParseErrorMsg, CHAR(STRING_ELT(context, len-2)),
		  CHAR(STRING_ELT(context, len-1)));
	    break;
	}
    }
    UNPROTECT(1);
}

/* "do_parse" - the user interface for parsing

   .Internal( parse(file, n, text, prompt, srcfile, encoding) )
   If there is text then that is read and the other arguments are ignored. */

static void conn_cleanup(void *data)
{
    Rconnection con = data;
    if(con->isopen) con->close(con);
}

static int conn_getc (void *con) { return Rconn_fgetc ((Rconnection) con); }

static unsigned char console_buf[CONSOLE_BUFFER_SIZE+1];
static unsigned char *console_bufp;
<<<<<<< HEAD

static int console_getc (void *prompt_string)
{
    while (*console_bufp == 0) {
        if (R_ReadConsole ((const char *) prompt_string, console_buf, 
                           CONSOLE_BUFFER_SIZE, 1) == 0)
            return EOF;
        console_buf[CONSOLE_BUFFER_SIZE] = 0;  /* just in case... */
        console_bufp = console_buf;
    }

    return *console_bufp++;
}
=======

static int console_getc (void *prompt_string)
{
    while (*console_bufp == 0) {
        if (R_ReadConsole ((const char *) prompt_string, console_buf, 
                           CONSOLE_BUFFER_SIZE, 1) == 0)
            return EOF;
        console_buf[CONSOLE_BUFFER_SIZE] = 0;  /* just in case... */
        console_bufp = console_buf;
    }

    return *console_bufp++;
}

/* .Internal( parse(file, n, text, prompt, srcfile, encoding) ) */
>>>>>>> 328cb722

static SEXP do_parse(SEXP call, SEXP op, SEXP args, SEXP env)
{
    SEXP text, prompt, s, source;
    const char *prompt_string;
    Rconnection con;
    Rboolean wasopen, old_latin1 = known_to_be_latin1,
	old_utf8 = known_to_be_utf8, allKnown = TRUE;
    int ifile, num, i;
    const char *encoding;
    ParseStatus status;
    RCNTXT cntxt;

    checkArity(op, args);
    R_ParseError = 0;
    R_ParseErrorMsg[0] = '\0';

    ifile = asInteger(CAR(args));                       args = CDR(args);

    con = getConnection(ifile);
    wasopen = con->isopen;
    num = asInteger(CAR(args));				args = CDR(args);
    if (num == 0)
	return(allocVector(EXPRSXP, 0));

    PROTECT(text = coerceVector(CAR(args), STRSXP));
    if(length(CAR(args)) && !length(text))
	errorcall(call, _("coercion of 'text' to character was unsuccessful"));
    args = CDR(args);
    prompt = CAR(args);					args = CDR(args);
    source = CAR(args);					args = CDR(args);
    if(!isString(CAR(args)) || LENGTH(CAR(args)) != 1)
	error(_("invalid '%s' value"), "encoding");
    encoding = CHAR(STRING_ELT(CAR(args), 0)); /* ASCII */
    known_to_be_latin1 = known_to_be_utf8 = FALSE;
    /* allow 'encoding' to override declaration on 'text'. */
    if(streql(encoding, "latin1")) {
	known_to_be_latin1 = TRUE;
	allKnown = FALSE;
    } else if(streql(encoding, "UTF-8"))  {
	known_to_be_utf8 = TRUE;
	allKnown = FALSE;
    } else if(!streql(encoding, "unknown") && !streql(encoding, "native.enc")) 
    	warning(_("argument '%s = \"%s\"' will be ignored"), "encoding", encoding);

    if (prompt == R_NilValue)
	PROTECT(prompt);
    else
	PROTECT(prompt = coerceVector(prompt, STRSXP));

    if (length(text) > 0) {

	/* If 'text' has known encoding then we can be sure it will be
	   correctly re-encoded to the current encoding by
	   translateChar in the parser and so could mark the result in
	   a Latin-1 or UTF-8 locale.

	   A small complication is that different elements could have
	   different encodings, but all that matters is that all
	   non-ASCII elements have known encoding.
	*/
	for(i = 0; i < LENGTH(text); i++)
	    if(!ENC_KNOWN(STRING_ELT(text, i)) &&
	       !IS_ASCII(STRING_ELT(text, i))) {
		allKnown = FALSE;
		break;
	    }
	if(allKnown) {
	    known_to_be_latin1 = old_latin1;
	    known_to_be_utf8 = old_utf8;
	}
	if (num == NA_INTEGER) num = -1;

        s = R_ParseVector(text, num, &status, source);
    }
    else if (ifile >= 3) {/* file != "" */

	if (num == NA_INTEGER) num = -1;

	if(!wasopen) {
	    if(!con->open(con)) error(_("cannot open the connection"));
	    /* Set up a context which will close the connection on error */
	    begincontext(&cntxt, CTXT_CCODE, R_NilValue, R_BaseEnv, R_BaseEnv,
			 R_NilValue, R_NilValue);
	    cntxt.cend = &conn_cleanup;
	    cntxt.cenddata = con;
	}
	if(!con->canread) error(_("cannot read from this connection"));

        s = R_ParseStream (conn_getc, (void *) con, num, &status, source);

	if(!wasopen) {
	    PROTECT(s);
	    endcontext(&cntxt);
	    con->close(con);
	    UNPROTECT(1);
	}
    }
    else {

	if (num == NA_INTEGER) num = 1;

        prompt_string = isString(prompt) && LENGTH(prompt) > 0
                         ? CHAR(STRING_ELT(prompt,0))
                         : CHAR(STRING_ELT(GetOption1(install("prompt")),0));

        console_bufp = console_buf;  /* empty buffer initially */
        *console_bufp = 0;

        s = R_ParseStream (console_getc, (void *) prompt_string, num, 
                           &status, source);
    }

    if (status != PARSE_OK) parseError(call, R_ParseError);

    UNPROTECT(2);
    known_to_be_latin1 = old_latin1;
    known_to_be_utf8 = old_utf8;
    return s;
}

/* FUNTAB entries defined in this source file. See names.c for documentation. */

attribute_hidden FUNTAB R_FunTab_source[] =
{
/* printname	c-entry		offset	eval	arity	pp-kind	     precedence	rightassoc */

{"parse",	do_parse,	0,	11,	6,	{PP_FUNCALL, PREC_FN,	0}},

{NULL,		NULL,		0,	0,	0,	{PP_INVALID, PREC_FN,	0}}
};<|MERGE_RESOLUTION|>--- conflicted
+++ resolved
@@ -202,7 +202,6 @@
 
 static unsigned char console_buf[CONSOLE_BUFFER_SIZE+1];
 static unsigned char *console_bufp;
-<<<<<<< HEAD
 
 static int console_getc (void *prompt_string)
 {
@@ -216,23 +215,8 @@
 
     return *console_bufp++;
 }
-=======
-
-static int console_getc (void *prompt_string)
-{
-    while (*console_bufp == 0) {
-        if (R_ReadConsole ((const char *) prompt_string, console_buf, 
-                           CONSOLE_BUFFER_SIZE, 1) == 0)
-            return EOF;
-        console_buf[CONSOLE_BUFFER_SIZE] = 0;  /* just in case... */
-        console_bufp = console_buf;
-    }
-
-    return *console_bufp++;
-}
 
 /* .Internal( parse(file, n, text, prompt, srcfile, encoding) ) */
->>>>>>> 328cb722
 
 static SEXP do_parse(SEXP call, SEXP op, SEXP args, SEXP env)
 {
