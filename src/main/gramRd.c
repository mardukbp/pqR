--- conflicted
+++ resolved
@@ -4380,9 +4380,4 @@
 {"deparseRd", 	do_deparseRd, 	0, 	11, 	2,	{PP_FUNCALL, PREC_FN, 	0}},
 
 {NULL,		NULL,		0,	0,	0,	{PP_INVALID, PREC_FN,	0}}
-<<<<<<< HEAD
-};
-
-=======
-};
->>>>>>> 489e0afd
+};