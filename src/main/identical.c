--- conflicted
+++ resolved
@@ -70,11 +70,7 @@
     if(ignore_bytecode == NA_LOGICAL) error(_("invalid '%s' value"), "ignore.bytecode");
     
     flags = (num_eq ? 0 : 1) + (single_NA ? 0 : 2) + (attr_as_set ? 0 : 4) + (ignore_bytecode ? 0 : 8); 
-<<<<<<< HEAD
-    return ScalarLogicalShared(R_compute_identical(CAR(args),CADR(args),flags));
-=======
     return ScalarLogicalMaybeConst(R_compute_identical(CAR(args),CADR(args),flags));
->>>>>>> c187a452
 }
 
 #define NUM_EQ 		(!(flags & 1))
