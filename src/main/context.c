/*
 *  pqR : A pretty quick version of R
 *  Copyright (C) 2013 by Radford M. Neal
 *
 *  Based on R : A Computer Language for Statistical Data Analysis
 *  Copyright (C) 1995, 1996  Robert Gentleman and Ross Ihaka
 *  Copyright (C) 1998-2006   The R Development Core Team.
 *
 *  The changes in pqR from R-2.15.0 distributed by the R Core Team are
 *  documented in the NEWS and MODS files in the top-level source directory.
 *
 *  This program is free software; you can redistribute it and/or modify
 *  it under the terms of the GNU General Public License as published by
 *  the Free Software Foundation; either version 2 of the License, or
 *  (at your option) any later version.
 *
 *  This program is distributed in the hope that it will be useful,
 *  but WITHOUT ANY WARRANTY; without even the implied warranty of
 *  MERCHANTABILITY or FITNESS FOR A PARTICULAR PURPOSE.  See the
 *  GNU General Public License for more details.
 *
 *  You should have received a copy of the GNU General Public License
 *  along with this program; if not, a copy is available at
 *  http://www.r-project.org/Licenses/
 *
 *
 *  Contexts:
 *
 *  A linked-list of execution contexts is kept so that control-flow
 *  constructs like "next", "break" and "return" will work.  It is also
 *  used for error returns to top-level.
 *
 *	context[k] -> context[k-1] -> ... -> context[0]
 *	^				     ^
 *	R_GlobalContext			     R_ToplevelContext
 *
 *  Contexts are allocated on the stack as the evaluator invokes itself
 *  recursively.  The memory is reclaimed naturally on return through
 *  the recursions (the R_GlobalContext pointer needs adjustment).
 *
 *  A context contains the following information (and more):
 *
 *	nextcontext	the next level context
 *	cjmpbuf		longjump information for non-local return
 *	cstacktop	the current level of the pointer protection stack
 *	callflag	the context "type"
 *	call		the call (name of function, or expression to
 *			get the function) that effected this
 *			context if a closure, otherwise often NULL.
 *	callfun		the function, if this was a closure.
 *	cloenv		for closures, the environment of the closure.
 *	sysparent	the environment the closure was called from
 *	conexit		code for on.exit calls, to be executed in cloenv
 *			at exit from the closure (normal or abnormal).
 *	cend		a pointer to function which executes if there is
 *			non-local return (i.e. an error)
 *	cenddata	a void pointer to data for cend to use
 *	vmax		the current setting of the R_alloc stack
 *	srcref		the srcref at the time of the call
 *
 *  Context types can be one of:
 *
 *	CTXT_TOPLEVEL	The toplevel context
 *	CTXT_BREAK	target for "break"
 *	CTXT_NEXT	target for "next"
 *	CTXT_LOOP	target for either "break" or "next"
 *	CTXT_RETURN	target for "return" (i.e. a closure)
 *	CTXT_BROWSER	target for "return" to exit from browser
 *	CTXT_CCODE	other functions that need clean up if an error occurs
 *	CTXT_RESTART	a function call to restart was made inside the
 *			closure.
 *
 *	Code (such as the sys.xxx) that looks for CTXT_RETURN must also
 *	look for a CTXT_RESTART and CTXT_GENERIC.
 *	The mechanism used by restart is to change
 *	the context type; error/errorcall then looks for a RESTART and does
 *	a long jump there if it finds one.
 *
 *  A context is created with a call to
 *
 *	void begincontext(RCNTXT *cptr, int flags,
 *			  SEXP syscall, SEXP env, SEXP
 *			  sysp, SEXP promargs, SEXP callfun)
 *
 *  which sets up the context pointed to by cptr in the appropriate way.
 *  When the context goes "out-of-scope" a call to
 *
 *	void endcontext(RCNTXT *cptr)
 *
 *  restores the previous context (i.e. it adjusts the R_GlobalContext
 *  pointer).
 *
 *  The non-local jump to a given context takes place in a call to
 *
 *	void findcontext(int mask, SEXP env, SEXP val)
 *
 *  This causes "val" to be stuffed into a globally accessable place and
 *  then a search to take place back through the context list for an
 *  appropriate context.  The kind of context sort is determined by the
 *  value of "mask".  The value of mask should be the logical OR of all
 *  the context types desired.
 *
 *  The value of "mask" is returned as the value of the setjump call at
 *  the level longjumped to.  This is used to distinguish between break
 *  and next actions.
 *
 *  Contexts can be used as a wrapper around functions that create windows
 *  or open files. These can then be shut/closed gracefully if an error
 *  occurs.
 */

#ifdef HAVE_CONFIG_H
#include <config.h>
#endif

#define USE_FAST_PROTECT_MACROS
#define R_USE_SIGNALS 1
#include <Defn.h>

/* R_run_onexits - runs the conexit/cend code for all contexts from
   R_GlobalContext down to but not including the argument context.
   This routine does not stop at a CTXT_TOPLEVEL--the code that
   determines the argument is responsible for making sure
   CTXT_TOPLEVEL's are not crossed unless appropriate. */

void attribute_hidden R_run_onexits(RCNTXT *cptr)
{
    RCNTXT *c;

    for (c = R_GlobalContext; c != cptr; c = c->nextcontext) {
	if (c == NULL)
	    error(_("bad target context--should NEVER happen;\n\
please bug.report() [R_run_onexits]"));
	if (c->cend != NULL) {
	    void (*cend)(void *) = c->cend;
	    c->cend = NULL; /* prevent recursion */
	    R_HandlerStack = c->handlerstack;
	    R_RestartStack = c->restartstack;
	    cend(c->cenddata);
	}
	if (c->cloenv != R_NilValue && c->conexit != R_NilValue) {
	    SEXP s = c->conexit;
	    c->conexit = R_NilValue; /* prevent recursion */
	    R_HandlerStack = c->handlerstack;
	    R_RestartStack = c->restartstack;
	    PROTECT(s);
	    /* Since these are run before any jumps rather than after
	       jumping to the context where the exit handler was set
	       we need to make sure there is enough room on the
	       evaluation stack in case the jump is from handling a
	       stack overflow. To be safe it is good to also call
	       R_CHECKSTACK. LT */
	    R_Expressions = R_Expressions_keep + 500;
	    R_CHECKSTACK();
	    eval(s, c->cloenv);
	    UNPROTECT(1);
	}
    }
}


/* R_restore_globals - restore global variables from a target context
   before a LONGJMP.  The target context itself is not restored here
   since this is done slightly differently in jumpfun below, in
   errors.c:jump_now, and in main.c:ParseBrowser.  Eventually these
   three should be unified so there is only one place where a LONGJMP
   occurs. */

void attribute_hidden R_restore_globals(RCNTXT *cptr)
{
    R_PPStackTop = cptr->cstacktop;
    R_EvalDepth = cptr->evaldepth;
    VMAXSET(cptr->vmax);
    R_interrupts_suspended = cptr->intsusp;
    R_HandlerStack = cptr->handlerstack;
    R_RestartStack = cptr->restartstack;
    while (R_PendingPromises != cptr->prstack) {
	/* The value 2 installed in PRSEEN 2 allows forcePromise in
	   eval.c to signal a warning when asked to evaluate a promise
	   whose evaluation has been interrupted by a jump. */
	SET_PRSEEN(R_PendingPromises->promise, 2);
	R_PendingPromises = R_PendingPromises->next;
    }
    /* Need to reset R_Expressions in case we are jumping after
       handling a stack overflow. */
    R_Expressions = R_Expressions_keep;
    R_Srcref = cptr->srcref;
    R_BCNodeStackTop = cptr->nodestack;
#ifdef BC_INT_STACK
    R_BCIntStackTop = cptr->intstack;
#endif
}


/* jumpfun - jump to the named context */

static void jumpfun(RCNTXT * cptr, int mask, SEXP val)
{
    Rboolean savevis = R_Visible;

    /* run onexit/cend code for all contexts down to but not including
       the jump target */
    PROTECT(val);
    R_run_onexits(cptr);
    UNPROTECT(1);
    R_Visible = savevis;

    R_ReturnedValue = val;
    R_GlobalContext = cptr; /* this used to be set to
			       cptr->nextcontext for non-toplevel
			       jumps (with the context set back at the
			       SETJMP for restarts).  Changing this to
			       always using cptr as the new global
			       context should simplify some code and
			       perhaps allow loops to be handled with
			       fewer SETJMP's.  LT */
    R_restore_globals(R_GlobalContext);

    LONGJMP(cptr->cjmpbuf, mask);
}


/* begincontext - begin an execution context */

/* begincontext and endcontext are used in dataentry.c and modules */
void begincontext(RCNTXT * cptr, int flags,
		  SEXP syscall, SEXP env, SEXP sysp,
		  SEXP promargs, SEXP callfun)
{
    cptr->nextcontext = R_GlobalContext;  /* store in order in structure, */
    cptr->cstacktop = R_PPStackTop;       /*   since that may be faster   */
    cptr->evaldepth = R_EvalDepth;
    cptr->callfun = callfun;
    cptr->vmax = VMAXGET();
    cptr->intsusp = R_interrupts_suspended;
    cptr->callflag = flags;
    cptr->handlerstack = R_HandlerStack;
    cptr->restartstack = R_RestartStack;
    cptr->promargs = promargs;
    cptr->sysparent = sysp;
    cptr->call = syscall;
    cptr->cloenv = env;
    cptr->conexit = R_NilValue;
    cptr->cend = NULL;
    cptr->prstack = R_PendingPromises;
    cptr->srcref = R_Srcref;
    cptr->nodestack = R_BCNodeStackTop;
#ifdef BC_INT_STACK
    cptr->intstack = R_BCIntStackTop;
#endif
    R_GlobalContext = cptr;
}


/* endcontext - end an execution context */

void endcontext(RCNTXT * cptr)
{
    R_HandlerStack = cptr->handlerstack;
    R_RestartStack = cptr->restartstack;
    if (cptr->cloenv != R_NilValue && cptr->conexit != R_NilValue ) {
	SEXP s = cptr->conexit;
	Rboolean savevis = R_Visible;
	cptr->conexit = R_NilValue; /* prevent recursion */
	PROTECT(s);
	eval(s, cptr->cloenv);
	UNPROTECT(1);
	R_Visible = savevis;
    }
    R_GlobalContext = cptr->nextcontext;
}


/* revisecontext - change environments in a context

   The revised context differs from the previous one only in env and sysp. */

void revisecontext (SEXP env, SEXP sysp)
{
    R_GlobalContext->sysparent = sysp;
    R_GlobalContext->cloenv = env;
}


/* findcontext - find the correct context */

void attribute_hidden findcontext(int mask, SEXP env, SEXP val)
{
    RCNTXT *cptr;
    cptr = R_GlobalContext;
    if (mask & CTXT_LOOP) {		/* break/next */
	for (cptr = R_GlobalContext;
	     cptr != NULL && cptr->callflag != CTXT_TOPLEVEL;
	     cptr = cptr->nextcontext)
	    if (cptr->callflag & CTXT_LOOP && cptr->cloenv == env )
		jumpfun(cptr, mask, val);
	error(_("no loop for break/next, jumping to top level"));
    }
    else {				/* return; or browser */
	for (cptr = R_GlobalContext;
	     cptr != NULL && cptr->callflag != CTXT_TOPLEVEL;
	     cptr = cptr->nextcontext)
	    if ((cptr->callflag & mask) && cptr->cloenv == env)
		jumpfun(cptr, mask, val);
	error(_("no function to return from, jumping to top level"));
    }
}

void attribute_hidden R_JumpToContext(RCNTXT *target, int mask, SEXP val)
{
    RCNTXT *cptr;
    for (cptr = R_GlobalContext;
	 cptr != NULL && cptr->callflag != CTXT_TOPLEVEL;
	 cptr = cptr->nextcontext)
	if (cptr == target)
	    jumpfun(cptr, mask, val);
    error(_("target context is not on the stack"));
}


/* R_sysframe - look back up the context stack until the */
/* nth closure context and return that cloenv. */
/* R_sysframe(0) means the R_GlobalEnv environment */
/* negative n counts back from the current frame */
/* positive n counts up from the globalEnv */

SEXP attribute_hidden R_sysframe(int n, RCNTXT *cptr)
{
    if (n == 0)
	return(R_GlobalEnv);

    if (n > 0)
	n = framedepth(cptr) - n;
    else
	n = -n;

    if(n < 0)
	errorcall(R_GlobalContext->call,
		  _("not that many frames on the stack"));

    while (cptr->nextcontext != NULL) {
	if (cptr->callflag & CTXT_FUNCTION ) {
	    if (n == 0) {  /* we need to detach the enclosing env */
		return cptr->cloenv;
	    }
	    else
		n--;
	}
	cptr = cptr->nextcontext;
    }
    if(n == 0 && cptr->nextcontext == NULL)
	return R_GlobalEnv;
    else
	errorcall(R_GlobalContext->call,
		  _("not that many frames on the stack"));
    return R_NilValue;	   /* just for -Wall */
}


/* We need to find the environment that can be returned by sys.frame */
/* (so it needs to be on the cloenv pointer of a context) that matches */
/* the environment where the closure arguments are to be evaluated. */
/* It would be much simpler if sysparent just returned cptr->sysparent */
/* but then we wouldn't be compatible with S. */

int attribute_hidden R_sysparent(int n, RCNTXT *cptr)
{
    int j;
    SEXP s;
    if(n <= 0)
	errorcall(R_ToplevelContext->call,
		  _("only positive values of 'n' are allowed"));
    while (cptr->nextcontext != NULL && n > 1) {
	if (cptr->callflag & CTXT_FUNCTION )
	    n--;
	cptr = cptr->nextcontext;
    }
    /* make sure we're looking at a return context */
    while (cptr->nextcontext != NULL && !(cptr->callflag & CTXT_FUNCTION) )
	cptr = cptr->nextcontext;
    s = cptr->sysparent;
    if(s == R_GlobalEnv)
	return 0;
    j = 0;
    while (cptr != NULL ) {
	if (cptr->callflag & CTXT_FUNCTION) {
	    j++;
	    if( cptr->cloenv == s )
		n=j;
	}
	cptr = cptr->nextcontext;
    }
    n = j - n + 1;
    if (n < 0)
	n = 0;
    return n;
}

int attribute_hidden framedepth(RCNTXT *cptr)
{
    int nframe = 0;
    while (cptr->nextcontext != NULL) {
	if (cptr->callflag & CTXT_FUNCTION )
	    nframe++;
	cptr = cptr->nextcontext;
    }
    return nframe;
}

SEXP attribute_hidden R_syscall(int n, RCNTXT *cptr)
{
    /* negative n counts back from the current frame */
    /* positive n counts up from the globalEnv */
    SEXP result;
    
    if (n > 0)
	n = framedepth(cptr) - n;
    else
	n = - n;
    if(n < 0)
	errorcall(R_GlobalContext->call,
		  _("not that many frames on the stack"));
    while (cptr->nextcontext != NULL) {
	if (cptr->callflag & CTXT_FUNCTION ) {
	    if (n == 0) {
	    	PROTECT(result = duplicate(cptr->call));
	    	if (cptr->srcref && !isNull(cptr->srcref))
	    	    setAttrib(result, R_SrcrefSymbol, duplicate(cptr->srcref));
	    	UNPROTECT(1);
	    	return result;
	    } else
		n--;
	}
	cptr = cptr->nextcontext;
    }
    if (n == 0 && cptr->nextcontext == NULL) {
	PROTECT(result = duplicate(cptr->call));
	if (cptr->srcref && !isNull(cptr->srcref))
	    setAttrib(result, R_SrcrefSymbol, duplicate(cptr->srcref));
	UNPROTECT(1);
	return result;
    }
    errorcall(R_GlobalContext->call, _("not that many frames on the stack"));
    return R_NilValue;	/* just for -Wall */
}

SEXP attribute_hidden R_sysfunction(int n, RCNTXT *cptr)
{
    if (n > 0)
	n = framedepth(cptr) - n;
    else
	n = - n;
    if (n < 0)
	errorcall(R_GlobalContext->call,
		  _("not that many frames on the stack"));
    while (cptr->nextcontext != NULL) {
	if (cptr->callflag & CTXT_FUNCTION ) {
	    if (n == 0)
		return duplicate(cptr->callfun);  /***** do we need to DUP? */
	    else
		n--;
	}
	cptr = cptr->nextcontext;
    }
    if (n == 0 && cptr->nextcontext == NULL)
	return duplicate(cptr->callfun);  /***** do we need to DUP? */
    errorcall(R_GlobalContext->call, _("not that many frames on the stack"));
    return R_NilValue;	/* just for -Wall */
}

/* some real insanity to keep Duncan sane */

/* This should find the caller's environment (it's a .Internal) and
   then get the context of the call that owns the environment.  As it
   is, it will restart the wrong function if used in a promise.
   L.T. */
static SEXP do_restart(SEXP call, SEXP op, SEXP args, SEXP rho)
{
    RCNTXT *cptr;

    checkArity(op, args);

    if( !isLogical(CAR(args)) || LENGTH(CAR(args))!= 1 )
	return(R_NilValue);
    for(cptr = R_GlobalContext->nextcontext; cptr!= R_ToplevelContext;
	    cptr = cptr->nextcontext) {
	if (cptr->callflag & CTXT_FUNCTION) {
	    SET_RESTART_BIT_ON(cptr->callflag);
	    break;
	}
    }
    if( cptr == R_ToplevelContext )
	error(_("no function to restart"));
    return(R_NilValue);
}

/* count how many contexts of the specified type are present on the stack */
/* browser contexts are a bit special because they are transient and for  */
/* any closure context with the debug bit set one will be created; so we  */
/* need to count those as well                                            */
int countContexts(int ctxttype, int browser) {
    int n=0;
    RCNTXT *cptr;

    cptr = R_GlobalContext;
    while( cptr != R_ToplevelContext) {
        if( cptr->callflag == ctxttype ) 
            n++;
        else if( browser ) {
           if(cptr->callflag & CTXT_FUNCTION && RDEBUG(cptr->cloenv) )
              n++;
        }
        cptr = cptr->nextcontext;
    }
    return n;
}
  
   
/* functions to support looking up information about the browser */
/* contexts that are in the evaluation stack */

static SEXP do_sysbrowser(SEXP call, SEXP op, SEXP args, SEXP rho)
{
    SEXP rval=R_NilValue;
    RCNTXT *cptr;
    int n;

    checkArity(op, args);
    n = asInteger(CAR(args));
    if(n < 1 ) error(_("number of contexts must be positive"));

    /* first find the closest  browser context */
    cptr = R_GlobalContext;
    while (cptr != R_ToplevelContext) {
        if (cptr->callflag == CTXT_BROWSER) {
                break;
        }
        cptr = cptr->nextcontext;
    }
    /* error if not a browser context */

    if( !(cptr->callflag == CTXT_BROWSER) )
        error(_("no browser context to query"));

    switch (PRIMVAL(op)) {
    case 1: /* text */
    case 2: /* condition */
        /* first rewind to the right place if needed */
        /* note we want n>1, as we have already      */
        /* rewound to the first context              */
        if( n > 1 ) {
           while (cptr != R_ToplevelContext && n > 0 ) {
               if (cptr->callflag == CTXT_BROWSER) {
                   n--;
                   break;
               }
               cptr = cptr->nextcontext;
           }
        }
        if( !(cptr->callflag == CTXT_BROWSER) )
           error(_("not that many calls to browser are active"));

        if( PRIMVAL(op) == 1 )
            rval = CAR(cptr->promargs);
        else
            rval = CADR(cptr->promargs);
        break;
    case 3: /* turn on debugging n levels up */
        while ( (cptr != R_ToplevelContext) && n > 0 ) {
            if (cptr->callflag & CTXT_FUNCTION) 
                  n--;
            cptr = cptr->nextcontext;
        } 
        if( !(cptr->callflag & CTXT_FUNCTION) )
           error(_("not that many functions on the call stack"));
        else
           SET_RDEBUG(cptr->cloenv, 1);
        break;
    }
    return(rval);
}

/* An implementation of S's frame access functions. They usually count */
/* up from the globalEnv while we like to count down from the currentEnv. */
/* So if the argument is negative count down if positive count up. */
/* We don't want to count the closure that do_sys is contained in, so the */
/* indexing is adjusted to handle this. */

static SEXP do_sys(SEXP call, SEXP op, SEXP args, SEXP rho)
{
    int i, n  = -1, nframe;
    SEXP rval, t;
    RCNTXT *cptr;

    checkArity(op, args);
    /* first find the context that sys.xxx needs to be evaluated in */
    cptr = R_GlobalContext;
    t = cptr->sysparent;
    while (cptr != R_ToplevelContext) {
	if (cptr->callflag & CTXT_FUNCTION )
	    if (cptr->cloenv == t)
		break;
	cptr = cptr->nextcontext;
    }

    if (length(args) == 1) n = asInteger(CAR(args));

    switch (PRIMVAL(op)) {
    case 1: /* parent */
	if(n == NA_INTEGER)
	    error(_("invalid '%s' argument"), "n");
	i = nframe = framedepth(cptr);
	/* This is a pretty awful kludge, but the alternative would be
	   a major redesign of everything... -pd */
	while (n-- > 0)
	    i = R_sysparent(nframe - i + 1, cptr);
<<<<<<< HEAD
	return ScalarIntegerShared(i);
=======
	return ScalarIntegerMaybeConst(i);
>>>>>>> c187a452
    case 2: /* call */
	if(n == NA_INTEGER)
	    error(_("invalid '%s' argument"), "which");
	return R_syscall(n, cptr);
    case 3: /* frame */
	if(n == NA_INTEGER)
	    error(_("invalid '%s' argument"), "which");
	return R_sysframe(n, cptr);
    case 4: /* sys.nframe */
<<<<<<< HEAD
	return ScalarIntegerShared(framedepth(cptr));
=======
	return ScalarIntegerMaybeConst(framedepth(cptr));
>>>>>>> c187a452
    case 5: /* sys.calls */
	nframe = framedepth(cptr);
	PROTECT(rval = allocList(nframe));
	t=rval;
	for(i = 1; i <= nframe; i++, t = CDR(t))
	    SETCAR(t, R_syscall(i, cptr));
	UNPROTECT(1);
	return rval;
    case 6: /* sys.frames */
	nframe = framedepth(cptr);
	PROTECT(rval = allocList(nframe));
	t = rval;
	for(i = 1; i <= nframe; i++, t = CDR(t))
	    SETCAR(t, R_sysframe(i, cptr));
	UNPROTECT(1);
	return rval;
    case 7: /* sys.on.exit */
	if( R_GlobalContext->nextcontext != NULL)
	    return R_GlobalContext->nextcontext->conexit;
	else
	    return R_NilValue;
    case 8: /* sys.parents */
	nframe = framedepth(cptr);
	rval = allocVector(INTSXP, nframe);
	for(i = 0; i < nframe; i++)
	    INTEGER(rval)[i] = R_sysparent(nframe - i, cptr);
	return rval;
    case 9: /* sys.function */
	if(n == NA_INTEGER)
	    error(_("invalid '%s' value"), "which");
	return(R_sysfunction(n, cptr));
    default:
	error(_("internal error in 'do_sys'"));
	return R_NilValue;/* just for -Wall */
    }
}

static SEXP do_parentframe(SEXP call, SEXP op, SEXP args, SEXP rho)
{
    int n;
    SEXP t;
    RCNTXT *cptr;

    checkArity(op, args);
    t = CAR(args);
    n = asInteger(t);

    if(n == NA_INTEGER || n < 1 )
	error(_("invalid '%s' value"), "n");

    cptr = R_GlobalContext;
    t = cptr->sysparent;
    while (cptr->nextcontext != NULL){
	if (cptr->callflag & CTXT_FUNCTION ) {
	    if (cptr->cloenv == t)
	    {
		if (n == 1)
		    return cptr->sysparent;
		n--;
		t = cptr->sysparent;
	    }
	}
	cptr = cptr->nextcontext;
    }
    return R_GlobalEnv;
}

/* R_ToplevelExec - call fun(data) within a top level context to
   insure that this functin cannot be left by a LONGJMP.  R errors in
   the call to fun will result in a jump to top level. The return
   value is TRUE if fun returns normally, FALSE if it results in a
   jump to top level. */

Rboolean R_ToplevelExec(void (*fun)(void *), void *data)
{
    RCNTXT thiscontext;
    RCNTXT * volatile saveToplevelContext;
    volatile SEXP topExp, oldHStack;
    Rboolean result;


    PROTECT(topExp = R_CurrentExpr);
    PROTECT(oldHStack = R_HandlerStack);
    R_HandlerStack = R_NilValue;
    saveToplevelContext = R_ToplevelContext;

    begincontext(&thiscontext, CTXT_TOPLEVEL, R_NilValue, R_GlobalEnv,
		 R_BaseEnv, R_NilValue, R_NilValue);
    if (SETJMP(thiscontext.cjmpbuf))
	result = FALSE;
    else {
	R_GlobalContext = R_ToplevelContext = &thiscontext;
	fun(data);
	result = TRUE;
    }
    endcontext(&thiscontext);

    R_ToplevelContext = saveToplevelContext;
    R_CurrentExpr = topExp;
    R_HandlerStack = oldHStack;
    UNPROTECT(2);

    return result;
}



/*
  This is a simple interface for evaluating R expressions
  from C with a guarantee that one will return to the
  point in the code from which the call was made (if it does
  return at all).
  This uses R_TopleveExec to do this.  It is important
  in applications that embed R or wish to make general
  callbacks to R with error handling.

  It is currently hidden with a data structure definition
  and C routine visible only here. The R_tryEval() is the
  only visible aspect. This can be lifted into the header
  files if necessary. (DTL)

  R_tryEval is in Rinternals.h (so public), but not in the API.
 */
typedef struct {
    SEXP expression;
    SEXP val;
    SEXP env;
} ProtectedEvalData;

static void
protectedEval(void *d)
{
    ProtectedEvalData *data = (ProtectedEvalData *)d;
    SEXP env = R_GlobalEnv;
    if(data->env) {
	env = data->env;
    }
    data->val = eval(data->expression, env);
    PROTECT(data->val);
}

SEXP
R_tryEval(SEXP e, SEXP env, int *ErrorOccurred)
{
    Rboolean ok;
    ProtectedEvalData data;

    data.expression = e;
    data.val = NULL;
    data.env = env;

    ok = R_ToplevelExec(protectedEval, &data);
    if (ErrorOccurred) {
	*ErrorOccurred = (ok == FALSE);
    }
    if (ok == FALSE)
	data.val = NULL;
    else
	UNPROTECT(1);

    return(data.val);
}

/* Temporary hack to suppress error message printing around a
   R_tryEval call for use in methods_list_dispatch.c; should be
   replaced once we have a way of establishing error handlers from C
   code (probably would want a calling handler if we want to allow
   user-defined calling handlers to enter a debugger, for
   example). LT */
SEXP R_tryEvalSilent(SEXP e, SEXP env, int *ErrorOccurred)
{
    SEXP val;
    Rboolean oldshow = R_ShowErrorMessages;
    R_ShowErrorMessages = FALSE;
    val = R_tryEval(e, env, ErrorOccurred);
    R_ShowErrorMessages = oldshow;
    return val;
}

/* FUNTAB entries defined in this source file. See names.c for documentation. */

attribute_hidden FUNTAB R_FunTab_context[] =
{
/* printname	c-entry		offset	eval	arity	pp-kind	     precedence	rightassoc */

{"restart",	do_restart,	0,	11,	1,	{PP_FUNCALL, PREC_FN,	  0}},
{"browserText", do_sysbrowser,	1,	11,	1,	{PP_FUNCALL, PREC_FN,	0}},
{"browserCondition", do_sysbrowser,	2,	11,	1,	{PP_FUNCALL, PREC_FN,	0}},
{"browserSetDebug", do_sysbrowser,	3,	111,	1,	{PP_FUNCALL, PREC_FN,	0}},
{"sys.parent",	do_sys,		1,	11,	-1,	{PP_FUNCALL, PREC_FN,	0}},
{"sys.call",	do_sys,		2,	11,	-1,	{PP_FUNCALL, PREC_FN,	0}},
{"sys.frame",	do_sys,		3,	11,	-1,	{PP_FUNCALL, PREC_FN,	0}},
{"sys.nframe",	do_sys,		4,	11,	-1,	{PP_FUNCALL, PREC_FN,	0}},
{"sys.calls",	do_sys,		5,	11,	-1,	{PP_FUNCALL, PREC_FN,	0}},
{"sys.frames",	do_sys,		6,	11,	-1,	{PP_FUNCALL, PREC_FN,	0}},
{"sys.on.exit",	do_sys,		7,	11,	-1,	{PP_FUNCALL, PREC_FN,	0}},
{"sys.parents",	do_sys,		8,	11,	-1,	{PP_FUNCALL, PREC_FN,	0}},
{"sys.function",do_sys,		9,	11,	-1,	{PP_FUNCALL, PREC_FN,	0}},
{"parent.frame",do_parentframe,	0,	11,	-1,	{PP_FUNCALL, PREC_FN,	0}},

{NULL,		NULL,		0,	0,	0,	{PP_INVALID, PREC_FN,	0}}
};<|MERGE_RESOLUTION|>--- conflicted
+++ resolved
@@ -614,11 +614,7 @@
 	   a major redesign of everything... -pd */
 	while (n-- > 0)
 	    i = R_sysparent(nframe - i + 1, cptr);
-<<<<<<< HEAD
-	return ScalarIntegerShared(i);
-=======
 	return ScalarIntegerMaybeConst(i);
->>>>>>> c187a452
     case 2: /* call */
 	if(n == NA_INTEGER)
 	    error(_("invalid '%s' argument"), "which");
@@ -628,11 +624,7 @@
 	    error(_("invalid '%s' argument"), "which");
 	return R_sysframe(n, cptr);
     case 4: /* sys.nframe */
-<<<<<<< HEAD
-	return ScalarIntegerShared(framedepth(cptr));
-=======
 	return ScalarIntegerMaybeConst(framedepth(cptr));
->>>>>>> c187a452
     case 5: /* sys.calls */
 	nframe = framedepth(cptr);
 	PROTECT(rval = allocList(nframe));
