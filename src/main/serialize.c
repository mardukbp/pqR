/*
 *  pqR : A pretty quick version of R
 *  Copyright (C) 2013 by Radford M. Neal
 *
 *  Based on R : A Computer Language for Statistical Data Analysis
 *  Copyright (C) 1995--2012  The R Development Core Team
 *
 *  The changes in pqR from R-2.15.0 distributed by the R Core Team are
 *  documented in the NEWS and MODS files in the top-level source directory.
 *
 *  This program is free software; you can redistribute it and/or modify
 *  it under the terms of the GNU General Public License as published by
 *  the Free Software Foundation; either version 2 of the License, or
 *  (at your option) any later version.
 *
 *  This program is distributed in the hope that it will be useful,
 *  but WITHOUT ANY WARRANTY; without even the implied warranty of
 *  MERCHANTABILITY or FITNESS FOR A PARTICULAR PURPOSE.  See the
 *  GNU General Public License for more details.
 *
 *  You should have received a copy of the GNU General Public License
 *  along with this program; if not, a copy is available at
 *  http://www.r-project.org/Licenses/
 */

/* <UTF8> byte-level access is only to compare with chars <= 0x7F */

#ifdef HAVE_CONFIG_H
#include <config.h>
#endif

#define NEED_CONNECTION_PSTREAMS
#define USE_FAST_PROTECT_MACROS
#define R_USE_SIGNALS 1
#include <Defn.h>
#include <Rmath.h>
#include <Fileio.h>
#include <Rversion.h>
#include <R_ext/RS.h>           /* for CallocCharBuf, Free */
#include <errno.h>
#include <ctype.h>		/* for isspace */

/* From time to time changes in R, such as the addition of a new SXP,
 * may require changes in the save file format.  Here are some
 * guidelines on handling format changes:
 *
 *    Starting with 1.4 there is a version number associated with save
 *    file formats.  This version number should be incremented when
 *    the format is changed so older versions of R can recognize and
 *    reject the new format with a meaningful error message.
 *
 *    R should remain able to write older workspace formats.  An error
 *    should be signaled if the contents to be saved is not compatible
 *    with the requested format.
 *
 *    To allow older versions of R to give useful error messages, the
 *    header now contains the version of R that wrote the workspace
 *    and the oldest version that can read the workspace.  These
 *    versions are stored as an integer packed by the R_Version macro
 *    from Rversion.h.  Some workspace formats may only exist
 *    temporarily in the development stage.  If readers are not
 *    provided in a release version, then these should specify the
 *    oldest reader R version as -1.
 */


/* ----- V e r s i o n -- T w o -- S a v e / R e s t o r e ----- */

/* Adapted from Chris Young and Ross Ihaka's Version One by Luke
   Tierney.  Copyright Assigned to the R Project.

   The approach used here uses a single pass over the node tree to be
   serialized.  Sharing of reference objects is preserved, but sharing
   among other objects is ignored.  The first time a reference object
   is encountered it is entered in a hash table; the value stored with
   the object is the index in the sequence of reference objects (1 for
   first reference object, 2 for second, etc.).  When an object is
   seen again, i.e. it is already in the hash table, a reference
   marker along with the index is written out.  The unserialize code
   does not know in advance how many reference objects it will see, so
   it starts with an initial array of some reasonable size and doubles
   it each time space runs out.  Reference objects are entered as they
   are encountered.

   This means the serialize and unserialize code needs to agree on
   what is a reference object.  Making a non-reference object into
   a reference object requires a version change in the format.  An
   alternate design would be to precede each reference object with a
   marker that says the next thing is a possibly shared object and
   needs to be entered into the reference table.

   Adding new SXP types is easy, whether they are reference objects or
   not.  The unserialize code will signal an error if it sees a type
   value it does not know.  It is of course better to increment the
   serialization format number when a new SXP is added, but if that
   SXP is unlikely to be saved by users then it may be simpler to keep
   the version number and let the error handling code deal with it.

   The output format for dotted pairs writes the ATTRIB value first
   rather than last.  This allows CDR's to be processed by iterative
   tail calls to avoid recursion stack overflows when processing long
   lists.  Both the writing code and the reading code take advantage 
   of this.

   CHARSXPs are now handled in a way that preserves both embedded null
   characters and NA_STRING values.

   The XDR save format now only uses the in-memory xdr facility for
   converting integers and doubles to a portable format.

   The output format packs the type flag and other flags into a single
   integer.  This produces more compact output for code; it has little
   effect on data.

   Environments recognized as package or namespace environments are
   not saved directly. Instead, a STRSXP is saved that is then used to
   attempt to find the package/namespace when unserialized.  The
   exact mechanism for choosing the name and finding the package/name
   space from the name still has to be developed, but the
   serialization format should be able to accommodate any reasonable
   mechanism.

   The mechanism assumes that user code supplies one routine for
   handling single characters and one for handling an array of bytes.
   Higher level interfaces that serialize to/from a FILE * pointer or
   an Rconnection pointer are provided in this file; others can be
   built easily.

   A mechanism is provided to allow special handling of non-system
   reference objects (all weak references and external pointers, and
   all environments other than package environments, namespace
   environments, and the global environment).  The hook function
   consists of a function pointer and a data value.  The serialization
   function pointer is called with the reference object and the data
   value as arguments.  It should return R_NilValue for standard
   handling and an STRSXP for special handling.  In an STRSXP is
   returned, then a special handing mark is written followed by the
   strings in the STRSXP (attributes are ignored).  On unserializing,
   any specially marked entry causes a call to the hook function with
   the reconstructed STRSXP and data value as arguments.  This should
   return the value to use for the reference object.  A reasonable
   convention on how to use this mechanism is neded, but again the
   format should be compatible with any reasonable convention.

   Eventually it may be useful to use these hooks to allow objects
   with a class to have a class-specific serialization mechanism.  The
   serialization format should support this.  It is trickier than in
   Java and other reference based languages where creation and
   initialization can be separated--we don't really have that option
   at the R level.  */

/*
 * Forward Declarations
 */

static void OutStringVec(R_outpstream_t stream, SEXP s, SEXP ref_table);
static void WriteItem (SEXP s, SEXP ref_table, R_outpstream_t stream);
static SEXP ReadItem(SEXP ref_table, R_inpstream_t stream);
static void WriteBC(SEXP s, SEXP ref_table, R_outpstream_t stream);
static SEXP ReadBC(SEXP ref_table, R_inpstream_t stream);

/*
 * Constants
 */

/* The default version used when a stream Init function is called with
   version = 0 */

static const int R_DefaultSerializeVersion = 2;

/*
 * Utility Functions
 *
 * An assert function which doesn't crash the program.
 * Something like this might be useful in an R header file
 */

#ifdef NDEBUG
#define R_assert(e) ((void) 0)
#else
/* The line below requires an ANSI C preprocessor (stringify operator) */
#define R_assert(e) ((e) ? (void) 0 : error("assertion '%s' failed: file '%s', line %d\n", #e, __FILE__, __LINE__))
#endif /* NDEBUG */

/* Rsnprintf: like snprintf, but guaranteed to null-terminate. */
static int Rsnprintf(char *buf, int size, const char *format, ...)
{
    int val;
    va_list(ap);
    va_start(ap, format);
    /* On Windows this uses the non-C99 MSVCRT.dll version, which is OK */
    val = vsnprintf(buf, size, format, ap);
    buf[size-1] = '\0';
    va_end(ap);
    return val;
}


/*
 * Basic Output Routines
 */

static void OutInteger(R_outpstream_t stream, int i)
{
    char buf[128];
    switch (stream->type) {
    case R_pstream_ascii_format:
	if (i == NA_INTEGER)
	    Rsnprintf(buf, sizeof(buf), "NA\n");
	else
	    Rsnprintf(buf, sizeof(buf), "%d\n", i);
	stream->OutBytes(stream, buf, strlen(buf));
	break;
    case R_pstream_binary_format:
	stream->OutBytes(stream, &i, sizeof(int));
	break;
    case R_pstream_xdr_format:
	R_XDREncodeInteger(i, buf);
	stream->OutBytes(stream, buf, R_XDR_INTEGER_SIZE);
	break;
    default:
	error(_("unknown or inappropriate output format"));
    }
}

static void OutReal(R_outpstream_t stream, double d)
{
    char buf[128];
    switch (stream->type) {
    case R_pstream_ascii_format:
	if (! R_FINITE(d)) {
	    if (ISNAN(d))
		Rsnprintf(buf, sizeof(buf), "NA\n");
	    else if (d < 0)
		Rsnprintf(buf, sizeof(buf), "-Inf\n");
	    else
		Rsnprintf(buf, sizeof(buf), "Inf\n");
	}
	else
	    /* 16: full precision; 17 gives 999, 000 &c */
	    Rsnprintf(buf, sizeof(buf), "%.16g\n", d);
	stream->OutBytes(stream, buf, strlen(buf));
	break;
    case R_pstream_binary_format:
	stream->OutBytes(stream, &d, sizeof(double));
	break;
    case R_pstream_xdr_format:
	R_XDREncodeDouble(d, buf);
	stream->OutBytes(stream, buf, R_XDR_DOUBLE_SIZE);
	break;
    default:
	error(_("unknown or inappropriate output format"));
    }
}

static void OutComplex(R_outpstream_t stream, Rcomplex c)
{
    OutReal(stream, c.r);
    OutReal(stream, c.i);
}

static void OutByte(R_outpstream_t stream, Rbyte i)
{
    char buf[128];
    switch (stream->type) {
    case R_pstream_ascii_format:
	Rsnprintf(buf, sizeof(buf), "%02x\n", i);
	stream->OutBytes(stream, buf, strlen(buf));
	break;
    case R_pstream_binary_format:
    case R_pstream_xdr_format:
	stream->OutBytes(stream, &i, 1);
	break;
    default:
	error(_("unknown or inappropriate output format"));
    }
}

static void OutString(R_outpstream_t stream, const char *s, int length)
{
    if (stream->type == R_pstream_ascii_format) {
	int i;
	char buf[128];
	for (i = 0; i < length; i++) {
	    switch(s[i]) {
	    case '\n': sprintf(buf, "\\n");  break;
	    case '\t': sprintf(buf, "\\t");  break;
	    case '\v': sprintf(buf, "\\v");  break;
	    case '\b': sprintf(buf, "\\b");  break;
	    case '\r': sprintf(buf, "\\r");  break;
	    case '\f': sprintf(buf, "\\f");  break;
	    case '\a': sprintf(buf, "\\a");  break;
	    case '\\': sprintf(buf, "\\\\"); break;
	    case '\?': sprintf(buf, "\\?");  break;
	    case '\'': sprintf(buf, "\\'");  break;
	    case '\"': sprintf(buf, "\\\""); break;
	    default  :
		/* cannot print char in octal mode -> cast to unsigned
		   char first */
		/* actually, since s is signed char and '\?' == 127
		   is handled above, s[i] > 126 can't happen, but
		   I'm superstitious...  -pd */
		if (s[i] <= 32 || s[i] > 126)
		    sprintf(buf, "\\%03o", (unsigned char) s[i]);
		else
		    sprintf(buf, "%c", s[i]);
	    }
	    stream->OutBytes(stream, buf, strlen(buf));
	}
	stream->OutChar(stream, '\n');
    }
    else
	stream->OutBytes(stream, (void *)s, length); /* FIXME: is this case right? */
}


/*
 * Basic Input Routines
 */

static void InWord(R_inpstream_t stream, char * buf, int size)
{
    int c, i;
    i = 0;
    do {
	c = stream->InChar(stream);
	if (c == EOF)
	    error(_("read error"));
    } while (isspace(c));
    while (! isspace(c) && i < size) {
	buf[i++] = c;
	c = stream->InChar(stream);
    }
    if (i == size)
	error(_("read error"));
    buf[i] = 0;
}

static int InInteger(R_inpstream_t stream)
{
    char word[128];
    char buf[128];
    int i;

    switch (stream->type) {
    case R_pstream_ascii_format:
	InWord(stream, word, sizeof(word));
	sscanf(word, "%s", buf);
	if (strcmp(buf, "NA") == 0)
	    return NA_INTEGER;
	else
	    sscanf(buf, "%d", &i);
	return i;
    case R_pstream_binary_format:
	stream->InBytes(stream, &i, sizeof(int));
	return i;
    case R_pstream_xdr_format:
	stream->InBytes(stream, buf, R_XDR_INTEGER_SIZE);
	return R_XDRDecodeInteger(buf);
    default:
	return NA_INTEGER;
    }
}

static double InReal(R_inpstream_t stream)
{
    char word[128];
    char buf[128];
    double d;

    switch (stream->type) {
    case R_pstream_ascii_format:
	InWord(stream, word, sizeof(word));
	sscanf(word, "%s", buf);
	if (strcmp(buf, "NA") == 0)
	    return NA_REAL;
	else if (strcmp(buf, "Inf") == 0)
	    return R_PosInf;
	else if (strcmp(buf, "-Inf") == 0)
	    return R_NegInf;
	else
	    sscanf(buf, "%lg", &d);
	return d;
    case R_pstream_binary_format:
	stream->InBytes(stream, &d, sizeof(double));
	return d;
    case R_pstream_xdr_format:
	stream->InBytes(stream, buf, R_XDR_DOUBLE_SIZE);
	return R_XDRDecodeDouble(buf);
    default:
	return NA_REAL;
    }
}

static Rcomplex InComplex(R_inpstream_t stream)
{
    Rcomplex c;
    c.r = InReal(stream);
    c.i = InReal(stream);
    return c;
}

/* These utilities for reading characters with an unget option are
   defined so the code in InString can match the code in
   saveload.c:InStringAscii--that way it is easier to match changes in
   one to the other. */
typedef struct R_instring_stream_st {
    int last;
    R_inpstream_t stream;
} *R_instring_stream_t;

static void InitInStringStream(R_instring_stream_t s, R_inpstream_t stream)
{
    s->last = EOF;
    s->stream = stream;
}

static R_INLINE int GetChar(R_instring_stream_t s)
{
    int c;
    if (s->last != EOF) {
	c = s->last;
	s->last = EOF;
    }
    else c = s->stream->InChar(s->stream);
    return c;
}

static R_INLINE void UngetChar(R_instring_stream_t s, int c)
{
    s->last = c;
}


static void InString(R_inpstream_t stream, char *buf, int length)
{
    if (stream->type == R_pstream_ascii_format) {
	if (length > 0) {
	    int c, d, i, j;
	    struct R_instring_stream_st iss;

	    InitInStringStream(&iss, stream);
	    while(isspace(c = GetChar(&iss)))
		;
	    UngetChar(&iss, c);
	    for (i = 0; i < length; i++) {
		if ((c =  GetChar(&iss)) == '\\') {
		    switch(c = GetChar(&iss)) {
		    case 'n' : buf[i] = '\n'; break;
		    case 't' : buf[i] = '\t'; break;
		    case 'v' : buf[i] = '\v'; break;
		    case 'b' : buf[i] = '\b'; break;
		    case 'r' : buf[i] = '\r'; break;
		    case 'f' : buf[i] = '\f'; break;
		    case 'a' : buf[i] = '\a'; break;
		    case '\\': buf[i] = '\\'; break;
		    case '?' : buf[i] = '\?'; break;
		    case '\'': buf[i] = '\''; break;
		    case '\"': buf[i] = '\"'; break; /* closing " for emacs */
		    case '0': case '1': case '2': case '3':
		    case '4': case '5': case '6': case '7':
			d = 0; j = 0;
			while('0' <= c && c < '8' && j < 3) {
			    d = d * 8 + (c - '0');
			    c = GetChar(&iss);
			    j++;
			}
			buf[i] = d;
			UngetChar(&iss, c);
			break;
		    default  : buf[i] = c;
		    }
		}
		else buf[i] = c;
	    }
	}
    }
    else  /* this limits the string length: used for CHARSXPs */
	stream->InBytes(stream, buf, length);
}


/*
 * Format Header Reading and Writing
 *
 * The header starts with one of three characters, A for ascii, B for
 * binary, or X for xdr.
 */

static void OutFormat(R_outpstream_t stream)
{
/*    if (stream->type == R_pstream_binary_format) {
	warning(_("binary format is deprecated; using xdr instead"));
	stream->type = R_pstream_xdr_format;
	} */
    switch (stream->type) {
    case R_pstream_ascii_format:  stream->OutBytes(stream, "A\n", 2); break;
    case R_pstream_binary_format: stream->OutBytes(stream, "B\n", 2); break;
    case R_pstream_xdr_format:    stream->OutBytes(stream, "X\n", 2); break;
    case R_pstream_any_format:
	error(_("must specify ascii, binary, or xdr format"));
    default: error(_("unknown output format"));
    }
}

static void InFormat(R_inpstream_t stream)
{
    char buf[2];
    R_pstream_format_t type;
    stream->InBytes(stream, buf, 2);
    switch (buf[0]) {
    case 'A': type = R_pstream_ascii_format; break;
    case 'B': type = R_pstream_binary_format; break;
    case 'X': type = R_pstream_xdr_format; break;
    case '\n':
	/* GROSS HACK: ASCII unserialize may leave a trailing newline
	   in the stream.  If the stream contains a second
	   serialization, then a second unserialize will fail if such
	   a newline is present.  The right fix is to make sure
	   unserialize consumes exactly what serialize produces.  But
	   this seems hard because of the current use of whitespace
	   skipping in unserialize.  So a temporary hack to cure the
	   symptom is to deal with a possible leading newline.  I
	   don't think more than one is possible, but I'm not sure.
	   LT */
	if (buf[1] == 'A') {
	    type = R_pstream_ascii_format;
	    stream->InBytes(stream, buf, 1);
	    break;
	}
    default:
	type = R_pstream_any_format;  /* keep compiler happy */
	error(_("unknown input format"));
    }
    if (stream->type == R_pstream_any_format)
	stream->type = type;
    else if (type != stream->type)
	error(_("input format does not match specified format"));
}


/*
 * Hash Table Functions
 *
 * Hashing functions for hashing reference objects during writing.
 * Objects are entered, and the order in which they are encountered is
 * recorded.  HashGet returns this number, a positive integer, if the
 * object was seen before, and zero if not.  A fixed hash table size
 * is used; this is not ideal but seems adequate for now.  The hash
 * table representation consists of a (R_NilValue . vector) pair.  The
 * hash buckets are in the vector.  This indirect representation
 * should allow resizing the table at some point.
 */

#define HASHSIZE_HERE 1099

#define PTRHASH(obj) (((R_size_t) (obj)) >> 2)

#define HASH_TABLE_COUNT(ht) TRUELENGTH(CDR(ht))
#define SET_HASH_TABLE_COUNT(ht, val) SET_TRUELENGTH(CDR(ht), val)

#define HASH_TABLE_SIZE(ht) LENGTH(CDR(ht))

#define HASH_BUCKET(ht, pos) VECTOR_ELT(CDR(ht), pos)
#define SET_HASH_BUCKET(ht, pos, val) SET_VECTOR_ELT(CDR(ht), pos, val)

static SEXP MakeHashTable(void)
{
    SEXP val = CONS(R_NilValue, allocVector(VECSXP, HASHSIZE_HERE));
    SET_HASH_TABLE_COUNT(val, 0);
    return val;
}

static R_INLINE void HashAdd(SEXP obj, SEXP ht)
{
    int pos = PTRHASH(obj) % HASH_TABLE_SIZE(ht);
    int count = HASH_TABLE_COUNT(ht) + 1;
    SEXP val = ScalarInteger(count);
    SEXP cell = CONS(val, HASH_BUCKET(ht, pos));

    SET_HASH_TABLE_COUNT(ht, count);
    SET_HASH_BUCKET(ht, pos, cell);
    SET_TAG(cell, obj);
}

static R_INLINE int HashGet(SEXP item, SEXP ht)
{
    int pos = PTRHASH(item) % HASH_TABLE_SIZE(ht);
    SEXP cell;
    for (cell = HASH_BUCKET(ht, pos); cell != R_NilValue; cell = CDR(cell))
	if (item == TAG(cell))
	    return INTEGER(CAR(cell))[0];
    return 0;
}


/*
 * Administrative SXP values
 *
 * These macros defind SXP "type" for specifying special object, such
 * as R_NilValue, or control information, like REFSXP or NAMESPACESXP.
 * The range of SXP types is limited to 5 bit by the current sxpinfo
 * layout, but just in case these values are placed at the top of the
 * 8 bit range.
 */

#define REFSXP            255
#define NILVALUE_SXP      254
#define GLOBALENV_SXP     253
#define UNBOUNDVALUE_SXP  252
#define MISSINGARG_SXP    251
#define BASENAMESPACE_SXP 250
#define NAMESPACESXP      249
#define PACKAGESXP        248
#define PERSISTSXP        247
/* the following are speculative--we may or may not need them soon */
#define CLASSREFSXP       246
#define GENERICREFSXP     245
#define BCREPDEF          244
#define BCREPREF          243
#define EMPTYENV_SXP	  242
#define BASEENV_SXP	  241

/* The following are needed to preserve attribute information on
   expressions in the constant pool of byte code objects. This is
   mainly for preserving source references attributes.  The original
   implementation of the sharing-preserving writing and reading of yte
   code objects did not account for the need to preserve attributes,
   so there is now a work-around using these SXP types to flag when
   the ATTRIB field has been written out. Object bits and S4 bits are
   still not preserved.  It the long run in might be better to change
   to a scheme in which all sharing is preserved and byte code objects
   don't need to be handled as a special case.  LT */
#define ATTRLANGSXP       240
#define ATTRLISTSXP       239

/*
 * Type/Flag Packing and Unpacking
 *
 * To reduce space consumption for serializing code (lots of list
 * structure) the type (at most 8 bits), several single bit flags,
 * and the sxpinfo gp field (LEVELS, 16 bits) are packed into a single
 * integer.  The integer is signed, so this shouldn't be pushed too
 * far.  It assumes at least 28 bits, but that should be no problem.
 */

#define IS_OBJECT_BIT_MASK (1 << 8)
#define HAS_ATTR_BIT_MASK (1 << 9)
#define HAS_TAG_BIT_MASK (1 << 10)
#define IS_CONSTANT_MASK (1 << 11)
#define ENCODE_LEVELS(v) ((v) << 12)
#define DECODE_LEVELS(v) ((v) >> 12)
#define DECODE_TYPE(v) ((v) & 255)

static R_INLINE int PackFlags(int type, int levs, int isobj, int hasattr, 
                              int hastag, int isconstant)
{
    /* We don't write out bit 5 as from R 2.8.0.
       It is used to indicate if an object is in CHARSXP cache
       - not that it matters to this version of R, but it saves
       checking all previous versions.

       Also make sure the HASHASH bit is not written out.
    */
    int val;
    if (type == CHARSXP) levs &= (~(CACHED_MASK | HASHASH_MASK));
    val = type | ENCODE_LEVELS(levs);
    if (isobj) val |= IS_OBJECT_BIT_MASK;
    if (hasattr) val |= HAS_ATTR_BIT_MASK;
    if (hastag) val |= HAS_TAG_BIT_MASK;
    if (isconstant) val |= IS_CONSTANT_MASK;
    return val;
}

static R_INLINE void UnpackFlags(int flags, SEXPTYPE *ptype, int *plevs,
                                 int *pisobj, int *phasattr, int *phastag,
                                 int *pisconstant)
{
    if ((*ptype = DECODE_TYPE(flags)) != REFSXP) {
        *plevs = DECODE_LEVELS(flags);
        *pisobj = (flags & IS_OBJECT_BIT_MASK) != 0;
        *phasattr = (flags & HAS_ATTR_BIT_MASK) != 0;
        *phastag = (flags & HAS_TAG_BIT_MASK) != 0;
        *pisconstant = (flags & IS_CONSTANT_MASK) != 0;
    }
}


/*
 * Reference/Index Packing and Unpacking
 *
 * Code will contain many references to symbols. As long as there are
 * not too many references, the index and the REFSXP flag indicating a
 * reference can be packed in a single integeger.  Since the index is
 * 1-based, a 0 is used to indicate an index that doesn't fit and
 * therefore follows.
 */

#define PACK_REF_INDEX(i) (((i) << 8) | REFSXP)
#define UNPACK_REF_INDEX(i) ((i) >> 8)
#define MAX_PACKED_INDEX (INT_MAX >> 8)

static R_INLINE void OutRefIndex(R_outpstream_t stream, int i)
{
    if (i > MAX_PACKED_INDEX) {
	OutInteger(stream, REFSXP);
	OutInteger(stream, i);
    }
    else OutInteger(stream, PACK_REF_INDEX(i));
}

static R_INLINE int InRefIndex(R_inpstream_t stream, int flags)
{
    int i = UNPACK_REF_INDEX(flags);
    if (i == 0)
	return InInteger(stream);
    else
	return i;
}


/*
 * Persistent Name Hooks
 *
 * These routines call the appropriate hook functions for allowing
 * customized handling of reference objects.
 */

static SEXP GetPersistentName(R_outpstream_t stream, SEXP s)
{
    if (stream->OutPersistHookFunc != NULL) {
	switch (TYPEOF(s)) {
	case WEAKREFSXP:
	case EXTPTRSXP: break;
	case ENVSXP:
	    if (s == R_GlobalEnv ||
		s == R_BaseEnv ||
		s == R_EmptyEnv ||
		R_IsNamespaceEnv(s) ||
		R_IsPackageEnv(s))
		return R_NilValue;
	    else
		break;
	default: return R_NilValue;
	}
	return stream->OutPersistHookFunc(s, stream->OutPersistHookData);
    }
    else
	return R_NilValue;
}

static SEXP PersistentRestore(R_inpstream_t stream, SEXP s)
{
    if (stream->InPersistHookFunc == NULL)
	error(_("no restore method available"));
    return stream->InPersistHookFunc(s, stream->InPersistHookData);
}


/*
 * Serialization Code
 */

static int SaveSpecialHook(SEXP item)
{
    if (item == R_NilValue)      return NILVALUE_SXP;
    if (item == R_EmptyEnv)	 return EMPTYENV_SXP;
    if (item == R_BaseEnv)	 return BASEENV_SXP;
    if (item == R_GlobalEnv)     return GLOBALENV_SXP;
    if (item == R_UnboundValue)  return UNBOUNDVALUE_SXP;
    if (item == R_MissingArg)    return MISSINGARG_SXP;
    if (item == R_BaseNamespace) return BASENAMESPACE_SXP;
    return 0;
}

static void OutStringVec(R_outpstream_t stream, SEXP s, SEXP ref_table)
{
    int i, len;

    R_assert(TYPEOF(s) == STRSXP);

#ifdef WARN_ABOUT_NAMES_IN_PERSISTENT_STRINGS
    SEXP names = getAttrib(s, R_NamesSymbol);
    if (names != R_NilValue)
	warning(_("names in persistent strings are currently ignored"));
#endif

    len = LENGTH(s);
    OutInteger(stream, 0); /* place holder to allow names if we want to */
    OutInteger(stream, len);
    for (i = 0; i < len; i++)
	WriteItem(STRING_ELT(s, i), ref_table, stream);
}

#include <rpc/types.h>
#include <rpc/xdr.h>

#define CHUNK_SIZE 8096

#define min2(a, b) ((a) < (b)) ? (a) : (b)

/* length will need to be another type to allow longer vectors */
static void OutIntegerVec(R_outpstream_t stream, SEXP s, int length) 
{
    switch (stream->type) {
    case R_pstream_xdr_format:
    {
        static char buf[CHUNK_SIZE * sizeof(int)];
	int done, this; /* and done */
	XDR xdrs;
	for (done = 0; done < length; done += this) {
	    this = min2(CHUNK_SIZE, length - done);
	    xdrmem_create(&xdrs, buf, this * sizeof(int), XDR_ENCODE);
	    for(int cnt = 0; cnt < this; cnt++)
		if(!xdr_int(&xdrs, INTEGER(s) + done + cnt))
		    error(_("XDR write failed"));
	    xdr_destroy(&xdrs);
	    stream->OutBytes(stream, buf, sizeof(int) * this);
	}
	break;
    }
    case R_pstream_binary_format:
    {
	/* write in chunks to avoid overflowing ints */
	int done, this;
	for (done = 0; done < length; done += this) {
	    this = min2(CHUNK_SIZE, length - done);
	    stream->OutBytes(stream, INTEGER(s) + done, sizeof(int) * this);
	}
	break;
    }
    default:
	for (int cnt = 0; cnt < length; cnt++)
	    OutInteger(stream, INTEGER(s)[cnt]);
    }
}

static void OutRealVec(R_outpstream_t stream, SEXP s, int length) 
{
    switch (stream->type) {
    case R_pstream_xdr_format:
    {
        static char buf[CHUNK_SIZE * sizeof(double)];
	int done, this;
	XDR xdrs;
        for (done = 0; done < length; done += this) {
	    this = min2(CHUNK_SIZE, length - done);
	    xdrmem_create(&xdrs, buf, this * sizeof(double), XDR_ENCODE);
	    for(int cnt = 0; cnt < this; cnt++)
		if(!xdr_double(&xdrs, REAL(s) + done + cnt))
		    error(_("XDR write failed"));
	    xdr_destroy(&xdrs);
	    stream->OutBytes(stream, buf, sizeof(double) * this);
	}
	break;
    }
    case R_pstream_binary_format:
    {
	int done, this;
        for (done = 0; done < length; done += this) {
	    this = min2(CHUNK_SIZE, length - done);
	    stream->OutBytes(stream, REAL(s) + done, sizeof(double) * this);
	}
	break;
    }
    default:
	for (int cnt = 0; cnt < length; cnt++)
	    OutReal(stream, REAL(s)[cnt]);
    }
}

static void OutComplexVec(R_outpstream_t stream, SEXP s, int length) 
{
    switch (stream->type) {
    case R_pstream_xdr_format:
    {
        static char buf[CHUNK_SIZE * sizeof(Rcomplex)];
	int done, this;
	XDR xdrs;
	Rcomplex *c = COMPLEX(s);
        for (done = 0; done < length; done += this) {
	    this = min2(CHUNK_SIZE, length - done);
	    xdrmem_create(&xdrs, buf, this * sizeof(Rcomplex), XDR_ENCODE);
	    for(int cnt = 0; cnt < this; cnt++) {
		if(!xdr_double(&xdrs, &(c[done+cnt].r)) ||
		   !xdr_double(&xdrs, &(c[done+cnt].i))) 
		    error(_("XDR write failed"));
	    }
	    stream->OutBytes(stream, buf, sizeof(Rcomplex) * this);
	    xdr_destroy(&xdrs);
	}
	break;
    }
    case R_pstream_binary_format:
    {
	int done, this;
        for (done = 0; done < length; done += this) {
	    this = min2(CHUNK_SIZE, length - done);
	    stream->OutBytes(stream, COMPLEX(s) + done, 
			     sizeof(Rcomplex) * length);
	}
	break;
    }
    default:
	for (int cnt = 0; cnt < length; cnt++)
	    OutComplex(stream, COMPLEX(s)[cnt]);
    }
}

static void WriteItem (SEXP s, SEXP ref_table, R_outpstream_t stream)
{
    int i;
    int ix; /* this could be a different type for longer vectors */
    SEXP t;

    if (R_compile_pkgs && TYPEOF(s) == CLOSXP && TYPEOF(BODY(s)) != BCODESXP) {
	SEXP new_s;
	R_compile_pkgs = FALSE;
	PROTECT(new_s = R_cmpfun(s));
	WriteItem (new_s, ref_table, stream);
	UNPROTECT(1);
	R_compile_pkgs = TRUE;
	return;
    }

 tailcall:
    R_CHECKSTACK();
    if ((t = GetPersistentName(stream, s)) != R_NilValue) {
	R_assert(TYPEOF(t) == STRSXP && LENGTH(t) > 0);
	PROTECT(t);
	HashAdd(s, ref_table);
	OutInteger(stream, PERSISTSXP);
	OutStringVec(stream, t, ref_table);
	UNPROTECT(1);
    }
    else if ((i = SaveSpecialHook(s)) != 0)
	OutInteger(stream, i);
    else if ((i = HashGet(s, ref_table)) != 0)
	OutRefIndex(stream, i);
    else if (TYPEOF(s) == SYMSXP) {
	/* Note : NILSXP can't occur here */
	HashAdd(s, ref_table);
	OutInteger(stream, SYMSXP);
	WriteItem(PRINTNAME(s), ref_table, stream);
    }
    else if (TYPEOF(s) == ENVSXP) {
	HashAdd(s, ref_table);
	if (R_IsPackageEnv(s)) {
	    SEXP name = R_PackageEnvName(s);
	    warning(_("'%s' may not be available when loading"),
		    CHAR(STRING_ELT(name, 0)));
	    OutInteger(stream, PACKAGESXP);
	    OutStringVec(stream, name, ref_table);
	}
	else if (R_IsNamespaceEnv(s)) {
#ifdef WARN_ABOUT_NAME_SPACES_MAYBE_NOT_AVAILABLE
	    warning(_("namespaces may not be available when loading"));
#endif
	    OutInteger(stream, NAMESPACESXP);
	    OutStringVec(stream, R_NamespaceEnvSpec(s), ref_table);
	}
	else {
	    OutInteger(stream, ENVSXP);
	    OutInteger(stream, R_EnvironmentIsLocked(s) ? 1 : 0);
	    WriteItem(ENCLOS(s), ref_table, stream);
	    WriteItem(FRAME(s), ref_table, stream);
	    WriteItem(HASHTAB(s), ref_table, stream);
	    WriteItem(ATTRIB(s), ref_table, stream);
	}
    }
    else {
	int flags, hastag, hasattr;
	switch(TYPEOF(s)) {
	case LISTSXP:
	case LANGSXP:
	case CLOSXP:
	case PROMSXP:
	case DOTSXP: hastag = TAG(s) != R_NilValue; break;
	default: hastag = FALSE;
	}
#ifdef USE_ATTRIB_FIELD_FOR_CHARSXP_CACHE_CHAINS
	/* With the CHARSXP cache chains maintained through the ATTRIB
	   field the content of that field must not be serialized, so
	   we treat it as not there. */
	hasattr = (TYPEOF(s) != CHARSXP && ATTRIB(s) != R_NilValue);
#else
	hasattr = ATTRIB(s) != R_NilValue;
#endif
	flags = PackFlags(TYPEOF(s), LEVELS(s), OBJECT(s),
			  hasattr, hastag, IS_CONSTANT(s));
	OutInteger(stream, flags);
	switch (TYPEOF(s)) {
	case LISTSXP:
	case LANGSXP:
	case CLOSXP:
	case PROMSXP:
	case DOTSXP:
	    /* Dotted pair objects */
	    /* These write their ATTRIB fields first to allow us to avoid
	       recursion on the CDR */
	    if (hasattr)
		WriteItem(ATTRIB(s), ref_table, stream);
	    if (TAG(s) != R_NilValue)
		WriteItem(TAG(s), ref_table, stream);
	    WriteItem(CAR(s), ref_table, stream);
	    /* now do a tail call to WriteItem to handle the CDR */
	    s = CDR(s);
	    goto tailcall;
	case EXTPTRSXP:
	    /* external pointers */
	    HashAdd(s, ref_table);
	    WriteItem(EXTPTR_PROT(s), ref_table, stream);
	    WriteItem(EXTPTR_TAG(s), ref_table, stream);
	    break;
	case WEAKREFSXP:
	    /* Weak references */
	    HashAdd(s, ref_table);
	    break;
	case SPECIALSXP:
	case BUILTINSXP:
	    /* Builtin functions */
	    OutInteger(stream, strlen(PRIMNAME(s)));
	    OutString(stream, PRIMNAME(s), strlen(PRIMNAME(s)));
	    break;
	case CHARSXP:
	    if (s == NA_STRING)
		OutInteger(stream, -1);
	    else {
		OutInteger(stream, LENGTH(s));
		OutString(stream, CHAR(s), LENGTH(s));
	    }
	    break;
	case LGLSXP:
	case INTSXP:
	    OutInteger(stream, LENGTH(s));
	    OutIntegerVec(stream, s, LENGTH(s));
	    break;
	case REALSXP:
	    OutInteger(stream, LENGTH(s));
	    OutRealVec(stream, s, LENGTH(s));
	    break;
	case CPLXSXP:
	    OutInteger(stream, LENGTH(s));
	    OutComplexVec(stream, s, LENGTH(s));
	    break;
	case STRSXP:
	    OutInteger(stream, LENGTH(s));
	    for (ix = 0; ix < LENGTH(s); ix++)
		WriteItem(STRING_ELT(s, ix), ref_table, stream);
	    break;
	case VECSXP:
	case EXPRSXP:
	    OutInteger(stream, LENGTH(s));
	    for (ix = 0; ix < LENGTH(s); ix++)
		WriteItem(VECTOR_ELT(s, ix), ref_table, stream);
	    break;
	case BCODESXP:
	    WriteBC(s, ref_table, stream);
	    break;
	case RAWSXP:
	    OutInteger(stream, LENGTH(s));
	    switch (stream->type) {
	    case R_pstream_xdr_format:
	    case R_pstream_binary_format:
	    {	int done, this, len = LENGTH(s);
		for (done = 0; done < len; done += this) {
		    this = min2(CHUNK_SIZE, len - done);
		    stream->OutBytes(stream, RAW(s) + done, this);
		}
		break;
	    }
	    default:
		for (ix = 0; ix < LENGTH(s); ix++) 
		    OutByte(stream, RAW(s)[ix]);
	    }
	    break;
	case S4SXP:
	  break; /* only attributes (i.e., slots) count */
	default:
	    error(_("WriteItem: unknown type %i"), TYPEOF(s));
	}
	if (hasattr)
	    WriteItem(ATTRIB(s), ref_table, stream);
    }
}

static SEXP MakeCircleHashTable(void)
{
    return CONS(R_NilValue, allocVector(VECSXP, HASHSIZE_HERE));
}

static Rboolean AddCircleHash(SEXP item, SEXP ct)
{
    SEXP table, bucket, list;
    int pos;

    table = CDR(ct);
    pos = PTRHASH(item) % LENGTH(table);
    bucket = VECTOR_ELT(table, pos);
    for (list = bucket; list != R_NilValue; list = CDR(list))
	if (TAG(list) == item) {
	    if (CAR(list) == R_NilValue) {
		/* this is the second time; enter in list and mark */
		SETCAR(list, R_UnboundValue); /* anything different will do */
		SETCAR(ct, CONS(item, CAR(ct)));
	    }
	    return TRUE;
	}

    /* If we get here then this is a new item; enter in the table */
    bucket = CONS(R_NilValue, bucket);
    SET_TAG(bucket, item);
    SET_VECTOR_ELT(table, pos, bucket);
    return FALSE;
}

static void ScanForCircles1(SEXP s, SEXP ct)
{
    switch (TYPEOF(s)) {
    case LANGSXP:
    case LISTSXP:
	if (! AddCircleHash(s, ct)) {
	    ScanForCircles1(CAR(s), ct);
	    ScanForCircles1(CDR(s), ct);
	}
	break;
    case BCODESXP:
	{
	    int i, n;
	    SEXP consts = BCODE_CONSTS(s);
	    n = LENGTH(consts);
	    for (i = 0; i < n; i++)
		ScanForCircles1(VECTOR_ELT(consts, i), ct);
	}
	break;
    default: break;
    }
}

static SEXP ScanForCircles(SEXP s)
{
    SEXP ct;
    PROTECT(ct = MakeCircleHashTable());
    ScanForCircles1(s, ct);
    UNPROTECT(1);
    return CAR(ct);
}

static SEXP findrep(SEXP x, SEXP reps)
{
    for (; reps != R_NilValue; reps = CDR(reps))
	if (x == CAR(reps))
	    return reps;
    return R_NilValue;
}

static void WriteBCLang(SEXP s, SEXP ref_table, SEXP reps,
			R_outpstream_t stream)
{
    int type = TYPEOF(s);
    if (type == LANGSXP || type == LISTSXP) {
	SEXP r = findrep(s, reps);
	int output = TRUE;
	if (r != R_NilValue) {
	    /* we have a cell referenced more than once */
	    if (TAG(r) == R_NilValue) {
		/* this is the first reference, so update and register
		   the counter */
		int i = INTEGER(CAR(reps))[0]++;
		SET_TAG(r, allocVector(INTSXP, 1));
		INTEGER(TAG(r))[0] = i;
		OutInteger(stream, BCREPDEF);
		OutInteger(stream, i);
	    }
	    else {
		/* we've seen it before, so just put out the index */
		OutInteger(stream, BCREPREF);
		OutInteger(stream, INTEGER(TAG(r))[0]);
		output = FALSE;
	    }
	}
	if (output) {
	    SEXP attr = ATTRIB(s);
	    if (attr != R_NilValue) {
		switch(type) {
		case LANGSXP: type = ATTRLANGSXP; break;
		case LISTSXP: type = ATTRLISTSXP; break;
		}
	    }
	    OutInteger(stream, type);
	    if (attr != R_NilValue)
		WriteItem(attr, ref_table, stream);
	    WriteItem(TAG(s), ref_table, stream);
	    WriteBCLang(CAR(s), ref_table, reps, stream);
	    WriteBCLang(CDR(s), ref_table, reps, stream);
	}
    }
    else {
	OutInteger(stream, 0); /* pad */
	WriteItem(s, ref_table, stream);
    }
}

static void WriteBC1(SEXP s, SEXP ref_table, SEXP reps, R_outpstream_t stream)
{
    int i, n;
    SEXP code, consts;
    PROTECT(code = R_bcDecode(BCODE_CODE(s)));
    WriteItem(code, ref_table, stream);
    consts = BCODE_CONSTS(s);
    n = LENGTH(consts);
    OutInteger(stream, n);
    for (i = 0; i < n; i++) {
	SEXP c = VECTOR_ELT(consts, i);
	int type = TYPEOF(c);
	switch (type) {
	case BCODESXP:
	    OutInteger(stream, type);
	    WriteBC1(c, ref_table, reps, stream);
	    break;
	case LANGSXP:
	case LISTSXP:
	    WriteBCLang(c, ref_table, reps, stream);
	    break;
	default:
	    OutInteger(stream, type);
	    WriteItem(c, ref_table, stream);
	}
    }
    UNPROTECT(1);
}

static void WriteBC(SEXP s, SEXP ref_table, R_outpstream_t stream)
{
    SEXP reps = ScanForCircles(s);
    PROTECT(reps = CONS(R_NilValue, reps));
    OutInteger(stream, length(reps));
    SETCAR(reps, allocVector(INTSXP, 1));
    INTEGER(CAR(reps))[0] = 0;
    WriteBC1(s, ref_table, reps, stream);
    UNPROTECT(1);
}

void R_Serialize(SEXP s, R_outpstream_t stream)
{
    SEXP ref_table;
    int version = stream->version;

    OutFormat(stream);

    switch(version) {
    case 2:
	OutInteger(stream, version);
	OutInteger(stream, R_VERSION);
	OutInteger(stream, R_Version(2,3,0));
	break;
    default: error(_("version %d not supported"), version);
    }

    PROTECT(ref_table = MakeHashTable());
    WriteItem(s, ref_table, stream);
    UNPROTECT(1);
}


/*
 * Unserialize Code
 */

#define INITIAL_REFREAD_TABLE_SIZE 128

static SEXP MakeReadRefTable(void)
{
    SEXP data = allocVector(VECSXP, INITIAL_REFREAD_TABLE_SIZE);
    SET_TRUELENGTH(data, 0);
    return CONS(data, R_NilValue);
}

static R_INLINE SEXP GetReadRef(SEXP table, int index)
{
    int i = index - 1;
    SEXP data = CAR(table);

    if (i < 0 || i >= LENGTH(data))
	error(_("reference index out of range"));
    return VECTOR_ELT(data, i);
}

static SEXP ExpandRefTable(SEXP table, SEXP value)
{
    SEXP data = CAR(table);
    int len = LENGTH(data);
    SEXP newdata;
    int i;

    PROTECT(value);
    newdata = allocVector(VECSXP, 2*len);
    for (i = 0; i < len; i++)
        SET_VECTOR_ELT(newdata, i, VECTOR_ELT(data, i));
    SETCAR(table, newdata);
    UNPROTECT(1);

    return newdata;
}

static R_INLINE void AddReadRef(SEXP table, SEXP value)
{
    SEXP data = CAR(table);
    int count = TRUELENGTH(data) + 1;
    if (count >= LENGTH(data)) 
        data = ExpandRefTable(table,value);
    SET_TRUELENGTH(data, count);
    SET_VECTOR_ELT(data, count - 1, value);
}

static SEXP InStringVec(R_inpstream_t stream, SEXP ref_table)
{
    SEXP s;
    int i, len;
    if (InInteger(stream) != 0)
	error(_("names in persistent strings are not supported yet"));
    len = InInteger(stream);
    PROTECT(s = allocVector(STRSXP, len));
    for (i = 0; i < len; i++)
	SET_STRING_ELT(s, i, ReadItem(ref_table, stream));
    UNPROTECT(1);
    return s;
}

#define ShortStringLimit 1000

static SEXP InCharSXP(R_inpstream_t stream, int levs)
{
    int length = InInteger(stream); /* suppose still limited to 2^31-1 bytes */

    if (length == -1) return NA_STRING;

    int enc = (levs & UTF8_MASK) ? CE_UTF8 
            : (levs & LATIN1_MASK) ? CE_LATIN1
            : (levs & BYTES_MASK) ? CE_BYTES
            : CE_NATIVE;

    SEXP s;

    if (length <= ShortStringLimit) {
        char cbuf[length+1];
        InString(stream, cbuf, length);
        cbuf[length] = '\0'; /* unnecessary? */
        s = mkCharLenCE(cbuf, length, enc);
    }
    else {
        char *big_cbuf = CallocCharBuf(length+1);
        InString(stream, big_cbuf, length);
        s = mkCharLenCE(big_cbuf, length, enc);
        Free(big_cbuf);
    }

    return s;
}

/* use static buffer to reuse storage */
/* length, done could be a longer type */
static void InIntegerVec(R_inpstream_t stream, SEXP obj, int length)
{
    switch (stream->type) {
    case R_pstream_xdr_format:
    {
        static char buf[CHUNK_SIZE * sizeof(int)];
	int done, this;
	XDR xdrs;
        for (done = 0; done < length; done += this) {
	    this = min2(CHUNK_SIZE, length - done);
	    stream->InBytes(stream, buf, sizeof(int) * this);
	    xdrmem_create(&xdrs, buf, this * sizeof(int), XDR_DECODE);
	    for(int cnt = 0; cnt < this; cnt++)
		if(!xdr_int(&xdrs, INTEGER(obj) + done + cnt))
		    error(_("XDR read failed"));
	    xdr_destroy(&xdrs);
	}
	break;
    }
    case R_pstream_binary_format:
    {
	int done, this;
        for (done = 0; done < length; done += this) {
	    this = min2(CHUNK_SIZE, length - done);
	    stream->InBytes(stream, INTEGER(obj) + done, sizeof(int) * this);
	}
	break;
    }
    default:
	for (int cnt = 0; cnt < length; cnt++)
	    INTEGER(obj)[cnt] = InInteger(stream);
    }
}

static void InRealVec(R_inpstream_t stream, SEXP obj, int length)
{
    switch (stream->type) {
    case R_pstream_xdr_format:
    {
        static char buf[CHUNK_SIZE * sizeof(double)];
	int done, this;
	XDR xdrs;
        for (done = 0; done < length; done += this) {
	    this = min2(CHUNK_SIZE, length - done);
	    stream->InBytes(stream, buf, sizeof(double) * this);
	    xdrmem_create(&xdrs, buf, this * sizeof(double), XDR_DECODE);
	    for(int cnt = 0; cnt < this; cnt++)
		if(!xdr_double(&xdrs, REAL(obj) + done + cnt))
		    error(_("XDR read failed"));
	    xdr_destroy(&xdrs);
	}
	break;
    }
    case R_pstream_binary_format:
    {
	int done, this;
        for (done = 0; done < length; done += this) {
	    this = min2(CHUNK_SIZE, length - done);
	    stream->InBytes(stream, REAL(obj) + done, sizeof(double) * this);
	}
	break;
    }
    default:
	for (int cnt = 0; cnt < length; cnt++)
	    REAL(obj)[cnt] = InReal(stream);
    }
}

static void InComplexVec(R_inpstream_t stream, SEXP obj, int length)
{
    switch (stream->type) {
    case R_pstream_xdr_format:
    {
        static char buf[CHUNK_SIZE * sizeof(Rcomplex)];
	int done, this;
	XDR xdrs;
	Rcomplex *output = COMPLEX(obj);
	for (done = 0; done < length; done += this) {
	    this = min2(CHUNK_SIZE, length - done);
	    stream->InBytes(stream, buf, sizeof(Rcomplex) * this);
	    xdrmem_create(&xdrs, buf, this * sizeof(Rcomplex), XDR_DECODE);
	    for(int cnt = 0; cnt < this; cnt++) {
		if(!xdr_double(&xdrs, &(output[done+cnt].r)) ||
		   !xdr_double(&xdrs, &(output[done+cnt].i)))
		    error(_("XDR read failed"));
	    }
	    xdr_destroy(&xdrs);
	}
	break;
    }
    case R_pstream_binary_format:
    {
	int done, this;
        for (done = 0; done < length; done += this) {
	    this = min2(CHUNK_SIZE, length - done);
	    stream->InBytes(stream, COMPLEX(obj) + done, 
			    sizeof(Rcomplex) * this);
	}
	break;
    }
    default:
	for (int cnt = 0; cnt < length; cnt++)
	    COMPLEX(obj)[cnt] = InComplex(stream);
    }
}

static SEXP ReadItem (SEXP ref_table, R_inpstream_t stream)
{
    int len, flags, levs, objf, hasattr, hastag, isconstant;
    SEXPTYPE type;

    /* The result is stored in "s", which is returned at the end of this
       function (at label "ret").  However, for tail recursion elimination, 
       when "set_cdr" is not NULL, "s" is instead stored in the CDR of
       "set_cdr", and "ss" is returned. */

    SEXP s, ss, set_cdr = NULL;

    R_assert(TYPEOF(ref_table) == LISTSXP && TYPEOF(CAR(ref_table)) == VECSXP);

  again: /* we jump back here instead of tail recursion for CDR of CONS type */

    flags = InInteger(stream);
    UnpackFlags(flags, &type, &levs, &objf, &hasattr, &hastag, &isconstant);

    switch(type) {
    case NILVALUE_SXP:      s = R_NilValue;       goto ret;
    case EMPTYENV_SXP:	    s = R_EmptyEnv;       goto ret;
    case BASEENV_SXP:	    s = R_BaseEnv;        goto ret;
    case GLOBALENV_SXP:     s = R_GlobalEnv;      goto ret;
    case UNBOUNDVALUE_SXP:  s = R_UnboundValue;   goto ret;
    case MISSINGARG_SXP:    s = R_MissingArg;     goto ret;
    case BASENAMESPACE_SXP: s = R_BaseNamespace;  goto ret;
    case REFSXP:
	s = GetReadRef(ref_table, InRefIndex(stream, flags));
        goto ret;
    case PERSISTSXP:
	PROTECT(s = InStringVec(stream, ref_table));
	s = PersistentRestore(stream, s);
	UNPROTECT(1);
	AddReadRef(ref_table, s);
	goto ret;
    case SYMSXP:
	PROTECT(s = ReadItem(ref_table, stream)); /* print name */
	s = install(CHAR(s));
	AddReadRef(ref_table, s);
	UNPROTECT(1);
	goto ret;
    case PACKAGESXP:
	PROTECT(s = InStringVec(stream, ref_table));
	s = R_FindPackageEnv(s);
	UNPROTECT(1);
	AddReadRef(ref_table, s);
	goto ret;
    case NAMESPACESXP:
	PROTECT(s = InStringVec(stream, ref_table));
	s = R_FindNamespace(s);
	AddReadRef(ref_table, s);
	UNPROTECT(1);
	goto ret;
    case ENVSXP:
	{
	    int locked = InInteger(stream);

	    PROTECT(s = allocSExp(ENVSXP));

	    /* MUST register before filling in */
	    AddReadRef(ref_table, s);

	    /* Now fill it in  */
	    SET_ENCLOS(s, ReadItem(ref_table, stream));
	    SET_FRAME(s, ReadItem(ref_table, stream));
	    SET_HASHTAB(s, ReadItem(ref_table, stream));
	    SET_ATTRIB(s, ReadItem(ref_table, stream));
	    if (ATTRIB(s) != R_NilValue &&
		getAttrib(s, R_ClassSymbol) != R_NilValue)
		/* We don't write out the object bit for environments,
		   so reconstruct it here if needed. */
		SET_OBJECT(s, 1);
	    R_RestoreHashCount(s);
	    if (locked) R_LockEnvironment(s, FALSE);
	    /* Convert a NULL enclosure to baseenv() */
	    if (ENCLOS(s) == R_NilValue) SET_ENCLOS(s, R_BaseEnv);
	    UNPROTECT(1);
	    goto ret;
	}
    case LISTSXP:
        if (isconstant && !objf && !hasattr && !hastag && levs==0) {
            SEXP car, cdr;
            PROTECT(car = ReadItem (ref_table, stream));
            cdr = ReadItem (ref_table, stream);
<<<<<<< HEAD
            s = cdr == R_NilValue ? SharedList1(car) : CONS(car,cdr);
=======
            s = cdr == R_NilValue ? MaybeConstList1(car) : CONS(car,cdr);
>>>>>>> c187a452
            UNPROTECT(1); /* car */
            goto ret;
        }
        /* else fall through to code below for non-constants */
    case LANGSXP:
    case CLOSXP:
    case PROMSXP:
    case DOTSXP:
	PROTECT(s = allocSExp(type));
	SETLEVELS(s, levs);
	SET_OBJECT(s, objf);
        if (hasattr)
	    SET_ATTRIB(s, ReadItem(ref_table, stream));
        if (hastag)
	    SET_TAG(s, ReadItem(ref_table, stream));
	SETCAR(s, ReadItem(ref_table, stream));

        /* For reading closures and promises stored in earlier versions, 
           convert NULL env to baseenv() */
        if (type == CLOSXP) {
            SETCDR(s, ReadItem(ref_table, stream));  /* CDR == CLOENV */
            if (CLOENV(s) == R_NilValue) SET_CLOENV(s, R_BaseEnv);
        }
        else if (type == PROMSXP) {
            SETCDR(s, ReadItem(ref_table, stream));  /* CDR == PRENV */
            if (PRENV(s) == R_NilValue) SET_PRENV(s, R_BaseEnv);
        }
        else {  /* Eliminate tail recursion for CDR */
            if (set_cdr) {
                SETCDR(set_cdr,s);
                UNPROTECT(1);  /* s, which is now protected through ss */
            }
            else
                ss = s;  /* ss is proteced, since s is */
            set_cdr = s;
            goto again;
        }
        UNPROTECT(1); /* s */
        goto ret;
    default:
	/* These break out of the switch to have their ATTR,
	   LEVELS, and OBJECT fields filled in.  Each leaves the
	   newly allocated value PROTECTed */
	switch (type) {
	case EXTPTRSXP:
	    PROTECT(s = allocSExp(type));
	    AddReadRef(ref_table, s);
	    R_SetExternalPtrAddr(s, NULL);
	    R_SetExternalPtrProtected(s, ReadItem(ref_table, stream));
	    R_SetExternalPtrTag(s, ReadItem(ref_table, stream));
	    break;
	case WEAKREFSXP:
	    PROTECT(s = R_MakeWeakRef(R_NilValue, R_NilValue, R_NilValue,
				      FALSE));
	    AddReadRef(ref_table, s);
	    break;
	case SPECIALSXP:
	case BUILTINSXP:
	    {
		/* These are all short strings */
                len = InInteger(stream);
		char cbuf[len+1];
		InString(stream, cbuf, len);
		cbuf[len] = '\0';
		PROTECT(s = mkPRIMSXP(StrToInternal(cbuf), type == BUILTINSXP));
	    }
	    break;
	case CHARSXP:
            PROTECT(s = InCharSXP(stream,levs));
	    break;
        case LGLSXP:
            len = InInteger(stream);
            if (isconstant && len==1 && !objf && !hasattr && levs==0)
<<<<<<< HEAD
                PROTECT(s = ScalarLogicalShared(InInteger(stream)));
=======
                PROTECT(s = ScalarLogicalMaybeConst(InInteger(stream)));
>>>>>>> c187a452
            else {
                PROTECT(s = allocVector(type, len));
                InIntegerVec(stream, s, len);
            }
            break;
        case INTSXP:
            len = InInteger(stream);
            if (isconstant && len==1 && !objf && !hasattr && levs==0)
<<<<<<< HEAD
                PROTECT(s = ScalarIntegerShared(InInteger(stream)));
=======
                PROTECT(s = ScalarIntegerMaybeConst(InInteger(stream)));
>>>>>>> c187a452
            else {
                PROTECT(s = allocVector(type, len));
                InIntegerVec(stream, s, len);
            }
            break;
        case REALSXP:
            len = InInteger(stream);
            if (isconstant && len==1 && !objf && !hasattr && levs==0)
<<<<<<< HEAD
                PROTECT(s = ScalarRealShared(InReal(stream)));
=======
                PROTECT(s = ScalarRealMaybeConst(InReal(stream)));
>>>>>>> c187a452
            else {
                PROTECT(s = allocVector(type, len));
                InRealVec(stream, s, len);
            }
            break;
        case CPLXSXP:
            len = InInteger(stream);
            if (isconstant && len==1 && !objf && !hasattr && levs==0)
<<<<<<< HEAD
                PROTECT(s = ScalarComplexShared(InComplex(stream)));
=======
                PROTECT(s = ScalarComplexMaybeConst(InComplex(stream)));
>>>>>>> c187a452
            else {
                PROTECT(s = allocVector(type, len));
                InComplexVec(stream, s, len);
            }
            break;
        case STRSXP:
            len = InInteger(stream);
            if (isconstant && len==1 && !objf && !hasattr && levs==0)
<<<<<<< HEAD
                PROTECT(s = ScalarStringShared(ReadItem(ref_table, stream)));
=======
                PROTECT(s = ScalarStringMaybeConst(ReadItem(ref_table, stream)));
>>>>>>> c187a452
            else {
                PROTECT(s = allocVector(type, len));
                for (int count = 0; count < len; ++count)
                    SET_STRING_ELT(s, count, ReadItem(ref_table, stream));
            }
            break;
	case VECSXP:
	case EXPRSXP:
	    len = InInteger(stream);
	    PROTECT(s = allocVector(type, len));
	    for (int count = 0; count < len; ++count)
		SET_VECTOR_ELT(s, count, ReadItem(ref_table, stream));
	    break;
	case BCODESXP:
	    PROTECT(s = ReadBC(ref_table, stream));
	    break;
	case CLASSREFSXP:
	    error(_("this version of R cannot read class references"));
	case GENERICREFSXP:
	    error(_("this version of R cannot read generic function references"));
        case RAWSXP:
            len = InInteger(stream);
            if (isconstant && len==1 && !objf && !hasattr && levs==0) {
                Rbyte b;
                stream->InBytes (stream, &b, 1);
<<<<<<< HEAD
                PROTECT(s = ScalarRawShared(b));
=======
                PROTECT(s = ScalarRawMaybeConst(b));
>>>>>>> c187a452
            }
            else {
                int done, this;
                PROTECT(s = allocVector(type, len));
                for (done = 0; done < len; done += this) {
                    this = min2(CHUNK_SIZE, len - done);
                    stream->InBytes(stream, RAW(s) + done, this);
                }
            }
            break;
	case S4SXP:
	    PROTECT(s = allocS4Object());
	    break;
	default:
	    s = R_NilValue; /* keep compiler happy */
	    error(_("ReadItem: unknown type %i, perhaps written by later version of R"), type);
	}

	if (type != CHARSXP && type != SPECIALSXP && type != BUILTINSXP)
	    if (LEVELS(s)!=levs) SETLEVELS(s, levs); /* don't write to const! */
	SET_OBJECT(s, objf);
#ifdef USE_ATTRIB_FIELD_FOR_CHARSXP_CACHE_CHAINS
	if (TYPEOF(s) == CHARSXP) {
	    /* With the CHARSXP cache maintained through the ATTRIB
	       field that field has already been filled in by the
	       mkChar/mkCharCE call above, so we need to leave it
	       alone.  If there is an attribute (as there might be if
	       the serialized data was created by an older version) we
	       read and ignore the value. */
	    if (hasattr) ReadItem(ref_table, stream);
	}
	else if (hasattr)
	    SET_ATTRIB(s, ReadItem(ref_table, stream));
#else
	if (hasattr)
	    SET_ATTRIB(s, ReadItem(ref_table, stream));
#endif
	UNPROTECT(1); /* s */
	goto ret;
    }

  ret:
    if (set_cdr) {
        CDR(set_cdr) = s;
        UNPROTECT(1);  /* ss */
        return ss;
    }
    else
        return s;
}

static SEXP ReadBC1(SEXP ref_table, SEXP reps, R_inpstream_t stream);

static SEXP ReadBCLang(int type, SEXP ref_table, SEXP reps,
		       R_inpstream_t stream)
{
    switch (type) {
    case BCREPREF:
	return VECTOR_ELT(reps, InInteger(stream));
    case BCREPDEF:
    case LANGSXP:
    case LISTSXP:
    case ATTRLANGSXP:
    case ATTRLISTSXP:
	{
	    SEXP ans;
	    int pos = -1;
	    int hasattr = FALSE;
	    if (type == BCREPDEF) {
		pos = InInteger(stream);
		type = InInteger(stream);
	    }
	    switch (type) {
	    case ATTRLANGSXP: type = LANGSXP; hasattr = TRUE; break;
	    case ATTRLISTSXP: type = LISTSXP; hasattr = TRUE; break;
	    }
	    PROTECT(ans = allocSExp(type));
	    if (pos >= 0)
		SET_VECTOR_ELT(reps, pos, ans);
	    if (hasattr)
		SET_ATTRIB(ans, ReadItem(ref_table, stream));
	    SET_TAG(ans, ReadItem(ref_table, stream));
	    SETCAR(ans, ReadBCLang(InInteger(stream), ref_table, reps,
				   stream));
	    SETCDR(ans, ReadBCLang(InInteger(stream), ref_table, reps,
				   stream));
	    UNPROTECT(1);
	    return ans;
	}
    default: return ReadItem(ref_table, stream);
    }
}

static SEXP ReadBCConsts(SEXP ref_table, SEXP reps, R_inpstream_t stream)
{
    SEXP ans, c;
    int i, n;
    n = InInteger(stream);
    PROTECT(ans = allocVector(VECSXP, n));
    for (i = 0; i < n; i++) {
	int type = InInteger(stream);
	switch (type) {
	case BCODESXP:
	    c = ReadBC1(ref_table, reps, stream);
	    SET_VECTOR_ELT(ans, i, c);
	    break;
	case LANGSXP:
	case LISTSXP:
	case BCREPDEF:
	case BCREPREF:
	case ATTRLANGSXP:
	case ATTRLISTSXP:
	    c = ReadBCLang(type, ref_table, reps, stream);
	    SET_VECTOR_ELT(ans, i, c);
	    break;
	default:
	    SET_VECTOR_ELT(ans, i, ReadItem(ref_table, stream));
	}
    }
    UNPROTECT(1);
    return ans;
}

static SEXP ReadBC1(SEXP ref_table, SEXP reps, R_inpstream_t stream)
{
    SEXP s;
    PROTECT(s = allocSExp(BCODESXP));
    SETCAR(s, ReadItem(ref_table, stream)); /* code */
    SETCAR(s, R_bcEncode(CAR(s)));
    SETCDR(s, ReadBCConsts(ref_table, reps, stream)); /* consts */
    SET_TAG(s, R_NilValue); /* expr */
    UNPROTECT(1);
    return s;
}

static SEXP ReadBC(SEXP ref_table, R_inpstream_t stream)
{
    SEXP reps, ans;
    PROTECT(reps = allocVector(VECSXP, InInteger(stream)));
    ans = ReadBC1(ref_table, reps, stream);
    UNPROTECT(1);
    return ans;
}

static void DecodeVersion(int packed, int *v, int *p, int *s)
{
    *v = packed / 65536; packed = packed % 65536;
    *p = packed / 256; packed = packed % 256;
    *s = packed;
}

SEXP R_Unserialize(R_inpstream_t stream)
{
    int version;
    int writer_version, release_version;
    SEXP obj, ref_table;

    InFormat(stream);

    /* Read the version numbers */
    version = InInteger(stream);
    writer_version = InInteger(stream);
    release_version = InInteger(stream);
    switch (version) {
    case 2: break;
    default:
	if (version != 2) {
	    int vw, pw, sw;
	    DecodeVersion(writer_version, &vw, &pw, &sw);
	    if (release_version < 0)
		error(_("cannot read unreleased workspace version %d written by experimental R %d.%d.%d"), version, vw, pw, sw);
	    else {
		int vm, pm, sm;
		DecodeVersion(release_version, &vm, &pm, &sm);
		error(_("cannot read workspace version %d written by R %d.%d.%d; need R %d.%d.%d or newer"),
		      version, vw, pw, sw, vm, pm, sm);
	    }
	}
    }

    /* Read the actual object back */
    PROTECT(ref_table = MakeReadRefTable());
    obj =  ReadItem(ref_table, stream);
    UNPROTECT(1);

    return obj;
}


/*
 * Generic Persistent Stream Initializers
 */

void
R_InitInPStream(R_inpstream_t stream, R_pstream_data_t data,
		R_pstream_format_t type,
		int (*inchar)(R_inpstream_t),
		void (*inbytes)(R_inpstream_t, void *, int),
		SEXP (*phook)(SEXP, SEXP), SEXP pdata)
{
    stream->data = data;
    stream->type = type;
    stream->InChar = inchar;
    stream->InBytes = inbytes;
    stream->InPersistHookFunc = phook;
    stream->InPersistHookData = pdata;
}

void
R_InitOutPStream(R_outpstream_t stream, R_pstream_data_t data,
		 R_pstream_format_t type, int version,
		 void (*outchar)(R_outpstream_t, int),
		 void (*outbytes)(R_outpstream_t, void *, int),
		 SEXP (*phook)(SEXP, SEXP), SEXP pdata)
{
    stream->data = data;
    stream->type = type;
    stream->version = version != 0 ? version : R_DefaultSerializeVersion;
    stream->OutChar = outchar;
    stream->OutBytes = outbytes;
    stream->OutPersistHookFunc = phook;
    stream->OutPersistHookData = pdata;
}


/*
 * Persistent File Streams
 */

static void OutCharFile(R_outpstream_t stream, int c)
{
    FILE *fp = stream->data;
    fputc(c, fp);
}


static int InCharFile(R_inpstream_t stream)
{
    FILE *fp = stream->data;
    return fgetc(fp);
}

static void OutBytesFile(R_outpstream_t stream, void *buf, int length)
{
    FILE *fp = stream->data;
    size_t out = fwrite(buf, 1, length, fp);
    if (out != length) error(_("write failed"));
}

static void InBytesFile(R_inpstream_t stream, void *buf, int length)
{
    FILE *fp = stream->data;
    size_t in = fread(buf, 1, length, fp);
    if (in != length) error(_("read failed"));
}

void
R_InitFileOutPStream(R_outpstream_t stream, FILE *fp,
			  R_pstream_format_t type, int version,
			  SEXP (*phook)(SEXP, SEXP), SEXP pdata)
{
    R_InitOutPStream(stream, (R_pstream_data_t) fp, type, version,
		     OutCharFile, OutBytesFile, phook, pdata);
}

void
R_InitFileInPStream(R_inpstream_t stream, FILE *fp,
			 R_pstream_format_t type,
			 SEXP (*phook)(SEXP, SEXP), SEXP pdata)
{
    R_InitInPStream(stream, (R_pstream_data_t) fp, type,
		    InCharFile, InBytesFile, phook, pdata);
}


/*
 * Persistent Connection Streams
 */

#include <Rconnections.h>

static void CheckInConn(Rconnection con)
{
    if (! con->isopen)
	error(_("connection is not open"));
    if (! con->canread || con->read == NULL)
	error(_("cannot read from this connection"));
}

static void CheckOutConn(Rconnection con)
{
    if (! con->isopen)
	error(_("connection is not open"));
    if (! con->canwrite || con->write == NULL)
	error(_("cannot write to this connection"));
}

static void InBytesConn(R_inpstream_t stream, void *buf, int length)
{
    Rconnection con = (Rconnection) stream->data;
    CheckInConn(con);
    if (con->text) {
	int i;
	char *p = buf;
	for (i = 0; i < length; i++)
	    p[i] = Rconn_fgetc(con);
    }
    else {
	if (stream->type == R_pstream_ascii_format) {
	    char linebuf[4];
	    unsigned char *p = buf;
	    int i, ncread;
	    unsigned int res;
	    for (i = 0; i < length; i++) {
		ncread = Rconn_getline(con, linebuf, 3);
		if (ncread != 2)
		    error(_("error reading from ascii connection"));
		if (!sscanf(linebuf, "%02x", &res))
		    error(_("unexpected format in ascii connection"));
		*p++ = (unsigned char)res;
	    }
	} else {
	    if (length != con->read(buf, 1, length, con))
		error(_("error reading from connection"));
	}
    }
}

static int InCharConn(R_inpstream_t stream)
{
    char buf[1];
    Rconnection con = (Rconnection) stream->data;
    CheckInConn(con);
    if (con->text)
	return Rconn_fgetc(con);
    else {
	if (1 != con->read(buf, 1, 1, con))
	    error(_("error reading from connection"));
	return buf[0];
    }
}

static void OutBytesConn(R_outpstream_t stream, void *buf, int length)
{
    Rconnection con = (Rconnection) stream->data;
    CheckOutConn(con);
    if (con->text) {
	int i;
	char *p = buf;
	for (i = 0; i < length; i++)
	    Rconn_printf(con, "%c", p[i]);
    }
    else {
	if (length != con->write(buf, 1, length, con))
	    error(_("error writing to connection"));
    }
}

static void OutCharConn(R_outpstream_t stream, int c)
{
    Rconnection con = (Rconnection) stream->data;
    CheckOutConn(con);
    if (con->text)
	Rconn_printf(con, "%c", c);
    else {
	char buf[1];
	buf[0] = (char) c;
	if (1 != con->write(buf, 1, 1, con))
	    error(_("error writing to connection"));
    }
}

void R_InitConnOutPStream(R_outpstream_t stream, Rconnection con,
			  R_pstream_format_t type, int version,
			  SEXP (*phook)(SEXP, SEXP), SEXP pdata)
{
    CheckOutConn(con);
    if (con->text && type != R_pstream_ascii_format)
	error(_("only ascii format can be written to text mode connections"));
    R_InitOutPStream(stream, (R_pstream_data_t) con, type, version,
		     OutCharConn, OutBytesConn, phook, pdata);
}

void R_InitConnInPStream(R_inpstream_t stream,  Rconnection con,
			 R_pstream_format_t type,
			 SEXP (*phook)(SEXP, SEXP), SEXP pdata)
{
    CheckInConn(con);
    if (con->text) {
	if (type == R_pstream_any_format)
	    type = R_pstream_ascii_format;
	else if (type != R_pstream_ascii_format)
	    error(_("only ascii format can be read from text mode connections"));
    }
    R_InitInPStream(stream, (R_pstream_data_t) con, type,
		    InCharConn, InBytesConn, phook, pdata);
}

/* ought to quote the argument, but it should only be an ENVSXP or STRSXP */
static SEXP CallHook(SEXP x, SEXP fun)
{
    SEXP val, call;
    PROTECT(call = LCONS(fun, LCONS(x, R_NilValue)));
    val = eval(call, R_GlobalEnv);
    UNPROTECT(1);
    return val;
}

static void con_cleanup(void *data)
{
    Rconnection con = data;
    if(con->isopen) con->close(con);
}

/* Used from saveRDS().
   This became public in R 2.13.0, and that version added support for
   connections internally */
SEXP attribute_hidden do_serializeToConn(SEXP call, SEXP op, SEXP args, SEXP env)
{
    /* serializeToConn(object, conn, ascii, version, hook) */

    SEXP object, fun;
    Rboolean ascii, wasopen;
    int version;
    Rconnection con;
    struct R_outpstream_st out;
    R_pstream_format_t type;
    SEXP (*hook)(SEXP, SEXP);
    RCNTXT cntxt;

    checkArity(op, args);

    object = CAR(args);
    con = getConnection(asInteger(CADR(args)));

    if (TYPEOF(CADDR(args)) != LGLSXP)
	error(_("'ascii' must be logical"));
    ascii = INTEGER(CADDR(args))[0];
    if (ascii) type = R_pstream_ascii_format;
    else type = R_pstream_xdr_format;

    if (CADDDR(args) == R_NilValue)
	version = R_DefaultSerializeVersion;
    else
	version = asInteger(CADDDR(args));
    if (version == NA_INTEGER || version <= 0)
	error(_("bad version value"));
    if (version < 2)
	error(_("cannot save to connections in version %d format"), version);

    fun = CAR(nthcdr(args,4));
    hook = fun != R_NilValue ? CallHook : NULL;

    /* Now we need to do some sanity checking of the arguments.
       A filename will already have been opened, so anything
       not open was specified as a connection directly.
     */
    wasopen = con->isopen;
    if(!wasopen) {
	char mode[5];
	strcpy(mode, con->mode);
	strcpy(con->mode, ascii ? "w" : "wb");
	if(!con->open(con)) error(_("cannot open the connection"));
	strcpy(con->mode, mode);
	/* Set up a context which will close the connection on error */
	begincontext(&cntxt, CTXT_CCODE, R_NilValue, R_BaseEnv, R_BaseEnv,
		     R_NilValue, R_NilValue);
	cntxt.cend = &con_cleanup;
	cntxt.cenddata = con;
    }
    if (!ascii && con->text)
	error(_("binary-mode connection required for ascii=FALSE"));
    if(!con->canwrite)
	error(_("connection not open for writing"));

    R_InitConnOutPStream(&out, con, type, version, hook, fun);
    R_Serialize(object, &out);
    if(!wasopen) {endcontext(&cntxt); con->close(con);}

    return R_NilValue;
}

/* Used from readRDS().
   This became public in R 2.13.0, and that version added support for
   connections internally */
SEXP attribute_hidden do_unserializeFromConn(SEXP call, SEXP op, SEXP args, SEXP env)
{
    /* unserializeFromConn(conn, hook) */

    struct R_inpstream_st in;
    Rconnection con;
    SEXP fun, ans;
    SEXP (*hook)(SEXP, SEXP);
    Rboolean wasopen;
    RCNTXT cntxt;

    checkArity(op, args);

    con = getConnection(asInteger(CAR(args)));

    fun = CADR(args);
    hook = fun != R_NilValue ? CallHook : NULL;

    /* Now we need to do some sanity checking of the arguments.
       A filename will already have been opened, so anything
       not open was specified as a connection directly.
     */
    wasopen = con->isopen;
    if(!wasopen) {
	char mode[5];
	strcpy(mode, con->mode);
	strcpy(con->mode, "rb");
	if(!con->open(con)) error(_("cannot open the connection"));
	strcpy(con->mode, mode);
	/* Set up a context which will close the connection on error */
	begincontext(&cntxt, CTXT_CCODE, R_NilValue, R_BaseEnv, R_BaseEnv,
		     R_NilValue, R_NilValue);
	cntxt.cend = &con_cleanup;
	cntxt.cenddata = con;
    }
    if(!con->canread) error(_("connection not open for reading"));

    R_InitConnInPStream(&in, con, R_pstream_any_format, hook, fun);
    PROTECT(ans = R_Unserialize(&in)); /* paranoia about next line */
    if(!wasopen) {endcontext(&cntxt); con->close(con);}
    UNPROTECT(1);
    return ans;
}


/*
 * Persistent Buffered Binary Connection Streams
 */

/**** should eventually come from a public header file */
size_t R_WriteConnection(Rconnection con, void *buf, size_t n);

#define BCONBUFSIZ 4096

typedef struct bconbuf_st {
    Rconnection con;
    int count;
    unsigned char buf[BCONBUFSIZ];
} *bconbuf_t;

static void flush_bcon_buffer(bconbuf_t bb)
{
    if (R_WriteConnection(bb->con, bb->buf, bb->count) != bb->count)
	error(_("error writing to connection"));
    bb->count = 0;
}

static void OutCharBB(R_outpstream_t stream, int c)
{
    bconbuf_t bb = stream->data;
    if (bb->count >= BCONBUFSIZ)
	flush_bcon_buffer(bb);
    bb->buf[bb->count++] = c;
}

static void OutBytesBB(R_outpstream_t stream, void *buf, int length)
{
    bconbuf_t bb = stream->data;
    if (bb->count + length > BCONBUFSIZ)
	flush_bcon_buffer(bb);
    if (length <= BCONBUFSIZ) {
	memcpy(bb->buf + bb->count, buf, length);
	bb->count += length;
    }
    else if (R_WriteConnection(bb->con, buf, length) != length)
	error(_("error writing to connection"));
}

static void InitBConOutPStream(R_outpstream_t stream, bconbuf_t bb,
			       Rconnection con,
			       R_pstream_format_t type, int version,
			       SEXP (*phook)(SEXP, SEXP), SEXP pdata)
{
    bb->count = 0;
    bb->con = con;
    R_InitOutPStream(stream, (R_pstream_data_t) bb, type, version,
		     OutCharBB, OutBytesBB, phook, pdata);
}

/* only for use by serialize(), with binary write to a socket connection */
SEXP attribute_hidden
R_serializeb(SEXP object, SEXP icon, SEXP xdr, SEXP Sversion, SEXP fun)
{
    struct R_outpstream_st out;
    SEXP (*hook)(SEXP, SEXP);
    struct bconbuf_st bbs;
    Rconnection con = getConnection(asInteger(icon));
    int version;

    if (Sversion == R_NilValue)
	version = R_DefaultSerializeVersion;
    else version = asInteger(Sversion);
    if (version == NA_INTEGER || version <= 0)
	error(_("bad version value"));

    hook = fun != R_NilValue ? CallHook : NULL;

    InitBConOutPStream(&out, &bbs, con,
		       asLogical(xdr) ? R_pstream_xdr_format : R_pstream_binary_format,
		       version, hook, fun);
    R_Serialize(object, &out);
    flush_bcon_buffer(&bbs);
    return R_NilValue;
}


/*
 * Persistent Memory Streams
 */

typedef struct membuf_st {
    R_size_t size;
    R_size_t count;
    unsigned char *buf;
} *membuf_t;


#define INCR MAXELTSIZE
static void resize_buffer(membuf_t mb, R_size_t needed)
{
    /* This used to allocate double 'needed', but that was problematic for
       large buffers */
    /* we need to store the result in a RAWSXP so limited to INT_MAX */
    if(needed > INT_MAX)
	error(_("serialization is too large to store in a raw vector"));
    if(needed < 10000000) /* ca 10MB */
	needed = (1+2*needed/INCR) * INCR;
    if(needed < 1000000000) /* ca 1GB */
	needed = (1+1.2*needed/INCR) * INCR;
    else if(needed < INT_MAX - INCR)
	needed = (1+needed/INCR) * INCR;
    unsigned char *tmp = realloc(mb->buf, needed);
    if (tmp == NULL) {
	free(mb->buf); mb->buf = NULL;
	error(_("cannot allocate buffer"));
    } else mb->buf = tmp;
    mb->size = needed;
}

static void OutCharMem(R_outpstream_t stream, int c)
{
    membuf_t mb = stream->data;
    if (mb->count >= mb->size)
	resize_buffer(mb, mb->count + 1);
    mb->buf[mb->count++] = c;
}

static void OutBytesMem(R_outpstream_t stream, void *buf, int length)
{
    membuf_t mb = stream->data;
    R_size_t needed = mb->count + (R_size_t) length;
    /* There is a potential overflow here on 32-bit systems */
    if((double) mb->count + length > (double) INT_MAX)
	error(_("serialization is too large to store in a raw vector"));
    if (needed > mb->size) resize_buffer(mb, needed);
    memcpy(mb->buf + mb->count, buf, length);
    mb->count = needed;
}

static int InCharMem(R_inpstream_t stream)
{
    membuf_t mb = stream->data;
    if (mb->count >= mb->size)
	error(_("read error"));
    return mb->buf[mb->count++];
}

static void InBytesMem(R_inpstream_t stream, void *buf, int length)
{
    membuf_t mb = stream->data;
    if (mb->count + (R_size_t) length > mb->size)
	error(_("read error"));
    memcpy(buf, mb->buf + mb->count, length);
    mb->count += length;
}

static void InitMemInPStream(R_inpstream_t stream, membuf_t mb,
			     void *buf, int length,
			     SEXP (*phook)(SEXP, SEXP), SEXP pdata)
{
    mb->count = 0;
    mb->size = length;
    mb->buf = buf;
    R_InitInPStream(stream, (R_pstream_data_t) mb, R_pstream_any_format,
		    InCharMem, InBytesMem, phook, pdata);
}

static void InitMemOutPStream(R_outpstream_t stream, membuf_t mb,
			      R_pstream_format_t type, int version,
			      SEXP (*phook)(SEXP, SEXP), SEXP pdata)
{
    mb->count = 0;
    mb->size = 0;
    mb->buf = NULL;
    R_InitOutPStream(stream, (R_pstream_data_t) mb, type, version,
		     OutCharMem, OutBytesMem, phook, pdata);
}

static void free_mem_buffer(void *data)
{
    membuf_t mb = data;
    if (mb->buf != NULL) {
	unsigned char *buf = mb->buf;
	mb->buf = NULL;
	free(buf);
    }
}

static SEXP CloseMemOutPStream(R_outpstream_t stream)
{
    SEXP val;
    membuf_t mb = stream->data;
    /* duplicate check, for future proofing */
    if(mb->count > INT_MAX)
	error(_("serialization is too large to store in a raw vector"));
    PROTECT(val = allocVector(RAWSXP, mb->count));
    memcpy(RAW(val), mb->buf, mb->count);
    free_mem_buffer(mb);
    UNPROTECT(1);
    return val;
}

SEXP attribute_hidden
R_serialize(SEXP object, SEXP icon, SEXP ascii, SEXP Sversion, SEXP fun)
{
    struct R_outpstream_st out;
    R_pstream_format_t type;
    SEXP (*hook)(SEXP, SEXP);
    int version;

    if (Sversion == R_NilValue)
	version = R_DefaultSerializeVersion;
    else version = asInteger(Sversion);
    if (version == NA_INTEGER || version <= 0)
	error(_("bad version value"));

    hook = fun != R_NilValue ? CallHook : NULL;

    int asc = asLogical(ascii);
    if (asc == NA_LOGICAL) type = R_pstream_binary_format;
    else if (asc) type = R_pstream_ascii_format;
    else type = R_pstream_xdr_format; /**** binary or ascii if no XDR? */

    if (icon == R_NilValue) {
	RCNTXT cntxt;
	struct membuf_st mbs;
	SEXP val;

	/* set up a context which will free the buffer if there is an error */
	begincontext(&cntxt, CTXT_CCODE, R_NilValue, R_BaseEnv, R_BaseEnv,
		     R_NilValue, R_NilValue);
	cntxt.cend = &free_mem_buffer;
	cntxt.cenddata = &mbs;

	InitMemOutPStream(&out, &mbs, type, version, hook, fun);
	R_Serialize(object, &out);

	val =  CloseMemOutPStream(&out);

	/* end the context after anything that could raise an error but before
	   calling OutTerm so it doesn't get called twice */
	endcontext(&cntxt);

	return val;
    }
    else {
	Rconnection con = getConnection(asInteger(icon));
	R_InitConnOutPStream(&out, con, type, 0, hook, fun);
	R_Serialize(object, &out);
	return R_NilValue;
    }
}


SEXP attribute_hidden R_unserialize(SEXP icon, SEXP fun)
{
    struct R_inpstream_st in;
    SEXP (*hook)(SEXP, SEXP);

    hook = fun != R_NilValue ? CallHook : NULL;

    if (TYPEOF(icon) == STRSXP && LENGTH(icon) > 0) {
	/* was the format in R < 2.4.0, removed in R 2.8.0 */
	error("character vectors are no longer accepted by unserialize()");
	return R_NilValue; /* -Wall */
    } else if (TYPEOF(icon) == RAWSXP) {
	struct membuf_st mbs;
	void *data = RAW(icon);
	int length = LENGTH(icon);
	InitMemInPStream(&in, &mbs, data,  length, hook, fun);
	return R_Unserialize(&in);
    } else {
	Rconnection con = getConnection(asInteger(icon));
	R_InitConnInPStream(&in, con, R_pstream_any_format, hook, fun);
	return R_Unserialize(&in);
    }
}


/*
 * Support Code for Lazy Loading of Packages
 */


#define IS_PROPER_STRING(s) (TYPEOF(s) == STRSXP && LENGTH(s) > 0)

/* Appends a raw vector to the end of a file using binary mode.
   Returns an integer vector of the initial offset of the string in
   the file and the length of the vector. */

static SEXP appendRawToFile(SEXP file, SEXP bytes)
{
    FILE *fp;
    size_t len, out;
    long pos;
    SEXP val;

    if (! IS_PROPER_STRING(file))
	error(_("not a proper file name"));
    if (TYPEOF(bytes) != RAWSXP)
	error(_("not a proper raw vector"));
#ifdef HAVE_WORKING_FTELL
    /* Windows' ftell returns position 0 with "ab" */
    if ((fp = R_fopen(CHAR(STRING_ELT(file, 0)), "ab")) == NULL) {
	error( _("cannot open file '%s': %s"), CHAR(STRING_ELT(file, 0)),
	       strerror(errno));
    }
#else
    if ((fp = R_fopen(CHAR(STRING_ELT(file, 0)), "r+b")) == NULL) {
	error( _("cannot open file '%s': %s"), CHAR(STRING_ELT(file, 0)),
	       strerror(errno));
    }
    fseek(fp, 0, SEEK_END);
#endif

    len = LENGTH(bytes);
    pos = ftell(fp);
    out = fwrite(RAW(bytes), 1, len, fp);
    fclose(fp);

    if (out != len) error(_("write failed"));
    if (pos == -1) error(_("could not determine file position"));

    val = allocVector(INTSXP, 2);
    INTEGER(val)[0] = pos;
    INTEGER(val)[1] = len;
    return val;
}

/* Interface to cache the pkg.rdb files */

#define NC 100
static int used = 0;
static char names[NC][PATH_MAX];
static char *ptr[NC];

SEXP attribute_hidden R_lazyLoadDBflush(SEXP file)
{
    int i;
    const char *cfile = CHAR(STRING_ELT(file, 0));

    /* fprintf(stderr, "flushing file %s", cfile); */
    for (i = 0; i < used; i++)
	if(strcmp(cfile, names[i]) == 0) {
	    strcpy(names[i], "");
	    free(ptr[i]);
	    /* fprintf(stderr, " found at pos %d in cache", i); */
	    break;
	}
    /* fprintf(stderr, "\n"); */
    return R_NilValue;
}


/* Reads, in binary mode, the bytes in the range specified by a
   position/length vector and returns them as raw vector. */

/* There are some large lazy-data examples, e.g. 80Mb for SNPMaP.cdm */
#define LEN_LIMIT 10*1048576
static SEXP readRawFromFile(SEXP file, SEXP key)
{
    FILE *fp;
    int offset, len, in, i, icache = -1, filelen;
    SEXP val;
    const char *cfile = CHAR(STRING_ELT(file, 0));

    if (! IS_PROPER_STRING(file))
	error(_("not a proper file name"));
    if (TYPEOF(key) != INTSXP || LENGTH(key) != 2)
	error(_("bad offset/length argument"));

    offset = INTEGER(key)[0];
    len = INTEGER(key)[1];

    val = allocVector(RAWSXP, len);
    /* Do we have this database cached? */
    for (i = 0; i < used; i++)
	if(strcmp(cfile, names[i]) == 0) {icache = i; break;}
    if (icache >= 0) {
	memcpy(RAW(val), ptr[icache]+offset, len);
	return val;
    }

    /* find a vacant slot? */
    for (i = 0; i < used; i++)
	if(strcmp("", names[i]) == 0) {icache = i; break;}
    if(icache < 0 && used < NC) icache = used++;

    if(icache >= 0) {
	if ((fp = R_fopen(cfile, "rb")) == NULL)
	    error(_("cannot open file '%s': %s"), cfile, strerror(errno));
	if (fseek(fp, 0, SEEK_END) != 0) {
	    fclose(fp);
	    error(_("seek failed on %s"), cfile);
	}
	filelen = ftell(fp);
	if (filelen < LEN_LIMIT) {
	    char *p;
	    /* fprintf(stderr, "adding file '%s' at pos %d in cache, length %d\n",
	       cfile, icache, filelen); */
	    p = (char *) malloc(filelen);
	    if (p) {
		strcpy(names[icache], cfile);
		ptr[icache] = p;
		if (fseek(fp, 0, SEEK_SET) != 0) {
		    fclose(fp);
		    error(_("seek failed on %s"), cfile);
		}
		in = fread(p, 1, filelen, fp);
		fclose(fp);
		if (filelen != in) error(_("read failed on %s"), cfile);
		memcpy(RAW(val), p+offset, len);
	    } else {
		if (fseek(fp, offset, SEEK_SET) != 0) {
		    fclose(fp);
		    error(_("seek failed on %s"), cfile);
		}
		in = fread(RAW(val), 1, len, fp);
		fclose(fp);
		if (len != in) error(_("read failed on %s"), cfile);
	    }
	    return val;
	} else {
	    if (fseek(fp, offset, SEEK_SET) != 0) {
		fclose(fp);
		error(_("seek failed on %s"), cfile);
	    }
	    in = fread(RAW(val), 1, len, fp);
	    fclose(fp);
	    if (len != in) error(_("read failed on %s"), cfile);
	    return val;
	}
    }

    if ((fp = R_fopen(cfile, "rb")) == NULL)
	error(_("cannot open file '%s': %s"), cfile, strerror(errno));
    if (fseek(fp, offset, SEEK_SET) != 0) {
	fclose(fp);
	error(_("seek failed on %s"), cfile);
    }
    in = fread(RAW(val), 1, len, fp);
    fclose(fp);
    if (len != in) error(_("read failed on %s"), cfile);
    return val;
}

/* Gets the binding values of variables from a frame and returns them
   as a list.  If the force argument is true, promises are forced;
   otherwise they are not. */

SEXP attribute_hidden R_getVarsFromFrame(SEXP vars, SEXP env, SEXP forcesxp)
{
    SEXP val, tmp, sym;
    Rboolean force;
    int i, len;

    if (TYPEOF(env) == NILSXP) {
	error(_("use of NULL environment is defunct"));
	env = R_BaseEnv;
    } else
    if (TYPEOF(env) != ENVSXP)
	error(_("bad environment"));
    if (TYPEOF(vars) != STRSXP)
	error(_("bad variable names"));
    force = asLogical(forcesxp);

    len = LENGTH(vars);
    PROTECT(val = allocVector(VECSXP, len));
    for (i = 0; i < len; i++) {
	sym = install(CHAR(STRING_ELT(vars, i)));

	tmp = findVarInFrame(env, sym);
	if (tmp == R_UnboundValue) {
/*		PrintValue(env);
		PrintValue(R_GetTraceback(0)); */  /* DJM debugging */
	    error(_("object '%s' not found"), CHAR(STRING_ELT(vars, i)));
	    }
	if (force && TYPEOF(tmp) == PROMSXP) {
	    PROTECT(tmp);
	    tmp = eval(tmp, R_GlobalEnv);
	    SET_NAMEDCNT_MAX(tmp);
	    UNPROTECT(1);
	}
	else if (NAMEDCNT_EQ_0(tmp))
	    SET_NAMEDCNT_1(tmp);
	SET_VECTOR_ELT(val, i, tmp);
    }
    setAttrib(val, R_NamesSymbol, vars);
    UNPROTECT(1);

    return val;
}

SEXP R_compress1(SEXP in);
SEXP R_decompress1(SEXP in);
SEXP R_compress2(SEXP in);
SEXP R_decompress2(SEXP in);
SEXP R_compress3(SEXP in);
SEXP R_decompress3(SEXP in);

/* Serializes and, optionally, compresses a value and appends the
   result to a file.  Returns the key position/length key for
   retrieving the value */

SEXP attribute_hidden
R_lazyLoadDBinsertValue(SEXP value, SEXP file, SEXP ascii,
			SEXP compsxp, SEXP hook)
{
    PROTECT_INDEX vpi;
    Rboolean compress = asInteger(compsxp);
    SEXP key;

    value = R_serialize(value, R_NilValue, ascii, R_NilValue, hook);
    PROTECT_WITH_INDEX(value, &vpi);
    if (compress == 3)
	REPROTECT(value = R_compress3(value), vpi);
    else if (compress == 2)
	REPROTECT(value = R_compress2(value), vpi);
    else if (compress)
	REPROTECT(value = R_compress1(value), vpi);
    key = appendRawToFile(file, value);
    UNPROTECT(1);
    return key;
}

/* Retrieves a sequence of bytes as specified by a position/length key
   from a file, optionally decompresses, and unserializes the bytes.
   If the result is a promise, then the promise is forced. */

SEXP attribute_hidden do_lazyLoadDBfetch(SEXP call, SEXP op, SEXP args, SEXP env)
{
    SEXP key, file, compsxp, hook;
    PROTECT_INDEX vpi;
    Rboolean compressed;
    SEXP val;

    checkArity(op, args);
    key = CAR(args); args = CDR(args);
    file = CAR(args); args = CDR(args);
    compsxp = CAR(args); args = CDR(args);
    hook = CAR(args);
    compressed = asInteger(compsxp);

    PROTECT_WITH_INDEX(val = readRawFromFile(file, key), &vpi);
    if (compressed == 3)
	REPROTECT(val = R_decompress3(val), vpi);
    else if (compressed == 2)
	REPROTECT(val = R_decompress2(val), vpi);
    else if (compressed)
	REPROTECT(val = R_decompress1(val), vpi);
    val = R_unserialize(val, hook);
    if (TYPEOF(val) == PROMSXP) {
	REPROTECT(val, vpi);
	val = eval(val, R_GlobalEnv);
	SET_NAMEDCNT_MAX(val);
    }
    UNPROTECT(1);
    return val;
}<|MERGE_RESOLUTION|>--- conflicted
+++ resolved
@@ -1551,11 +1551,7 @@
             SEXP car, cdr;
             PROTECT(car = ReadItem (ref_table, stream));
             cdr = ReadItem (ref_table, stream);
-<<<<<<< HEAD
-            s = cdr == R_NilValue ? SharedList1(car) : CONS(car,cdr);
-=======
             s = cdr == R_NilValue ? MaybeConstList1(car) : CONS(car,cdr);
->>>>>>> c187a452
             UNPROTECT(1); /* car */
             goto ret;
         }
@@ -1629,11 +1625,7 @@
         case LGLSXP:
             len = InInteger(stream);
             if (isconstant && len==1 && !objf && !hasattr && levs==0)
-<<<<<<< HEAD
-                PROTECT(s = ScalarLogicalShared(InInteger(stream)));
-=======
                 PROTECT(s = ScalarLogicalMaybeConst(InInteger(stream)));
->>>>>>> c187a452
             else {
                 PROTECT(s = allocVector(type, len));
                 InIntegerVec(stream, s, len);
@@ -1642,11 +1634,7 @@
         case INTSXP:
             len = InInteger(stream);
             if (isconstant && len==1 && !objf && !hasattr && levs==0)
-<<<<<<< HEAD
-                PROTECT(s = ScalarIntegerShared(InInteger(stream)));
-=======
                 PROTECT(s = ScalarIntegerMaybeConst(InInteger(stream)));
->>>>>>> c187a452
             else {
                 PROTECT(s = allocVector(type, len));
                 InIntegerVec(stream, s, len);
@@ -1655,11 +1643,7 @@
         case REALSXP:
             len = InInteger(stream);
             if (isconstant && len==1 && !objf && !hasattr && levs==0)
-<<<<<<< HEAD
-                PROTECT(s = ScalarRealShared(InReal(stream)));
-=======
                 PROTECT(s = ScalarRealMaybeConst(InReal(stream)));
->>>>>>> c187a452
             else {
                 PROTECT(s = allocVector(type, len));
                 InRealVec(stream, s, len);
@@ -1668,11 +1652,7 @@
         case CPLXSXP:
             len = InInteger(stream);
             if (isconstant && len==1 && !objf && !hasattr && levs==0)
-<<<<<<< HEAD
-                PROTECT(s = ScalarComplexShared(InComplex(stream)));
-=======
                 PROTECT(s = ScalarComplexMaybeConst(InComplex(stream)));
->>>>>>> c187a452
             else {
                 PROTECT(s = allocVector(type, len));
                 InComplexVec(stream, s, len);
@@ -1681,11 +1661,7 @@
         case STRSXP:
             len = InInteger(stream);
             if (isconstant && len==1 && !objf && !hasattr && levs==0)
-<<<<<<< HEAD
-                PROTECT(s = ScalarStringShared(ReadItem(ref_table, stream)));
-=======
                 PROTECT(s = ScalarStringMaybeConst(ReadItem(ref_table, stream)));
->>>>>>> c187a452
             else {
                 PROTECT(s = allocVector(type, len));
                 for (int count = 0; count < len; ++count)
@@ -1711,11 +1687,7 @@
             if (isconstant && len==1 && !objf && !hasattr && levs==0) {
                 Rbyte b;
                 stream->InBytes (stream, &b, 1);
-<<<<<<< HEAD
-                PROTECT(s = ScalarRawShared(b));
-=======
                 PROTECT(s = ScalarRawMaybeConst(b));
->>>>>>> c187a452
             }
             else {
                 int done, this;
