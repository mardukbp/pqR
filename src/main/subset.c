/*
 *  pqR : A pretty quick version of R
 *  Copyright (C) 2013, 2014, 2015, 2016, 2017, 2018 by Radford M. Neal
 *
 *  Based on R : A Computer Language for Statistical Data Analysis
 *  Copyright (C) 1995, 1996  Robert Gentleman and Ross Ihaka
 *  Copyright (C) 1997-2007   The R Core Team
 *
 *  The changes in pqR from R-2.15.0 distributed by the R Core Team are
 *  documented in the NEWS and MODS files in the top-level source directory.
 *
 *  This program is free software; you can redistribute it and/or modify
 *  it under the terms of the GNU General Public License as published by
 *  the Free Software Foundation; either version 2 of the License, or
 *  (at your option) any later version.
 *
 *  This program is distributed in the hope that it will be useful,
 *  but WITHOUT ANY WARRANTY; without even the implied warranty of
 *  MERCHANTABILITY or FITNESS FOR A PARTICULAR PURPOSE.  See the
 *  GNU General Public License for more details.
 *
 *  You should have received a copy of the GNU General Public License
 *  along with this program; if not, a copy is available at
 *  http://www.r-project.org/Licenses/
 *
 *
 *  Vector and List Subsetting
 *
 *  There are three kinds of subscripting [, [[, and $.
 *  We have three different functions to compute these.
 *
 *
 *  Note on Matrix Subscripts
 *
 *  The special [ subscripting where dim(x) == ncol(subscript matrix)
 *  is handled inside VectorSubset. The subscript matrix is turned
 *  into a subscript vector of the appropriate size and then
 *  VectorSubset continues.  This provides coherence especially
 *  regarding attributes etc. (it would be quicker to handle this case
 *  separately, but then we would have more to keep in step.
 *
 *
 *  Subscripts that are ranges:  "[" now asks for a variant result from
 *  a sequence operator (for first index), hoping to get a range rather
 *  than a sequence, allowing for faster extraction, and avoidance of
 *  memory use for the sequence.
 */

#ifdef HAVE_CONFIG_H
#include <config.h>
#endif

#define USE_FAST_PROTECT_MACROS
#include "Defn.h"

#include "scalar-stack.h"

#include <helpers/helpers-app.h>

#if __AVX2__ && !defined(DISABLE_AVX_CODE)
#include <immintrin.h>
#endif


/* ----------------------------- SUBSCRIPTS --------------------------------- */

/* We might get a call with R_NilValue from subassignment code */
#define ECALL(call, yy) do { \
  if (call == R_NilValue) error(yy); \
  else errorcall(call, yy); \
} while (0)

static int integerOneIndex(int i, int len, SEXP call)
{
    int indx = -1;

    if (i > 0)
	indx = i - 1;
    else if (i == 0 || len < 2) {
	ECALL(call, _("attempt to select less than one element"));
    } else if (len == 2 && i > -3)
	indx = 2 + i;
    else {
	ECALL(call, _("attempt to select more than one element"));
    }
    return(indx);
}

int get1index(SEXP s, SEXP names, int len, int pok, int pos, SEXP call)
{
/* Get a single index for the [[ operator.
   Check that only one index is being selected.
   pok : is "partial ok" ?
	 if pok is -1, warn if partial matching occurs
*/
    int indx, i, warn_pok;
    R_len_t length_s = length(s);
    double dblind;
    SEXP se;

    warn_pok = 0;
    if (pok == -1) {
	pok = 1;
	warn_pok = 1;
    }

    if (pos < 0 && length_s != 1) {
	if (length_s > 1)
	    ECALL(call, _("attempt to select more than one element"));
	else
	    ECALL(call, _("attempt to select less than one element"));
    } 
    else {
	if(pos >= length_s)
	    ECALL(call, _("internal error in use of recursive indexing"));
    }

    if (pos < 0) pos = 0;
    indx = -1;

    switch (TYPEOF(s)) {

    case LGLSXP:
        /* REALLY???  But it falls through in R-2.15.0, so keep doing so... */
    case INTSXP:
	i = INTEGER(s)[pos];
	if (i != NA_INTEGER)
	    indx = integerOneIndex(i, len, call);
	break;

    case REALSXP:
	dblind = REAL(s)[pos];
	if (!ISNAN(dblind))
            indx = dblind > R_LEN_T_MAX ? R_LEN_T_MAX
                 : dblind < -R_LEN_T_MAX ? -R_LEN_T_MAX
                 : integerOneIndex((int)dblind, len, call);
	break;

    case STRSXP:
    {
	se = STRING_ELT(s,pos);
	/* NA matches nothing */
	if (se == NA_STRING)
            break;
	/* "" matches nothing: see names.Rd */
	if (CHAR(se)[0] == 0)
            break;

        int len_names = TYPEOF(names) != STRSXP ? 0 : LENGTH(names);

	/* Try for exact match */
	for (i = 0; i < len_names; i++) {
	    if (STRING_ELT(names,i) != NA_STRING 
             && SEQL(STRING_ELT(names,i),se)) {
	     	indx = i;
		break;
	    }
	}

	/* Try for partial match */
	if (pok && indx < 0) {
	    const char *ss = translateChar(se);
	    len = strlen(ss);
	    for(i = 0; i < len_names; i++) {
		if (STRING_ELT(names, i) != NA_STRING) {
		    const char *cur_name = translateChar(STRING_ELT(names,i));
		    if(!strncmp(cur_name, ss, len)) {
			if(indx == -1) {/* first one */
			    indx = i;
			    if (warn_pok) {
				if (call == R_NilValue)
				    warning(_("partial match of '%s' to '%s'"),
					    ss, cur_name);
				else
				    warningcall(call,
					_("partial match of '%s' to '%s'"),
					ss, cur_name);
			    }
			}
			else {
			    indx = -2;/* more than one partial match */
			    if (warn_pok) /* already given context */
				warningcall(R_NilValue,
				    _("further partial match of '%s' to '%s'"),
				    ss, cur_name);
			    break;
			}
		    }
		}
	    }
	}
	break;
    }
    case SYMSXP:
    {
        int len_names = TYPEOF(names) != STRSXP ? 0 : LENGTH(names);
	for (i = 0; i < len_names; i++) {
	    if (STRING_ELT(names,i) != NA_STRING
                  && SEQL (STRING_ELT(names,i), PRINTNAME(s))) {
		indx = i;
		break;
	    }
        }
        break;
    }
    default:
	if (call == R_NilValue)
	    error(_("invalid subscript type '%s'"), type2char(TYPEOF(s)));
	else
	    errorcall(call, _("invalid subscript type '%s'"),
		      type2char(TYPEOF(s)));
    }
    return indx;
}

/* Special Matrix Subscripting: Handles the case x[i] where */
/* x is an n-way array and i is a matrix with n columns. */
/* This code returns a vector containing the integer subscripts */
/* to be extracted when x is regarded as unravelled. */
/* Negative indices are not allowed. */
/* A zero anywhere in a row will cause a zero in the same */
/* position in the result. */

static SEXP mat2indsub(SEXP dims, SEXP s, SEXP call)
{
    int tdim, j, i, k, nrs = nrows(s);
    SEXP rvec;

    if (ncols(s) != LENGTH(dims))
	ECALL(call, _("incorrect number of columns in matrix subscript"));

    PROTECT(rvec = allocVector(INTSXP, nrs));
    s = coerceVector(s, INTSXP);
    setIVector(INTEGER(rvec), nrs, 0);

    for (i = 0; i < nrs; i++) {
	tdim = 1;
	/* compute 0-based subscripts for a row (0 in the input gets -1
	   in the output here) */
	for (j = 0; j < LENGTH(dims); j++) {
	    k = INTEGER(s)[i + j * nrs];
	    if (k == NA_INTEGER) {
		INTEGER(rvec)[i] = NA_INTEGER;
		break;
	    }
	    if (k < 0)
		ECALL(call, 
                  _("negative values are not allowed in a matrix subscript"));
	    if (k == 0) {
		INTEGER(rvec)[i] = -1;
		break;
	    }
	    if (k > INTEGER(dims)[j])
		ECALL(call, _("subscript out of bounds"));
	    INTEGER(rvec)[i] += (k - 1) * tdim;
	    tdim *= INTEGER(dims)[j];
	}
	/* transform to 1 based subscripting (0 in the input gets 0
	   in the output here) */
	if(INTEGER(rvec)[i] != NA_INTEGER)
	    INTEGER(rvec)[i]++;
    }
    UNPROTECT(1);
    return (rvec);
}

/* Special Matrix Subscripting: For the case x[i] where x is an n-way
   array and i is a character matrix with n columns, this code
   converts i to an integer matrix by matching against the dimnames of
   x. NA values in any row of i propagate to the result.  Unmatched
   entries result in a subscript out of bounds error.  */

static SEXP strmat2intmat(SEXP s, SEXP dnamelist, SEXP call)
{
    /* XXX: assumes all args are protected */
    int nr = nrows(s), i, j, v, idx;
    SEXP dnames, snames, si, sicol, s_elt;
    PROTECT(snames = allocVector(STRSXP, nr));
    PROTECT(si = allocVector(INTSXP, length(s)));
    dimgets(si, getDimAttrib(s));
    for (i = 0; i < length(dnamelist); i++) {
        dnames = VECTOR_ELT(dnamelist, i);
        for (j = 0; j < nr; j++) {
            SET_STRING_ELT(snames, j, STRING_ELT(s, j + (i * nr)));
        }
        PROTECT(sicol = match(dnames, snames, 0));
        for (j = 0; j < nr; j++) {
            v = INTEGER(sicol)[j];
            idx = j + (i * nr);
            s_elt = STRING_ELT(s, idx);
            if (s_elt == NA_STRING) v = NA_INTEGER;
            if (!CHAR(s_elt)[0]) v = 0; /* disallow "" match */
            if (v == 0) errorcall(call, _("subscript out of bounds"));
            INTEGER(si)[idx] = v;
        }
        UNPROTECT(1);
    }
    UNPROTECT(2);
    return si;
}

static SEXP logicalSubscript (SEXP s, int ns, int nx, int *stretch, 
                              int *hasna, SEXP call)
{
    int canstretch, nmax;
    canstretch = *stretch;
    int *si = LOGICAL(s);
    R_len_t i, j, k;
    int *xi;
    SEXP x;
    int v;

    if (!canstretch && ns > nx)
	ECALL(call, _("(subscript) logical subscript too long"));

    nmax = (ns > nx) ? ns : nx;
    *stretch = (ns > nx) ? ns : 0;

    if (ns == 0)
	return allocVector(INTSXP, 0);

    if (ns != nmax || SIZEOF_CHAR_P <= 4) {  /* small address space */

        /* TWO-PASS IMPLEMENTATION.  Avoids allocating more memory than
           necessary, hence preferred for systems with limited address space.
           Also used when short subscript is recycled for longer vector. */

        /* Count the number of TRUE or NA values in s.  Adds together all the
           values in s in a 64-bit unsigned accumulator, then adds portions of
           this sum to get the desired count.  Need to then do more if subscript
           is recycled... */
    
        unsigned *su = (unsigned *)si;
        uint64_t ucount;
        ucount = 0;
        i = 0;
        if (ns & 1) {
            ucount += su[i++];
        }
        if (ns & 2) {
            ucount += su[i++];
            ucount += su[i++];
        }
        while (i < ns) {
            ucount += su[i++];
            ucount += su[i++];
            ucount += su[i++];
            ucount += su[i++];
        }

        int NA_count = ucount >> 31;
        int TRUE_count = ucount & 0x7fffffff;
        int len = NA_count + TRUE_count;

        if (nmax > ns) {  /* adjust for replication, perhaps partial */
            len *= nmax / ns;
            int rem = nmax % ns;
            ucount = 0;
            for (i = 0; i < rem; i++)
                ucount += su[i];
            len += (int)(ucount >> 31) + (int)(ucount & 0x7fffffff);
        }
    
        /* Create index vector, x, with NA or index values. */
    
        x = allocVector (INTSXP, len);

        if (len > 0) {

            xi = INTEGER(x);
            j = 0;
    
            if (NA_count == 0) {  /* don't need to handle NA */
                i = 0;
                if (ns & 1) {
                    if ((v = si[i++]) != 0) xi[j++] = i;
                }
                if (ns & 2) {
                    if ((v = si[i++]) != 0) xi[j++] = i;
                    if ((v = si[i++]) != 0) xi[j++] = i;
                }
                while (i < ns) {
                    if ((v = si[i++]) != 0) xi[j++] = i;
                    if ((v = si[i++]) != 0) xi[j++] = i;
                    if ((v = si[i++]) != 0) xi[j++] = i;
                    if ((v = si[i++]) != 0) xi[j++] = i;
                }
                if (j <= 1) {
                    int t = xi[0];
                    while (j < len) { t += ns; xi[j++] = t; }
                }
                else {  /* unrolled loop that requires j > 1 */
                    k = 0;
                    if ((len-j) & 1) {
                        int t0 = xi[k++];
                        xi[j++] = t0 + ns;
                    }
                    while (j < len) {
                        int t0 = xi[k++];
                        int t1 = xi[k++];
                        xi[j++] = t0 + ns;
                        xi[j++] = t1 + ns;
                    }
                }
                *hasna = 0;
            }
            else {  /* do need to handle NA */
                i = 0;
                if (ns & 1) {
                    if ((v = si[i++]) != 0) xi[j++] = v < 0 ? NA_INTEGER : i;
                }
                if (ns & 2) {
                    if ((v = si[i++]) != 0) xi[j++] = v < 0 ? NA_INTEGER : i;
                    if ((v = si[i++]) != 0) xi[j++] = v < 0 ? NA_INTEGER : i;
                }
                while (i < ns) {
                    if ((v = si[i++]) != 0) xi[j++] = v < 0 ? NA_INTEGER : i;
                    if ((v = si[i++]) != 0) xi[j++] = v < 0 ? NA_INTEGER : i;
                    if ((v = si[i++]) != 0) xi[j++] = v < 0 ? NA_INTEGER : i;
                    if ((v = si[i++]) != 0) xi[j++] = v < 0 ? NA_INTEGER : i;
                }
                if (ns == 1) {  /* sole index must be NA */
                    while (j < len) xi[j++] = NA_INTEGER;
                }
                if (j <= 1) {
                    int t = xi[0];
                    if (t == NA_INTEGER)
                        while (j < len) xi[j++] = NA_INTEGER;
                    else
                        while (j < len) { t += ns; xi[j++] = t; }
                }
                else {  /* unrolled loop that requires j > 1 */
                    k = 0;
                    if ((len-j) & 1) {
                        int t0 = xi[k++];
                        xi[j++] = t0 < 0 ? NA_INTEGER : t0 + ns;
                    }
                    while (j < len) {
                        int t0 = xi[k++];
                        int t1 = xi[k++];
                        xi[j++] = t0 < 0 ? NA_INTEGER : t0 + ns;
                        xi[j++] = t1 < 0 ? NA_INTEGER : t1 + ns;
                    }
                }
                for (i = 0; xi[i] >= 0; i++) ;  /* find first NA */
                *hasna = i+1;
            }
        }
    }

    else {  /* large address space */

        /* ONE-PASS IMPLEMENTATION.  May allocate much more memory than
           necessary, but unused portions are never accessed, and on many
           systems will not be allocated physical memory.  But the allocation
           does occupy address space, hence this is more suitable when
           there's plenty of address space.  Does not handle recycling. */

        /* Initially try to store indices in a local array, xi0, of length
           LEN0.  When that's full, or when the end of s is reached, copy
           contents to an allocated INTSXP vector, to which more indices
           may be added.  Reduce the length of this vector once done to
           give the final result (or expands it and copies if we're 
           recycling). */

#       define LEN0 300  /* Must be at least 3 */

        R_len_t i, j, first_na;
        int xi0[LEN0];
        first_na = 0;
        xi = xi0;
        j = 0;
        i = 0;

        /* Use unrolled loops. */

        if (ns & 1) {
            if ((v = si[i++]) != 0) {
                if (v > 0) xi[j++] = i;
                else { xi[j++] = NA_INTEGER; if (first_na == 0) first_na = j; }
            }
        }
        if (ns & 2) {
            if ((v = si[i++]) != 0) {
                if (v > 0) xi[j++] = i;
                else { xi[j++] = NA_INTEGER; if (first_na == 0) first_na = j; }
            }
            if ((v = si[i++]) != 0) {
                if (v > 0) xi[j++] = i;
                else { xi[j++] = NA_INTEGER; if (first_na == 0) first_na = j; }
            }
        }

        while (i < ns && j < LEN0-3) {
            if ((v = si[i++]) != 0) {
                if (v > 0) xi[j++] = i;
                else { xi[j++] = NA_INTEGER; if (first_na == 0) first_na = j; }
            }
            if ((v = si[i++]) != 0) {
                if (v > 0) xi[j++] = i;
                else { xi[j++] = NA_INTEGER; if (first_na == 0) first_na = j; }
            }
            if ((v = si[i++]) != 0) {
                if (v > 0) xi[j++] = i;
                else { xi[j++] = NA_INTEGER; if (first_na == 0) first_na = j; }
            }
            if ((v = si[i++]) != 0) {
                if (v > 0) xi[j++] = i;
                else { xi[j++] = NA_INTEGER; if (first_na == 0) first_na = j; }
            }
        }

        x = allocVector (INTSXP, j + (ns-i));
        xi = INTEGER(x);
        memcpy (xi, xi0, j * sizeof(int));

        while (i < ns) {
            if ((v = si[i++]) != 0) {
                if (v > 0) xi[j++] = i;
                else { xi[j++] = NA_INTEGER; if (first_na == 0) first_na = j; }
            }
            if ((v = si[i++]) != 0) {
                if (v > 0) xi[j++] = i;
                else { xi[j++] = NA_INTEGER; if (first_na == 0) first_na = j; }
            }
            if ((v = si[i++]) != 0) {
                if (v > 0) xi[j++] = i;
                else { xi[j++] = NA_INTEGER; if (first_na == 0) first_na = j; }
            }
            if ((v = si[i++]) != 0) {
                if (v > 0) xi[j++] = i;
                else { xi[j++] = NA_INTEGER; if (first_na == 0) first_na = j; }
            }
        }

        if (LENGTH(x) != j)
            x = reallocVector(x,j,1);

        *hasna = first_na;
    }

    return x;
}

static SEXP negativeSubscript(SEXP s, int ns, int nx)
{
    void *vmax = VMAXGET();

    int *si = INTEGER(s);
    char *keep;
    int dcnt;
    int i, j;

    /* Allocate 'keep' flags, and set them all to 1. */

    keep = R_alloc (nx, 1);
    memset (keep, 1, nx);

    /* Clear 'keep' flags of elements with negative indexes in subscript vector,
       ignoring 0 and NA.  Count how many will be deleted. */

    dcnt = 0;
    for (i = 0; i < ns; i++) {
        unsigned u = ~(unsigned)si[i];  /* Map negative indexes from -1 to -nx
                                           to 0 to nx-1 (unsigned) */
        if (u < nx) {
            dcnt += keep[u];
            keep[u] = 0;
        }
    }

    /* Create vector of indexes of elements not deleted. */

    R_len_t len = nx - dcnt;
    s = allocVector (INTSXP, len);
    si = INTEGER(s);

    i = 0;
    j = 0;
    if (nx & 1) {
        if (keep[j++]) si[i++] = j;
    }
    if (nx & 2) {
        if (keep[j++]) si[i++] = j;
        if (keep[j++]) si[i++] = j;
    }
    while (j < nx) {
        if (keep[j++]) si[i++] = j;
        if (keep[j++]) si[i++] = j;
        if (keep[j++]) si[i++] = j;
        if (keep[j++]) si[i++] = j;
    }

    if (i != len) abort();

    VMAXSET(vmax);
    return s;
}

static SEXP nonnegativeSubscript(SEXP s, int ns, int nx)
{
    SEXP indx;
    int i, zct = 0;
    for (i = 0; i < ns; i++) {
        if (INTEGER(s)[i] == 0)
            zct++;
    }
    if (zct) {
        indx = allocVector(INTSXP, (ns - zct));
        for (i = 0, zct = 0; i < ns; i++)
            if (INTEGER(s)[i] != 0)
                INTEGER(indx)[zct++] = INTEGER(s)[i];
        return indx;
    }
    else
        return s;
}

static SEXP integerSubscript (SEXP s, int ns, int nx, int *stretch, int *hasna,
                              SEXP modified_obj, SEXP call)
{
    int i, ii, min, max, canstretch;

    canstretch = *stretch;
    *stretch = 0;

    for (i = 0; i < ns; i++) {
        ii = INTEGER(s)[i];
        if (ii != NA_INTEGER) 
            break;
    }

    *hasna = i>0;

    if (i==ns) /* all NA, or ns==0 */
        return s;

    min = ii;
    max = ii;
    for (i = i+1; i < ns; i++) {
        ii = INTEGER(s)[i];
        if (ii > max)  /* checked first since more common than ii < min */
            max = ii;
        else if (ii < min) {  /* includes the possibility that ii is NA */
            if (ii == NA_INTEGER) {
                if (!*hasna) *hasna = i+1;
            }
            else
                min = ii;
        }
    }

    if (max > nx) {
        if (canstretch) 
            *stretch = max;
        else
            ECALL(call, _("subscript out of bounds"));
    }

    if (min > 0) /* All positive (or NA) */
        return s == modified_obj ? duplicate(s) : s;
    else if (min < 0) {
        if (max <= 0 && !*hasna) 
            return negativeSubscript(s, ns, nx);
        else
            ECALL(call, _("only 0's may be mixed with negative subscripts"));
    }
    else /* min == 0 */
        return nonnegativeSubscript(s, ns, nx);
}

typedef SEXP (*StringEltGetter)(SEXP x, int i);

/* This uses a couple of horrible hacks in conjunction with
   VectorAssign.  If subscripting is used for assignment, it is
   possible to extend a vector by supplying new names, and we want to
   give the extended vector those names, so they are returned as the
   use.names attribute. Also, unset elements of the vector of new
   names (places where a match was found) are indicated by setting the
   element of the newnames vector to NULL.  */

/* The original code (pre 2.0.0) used a ns x nx loop that was too
   slow.  So now we hash.  Hashing is only worth doing if ns * nx is large. */

#define na_or_empty_string(strelt) ((strelt)==NA_STRING || CHAR((strelt))[0]==0)

static SEXP stringSubscript (SEXP s, int ns, int nx, SEXP names,
                             StringEltGetter strg, int *stretch, SEXP call)
{
    SEXP indx, indexnames;
    int i, j, k, nnames, sub, extra;
    int canstretch = *stretch;
    /* product may overflow, so check factors as well. */
    Rboolean usehashing = names == R_NilValue ? FALSE :
        ns > 1000 ? (nx > 3) : nx > 1000 ? (ns > 10) : (ns*nx > 10*nx + 3*ns);
    /* was: (ns > 1000 && nx) || (nx > 1000 && ns) || (ns * nx > 15*nx + ns) */

    PROTECT(s);
    PROTECT(names);
    indexnames = R_NoObject;
    nnames = names==R_NilValue ? 0 : nx;
    extra = nx;

    /* Process each of the subscripts. First we compare with the names
     * on the vector and then (if there is no match) with each of the
     * previous subscripts, since (if assigning) we may have already
     * added an element of that name. (If we are not assigning, any
     * nonmatch will have given an error.)
     */

    if(usehashing) {
	/* NB: this does not behave in the same way with respect to ""
	   and NA names: they will match */
	PROTECT(indx = match(names, s, 0));
	/* second pass to correct this */
	for (i = 0; i < ns; i++) {
            SEXP sbe_i = STRING_ELT(s,i);
	    if (na_or_empty_string(sbe_i))
		INTEGER(indx)[i] = 0;
        }
    } else {
        PROTECT(indx = allocVector(INTSXP, ns));
        if (nnames == 0)
            for (i = 0; i < ns; i++) 
                INTEGER(indx)[i] = 0;
        else {
            for (i = 0; i < ns; i++) {
                SEXP sbe_i = STRING_ELT(s,i);
                sub = 0;
                if (!na_or_empty_string(sbe_i)) {
                    if (strg == (STRING_ELT)) {  /* do specially for speed */
                        for (j = 0; j < nnames; j++) {
                            SEXP sbe_j = STRING_ELT(names,j);
                            if (!na_or_empty_string(sbe_j) 
                                  && SEQL(sbe_i,sbe_j)) {
                                sub = j + 1;
                                break;
                            }
                        }
                    }
                    else {
                        for (j = 0; j < nnames; j++) {
                            SEXP sbe_j = strg(names,j);
                            if (!na_or_empty_string(sbe_j)
                                  && SEQL(sbe_i,sbe_j)) {
                                sub = j + 1;
                                break;
                            }
                        }
                    }
                }
                INTEGER(indx)[i] = sub;
            }
        }
    }

    if (canstretch == 0) {
        for (i = 0; i < ns; i++) {
            if (INTEGER(indx)[i] == 0)
                ECALL(call, _("subscript out of bounds"));
        }
    }
    else if (canstretch < 0) {
        for (i = 0; i < ns; i++) {
            if (INTEGER(indx)[i] == 0) {
                SEXP sbe_i = STRING_ELT(s,i);
                if (indexnames == R_NoObject) { /* first non-matching index */
                    PROTECT (indexnames = allocVector(VECSXP, ns));
                    for (k = 0; k < ns; k++) 
                        if (INTEGER(indx)[k] != 0)
                            SET_VECTOR_ELT_NIL (indexnames, k);
                }
                SET_VECTOR_ELT (indexnames, i, sbe_i);
                extra += 1;
                sub = extra;
                INTEGER(indx)[i] = sub;
                if (!na_or_empty_string(sbe_i)) {
                    for (j = i+1 ; j<ns ; j++) {
                        if (INTEGER(indx)[j] == 0) {
                            SEXP sbe_j = STRING_ELT(s,j);
                            if (!na_or_empty_string(sbe_j) 
                             && SEQL(sbe_i,sbe_j)) {
                                INTEGER(indx)[j] = sub;
                                SET_VECTOR_ELT (indexnames, j, sbe_i);
                            }
                        }
                    }
                }
            }
        }
    }
    else {
        /* We just leave any zeros in the returned index vector */
    }

    /* We return the new names as the names attribute of the returned
       subscript vector. */
    if (indexnames != R_NoObject)
        setAttrib(indx, R_UseNamesSymbol, indexnames);
    if (canstretch)
        *stretch = extra==nx ? 0 : extra;

    UNPROTECT (3+(indexnames!=R_NoObject));

    return indx;
}

/* Array Subscripts.
    dim is the dimension (0 to k-1)
    s is the subscript list,
    dims is the dimensions of x
    x is the array to be subscripted.
    hasna is set to index of first NA index, 0 if none
*/

static SEXP internalArraySubscript
            (int dim, SEXP s, SEXP dims, SEXP x, SEXP modified_obj, int *hasna)
{
    SEXP call = R_NilValue;
    int nd, ns, stretch = 0;
    SEXP dnames, tmp;
    ns = length(s);
    nd = INTEGER(dims)[dim];

    *hasna = 0;

    switch (TYPEOF(s)) {
    case NILSXP:
	return allocVector(INTSXP, 0);
    case LGLSXP:
	return logicalSubscript(s, ns, nd, &stretch, hasna, call);
    case INTSXP:
	return integerSubscript(s, ns, nd, &stretch, hasna, modified_obj, call);
    case REALSXP:
	PROTECT(tmp = coerceVector(s, INTSXP));
	tmp = integerSubscript(tmp, ns, nd, &stretch, hasna, R_NoObject, call);
	UNPROTECT(1);
	return tmp;
    case STRSXP:
	dnames = getAttrib(x, R_DimNamesSymbol);
	if (dnames == R_NilValue)
	    ECALL(call, _("no 'dimnames' attribute for array"));
	dnames = VECTOR_ELT(dnames, dim);
	return stringSubscript(s, ns, nd, dnames, (STRING_ELT), &stretch, call);
    case SYMSXP:
	if (s == R_MissingArg)
	    return Rf_VectorFromRange(1,nd);
        /* fall through */
    default:
        error(_("invalid subscript type '%s'"), type2char(TYPEOF(s)));
    }
}


/* Inline function to handle positive scalar real and integer
   subscripts specially, putting them on the scalar stack, and
   otherwise call internalArraySubscript. */

static inline SEXP array_sub (SEXP sb, SEXP dim, int i, SEXP x, 
                              SEXP modified_obj, int *hasna)
{
    if ( (((1<<INTSXP) + (1<<REALSXP)) >> TYPEOF(sb)) & 1 ) {
        if (LENGTH(sb) == 1) {
            R_len_t dm, ix;
            dm = INTEGER(dim)[i];
            if (TYPEOF(sb) == REALSXP) {
                if (ISNAN(*REAL(sb)) || *REAL(sb) < 1 || *REAL(sb) > dm)
                    goto fallback;
                ix = (R_len_t) *REAL(sb);
            }
            else {
                ix = *INTEGER(sb);
                if (ix < 1 || ix > dm)
                    goto fallback;
            }
            *hasna = 0;
            return SCALAR_STACK_HAS_SPACE() ? PUSH_SCALAR_INTEGER(ix)
                                            : ScalarInteger(ix);
        }
    }

  fallback:
    return internalArraySubscript (i, sb, dim, x, modified_obj, hasna);
}


/* Function similar to internalArraySubscript, used by packages
   arules and cba. Seems dangerous as the typedef is not exported.

   dng is a function (usually getAttrib) that obtains the dimnames. */

typedef SEXP AttrGetter(SEXP x, SEXP data);

SEXP arraySubscript (int dim, SEXP s, SEXP dims, AttrGetter dng,
                     StringEltGetter strg, SEXP x)
{
    SEXP call = R_NilValue;
    int nd, ns, hasna, stretch = 0;
    SEXP dnames, tmp;
    ns = length(s);
    nd = INTEGER(dims)[dim];

    switch (TYPEOF(s)) {
    case NILSXP:
	return allocVector(INTSXP, 0);
    case LGLSXP:
	return logicalSubscript(s, ns, nd, &stretch, &hasna, call);
    case INTSXP:
	return integerSubscript(s, ns, nd, &stretch, &hasna, x, call);
    case REALSXP:
	PROTECT(tmp = coerceVector(s, INTSXP));
	tmp = integerSubscript(tmp, ns, nd, &stretch, &hasna, R_NoObject, call);
	UNPROTECT(1);
	return tmp;
    case STRSXP:
	dnames = dng(x, R_DimNamesSymbol);
	if (dnames == R_NilValue)
	    ECALL(call, _("no 'dimnames' attribute for array"));
	dnames = VECTOR_ELT(dnames, dim);
	return stringSubscript(s, ns, nd, dnames, strg, &stretch, call);
    case SYMSXP:
	if (s == R_MissingArg)
	    return Rf_VectorFromRange(1,nd);
    default:
	if (call == R_NilValue)
	    error(_("invalid subscript type '%s'"), type2char(TYPEOF(s)));
	else
	    errorcall(call, _("invalid subscript type '%s'"),
		      type2char(TYPEOF(s)));
    }
}

/* Subscript creation.  x is the object being subscripted; s is the 
   R subscript value.  

   The "stretch" argument is a pointer to an integer set by the caller as 
   follows:
  
      0   No out-of-bounds indexes allowed
      1   Out-of-bounds indexes allowed, for fetching only
     -1   Out-of-bounds indexes allowed, for storing
  
   This procedure will set *stretch to 0 if there are no out-of-bound
   indexes, and otherwise to the largest out-of-bounds index.

   The used_to_replace argument should be 1 if the subscript is used to 
   replace items and 0 if the subscript is only for extracting items.
   This is used to reduce how often the subscript vector needs to be
   duplicated.

   The value returned is an integer vector, which may have a
   R_UseNamesSymbol attribute containing new names to use.  The caller
   should look for this only if the subscripts were strings.

   The hasna argument is set to the index (from 1) of the first NA
   subscript, or 0 if there are none.

   The arguments x and s are protected within this function.
*/

static SEXP makeSubscript (SEXP x, SEXP s, int *stretch, int *hasna,
                           SEXP call, int used_to_replace)
{
    int nx, ns;
    SEXP ans, tmp;

    *hasna = 0;

    if (!isVector(x) && !isList(x) && !isLanguage(x))
	ECALL(call, _("subscripting on non-vector"));

    nx = length(x);
    ns = length(s);

    /* Handle single positive index (real or integer), not out of bounds.
       Note that we don't have to worry about a length one subscript being
       modified in a replace operation, since even if it is, we don't use
       it anymore after the modification.  Since it is of length one, we
       can return a vector that is in use (caller shouldn't modify it). */

    if (ns == 1) {
        if (TYPEOF(s) == INTSXP) {
            int i = INTEGER(s)[0];
            if (0 < i && i <= nx) {
                *stretch = 0;
                return s;
            }
	} else if (TYPEOF(s) == REALSXP) {
            int i, warn = 0;
            i = IntegerFromReal (REAL(s)[0], &warn);
            if (0 < i && i <= nx) {
                if (warn) CoercionWarning(warn);
                *stretch = 0;
                return ScalarIntegerMaybeConst(i);
            }
        }
    }

    PROTECT2(x,s);

    switch (TYPEOF(s)) {
    case NILSXP:
	*stretch = 0;
	ans = allocVector(INTSXP, 0);
	break;
    case LGLSXP:
	ans = logicalSubscript(s, ns, nx, stretch, hasna, call);
	break;
    case INTSXP:
	ans = integerSubscript(s, ns, nx, stretch, hasna, 
                               used_to_replace ? x : R_NoObject, call);
	break;
    case REALSXP:
	PROTECT(tmp = coerceVector(s, INTSXP));
	ans = integerSubscript(tmp, ns, nx, stretch, hasna, R_NoObject, call);
	UNPROTECT(1);
	break;
    case STRSXP: {
	SEXP names = PROTECT(getAttrib(x, R_NamesSymbol));
	ans = stringSubscript(s, ns, nx, names, (STRING_ELT), stretch, call);
        UNPROTECT(1);
        break;
    }
    case SYMSXP:
	*stretch = 0;
	if (s == R_MissingArg) {
	    ans = Rf_VectorFromRange(1,nx);
	    break;
	}
        /* fall through */
    default:
	if (call == R_NilValue)
	    error(_("invalid subscript type '%s'"), type2char(TYPEOF(s)));
	else
	    errorcall(call, _("invalid subscript type '%s'"),
		      type2char(TYPEOF(s)));
    }

    UNPROTECT(2);
    return ans;
}


/* ----------------------------- SUBSCRIPTS --------------------------------- */

/* Convert range to vector. The caller must ensure that its size won't 
   overflow. */

SEXP attribute_hidden Rf_VectorFromRange (int rng0, int rng1)
{ 
    SEXP vec;
    int n;

    if (rng1<rng0)
        return allocVector (INTSXP, 0);

    n = rng1-rng0+1;
  
    vec = allocVector(INTSXP, n);

    int *p = INTEGER(vec);
    int i = 0;

#   if !__AVX2__ || defined(DISABLE_AVX_CODE)
    {
        while (i < n) {
            p[i] = rng0+i; i += 1;
        }
    }
#   else
    {
        if ((SGGC_ALIGN_FORWARD & 8) && i < n-1) {
            p[i] = rng0+i; i += 1;
            p[i] = rng0+i; i += 1;
        }
        if ((SGGC_ALIGN_FORWARD & 16) && i < n-3) {
            p[i] = rng0+i; i += 1;
            p[i] = rng0+i; i += 1;
            p[i] = rng0+i; i += 1;
            p[i] = rng0+i; i += 1;
        }
        if (i < n-7) {
            __m256i eights = _mm256_set1_epi32 (8);
            __m256i vals = _mm256_add_epi32 (_mm256_set1_epi32(rng0+i),
                                             _mm256_set_epi32(7,6,5,4,3,2,1,0));
            do {
                _mm256_store_si256 ((__m256i*)(p+i), vals);
                vals = _mm256_add_epi32 (vals, eights);
                i += 8;
            } while (i < n-7);
        }
        if (i < n-3) {
            p[i] = rng0+i; i += 1;
            p[i] = rng0+i; i += 1;
            p[i] = rng0+i; i += 1;
            p[i] = rng0+i; i += 1;
        }
        if (i < n-1) {
            p[i] = rng0+i; i += 1;
            p[i] = rng0+i; i += 1;
        }
        if (i < n) {
            p[i] = rng0+i;
        }
    }
#   endif
  
    return vec;
}

/* Take a range (in seq) and either extract a range (possibly empty)
   of positive subscripts into start and end and return R_NoObject, or
   convert the range to a vector of negative integer subscripts that
   is returned. */

static SEXP Rf_DecideVectorOrRange(int64_t seq, int *start, int *end, SEXP call)
{
    int from, len;

    from = seq >> 32;
    len = (seq >> 1) & 0x7fffffff;

    if (from==0) {                     /* get rid of 0 subscript at beginning */
        from = 1;
        len -= 1;
    }
    if (from < 0 && from+(len-1) == 0) /* get rid of 0 subscript at end */
        len -= 1;

    if (from < 0 && from+(len-1) > 0) 
        errorcall(call, _("only 0's may be mixed with negative subscripts"));

    if (from > 0) {
        *start = from;
        *end = from+(len-1);
        return R_NoObject;
    }
    else {
        return Rf_VectorFromRange (from, from+(len-1));
    }
}


/* ExtractRange does the transfer of elements from "x" to the
   beginning of "result", according to the range within x given by
   "start" and "end" (1-based).  The caller will have allocated
   "result" to be at least the required length, and for VECSXP and
   EXPRSXP, the entries will be R_NilValue (done by allocVector).

   Arguments x and result must be protected by the caller. */

static void ExtractRange(SEXP x, SEXP result, int start, int end, SEXP call)
{
    int nx = length(x);

    SEXP tmp, tmp2;
    int n, m, i;

    start -= 1;
    n = end-start;
    m = start>=nx ? 0 : end<=nx ? n : nx-start;

    tmp = result;

    switch (TYPEOF(x)) {
    case LGLSXP:
        memcpy (LOGICAL(result), LOGICAL(x)+start, m * sizeof *LOGICAL(x));
        break;
    case INTSXP:
        memcpy (INTEGER(result), INTEGER(x)+start, m * sizeof *INTEGER(x));
        break;
    case REALSXP:
        memcpy (REAL(result), REAL(x)+start, m * sizeof *REAL(x));
        break;
    case CPLXSXP:
        memcpy (COMPLEX(result), COMPLEX(x)+start, m * sizeof *COMPLEX(x));
        break;
    case STRSXP:
        copy_string_elements (result, 0, x, start, m);
        break;
    case VECSXP:
    case EXPRSXP:
        if (!DUPVE || NAMEDCNT_EQ_0(x)) {
            copy_vector_elements (result, 0, x, start, m);
            if (NAMEDCNT_GT_0(x))
                for (i = 0; i<m; i++)
                    INC_NAMEDCNT_0_AS_1(VECTOR_ELT(result,i));
        }
        else {
            for (i = 0; i<m; i++)
                SET_VECTOR_ELT (result, i, duplicate(VECTOR_ELT(x,start+i)));
        }
        return;  /* remaining elements already set to R_NilValue */
    case LISTSXP:
        /* cannot happen: pairlists are coerced to lists */
        abort();
    case LANGSXP:
        for (i = 0; i<m; i++) {
            tmp2 = nthcdr(x, start+i);
            SETCAR(tmp, CAR(tmp2));
            SET_TAG(tmp, TAG(tmp2));
            tmp = CDR(tmp);
        }
        for ( ; i<n; i++) {
            SETCAR_NIL(tmp);
            tmp = CDR(tmp);
        }
        return;
    case RAWSXP:
        memcpy (RAW(result), RAW(x)+start, m * sizeof *RAW(x));
        break;
    default:
        abort();
    }

    if (m < n) Rf_set_elements_to_NA (result, m, 1, n);
}


/* ExtractSubset does the transfer of elements from "x" to "result" 
   according to the integer subscripts given in "indx". The caller will
   have allocated "result" to be at least the required length, and
   for VECSXP and EXPRSXP, the entries will be R_NilValue (done by
   allocVector).  

   Out of bound indexes (including 0 and NA) give NA.

   Arguments x and result must be protected by the caller. */

static void ExtractSubset(SEXP x, SEXP result, SEXP indx, SEXP call)
{
    int *ix = INTEGER(indx);
    int n = LENGTH(indx);
    int nx = LENGTH(x);
    int i, ii;

    switch (TYPEOF(x)) {
    case LGLSXP:
        for (i = 0; i<n; i++)
            if ((ii = ix[i]) <= 0 || ii > nx)
                LOGICAL(result)[i] = NA_LOGICAL;
            else
                LOGICAL(result)[i] = LOGICAL(x)[ii-1];
        break;
    case INTSXP:
        for (i = 0; i<n; i++)
            if ((ii = ix[i]) <= 0 || ii > nx)
                INTEGER(result)[i] = NA_INTEGER;
            else
                INTEGER(result)[i] = INTEGER(x)[ii-1];
        break;
    case REALSXP:
        for (i = 0; i<n; i++)
            if ((ii = ix[i]) <= 0 || ii > nx)
                REAL(result)[i] = NA_REAL;
            else
                REAL(result)[i] = REAL(x)[ii-1];
        break;
    case CPLXSXP:
        for (i = 0; i<n; i++)
            if ((ii = ix[i]) <= 0 || ii > nx) {
                COMPLEX(result)[i].r = NA_REAL;
                COMPLEX(result)[i].i = NA_REAL; 
            }
            else
                COMPLEX(result)[i] = COMPLEX(x)[ii-1];
        break;
    case STRSXP:
        for (i = 0; i<n; i++)
            if ((ii = ix[i]) <= 0 || ii > nx)
                SET_STRING_ELT_NA(result, i);
            else
                SET_STRING_ELT(result, i, STRING_ELT(x, ii-1));
        break;
    case VECSXP:
    case EXPRSXP:
        if (NAMEDCNT_EQ_0(x)) {
            for (i = 0; i<n; i++)
                if ((ii = ix[i]) <= 0 || ii > nx)
                    /* nothing, already R_NilValue */ ;
                else {
                    SEXP ve = VECTOR_ELT(x, ii-1);
                    SET_VECTOR_ELT(result, i, ve);
                    if (i > 0) INC_NAMEDCNT_0_AS_1(ve);
                }
        }
        else {
            for (i = 0; i<n; i++)
                if ((ii = ix[i]) <= 0 || ii > nx)
                    /* nothing, already R_NilValue */ ;
                else 
                    SET_VECTOR_ELEMENT_FROM_VECTOR(result, i, x, ii-1);
        }
        break;
    case LISTSXP:
	    /* cannot happen: pairlists are coerced to lists */
    case LANGSXP: ;
        SEXP tmp, tmp2;
        tmp = result;
        for (i = 0; i<n; i++) {
            if ((ii = ix[i]) <= 0 || ii > nx)
                SETCAR_NIL(tmp);
            else {
                tmp2 = nthcdr(x, ii-1);
                SETCAR(tmp, CAR(tmp2));
                SET_TAG(tmp, TAG(tmp2));
            }
            tmp = CDR(tmp);
        }
        break;
    case RAWSXP:
        for (i = 0; i<n; i++)
            if ((ii = ix[i]) <= 0 || ii > nx)
                RAW(result)[i] = (Rbyte) 0;
            else
                RAW(result)[i] = RAW(x)[ii-1];
        break;
    default:
        nonsubsettable_error(call,x);
    }
}


/* Check whether subscript is such that we suppress dropping dimensions 
   when the drop argument is NA (the default).  Assumes that it's not a
   missing argument (which needs to be checked separately). */

static inline int whether_suppress_drop (SEXP sb)
{
    SEXP d;
    return TYPEOF(sb) != LGLSXP 
             && HAS_ATTRIB(sb)
             && (d = getDimAttrib(sb)) != R_NilValue
             && LENGTH(d) == 1;
}


/* This is for all cases with a single index, including 1D arrays and
   matrix indexing of arrays */
static SEXP VectorSubset(SEXP x, SEXP subs, int64_t seq, int drop, SEXP call)
{
    SEXP sb = subs == R_NilValue ? R_MissingArg : CAR(subs);
    SEXP indx = R_NilValue;
    SEXP result, dims, attrib, nattrib;
    int start = 1, end = 0, n = 0;
    int suppress_drop = 0;
    int spi, ndim;

    /* R_NilValue is handled specially, always returning R_NilValue. */

    if (x == R_NilValue)
        return R_NilValue;

    /* SPECIAL KLUDGE:  To avoid breaking inexplicable code in some 
       packages, just return a duplicate of x if the subscripting has 
       the form x[,drop=FALSE]. */

    if (sb == R_MissingArg && drop == FALSE)
        return duplicate(x);

    PROTECT_WITH_INDEX (sb, &spi);
    dims = getDimAttrib(x);
    ndim = dims==R_NilValue ? 0 : LENGTH(dims);

    /* Check for variant result, which will be a range rather than a vector, 
       and if we have a range, see whether it can be used directly, or must
       be converted to a vector to be handled as other vectors. */

    if (seq) {
        suppress_drop = seq & 1;  /* get flag for seq having a dim attr */
        REPROTECT(sb = Rf_DecideVectorOrRange(seq,&start,&end,call), spi);
        if (sb == R_NoObject)
            n = end - start + 1;
    }

    /* If subscript is missing, convert to range over entire vector. 
       Also, suppress dropping if it was missing from '_'. */

    if (sb == R_MissingArg) {
        suppress_drop = subs != R_NilValue && MISSING(subs) == 2;
        start = 1;
        end = length(x);
        n = end;
        sb = R_NoObject;
    }

    /* Check to see if we have special matrix subscripting. */
    /* If we do, make a real subscript vector and protect it. */

    if (sb != R_NoObject && isMatrix(sb) && isArray(x) && ncols(sb) == ndim) {
        if (isString(sb)) {
            sb = strmat2intmat(sb, GetArrayDimnames(x), call);
            REPROTECT(sb,spi);
        }
        if (isInteger(sb) || isReal(sb)) {
            sb = mat2indsub(dims, sb, call);
            REPROTECT(sb,spi);
        }
    }

    /* Convert sb to a vector of integer subscripts (unless we have a range).
       We suppress dropping when drop is NA when the index is not logical
       and is a 1D array. */

    if (sb != R_NoObject) {
        int stretch = 1;  /* allow out of bounds, not for assignment */
        int hasna;
        PROTECT(indx = makeSubscript(x, sb, &stretch, &hasna, call, 0));
        n = LENGTH(indx);
        if (drop == NA_LOGICAL)
            suppress_drop = whether_suppress_drop(sb);
    }

    /* Allocate and extract the result. */

    PROTECT (result = allocVector(TYPEOF(x),n));
    if (sb==R_NoObject)
        ExtractRange(x, result, start, end, call);
    else 
        ExtractSubset(x, result, indx, call);

    if (((attrib = getAttrib(x, R_NamesSymbol)) != R_NilValue) ||
        ( /* here we might have an array.  Use row names if 1D */
            ndim == 1 &&
            (attrib = getAttrib(x, R_DimNamesSymbol)) != R_NilValue &&
            (attrib = GetRowNames(attrib)) != R_NilValue
            )
        ) {
        PROTECT(attrib);
        PROTECT(nattrib = allocVector(TYPEOF(attrib), n));
        if (sb==R_NoObject)
            ExtractRange(attrib, nattrib, start, end, call);
        else
            ExtractSubset(attrib, nattrib, indx, call);
        setAttrib(result, R_NamesSymbol, nattrib);
        UNPROTECT(2);
    }
    if ((attrib = getAttrib(x, R_SrcrefSymbol)) != R_NilValue &&
        TYPEOF(attrib) == VECSXP) {
        PROTECT(attrib);
        PROTECT(nattrib = allocVector(VECSXP, n));
        if (sb==R_NoObject)
            ExtractRange(attrib, nattrib, start, end, call);
        else
            ExtractSubset(attrib, nattrib, indx, call);
        setAttrib(result, R_SrcrefSymbol, nattrib);
           UNPROTECT(2);
    }

    /* FIXME: this is wrong, because the slots are gone, so result is
       an invalid object of the S4 class! JMC 3/3/09 */

    UNPROTECT(2 + (sb!=R_NoObject));

    /* One-dimensional arrays should have their dimensions dropped only 
       if the result has length one and drop TRUE or is NA_LOGICAL without
       the drop being suppressed by the index being a 1D array. */

    if (ndim == 1) {
        int len = length(result);

        if (len > 1 || drop == FALSE || drop == NA_LOGICAL && suppress_drop) {
            SEXP attr;
            PROTECT(result);
            PROTECT(attr = allocVector1INT());
            INTEGER(attr)[0] = len;
            if((attrib = getAttrib(x, R_DimNamesSymbol)) != R_NilValue) {
                /* reinstate dimnames, include names of dimnames, which
                   should be in the names attribute at this point. */
                PROTECT(attrib = dup_top_level(attrib));
                SET_VECTOR_ELT(attrib, 0, getAttrib(result, R_NamesSymbol));
                setAttrib(result, R_DimSymbol, attr);
                setAttrib(result, R_DimNamesSymbol, attrib);
                setAttrib(result, R_NamesSymbol, R_NilValue);
                UNPROTECT(1);
            }
            else 
                setAttrib(result, R_DimSymbol, attr);
            UNPROTECT(2);
        }
    }

    return result;
}


/* Used in MatrixSubset when only one (valid) row is accessed. */

static void one_row_of_matrix (SEXP call, SEXP x, SEXP result, 
                               int ii, int nr, SEXP sc, int ncs, int nc)
{
    int typeofx = TYPEOF(x);
    int j, jj, st;

    st = (ii-1) - nr;

    for (j = 0; j < ncs; j++) {

        jj = INTEGER(sc)[j];

        if (jj == NA_INTEGER) {
            Rf_set_elements_to_NA (result, j, 1, j+1);
            continue;
        }

        if (jj < 1 || jj > nc)
            out_of_bounds_error(call);

        switch (typeofx) {
        case LGLSXP:
            LOGICAL(result)[j] = LOGICAL(x) [st+jj*nr];
            break;
        case INTSXP:
            INTEGER(result)[j] = INTEGER(x) [st+jj*nr];
            break;
        case REALSXP:
            REAL(result)[j] = REAL(x) [st+jj*nr];
            break;
        case CPLXSXP:
            COMPLEX(result)[j] = COMPLEX(x) [st+jj*nr];
            break;
        case STRSXP:
            SET_STRING_ELT(result, j, STRING_ELT(x, st+jj*nr));
            break;
        case VECSXP: ;
            SET_VECTOR_ELEMENT_FROM_VECTOR(result, j, x, st+jj*nr);
            break;
        case RAWSXP:
            RAW(result)[j] = RAW(x) [st+jj*nr];
            break;
        default:
            abort();
        }
    }
}


/* Used in MatrixSubset for subsetting with range of rows. */

static void range_of_rows_of_matrix (SEXP call, SEXP x, SEXP result, 
    int start, int nrs, int nr, SEXP sc, int ncs, int nc)
{
    int i, j, jj, ij, jjnr;

    start -= 1;

    if (start < 0 || start+nrs > nr)
        out_of_bounds_error(call);

    /* Loop to handle extraction, with outer loop over columns. */

    ij = 0;
    for (j = 0; j < ncs; j++) {
        jj = INTEGER(sc)[j];

        /* If column index is NA, just set column of result to NAs. */

        if (jj == NA_INTEGER) {
            Rf_set_elements_to_NA (result, ij, 1, ij+nrs);
            ij += nrs;
            continue;
        }

        /* Check for bad column index. */

        if (jj < 1 || jj > nc)
            out_of_bounds_error(call);

        /* Loops over range of rows. */

        jjnr = (jj-1) * nr + start;
        switch (TYPEOF(x)) {
        case LGLSXP:
            memcpy (LOGICAL(result)+ij, LOGICAL(x)+jjnr, 
                    nrs * sizeof *LOGICAL(x));
            break;
        case INTSXP:
            memcpy (INTEGER(result)+ij, INTEGER(x)+jjnr, 
                    nrs * sizeof *INTEGER(x));
            break;
        case REALSXP:
            memcpy (REAL(result)+ij, REAL(x)+jjnr, 
                    nrs * sizeof *REAL(x));
            break;
        case CPLXSXP:
            memcpy (COMPLEX(result)+ij, COMPLEX(x)+jjnr, 
                    nrs * sizeof *COMPLEX(x));
            break;
        case STRSXP:
            copy_string_elements (result, ij, x, jjnr, nrs);
            break;
        case VECSXP:
            if (!DUPVE || NAMEDCNT_EQ_0(x)) {
                copy_vector_elements (result, ij, x, jjnr, nrs);
                if (NAMEDCNT_GT_0(x))
                    for (i = 0; i<nrs; i++)
                        INC_NAMEDCNT_0_AS_1(VECTOR_ELT(result,ij+i));
            }
            else {
                for (i = 0; i<nrs; i++)
                    SET_VECTOR_ELT (result, ij+i, 
                                    duplicate(VECTOR_ELT(x,jjnr+i)));
            }
            break;
        case RAWSXP:
            memcpy (RAW(result)+ij, RAW(x)+jjnr, 
                    nrs * sizeof *RAW(x));
            break;
        default:
            abort();
        }

        ij += nrs;
    }
}


/* Used in MatrixSubset for the general case of subsetting. */

static void multiple_rows_of_matrix (SEXP call, SEXP x, SEXP result, 
    SEXP sr, int nrs, int nr, SEXP sc, int ncs, int nc)
{
    int i, j, ii, jj, ij, jjnr;

    /* Set rows of result to NAs where there are NA row indexes.  Also check 
       for bad row indexes (once here rather than many times in loop). */

    for (i = 0; i < nrs; i++) {
        ii = INTEGER(sr)[i];
        if (ii == NA_INTEGER) 
            Rf_set_elements_to_NA (result, i, nrs, i+nrs*ncs);
        else if (ii < 1 || ii > nr)
            out_of_bounds_error(call);
    }

    /* Loop to handle extraction except for NAs.  Outer loop is over columns so
       writes are sequential, which is faster for indexing, and probably better
       for memory speed. */

    for (j = 0, ij = 0; j < ncs; j++) {
        jj = INTEGER(sc)[j];

        /* If column index is NA, just set column of result to NAs. */

        if (jj == NA_INTEGER) {
            Rf_set_elements_to_NA (result, j*nrs, 1, (j+1)*nrs);
            ij += nrs;
            continue;
        }

        /* Check for bad column index. */

        if (jj < 1 || jj > nc)
            out_of_bounds_error(call);

        /* Loops over row indexes, except skips NA row indexes, done above. */

        int *sri = INTEGER(sr);
        jjnr = (jj-1) * nr;
        switch (TYPEOF(x)) {
        case LGLSXP:
            for (i = 0; i < nrs; i++, ij++) 
                if ((ii = sri[i]) != NA_INTEGER) 
                    LOGICAL(result)[ij] = LOGICAL(x)[(ii-1)+jjnr];
            break;
        case INTSXP:
            for (i = 0; i < nrs; i++, ij++) 
                if ((ii = sri[i]) != NA_INTEGER) 
                    INTEGER(result)[ij] = INTEGER(x)[(ii-1)+jjnr];
            break;
        case REALSXP:
            for (i = 0; i < nrs; i++, ij++) 
                if ((ii = sri[i]) != NA_INTEGER) 
                    REAL(result)[ij] = REAL(x)[(ii-1)+jjnr];
            break;
        case CPLXSXP:
            for (i = 0; i < nrs; i++, ij++) 
                if ((ii = sri[i]) != NA_INTEGER) 
                    COMPLEX(result)[ij] = COMPLEX(x)[(ii-1)+jjnr];
            break;
        case STRSXP:
            for (i = 0; i < nrs; i++, ij++) 
                if ((ii = sri[i]) != NA_INTEGER) 
                    SET_STRING_ELT(result, ij, STRING_ELT(x, (ii-1)+jjnr));
            break;
        case VECSXP:
            if (!DUPVE || NAMEDCNT_EQ_0(x)) {
                for (i = 0; i < nrs; i++, ij++) 
                    if ((ii = sri[i]) != NA_INTEGER) {
                        SEXP ve = VECTOR_ELT(x, (ii-1)+jjnr);
                        SET_VECTOR_ELT (result, ij, ve);
                        INC_NAMEDCNT_0_AS_1(ve);
                    }
            }
            else {
                for (i = 0; i < nrs; i++, ij++) 
                    if ((ii = sri[i]) != NA_INTEGER) 
                        SET_VECTOR_ELT (result, ij, 
                          duplicate(VECTOR_ELT(x,(ii-1)+jjnr)));
            }
            break;
        case RAWSXP:
            for (i = 0; i < nrs; i++, ij++) 
                if ((ii = sri[i]) != NA_INTEGER) 
                    RAW(result)[ij] = RAW(x)[(ii-1)+jjnr];
            break;
        default:
            abort();
        }
    }
}


/* Subset for a vector with dim attribute specifying two dimensions. */

static SEXP MatrixSubset(SEXP x, SEXP subs, SEXP call, int drop, int64_t seq)
{
    SEXP s0 = CAR(subs), s1 = CADR(subs);
    SEXP dims, result, sr, sc;
    int rhasna = 0, chasna = 0;
    int start = 1, end = 0;
    int nr, nc, nrs = 0, ncs = 0;
    int suppress_drop_row = 0, suppress_drop_col = 0;
    int ii;

    PROTECT2(x,subs);
    int nprotect = 2;

    SEXP dim = getDimAttrib(x);

    nr = INTEGER(dim)[0];
    nc = INTEGER(dim)[1];

    /* s0 is set to R_NoObject when we have a range for the first subscript */

    if (s0 == R_MissingArg) {
        suppress_drop_row = MISSING(subs)==2;
        start = 1;
        end = nr;
        nrs = nr;
        s0 = R_NoObject;
    }
    else if (seq) {
        suppress_drop_row = seq & 1;
        PROTECT(s0 = Rf_DecideVectorOrRange(seq,&start,&end,call));
        nprotect++;
        if (s0 == R_NoObject)
            nrs = end - start + 1;
    }

    SEXP sv_scalar_stack = R_scalar_stack;

    if (s0 != R_NoObject) {
        if (drop == NA_LOGICAL) 
            suppress_drop_row = whether_suppress_drop(s0);
        PROTECT (sr = array_sub (s0, dim, 0, x, R_NoObject, &rhasna));
        nprotect++;
        nrs = LENGTH(sr);
    }

    if (drop == NA_LOGICAL) 
        suppress_drop_col = s1 == R_MissingArg ? MISSING(CDR(subs)) == 2 
                                               : whether_suppress_drop(s1);

    if (drop == FALSE)
        suppress_drop_row = suppress_drop_col = 1;

    PROTECT (sc = array_sub (s1, dim, 1, x, R_NoObject, &chasna));
    nprotect++;
    ncs = LENGTH(sc);

    if (nrs < 0 || ncs < 0)
        abort();  /* shouldn't happen, but code was conditional before... */

    /* Check this does not overflow */
    if ((double)nrs * (double)ncs > R_LEN_T_MAX)
        error(_("dimensions would exceed maximum size of array"));

    PROTECT (result = allocVector(TYPEOF(x), nrs*ncs));
    nprotect++;

    /* Extract elements from matrix x to result. */

    if (s0 == R_NoObject)
        range_of_rows_of_matrix(call, x, result, start, nrs, nr, sc, ncs, nc);
    else if (nrs == 1 && (ii = INTEGER(sr)[0]) != NA_INTEGER 
                      && ii >= 0 && ii <= nr)
        one_row_of_matrix (call, x, result, ii, nr, sc, ncs, nc);
    else
        multiple_rows_of_matrix (call, x, result, sr, nrs, nr, sc, ncs, nc);

    /* Set up dimnames of the returned value.  Not attached to result yet. */

    SEXP dimnames, dimnamesnames, newdimnames;
    PROTECT(dimnames = getAttrib(x, R_DimNamesSymbol));
    nprotect++;

    if (dimnames == R_NilValue)
        newdimnames = R_NilValue;
    else {
        PROTECT(dimnamesnames = getAttrib(dimnames, R_NamesSymbol));
        nprotect++;
        PROTECT(newdimnames = allocVector(VECSXP, 2));
        nprotect++;
        if (TYPEOF(dimnames) == VECSXP) {
            if (VECTOR_ELT(dimnames,0) != R_NilValue) {
                SET_VECTOR_ELT (newdimnames, 0, allocVector(STRSXP, nrs));
                if (s0 == R_NoObject)
                    ExtractRange (VECTOR_ELT(dimnames,0),
                      VECTOR_ELT(newdimnames,0), start, end, call);
                else
                    ExtractSubset(VECTOR_ELT(dimnames,0),
                      VECTOR_ELT(newdimnames,0), sr, call);
            }
            if (VECTOR_ELT(dimnames,1) != R_NilValue) {
                SET_VECTOR_ELT (newdimnames, 1, allocVector(STRSXP, ncs));
                ExtractSubset(VECTOR_ELT(dimnames,1),
                  VECTOR_ELT(newdimnames,1), sc, call);
            }
        }
        else {
            if (CAR(dimnames) != R_NilValue) {
                SET_VECTOR_ELT (newdimnames, 0, allocVector(STRSXP, nrs));
                if (s0 == R_NoObject)
                    ExtractRange (CAR(dimnames),
                      VECTOR_ELT(newdimnames,0), start, end, call);
                else
                    ExtractSubset(CAR(dimnames),
                      VECTOR_ELT(newdimnames,0), sr, call);
            }
            if (CADR(dimnames) != R_NilValue) {
                SET_VECTOR_ELT (newdimnames, 1, allocVector(STRSXP, ncs));
                ExtractSubset(CADR(dimnames),
                  VECTOR_ELT(newdimnames,1), sc, call);
            }
        }
        setAttrib(newdimnames, R_NamesSymbol, dimnamesnames);
    }

    /* Set up dimensions attribute and attach dimnames, unless dimensions
       will be dropped (in which case names attribute may be attached). */

    if (LENGTH(result) == 1 && suppress_drop_row + suppress_drop_col != 2) {
        if (newdimnames != R_NilValue) {
            /* attach names if unambiguous which are wanted */
            SEXP rn = VECTOR_ELT(newdimnames,0);
            SEXP cn = VECTOR_ELT(newdimnames,1);
            if (rn == R_NilValue || suppress_drop_col)
                setAttrib (result, R_NamesSymbol, cn);
            else if (cn == R_NilValue || suppress_drop_row)
                setAttrib (result, R_NamesSymbol, rn);
        }
    }
    else if (nrs == 1 && !suppress_drop_row) {
        if (newdimnames != R_NilValue)
            setAttrib (result, R_NamesSymbol, VECTOR_ELT(newdimnames,1));
    }
    else if (ncs == 1 && !suppress_drop_col) {
        if (newdimnames != R_NilValue)
            setAttrib (result, R_NamesSymbol, VECTOR_ELT(newdimnames,0));
    }
    else {
        PROTECT(dims = allocVector(INTSXP, 2));
        nprotect++;
        INTEGER(dims)[0] = nrs;
        INTEGER(dims)[1] = ncs;
        setAttrib(result, R_DimSymbol, dims);
        setAttrib(result, R_DimNamesSymbol, newdimnames);
    }

    UNPROTECT(nprotect);
    R_scalar_stack = sv_scalar_stack;
    return result;
}


static SEXP ArraySubset(SEXP x, SEXP s, SEXP call, int drop, SEXP xdims, int k)
{
    int i, j, ii, jj, n;
    SEXP dimnames, dimnamesnames, r, result;
    int mode = TYPEOF(x);

    int *subs[k], indx[k], nsubs[k], offset[k], suppress_drop[k];
    SEXP subv[k];

    SEXP sv_scalar_stack = R_scalar_stack;

    PROTECT3(x,s,xdims);

    n = 1; r = s;
    for (i = 0; i < k; i++) {
        int hasna;
        if (drop == TRUE)
            suppress_drop[i] = 0;
        else if (drop == FALSE)
            suppress_drop[i] = 1;
        else /* drop == NA_LOGICAL */ 
            suppress_drop[i] = CAR(r) == R_MissingArg ? MISSING(r) == 2
                                : whether_suppress_drop(CAR(r));
        PROTECT (subv[i] = array_sub (CAR(r), xdims, i, x, R_NoObject, &hasna));
        subs[i] = INTEGER(subv[i]);
	nsubs[i] = LENGTH(subv[i]);
        n *= nsubs[i];
        indx[i] = 0;
	r = CDR(r);
    }

    offset[1] = INTEGER(xdims)[0];  /* offset[0] is not used */
    for (i = 2; i < k; i++)
        offset[i] = offset[i-1] * INTEGER(xdims)[i-1];

    /* Check for out-of-bounds indexes.  Disabled, since it seems unnecessary,
       given that arraySubscript checks bounds. */

#if 0
    for (j = 0; j < k; j++) {
        for (i = 0; i < nsubs[j]; i++) {
            jj = subs[j][i];
            if (jj != NA_INTEGER && (jj < 1 || jj > INTEGER(xdims)[j])) {
                out_of_bounds_error(call);
            }
        }
    }
#endif

    /* Vector to contain the returned values. */

    PROTECT(result = allocVector(mode, n));

    if (n == 0) goto done;

    /* Transfer the subset elements from "x" to "a". */

    for (i = 0; ; i++) {

        jj = subs[0][indx[0]];
        if (jj != NA_INTEGER) {
            ii = jj-1;
            for (j = 1; j < k; j++) {
                jj = subs[j][indx[j]];
                if (jj == NA_INTEGER)
                    break;
                ii += (jj-1) * offset[j];
            }
        }

        if (jj != NA_INTEGER) {
            switch (mode) {
            case LGLSXP:
                LOGICAL(result)[i] = LOGICAL(x)[ii];
                break;
            case INTSXP:
                INTEGER(result)[i] = INTEGER(x)[ii];
                break;
            case REALSXP:
                REAL(result)[i] = REAL(x)[ii];
                break;
            case CPLXSXP:
                COMPLEX(result)[i] = COMPLEX(x)[ii];
                break;
            case STRSXP:
                SET_STRING_ELT(result, i, STRING_ELT(x, ii));
                break;
            case VECSXP:
                if (!DUPVE || NAMEDCNT_EQ_0(x)) {
                    SET_VECTOR_ELT (result, i, VECTOR_ELT(x, ii));
                    INC_NAMEDCNT_0_AS_1(VECTOR_ELT(result,i));
                }
                else
                    SET_VECTOR_ELT (result, i, duplicate(VECTOR_ELT(x,ii)));
                break;
            case RAWSXP:
                RAW(result)[i] = RAW(x)[ii];
                break;
            default:
                errorcall (call, 
                           _("array subscripting not handled for this type"));
                break;
            }
        }
        else { /* jj == NA_INTEGER */
            switch (mode) {
            case LGLSXP:
                LOGICAL(result)[i] = NA_LOGICAL;
                break;
            case INTSXP:
                INTEGER(result)[i] = NA_INTEGER;
                break;
            case REALSXP:
                REAL(result)[i] = NA_REAL;
                break;
            case CPLXSXP:
                COMPLEX(result)[i].r = NA_REAL;
                COMPLEX(result)[i].i = NA_REAL;
                break;
            case STRSXP:
                SET_STRING_ELT_NA(result, i);
                break;
            case VECSXP:
                SET_VECTOR_ELT_NIL(result, i);
                break;
            case RAWSXP:
                RAW(result)[i] = (Rbyte) 0;
                break;
            default:
                errorcall (call, 
                           _("array subscripting not handled for this type"));
                break;
            }
        }

        j = 0;
        while (++indx[j] >= nsubs[j]) {
            indx[j] = 0;
            if (++j >= k) goto done;
        }
    }

  done: ;

    /* Set up dimnames for result, but don't attach to result yet. */

    SEXP newdimnames;
    PROTECT(dimnames = getAttrib(x, R_DimNamesSymbol));
    PROTECT(dimnamesnames = getAttrib(dimnames, R_NamesSymbol));
    if (TYPEOF(dimnames) == VECSXP) { /* broken code for others in R-2.15.0 */
        PROTECT(newdimnames = allocVector(VECSXP, k));
        for (i = 0; i < k ; i++) {
            if (nsubs[i] > 0 && VECTOR_ELT(dimnames,i) != R_NilValue) {
                SET_VECTOR_ELT(newdimnames, i, allocVector(STRSXP, nsubs[i]));
                ExtractSubset(VECTOR_ELT(dimnames,i), VECTOR_ELT(newdimnames,i),
                              subv[i], call);
            } 
            /* else leave as NULL for 0-length dims */
        }
        setAttrib(newdimnames, R_NamesSymbol, dimnamesnames);
    }
    else
        PROTECT(newdimnames = R_NilValue);

    /* See if dropping down to a vector. */

    int rdims = 0;
    for (i = 0; i < k; i++) {
        if (nsubs[i] != 1 || suppress_drop[i])
            rdims += 1;
    }

    if (rdims <= 1) { /* result is vector without dims, but maybe with names */
        if (newdimnames != R_NilValue) {
            int w = -1;   /* which dimension to take names from, -1 if none */
            for (i = 0; i < k; i++) {
                if (VECTOR_ELT(newdimnames,i) != R_NilValue) {
                    if (w < 0 || nsubs[i] != 1 || suppress_drop[i])
                        w = i;
                    else if (!suppress_drop[w]) {
                        w = -1;
                        break;
                    }
                }
            }
            if (w >= 0)
                setAttrib (result, R_NamesSymbol, VECTOR_ELT(newdimnames,w));
        }
    }

    else { /* not dropping down to a vector */
        SEXP newdims;
        PROTECT (newdims = allocVector(INTSXP, k));
        for (i = 0 ; i < k ; i++)
            INTEGER(newdims)[i] = nsubs[i];
        setAttrib (result, R_DimSymbol, newdims);
        setAttrib (result, R_DimNamesSymbol, newdimnames);
        if (drop == TRUE)
            DropDims(result);
        else if (drop == NA_LOGICAL)
            DropDimsNotSuppressed(result,suppress_drop);
        UNPROTECT(1); /* newdims */
    }

    UNPROTECT(k+7); /* ... + result, dimnames, dimnamesnames, newdimnames,
                             x, s, xdims */

    R_scalar_stack = sv_scalar_stack;
    return result;
}


/* Returns and removes a named argument from the argument list 
   pointed to by args_ptr, and updates args_ptr to account for
   the removal (when it was at the head).

   The search ends as soon as a matching argument is found.  If
   the argument is not found, the argument list is not modified
   and R_NoObject is is returned.

   The caller does not need to protect *args_ptr before.
 */
static SEXP ExtractArg(SEXP *args_ptr, SEXP arg_sym)
{
    SEXP prev_arg = R_NoObject;
    SEXP arg;

    for (arg = *args_ptr; arg != R_NilValue; arg = CDR(arg)) {
	if(TAG(arg) == arg_sym) {
	    if (prev_arg == R_NoObject) /* found at head of args */
		*args_ptr = CDR(arg);
	    else
		SETCDR(prev_arg, CDR(arg));
	    return CAR(arg);
	}
	prev_arg = arg;
    }
    return R_NoObject;
}

/* Extracts the drop argument, if present, from the argument list.
   The argument list will be modified, and the pointer passed changed
   if the first argument is deleted.  The caller does not need to
   protect *args_ptr before.  The value is FALSE, TRUE, or NA_LOGICAL,
   with NA_LOGICAL being the default when no drop argument is present.
   When used as a C boolean, NA_LOGICAL will have the same effect as
   TRUE, but NA_LOGICAL will sometimes allow dropping to be suppressed
   when a vector index has a 1D dim attribute. */

static int ExtractDropArg(SEXP *args_ptr)
{
    SEXP drop_arg = ExtractArg(args_ptr, R_DropSymbol);
    return drop_arg != R_NoObject ? asLogical(drop_arg) : NA_LOGICAL;
}


/* Extracts and, if present, removes the 'exact' argument from the
   argument list.  An integer code giving the desired exact matching
   behavior is returned:
       0  not exact
       1  exact
      -1  not exact, but warn when partial matching is used

   The argument list pointed to by args_ptr may be modified.  The
   caller does not need to protect *args_ptr before. */

static int ExtractExactArg(SEXP *args_ptr)
{
    SEXP argval = ExtractArg(args_ptr, R_ExactSymbol);
    if (argval == R_NoObject) return 1; /* Default is true as from R 2.7.0 */
    int exact = asLogical(argval);
    if (exact == NA_LOGICAL) exact = -1;
    return exact;
}


/* Returns simple (positive or negative) index, with no dim attribute, or 
   zero if not so simple. */

static inline R_len_t simple_index (SEXP s)
{
    int type_etc = TYPE_ETC(s);

    if (type_etc == REALSXP) goto real;
    if (type_etc == INTSXP) goto integer;
    
    if ((type_etc & TYPE_ET_CETERA_VEC_DOTS_TR) /* not scalar */
         || getDimAttrib(s) != R_NilValue)
        return 0;
    
    int type = type_etc & TYPE_ET_CETERA_TYPE;

    if (type == REALSXP) goto real;
    if (type == INTSXP) goto integer;

    return 0;

  real:
    if (REAL(s)[0]<=R_LEN_T_MAX && REAL(s)[0]>=-R_LEN_T_MAX) /* false if NaN */
        return (R_len_t) REAL(s)[0];
    else 
        return 0;

  integer:
    if (INTEGER(s)[0] != NA_INTEGER)
        return INTEGER(s)[0];
    else
        return 0;
}


/* Look for the simple case of subscripting an atomic vector with one 
   valid integer or real subscript that is positive or negative (not zero, 
   NA, or out of bounds), with no dim attribute.  Returns the result, or 
   R_NilValue if it's not so simple.  Return result may be on scalar stack,
   if variant allows.

   The arguments x and s do not need to be protected before this
   function is called.  It's OK for x to still be being computed. The
   variant for the return result is the last argument. */

static SEXP one_vector_subscript (SEXP x, SEXP s, int variant)
{
    R_len_t ix, n;
    int typeofx;
    SEXP r;

    typeofx = TYPEOF(x);

    if (!isVectorAtomic(x))
        return R_NilValue;

    n = LENGTH(x);
    ix = simple_index (s);

    if (ix>0) {

        if (ix > n) 
            return R_NilValue;

        R_len_t avail;
        ix -= 1;
        if (helpers_is_being_computed(x)) {
            helpers_start_computing_var(x);
            HELPERS_WAIT_IN_VAR (x, avail, ix, n);
        }
        switch (typeofx) {
        case LGLSXP:  
            return ScalarLogicalMaybeConst (LOGICAL(x)[ix]);
        case INTSXP:  
            if (CAN_USE_SCALAR_STACK(variant))
                return PUSH_SCALAR_INTEGER(INTEGER(x)[ix]);
            else
                return ScalarIntegerMaybeConst(INTEGER(x)[ix]);
        case REALSXP: 
            if (CAN_USE_SCALAR_STACK(variant))
                return PUSH_SCALAR_REAL(REAL(x)[ix]);
            else
                return ScalarRealMaybeConst(REAL(x)[ix]);
        case RAWSXP:  
            return ScalarRawMaybeConst (RAW(x)[ix]);
        case STRSXP:  
            return ScalarStringMaybeConst (STRING_ELT(x,ix));
        case CPLXSXP: 
            return ScalarComplexMaybeConst (COMPLEX(x)[ix]);
        default: abort();
        }
    }

    else if (ix < 0) {

        if (ix < -n) 
            return R_NilValue;

        R_len_t ex;

        WAIT_UNTIL_COMPUTED(x);
        PROTECT(x);
        r = allocVector (typeofx, n-1);

        ix = -ix-1;
        ex = n-ix-1;

        switch (typeofx) {
        case LGLSXP: 
            if (ix!=0) memcpy(LOGICAL(r), LOGICAL(x), ix * sizeof *LOGICAL(r));
            if (ex!=0) memcpy(LOGICAL(r)+ix, LOGICAL(x)+ix+1, 
                                                      ex * sizeof *LOGICAL(r));
            break;
        case INTSXP: 
            if (ix!=0) memcpy(INTEGER(r), INTEGER(x), ix * sizeof *INTEGER(r));
            if (ex!=0) memcpy(INTEGER(r)+ix, INTEGER(x)+ix+1, 
                                                      ex * sizeof *INTEGER(r));
            break;
        case REALSXP: 
            if (ix!=0) memcpy(REAL(r), REAL(x), ix * sizeof *REAL(r));
            if (ex!=0) memcpy(REAL(r)+ix, REAL(x)+ix+1, ex * sizeof *REAL(r));
            break;
        case RAWSXP: 
            if (ix!=0) memcpy(RAW(r), RAW(x), ix * sizeof *RAW(r));
            if (ex!=0) memcpy(RAW(r)+ix, RAW(x)+ix+1, ex * sizeof *RAW(r));
            break;
        case STRSXP: 
            if (ix!=0) copy_string_elements (r, 0, x, 0, ix);
            if (ex!=0) copy_string_elements (r, ix, x, ix+1, ex); 
            break;
        case CPLXSXP: 
            if (ix!=0) memcpy(COMPLEX(r), COMPLEX(x), ix * sizeof *COMPLEX(r));
            if (ex!=0) memcpy(COMPLEX(r)+ix, COMPLEX(x)+ix+1, 
                                                      ex * sizeof *COMPLEX(r));
            break;
        default: abort();
        }

        UNPROTECT(1);
        return r;
    }

    else  /* ix == 0 */
        return R_NilValue;
}


/* Look for the simple case of subscripting an atomic matrix with two
   valid integer or real subscript that are positive (not negative, zero, 
   NA, or out of bounds), with no dim attribute.  Returns the result, or 
   R_NilValue if it's not so simple.  The arguments x, dim, s1, and s2 do 
   not need to be protected before this function is called. It's OK for x to 
   still be being computed. The variant for the return result is the last 
   argument. */

static SEXP two_matrix_subscripts (SEXP x, SEXP dim, SEXP s1, SEXP s2, 
                                          int variant)
{
    R_len_t ix1, ix2, nrow, ncol, avail, e;

    if (!isVectorAtomic(x))
        return R_NilValue;

    nrow = INTEGER(dim)[0];
    ix1 = simple_index (s1);
    if (ix1 <= 0 || ix1 > nrow)
        return R_NilValue;

    ncol = INTEGER(dim)[1];
    ix2 = simple_index (s2);
    if (ix2 <= 0 || ix2 > ncol)
        return R_NilValue;

    e = (ix1 - 1) + nrow * (ix2 - 1);

    if (helpers_is_being_computed(x)) {
        helpers_start_computing_var(x);
        HELPERS_WAIT_IN_VAR (x, avail, e, LENGTH(x));
    }

    switch (TYPEOF(x)) {
    case LGLSXP:  
        return ScalarLogicalMaybeConst (LOGICAL(x)[e]);
    case INTSXP:  
        if (CAN_USE_SCALAR_STACK(variant))
            return PUSH_SCALAR_INTEGER(INTEGER(x)[e]);
        else
            return ScalarIntegerMaybeConst(INTEGER(x)[e]);
    case REALSXP: 
        if (CAN_USE_SCALAR_STACK(variant))
            return PUSH_SCALAR_REAL(REAL(x)[e]);
        else
            return ScalarRealMaybeConst(REAL(x)[e]);
    case RAWSXP:  
        return ScalarRawMaybeConst (RAW(x)[e]);
    case STRSXP:  
        return ScalarStringMaybeConst (STRING_ELT(x,e));
    case CPLXSXP: 
        return ScalarComplexMaybeConst (COMPLEX(x)[e]);
    default: abort();
    }
}


/* The do_subset function implementing the "[" subset operator is in eval.c. */

/* do_subset_dflt and do_subset_dflt_seq are called from there and elsewhere
   outside this module. */

/* do_subset_dflt doesn't have the "seq" argument of do_subset_dflt_seq, 
   and takes all arguments as an arg list. */

SEXP attribute_hidden do_subset_dflt (SEXP call, SEXP op, SEXP args, SEXP rho)
{
    SEXP x = CAR(args);
    args = CDR(args);
    
    if (args == R_NilValue || TAG(args) != R_NilValue)
        return do_subset_dflt_seq (call, op, x, R_NoObject, R_NoObject, 
                                   args, rho, 0, 0);
    else if (CDR(args) == R_NilValue || TAG(CDR(args)) != R_NilValue)
        return do_subset_dflt_seq (call, op, x, CAR(args), R_NoObject,
                                   CDR(args), rho, 0, 0);
    else
        return do_subset_dflt_seq (call, op, x, CAR(args), CADR(args),
                                   CDDR(args), rho, 0, 0);
}

/* The "seq" argument below is non-zero if the first subscript is a sequence
   specification (a variant result), in which case it encodes the start, 
   length, and whether .. properties of the sequence.

   The first argument (the array, x) is passed separately rather than
   as part of an argument list, for efficiency.  If sb1 is not R_NoObject, 
   it is the first subscript, which has no tag.  Similarly for sb2.
   Remaining subscripts and other arguments are in the pairlist subs.

   May return its result on the scalar stack, depending on variant.

   Sets R_Visible to TRUE.

   Note:  x, sb1, and subs need not be protected on entry. */

SEXP attribute_hidden do_subset_dflt_seq (SEXP call, SEXP op, SEXP x, 
                                          SEXP sb1, SEXP sb2, SEXP subs, 
                                          SEXP rho, int variant, int64_t seq)
{
    int drop, i, nsubs, type;
    SEXP ans, ax, px;

    R_Visible = TRUE;

    if (seq == 0 && sb1 != R_NoObject && subs==R_NilValue) {

        if (sb2 == R_NoObject) {  /* handle simples cases with one subscript */
            SEXP attr = ATTRIB(x);
            if (attr == R_NilValue         /* no attributes except maybe dim */
                 || (TAG(attr) == R_DimSymbol && CDR(attr) == R_NilValue)) {
                SEXP r = one_vector_subscript (x, sb1, variant);
                if (r != R_NilValue)
                    return r;
            }
        }

        else {  /* handle simple cases with two subscripts*/
            SEXP attr = ATTRIB(x);
            if (TAG(attr) == R_DimSymbol 
                  && CDR(attr) == R_NilValue) {        /* only has a dim attr */
                SEXP dim = CAR(attr);
                if (TYPEOF(dim) == INTSXP && LENGTH(dim) == 2) {  /* a matrix */
                    SEXP r = two_matrix_subscripts (x, dim, sb1, sb2, variant);
                    if (r != R_NilValue)
                        return r;
                }
            }
        }
    }

    /* This was intended for compatibility with S, */
    /* but in fact S does not do this. */

    if (x == R_NilValue)
	return x;

    PROTECT3(x,sb1,sb2);

    drop = ExtractDropArg(&subs);
    if (sb2 != R_NoObject)
        subs = CONS (sb2, subs);
    if (sb1 != R_NoObject) 
        subs = CONS (sb1, subs);
    PROTECT(subs);

    WAIT_UNTIL_COMPUTED(x);

    nsubs = length(subs);
    type = TYPEOF(x);

    /* Here coerce pair-based objects into generic vectors. */
    /* All subsetting takes place on the generic vector form. */

    ax = x;
    if (isVector(x))
	PROTECT(ax);
    else if (isPairList(x)) {
	SEXP dim = getDimAttrib(x);
	int ndim = length(dim);
	if (ndim > 1) {
	    PROTECT(ax = allocArray(VECSXP, dim));
	    setAttrib(ax, R_DimNamesSymbol, getAttrib(x, R_DimNamesSymbol));
	    setAttrib(ax, R_NamesSymbol, getAttrib(x, R_DimNamesSymbol));
	}
	else {
	    PROTECT(ax = allocVector(VECSXP, length(x)));
	    setAttrib(ax, R_NamesSymbol, getAttrib(x, R_NamesSymbol));
	}
        SET_NAMEDCNT(ax,NAMEDCNT(x));
	for(px = x, i = 0 ; px != R_NilValue ; px = CDR(px))
	    SET_VECTOR_ELT(ax, i++, CAR(px));
    }
    else
        nonsubsettable_error(call,x);

    /* This is the actual subsetting code. */
    /* The separation of arrays and matrices is purely an optimization. */

    if(nsubs < 2)
	PROTECT(ans = VectorSubset(ax, subs, seq, drop, call));
    else {
        SEXP xdims = getDimAttrib(x);
	if (nsubs != length(xdims))
	    errorcall(call, _("incorrect number of dimensions"));
	if (nsubs == 2)
	    ans = MatrixSubset(ax, subs, call, drop, seq);
	else
	    ans = ArraySubset(ax, subs, call, drop, xdims, nsubs);
	PROTECT(ans);
    }

    /* Note: we do not coerce back to pair-based lists. */

    if (type == LANGSXP) {
	ax = ans;
	PROTECT(ans = allocList(LENGTH(ax)));
	if (ans != R_NilValue) {
	    SET_TYPEOF(ans, LANGSXP);
            for (px = ans, i = 0 ; px != R_NilValue ; px = CDR(px))
                SETCAR(px, VECTOR_ELT(ax, i++));
            setAttrib(ans, R_DimSymbol, getDimAttrib(ax));
            setAttrib(ans, R_DimNamesSymbol, getAttrib(ax, R_DimNamesSymbol));
            setAttrib(ans, R_NamesSymbol, getAttrib(ax, R_NamesSymbol));
            SET_NAMEDCNT_MAX(ans);
        }
        UNPROTECT(2);
        PROTECT(ans);
    }

    if (HAS_ATTRIB(ans)) { /* remove probably erroneous attr's */
	setAttrib(ans, R_TspSymbol, R_NilValue);
        setAttrib(ans, R_ClassSymbol, R_NilValue);
    }
    UNPROTECT(6);

    return ans;
}


/* The [[ subset operator is implemented by do_subset2 in eval.c.  It
   calls routines below. */

SEXP attribute_hidden do_subset2_dflt(SEXP call, SEXP op, SEXP args, SEXP rho)
{
    SEXP x = CAR(args);
    args = CDR(args);
    
    if (args == R_NilValue || TAG(args) != R_NilValue)
        return do_subset2_dflt_x (call, op, x, R_NoObject, R_NoObject, 
                                  args, rho, 0);
    else if (CDR(args) == R_NilValue || TAG(CDR(args)) != R_NilValue)
        return do_subset2_dflt_x (call, op, x, CAR(args), R_NoObject,
                                  CDR(args), rho, 0);
    else
        return do_subset2_dflt_x (call, op, x, CAR(args), CADR(args),
                                  CDDR(args), rho, 0);
}

/* Sets R_Visible to TRUE. */
SEXP attribute_hidden do_subset2_dflt_x (SEXP call, SEXP op, 
                                         SEXP x, SEXP sb1, SEXP sb2,
                                         SEXP subs, SEXP rho, int variant)
{
    int offset;
    SEXP ans;

    R_Visible = TRUE;

    if (isVector(x) && sb1 != R_NoObject) {

        /* Check for one subscript, handling simple cases.  Doesn't handle
           simple cases with two subscripts here yet. */

        if (sb2 == R_NoObject && subs == R_NilValue 
              && isVectorAtomic(sb1) && LENGTH(sb1) == 1) { 
            int str_sym_sub = isString(sb1) || isSymbol(sb1);
            offset = get1index(sb1, 
                          str_sym_sub ? getAttrib(x,R_NamesSymbol) : R_NilValue,
                          LENGTH(x), 0/*exact*/, 0, call);
            if (offset >= 0 && offset < LENGTH(x)) {  /* not out of bounds */
                if (isVectorList(x)) {
                    ans = VECTOR_ELT(x, offset);
                    if (NAMEDCNT_GT_0(x))
                        SET_NAMEDCNT_NOT_0(ans);
                    if ((VARIANT_KIND(variant) == VARIANT_QUERY_UNSHARED_SUBSET 
                          || VARIANT_KIND(variant) == VARIANT_FAST_SUB)
                         && !NAMEDCNT_GT_1(x) && !NAMEDCNT_GT_1(ans))
                        R_variant_result = 1;
                }
                else if (TYPEOF(x) == INTSXP && CAN_USE_SCALAR_STACK(variant))
                    ans = PUSH_SCALAR_INTEGER (INTEGER(x)[offset]);
                else if (TYPEOF(x) == REALSXP && CAN_USE_SCALAR_STACK(variant))
                    ans = PUSH_SCALAR_REAL (REAL(x)[offset]);
                else {
                    ans = allocVector(TYPEOF(x), 1);
                    copy_elements (ans, 0, 0, x, offset, 0, 1);
                }
                return ans;
            }
        }
    }

    SEXP dims, dimnames;
    int i, drop, ndims, nsubs;
    int pok, exact = -1;

    /* This was intended for compatibility with S, */
    /* but in fact S does not do this. */

    if (x == R_NilValue)
        return x;

    PROTECT(x);

    drop = ExtractDropArg(&subs);  /* a "drop" arg is tolerated, but ignored */
    exact = ExtractExactArg(&subs);
    PROTECT(subs);
    if (sb1 == R_NoObject && subs != R_NilValue) {
        sb1 = CAR(subs);
        subs = CDR(subs);
    }
    if (sb2 == R_NoObject && subs != R_NilValue) {
        sb2 = CAR(subs);
        subs = CDR(subs);
    }

    WAIT_UNTIL_COMPUTED(x);

    /* Is partial matching ok?  When the exact arg is NA, a warning is
       issued if partial matching occurs.
     */
    if (exact == -1)
	pok = exact;
    else
	pok = !exact;

    /* Get the subscripting and dimensioning information */
    /* and check that any array subscripting is compatible. */

    nsubs = length(subs) + (sb1 != R_NoObject) + (sb2 != R_NoObject);
    if (nsubs == 0)
	errorcall(call, _("no index specified"));
    dims = getDimAttrib(x);
    ndims = length(dims);
    if(nsubs > 1 && nsubs != ndims)
	errorcall(call, _("incorrect number of subscripts"));

    /* code to allow classes to extend environment */
    if(TYPEOF(x) == S4SXP) {
        x = R_getS4DataSlot(x, ANYSXP);
	if(x == R_NilValue)
	  errorcall(call, _("this S4 class is not subsettable"));
        UNPROTECT(1);
        PROTECT(x);
    }

    /* split out ENVSXP for now */
    if( TYPEOF(x) == ENVSXP ) {
        if (nsubs != 1 || !isString(sb1) || length(sb1) != 1)
            errorcall(call, _("wrong arguments for subsetting an environment"));
        SEXP sym = installed_already (translateChar (STRING_ELT(sb1,0)));
        if (sym == R_NoObject)
            ans = R_NilValue;
        else {
            ans = findVarInFrame (x, sym);
            if (ans == R_UnboundValue)
                ans = R_NilValue;
            else {
                if (TYPEOF(ans) == PROMSXP)
                    ans = forcePromise(ans);
                SET_NAMEDCNT_NOT_0(ans);
            }
        }
        UNPROTECT(2);
        return(ans);
    }

    /* back to the regular program */
    if (!(isVector(x) || isList(x) || isLanguage(x)))
	nonsubsettable_error(call,x);

    int max_named = NAMEDCNT(x);

    if (nsubs == 1) { /* simple or vector indexing */

        int str_sym_sub = isString(sb1) || isSymbol(sb1);
	int len = length(sb1);
        int i, lenx;

        for (i = 1; i < len; i++) {
            if (!isVectorList(x) && !isPairList(x))
                errorcall(call,_("recursive indexing failed at level %d\n"),i);
            lenx = length(x);
            offset = get1index(sb1, 
                       str_sym_sub ? getAttrib(x, R_NamesSymbol) : R_NilValue,
                       lenx, pok, i-1, call);
            if (offset < 0 || offset >= lenx)
                errorcall(call, _("no such index at level %d\n"), i);
            if (isPairList(x)) {
                x = CAR(nthcdr(x, offset));
                max_named = MAX_NAMEDCNT;
            } 
            else {
                x = VECTOR_ELT(x, offset);
                int nm = NAMEDCNT(x);
                if (nm > max_named) 
                    max_named = nm;
            }
        }

        lenx = length(x);
	offset = get1index(sb1, 
                   str_sym_sub ? getAttrib(x, R_NamesSymbol) : R_NilValue,
                   lenx, pok, len > 1 ? len-1 : -1, call);
	if (offset < 0 || offset >= lenx) {
	    /* a bold attempt to get the same behaviour for $ and [[ */
	    if (offset >= lenx && PRIMVAL(op) == 0 /* .el.methods */
             || offset < 0 && (isNewList(x) ||
			       isExpression(x) ||
			       isList(x) ||
			       isLanguage(x))) {
		UNPROTECT(2);
		return R_NilValue;
	    }
	    else
                out_of_bounds_error(call);
	}
    } else { /* matrix or array indexing */

	dimnames = getAttrib(x, R_DimNamesSymbol);

	int ndn = length(dimnames); /* Number of dimnames. Unlikely anything
                                       but or 0 or nsubs, but just in case... */
        R_len_t indx[nsubs];

	for (i = 0; i < nsubs; i++) {
            SEXP ix;
            if (i == 0)
                ix = sb1;
            else if (i == 1)
                ix = sb2;
            else {
                ix = CAR(subs);
                subs = CDR(subs);
            }
	    indx[i] = get1index(ix, i<ndn ? VECTOR_ELT(dimnames,i) : R_NilValue,
			        INTEGER(dims)[i], pok, -1, call);
	    if (indx[i] < 0 || indx[i] >= INTEGER(dims)[i])
		out_of_bounds_error(call);
	}
	offset = 0;
	for (i = nsubs-1; i > 0; i--)
	    offset = (offset + indx[i]) * INTEGER(dims)[i-1];
	offset += indx[0];
    }

    if (isPairList(x)) {
	ans = CAR(nthcdr(x, offset));
        SET_NAMEDCNT_MAX(ans);
    }
    else if (isVectorList(x)) {
	ans = VECTOR_ELT(x, offset);
	if (max_named > 0)
            SET_NAMEDCNT_NOT_0(ans);
        if ((VARIANT_KIND(variant) == VARIANT_QUERY_UNSHARED_SUBSET 
              || VARIANT_KIND(variant) == VARIANT_FAST_SUB)
             && max_named <= 1 && !NAMEDCNT_GT_1(ans))
            R_variant_result = 1;
    }
    else if (TYPEOF(x) == INTSXP && CAN_USE_SCALAR_STACK(variant))
        ans = PUSH_SCALAR_INTEGER (INTEGER(x)[offset]);
    else if (TYPEOF(x) == REALSXP && CAN_USE_SCALAR_STACK(variant))
        ans = PUSH_SCALAR_REAL (REAL(x)[offset]);
    else {
	ans = allocVector(TYPEOF(x), 1);
        copy_elements (ans, 0, 0, x, offset, 0, 1);
    }
    UNPROTECT(2);
    return ans;
}


/* The $ subset operator is implemented in do_subset3 in eval.c.  It calls
   the routine below. */

/* The field to extract is specified by either the "input" argument (a
   CHARSXP or R_NilValue) or the "name" argument (a SYMSXP or R_NilValue),
   or both.  Protects x.

   Sets R_Visible to TRUE. */

SEXP attribute_hidden R_subset3_dflt(SEXP x, SEXP input, SEXP name, SEXP call,
                                     int variant)
{
    const char *cinp, *ctarg;
    int mtch;
    SEXP y;

    R_Visible = TRUE;

     /* The mechanism to allow  a class extending "environment" */
    if( IS_S4_OBJECT(x) && TYPEOF(x) == S4SXP ){
        PROTECT(x);
        x = R_getS4DataSlot(x, ANYSXP);
        UNPROTECT(1);
	if(x == R_NilValue)
	    errorcall(call, "$ operator not defined for this S4 class");
    }

    PROTECT(x);

    if (isPairList(x)) {

	SEXP xmatch = R_NilValue;
	int havematch;
        if (name!=R_NilValue) {
            /* Quick check for exact match by name */
            for (y = x; y != R_NilValue; y = CDR(y))
                if (TAG(y)==name) {
                    y = CAR(y);
                    goto found_pairlist;
                }
        }
        cinp = input==R_NilValue ? CHAR(PRINTNAME(name)) : translateChar(input);
	havematch = 0;
	for (y = x ; y != R_NilValue ; y = CDR(y)) {
            if (TAG(y) == R_NilValue)
                continue;
            ctarg = CHAR(PRINTNAME(TAG(y)));
	    mtch = ep_match_strings(ctarg, cinp);
	    if (mtch>0) /* exact */ {
		y = CAR(y);
                goto found_pairlist;
            }
            else if (mtch<0) /* partial */ {
		havematch++;
		xmatch = y;
            }
	}
	if (havematch == 1) { /* unique partial match */
	    if(R_warn_partial_match_dollar) {
                ctarg = CHAR(PRINTNAME(TAG(xmatch)));
		warningcall(call, _("partial match of '%s' to '%s'"),
			    cinp, ctarg);
            }
	    y = CAR(xmatch);
            goto found_pairlist;
	}

        UNPROTECT(1);
	return R_NilValue;

      found_pairlist:
        SET_NAMEDCNT_MAX(y);
        UNPROTECT(1);
        return y;
    }

    else if (isVectorList(x)) {

	int i, n, havematch, imatch=-1;
        SEXP str_elt;
        SEXP nlist = getAttrib(x, R_NamesSymbol);
        if (nlist == R_NilValue)
            goto not_found;
	n = LENGTH(nlist);
        if (input == R_NilValue) 
            input = PRINTNAME(name);

        /* Quick check for an exact match.  This has the effect of preferring a
           match without translation to an earlier match after translation,
           which may be good... */

	for (i = 0 ; i < n ; i++) {
            if (STRING_ELT(nlist,i) == input) {
                y = VECTOR_ELT(x,i);
                goto found_veclist;
            }
        }

        /* Slower search, with possible translation and partial matching. */

        cinp = input==R_NilValue ? CHAR(PRINTNAME(name)) : translateChar(input);
	havematch = 0;
	for (i = 0 ; i < n ; i++) {
            str_elt = STRING_ELT (nlist, i);
            ctarg = translateChar(str_elt);
	    mtch = ep_match_strings(ctarg, cinp);
            if (mtch>0) /* exact */ {
		y = VECTOR_ELT(x, i);
                goto found_veclist;
            }
	    else if (mtch<0) /* partial */ {
		havematch++;
		imatch = i;
	    }
	}
	if (havematch == 1) { /* unique partial match */
	    if (R_warn_partial_match_dollar) {
                str_elt = STRING_ELT (nlist, imatch);
                ctarg = TYPEOF(str_elt)==CHARSXP ? translateChar(str_elt)
                                                 : CHAR(PRINTNAME(str_elt));
		warningcall(call, _("partial match of '%s' to '%s'"),
			    cinp, ctarg);
	    }
	    y = VECTOR_ELT(x, imatch);

            /* OLD COMMENT: Partial matches can cause aliasing in
               eval.c:evalseq This is overkill, but alternative ways
               to prevent the aliasing appear to be even worse.
               SHOULD REVISIT. */
            SET_NAMEDCNT_MAX(y);

	    goto found_veclist;
	}

      not_found:
        UNPROTECT(1);
	return R_NilValue;

      found_veclist:
        if (NAMEDCNT_GT_0(x) && NAMEDCNT_EQ_0(y))
            SET_NAMEDCNT(y,1);
        if ((VARIANT_KIND(variant) == VARIANT_QUERY_UNSHARED_SUBSET 
               || VARIANT_KIND(variant) == VARIANT_FAST_SUB) 
             && !NAMEDCNT_GT_1(x) && !NAMEDCNT_GT_1(y))
            R_variant_result = 1;

        UNPROTECT(1);
        return y;
    }
    else if (isEnvironment(x)) {
        if (name==R_NilValue) {
            name = installed_already (translateChar(input));
            if (name == R_NoObject) {
                UNPROTECT(1);
                return R_NilValue;
            }
        }

        y = findVarInFrame3 (x, name, 1);
        if (y == R_UnboundValue)
            y = R_NilValue;
        else {
             if (TYPEOF(y) == PROMSXP)
                 y = forcePromise(y);
             else {
                 SET_NAMEDCNT_NOT_0(y);
                 if ((VARIANT_KIND(variant) == VARIANT_QUERY_UNSHARED_SUBSET 
                        || VARIANT_KIND(variant) == VARIANT_FAST_SUB) 
                      && !NAMEDCNT_GT_1(y))
                     R_variant_result = R_binding_cell == R_NilValue ? 2 : 1;
             }
        }
        UNPROTECT(1);
        return y;
    }
    else if( isVectorAtomic(x) ){
	errorcall(call, "$ operator is invalid for atomic vectors");
    }
    else /* e.g. a function */
	nonsubsettable_error(call,x);

    return R_NilValue;
}


/* ------------------------- SUBSET ASSIGNMENT ------------------------------ */

/* EnlargeVector() takes a vector "x" and changes its length to
   "newlen".  This allows to assign values "past the end" of the
   vector or list.  Names are extended as well, if present.  The dim
   and dimnames attributes are deleted. Other attributes are
   preserved. */

static SEXP EnlargeVector(SEXP call, SEXP x, R_len_t new_len)
{
    if (!isVector(x))
	errorcall(call,_("attempt to enlarge non-vector"));

    R_len_t len = LENGTH(x);

    if (LOGICAL(GetOption1(install("check.bounds")))[0])
	warningcall (call,
          _("assignment outside vector/list limits (extending from %d to %d)"),
          len, new_len);

    SEXP xnames = getNamesAttrib(x);
    SEXP new_xnames = R_NilValue;
    SEXP new_x;

    if (xnames != R_NilValue) {
        R_len_t old_len = LENGTH(xnames);
        R_len_t i;
        if (NAMEDCNT_GT_1(xnames)) {
            new_xnames = allocVector (STRSXP, new_len);
            copy_string_elements (new_xnames, 0, xnames, 0, old_len);
        }
        else
            new_xnames = reallocVector (xnames, new_len, 1);
        for (i = old_len; i < new_len; i++)
            SET_STRING_ELT_BLANK (new_xnames, i);
    }

    PROTECT(new_xnames);
    PROTECT(new_x = reallocVector (x, new_len, 1));
    no_dim_attributes(new_x);
    if (xnames != R_NilValue && new_xnames != xnames)
        setAttrib (new_x, R_NamesSymbol, new_xnames);
    UNPROTECT(2);  /* new_x, new_xnames */

    return new_x;
}

/* used instead of coerceVector to embed a non-vector in a list for
   purposes of SubassignTypeFix, for cases in which coerceVector should
   fail; namely, S4SXP */
static SEXP embedInVector(SEXP v)
{
    SEXP ans;
    PROTECT(ans = allocVector(VECSXP, 1));
    SET_VECTOR_ELT(ans, 0, v);
    UNPROTECT(1);
    return (ans);
}

/* Coerces the LHS or RHS to make assignment possible.

   Level 0 and 1 are used for [<-.  They coerce the RHS to a list when the
   LHS is a list.  Level 1 also coerces to avoid assignment of numeric vector 
   to string vector or raw vector to any other numeric or string vector.

   Level 2 is used for [[<-.  It does not coerce when assigning into a list.
*/

static void SubassignTypeFix (SEXP *x, SEXP *y, int stretch, int level, 
                              SEXP call)
{
    Rboolean x_is_object = OBJECT(*x);  /* coercion can lose the object bit */

    const int type_x = TYPEOF(*x), type_y = TYPEOF(*y);
    int atom_x;

    if (type_x == type_y || type_y == NILSXP) {
        /* nothing to do */
    }
    else if ((atom_x = isVectorAtomic(*x)) && isVectorAtomic(*y)) { 
        /* Follow STR > CPLX > REAL > INT > LGL > RAW conversion hierarchy, 
           which never produces warnings. */
        if (type_x == CPLXSXP
              && type_y == STRSXP
         || type_x == REALSXP
              && ((((1<<STRSXP) + (1<<CPLXSXP)) >> type_y) & 1)
         || type_x == INTSXP 
              && ((((1<<STRSXP) + (1<<CPLXSXP) + (1<<REALSXP)) >> type_y) & 1)
         || type_x == LGLSXP
              && ((((1<<STRSXP) + (1<<CPLXSXP) + (1<<REALSXP) + (1<<INTSXP))
                   >> type_y) & 1)
         || type_x == RAWSXP
              && type_y != RAWSXP)
            *x = coerceVector (*x, type_y);
        if (level == 1) { 
            /* For when later code doesn't handle these cases. */
            if (type_y == RAWSXP && type_x != RAWSXP
             || type_y != STRSXP && type_x == STRSXP)
                *y = coerceVector (*y, type_x);
        }
    }
    else if (atom_x && isVectorList(*y)) {
        *x = coerceVector (*x, type_y);
    }
    else if (isVectorList(*x)) {
        if (level != 2)
	    *y = type_y==S4SXP ? embedInVector(*y) : coerceVector (*y, type_x);
    }
    else {
	errorcall(call,
              _("incompatible types (from %s to %s) in subassignment type fix"),
	      type2char(type_y), type2char(type_x));
    }

    if (stretch) {
	PROTECT(*y);
	*x = EnlargeVector(call, *x, stretch);
	UNPROTECT(1);
    }
    SET_OBJECT(*x, x_is_object);
}

/* Returns list made from x (a LISTSXP, EXPRSXP, or NILSXP) with elements 
   from start to end (inclusive) deleted.  The start index will be positive. 
   If start>end, no elements are deleted (x returned unchanged). */

static SEXP DeleteListElementsSeq (SEXP x, R_len_t start, R_len_t end)
{
    SEXP xnew, xnames, xnewnames;
    R_len_t i, len;

    len = length(x);
    if (start < 1)
        start = 1;
    if (end > len) 
        end = len;
    if (start > end)
        return x;

    if (NAMEDCNT_GT_1(x)) {
        PROTECT(xnew = allocVector(TYPEOF(x), len-(end-start+1)));
        for (i = start; i <= end; i++) /* after we know alloc won't fail */
            DEC_NAMEDCNT (VECTOR_ELT (x, i-1));
        if (start>1) 
            copy_vector_elements (xnew, 0, x, 0, start-1);
        if (end<len) 
            copy_vector_elements (xnew, start-1, x, end, len-end);
        copyMostAttrib(x, xnew);
    }
    else {
        for (i = start; i <= end; i++)
            DEC_NAMEDCNT (VECTOR_ELT (x, i-1));
        if (end<len) 
            copy_vector_elements (x, start-1, x, end, len-end);
        PROTECT(xnew = reallocVector (x, len-(end-start+1), 1));
        no_dim_attributes(xnew);
    }

    xnames = getNamesAttrib(x);
    if (xnames != R_NilValue) {
        if (NAMEDCNT_GT_1(xnames)) {
            PROTECT(xnewnames = allocVector(STRSXP, len-(end-start+1)));
            if (start > 1)
                copy_string_elements(xnewnames, 0, xnames, 0, start-1);
            if (end < len)
                copy_string_elements(xnewnames, start-1, xnames, end, len-end);
        }
        else {
            if (end < len)
                copy_string_elements(xnames, start-1, xnames, end, len-end);
            PROTECT(xnewnames = reallocVector (xnames, len-(end-start+1), 1));
        }
        if (xnew != x || xnewnames != xnames) 
            setAttrib(xnew, R_NamesSymbol, xnewnames);
        UNPROTECT(1);
    }

    UNPROTECT(1);
    return xnew;
}

/* Returns list made from x (a LISTSXP, EXPRSXP, or NILSXP) with elements 
   indexed by elements in "which" (an INSTSXP or NILSXP) deleted. */

static SEXP DeleteListElements(SEXP x, SEXP which)
{
    SEXP include, xnew, xnames, xnewnames;
    R_len_t i, ii, len, lenw;

    if (x==R_NilValue || which==R_NilValue)
        return x;
    len = LENGTH(x);
    lenw = LENGTH(which);
    if (len==0 || lenw==0) 
        return x;

    /* handle deletion of a contiguous block (incl. one element) specially. */
    for (i = 1; i < lenw; i++)
        if (INTEGER(which)[i] != INTEGER(which)[i-1]+1)
            break;
    if (i == lenw) {
        int start = INTEGER(which)[0];
        int end = INTEGER(which)[lenw-1];
        if (start < 1) start = 1;
        return DeleteListElementsSeq (x, start, end);
    }

    /* create vector indicating which to delete */
    PROTECT(include = allocVector(INTSXP, len));
    for (i = 0; i < len; i++)
	INTEGER(include)[i] = 1;
    for (i = 0; i < lenw; i++) {
	ii = INTEGER(which)[i];
	if (0 < ii  && ii <= len)
	    INTEGER(include)[ii - 1] = 0;
    }

    /* calculate the length of the result */
    ii = 0;
    for (i = 0; i < len; i++)
	ii += INTEGER(include)[i];
    if (ii == len) {
	UNPROTECT(1);
	return x;
    }

    PROTECT(xnew = allocVector(TYPEOF(x), ii));
    ii = 0;
    for (i = 0; i < len; i++) {
	if (INTEGER(include)[i] == 1) {
	    SET_VECTOR_ELT(xnew, ii, VECTOR_ELT(x, i));
	    ii++;
	}
        else
            DEC_NAMEDCNT (VECTOR_ELT (x, i));
    }

    xnames = getNamesAttrib(x);
    if (xnames != R_NilValue) {
	PROTECT(xnewnames = allocVector(STRSXP, ii));
	ii = 0;
	for (i = 0; i < len; i++) {
	    if (INTEGER(include)[i] == 1) {
		SET_STRING_ELT(xnewnames, ii, STRING_ELT(xnames, i));
		ii++;
	    }
	}
	setAttrib(xnew, R_NamesSymbol, xnewnames);
	UNPROTECT(1);
    }

<<<<<<< HEAD
   The argument list pointed to by args_ptr may be modified.  The
   caller does not need to protect *args_ptr before. */

static int ExtractExactArg(SEXP *args_ptr)
{
    SEXP argval = ExtractArg(args_ptr, R_ExactSymbol);
    if (argval == R_NoObject) return 1; /* Default is true as from R 2.7.0 */
    int exact = asLogical(argval);
    if (exact == NA_LOGICAL) exact = -1;
    return exact;
=======
    copyMostAttrib(x, xnew);
    UNPROTECT(2);
    return xnew;
>>>>>>> d86de798
}

/* Assigns to a contiguous block of elements with indexes from start to end
   (inclusive).  The start index will be positive.  If start>end, no elements 
   are assigned, but the returned value may have been coerced to match types. 
   The y argument must have length of 1 or the size of the block (end-start+1),
   or be R_NilValue (for deletion).

   The x argument must be protected by the caller. */

<<<<<<< HEAD
static R_len_t simple_index (SEXP s)
{
    int type_etc = TYPE_ETC(s);

    if (type_etc == REALSXP) goto real;
    if (type_etc == INTSXP) goto integer;
    
    if ((type_etc & TYPE_ET_CETERA_VEC_DOTS_TR) /* not scalar */
         || getDimAttrib(s) != R_NilValue)
        return 0;
    
    int type = type_etc & TYPE_ET_CETERA_TYPE;

    if (type == REALSXP) goto real;
    if (type == INTSXP) goto integer;

    return 0;

  real:
    if (ISNAN(REAL(s)[0]) || REAL(s)[0]>R_LEN_T_MAX || REAL(s)[0]<-R_LEN_T_MAX)
        return 0;
    return (R_len_t) REAL(s)[0];

  integer:
    if (INTEGER(s)[0] == NA_INTEGER)
        return 0;
    return INTEGER(s)[0];
}
=======
static SEXP VectorAssignSeq 
              (SEXP call, SEXP x, R_len_t start, R_len_t end, SEXP y)
{
    int i, n, ny;
>>>>>>> d86de798

    if (x==R_NilValue && y==R_NilValue)
	return R_NilValue;

    n = end - start + 1;

    /* Here we make sure that the LHS has */
    /* been coerced into a form which can */
    /* accept elements from the RHS. */

<<<<<<< HEAD
static SEXP one_vector_subscript (SEXP x, SEXP s, int variant)
{
    R_len_t ix, n;
    int typeofx;
    SEXP r;
=======
    SubassignTypeFix (&x, &y, end > length(x) ? end : 0, 0, call);
>>>>>>> d86de798

    PROTECT(x);

    ny = length(y);
    if (ny > n) 
        ny = n;

    if ((TYPEOF(x) != VECSXP && TYPEOF(x) != EXPRSXP) || y != R_NilValue) {
	if (n > 0 && ny == 0)
	    errorcall(call,_("replacement has length zero"));
    }

    /* When array elements are being permuted the RHS must be
       duplicated or the elements get trashed.  FIXME : this should be
       a shallow copy for list objects.  A full duplication is
       wasteful. And maybe no duplication is needed for sequence here? */

    if (x == y)
	PROTECT(y = duplicate(y));
    else
	PROTECT(y);

    /* Do the actual assignment... */

    if (n == 0) {
        /* nothing to do */
    }
    else if (isVectorAtomic(x)) {
        if (TYPEOF(x) == TYPEOF(y))
            copy_elements_recycled (x, start-1, y, n);
        else if (isVectorAtomic(y)) {
            copy_elements_coerced (x, start-1, 1, y, 0, 1, ny);
            if (n > ny)
                Rf_recycled_copy (x, start-1, ny, n);
        }
        else
            goto warn;
    }
    else  if (isVectorList(x) && isVectorList(y)) {
        if (ny == 1) {
            SET_VECTOR_ELEMENT_FROM_VECTOR (x, start-1, y, 0);
            SEXP y0 = VECTOR_ELT (y, 0);
            for (i = 1; i < n; i++) {
                SET_VECTOR_ELT (x, start-1+i, y0);
                INC_NAMEDCNT_0_AS_1 (y0);
            }
        }
        else {
            for (i = 0; i < n; i++) {
                SET_VECTOR_ELEMENT_FROM_VECTOR (x, start-1+i, y, i % ny);
                if (i >= ny) {
                    if (NAMEDCNT_EQ_0 (VECTOR_ELT (x, start-1+i)))
                        SET_NAMEDCNT(VECTOR_ELT(x, start-1+i), 2);

                }
            }
        }
    }
    else if (isVectorList(x) && y == R_NilValue) {
	x = DeleteListElementsSeq(x, start, end);
    }
    else
        goto warn;

    UNPROTECT(2);
    return x;

  warn:
    warningcall(call, "sub assignment (*[*] <- *) not done; __bug?__");
    UNPROTECT(2);
    return x;
}

/* Remove NA indexes from indx, whose length is *n, with first NA at
   index (from 1) first_na.  Returns possibly new index vector, and
   updates *n to number of indexes. */

static SEXP NA_rem (SEXP indx, int *n, int first_na)
{
    int i, j;

    if (NAMEDCNT_GT_0(indx))
        indx = duplicate(indx);

    j = first_na - 1;
    for (i = j+1; i < *n; i++) {
        if (INTEGER(indx)[i] != NA_INTEGER) {
            INTEGER(indx)[j] = INTEGER(indx)[i];
            j += 1;
        }
    }

    *n = j;

    return indx;
}

<<<<<<< HEAD
static SEXP two_matrix_subscripts (SEXP x, SEXP dim, SEXP s1, SEXP s2, 
                                          int variant)
=======
/* If "err" is 1, raise an error if any NAs are present in "indx", and
   otherwise return "indx" unchanged.  If "err" is 0, return an index
   vector (possibly newly allocated) with any NAs removed, updating "n"
   to its new length. */

static inline SEXP NA_check_remove (SEXP call, SEXP indx, int *n, int err)
>>>>>>> d86de798
{
    int ii;

    for (ii = 0; ii < *n && INTEGER(indx)[ii] != NA_INTEGER; ii++) ;

    if (ii == *n)
        return indx;

    if (err)
        errorcall(call,_("NAs are not allowed in subscripted assignments"));

    return NA_rem (indx, n, ii+1);
}


static SEXP VectorAssign(SEXP call, SEXP x, SEXP s, SEXP y)
{
    SEXP indx, newnames;
    int i, ii, iy, n, nx, ny;
    double ry;

    if (x==R_NilValue && y==R_NilValue)
        return R_NilValue;

    PROTECT(s);

    /* Check to see if we have special matrix subscripting. */
    /* If so, we manufacture a real subscript vector. */

    if (isMatrix(s) && isArray(x)) {
        SEXP dim = getDimAttrib(x);
        if (ncols(s) == LENGTH(dim)) {
            if (isString(s)) {
                SEXP dnames = PROTECT(GetArrayDimnames(x));
                s = strmat2intmat(s, dnames, call);
                UNPROTECT(2); /* dnames, s */
                PROTECT(s);
            }
            if (isInteger(s) || isReal(s)) {
                s = mat2indsub(dim, s, call);
                UNPROTECT(1);
                PROTECT(s);
            }
        }
    }

    int stretch = -1; /* allow out of bounds, for assignment */
    int pindx;
    int hasna;
    PROTECT_WITH_INDEX (indx = makeSubscript(x, s, &stretch, &hasna, call, 1),
                        &pindx);
    n = LENGTH(indx);

    /* Here we make sure that the LHS has */
    /* been coerced into a form which can */
    /* accept elements from the RHS. */
    SubassignTypeFix(&x, &y, stretch, 1, call);
    if (n == 0) {
        UNPROTECT(2);
        return x;
    }

    PROTECT(x);

<<<<<<< HEAD
/* The do_subset function implementing the "[" subset operator is in eval.c. */

/* do_subset_dflt and do_subset_dflt_seq are called from there and elsewhere
   outside this module. */

/* do_subset_dflt doesn't have the "seq" argument of do_subset_dflt_seq, 
   and takes all arguments as an arg list. */
=======
    ny = length(y);
    nx = length(x);

    int oldn = n;

    if (hasna) {
        if (length(y) > 1)
            errorcall(call,_("NAs are not allowed in subscripted assignments"));
        REPROTECT (indx = NA_rem (indx, &n, hasna), pindx);
    }

    if ((TYPEOF(x) != VECSXP && TYPEOF(x) != EXPRSXP) || y != R_NilValue) {
        if (oldn > 0 && ny == 0)
            errorcall(call,_("replacement has length zero"));
        if (oldn > 0 && n % ny)
            warningcall(call,
             _("number of items to replace is not a multiple of replacement length"));
    }

    /* When array elements are being permuted the RHS must be
       duplicated or the elements get trashed.  FIXME : this should be
       a shallow copy for list objects.  A full duplication is wasteful. */

    if (x == y)
        PROTECT(y = duplicate(y));
    else
        PROTECT(y);

    /* Do the actual assignment... Note that assignments to string vectors
       from non-string vectors and from raw vectors to non-raw vectors are
       not handled here, but are avoided by coercion in SubassignTypeFix. */

    int *ixp = INTEGER(indx);
    int k;
>>>>>>> d86de798

    switch ((TYPEOF(x)<<5) + TYPEOF(y)) {

    case (LGLSXP<<5) + LGLSXP:
    case (INTSXP<<5) + LGLSXP:
    case (INTSXP<<5) + INTSXP:
        if (ny == 1) {
            int e = INTEGER(y)[0];
            if (n & 1) {
                ii = ixp[0] - 1;
                INTEGER(x)[ii] = e;
            }
            for (i = n & 1; i < n; i += 2) {
                ii = ixp[i] - 1;
                INTEGER(x)[ii] = e;
                ii = ixp[i+1] - 1;
                INTEGER(x)[ii] = e;
            }
        }
        else if (ny >= n) {
            if (n & 1) {
                ii = ixp[0] - 1;
                INTEGER(x)[ii] = INTEGER(y)[i];
            }
            for (i = n & 1; i < n; i += 2) {
                ii = ixp[i] - 1;
                INTEGER(x)[ii] = INTEGER(y)[i];
                ii = ixp[i+1] - 1;
                INTEGER(x)[ii] = INTEGER(y)[i+1];
            }
        }
        else {
            for (i = 0, k = 0; i < n; i++) {
                ii = ixp[i] - 1;
                INTEGER(x)[ii] = INTEGER(y)[k];
                if (++k == ny) k = 0;
            }
        }
        break;

    case (REALSXP<<5) + LGLSXP:
    case (REALSXP<<5) + INTSXP:
        for (i = 0, k = 0; i < n; i++) {
            ii = ixp[i] - 1;
            iy = INTEGER(y)[k];
            if (iy == NA_INTEGER)
                REAL(x)[ii] = NA_REAL;
            else
                REAL(x)[ii] = iy;
            if (++k == ny) k = 0;
        }
        break;

    case (REALSXP<<5) + REALSXP:
        if (ny == 1) {
            double e = REAL(y)[0];
            if (n & 1) {
                ii = ixp[0] - 1;
                REAL(x)[ii] = e;
            }
            for (i = n & 1; i < n; i += 2) {
                ii = ixp[i] - 1;
                REAL(x)[ii] = e;
                ii = ixp[i+1] - 1;
                REAL(x)[ii] = e;
            }
        }
        else if (ny >= n) {
            if (n & 1) {
                ii = ixp[0] - 1;
                REAL(x)[ii] = REAL(y)[0];
            }
            for (i = n & 1; i < n; i += 2) {
                ii = ixp[i] - 1;
                REAL(x)[ii] = REAL(y)[i];
                ii = ixp[i+1] - 1;
                REAL(x)[ii] = REAL(y)[i+1];
            }
        }
        else {
            for (i = 0, k = 0; i < n; i++) {
                ii = ixp[i] - 1;
                REAL(x)[ii] = REAL(y)[k];
                if (++k == ny) k = 0;
            }
        }
        break;

<<<<<<< HEAD
   Sets R_Visible to TRUE.

   Note:  x, sb1, and subs need not be protected on entry. */

SEXP attribute_hidden do_subset_dflt_seq (SEXP call, SEXP op, SEXP x, 
                                          SEXP sb1, SEXP sb2, SEXP subs, 
                                          SEXP rho, int variant, int64_t seq)
{
    int drop, i, nsubs, type;
    SEXP ans, ax, px;

    R_Visible = TRUE;

    if (seq == 0 && x != R_NilValue && sb1 != R_NoObject && subs==R_NilValue) {

        if (sb2 == R_NoObject) {  /* handle simples cases with one subscript */
            SEXP attr = ATTRIB(x);
            if (attr != R_NilValue) {
                if (TAG(attr) == R_DimSymbol && CDR(attr) == R_NilValue) {
                    SEXP dim = CAR(attr);
                    if (TYPEOF(dim) == INTSXP && LENGTH(dim) == 1)
                        attr = R_NilValue;  /* only a dim attribute, 1D */
                }
=======
    case (CPLXSXP<<5) + LGLSXP:
    case (CPLXSXP<<5) + INTSXP:
        for (i = 0, k = 0; i < n; i++) {
            ii = ixp[i] - 1;
            iy = INTEGER(y)[k];
            if (iy == NA_INTEGER) {
                COMPLEX(x)[ii].r = NA_REAL;
                COMPLEX(x)[ii].i = NA_REAL;
            }
            else {
                COMPLEX(x)[ii].r = iy;
                COMPLEX(x)[ii].i = 0.0;
            }
            if (++k == ny) k = 0;
        }
        break;

    case (CPLXSXP<<5) + REALSXP:
        for (i = 0, k = 0; i < n; i++) {
            ii = ixp[i] - 1;
            ry = REAL(y)[k];
            if (ISNA(ry)) {
                COMPLEX(x)[ii].r = NA_REAL;
                COMPLEX(x)[ii].i = NA_REAL;
            }
            else {
                COMPLEX(x)[ii].r = ry;
                COMPLEX(x)[ii].i = 0.0;
            }
            if (++k == ny) k = 0;
        }
        break;

    case (CPLXSXP<<5) + CPLXSXP:
        for (i = 0, k = 0; i < n; i++) {
            ii = ixp[i] - 1;
            COMPLEX(x)[ii] = COMPLEX(y)[k];
            if (++k == ny) k = 0;
        }
        break;

    case (STRSXP<<5) + STRSXP:
        if (ny == 1) {
            SEXP e = STRING_ELT(y,0);
            for (i = 0; i < n; i++) {
                ii = ixp[i] - 1;
                SET_STRING_ELT(x, ii, e);
            }
        }
        else if (ny >= n) {
            for (i = 0; i < n; i++) {
                ii = ixp[i] - 1;
                SET_STRING_ELT(x, ii, STRING_ELT(y, i));
            }
        }
        else {
            for (i = 0, k = 0; i < n; i++) {
                ii = ixp[i] - 1;
                SET_STRING_ELT(x, ii, STRING_ELT(y, k));
                if (++k == ny) k = 0;
            }
        }
        break;

    case (RAWSXP<<5) + RAWSXP:
        if (ny == 1) {
            int e = RAW(y)[0];
            for (i = 0; i < n; i++) {
                ii = ixp[i] - 1;
                RAW(x)[ii] = e;
            }
        }
        else if (ny >= n) {
            for (i = 0; i < n; i++) {
                ii = ixp[i] - 1;
                RAW(x)[ii] = RAW(y)[i];
            }
        }
        else {
            for (i = 0, k = 0; i < n; i++) {
                ii = ixp[i] - 1;
                RAW(x)[ii] = RAW(y)[k];
                if (++k == ny) k = 0;
            }
        }
        break;

    case (EXPRSXP<<5) + VECSXP:
    case (EXPRSXP<<5) + EXPRSXP:
    case (VECSXP<<5)  + EXPRSXP:
    case (VECSXP<<5)  + VECSXP:
        for (i = 0, k = 0; i < n; i++) {
            ii = ixp[i] - 1;
            if (i < ny) {
                SET_VECTOR_ELEMENT_FROM_VECTOR(x, ii, y, i);
>>>>>>> d86de798
            }
            else { /* first time we get here, k is and should be 0 */
                SET_VECTOR_ELEMENT_FROM_VECTOR(x, ii, y, k);
                if (NAMEDCNT_EQ_0(VECTOR_ELT(x,ii)))
                    SET_NAMEDCNT(VECTOR_ELT(x,ii),2);
                if (++k == ny) k = 0;
            }
        }
        break;

<<<<<<< HEAD
        else {  /* handle simple cases with two subscripts*/
            SEXP attr = ATTRIB(x);
            if (TAG(attr) == R_DimSymbol && CDR(attr) == R_NilValue) {
                SEXP dim = CAR(attr);
                if (TYPEOF(dim) == INTSXP && LENGTH(dim) == 2) {
                    /* x is a matrix */
                    SEXP r = two_matrix_subscripts (x, dim, sb1, sb2, variant);
                    if (r != R_NilValue)
                        return r;
                }
=======
    case (EXPRSXP<<5) + NILSXP:
    case (VECSXP<<5)  + NILSXP:
        x = DeleteListElements(x, indx);
        UNPROTECT(4);
        return x;
        break;

    default:
        warningcall(call, "sub assignment (*[*] <- *) not done; __bug?__");
    }

    /* Check for additional named elements, if subscripting with strings. */
    /* Note makeSubscript passes the additional names back as the use.names
       attribute (a vector list) of the generated subscript vector */
    if (TYPEOF(s)==STRSXP && 
          (newnames = getAttrib(indx, R_UseNamesSymbol)) != R_NilValue) {
        SEXP oldnames = getNamesAttrib(x);
        if (oldnames == R_NilValue) {
            PROTECT(oldnames = allocVector(STRSXP,nx)); /* all R_BlankString */
            setAttrib(x, R_NamesSymbol, oldnames);
            UNPROTECT(1);
        }
        for (i = 0; i < n; i++) {
            if (VECTOR_ELT(newnames, i) != R_NilValue) {
                ii = INTEGER(indx)[i];
                if (ii == NA_INTEGER) continue;
                ii = ii - 1;
                SET_STRING_ELT(oldnames, ii, VECTOR_ELT(newnames, i));
>>>>>>> d86de798
            }
        }
    }
    UNPROTECT(4);
    return x;
}

static SEXP MatrixAssign(SEXP call, SEXP x, SEXP sb1, SEXP sb2, SEXP y)
{
    int i, j, iy;
    int rhasna, chasna;
    int_fast64_t n;
    double ry;
    int nr;
    int nrs, ncs;
    SEXP sr, sc, dim;

    dim = getDimAttrib(x);

    if (dim == R_NilValue || LENGTH(dim) != 2)
	errorcall(call,_("incorrect number of subscripts on matrix"));

    nr = INTEGER(dim)[0];

    SEXP sv_scalar_stack = R_scalar_stack;

    PROTECT (sr = array_sub (sb1, dim, 0, x, x, &rhasna));
    nrs = LENGTH(sr);

    PROTECT (sc = array_sub (sb2, dim, 1, x, x, &chasna));
    ncs = LENGTH(sc);

    /* Do assignment of a single atomic element with matching scalar type,
       not being computed, specially. */

    if (nrs == 1 && ncs == 1 && isVectorAtomic(x)
          && (TYPE_ETC(y) & ~TYPE_ET_CETERA_HAS_ATTR) == TYPEOF(x)) {
        if (*INTEGER(sr) != NA_INTEGER && *INTEGER(sc) != NA_INTEGER) {
            R_len_t isub = (*INTEGER(sr)-1) + (*INTEGER(sc)-1) * nr;
            switch (TYPEOF(x)) {
            case RAWSXP: 
                RAW(x)[isub] = *RAW(y);
                break;
            case LGLSXP: 
                LOGICAL(x)[isub] = *LOGICAL(y);
                break;
            case INTSXP: 
                INTEGER(x)[isub] = *INTEGER(y);
                break;
            case REALSXP: 
                REAL(x)[isub] = *REAL(y);
                break;
            case CPLXSXP: 
                COMPLEX(x)[isub] = *COMPLEX(y);
                break;
            case STRSXP:
                SET_STRING_ELT (x, isub, STRING_ELT(y,0));
                break;
            }
        }
        UNPROTECT(2);
        R_scalar_stack = sv_scalar_stack;
        return x;
    }

    R_len_t ny = length(y);

    if (rhasna) {
        sr = NA_check_remove (call, sr, &nrs, ny > 1);
        UNPROTECT(2);
        PROTECT2(sr,sc);
    }
    if (chasna) {
        sc = NA_check_remove (call, sc, &ncs, ny > 1);
        UNPROTECT(2);
        PROTECT2(sr,sc);
    }

    n = nrs * ncs;

    if (n > 0 && ny == 0)
	errorcall(call,_("replacement has length zero"));
    if (n > 0 && n % ny)
	errorcall(call,
       _("number of items to replace is not a multiple of replacement length"));

    SubassignTypeFix(&x, &y, 0, 1, call);
    if (n == 0) {
        UNPROTECT(2);
        R_scalar_stack = sv_scalar_stack;
        return x;
    }

    PROTECT(x);


    /* When array elements are being permuted the RHS must be
       duplicated or the elements get trashed.  FIXME : this should be
       a shallow copy for list objects.  A full duplication is wasteful. */

<<<<<<< HEAD
/* The [[ subset operator is implemented by do_subset2 in eval.c.  It
   calls routines below. */
=======
    if (x == y)
	PROTECT(y = duplicate(y));
    else
	PROTECT(y);

    /* Do the actual assignment... Note that assignments to string vectors
       from non-string vectors and from raw vectors to non-raw vectors are
       not handled here, but are avoided by coercion in SubassignTypeFix. */

    int * restrict scix = INTEGER(sc);
    int * restrict srix = INTEGER(sr);
    int colix;

    if (ny == 1) {

        switch ((TYPEOF(x)<<5) + TYPEOF(y)) {

        case (LGLSXP<<5) + LGLSXP:
        case (INTSXP<<5) + LGLSXP:
        case (INTSXP<<5) + INTSXP: {
            int tmp = INTEGER(y)[0];
            for (j = 0; j < ncs; j++) {
                colix = (scix[j] - 1) * nr;
                for (i = 0; i < nrs; i++)
                    INTEGER(x) [srix[i] - 1 + colix] = tmp;
            }
            break;
        }
        case (REALSXP<<5) + LGLSXP:
        case (REALSXP<<5) + INTSXP:
        case (REALSXP<<5) + REALSXP: {
            double tmp = TYPEOF(y) == REALSXP ? REAL(y)[0] 
                       : INTEGER(y)[0] == NA_INTEGER ? NA_REAL : INTEGER(y)[0];
            for (j = 0; j < ncs; j++) {
                colix = (scix[j] - 1) * nr;
                for (i = 0; i < nrs; i++)
                    REAL(x) [srix[i] - 1 + colix] = tmp;
            }
            break;
        }
        case (CPLXSXP<<5) + LGLSXP:
        case (CPLXSXP<<5) + INTSXP: 
        case (CPLXSXP<<5) + REALSXP:
        case (CPLXSXP<<5) + CPLXSXP: {
            Rcomplex tmp;
            if (TYPEOF(y) == CPLXSXP) 
                tmp = COMPLEX(y)[0];
            else if (TYPEOF(y) == REALSXP) {
                if (ISNAN(REAL(y)[0])) tmp.r = tmp.i = NA_REAL;
                else { tmp.r = REAL(y)[0]; tmp.i = 0; }
            }
            else { /* INT or LGL */
                if (INTEGER(y)[0] == NA_INTEGER) tmp.r = tmp.i = NA_REAL;
                else { tmp.r = INTEGER(y)[0]; tmp.i = 0; }
            }
            for (j = 0; j < ncs; j++) {
                colix = (scix[j] - 1) * nr;
                for (i = 0; i < nrs; i++)
                    COMPLEX(x) [srix[i] - 1 + colix] = tmp;
            }
            break;
        }
        case (STRSXP<<5) + STRSXP: {
            SEXP tmp = STRING_ELT (y, 0);
            for (j = 0; j < ncs; j++) {
                colix = (scix[j] - 1) * nr;
                for (i = 0; i < nrs; i++)
                    SET_STRING_ELT (x, srix[i] - 1 + colix, tmp);
            }
            break;
        }
        case (RAWSXP<<5) + RAWSXP: {
            Rbyte tmp = RAW(y)[0];
            for (j = 0; j < ncs; j++) {
                colix = (scix[j] - 1) * nr;
                for (i = 0; i < nrs; i++)
                    RAW(x) [srix[i] - 1 + colix] = tmp;
            }
            break;
        }
        case (EXPRSXP<<5) + VECSXP:
        case (EXPRSXP<<5) + EXPRSXP:
        case (VECSXP<<5)  + EXPRSXP:
        case (VECSXP<<5)  + VECSXP: {
            for (j = 0; j < ncs; j++) {
                colix = (scix[j] - 1) * nr;
                for (i = 0; i < nrs; i++) {
                    SET_VECTOR_ELEMENT_FROM_VECTOR (x, srix[i]-1+colix, y, 0);
                    if (i+j>0 && NAMEDCNT_EQ_0 (VECTOR_ELT(x,srix[i]-1+colix)))
                        SET_NAMEDCNT (VECTOR_ELT (x, srix[i]-1+colix), 2);
                }
            }
            break;
        }
        default:
            warningcall(call, "sub assignment (*[*] <- *) not done; __bug?__");
        }
    }
    else if (ny >= nrs * ncs) {

        int k = 0;

        switch ((TYPEOF(x)<<5) + TYPEOF(y)) {

        case (LGLSXP<<5) + LGLSXP:
        case (INTSXP<<5) + LGLSXP:
        case (INTSXP<<5) + INTSXP:
            for (j = 0; j < ncs; j++) {
                colix = (scix[j] - 1) * nr;
                for (i = 0; i < nrs; i++) {
                    INTEGER(x) [srix[i] - 1 + colix] = INTEGER(y)[k];
                    k += 1;
                }
            }
            break;

        case (REALSXP<<5) + LGLSXP:
        case (REALSXP<<5) + INTSXP:
            for (j = 0; j < ncs; j++) {
                colix = (scix[j] - 1) * nr;
                for (i = 0; i < nrs; i++) {
                    iy = INTEGER(y)[k];
                    if (iy == NA_INTEGER)
                        REAL(x) [srix[i] - 1 + colix] = NA_REAL;
                    else
                        REAL(x) [srix[i] - 1 + colix] = iy;
                    k += 1;
                }
            }
            break;

        case (REALSXP<<5) + REALSXP:
            for (j = 0; j < ncs; j++) {
                colix = (scix[j] - 1) * nr;
                for (i = 0; i < nrs; i++) {
                    REAL(x) [srix[i] - 1 + colix] = REAL(y)[k];
                    k += 1;
                }
            }
            break;

        case (CPLXSXP<<5) + LGLSXP:
        case (CPLXSXP<<5) + INTSXP:
            for (j = 0; j < ncs; j++) {
                colix = (scix[j] - 1) * nr;
                for (i = 0; i < nrs; i++) {
                    iy = INTEGER(y)[k];
                    if (iy == NA_INTEGER) {
                        COMPLEX(x) [srix[i] - 1 + colix].r = NA_REAL;
                        COMPLEX(x) [srix[i] - 1 + colix].i = NA_REAL;
                    }
                    else {
                        COMPLEX(x) [srix[i] - 1 + colix].r = iy;
                        COMPLEX(x) [srix[i] - 1 + colix].i = 0.0;
                    }
                    k += 1;
                }
            }
            break;

        case (CPLXSXP<<5) + REALSXP:
            for (j = 0; j < ncs; j++) {
                colix = (scix[j] - 1) * nr;
                for (i = 0; i < nrs; i++) {
                    ry = REAL(y)[k];
                    if (ISNA(ry)) {
                        COMPLEX(x) [srix[i] - 1 + colix].r = NA_REAL;
                        COMPLEX(x) [srix[i] - 1 + colix].i = NA_REAL;
                    }
                    else {
                        COMPLEX(x) [srix[i] - 1 + colix].r = ry;
                        COMPLEX(x) [srix[i] - 1 + colix].i = 0.0;
                    }
                    k += 1;
                }
            }
            break;

        case (CPLXSXP<<5) + CPLXSXP:
            for (j = 0; j < ncs; j++) {
                colix = (scix[j] - 1) * nr;
                for (i = 0; i < nrs; i++) {
                    COMPLEX(x) [srix[i] - 1 + colix] = COMPLEX(y)[k];
                    k += 1;
                }
            }
            break;

        case (STRSXP<<5) + STRSXP:
            for (j = 0; j < ncs; j++) {
                colix = (scix[j] - 1) * nr;
                for (i = 0; i < nrs; i++) {
                    SET_STRING_ELT(x, srix[i] - 1 + colix, STRING_ELT(y, k));
                    k += 1;
                }
            }
            break;

        case (RAWSXP<<5) + RAWSXP:
            for (j = 0; j < ncs; j++) {
                colix = (scix[j] - 1) * nr;
                for (i = 0; i < nrs; i++) {
                    RAW(x) [srix[i] - 1 + colix] = RAW(y)[k];
                    k += 1;
                }
            }
            break;

        case (EXPRSXP<<5) + VECSXP:
        case (EXPRSXP<<5) + EXPRSXP:
        case (VECSXP<<5)  + EXPRSXP:
        case (VECSXP<<5)  + VECSXP:
            for (j = 0; j < ncs; j++) {
                colix = (scix[j] - 1) * nr;
                for (i = 0; i < nrs; i++) {
                    if (k < ny) {
                        SET_VECTOR_ELEMENT_FROM_VECTOR (x, srix[i] - 1 + colix,
                                                        y, k);
                    }
                    else {
                        SET_VECTOR_ELEMENT_FROM_VECTOR (x, srix[i] - 1 + colix,
                                                        y, k%ny);
                        if (NAMEDCNT_EQ_0 (VECTOR_ELT (x, srix[i] - 1 + colix)))
                            SET_NAMEDCNT(VECTOR_ELT(x, srix[i] - 1 + colix), 2);
                    }
                    k += 1;
                }
            }
            break;

        default:
            warningcall(call, "sub assignment (*[*] <- *) not done; __bug?__");
        }
    }
    else {  /* y is recycled, and is not of length 1 */

        int k = 0;
>>>>>>> d86de798

        switch ((TYPEOF(x)<<5) + TYPEOF(y)) {

<<<<<<< HEAD
/* Sets R_Visible to TRUE. */
SEXP attribute_hidden do_subset2_dflt_x (SEXP call, SEXP op, 
                                         SEXP x, SEXP sb1, SEXP sb2,
                                         SEXP subs, SEXP rho, int variant)
{
    int offset;
    SEXP ans;

    R_Visible = TRUE;

    if (isVector(x) && sb1 != R_NoObject) {
=======
        case (LGLSXP<<5) + LGLSXP:
        case (INTSXP<<5) + LGLSXP:
        case (INTSXP<<5) + INTSXP:
            for (j = 0; j < ncs; j++) {
                colix = (scix[j] - 1) * nr;
                for (i = 0; i < nrs; i++) {
                    INTEGER(x) [srix[i] - 1 + colix] = INTEGER(y)[k];
                    if (++k == ny) k = 0;
                }
            }
            break;

        case (REALSXP<<5) + LGLSXP:
        case (REALSXP<<5) + INTSXP:
            for (j = 0; j < ncs; j++) {
                colix = (scix[j] - 1) * nr;
                for (i = 0; i < nrs; i++) {
                    iy = INTEGER(y)[k];
                    if (iy == NA_INTEGER)
                        REAL(x) [srix[i] - 1 + colix] = NA_REAL;
                    else
                        REAL(x) [srix[i] - 1 + colix] = iy;
                    if (++k == ny) k = 0;
                }
            }
            break;
>>>>>>> d86de798

        case (REALSXP<<5) + REALSXP:
            for (j = 0; j < ncs; j++) {
                colix = (scix[j] - 1) * nr;
                for (i = 0; i < nrs; i++) {
                    REAL(x) [srix[i] - 1 + colix] = REAL(y)[k];
                    if (++k == ny) k = 0;
                }
            }
            break;

        case (CPLXSXP<<5) + LGLSXP:
        case (CPLXSXP<<5) + INTSXP:
            for (j = 0; j < ncs; j++) {
                colix = (scix[j] - 1) * nr;
                for (i = 0; i < nrs; i++) {
                    iy = INTEGER(y)[k];
                    if (iy == NA_INTEGER) {
                        COMPLEX(x) [srix[i] - 1 + colix].r = NA_REAL;
                        COMPLEX(x) [srix[i] - 1 + colix].i = NA_REAL;
                    }
                    else {
                        COMPLEX(x) [srix[i] - 1 + colix].r = iy;
                        COMPLEX(x) [srix[i] - 1 + colix].i = 0.0;
                    }
                    if (++k == ny) k = 0;
                }
            }
            break;

        case (CPLXSXP<<5) + REALSXP:
            for (j = 0; j < ncs; j++) {
                colix = (scix[j] - 1) * nr;
                for (i = 0; i < nrs; i++) {
                    ry = REAL(y)[k];
                    if (ISNA(ry)) {
                        COMPLEX(x) [srix[i] - 1 + colix].r = NA_REAL;
                        COMPLEX(x) [srix[i] - 1 + colix].i = NA_REAL;
                    }
                    else {
                        COMPLEX(x) [srix[i] - 1 + colix].r = ry;
                        COMPLEX(x) [srix[i] - 1 + colix].i = 0.0;
                    }
                    if (++k == ny) k = 0;
                }
            }
            break;

        case (CPLXSXP<<5) + CPLXSXP:
            for (j = 0; j < ncs; j++) {
                colix = (scix[j] - 1) * nr;
                for (i = 0; i < nrs; i++) {
                    COMPLEX(x) [srix[i] - 1 + colix] = COMPLEX(y)[k];
                    if (++k == ny) k = 0;
                }
            }
            break;

        case (STRSXP<<5) + STRSXP:
            for (j = 0; j < ncs; j++) {
                colix = (scix[j] - 1) * nr;
                for (i = 0; i < nrs; i++) {
                    SET_STRING_ELT(x, srix[i] - 1 + colix, STRING_ELT(y, k));
                    if (++k == ny) k = 0;
                }
            }
            break;

        case (RAWSXP<<5) + RAWSXP:
            for (j = 0; j < ncs; j++) {
                colix = (scix[j] - 1) * nr;
                for (i = 0; i < nrs; i++) {
                    RAW(x) [srix[i] - 1 + colix] = RAW(y)[k];
                    if (++k == ny) k = 0;
                }
            }
            break;

        case (EXPRSXP<<5) + VECSXP:
        case (EXPRSXP<<5) + EXPRSXP:
        case (VECSXP<<5)  + EXPRSXP:
        case (VECSXP<<5)  + VECSXP:
            for (j = 0; j < ncs; j++) {
                colix = (scix[j] - 1) * nr;
                for (i = 0; i < nrs; i++) {
                    if (k < ny) {
                        SET_VECTOR_ELEMENT_FROM_VECTOR (x, srix[i] - 1 + colix,
                                                        y, k);
                    }
                    else {
                        SET_VECTOR_ELEMENT_FROM_VECTOR (x, srix[i] - 1 + colix,
                                                        y, k%ny);
                        if (NAMEDCNT_EQ_0 (VECTOR_ELT (x, srix[i] - 1 + colix)))
                            SET_NAMEDCNT(VECTOR_ELT(x, srix[i] - 1 + colix), 2);
                    }
                    k += 1;
                }
            }
            break;

        default:
            warningcall(call, "sub assignment (*[*] <- *) not done; __bug?__");
        }
    }

    UNPROTECT(4);
    R_scalar_stack = sv_scalar_stack;
    return x;
}


static SEXP ArrayAssign(SEXP call, SEXP x, SEXP s, SEXP y)
{
    int i, j, ii, iy, k=0, ny;
    int rep_assign = 0; /* 1 if elements assigned repeatedly into list array */
    int any_hasna = 0;
    SEXP dims, tmp;
    double ry;

    PROTECT(dims = getDimAttrib(x));
    if (dims == R_NilValue || (k = LENGTH(dims)) != length(s))
	errorcall(call,_("incorrect number of subscripts"));

    /* Here we make sure that the LHS has been coerced into */
    /* a form which can accept elements from the RHS. */

    SubassignTypeFix(&x, &y, 0, 1, call);

    PROTECT(x);

    /* When array elements are being permuted the RHS must be
       duplicated or the elements get trashed.  FIXME : this should be
       a shallow copy for list objects.  A full duplication is wasteful. */

    if (x == y)
	PROTECT(y = duplicate(y));
    else
	PROTECT(y);

    ny = length(y);

    int *subs[k], indx[k], bound[k], offset[k], hasna[k];
    SEXP sv_scalar_stack = R_scalar_stack;

    int nmod = ny > 1;
    int zero = 0;
    for (i = 0; i < k; i++) {
        PROTECT(tmp = array_sub (CAR(s), dims, i, x, x, &hasna[i]));
	bound[i] = LENGTH(tmp);
        if (hasna[i]) {
            any_hasna = 1;
            if (ny <= 1) {
                tmp = NA_rem (tmp, &bound[i], hasna[i]);
                UNPROTECT(1);
                PROTECT(tmp);
            }
        }
        subs[i] = INTEGER(tmp);
        if (bound[i] == 0) zero = 1;
        if (ny > 1) nmod = ((int_fast64_t)nmod * bound[i]) % ny;
        indx[i] = 0;
	s = CDR(s);
    }

    if (!zero && ny == 0)
	errorcall(call,_("replacement has length zero"));
    if (!zero && nmod != 0)
	errorcall(call,
       _("number of items to replace is not a multiple of replacement length"));

    if (any_hasna && ny > 1)
        errorcall (call, _("NAs are not allowed in subscripted assignments"));

    if (zero) {
	UNPROTECT(k+3);
        R_scalar_stack = sv_scalar_stack;
	return x;
    }

    offset[1] = INTEGER(dims)[0];
    offset[0] = offset[1] + 1;
    for (i = 2; i < k; i++) {
        offset[i] = offset[i-1] * INTEGER(dims)[i-1];
        offset[0] += offset[i];
    }

    /* Do the actual assignment... Note that assignments to string vectors
       from non-string vectors and from raw vectors to non-raw vectors are
       not handled here, but are avoided by coercion in SubassignTypeFix. */

    int which = (TYPEOF(x)<<5) + TYPEOF(y);

#   define AA_PRELUDE \
    for (;;) { \
        ii = subs[0][indx[0]] - offset[0]; \
        if (k == 3) { \
            ii += offset[1] * subs[1][indx[1]]; \
            ii += offset[2] * subs[2][indx[2]]; \
        } \
        else if (k == 4) { \
            ii += offset[1] * subs[1][indx[1]]; \
            ii += offset[2] * subs[2][indx[2]]; \
            ii += offset[3] * subs[3][indx[3]]; \
        } \
        else { \
            for (j = 1; j < k; j++) \
                ii += offset[j] * subs[j][indx[j]]; \
        }

#   define AA_POSTLUDE \
        j = 0; \
        while (++indx[j] >= bound[j]) { \
            indx[j] = 0; \
            if (++j >= k) goto done; \
        } \
        if (++i == ny) i = 0; \
    } /* end of for(;;) */

    i = 0;

    switch (which) {

    case (LGLSXP<<5) + LGLSXP:
    case (INTSXP<<5) + LGLSXP:
    case (INTSXP<<5) + INTSXP:
        AA_PRELUDE
            INTEGER(x)[ii] = INTEGER(y)[i];
        AA_POSTLUDE
        break;

    case (REALSXP<<5) + LGLSXP:
    case (REALSXP<<5) + INTSXP:
        AA_PRELUDE
            iy = INTEGER(y)[i];
            if (iy == NA_INTEGER)
                REAL(x)[ii] = NA_REAL;
            else
                REAL(x)[ii] = iy;
        AA_POSTLUDE
        break;

    case (REALSXP<<5) + REALSXP:
        AA_PRELUDE
            REAL(x)[ii] = REAL(y)[i];
        AA_POSTLUDE
        break;

    case (CPLXSXP<<5) + LGLSXP:
    case (CPLXSXP<<5) + INTSXP:
        AA_PRELUDE
            iy = INTEGER(y)[i];
            if (iy == NA_INTEGER) {
                COMPLEX(x)[ii].r = NA_REAL;
                COMPLEX(x)[ii].i = NA_REAL;
            }
            else {
                COMPLEX(x)[ii].r = iy;
                COMPLEX(x)[ii].i = 0.0;
            }
        AA_POSTLUDE
        break;

    case (CPLXSXP<<5) + REALSXP:
        AA_PRELUDE
            ry = REAL(y)[i];
            if (ISNA(ry)) {
                COMPLEX(x)[ii].r = NA_REAL;
                COMPLEX(x)[ii].i = NA_REAL;
            }
            else {
                COMPLEX(x)[ii].r = ry;
                COMPLEX(x)[ii].i = 0.0;
            }
        AA_POSTLUDE
        break;

    case (CPLXSXP<<5) + CPLXSXP:
        AA_PRELUDE
            COMPLEX(x)[ii] = COMPLEX(y)[i];
        AA_POSTLUDE
        break;

    case (STRSXP<<5) + STRSXP:
        AA_PRELUDE
            SET_STRING_ELT(x, ii, STRING_ELT(y, i));
        AA_POSTLUDE
        break;

    case (RAWSXP<<5) + RAWSXP:
        AA_PRELUDE
            RAW(x)[ii] = RAW(y)[i];
        AA_POSTLUDE
        break;

    case (EXPRSXP<<5) + VECSXP:
    case (EXPRSXP<<5) + EXPRSXP:
    case (VECSXP<<5)  + EXPRSXP:
    case (VECSXP<<5)  + VECSXP:
        AA_PRELUDE
            SET_VECTOR_ELEMENT_FROM_VECTOR(x, ii, y, i);
            if (!rep_assign) {
                if (i == ny - 1) 
                    rep_assign = 1;
            }
            else {
                if (NAMEDCNT_EQ_0(VECTOR_ELT(x,ii)))
                    SET_NAMEDCNT(VECTOR_ELT(x,ii),2);
            }
        AA_POSTLUDE
        break;

    default:
        warningcall(call, "sub assignment (*[*] <- *) not done; __bug?__");
    }

  done:
    UNPROTECT(k+3);
    R_scalar_stack = sv_scalar_stack;
    return x;
}

/* Returns 'subs' as the index list, and 'y' as the value to assign.
   May modify 'subs'. */

static void SubAssignArgs(SEXP *subs, SEXP *y, SEXP call)
{
    SEXP args = *subs;

    if (args == R_NilValue)
	errorcall(call,_("SubAssignArgs: invalid number of arguments"));

    if (CDR(args) == R_NilValue) {
	*subs = R_NilValue;
	*y = CAR(args);
    }
    else {
	while (CDDR(args) != R_NilValue)
	    args = CDR(args);
	*y = CADR(args);
	SETCDR_NIL(args);
    }
}

/* The [<- operator is implemeted in do_subassign in eval.c, which calls
   routines below. */
                           /* do_subassign_dflt is called from elsewhere too. */

SEXP attribute_hidden do_subassign_dflt(SEXP call, SEXP op, SEXP args, SEXP rho)
{
    return do_subassign_dflt_seq 
      (call, CAR(args), R_NoObject, R_NoObject, CDR(args), rho, R_NoObject, 0);
}

/* The last "seq" argument below is non-zero if the first subscript is a 
   sequence spec (a variant result).  Sets R_Visible to TRUE. */

SEXP attribute_hidden do_subassign_dflt_seq (SEXP call, SEXP x, 
                                             SEXP sb1, SEXP sb2, SEXP subs,
                                             SEXP rho, SEXP y, int64_t seq)
{
    R_Visible = TRUE;

    BEGIN_PROTECT0 ();
    ALSO_PROTECT5 (x, sb1, sb2, subs, y);

    WAIT_UNTIL_COMPUTED(x);

    /* Do simple cases quickly. */

    if (!seq && sb1 != R_NoObject && subs == R_NilValue 
             && isVector(x) && !IS_S4_OBJECT(x) && !NAMEDCNT_GT_1(x)
             && y != R_NoObject 
             && (TYPEOF(y) == TYPEOF(x) 
                  || TYPEOF(x) == REALSXP && TYPEOF(y) == INTSXP)
             && LENGTH(y) == 1) {
        R_len_t ix1 = 0;
        if (TYPE_ETC(sb1) == INTSXP) {        /* scalar integer index */
            if (*INTEGER(sb1) <= LENGTH(x))
                ix1 = *INTEGER(sb1);
        }
        else if (TYPE_ETC(sb1) == REALSXP) {  /* scalar real index */
            if (*REAL(sb1) >= 1 && *REAL(sb1) <= LENGTH(x))  /* false if NaN */
                ix1 = (R_len_t) *REAL(sb1);
        }
        R_len_t ix;
        if (sb2 == R_NoObject)
            ix = ix1;
        else {
            ix = 0;
            if (ix1 > 0) {
                SEXP dim = getDimAttrib(x);
                if (TYPEOF(dim) == INTSXP && LENGTH(dim) == 2
                                          && ix1 <= INTEGER(dim)[0]) {
                    R_len_t ix2 = 0;
                    if (TYPE_ETC(sb2) == INTSXP) {    /* scalar integer index */
                        if (*INTEGER(sb2) <= INTEGER(dim)[1])
                            ix2 = *INTEGER(sb2);
                    }
                    else if (TYPE_ETC(sb2) == REALSXP) { /* scalar real index */
                        if (*REAL(sb2) >= 1 && *REAL(sb2) <= INTEGER(dim)[1])
                            ix2 = (R_len_t) *REAL(sb2);
                    }
                    if (ix2 > 0)
                        ix = ix1 + INTEGER(dim)[0] * (ix2-1);
                }
            }
        }
        if (ix > 0) {
            ix -= 1;
            switch (TYPEOF(x)) {
                case RAWSXP: 
                    RAW(x)[ix] = *RAW(y);
                    break;
                case LGLSXP: 
                    LOGICAL(x)[ix] = *LOGICAL(y);
                    break;
                case INTSXP: 
                    INTEGER(x)[ix] = *INTEGER(y);
                    break;
                case REALSXP: 
                    REAL(x)[ix] = TYPEOF(y) == REALSXP ? *REAL(y) : *INTEGER(y);
                    break;
                case CPLXSXP: 
                    COMPLEX(x)[ix] = *COMPLEX(y);
                    break;
                case STRSXP:
                    SET_STRING_ELT (x, ix, STRING_ELT(y,0));
                    break;
                case VECSXP: case EXPRSXP:
                    DEC_NAMEDCNT (VECTOR_ELT (x, ix));
                    SET_VECTOR_ELEMENT_FROM_VECTOR (x, ix, y, 0);
                    break;
            }
            SET_NAMEDCNT_0(x);
            RETURN_SEXP_INSIDE_PROTECT(x);
        }
    }

    if (y == R_NoObject)
        SubAssignArgs (&subs, &y, call);
    else if (ON_SCALAR_STACK(y) && !isVectorAtomic(x))
        y = DUP_STACK_VALUE(y);

    if (sb1 == R_NoObject) {
        if (subs != R_NilValue) {
            sb1 = CAR(subs);
            subs = CDR(subs);
        }
    }

    if (sb2 == R_NoObject) {
        if (subs != R_NilValue) {
            sb2 = CAR(subs);
            subs = CDR(subs);
        }
    }

    Rboolean S4 = IS_S4_OBJECT(x);
    int oldtype = NILSXP;

    if (isVector(x)) {
        if (LENGTH(x) == 0) {
            if (length(y) == 0) {
                RETURN_SEXP_INSIDE_PROTECT(x);
            }
        }
        else if (NAMEDCNT_GT_1(x))
            x = dup_top_level(x);
    }
    else if (TYPEOF(x) == LISTSXP || TYPEOF(x) == LANGSXP) {
        oldtype = TYPEOF(x);
        SEXP ox = x;
        x = PairToVectorList(x);
        setAttrib (x, R_DimSymbol, getAttrib (ox, R_DimSymbol));
        setAttrib (x, R_DimNamesSymbol, getAttrib (ox, R_DimNamesSymbol));
    }
    else if (x == R_NilValue) {
        if (length(y) == 0) {
            RETURN_SEXP_INSIDE_PROTECT(x);
        }
        x = coerceVector(x, TYPEOF(y));
    }
    else
        nonsubsettable_error(call,x);

    if (sb1 == R_NoObject) {
        /* 0 subscript arguments */
        x = VectorAssignSeq (call, x, 1, length(x), y);
    }
    else if (sb2 == R_NoObject) {
        /* 1 subscript argument */
        if (seq) {
            int start, end;
            sb1 = Rf_DecideVectorOrRange (seq, &start, &end, call);
            if (sb1 == R_NoObject) {
                x = VectorAssignSeq (call, x, start, end, y);
            }
        }
        if (sb1 == R_MissingArg) {
            x = VectorAssignSeq (call, x, 1, length(x), y);
        }
        else if (sb1 != R_NoObject) {
            x = VectorAssign (call, x, sb1, y);
        }
    }
    else if (subs == R_NilValue) {
        /* 2 subscript arguments */
        x = MatrixAssign(call, x, sb1, sb2, y);
    }
    else {
        /* More than 2 subscript arguments */
        subs = CONS(sb1,CONS(sb2,subs));
        x = ArrayAssign(call, x, subs, y);
    }

<<<<<<< HEAD
=======
  out:
    if (oldtype == LANGSXP) {
        if (LENGTH(x)==0)
            errorcall(call,
              _("result is zero-length and so cannot be a language object"));
        x = VectorToPairList(x);
        SET_TYPEOF (x, LANGSXP);
    }

    /* Note the setting of NAMED(x) to zero here.  This means */
    /* that the following assignment will not duplicate the value. */
    /* This works because at this point, x is guaranteed to have */
    /* at most one symbol bound to it.  It does mean that there */
    /* will be multiple reference problems if "[<-" is used */
    /* in a naked fashion. */

    if (!isList(x)) SET_NAMEDCNT_0(x);
    if(S4) SET_S4_OBJECT(x);

    RETURN_SEXP_INSIDE_PROTECT(x);
    END_PROTECT;
}

/* The [[<- operator is implemented by do_subassign2 in eval.c, which calls
   routines below. */
>>>>>>> d86de798

SEXP attribute_hidden do_subassign2_dflt         /* called from elsewhere too */
                        (SEXP call, SEXP op, SEXP args, SEXP rho)
{
    return do_subassign2_dflt_int 
         (call, CAR(args), R_NoObject, R_NoObject, CDR(args), rho, R_NoObject);
}

/* Sets R_Visible to TRUE. */
SEXP attribute_hidden do_subassign2_dflt_int
         (SEXP call, SEXP x, SEXP sb1, SEXP sb2, SEXP subs, SEXP rho, SEXP y)
{
    SEXP dims, newname, xup;
    int i, ndims, nsubs, offset, off = -1 /* -Wall */, stretch;
    Rboolean S4, recursed;
    R_len_t length_x;

    R_Visible = TRUE;

    BEGIN_PROTECT2 (names, xtop);
    ALSO_PROTECT5 (x, sb1, sb2, subs, y);

    SEXP xOrig = R_NilValue;

    if (y == R_NoObject)
        SubAssignArgs (&subs, &y, call);
    else if (ON_SCALAR_STACK(y) && !isVectorAtomic(x))
        y = DUP_STACK_VALUE(y);

    nsubs = 0;

    if (sb1 != R_NoObject)
        nsubs += 1;
    else {
        if (subs != R_NilValue) {
            sb1 = CAR(subs);
            subs = CDR(subs);
            nsubs += 1;
        }
    }

    if (sb2 != R_NoObject)
        nsubs += 1;
    else {
        if (subs != R_NilValue) {
            sb2 = CAR(subs);
            subs = CDR(subs);
            nsubs += 1;
        }
    }

    if (subs != R_NilValue)
        nsubs += length(subs);

    /* At this point, nsubs will be the number of indexes, sb1 will be the first
       index, sb2 the second, subs will be a pairlist of remaining indexes. */

<<<<<<< HEAD
    if (name!=R_NilValue)
	SET_STRING_ELT(input, 0, PRINTNAME(name));
    else
	SET_STRING_ELT(input, 0, string);

    /* replace the second argument with a string */

    /* Previously this was SETCADR(args, input); */
    /* which could cause problems when "from" was */
    /* ..., as in PR#8718 */
    PROTECT(args = CONS(from, CONS(input, R_NilValue)));
    /* Change call used too, for compatibility with
       R-2.15.0:  It's accessible using "substitute", 
       and was a string in R-2.15.0. */
    PROTECT(ncall = LCONS(CAR(call), CONS(CADR(call), CONS(input,R_NilValue))));

    /* If the first argument is an object and there is */
    /* an approriate method, we dispatch to that method, */
    /* otherwise we evaluate the arguments and fall */
    /* through to the generic code below.  Note that */
    /* evaluation retains any missing argument indicators. */

    if(DispatchOrEval(ncall, op, "$", args, env, &ans, 0, argsevald)) {
        UNPROTECT(2+argsevald);
	if (NAMEDCNT_GT_0(ans))         /* IS THIS NECESSARY? */
	    SET_NAMEDCNT_MAX(ans);
        R_Visible = TRUE;
	return ans;
    }

    ans = R_subset3_dflt(CAR(ans), string, name, call, variant);
    UNPROTECT(2+argsevald);
    return ans;
}

/* Used above and in eval.c.  The field to extract is specified by either 
   the "input" argument or the "name" argument, or both.  Protects x. 

   Sets R_Visible to TRUE. */
=======
    WAIT_UNTIL_COMPUTED(x);

    S4 = IS_S4_OBJECT(x);
>>>>>>> d86de798

    dims = getDimAttrib(x);
    ndims = dims==R_NilValue ? 1 : LENGTH(dims);

<<<<<<< HEAD
    R_Visible = TRUE;

     /* The mechanism to allow  a class extending "environment" */
    if( IS_S4_OBJECT(x) && TYPEOF(x) == S4SXP ){
        PROTECT(x);
=======
    /* Note: below, no duplication is necessary for environments. */

    /* code to allow classes to extend ENVSXP */
    if(TYPEOF(x) == S4SXP) {
        xOrig = x; /* will be an S4 object */
>>>>>>> d86de798
        x = R_getS4DataSlot(x, ANYSXP);
        if(TYPEOF(x) != ENVSXP)
          errorcall(call, _("[[<- defined for objects of type \"S4\" only for subclasses of environment"));
    }

    /* ENVSXP special case first; requires that nsubs be 1. */
    if( TYPEOF(x) == ENVSXP) {
        if (nsubs != 1 || !isString(sb1) || length(sb1) != 1)
            errorcall(call,_("wrong args for environment subassignment"));
        SEXP name = install (translateChar (STRING_ELT (sb1, 0)));
        set_var_in_frame (name, y, x, TRUE, 3);
        RETURN_SEXP_INSIDE_PROTECT (S4 ? xOrig : x);
    }

    if (x == R_NilValue) {
        /* Handle NULL left-hand sides.  If the right-hand side is NULL,
           just return NULL, otherwise replace x by a zero length list 
           (VECSXP) or vector of type of y (if y of length one).  (This
           dependence on the length of y is of dubious wisdom!) */
        if (y == R_NilValue) {
            RETURN_SEXP_INSIDE_PROTECT (R_NilValue);
        }
        if (length(y) == 1)
            x = allocVector(TYPEOF(y), 0);
        else
            x = allocVector(VECSXP, 0);
    }
    else if (isPairList(x))
        x = duplicate(x);
    else if (isVectorList(x)) {
        if (NAMEDCNT_GT_1(x) || x == y)
            x = dup_top_level(x);
    }

    /* Special fast handling of one numeric or string index for a vector object,
       with no complications.  Any possible error conditions are handled by
       just falling through for the code below to handle it. */

    if (nsubs == 1 && ndims <= 1 && !S4
         && (isVectorAtomic(x) || isVectorList(x) && y != R_NilValue)) {
        int type_plus_sb1 = TYPE_ETC(sb1) & ~TYPE_ET_CETERA_HAS_ATTR;
        if ((type_plus_sb1 == REALSXP || type_plus_sb1 == INTSXP 
                || type_plus_sb1 == STRSXP) && 
              (TYPE_ETC(y) & ~TYPE_ET_CETERA_HAS_ATTR) == TYPEOF(x)) {
            R_len_t lenx = LENGTH(x);
            R_len_t ix = 0;
            if (type_plus_sb1 == INTSXP)
                ix = INTEGER(sb1)[0];
            else if (type_plus_sb1 == REALSXP) {
                double d = REAL(sb1)[0];
                if (!ISNAN(d)) {
                    ix = (int) d;
                    if ((double) ix != d)
                        ix = 0;
                }
            }
            else { /* string */
                SEXP names = getAttrib (x, R_NamesSymbol);
                if (TYPEOF(names) == STRSXP) {
                    SEXP se = STRING_ELT(sb1,0);
                    if (se != NA_STRING && CHAR(se)[0] != 0) {
                        for (int i = 0; i < lenx; i++) {
                            if (STRING_ELT(names,i) != NA_STRING 
                                 && SEQL (STRING_ELT(names,i), se)) {
                                ix = i + 1;
                                break;
                            }
                        }
                    }
                }
            }
            if (ix > 0 && ix <= lenx) {
                ix -= 1;
                switch (TYPEOF(x)) {
                    case RAWSXP:
                        RAW(x)[ix] = *RAW(y);
                        break;
                    case LGLSXP:
                        LOGICAL(x)[ix] = *LOGICAL(y);
                        break;
                    case INTSXP:
                        INTEGER(x)[ix] = *INTEGER(y);
                        break;
                    case REALSXP:
                        REAL(x)[ix] = *REAL(y);
                        break;
                    case CPLXSXP:
                        COMPLEX(x)[ix] = *COMPLEX(y);
                        break;
                    case STRSXP:
                        SET_STRING_ELT (x, ix, STRING_ELT(y,0));
                        break;
                    case VECSXP: case EXPRSXP:
                        DEC_NAMEDCNT (VECTOR_ELT (x, ix));
                        SET_VECTOR_ELEMENT_TO_VALUE (x, ix, y);
                    break;
                }
                SET_NAMEDCNT_0(x);
                RETURN_SEXP_INSIDE_PROTECT (x);
            }
        }
    }

    xtop = xup = x; /* x will contain the element which is assigned to; */
                    /*   xup may contain x; xtop is what is returned.  */ 

    recursed = FALSE;

    R_len_t len;

    if (nsubs == 1) { /* One vector index for a list. */
        len = length(sb1);
        if (len > 1) {
            for (int i = 0; i < len-1; i++) {
                if (!isVectorList(x) && !isPairList(x))
                    errorcall (call, 
                      _("recursive indexing failed at level %d\n"), i+1);
                length_x = length(x);
                off = get1index (sb1, 
                        isString(sb1) ? getNamesAttrib(x) : R_NilValue,
                        length_x, TRUE, i, call);
                if (off < 0 || off >= length_x)
                    errorcall(call, _("no such index at level %d\n"), i+1);
                xup = x;
                if (isPairList(xup))
                    x = CAR (nthcdr (xup, off));
                else {
                    x = VECTOR_ELT (xup, off);
                    if (isPairList(x)) {
                        x = duplicate(x);
                        SET_VECTOR_ELT (xup, off, x);
                    }
                    else if (isVectorList(x) && NAMEDCNT_GT_1(x)) {
                        x = dup_top_level(x);
                        SET_VECTOR_ELT (xup, off, x);
                    }
                }
            }
            recursed = TRUE;
        }
    }

    if (isVector(x)) {
        R_len_t length_y = length(y);
        if (!isVectorList(x) && length_y == 0)
            errorcall(call,_("replacement has length zero"));
        if (!isVectorList(x) && length_y > 1)
            errorcall(call,
               _("more elements supplied than there are to replace"));
        if (nsubs == 0 || sb1 == R_MissingArg)
            errorcall(call,_("[[ ]] with missing subscript"));
    }

    stretch = 0;
    newname = R_NilValue;

    length_x = length(x);

    if (nsubs == 1) {
        int str_sym_sub = isString(sb1) || isSymbol(sb1);
        offset = get1index (sb1, 
                   str_sym_sub ? getNamesAttrib(x) : R_NilValue,
                   length_x, FALSE, (recursed ? len-1 : -1), call);
        if (offset < 0) {
            if (str_sym_sub)
                offset = length_x;
            else
                errorcall(call,_("[[ ]] subscript out of bounds"));
        }
        if (offset >= length_x) {
            stretch = offset + 1;
            newname = isString(sb1) ? STRING_ELT(sb1,len-1)
                    : isSymbol(sb1) ? PRINTNAME(sb1) : R_NilValue;
        }
    }
    else {
        if (ndims != nsubs)
            errorcall(call,_("[[ ]] improper number of subscripts"));
        names = getAttrib(x, R_DimNamesSymbol);
        offset = 0;
        SEXP s = subs;
        for (i = ndims-1; i >= 0; i--) {
            SEXP ix;
            if (i == 0)
                ix = sb1;
            else if (i == 1)
                ix = sb2;
            else {
                ix = CAR(s);
                s = CDR(s);
            }
            R_len_t ii = 
             get1index(ix, names==R_NilValue ? R_NilValue : VECTOR_ELT(names,i),
                       INTEGER(dims)[i], /*partial ok*/ FALSE, -1, call);
            if (ii < 0 || ii >= INTEGER(dims)[i])
                errorcall(call,_("[[ ]] subscript out of bounds"));
            offset += ii;
            if (i > 0) offset *= INTEGER(dims)[i-1];
        }
    }

    if (isVector(x)) {

        if (nsubs == 1 && isVectorList(x) && y == R_NilValue) {
            x = DeleteListElementsSeq (x, offset+1, offset+1);
        }
        else {

            SubassignTypeFix(&x, &y, stretch, 2, call);
    
            if (NAMEDCNT_GT_1(x) || x == y)
                x = dup_top_level(x);
    
            if (isVectorAtomic(x))
                copy_elements_coerced (x, offset, 0, y, 0, 0, 1);
            else if (isVectorList(x)) {
                DEC_NAMEDCNT (VECTOR_ELT(x, offset));
                SET_VECTOR_ELEMENT_TO_VALUE (x, offset, y);
            }
            else
                errorcall(call,
                   _("incompatible types (from %s to %s) in [[ assignment"),
                      type2char(TYPEOF(y)), type2char(TYPEOF(x)));
    
            /* If we stretched, we may have a new name. */
            /* In this case we must create a names attribute */
            /* (if it doesn't already exist) and set the new */
            /* value in the names attribute. */
            if (stretch && newname != R_NilValue) {
                names = getNamesAttrib(x);
                if (names == R_NilValue) {
                    names = allocVector(STRSXP, LENGTH(x));
                    SET_STRING_ELT(names, offset, newname);
                    setAttrib(x, R_NamesSymbol, names);
                }
                else
                    SET_STRING_ELT(names, offset, newname);
            }
        }
    }

    else if (isPairList(x)) {

        SET_NAMEDCNT_MAX(y);
        if (nsubs == 1) {
            if (y == R_NilValue)
                x = with_no_nth(x,offset+1);
            else if (!stretch)
                x = with_changed_nth(x,offset+1,y);
            else {
                SEXP append = 
                  cons_with_tag (y, R_NilValue, newname == R_NilValue ? 
                                  R_NilValue : install(translateChar(newname)));
                for (i = length_x + 1; i < stretch; i++)
                    append = CONS(R_NilValue,append);
                x = with_pairlist_appended(x,append);
            }
        }
        else {
            SEXP nth = nthcdr(x,offset);
            SETCAR(nth,y);
        }
    }

    else 
        nonsubsettable_error(call,x);

    /* The modified "x" may now be a different object, due to deletion or
       extension, so we need to update the reference to it. */

    if (recursed) {
        if (isVectorList(xup))
            SET_VECTOR_ELT(xup, off, x);
        else {
            SETCAR(nthcdr(xup,off),x); /* xup was duplicated, so this is safe */
            SET_NAMEDCNT_MAX(x);
        }
    }
    else
        xtop = x;

    if (!isList(xtop)) SET_NAMEDCNT_0(xtop);
    if(S4) SET_S4_OBJECT(xtop);

    RETURN_SEXP_INSIDE_PROTECT (xtop);
    END_PROTECT;
}

/* Called from do_subassing3, and elsewhere.  Protects x and val; name should be
   a symbol and hence not needing protection.  Sets R_Visible to TRUE. */

#define na_or_empty_string(strelt) ((strelt)==NA_STRING || CHAR((strelt))[0]==0)

SEXP R_subassign3_dflt(SEXP call, SEXP x, SEXP name, SEXP val)
{
    PROTECT_INDEX pvalidx, pxidx;
    Rboolean S4; SEXP xS4 = R_NilValue;

    R_Visible = TRUE;

    if (ON_SCALAR_STACK(val)) /* currently, never puts value in atomic vector */
        val = DUP_STACK_VALUE(val); 

    PROTECT_WITH_INDEX(x, &pxidx);
    PROTECT_WITH_INDEX(val, &pvalidx);
    S4 = IS_S4_OBJECT(x);

    WAIT_UNTIL_COMPUTED(x);

    /* code to allow classes to extend ENVSXP */
    if (TYPEOF(x) == S4SXP) {
	xS4 = x;
        x = R_getS4DataSlot(x, ANYSXP);
	if (x == R_NilValue)
            errorcall (call, 
              _("no method for assigning subsets of this S4 class"));
    }

    switch (TYPEOF(x)) {

    case LISTSXP: case LANGSXP: ;
        int ix = tag_index(x,name);
        if (ix == 0) {
            if (val != R_NilValue) {
                x = with_pairlist_appended (x,
                      cons_with_tag (val, R_NilValue, name));
                SET_NAMEDCNT_MAX(val);
            }
        }
        else if (val == R_NilValue) {
            x = with_no_nth (x, ix);
        }
        else {
            x = with_changed_nth (x, ix, val);
            SET_NAMEDCNT_MAX(val);
        }
        break;

    case ENVSXP:
	set_var_in_frame (name, val, x, TRUE, 3);
        break;

    case SYMSXP: case CLOSXP: case SPECIALSXP: case BUILTINSXP:
        /* Used to 'work' in R < 2.8.0 */
        nonsubsettable_error(call,x);

    default:
	warningcall(call,_("Coercing LHS to a list"));
	REPROTECT(x = coerceVector(x, VECSXP), pxidx);
	/* fall through to VECSXP / EXPRSXP / NILSXP code */

    case VECSXP: case EXPRSXP: case NILSXP: ;

        SEXP pname = PRINTNAME(name);
        int type = TYPEOF(x);
        int imatch = -1;
        SEXP names;
        R_len_t nx;

        if (type == NILSXP) {
            names = R_NilValue;
            type = VECSXP;
            nx = 0;
        }
        else {
            if (NAMEDCNT_GT_1(x) || x == val)
                REPROTECT(x = dup_top_level(x), pxidx);
            names = getNamesAttrib(x);
            nx = LENGTH(x);

            /* Set imatch to the index of the selected element, stays at
               -1 if not present.  Note that NA_STRING and "" don't match 
               anything. */

            if (names != R_NilValue && !na_or_empty_string(pname)) {
                for (int i = 0; i < nx; i++) {
                    SEXP ni = STRING_ELT(names, i);
                    if (SEQL(ni,pname) && !na_or_empty_string(ni)) {
                        imatch = i;
                        break;
                    }
                }
            }
        }

        if (val == R_NilValue) {
            /* If "val" is NULL, this is an element deletion if there
               is a match to "name" otherwise "x" is unchanged. */
            if (imatch >= 0)
                x = DeleteListElementsSeq (x, imatch+1, imatch+1);
            /* else x is unchanged */
        }
        else {
            /* If "val" is non-NULL, we are either replacing an existing 
               list element or we are adding a new element. */
	    if (imatch >= 0) {
		/* We are just replacing an element */
                DEC_NAMEDCNT (VECTOR_ELT(x,imatch));
		SET_VECTOR_ELEMENT_TO_VALUE(x, imatch, val);
	    }
	    else {
		SEXP ans, ansnames;
                if (x == R_NilValue)
                    PROTECT (ans = allocVector (VECSXP, 1));
                else
                    PROTECT (ans = reallocVector (x, nx+1, 1));
                if (names == R_NilValue || NAMEDCNT_GT_1(names)) {
                    PROTECT(ansnames = allocVector (STRSXP, nx+1));
                    if (names != R_NilValue)
                        copy_string_elements (ansnames, 0, names, 0, nx);
                }
                else {
                    PROTECT(ansnames = reallocVector (names, nx+1, 1));
                }
		SET_VECTOR_ELEMENT_TO_VALUE (ans, nx, val);
		SET_STRING_ELT (ansnames, nx, pname);
                no_dim_attributes(ans);
		setAttrib (ans, R_NamesSymbol, ansnames);
		UNPROTECT(2);
		x = ans;
	    }
	}
        break;
    }

    UNPROTECT(2);
    if(xS4 != R_NilValue)
	x = xS4; /* x was an env't, the data slot of xS4 */
    if (!isList(x)) SET_NAMEDCNT_0(x);
    if(S4) SET_S4_OBJECT(x);
    return x;
}

/* FUNTAB entries defined in this source file. See names.c for documentation. */

attribute_hidden FUNTAB R_FunTab_subset[] =
{
/* printname	c-entry		offset	eval	arity	pp-kind	     precedence	rightassoc */

<<<<<<< HEAD
{"$",		do_subset3,	3,	101000,	2,	{PP_DOLLAR,  PREC_DOLLAR, 0}},

=======
>>>>>>> d86de798
{".subset",	do_subset_dflt,	1,	1,	-1,	{PP_FUNCALL, PREC_FN,	  0}},
{".subset2",	do_subset2_dflt,2,	1,	-1,	{PP_FUNCALL, PREC_FN,	  0}},

{NULL,		NULL,		0,	0,	0,	{PP_INVALID, PREC_FN,	0}}
};<|MERGE_RESOLUTION|>--- conflicted
+++ resolved
@@ -3196,22 +3196,9 @@
 	UNPROTECT(1);
     }
 
-<<<<<<< HEAD
-   The argument list pointed to by args_ptr may be modified.  The
-   caller does not need to protect *args_ptr before. */
-
-static int ExtractExactArg(SEXP *args_ptr)
-{
-    SEXP argval = ExtractArg(args_ptr, R_ExactSymbol);
-    if (argval == R_NoObject) return 1; /* Default is true as from R 2.7.0 */
-    int exact = asLogical(argval);
-    if (exact == NA_LOGICAL) exact = -1;
-    return exact;
-=======
     copyMostAttrib(x, xnew);
     UNPROTECT(2);
     return xnew;
->>>>>>> d86de798
 }
 
 /* Assigns to a contiguous block of elements with indexes from start to end
@@ -3222,41 +3209,10 @@
 
    The x argument must be protected by the caller. */
 
-<<<<<<< HEAD
-static R_len_t simple_index (SEXP s)
-{
-    int type_etc = TYPE_ETC(s);
-
-    if (type_etc == REALSXP) goto real;
-    if (type_etc == INTSXP) goto integer;
-    
-    if ((type_etc & TYPE_ET_CETERA_VEC_DOTS_TR) /* not scalar */
-         || getDimAttrib(s) != R_NilValue)
-        return 0;
-    
-    int type = type_etc & TYPE_ET_CETERA_TYPE;
-
-    if (type == REALSXP) goto real;
-    if (type == INTSXP) goto integer;
-
-    return 0;
-
-  real:
-    if (ISNAN(REAL(s)[0]) || REAL(s)[0]>R_LEN_T_MAX || REAL(s)[0]<-R_LEN_T_MAX)
-        return 0;
-    return (R_len_t) REAL(s)[0];
-
-  integer:
-    if (INTEGER(s)[0] == NA_INTEGER)
-        return 0;
-    return INTEGER(s)[0];
-}
-=======
 static SEXP VectorAssignSeq 
               (SEXP call, SEXP x, R_len_t start, R_len_t end, SEXP y)
 {
     int i, n, ny;
->>>>>>> d86de798
 
     if (x==R_NilValue && y==R_NilValue)
 	return R_NilValue;
@@ -3267,15 +3223,7 @@
     /* been coerced into a form which can */
     /* accept elements from the RHS. */
 
-<<<<<<< HEAD
-static SEXP one_vector_subscript (SEXP x, SEXP s, int variant)
-{
-    R_len_t ix, n;
-    int typeofx;
-    SEXP r;
-=======
     SubassignTypeFix (&x, &y, end > length(x) ? end : 0, 0, call);
->>>>>>> d86de798
 
     PROTECT(x);
 
@@ -3373,17 +3321,12 @@
     return indx;
 }
 
-<<<<<<< HEAD
-static SEXP two_matrix_subscripts (SEXP x, SEXP dim, SEXP s1, SEXP s2, 
-                                          int variant)
-=======
 /* If "err" is 1, raise an error if any NAs are present in "indx", and
    otherwise return "indx" unchanged.  If "err" is 0, return an index
    vector (possibly newly allocated) with any NAs removed, updating "n"
    to its new length. */
 
 static inline SEXP NA_check_remove (SEXP call, SEXP indx, int *n, int err)
->>>>>>> d86de798
 {
     int ii;
 
@@ -3448,15 +3391,6 @@
 
     PROTECT(x);
 
-<<<<<<< HEAD
-/* The do_subset function implementing the "[" subset operator is in eval.c. */
-
-/* do_subset_dflt and do_subset_dflt_seq are called from there and elsewhere
-   outside this module. */
-
-/* do_subset_dflt doesn't have the "seq" argument of do_subset_dflt_seq, 
-   and takes all arguments as an arg list. */
-=======
     ny = length(y);
     nx = length(x);
 
@@ -3491,7 +3425,6 @@
 
     int *ixp = INTEGER(indx);
     int k;
->>>>>>> d86de798
 
     switch ((TYPEOF(x)<<5) + TYPEOF(y)) {
 
@@ -3580,31 +3513,6 @@
         }
         break;
 
-<<<<<<< HEAD
-   Sets R_Visible to TRUE.
-
-   Note:  x, sb1, and subs need not be protected on entry. */
-
-SEXP attribute_hidden do_subset_dflt_seq (SEXP call, SEXP op, SEXP x, 
-                                          SEXP sb1, SEXP sb2, SEXP subs, 
-                                          SEXP rho, int variant, int64_t seq)
-{
-    int drop, i, nsubs, type;
-    SEXP ans, ax, px;
-
-    R_Visible = TRUE;
-
-    if (seq == 0 && x != R_NilValue && sb1 != R_NoObject && subs==R_NilValue) {
-
-        if (sb2 == R_NoObject) {  /* handle simples cases with one subscript */
-            SEXP attr = ATTRIB(x);
-            if (attr != R_NilValue) {
-                if (TAG(attr) == R_DimSymbol && CDR(attr) == R_NilValue) {
-                    SEXP dim = CAR(attr);
-                    if (TYPEOF(dim) == INTSXP && LENGTH(dim) == 1)
-                        attr = R_NilValue;  /* only a dim attribute, 1D */
-                }
-=======
     case (CPLXSXP<<5) + LGLSXP:
     case (CPLXSXP<<5) + INTSXP:
         for (i = 0, k = 0; i < n; i++) {
@@ -3700,7 +3608,6 @@
             ii = ixp[i] - 1;
             if (i < ny) {
                 SET_VECTOR_ELEMENT_FROM_VECTOR(x, ii, y, i);
->>>>>>> d86de798
             }
             else { /* first time we get here, k is and should be 0 */
                 SET_VECTOR_ELEMENT_FROM_VECTOR(x, ii, y, k);
@@ -3711,18 +3618,6 @@
         }
         break;
 
-<<<<<<< HEAD
-        else {  /* handle simple cases with two subscripts*/
-            SEXP attr = ATTRIB(x);
-            if (TAG(attr) == R_DimSymbol && CDR(attr) == R_NilValue) {
-                SEXP dim = CAR(attr);
-                if (TYPEOF(dim) == INTSXP && LENGTH(dim) == 2) {
-                    /* x is a matrix */
-                    SEXP r = two_matrix_subscripts (x, dim, sb1, sb2, variant);
-                    if (r != R_NilValue)
-                        return r;
-                }
-=======
     case (EXPRSXP<<5) + NILSXP:
     case (VECSXP<<5)  + NILSXP:
         x = DeleteListElements(x, indx);
@@ -3751,7 +3646,6 @@
                 if (ii == NA_INTEGER) continue;
                 ii = ii - 1;
                 SET_STRING_ELT(oldnames, ii, VECTOR_ELT(newnames, i));
->>>>>>> d86de798
             }
         }
     }
@@ -3852,10 +3746,6 @@
        duplicated or the elements get trashed.  FIXME : this should be
        a shallow copy for list objects.  A full duplication is wasteful. */
 
-<<<<<<< HEAD
-/* The [[ subset operator is implemented by do_subset2 in eval.c.  It
-   calls routines below. */
-=======
     if (x == y)
 	PROTECT(y = duplicate(y));
     else
@@ -4093,23 +3983,9 @@
     else {  /* y is recycled, and is not of length 1 */
 
         int k = 0;
->>>>>>> d86de798
 
         switch ((TYPEOF(x)<<5) + TYPEOF(y)) {
 
-<<<<<<< HEAD
-/* Sets R_Visible to TRUE. */
-SEXP attribute_hidden do_subset2_dflt_x (SEXP call, SEXP op, 
-                                         SEXP x, SEXP sb1, SEXP sb2,
-                                         SEXP subs, SEXP rho, int variant)
-{
-    int offset;
-    SEXP ans;
-
-    R_Visible = TRUE;
-
-    if (isVector(x) && sb1 != R_NoObject) {
-=======
         case (LGLSXP<<5) + LGLSXP:
         case (INTSXP<<5) + LGLSXP:
         case (INTSXP<<5) + INTSXP:
@@ -4136,7 +4012,6 @@
                 }
             }
             break;
->>>>>>> d86de798
 
         case (REALSXP<<5) + REALSXP:
             for (j = 0; j < ncs; j++) {
@@ -4652,8 +4527,6 @@
         x = ArrayAssign(call, x, subs, y);
     }
 
-<<<<<<< HEAD
-=======
   out:
     if (oldtype == LANGSXP) {
         if (LENGTH(x)==0)
@@ -4679,7 +4552,6 @@
 
 /* The [[<- operator is implemented by do_subassign2 in eval.c, which calls
    routines below. */
->>>>>>> d86de798
 
 SEXP attribute_hidden do_subassign2_dflt         /* called from elsewhere too */
                         (SEXP call, SEXP op, SEXP args, SEXP rho)
@@ -4737,68 +4609,18 @@
     /* At this point, nsubs will be the number of indexes, sb1 will be the first
        index, sb2 the second, subs will be a pairlist of remaining indexes. */
 
-<<<<<<< HEAD
-    if (name!=R_NilValue)
-	SET_STRING_ELT(input, 0, PRINTNAME(name));
-    else
-	SET_STRING_ELT(input, 0, string);
-
-    /* replace the second argument with a string */
-
-    /* Previously this was SETCADR(args, input); */
-    /* which could cause problems when "from" was */
-    /* ..., as in PR#8718 */
-    PROTECT(args = CONS(from, CONS(input, R_NilValue)));
-    /* Change call used too, for compatibility with
-       R-2.15.0:  It's accessible using "substitute", 
-       and was a string in R-2.15.0. */
-    PROTECT(ncall = LCONS(CAR(call), CONS(CADR(call), CONS(input,R_NilValue))));
-
-    /* If the first argument is an object and there is */
-    /* an approriate method, we dispatch to that method, */
-    /* otherwise we evaluate the arguments and fall */
-    /* through to the generic code below.  Note that */
-    /* evaluation retains any missing argument indicators. */
-
-    if(DispatchOrEval(ncall, op, "$", args, env, &ans, 0, argsevald)) {
-        UNPROTECT(2+argsevald);
-	if (NAMEDCNT_GT_0(ans))         /* IS THIS NECESSARY? */
-	    SET_NAMEDCNT_MAX(ans);
-        R_Visible = TRUE;
-	return ans;
-    }
-
-    ans = R_subset3_dflt(CAR(ans), string, name, call, variant);
-    UNPROTECT(2+argsevald);
-    return ans;
-}
-
-/* Used above and in eval.c.  The field to extract is specified by either 
-   the "input" argument or the "name" argument, or both.  Protects x. 
-
-   Sets R_Visible to TRUE. */
-=======
     WAIT_UNTIL_COMPUTED(x);
 
     S4 = IS_S4_OBJECT(x);
->>>>>>> d86de798
 
     dims = getDimAttrib(x);
     ndims = dims==R_NilValue ? 1 : LENGTH(dims);
 
-<<<<<<< HEAD
-    R_Visible = TRUE;
-
-     /* The mechanism to allow  a class extending "environment" */
-    if( IS_S4_OBJECT(x) && TYPEOF(x) == S4SXP ){
-        PROTECT(x);
-=======
     /* Note: below, no duplication is necessary for environments. */
 
     /* code to allow classes to extend ENVSXP */
     if(TYPEOF(x) == S4SXP) {
         xOrig = x; /* will be an S4 object */
->>>>>>> d86de798
         x = R_getS4DataSlot(x, ANYSXP);
         if(TYPEOF(x) != ENVSXP)
           errorcall(call, _("[[<- defined for objects of type \"S4\" only for subclasses of environment"));
@@ -5238,11 +5060,6 @@
 {
 /* printname	c-entry		offset	eval	arity	pp-kind	     precedence	rightassoc */
 
-<<<<<<< HEAD
-{"$",		do_subset3,	3,	101000,	2,	{PP_DOLLAR,  PREC_DOLLAR, 0}},
-
-=======
->>>>>>> d86de798
 {".subset",	do_subset_dflt,	1,	1,	-1,	{PP_FUNCALL, PREC_FN,	  0}},
 {".subset2",	do_subset2_dflt,2,	1,	-1,	{PP_FUNCALL, PREC_FN,	  0}},
 
