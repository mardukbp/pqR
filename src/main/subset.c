/*
 *  pqR : A pretty quick version of R
 *  Copyright (C) 2013, 2014, 2015, 2016, 2017 by Radford M. Neal
 *
 *  Based on R : A Computer Language for Statistical Data Analysis
 *  Copyright (C) 1995, 1996  Robert Gentleman and Ross Ihaka
 *  Copyright (C) 1997-2007   The R Core Team
 *
 *  The changes in pqR from R-2.15.0 distributed by the R Core Team are
 *  documented in the NEWS and MODS files in the top-level source directory.
 *
 *  This program is free software; you can redistribute it and/or modify
 *  it under the terms of the GNU General Public License as published by
 *  the Free Software Foundation; either version 2 of the License, or
 *  (at your option) any later version.
 *
 *  This program is distributed in the hope that it will be useful,
 *  but WITHOUT ANY WARRANTY; without even the implied warranty of
 *  MERCHANTABILITY or FITNESS FOR A PARTICULAR PURPOSE.  See the
 *  GNU General Public License for more details.
 *
 *  You should have received a copy of the GNU General Public License
 *  along with this program; if not, a copy is available at
 *  http://www.r-project.org/Licenses/
 *
 *
 *  Vector and List Subsetting
 *
 *  There are three kinds of subscripting [, [[, and $.
 *  We have three different functions to compute these.
 *
 *
 *  Note on Matrix Subscripts
 *
 *  The special [ subscripting where dim(x) == ncol(subscript matrix)
 *  is handled inside VectorSubset. The subscript matrix is turned
 *  into a subscript vector of the appropriate size and then
 *  VectorSubset continues.  This provides coherence especially
 *  regarding attributes etc. (it would be quicker to handle this case
 *  separately, but then we would have more to keep in step.
 *
 *
 *  Subscripts that are ranges:  "[" now asks for a variant result from
 *  a sequence operator (for first index), hoping to get a range rather
 *  than a sequence, allowing for faster extraction, and avoidance of
 *  memory use for the sequence.
 */

#ifdef HAVE_CONFIG_H
#include <config.h>
#endif

#define USE_FAST_PROTECT_MACROS
#include "Defn.h"

#include "scalar-stack.h"

#include <helpers/helpers-app.h>

/* JMC convinced MM that this was not a good idea: */
#undef _S4_subsettable

/* Convert range to vector. The caller must ensure that its size won't 
   overflow. */

SEXP attribute_hidden Rf_VectorFromRange (int rng0, int rng1)
{ 
    SEXP vec;
    int i, n;

    n = rng1>=rng0 ? rng1-rng0+1 : 0;
  
    vec = allocVector(INTSXP, n);

    for (i = 0; i<n; i++) 
        INTEGER(vec)[i] = rng0 + i;
  
    return vec;
}

/* Take a range (in seq) and either extract a range (possibly empty)
   of positive subscripts into start and end and return R_NoObject, or
   convert the range to a vector of negative integer subscripts that
   is returned. */

SEXP attribute_hidden Rf_DecideVectorOrRange(int64_t seq, int *start, int *end,
                                             SEXP call)
{
    int from, len;

    from = seq >> 32;
    len = (seq >> 1) & 0x7fffffff;

    if (from==0) {                     /* get rid of 0 subscript at beginning */
        from = 1;
        len -= 1;
    }
    if (from < 0 && from+(len-1) == 0) /* get rid of 0 subscript at end */
        len -= 1;

    if (from < 0 && from+(len-1) > 0) 
        errorcall(call, _("only 0's may be mixed with negative subscripts"));

    if (from > 0) {
        *start = from;
        *end = from+(len-1);
        return R_NoObject;
    }
    else {
        return Rf_VectorFromRange (from, from+(len-1));
    }
}


/* ExtractRange does the transfer of elements from "x" to "result" 
   according to the range given by start and end.  The caller will
   have allocated "result" to be at least the required length, and
   for VECSXP and EXPRSXP, the entries will be R_NilValue (done by
   allocVector).

   Arguments x and result must be protected by the caller. */

static void ExtractRange(SEXP x, SEXP result, int start, int end, SEXP call)
{
    int nx = length(x);

    SEXP tmp, tmp2;
    int n, m, i;

    start -= 1;
    n = end-start;
    m = start>=nx ? 0 : end<=nx ? n : nx-start;

    tmp = result;

    switch (TYPEOF(x)) {
    case LGLSXP:
        memcpy (LOGICAL(result), LOGICAL(x)+start, m * sizeof *LOGICAL(x));
        for (i = m; i<n; i++) LOGICAL(result)[i] = NA_LOGICAL;
        break;
    case INTSXP:
        memcpy (INTEGER(result), INTEGER(x)+start, m * sizeof *INTEGER(x));
        for (i = m; i<n; i++) INTEGER(result)[i] = NA_INTEGER;
        break;
    case REALSXP:
        memcpy (REAL(result), REAL(x)+start, m * sizeof *REAL(x));
        for (i = m; i<n; i++) REAL(result)[i] = NA_REAL;
        break;
    case CPLXSXP:
        memcpy (COMPLEX(result), COMPLEX(x)+start, m * sizeof *COMPLEX(x));
        for (i = m; i<n; i++) {
            COMPLEX(result)[i].r = NA_REAL;
            COMPLEX(result)[i].i = NA_REAL;
        }
        break;
    case STRSXP:
        copy_string_elements (result, 0, x, start, m);
        for (i = m; i<n; i++) SET_STRING_ELT(result, i, NA_STRING);
        break;
    case VECSXP:
    case EXPRSXP:
        if (!DUPVE || NAMEDCNT_EQ_0(x)) {
            copy_vector_elements (result, 0, x, start, m);
            if (NAMEDCNT_GT_0(x))
                for (i = 0; i<m; i++)
                    INC_NAMEDCNT_0_AS_1(VECTOR_ELT(result,i));
        }
        else {
            for (i = 0; i<m; i++)
                SET_VECTOR_ELT (result, i, duplicate(VECTOR_ELT(x,start+i)));
        }
        /* remaining elements already set to R_NilValue */
        break;
    case LISTSXP:
            /* cannot happen: pairlists are coerced to lists */
    case LANGSXP:
        for (i = 0; i<m; i++) {
            tmp2 = nthcdr(x, start+i);
            SETCAR(tmp, CAR(tmp2));
            SET_TAG(tmp, TAG(tmp2));
            tmp = CDR(tmp);
        }
        for ( ; i<n; i++) {
            SETCAR(tmp, R_NilValue);
            tmp = CDR(tmp);
        }
        break;
    case RAWSXP:
        memcpy (RAW(result), RAW(x)+start, m * sizeof *RAW(x));
        for (i = m; i<n; i++) RAW(result)[i] = (Rbyte) 0;
        break;
    default:
        nonsubsettable_error(call,x);
    }
}


/* ExtractSubset does the transfer of elements from "x" to "result" 
   according to the integer subscripts given in "indx". The caller will
   have allocated "result" to be at least the required length, and
   for VECSXP and EXPRSXP, the entries will be R_NilValue (done by
   allocVector).

   Arguments x and result must be protected by the caller. */

static void ExtractSubset(SEXP x, SEXP result, SEXP indx, SEXP call)
{
    int n = LENGTH(indx);
    int nx = LENGTH(x);
    int i, ii;

    switch (TYPEOF(x)) {
    case LGLSXP:
        for (i = 0; i<n; i++)
            if ((ii=INTEGER(indx)[i]) == NA_INTEGER || --ii < 0 || ii >= nx)
                LOGICAL(result)[i] = NA_LOGICAL;
            else
                LOGICAL(result)[i] = LOGICAL(x)[ii];
        break;
    case INTSXP:
        for (i = 0; i<n; i++)
            if ((ii=INTEGER(indx)[i]) == NA_INTEGER || --ii < 0 || ii >= nx)
                INTEGER(result)[i] = NA_INTEGER;
            else
                INTEGER(result)[i] = INTEGER(x)[ii];
        break;
    case REALSXP:
        for (i = 0; i<n; i++)
            if ((ii=INTEGER(indx)[i]) == NA_INTEGER || --ii < 0 || ii >= nx)
                REAL(result)[i] = NA_REAL;
            else
                REAL(result)[i] = REAL(x)[ii];
        break;
    case CPLXSXP:
        for (i = 0; i<n; i++)
            if ((ii=INTEGER(indx)[i]) == NA_INTEGER || --ii < 0 || ii >= nx) {
                COMPLEX(result)[i].r = NA_REAL;
                COMPLEX(result)[i].i = NA_REAL; 
            }
            else
                COMPLEX(result)[i] = COMPLEX(x)[ii];
        break;
    case STRSXP:
        for (i = 0; i<n; i++)
            if ((ii=INTEGER(indx)[i]) == NA_INTEGER || --ii < 0 || ii >= nx)
                SET_STRING_ELT(result, i, NA_STRING);
            else
                SET_STRING_ELT(result, i, STRING_ELT(x, ii));
        break;
    case VECSXP:
    case EXPRSXP:
        if (NAMEDCNT_EQ_0(x)) {
            for (i = 0; i<n; i++)
                if ((ii=INTEGER(indx)[i]) == NA_INTEGER || --ii < 0 || ii >= nx)
                    /* nothing, already R_NilValue */ ;
                else {
                    SEXP ve = VECTOR_ELT(x, ii);
                    SET_VECTOR_ELT(result, i, ve);
                    if (i > 0) INC_NAMEDCNT_0_AS_1(ve);
                }
        }
        else {
            for (i = 0; i<n; i++)
                if ((ii=INTEGER(indx)[i]) == NA_INTEGER || --ii < 0 || ii >= nx)
                    /* nothing, already R_NilValue */ ;
                else 
                    SET_VECTOR_ELEMENT_FROM_VECTOR(result, i, x, ii);
        }
        break;
    case LISTSXP:
	    /* cannot happen: pairlists are coerced to lists */
    case LANGSXP: ;
        SEXP tmp, tmp2;
        tmp = result;
        for (i = 0; i<n; i++) {
            if ((ii=INTEGER(indx)[i]) == NA_INTEGER || --ii < 0 || ii >= nx)
                SETCAR(tmp, R_NilValue);
            else {
                tmp2 = nthcdr(x, ii);
                SETCAR(tmp, CAR(tmp2));
                SET_TAG(tmp, TAG(tmp2));
            }
            tmp = CDR(tmp);
        }
        break;
    case RAWSXP:
        for (i = 0; i<n; i++)
            if ((ii=INTEGER(indx)[i]) == NA_INTEGER || --ii < 0 || ii >= nx)
                RAW(result)[i] = (Rbyte) 0;
            else
                RAW(result)[i] = RAW(x)[ii];
        break;
    default:
        nonsubsettable_error(call,x);
    }
}


/* Check whether subscript is such that we suppress dropping dimensions 
   when the drop argument is NA (the default).  Assumes that it's not a
   missing argument (which needs to be checked separately). */

static inline int whether_suppress_drop (SEXP sb)
{
    SEXP d;
    return TYPEOF(sb) != LGLSXP 
             && HAS_ATTRIB(sb)
             && (d = getAttrib(sb,R_DimSymbol)) != R_NilValue
             && LENGTH(d) == 1;
}


/* This is for all cases with a single index, including 1D arrays and
   matrix indexing of arrays */
static SEXP VectorSubset(SEXP x, SEXP subs, int64_t seq, int drop, SEXP call)
{
    SEXP sb = subs == R_NilValue ? R_MissingArg : CAR(subs);
    SEXP indx = R_NilValue;
    SEXP result, dims, attrib, nattrib;
    int start = 1, end = 0, n = 0;
    int suppress_drop = 0;
    int spi, ndim;

    /* R_NilValue is handled specially, always returning R_NilValue. */

    if (x == R_NilValue)
        return R_NilValue;

    /* SPECIAL KLUDGE:  To avoid breaking inexplicable code in some 
       packages, just return a duplicate of x if the subscripting has 
       the form x[,drop=FALSE]. */

    if (sb == R_MissingArg && drop == FALSE)
        return duplicate(x);

    PROTECT_WITH_INDEX (sb, &spi);
    dims = getAttrib(x, R_DimSymbol);
    ndim = length(dims);

    /* Check for variant result, which will be a range rather than a vector, 
       and if we have a range, see whether it can be used directly, or must
       be converted to a vector to be handled as other vectors. */

    if (seq) {
        suppress_drop = seq & 1;  /* get flag for seq having a dim attr */
        REPROTECT(sb = Rf_DecideVectorOrRange(seq,&start,&end,call), spi);
        if (sb == R_NoObject)
            n = end - start + 1;
    }

    /* If subscript is missing, convert to range over entire vector. 
       Also, suppress dropping if it was missing from '_'. */

    if (sb == R_MissingArg) {
        suppress_drop = subs != R_NilValue && MISSING(subs) == 2;
        start = 1;
        end = length(x);
        n = end;
        sb = R_NoObject;
    }

    /* Check to see if we have special matrix subscripting. */
    /* If we do, make a real subscript vector and protect it. */

    if (sb != R_NoObject && isMatrix(sb) && isArray(x) && ncols(sb) == ndim) {
        if (isString(sb)) {
            sb = strmat2intmat(sb, GetArrayDimnames(x), call);
            REPROTECT(sb,spi);
        }
        if (isInteger(sb) || isReal(sb)) {
            sb = mat2indsub(dims, sb, call);
            REPROTECT(sb,spi);
        }
    }

    /* Convert sb to a vector of integer subscripts (unless we have a range).
       We suppress dropping when drop is NA when the index is not logical
       and is a 1D array. */

    if (sb != R_NoObject) {
        int stretch = 1;  /* allow out of bounds, not for assignment */
        SEXP d;
        if (drop == NA_LOGICAL) suppress_drop = whether_suppress_drop(sb);
        PROTECT(indx = makeSubscript(x, sb, &stretch, call, 0));
        n = length(indx);
    }

    /* Allocate and extract the result. */

    PROTECT (result = allocVector(TYPEOF(x),n));
    if (sb==R_NoObject)
        ExtractRange(x, result, start, end, call);
    else 
        ExtractSubset(x, result, indx, call);

    if (((attrib = getAttrib(x, R_NamesSymbol)) != R_NilValue) ||
        ( /* here we might have an array.  Use row names if 1D */
            ndim == 1 &&
            (attrib = getAttrib(x, R_DimNamesSymbol)) != R_NilValue &&
            (attrib = GetRowNames(attrib)) != R_NilValue
            )
        ) {
        PROTECT(attrib);
        PROTECT(nattrib = allocVector(TYPEOF(attrib), n));
        if (sb==R_NoObject)
            ExtractRange(attrib, nattrib, start, end, call);
        else
            ExtractSubset(attrib, nattrib, indx, call);
        setAttrib(result, R_NamesSymbol, nattrib);
        UNPROTECT(2);
    }
    if ((attrib = getAttrib(x, R_SrcrefSymbol)) != R_NilValue &&
        TYPEOF(attrib) == VECSXP) {
        PROTECT(attrib);
        PROTECT(nattrib = allocVector(VECSXP, n));
        if (sb==R_NoObject)
            ExtractRange(attrib, nattrib, start, end, call);
        else
            ExtractSubset(attrib, nattrib, indx, call);
        setAttrib(result, R_SrcrefSymbol, nattrib);
           UNPROTECT(2);
    }

    /* FIXME: this is wrong, because the slots are gone, so result is
       an invalid object of the S4 class! JMC 3/3/09 */
#ifdef _S4_subsettable
    if(IS_S4_OBJECT(x)) { /* e.g. contains = "list" */
        setAttrib(result, R_ClassSymbol, getAttrib(x, R_ClassSymbol));
        SET_S4_OBJECT(result);
    }
#endif

    UNPROTECT(2 + (sb!=R_NoObject));

  done:
    /* One-dimensional arrays should have their dimensions dropped only 
       if the result has length one and drop TRUE or is NA_INTEGER without
       the drop being suppressed by the index being a 1D array. */

    if (ndim == 1) {
        int len = length(result);

        if (len > 1 || drop == FALSE || drop == NA_INTEGER && suppress_drop) {
            SEXP attr, nm;
            PROTECT(result);
            PROTECT(attr = allocVector1INT());
            INTEGER(attr)[0] = len;
            if((attrib = getAttrib(x, R_DimNamesSymbol)) != R_NilValue) {
                /* reinstate dimnames, include names of dimnames, which
                   should be in the names attribute at this point. */
                PROTECT(attrib = dup_top_level(attrib));
                SET_VECTOR_ELT(attrib, 0,
                               getAttrib(result, R_NamesSymbol));
                setAttrib(result, R_DimSymbol, attr);
                setAttrib(result, R_DimNamesSymbol, attrib);
                setAttrib(result, R_NamesSymbol, R_NilValue);
                UNPROTECT(1);
            }
            else 
                setAttrib(result, R_DimSymbol, attr);
            UNPROTECT(2);
        }
    }

    return result;
}


/* Used in MatrixSubset to set a whole row or column of a matrix to NAs. */

static void set_row_or_col_to_na (SEXP result, int start, int step, int end,
                                  SEXP call)
{
    int i;
    switch (TYPEOF(result)) {
    case LGLSXP:
        for (i = start; i<end; i += step)
            LOGICAL(result)[i] = NA_LOGICAL;
        break;
    case INTSXP:
        for (i = start; i<end; i += step)
            INTEGER(result)[i] = NA_INTEGER;
        break;
    case REALSXP:
        for (i = start; i<end; i += step)
            REAL(result)[i] = NA_REAL;
        break;
    case CPLXSXP:
        for (i = start; i<end; i += step) {
            COMPLEX(result)[i].r = NA_REAL;
            COMPLEX(result)[i].i = NA_REAL;
        }
        break;
    case STRSXP:
        for (i = start; i<end; i += step)
            SET_STRING_ELT(result, i, NA_STRING);
        break;
    case VECSXP:
        for (i = start; i<end; i += step)
            SET_VECTOR_ELT(result, i, R_NilValue);
        break;
    case RAWSXP:
        for (i = start; i<end; i += step)
            RAW(result)[i] = (Rbyte) 0;
        break;
    default:
        errorcall(call, _("matrix subscripting not handled for this type"));
    }
}


/* Used in MatrixSubset when only one (valid) row is accessed. */

static void one_row_of_matrix (SEXP call, SEXP x, SEXP result, 
                               int ii, int nr, SEXP sc, int ncs, int nc)
{
    int typeofx = TYPEOF(x);
    int j, jj, st;

    st = (ii-1) - nr;

    for (j = 0; j < ncs; j++) {

        jj = INTEGER(sc)[j];

        if (jj == NA_INTEGER) {
            set_row_or_col_to_na (result, j, 1, j+1, call);
            continue;
        }

        if (jj < 1 || jj > nc)
            out_of_bounds_error(call);

        switch (typeofx) {
        case LGLSXP:
            LOGICAL(result)[j] = LOGICAL(x) [st+jj*nr];
            break;
        case INTSXP:
            INTEGER(result)[j] = INTEGER(x) [st+jj*nr];
            break;
        case REALSXP:
            REAL(result)[j] = REAL(x) [st+jj*nr];
            break;
        case CPLXSXP:
            COMPLEX(result)[j] = COMPLEX(x) [st+jj*nr];
            break;
        case STRSXP:
            SET_STRING_ELT(result, j, STRING_ELT(x, st+jj*nr));
            break;
        case VECSXP: ;
            SET_VECTOR_ELEMENT_FROM_VECTOR(result, j, x, st+jj*nr);
            break;
        case RAWSXP:
            RAW(result)[j] = RAW(x) [st+jj*nr];
            break;
        default:
            errorcall(call, _("matrix subscripting not handled for this type"));
        }
    }
}


/* Used in MatrixSubset for subsetting with range of rows. */

static void range_of_rows_of_matrix (SEXP call, SEXP x, SEXP result, 
    int start, int nrs, int nr, SEXP sc, int ncs, int nc)
{
    int i, j, jj, ij, jjnr;

    start -= 1;

    if (start < 0 || start+nrs > nr)
        out_of_bounds_error(call);

    /* Loop to handle extraction, with outer loop over columns. */

    ij = 0;
    for (j = 0; j < ncs; j++) {
        jj = INTEGER(sc)[j];

        /* If column index is NA, just set column of result to NAs. */

        if (jj == NA_INTEGER) {
            set_row_or_col_to_na (result, ij, 1, ij+nrs, call);
            ij += nrs;
            continue;
        }

        /* Check for bad column index. */

        if (jj < 1 || jj > nc)
            out_of_bounds_error(call);

        /* Loops over range of rows. */

        jjnr = (jj-1) * nr + start;
        switch (TYPEOF(x)) {
        case LGLSXP:
            memcpy (LOGICAL(result)+ij, LOGICAL(x)+jjnr, 
                    nrs * sizeof *LOGICAL(x));
            break;
        case INTSXP:
            memcpy (INTEGER(result)+ij, INTEGER(x)+jjnr, 
                    nrs * sizeof *INTEGER(x));
            break;
        case REALSXP:
            memcpy (REAL(result)+ij, REAL(x)+jjnr, 
                    nrs * sizeof *REAL(x));
            break;
        case CPLXSXP:
            memcpy (COMPLEX(result)+ij, COMPLEX(x)+jjnr, 
                    nrs * sizeof *COMPLEX(x));
            break;
        case STRSXP:
            copy_string_elements (result, ij, x, jjnr, nrs);
            break;
        case VECSXP:
            if (!DUPVE || NAMEDCNT_EQ_0(x)) {
                copy_vector_elements (result, ij, x, jjnr, nrs);
                if (NAMEDCNT_GT_0(x))
                    for (i = 0; i<nrs; i++)
                        INC_NAMEDCNT_0_AS_1(VECTOR_ELT(result,ij+i));
            }
            else {
                for (i = 0; i<nrs; i++)
                    SET_VECTOR_ELT (result, ij+i, 
                                    duplicate(VECTOR_ELT(x,jjnr+i)));
            }
            break;
        case RAWSXP:
            memcpy (RAW(result)+ij, RAW(x)+jjnr, 
                    nrs * sizeof *RAW(x));
            break;
        default:
            errorcall(call, _("matrix subscripting not handled for this type"));
        }

        ij += nrs;
    }
}


/* Used in MatrixSubset for the general case of subsetting. */

static void multiple_rows_of_matrix (SEXP call, SEXP x, SEXP result, 
    SEXP sr, int nrs, int nr, SEXP sc, int ncs, int nc)
{
    int i, j, ii, jj, ij, jjnr;

    /* Set rows of result to NAs where there are NA row indexes.  Also check 
       for bad row indexes (once here rather than many times in loop). */

    for (i = 0; i < nrs; i++) {
        ii = INTEGER(sr)[i];
        if (ii == NA_INTEGER) 
            set_row_or_col_to_na (result, i, nrs, i+nrs*ncs, call);
        else if (ii < 1 || ii > nr)
            out_of_bounds_error(call);
    }

    /* Loop to handle extraction except for NAs.  Outer loop is over columns so
       writes are sequential, which is faster for indexing, and probably better
       for memory speed. */

    for (j = 0, ij = 0; j < ncs; j++) {
        jj = INTEGER(sc)[j];

        /* If column index is NA, just set column of result to NAs. */

        if (jj == NA_INTEGER) {
            set_row_or_col_to_na (result, j*nrs, 1, (j+1)*nrs, call);
            ij += nrs;
            continue;
        }

        /* Check for bad column index. */

        if (jj < 1 || jj > nc)
            out_of_bounds_error(call);

        /* Loops over row indexes, except skips NA row indexes, done above. */

        jjnr = (jj-1) * nr;
        switch (TYPEOF(x)) {
        case LGLSXP:
            for (i = 0; i < nrs; i++, ij++) 
                if ((ii = INTEGER(sr)[i]) != NA_INTEGER) 
                    LOGICAL(result)[ij] = LOGICAL(x)[(ii-1)+jjnr];
            break;
        case INTSXP:
            for (i = 0; i < nrs; i++, ij++) 
                if ((ii = INTEGER(sr)[i]) != NA_INTEGER) 
                    INTEGER(result)[ij] = INTEGER(x)[(ii-1)+jjnr];
            break;
        case REALSXP:
            for (i = 0; i < nrs; i++, ij++) 
                if ((ii = INTEGER(sr)[i]) != NA_INTEGER) 
                    REAL(result)[ij] = REAL(x)[(ii-1)+jjnr];
            break;
        case CPLXSXP:
            for (i = 0; i < nrs; i++, ij++) 
                if ((ii = INTEGER(sr)[i]) != NA_INTEGER) 
                    COMPLEX(result)[ij] = COMPLEX(x)[(ii-1)+jjnr];
            break;
        case STRSXP:
            for (i = 0; i < nrs; i++, ij++) 
                if ((ii = INTEGER(sr)[i]) != NA_INTEGER) 
                    SET_STRING_ELT(result, ij, STRING_ELT(x, (ii-1)+jjnr));
            break;
        case VECSXP:
            if (!DUPVE || NAMEDCNT_EQ_0(x)) {
                for (i = 0; i < nrs; i++, ij++) 
                    if ((ii = INTEGER(sr)[i]) != NA_INTEGER) {
                        SEXP ve = VECTOR_ELT(x, (ii-1)+jjnr);
                        SET_VECTOR_ELT (result, ij, ve);
                        INC_NAMEDCNT_0_AS_1(ve);
                    }
            }
            else {
                for (i = 0; i < nrs; i++, ij++) 
                    if ((ii = INTEGER(sr)[i]) != NA_INTEGER) 
                        SET_VECTOR_ELT (result, ij, 
                          duplicate(VECTOR_ELT(x,(ii-1)+jjnr)));
            }
            break;
        case RAWSXP:
            for (i = 0; i < nrs; i++, ij++) 
                if ((ii = INTEGER(sr)[i]) != NA_INTEGER) 
                    RAW(result)[ij] = RAW(x)[(ii-1)+jjnr];
            break;
        default:
            errorcall(call, _("matrix subscripting not handled for this type"));
        }
    }
}


/* Subset for a vector with dim attribute specifying two dimensions. */

static SEXP MatrixSubset(SEXP x, SEXP subs, SEXP call, int drop, int64_t seq)
{
    SEXP s0 = CAR(subs), s1 = CADR(subs);
    SEXP dims, result, sr, sc;
    int start = 1, end = 0;
    int nr, nc, nrs = 0, ncs = 0;
    int suppress_drop_row = 0, suppress_drop_col = 0;
    int ii;

    PROTECT2(x,subs);
    int nprotect = 2;

    SEXP dim = getAttrib(x, R_DimSymbol);

    nr = INTEGER(dim)[0];
    nc = INTEGER(dim)[1];

    /* s0 is set to R_NoObject when we have a range for the first subscript */

    if (s0 == R_MissingArg) {
        suppress_drop_row = MISSING(subs)==2;
        start = 1;
        end = nr;
        nrs = nr;
        s0 = R_NoObject;
    }
    else if (seq) {
        suppress_drop_row = seq & 1;
        PROTECT(s0 = Rf_DecideVectorOrRange(seq,&start,&end,call));
        nprotect++;
        if (s0 == R_NoObject)
            nrs = end - start + 1;
    }

    SEXP sv_scalar_stack = R_scalar_stack;

    if (s0 != R_NoObject) {
        if (drop == NA_LOGICAL) 
            suppress_drop_row = whether_suppress_drop(s0);
        PROTECT (sr = array_sub (s0, dim, 0, x));
        nprotect++;
        nrs = LENGTH(sr);
    }

    if (drop == NA_LOGICAL) 
        suppress_drop_col = s1 == R_MissingArg ? MISSING(CDR(subs)) == 2 
                                               : whether_suppress_drop(s1);

    if (drop == FALSE)
        suppress_drop_row = suppress_drop_col = 1;

    PROTECT (sc = array_sub (s1, dim, 1, x));
    nprotect++;
    ncs = LENGTH(sc);

    if (nrs < 0 || ncs < 0)
        abort();  /* shouldn't happen, but code was conditional before... */

    /* Check this does not overflow */
    if ((double)nrs * (double)ncs > R_LEN_T_MAX)
        error(_("dimensions would exceed maximum size of array"));

    PROTECT (result = allocVector(TYPEOF(x), nrs*ncs));
    nprotect++;

    /* Extract elements from matrix x to result. */

    if (s0 == R_NoObject)
        range_of_rows_of_matrix(call, x, result, start, nrs, nr, sc, ncs, nc);
    else if (nrs == 1 && (ii = INTEGER(sr)[0]) != NA_INTEGER 
                      && ii >= 0 && ii <= nr)
        one_row_of_matrix (call, x, result, ii, nr, sc, ncs, nc);
    else
        multiple_rows_of_matrix (call, x, result, sr, nrs, nr, sc, ncs, nc);

    /* Set up dimnames of the returned value.  Not attached to result yet. */

    SEXP dimnames, dimnamesnames, newdimnames;
    PROTECT(dimnames = getAttrib(x, R_DimNamesSymbol));
    nprotect++;

    if (dimnames == R_NilValue)
        newdimnames = R_NilValue;
    else {
        PROTECT(dimnamesnames = getAttrib(dimnames, R_NamesSymbol));
        nprotect++;
        PROTECT(newdimnames = allocVector(VECSXP, 2));
        nprotect++;
        if (TYPEOF(dimnames) == VECSXP) {
            if (VECTOR_ELT(dimnames,0) != R_NilValue) {
                SET_VECTOR_ELT (newdimnames, 0, allocVector(STRSXP, nrs));
                if (s0 == R_NoObject)
                    ExtractRange (VECTOR_ELT(dimnames,0),
                      VECTOR_ELT(newdimnames,0), start, end, call);
                else
                    ExtractSubset(VECTOR_ELT(dimnames,0),
                      VECTOR_ELT(newdimnames,0), sr, call);
            }
            if (VECTOR_ELT(dimnames,1) != R_NilValue) {
                SET_VECTOR_ELT (newdimnames, 1, allocVector(STRSXP, ncs));
                ExtractSubset(VECTOR_ELT(dimnames,1),
                  VECTOR_ELT(newdimnames,1), sc, call);
            }
        }
        else {
            if (CAR(dimnames) != R_NilValue) {
                SET_VECTOR_ELT (newdimnames, 0, allocVector(STRSXP, nrs));
                if (s0 == R_NoObject)
                    ExtractRange (CAR(dimnames),
                      VECTOR_ELT(newdimnames,0), start, end, call);
                else
                    ExtractSubset(CAR(dimnames),
                      VECTOR_ELT(newdimnames,0), sr, call);
            }
            if (CADR(dimnames) != R_NilValue) {
                SET_VECTOR_ELT (newdimnames, 1, allocVector(STRSXP, ncs));
                ExtractSubset(CADR(dimnames),
                  VECTOR_ELT(newdimnames,1), sc, call);
            }
        }
        setAttrib(newdimnames, R_NamesSymbol, dimnamesnames);
    }

    /* Set up dimensions attribute and attach dimnames, unless dimensions
       will be dropped (in which case names attribute may be attached). */

    if (LENGTH(result) == 1 && suppress_drop_row + suppress_drop_col != 2) {
        if (newdimnames != R_NilValue) {
            /* attach names if unambiguous which are wanted */
            SEXP rn = VECTOR_ELT(newdimnames,0);
            SEXP cn = VECTOR_ELT(newdimnames,1);
            if (rn == R_NilValue || suppress_drop_col)
                setAttrib (result, R_NamesSymbol, cn);
            else if (cn == R_NilValue || suppress_drop_row)
                setAttrib (result, R_NamesSymbol, rn);
        }
    }
    else if (nrs == 1 && !suppress_drop_row) {
        if (newdimnames != R_NilValue)
            setAttrib (result, R_NamesSymbol, VECTOR_ELT(newdimnames,1));
    }
    else if (ncs == 1 && !suppress_drop_col) {
        if (newdimnames != R_NilValue)
            setAttrib (result, R_NamesSymbol, VECTOR_ELT(newdimnames,0));
    }
    else {
        PROTECT(dims = allocVector(INTSXP, 2));
        nprotect++;
        INTEGER(dims)[0] = nrs;
        INTEGER(dims)[1] = ncs;
        setAttrib(result, R_DimSymbol, dims);
        setAttrib(result, R_DimNamesSymbol, newdimnames);
    }

    UNPROTECT(nprotect);
    R_scalar_stack = sv_scalar_stack;
    return result;
}


static SEXP ArraySubset(SEXP x, SEXP s, SEXP call, int drop, SEXP xdims, int k)
{
    int i, j, ii, jj, n;
    SEXP dimnames, dimnamesnames, r, result;
    int mode = TYPEOF(x);

    int *subs[k], indx[k], nsubs[k], offset[k], suppress_drop[k];
    SEXP subv[k];

    SEXP sv_scalar_stack = R_scalar_stack;

    PROTECT3(x,s,xdims);

    n = 1; r = s;
    for (i = 0; i < k; i++) {
        if (drop == TRUE)
            suppress_drop[i] = 0;
        else if (drop == FALSE)
            suppress_drop[i] = 1;
        else /* drop == NA_LOGICAL */ 
            suppress_drop[i] = CAR(r) == R_MissingArg ? MISSING(r) == 2
                                : whether_suppress_drop(CAR(r));
        PROTECT (subv[i] = array_sub (CAR(r), xdims, i, x));
        subs[i] = INTEGER(subv[i]);
	nsubs[i] = LENGTH(subv[i]);
        n *= nsubs[i];
        indx[i] = 0;
	r = CDR(r);
    }

    offset[1] = INTEGER(xdims)[0];  /* offset[0] is not used */
    for (i = 2; i < k; i++)
        offset[i] = offset[i-1] * INTEGER(xdims)[i-1];

    /* Check for out-of-bounds indexes.  Disabled, since it seems unnecessary,
       given that arraySubscript checks bounds. */

#if 0
    for (j = 0; j < k; j++) {
        for (i = 0; i < nsubs[j]; i++) {
            jj = subs[j][i];
            if (jj != NA_INTEGER && (jj < 1 || jj > INTEGER(xdims)[j])) {
                out_of_bounds_error(call);
            }
        }
    }
#endif

    /* Vector to contain the returned values. */

    PROTECT(result = allocVector(mode, n));

    /* Transfer the subset elements from "x" to "a". */

    if (n > 0) for (i = 0; ; i++) {

        jj = subs[0][indx[0]];
        if (jj != NA_INTEGER) {
            ii = jj-1;
            for (j = 1; j < k; j++) {
                jj = subs[j][indx[j]];
                if (jj == NA_INTEGER)
                    break;
                ii += (jj-1) * offset[j];
            }
        }

        if (jj != NA_INTEGER) {
            switch (mode) {
            case LGLSXP:
                LOGICAL(result)[i] = LOGICAL(x)[ii];
                break;
            case INTSXP:
                INTEGER(result)[i] = INTEGER(x)[ii];
                break;
            case REALSXP:
                REAL(result)[i] = REAL(x)[ii];
                break;
            case CPLXSXP:
                COMPLEX(result)[i] = COMPLEX(x)[ii];
                break;
            case STRSXP:
                SET_STRING_ELT(result, i, STRING_ELT(x, ii));
                break;
            case VECSXP:
                if (!DUPVE || NAMEDCNT_EQ_0(x)) {
                    SET_VECTOR_ELT (result, i, VECTOR_ELT(x, ii));
                    INC_NAMEDCNT_0_AS_1(VECTOR_ELT(result,i));
                }
                else
                    SET_VECTOR_ELT (result, i, duplicate(VECTOR_ELT(x,ii)));
                break;
            case RAWSXP:
                RAW(result)[i] = RAW(x)[ii];
                break;
            default:
                errorcall (call, 
                           _("array subscripting not handled for this type"));
                break;
            }
        }
        else { /* jj == NA_INTEGER */
            switch (mode) {
            case LGLSXP:
                LOGICAL(result)[i] = NA_LOGICAL;
                break;
            case INTSXP:
                INTEGER(result)[i] = NA_INTEGER;
                break;
            case REALSXP:
                REAL(result)[i] = NA_REAL;
                break;
            case CPLXSXP:
                COMPLEX(result)[i].r = NA_REAL;
                COMPLEX(result)[i].i = NA_REAL;
                break;
            case STRSXP:
                SET_STRING_ELT(result, i, NA_STRING);
                break;
            case VECSXP:
                SET_VECTOR_ELT(result, i, R_NilValue);
                break;
            case RAWSXP:
                RAW(result)[i] = (Rbyte) 0;
                break;
            default:
                errorcall (call, 
                           _("array subscripting not handled for this type"));
                break;
            }
        }

        j = 0;
        while (++indx[j] >= nsubs[j]) {
            indx[j] = 0;
            if (++j >= k) goto done;
        }
    }

  done: ;

    /* Set up dimnames for result, but don't attach to result yet. */

    SEXP newdimnames;
    PROTECT(dimnames = getAttrib(x, R_DimNamesSymbol));
    PROTECT(dimnamesnames = getAttrib(dimnames, R_NamesSymbol));
    if (TYPEOF(dimnames) == VECSXP) { /* broken code for others in R-2.15.0 */
        PROTECT(newdimnames = allocVector(VECSXP, k));
        for (i = 0; i < k ; i++) {
            if (nsubs[i] > 0 && VECTOR_ELT(dimnames,i) != R_NilValue) {
                SET_VECTOR_ELT(newdimnames, i, allocVector(STRSXP, nsubs[i]));
                ExtractSubset(VECTOR_ELT(dimnames,i), VECTOR_ELT(newdimnames,i),
                              subv[i], call);
            } 
            /* else leave as NULL for 0-length dims */
        }
        setAttrib(newdimnames, R_NamesSymbol, dimnamesnames);
    }
    else
        PROTECT(newdimnames = R_NilValue);

    /* See if dropping down to a vector. */

    int rdims = 0;
    for (i = 0; i < k; i++) {
        if (nsubs[i] != 1 || suppress_drop[i])
            rdims += 1;
    }

    if (rdims <= 1) { /* result is vector without dims, but maybe with names */
        if (newdimnames != R_NilValue) {
            int w = -1;   /* which dimension to take names from, -1 if none */
            for (i = 0; i < k; i++) {
                if (VECTOR_ELT(newdimnames,i) != R_NilValue) {
                    if (w < 0 || nsubs[i] != 1 || suppress_drop[i])
                        w = i;
                    else if (!suppress_drop[w]) {
                        w = -1;
                        break;
                    }
                }
            }
            if (w >= 0)
                setAttrib (result, R_NamesSymbol, VECTOR_ELT(newdimnames,w));
        }
    }

    else { /* not dropping down to a vector */
        SEXP newdims;
        PROTECT (newdims = allocVector(INTSXP, k));
        for (i = 0 ; i < k ; i++)
            INTEGER(newdims)[i] = nsubs[i];
        setAttrib (result, R_DimSymbol, newdims);
        setAttrib (result, R_DimNamesSymbol, newdimnames);
        if (drop == TRUE)
            DropDims(result);
        else if (drop == NA_LOGICAL)
            DropDimsNotSuppressed(result,suppress_drop);
        UNPROTECT(1); /* newdims */
    }

    UNPROTECT(k+7); /* ... + result, dimnames, dimnamesnames, newdimnames,
                             x, s, xdims */

    R_scalar_stack = sv_scalar_stack;
    return result;
}


/* Returns and removes a named argument from the argument list 
   pointed to by args_ptr, and updates args_ptr to account for
   the removal (when it was at the head).

   The search ends as soon as a matching argument is found.  If
   the argument is not found, the argument list is not modified
   and R_NoObject is is returned.

   The caller does not need to protect *args_ptr before.
 */
static SEXP ExtractArg(SEXP *args_ptr, SEXP arg_sym)
{
    SEXP prev_arg = R_NoObject;
    SEXP arg;

    for (arg = *args_ptr; arg != R_NilValue; arg = CDR(arg)) {
	if(TAG(arg) == arg_sym) {
	    if (prev_arg == R_NoObject) /* found at head of args */
		*args_ptr = CDR(arg);
	    else
		SETCDR(prev_arg, CDR(arg));
	    return CAR(arg);
	}
	prev_arg = arg;
    }
    return R_NoObject;
}

/* Extracts the drop argument, if present, from the argument list.
   The argument list will be modified, and the pointer passed changed
   if the first argument is deleted.  The caller does not need to
   protect *args_ptr before.  The value is FALSE, TRUE, or NA_LOGICAL,
   with NA_LOGICAL being the default when no drop argument is present.
   When used as a C boolean, NA_LOGICAL will have the same effect as
   TRUE, but NA_LOGICAL will sometimes allow dropping to be suppressed
   when a vector index has a 1D dim attribute. */

static int ExtractDropArg(SEXP *args_ptr)
{
    SEXP drop_arg = ExtractArg(args_ptr, R_DropSymbol);
    return drop_arg != R_NoObject ? asLogical(drop_arg) : NA_LOGICAL;
}


/* Extracts and, if present, removes the 'exact' argument from the
   argument list.  An integer code giving the desired exact matching
   behavior is returned:
       0  not exact
       1  exact
      -1  not exact, but warn when partial matching is used

   The argument list pointed to by args_ptr may be modified.  The
   caller does not need to protect *args_ptr before.
 */
static int ExtractExactArg(SEXP *args_ptr)
{
    SEXP argval = ExtractArg(args_ptr, R_ExactSymbol);
    if (argval == R_NoObject) return 1; /* Default is true as from R 2.7.0 */
    int exact = asLogical(argval);
    if (exact == NA_LOGICAL) exact = -1;
    return exact;
}


/* Returns simple (positive or negative) index, with no dim attribute, or 
   zero if not so simple. */

static R_INLINE R_len_t simple_index (SEXP s)
{
    if (HAS_ATTRIB(s) && getAttrib(s,R_DimSymbol) != R_NilValue)
        return 0;

    switch (TYPEOF(s)) {
    case REALSXP:
        if (LENGTH(s) != 1 || ISNAN(REAL(s)[0])
         || REAL(s)[0] > R_LEN_T_MAX || REAL(s)[0] < -R_LEN_T_MAX)
            return 0;
         return (R_len_t) REAL(s)[0];
    case INTSXP:
        if (LENGTH(s) != 1 || INTEGER(s)[0] == NA_INTEGER)
            return 0;
        return INTEGER(s)[0];
    default:
        return 0;
    }
}


/* Look for the simple case of subscripting an atomic vector with one 
   valid integer or real subscript that is positive or negative (not zero, 
   NA, or out of bounds), with no dim attribute.  Returns the result, or 
   R_NilValue if it's not so simple.  Return result may be on scalar stack,
   if variant allows.

   The arguments x and s do not need to be protected before this
   function is called.  It's OK for x to still be being computed. The
   variant for the return result is the last argument. */

static inline SEXP one_vector_subscript (SEXP x, SEXP s, int variant)
{
    R_len_t ix, n;
    int typeofx;
    SEXP r;

    typeofx = TYPEOF(x);

    if (!isVectorAtomic(x))
        return R_NilValue;

    n = LENGTH(x);
    ix = simple_index (s);

    if (ix == 0 || ix > n || ix < -n)
        return R_NilValue;

    if (ix>0) {
        R_len_t avail;
        ix -= 1;
        if (helpers_is_being_computed(x)) {
            helpers_start_computing_var(x);
            HELPERS_WAIT_IN_VAR (x, avail, ix, n);
        }
        switch (typeofx) {
        case LGLSXP:  
            return ScalarLogicalMaybeConst (LOGICAL(x)[ix]);
        case INTSXP:  
            if (CAN_USE_SCALAR_STACK(variant))
                return PUSH_SCALAR_INTEGER(INTEGER(x)[ix]);
            else
                return ScalarIntegerMaybeConst(INTEGER(x)[ix]);
        case REALSXP: 
            if (CAN_USE_SCALAR_STACK(variant))
                return PUSH_SCALAR_REAL(REAL(x)[ix]);
            else
                return ScalarRealMaybeConst(REAL(x)[ix]);
        case RAWSXP:  
            return ScalarRawMaybeConst (RAW(x)[ix]);
        case STRSXP:  
            return ScalarStringMaybeConst (STRING_ELT(x,ix));
        case CPLXSXP: 
            return ScalarComplexMaybeConst (COMPLEX(x)[ix]);
        default: abort();
        }
    }
    else { /* ix < 0 */

        R_len_t ex;

        WAIT_UNTIL_COMPUTED(x);
        PROTECT(x);
        r = allocVector (typeofx, n-1);

        ix = -ix-1;
        ex = n-ix-1;

        switch (typeofx) {
        case LGLSXP: 
            if (ix!=0) memcpy(LOGICAL(r), LOGICAL(x), ix * sizeof *LOGICAL(r));
            if (ex!=0) memcpy(LOGICAL(r)+ix, LOGICAL(x)+ix+1, 
                                                      ex * sizeof *LOGICAL(r));
            break;
        case INTSXP: 
            if (ix!=0) memcpy(INTEGER(r), INTEGER(x), ix * sizeof *INTEGER(r));
            if (ex!=0) memcpy(INTEGER(r)+ix, INTEGER(x)+ix+1, 
                                                      ex * sizeof *INTEGER(r));
            break;
        case REALSXP: 
            if (ix!=0) memcpy(REAL(r), REAL(x), ix * sizeof *REAL(r));
            if (ex!=0) memcpy(REAL(r)+ix, REAL(x)+ix+1, ex * sizeof *REAL(r));
            break;
        case RAWSXP: 
            if (ix!=0) memcpy(RAW(r), RAW(x), ix * sizeof *RAW(r));
            if (ex!=0) memcpy(RAW(r)+ix, RAW(x)+ix+1, ex * sizeof *RAW(r));
            break;
        case STRSXP: 
            if (ix!=0) copy_string_elements (r, 0, x, 0, ix);
            if (ex!=0) copy_string_elements (r, ix, x, ix+1, ex); 
            break;
        case CPLXSXP: 
            if (ix!=0) memcpy(COMPLEX(r), COMPLEX(x), ix * sizeof *COMPLEX(r));
            if (ex!=0) memcpy(COMPLEX(r)+ix, COMPLEX(x)+ix+1, 
                                                      ex * sizeof *COMPLEX(r));
            break;
        default: abort();
        }

        UNPROTECT(1);
        return r;
    }
}


/* Look for the simple case of subscripting an atomic matrix with two
   valid integer or real subscript that are positive (not negative, zero, 
   NA, or out of bounds), with no dim attribute.  Returns the result, or 
   R_NilValue if it's not so simple.  The arguments x, dim, s1, and s2 do 
   not need to be protected before this function is called. It's OK for x to 
   still be being computed. The variant for the return result is the last 
   argument. */

static inline SEXP two_matrix_subscripts (SEXP x, SEXP dim, SEXP s1, SEXP s2, 
                                          int variant)
{
    R_len_t ix1, ix2, nrow, ncol, avail, e;
    SEXP r;

    if (!isVectorAtomic(x))
        return R_NilValue;

    nrow = INTEGER(dim)[0];
    ix1 = simple_index (s1);
    if (ix1 <= 0 || ix1 > nrow)
        return R_NilValue;

    ncol = INTEGER(dim)[1];
    ix2 = simple_index (s2);
    if (ix2 <= 0 || ix2 > ncol)
        return R_NilValue;

    e = (ix1 - 1) + nrow * (ix2 - 1);

    if (helpers_is_being_computed(x)) {
        helpers_start_computing_var(x);
        HELPERS_WAIT_IN_VAR (x, avail, e, LENGTH(x));
    }

    switch (TYPEOF(x)) {
    case LGLSXP:  
        return ScalarLogicalMaybeConst (LOGICAL(x)[e]);
    case INTSXP:  
        if (CAN_USE_SCALAR_STACK(variant))
            return PUSH_SCALAR_INTEGER(INTEGER(x)[e]);
        else
            return ScalarIntegerMaybeConst(INTEGER(x)[e]);
    case REALSXP: 
        if (CAN_USE_SCALAR_STACK(variant))
            return PUSH_SCALAR_REAL(REAL(x)[e]);
        else
            return ScalarRealMaybeConst(REAL(x)[e]);
    case RAWSXP:  
        return ScalarRawMaybeConst (RAW(x)[e]);
    case STRSXP:  
        return ScalarStringMaybeConst (STRING_ELT(x,e));
    case CPLXSXP: 
        return ScalarComplexMaybeConst (COMPLEX(x)[e]);
    default: abort();
    }
}


/* The "[" subset operator.
 * This provides the most general form of subsetting. */

static SEXP do_subset_dflt_seq (SEXP call, SEXP op, SEXP x, SEXP sb1, SEXP sb2,
                                SEXP subs, SEXP rho, int variant, int64_t seq);

static SEXP do_subset(SEXP call, SEXP op, SEXP args, SEXP rho, int variant)
{
    SEXP ans;
    int argsevald = 0;

    /* If we can easily determine that this will be handled by
       subset_dflt and has one or two index arguments in total, try to
       evaluate the first index with VARIANT_SEQ, so it may come as a
       range rather than a vector.  Also, evaluate the array with
       VARIANT_UNCLASS and VARIANT_PENDING_OK, and perhaps evaluate
       indexes with VARIANT_SCALAR_STACK (should be safe, since there
       will be no later call of eval). */

    if (args != R_NilValue && CAR(args) != R_DotsSymbol) {
        SEXP ixlist = CDR(args);
        SEXP array;
        PROTECT(array = evalv (CAR(args), rho, VARIANT_UNCLASS | 
                                               VARIANT_PENDING_OK));
        int obj = isObject(array);
        if (R_variant_result) {
            obj = 0;
            R_variant_result = 0;
        }
        if (obj) {
            args = CONS(array,ixlist);
            argsevald = -1;
            UNPROTECT(1);  /* array */
        }
        else if (ixlist == R_NilValue || TAG(ixlist) != R_NilValue 
                                      || CAR(ixlist) == R_DotsSymbol) {
            args = evalListKeepMissing(ixlist,rho);
            UNPROTECT(1);  /* array */
            return do_subset_dflt_seq (call, op, array, R_NoObject, R_NoObject,
                                       args, rho, variant, 0);
        }
        else {
            SEXP r;
            BEGIN_PROTECT3 (sb1, sb2, remargs);
            SEXP sv_scalar_stack = R_scalar_stack;
            SEXP ixlist2 = CDR(ixlist);
            int64_t seq = 0;
            sb1 = evalv (CAR(ixlist), rho, 
                         CDR(ixlist2)==R_NilValue /* no more than 2 arguments */
                          ? VARIANT_SEQ | VARIANT_SCALAR_STACK_OK |
                            VARIANT_MISSING_OK | VARIANT_PENDING_OK
                          : VARIANT_SCALAR_STACK_OK | 
                            VARIANT_MISSING_OK | VARIANT_PENDING_OK);
            if (R_variant_result) {
                seq = R_variant_seq_spec;
                R_variant_result = 0;
            }
            remargs = ixlist2;
            sb2 = R_NoObject;
            if (ixlist2 != R_NilValue && TAG(ixlist2) == R_NilValue 
                                      && CAR(ixlist2) != R_DotsSymbol) {
                sb2 = evalv (CAR(ixlist2), rho,
                             VARIANT_SCALAR_STACK_OK | VARIANT_MISSING_OK);
                remargs = CDR(ixlist2);
            }
            if (remargs != R_NilValue)
                remargs = evalList_v (remargs, rho, VARIANT_SCALAR_STACK_OK |
                                      VARIANT_PENDING_OK | VARIANT_MISSING_OK);
            if (sb2 == R_MissingArg && isSymbol(CAR(ixlist2))) {
                remargs = CONS(sb2,remargs);
                SET_MISSING (remargs, R_isMissing(CAR(ixlist2),rho));
                sb2 = R_NoObject;
            }
            if (sb1 == R_MissingArg && isSymbol(CAR(ixlist))) {
                if (sb2 != R_NoObject) {
                    remargs = CONS(sb2,remargs);
                    sb2 = R_NoObject;
                }
                remargs = CONS(sb1,remargs);
                SET_MISSING (remargs, R_isMissing(CAR(ixlist),rho));
                sb1 = R_NoObject;
            }
            else if (sb1 != R_NoObject)
                WAIT_UNTIL_COMPUTED(sb1);
            wait_until_arguments_computed(remargs);
            r = do_subset_dflt_seq (call, op, array, sb1, sb2,
                                    remargs, rho, variant, seq);
            R_scalar_stack = sv_scalar_stack;
            END_PROTECT;
            UNPROTECT(1); /* array */
            return ON_SCALAR_STACK(r) ? PUSH_SCALAR(r) : r;
        }
    }

    /* If the first argument is an object and there is an */
    /* appropriate method, we dispatch to that method, */
    /* otherwise we evaluate the arguments and fall through */
    /* to the generic code below.  Note that evaluation */
    /* retains any missing argument indicators. */

    if(DispatchOrEval(call, op, "[", args, rho, &ans, 0, argsevald)) {
/*     if(DispatchAnyOrEval(call, op, "[", args, rho, &ans, 0, 0)) */
	if (NAMEDCNT_GT_0(ans))
	    SET_NAMEDCNT_MAX(ans);    /* IS THIS NECESSARY? */
	return(ans);
    }

    /* Method dispatch has failed, we now */
    /* run the generic internal code. */
    SEXP x = CAR(ans);
    args = CDR(ans);

    if (args == R_NilValue || TAG(args) != R_NilValue)
        return do_subset_dflt_seq (call, op, x, R_NoObject, R_NoObject, 
                                   args, rho, variant, 0);
    else if (CDR(args) == R_NilValue || TAG(CDR(args)) != R_NilValue)
        return do_subset_dflt_seq (call, op, x, CAR(args), R_NoObject,
                                   CDR(args), rho, variant, 0);
    else
        return do_subset_dflt_seq (call, op, x, CAR(args), CADR(args),
                                   CDDR(args), rho, variant, 0);
}


/* N.B.  do_subset_dflt is sometimes called directly from outside this module. 
   It doesn't have the "seq" argument of do_subset_dflt_seq, and takes all
   arguments as an arg list. */

SEXP attribute_hidden do_subset_dflt (SEXP call, SEXP op, SEXP args, SEXP rho)
{
    SEXP x = CAR(args);
    args = CDR(args);
    
    if (args == R_NilValue || TAG(args) != R_NilValue)
        return do_subset_dflt_seq (call, op, x, R_NoObject, R_NoObject, 
                                   args, rho, 0, 0);
    else if (CDR(args) == R_NilValue || TAG(CDR(args)) != R_NilValue)
        return do_subset_dflt_seq (call, op, x, CAR(args), R_NoObject,
                                   CDR(args), rho, 0, 0);
    else
        return do_subset_dflt_seq (call, op, x, CAR(args), CADR(args),
                                   CDDR(args), rho, 0, 0);
}

/* The "seq" argument below is non-zero if the first subscript is a sequence
   specification (a variant result), in which case it encodes the start, 
   length, and whether .. properties of the sequence.

   The first argument (the array, x) is passed separately rather than
   as part of an argument list, for efficiency.  If sb1 is not R_NoObject, 
   it is the first subscript, which has no tag.  Similarly for sb2.
   Remaining subscripts and other arguments are in the pairlist subs.

   May return its result on the scalar stack, depending on variant.

   Note:  x, sb1, and subs need not be protected on entry. */

static SEXP do_subset_dflt_seq (SEXP call, SEXP op, SEXP x, SEXP sb1, SEXP sb2,
                                SEXP subs, SEXP rho, int variant, int64_t seq)
{
    int drop, i, nsubs, type;
    SEXP ans, ax, px;

    if (seq == 0 && x != R_NilValue && sb1 != R_NoObject) {

        /* Check for one subscript, handling simple cases like this */
        if (sb2 == R_NoObject && subs == R_NilValue) { 
            SEXP attr = ATTRIB(x);
            if (attr != R_NilValue) {
                if (TAG(attr) == R_DimSymbol && CDR(attr) == R_NilValue) {
                    SEXP dim = CAR(attr);
                    if (TYPEOF(dim) == INTSXP && LENGTH(dim) == 1)
                        attr = R_NilValue;  /* only a dim attribute, 1D */
                }
            }
            if (attr == R_NilValue) {
                SEXP r = one_vector_subscript (x, sb1, variant);
                if (r != R_NilValue)
                    return r;
            }
        }

        /* Check for two subscripts, handling simple cases like this */
        else if (sb2 != R_NoObject && subs == R_NilValue) {
            SEXP attr = ATTRIB(x);
            if (TAG(attr) == R_DimSymbol && CDR(attr) == R_NilValue) {
                SEXP dim = CAR(attr);
                if (TYPEOF(dim) == INTSXP && LENGTH(dim) == 2) {
                    /* x is a matrix */
                    SEXP r = two_matrix_subscripts (x, dim, sb1, sb2, variant);
                    if (r != R_NilValue)
                        return r;
                }
            }
        }
    }

    /* This was intended for compatibility with S, */
    /* but in fact S does not do this. */

    if (x == R_NilValue)
	return x;

    PROTECT3(x,sb1,sb2);

    drop = ExtractDropArg(&subs);
    if (sb2 != R_NoObject)
        subs = CONS (sb2, subs);
    if (sb1 != R_NoObject) 
        subs = CONS (sb1, subs);
    PROTECT(subs);

    WAIT_UNTIL_COMPUTED(x);

    nsubs = length(subs);
    type = TYPEOF(x);

    /* Here coerce pair-based objects into generic vectors. */
    /* All subsetting takes place on the generic vector form. */

    ax = x;
    if (isVector(x))
	PROTECT(ax);
    else if (isPairList(x)) {
	SEXP dim = getAttrib(x, R_DimSymbol);
	int ndim = length(dim);
	if (ndim > 1) {
	    PROTECT(ax = allocArray(VECSXP, dim));
	    setAttrib(ax, R_DimNamesSymbol, getAttrib(x, R_DimNamesSymbol));
	    setAttrib(ax, R_NamesSymbol, getAttrib(x, R_DimNamesSymbol));
	}
	else {
	    PROTECT(ax = allocVector(VECSXP, length(x)));
	    setAttrib(ax, R_NamesSymbol, getAttrib(x, R_NamesSymbol));
	}
        SET_NAMEDCNT(ax,NAMEDCNT(x));
	for(px = x, i = 0 ; px != R_NilValue ; px = CDR(px))
	    SET_VECTOR_ELT(ax, i++, CAR(px));
    }
    else
        nonsubsettable_error(call,x);

    /* This is the actual subsetting code. */
    /* The separation of arrays and matrices is purely an optimization. */

    if(nsubs < 2)
	PROTECT(ans = VectorSubset(ax, subs, seq, drop, call));
    else {
        SEXP xdims = getAttrib(x, R_DimSymbol);
	if (nsubs != length(xdims))
	    errorcall(call, _("incorrect number of dimensions"));
	if (nsubs == 2)
	    ans = MatrixSubset(ax, subs, call, drop, seq);
	else
	    ans = ArraySubset(ax, subs, call, drop, xdims, nsubs);
	PROTECT(ans);
    }

    /* Note: we do not coerce back to pair-based lists. */

    if (type == LANGSXP) {
	ax = ans;
	PROTECT(ans = allocList(LENGTH(ax)));
	if (ans != R_NilValue) {
	    SET_TYPEOF(ans, LANGSXP);
            for (px = ans, i = 0 ; px != R_NilValue ; px = CDR(px))
                SETCAR(px, VECTOR_ELT(ax, i++));
            setAttrib(ans, R_DimSymbol, getAttrib(ax, R_DimSymbol));
            setAttrib(ans, R_DimNamesSymbol, getAttrib(ax, R_DimNamesSymbol));
            setAttrib(ans, R_NamesSymbol, getAttrib(ax, R_NamesSymbol));
            SET_NAMEDCNT_MAX(ans);
        }
        UNPROTECT(2);
        PROTECT(ans);
    }

    if (HAS_ATTRIB(ans)) { /* remove probably erroneous attr's */
	setAttrib(ans, R_TspSymbol, R_NilValue);
#ifdef _S4_subsettable
	if(!IS_S4_OBJECT(x))
#endif
	    setAttrib(ans, R_ClassSymbol, R_NilValue);
    }
    UNPROTECT(6);

    return ans;
}


/* The [[ subset operator.  It needs to be fast. */

static SEXP do_subset2_dflt_x (SEXP call, SEXP op, SEXP x, SEXP sb1, SEXP sb2,
                               SEXP subs, SEXP rho, int variant);

static SEXP do_subset2(SEXP call, SEXP op, SEXP args, SEXP rho, int variant)
{
    SEXP ans;
    int argsevald = 0;

    /* If we can easily determine that this will be handled by
       subset2_dflt, evaluate the array with VARIANT_UNCLASS and
       VARIANT_PENDING_OK, and perhaps evaluate indexes with
       VARIANT_SCALAR_STACK (should be safe, since there will be no
       later call of eval). */

    if (args != R_NilValue && CAR(args) != R_DotsSymbol) {
        SEXP array = CAR(args);
        SEXP ixlist = CDR(args);
        PROTECT(array = evalv (array, rho, VARIANT_UNCLASS | 
                                           VARIANT_PENDING_OK));
        int obj = isObject(array);
        if (R_variant_result) {
            obj = 0;
            R_variant_result = 0;
        }
        if (obj) {
            args = CONS(array,ixlist);
            argsevald = -1;
            UNPROTECT(1);  /* array */
        }
        else if (ixlist == R_NilValue || TAG(ixlist) != R_NilValue 
                                      || CAR(ixlist) == R_DotsSymbol) {
            args = evalListKeepMissing(ixlist,rho);
            UNPROTECT(1);  /* array */
            return do_subset2_dflt_x (call, op, array, R_NoObject, R_NoObject,
                                      args, rho, variant);
        }
        else {
            SEXP r;
            BEGIN_PROTECT3 (sb1, sb2, remargs);
            SEXP sv_scalar_stack = R_scalar_stack;
            SEXP ixlist2 = CDR(ixlist);
            sb1 = evalv (CAR(ixlist), rho, VARIANT_SCALAR_STACK_OK | 
                         VARIANT_MISSING_OK | VARIANT_PENDING_OK);
            remargs = ixlist2;
            sb2 = R_NoObject;
            if (sb1 == R_MissingArg && isSymbol(CAR(ixlist))) {
                remargs = CONS(sb1,remargs);
                SET_MISSING (remargs, R_isMissing(CAR(ixlist),rho));
                sb1 = R_NoObject;
            }
            else if (ixlist2 != R_NilValue && TAG(ixlist2) == R_NilValue 
                                      && CAR(ixlist2) != R_DotsSymbol) {
                sb2 = evalv (CAR(ixlist2), rho,
                             VARIANT_SCALAR_STACK_OK | VARIANT_MISSING_OK);
                remargs = CDR(ixlist2);
            }
            if (remargs != R_NilValue)
                remargs = evalList_v (remargs, rho, VARIANT_SCALAR_STACK_OK |
                                      VARIANT_PENDING_OK | VARIANT_MISSING_OK);
            if (sb2 == R_MissingArg && isSymbol(CAR(ixlist2))) {
                remargs = CONS(sb2,remargs);
                SET_MISSING (remargs, R_isMissing(CAR(ixlist2),rho));
                sb2 = R_NoObject;
            }
            if (sb1 != R_NoObject)
                WAIT_UNTIL_COMPUTED(sb1);
            wait_until_arguments_computed(remargs);
            r = do_subset2_dflt_x (call, op, array, sb1, sb2,
                                   remargs, rho, variant);
            R_scalar_stack = sv_scalar_stack;
            END_PROTECT;
            UNPROTECT(1);  /* array */
            return ON_SCALAR_STACK(r) ? PUSH_SCALAR(r) : r;
        }
    }

    /* If the first argument is an object and there is an */
    /* appropriate method, we dispatch to that method, */
    /* otherwise we evaluate the arguments and fall through */
    /* to the generic code below.  Note that evaluation */
    /* retains any missing argument indicators. */

    if(DispatchOrEval(call, op, "[[", args, rho, &ans, 0, 0)) {
/*     if(DispatchAnyOrEval(call, op, "[[", args, rho, &ans, 0, 0)) */
	if (NAMEDCNT_GT_0(ans))
	    SET_NAMEDCNT_MAX(ans);    /* IS THIS NECESSARY? */
	return(ans);
    }

    /* Method dispatch has failed, we now */
    /* run the generic internal code. */
    SEXP x = CAR(ans);
    args = CDR(ans);

    if (args == R_NilValue || TAG(args) != R_NilValue)
        return do_subset2_dflt_x (call, op, x, R_NoObject, R_NoObject, 
                                  args, rho, variant);
    else if (CDR(args) == R_NilValue || TAG(CDR(args)) != R_NilValue)
        return do_subset2_dflt_x (call, op, x, CAR(args), R_NoObject,
                                  CDR(args), rho, variant);
    else
        return do_subset2_dflt_x (call, op, x, CAR(args), CADR(args),
                                  CDDR(args), rho, variant);
}

SEXP attribute_hidden do_subset2_dflt(SEXP call, SEXP op, SEXP args, SEXP rho)
{
    SEXP x = CAR(args);
    args = CDR(args);
    
    if (args == R_NilValue || TAG(args) != R_NilValue)
        return do_subset2_dflt_x (call, op, x, R_NoObject, R_NoObject, 
                                  args, rho, 0);
    else if (CDR(args) == R_NilValue || TAG(CDR(args)) != R_NilValue)
        return do_subset2_dflt_x (call, op, x, CAR(args), R_NoObject,
                                  CDR(args), rho, 0);
    else
        return do_subset2_dflt_x (call, op, x, CAR(args), CADR(args),
                                  CDDR(args), rho, 0);
}

static SEXP do_subset2_dflt_x (SEXP call, SEXP op, SEXP x, SEXP sb1, SEXP sb2,
                               SEXP subs, SEXP rho, int variant)
{
    int offset;
    SEXP ans;

    if (isVector(x) && sb1 != R_NoObject) {

        /* Check for one subscript, handling simple cases.  Doesn't handle
           simple cases with two subscripts here yet. */

        if (sb2 == R_NoObject && subs == R_NilValue 
              && isVectorAtomic(sb1) && LENGTH(sb1) == 1) { 
            int str_sym_sub = isString(sb1) || isSymbol(sb1);
            offset = get1index(sb1, 
                          str_sym_sub ? getAttrib(x,R_NamesSymbol) : R_NilValue,
                          LENGTH(x), 0/*exact*/, 0, call);
            if (offset >= 0 && offset < LENGTH(x)) {  /* not out of bounds */
                if (isVectorList(x)) {
                    ans = VECTOR_ELT(x, offset);
                    if (NAMEDCNT_GT_0(x))
                        SET_NAMEDCNT_NOT_0(ans);
                    if (VARIANT_KIND(variant) == VARIANT_QUERY_UNSHARED_SUBSET 
                         && !NAMEDCNT_GT_1(x) && !NAMEDCNT_GT_1(ans))
                        R_variant_result = 1;
                }
                else if (TYPEOF(x) == INTSXP && CAN_USE_SCALAR_STACK(variant))
                    ans = PUSH_SCALAR_INTEGER (INTEGER(x)[offset]);
                else if (TYPEOF(x) == REALSXP && CAN_USE_SCALAR_STACK(variant))
                    ans = PUSH_SCALAR_REAL (REAL(x)[offset]);
                else {
                    ans = allocVector(TYPEOF(x), 1);
                    copy_elements (ans, 0, 0, x, offset, 0, 1);
                }
                return ans;
            }
        }
    }

    SEXP dims, dimnames;
    int i, drop, ndims, nsubs;
    int pok, exact = -1;

    /* This was intended for compatibility with S, */
    /* but in fact S does not do this. */

    if (x == R_NilValue)
        return x;

    PROTECT(x);

    drop = ExtractDropArg(&subs);  /* a "drop" arg is tolerated, but ignored */
    exact = ExtractExactArg(&subs);
<<<<<<< HEAD
    if (sb2 != R_NoObject) {
        PROTECT(sb1);
        subs = CONS (sb2, subs);
        UNPROTECT(1);
    }
    if (sb1 != R_NoObject) 
        subs = CONS (sb1, subs);
=======
>>>>>>> 17dd51e8
    PROTECT(subs);
    if (sb1 == R_NoObject && subs != R_NilValue) {
        sb1 = CAR(subs);
        subs = CDR(subs);
    }
    if (sb2 == R_NoObject && subs != R_NilValue) {
        sb2 = CAR(subs);
        subs = CDR(subs);
    }

    WAIT_UNTIL_COMPUTED(x);

    /* Is partial matching ok?  When the exact arg is NA, a warning is
       issued if partial matching occurs.
     */
    if (exact == -1)
	pok = exact;
    else
	pok = !exact;

    /* Get the subscripting and dimensioning information */
    /* and check that any array subscripting is compatible. */

    nsubs = length(subs) + (sb1 != R_NoObject) + (sb2 != R_NoObject);
    if (nsubs == 0)
	errorcall(call, _("no index specified"));
    dims = getAttrib(x, R_DimSymbol);
    ndims = length(dims);
    if(nsubs > 1 && nsubs != ndims)
	errorcall(call, _("incorrect number of subscripts"));

    /* code to allow classes to extend environment */
    if(TYPEOF(x) == S4SXP) {
        x = R_getS4DataSlot(x, ANYSXP);
	if(x == R_NilValue)
	  errorcall(call, _("this S4 class is not subsettable"));
        UNPROTECT(1);
        PROTECT(x);
    }

    /* split out ENVSXP for now */
    if( TYPEOF(x) == ENVSXP ) {
        if (nsubs != 1 || !isString(sb1) || length(sb1) != 1)
            errorcall(call, _("wrong arguments for subsetting an environment"));
        SEXP sym = installed_already (translateChar (STRING_ELT(sb1,0)));
        if (sym == R_NoObject)
            ans = R_NilValue;
        else {
            ans = findVarInFrame (x, sym);
            if (ans == R_UnboundValue)
                ans = R_NilValue;
            else {
                if (TYPEOF(ans) == PROMSXP)
                    ans = forcePromise(ans);
                SET_NAMEDCNT_NOT_0(ans);
            }
        }
        UNPROTECT(2);
        return(ans);
    }

    /* back to the regular program */
    if (!(isVector(x) || isList(x) || isLanguage(x)))
	nonsubsettable_error(call,x);

    int max_named = NAMEDCNT(x);

    if (nsubs == 1) { /* simple or vector indexing */

        int str_sym_sub = isString(sb1) || isSymbol(sb1);
	int len = length(sb1);
        int i, lenx;

        for (i = 1; i < len; i++) {
            if (!isVectorList(x) && !isPairList(x))
                errorcall(call,_("recursive indexing failed at level %d\n"),i);
            lenx = length(x);
            offset = get1index(sb1, 
                       str_sym_sub ? getAttrib(x, R_NamesSymbol) : R_NilValue,
                       lenx, pok, i-1, call);
            if (offset < 0 || offset >= lenx)
                errorcall(call, _("no such index at level %d\n"), i);
            if (isPairList(x)) {
                x = CAR(nthcdr(x, offset));
                max_named = MAX_NAMEDCNT;
            } 
            else {
                x = VECTOR_ELT(x, offset);
                int nm = NAMEDCNT(x);
                if (nm > max_named) 
                    max_named = nm;
            }
        }

        lenx = length(x);
	offset = get1index(sb1, 
                   str_sym_sub ? getAttrib(x, R_NamesSymbol) : R_NilValue,
                   lenx, pok, len > 1 ? len-1 : -1, call);
	if (offset < 0 || offset >= lenx) {
	    /* a bold attempt to get the same behaviour for $ and [[ */
	    if (offset >= lenx && PRIMVAL(op) == 0 /* .el.methods */
             || offset < 0 && (isNewList(x) ||
			       isExpression(x) ||
			       isList(x) ||
			       isLanguage(x))) {
		UNPROTECT(2);
		return R_NilValue;
	    }
	    else
                out_of_bounds_error(call);
	}
    } else { /* matrix or array indexing */
<<<<<<< HEAD

	/* We use CAR(R_NilValue)==R_NilValue and CDR(R_NilValue)==R_NilValue */
=======
>>>>>>> 17dd51e8

	dimnames = getAttrib(x, R_DimNamesSymbol);

	int ndn = length(dimnames); /* Number of dimnames. Unlikely anything
                                       but or 0 or nsubs, but just in case... */
        R_len_t indx[nsubs];

	for (i = 0; i < nsubs; i++) {
<<<<<<< HEAD
	    indx[i] = get1index (CAR(subs),
                                 i < ndn ? VECTOR_ELT(dimnames, i) : R_NilValue,
			         INTEGER(dims)[i], pok, -1, call);
	    subs = CDR(subs);
=======
            SEXP ix;
            if (i == 0)
                ix = sb1;
            else if (i == 1)
                ix = sb2;
            else {
                ix = CAR(subs);
                subs = CDR(subs);
            }
	    indx[i] = get1index(ix, i<ndn ? VECTOR_ELT(dimnames,i) : R_NilValue,
			        INTEGER(dims)[i], pok, -1, call);
>>>>>>> 17dd51e8
	    if (indx[i] < 0 || indx[i] >= INTEGER(dims)[i])
		out_of_bounds_error(call);
	}
	offset = 0;
	for (i = nsubs-1; i > 0; i--)
	    offset = (offset + indx[i]) * INTEGER(dims)[i-1];
	offset += indx[0];
    }

    if (isPairList(x)) {
	ans = CAR(nthcdr(x, offset));
        SET_NAMEDCNT_MAX(ans);
    }
    else if (isVectorList(x)) {
	ans = VECTOR_ELT(x, offset);
	if (max_named > 0)
            SET_NAMEDCNT_NOT_0(ans);
        if (VARIANT_KIND(variant) == VARIANT_QUERY_UNSHARED_SUBSET 
             && max_named <= 1 && !NAMEDCNT_GT_1(ans))
            R_variant_result = 1;
    }
    else if (TYPEOF(x) == INTSXP && CAN_USE_SCALAR_STACK(variant))
        ans = PUSH_SCALAR_INTEGER (INTEGER(x)[offset]);
    else if (TYPEOF(x) == REALSXP && CAN_USE_SCALAR_STACK(variant))
        ans = PUSH_SCALAR_REAL (REAL(x)[offset]);
    else {
	ans = allocVector(TYPEOF(x), 1);
        copy_elements (ans, 0, 0, x, offset, 0, 1);
    }
    UNPROTECT(2);
    return ans;
}

/* The $ subset operator.
   We need to be sure to only evaluate the first argument.
   The second will be a symbol that needs to be matched, not evaluated.
*/
static SEXP do_subset3(SEXP call, SEXP op, SEXP args, SEXP env, int variant)
{
    SEXP from, what, ans, input, ncall;

    SEXP string = R_NilValue;
    SEXP name = R_NilValue;
    int argsevald = 0;

    checkArity(op, args);
    from = CAR(args);
    what = CADR(args);

    if (TYPEOF(what) == PROMSXP)
        what = PRCODE(what);
    if (isSymbol(what))
        name = what;
    else if (isString(what) && LENGTH(what) > 0) 
        string = STRING_ELT(what,0);
    else
	errorcall(call, _("invalid subscript type '%s'"), 
                        type2char(TYPEOF(what)));

    /* Handle usual case with no "..." and not from an object quickly, without
       overhead of allocation and calling of DispatchOrEval. */

    if (from != R_DotsSymbol) {
        from = evalv (from, env, VARIANT_ONE_NAMED | VARIANT_UNCLASS);
        if (isObject(from) && ! (R_variant_result & VARIANT_UNCLASS_FLAG)) {
            PROTECT(from);
            argsevald = 1;
        } else {
            R_variant_result = 0;
            return R_subset3_dflt (from, string, name, call, variant);
        }
    }

    /* first translate CADR of args into a string so that we can
       pass it down to DispatchorEval and have it behave correctly */

    input = allocVector(STRSXP,1);

    if (name!=R_NilValue)
	SET_STRING_ELT(input, 0, PRINTNAME(name));
    else
	SET_STRING_ELT(input, 0, string);

    /* replace the second argument with a string */

    /* Previously this was SETCADR(args, input); */
    /* which could cause problems when "from" was */
    /* ..., as in PR#8718 */
    PROTECT(args = CONS(from, CONS(input, R_NilValue)));
    /* Change call used too, for compatibility with
       R-2.15.0:  It's accessible using "substitute", 
       and was a string in R-2.15.0. */
    PROTECT(ncall = LCONS(CAR(call), CONS(CADR(call), CONS(input,R_NilValue))));

    /* If the first argument is an object and there is */
    /* an approriate method, we dispatch to that method, */
    /* otherwise we evaluate the arguments and fall */
    /* through to the generic code below.  Note that */
    /* evaluation retains any missing argument indicators. */

    if(DispatchOrEval(ncall, op, "$", args, env, &ans, 0, argsevald)) {
        UNPROTECT(2+argsevald);
	if (NAMEDCNT_GT_0(ans))         /* IS THIS NECESSARY? */
	    SET_NAMEDCNT_MAX(ans);
	return ans;
    }

    ans = R_subset3_dflt(CAR(ans), string, name, call, variant);
    UNPROTECT(2+argsevald);
    return ans;
}

/* Used above and in eval.c.  The field to extract is specified by either 
   the "input" argument or the "name" argument, or both.  Protects x. */

SEXP attribute_hidden R_subset3_dflt(SEXP x, SEXP input, SEXP name, SEXP call,
                                     int variant)
{
    const char *cinp, *ctarg;
    int mtch;
    SEXP y;

     /* The mechanism to allow  a class extending "environment" */
    if( IS_S4_OBJECT(x) && TYPEOF(x) == S4SXP ){
        PROTECT(x);
        x = R_getS4DataSlot(x, ANYSXP);
        UNPROTECT(1);
	if(x == R_NilValue)
	    errorcall(call, "$ operator not defined for this S4 class");
    }

    PROTECT(x);

    if (isPairList(x)) {

	SEXP xmatch = R_NilValue;
	int havematch;
        if (name!=R_NilValue) {
            /* Quick check for exact match by name */
            for (y = x; y != R_NilValue; y = CDR(y))
                if (TAG(y)==name) {
                    y = CAR(y);
                    goto found_pairlist;
                }
        }
        cinp = input==R_NilValue ? CHAR(PRINTNAME(name)) : translateChar(input);
	havematch = 0;
	for (y = x ; y != R_NilValue ; y = CDR(y)) {
            if (TAG(y) == R_NilValue)
                continue;
            ctarg = CHAR(PRINTNAME(TAG(y)));
	    mtch = ep_match_strings(ctarg, cinp);
	    if (mtch>0) /* exact */ {
		y = CAR(y);
                goto found_pairlist;
            }
            else if (mtch<0) /* partial */ {
		havematch++;
		xmatch = y;
            }
	}
	if (havematch == 1) { /* unique partial match */
	    if(R_warn_partial_match_dollar) {
                ctarg = CHAR(PRINTNAME(TAG(xmatch)));
		warningcall(call, _("partial match of '%s' to '%s'"),
			    cinp, ctarg);
            }
	    y = CAR(xmatch);
            goto found_pairlist;
	}

        UNPROTECT(1);
	return R_NilValue;

      found_pairlist:
        SET_NAMEDCNT_MAX(y);
        UNPROTECT(1);
        return y;
    }

    else if (isVectorList(x)) {

	int i, n, havematch, imatch=-1;
        SEXP str_elt;
        SEXP nlist = getAttrib(x, R_NamesSymbol);
        cinp = input==R_NilValue ? CHAR(PRINTNAME(name)) : translateChar(input);
	n = length(nlist);
	havematch = 0;
	for (i = 0 ; i < n ; i = i + 1) {
            str_elt = STRING_ELT (nlist, i);
            ctarg = TYPEOF(str_elt)==CHARSXP ? translateChar(str_elt)/*always?*/
                                             : CHAR(PRINTNAME(str_elt));
	    mtch = ep_match_strings(ctarg, cinp);
            if (mtch>0) /* exact */ {
		y = VECTOR_ELT(x, i);
                goto found_veclist;
            }
	    else if (mtch<0) /* partial */ {
		havematch++;
		if (havematch == 1) {
		    /* partial matches can cause aliasing in eval.c:evalseq
		       This is overkill, but alternative ways to prevent
		       the aliasing appear to be even worse */
		    SET_NAMEDCNT_MAX(VECTOR_ELT(x,i));
		}
		imatch = i;
	    }
	}
	if(havematch == 1) { /* unique partial match */
	    if(R_warn_partial_match_dollar) {
                str_elt = STRING_ELT (nlist, imatch);
                ctarg = TYPEOF(str_elt)==CHARSXP ? translateChar(str_elt)
                                                 : CHAR(PRINTNAME(str_elt));
		warningcall(call, _("partial match of '%s' to '%s'"),
			    cinp, ctarg);
	    }
	    y = VECTOR_ELT(x, imatch);
	    goto found_veclist;
	}

        UNPROTECT(1);
	return R_NilValue;

      found_veclist:
        if (NAMEDCNT_GT_0(x) && NAMEDCNT_EQ_0(y))
            SET_NAMEDCNT(y,1);
        if (VARIANT_KIND(variant) == VARIANT_QUERY_UNSHARED_SUBSET 
             && !NAMEDCNT_GT_1(x) && !NAMEDCNT_GT_1(y))
            R_variant_result = 1;
        UNPROTECT(1);
        return y;
    }
    else if (isEnvironment(x)) {
        if (name==R_NilValue) {
            name = installed_already (translateChar(input));
            if (name == R_NoObject) {
                UNPROTECT(1);
                return R_NilValue;
            }
        }

        y = findVarInFrame (x, name);
        if (y == R_UnboundValue)
            y = R_NilValue;
        else {
             if (TYPEOF(y) == PROMSXP)
                 y = forcePromise(y);
             else {
                 SET_NAMEDCNT_NOT_0(y);
                 if (VARIANT_KIND(variant) == VARIANT_QUERY_UNSHARED_SUBSET
                       && !NAMEDCNT_GT_1(y))
                     R_variant_result = R_binding_cell == R_NilValue ? 2 : 1;
             }
        }
        UNPROTECT(1);
        return y;
    }
    else if( isVectorAtomic(x) ){
	errorcall(call, "$ operator is invalid for atomic vectors");
    }
    else /* e.g. a function */
	nonsubsettable_error(call,x);

    return R_NilValue;
}

/* FUNTAB entries defined in this source file. See names.c for documentation. */

attribute_hidden FUNTAB R_FunTab_subset[] =
{
/* printname	c-entry		offset	eval	arity	pp-kind	     precedence	rightassoc */

{"[",		do_subset,	1,	1000,	-1,	{PP_SUBSET,  PREC_SUBSET, 0}},
{"[[",		do_subset2,	2,	1000,	-1,	{PP_SUBSET,  PREC_SUBSET, 0}},
{".el.methods",	do_subset2,	0,	1000,	-1,	{PP_SUBSET,  PREC_SUBSET, 0}},
{"$",		do_subset3,	3,	1000,	2,	{PP_DOLLAR,  PREC_DOLLAR, 0}},

{".subset",	do_subset_dflt,	1,	1,	-1,	{PP_FUNCALL, PREC_FN,	  0}},
{".subset2",	do_subset2_dflt,2,	1,	-1,	{PP_FUNCALL, PREC_FN,	  0}},

{NULL,		NULL,		0,	0,	0,	{PP_INVALID, PREC_FN,	0}}
};<|MERGE_RESOLUTION|>--- conflicted
+++ resolved
@@ -1821,16 +1821,6 @@
 
     drop = ExtractDropArg(&subs);  /* a "drop" arg is tolerated, but ignored */
     exact = ExtractExactArg(&subs);
-<<<<<<< HEAD
-    if (sb2 != R_NoObject) {
-        PROTECT(sb1);
-        subs = CONS (sb2, subs);
-        UNPROTECT(1);
-    }
-    if (sb1 != R_NoObject) 
-        subs = CONS (sb1, subs);
-=======
->>>>>>> 17dd51e8
     PROTECT(subs);
     if (sb1 == R_NoObject && subs != R_NilValue) {
         sb1 = CAR(subs);
@@ -1943,11 +1933,6 @@
                 out_of_bounds_error(call);
 	}
     } else { /* matrix or array indexing */
-<<<<<<< HEAD
-
-	/* We use CAR(R_NilValue)==R_NilValue and CDR(R_NilValue)==R_NilValue */
-=======
->>>>>>> 17dd51e8
 
 	dimnames = getAttrib(x, R_DimNamesSymbol);
 
@@ -1956,12 +1941,6 @@
         R_len_t indx[nsubs];
 
 	for (i = 0; i < nsubs; i++) {
-<<<<<<< HEAD
-	    indx[i] = get1index (CAR(subs),
-                                 i < ndn ? VECTOR_ELT(dimnames, i) : R_NilValue,
-			         INTEGER(dims)[i], pok, -1, call);
-	    subs = CDR(subs);
-=======
             SEXP ix;
             if (i == 0)
                 ix = sb1;
@@ -1973,7 +1952,6 @@
             }
 	    indx[i] = get1index(ix, i<ndn ? VECTOR_ELT(dimnames,i) : R_NilValue,
 			        INTEGER(dims)[i], pok, -1, call);
->>>>>>> 17dd51e8
 	    if (indx[i] < 0 || indx[i] >= INTEGER(dims)[i])
 		out_of_bounds_error(call);
 	}
