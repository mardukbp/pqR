/*
 *  pqR : A pretty quick version of R
 *  Copyright (C) 2013, 2014, 2015, 2016, 2017 by Radford M. Neal
 *
 *  Based on R : A Computer Language for Statistical Data Analysis
 *  Copyright (C) 1995, 1996  Robert Gentleman and Ross Ihaka
 *  Copyright (C) 1997-2007   The R Core Team
 *
 *  The changes in pqR from R-2.15.0 distributed by the R Core Team are
 *  documented in the NEWS and MODS files in the top-level source directory.
 *
 *  This program is free software; you can redistribute it and/or modify
 *  it under the terms of the GNU General Public License as published by
 *  the Free Software Foundation; either version 2 of the License, or
 *  (at your option) any later version.
 *
 *  This program is distributed in the hope that it will be useful,
 *  but WITHOUT ANY WARRANTY; without even the implied warranty of
 *  MERCHANTABILITY or FITNESS FOR A PARTICULAR PURPOSE.  See the
 *  GNU General Public License for more details.
 *
 *  You should have received a copy of the GNU General Public License
 *  along with this program; if not, a copy is available at
 *  http://www.r-project.org/Licenses/
 *
 *
 *  Vector and List Subsetting
 *
 *  There are three kinds of subscripting [, [[, and $.
 *  We have three different functions to compute these.
 *
 *
 *  Note on Matrix Subscripts
 *
 *  The special [ subscripting where dim(x) == ncol(subscript matrix)
 *  is handled inside VectorSubset. The subscript matrix is turned
 *  into a subscript vector of the appropriate size and then
 *  VectorSubset continues.  This provides coherence especially
 *  regarding attributes etc. (it would be quicker to handle this case
 *  separately, but then we would have more to keep in step.
 *
 *
 *  Subscripts that are ranges:  "[" now asks for a variant result from
 *  a sequence operator (for first index), hoping to get a range rather
 *  than a sequence, allowing for faster extraction, and avoidance of
 *  memory use for the sequence.
 */

#ifdef HAVE_CONFIG_H
#include <config.h>
#endif

#define USE_FAST_PROTECT_MACROS
#include "Defn.h"

#include "scalar-stack.h"

#include <helpers/helpers-app.h>

/* JMC convinced MM that this was not a good idea: */
#undef _S4_subsettable

/* Convert range to vector. The caller must ensure that its size won't 
   overflow. */

SEXP attribute_hidden Rf_VectorFromRange (int rng0, int rng1)
{ 
    SEXP vec;
    int i, n;

    n = rng1>=rng0 ? rng1-rng0+1 : 0;
  
    vec = allocVector(INTSXP, n);

    for (i = 0; i<n; i++) 
        INTEGER(vec)[i] = rng0 + i;
  
    return vec;
}

/* Take a pointer to a range, check for validity, and either extract
   a range (possibly empty) of positive subscripts into start and end
   and return R_NoObject, or convert the range to a vector of negative
   integer subscripts that is returned. */

SEXP attribute_hidden Rf_DecideVectorOrRange (SEXP rng, int *start, int *end, 
                                              SEXP call)
{
    int rng0, rng1;

    if (TYPEOF(rng)!=INTSXP || LENGTH(rng)!=2) /* shouldn't happen*/
        errorcall(call, "internal inconsistency subsetting with VARIANT_SEQ!");

    rng0 = INTEGER(rng)[0];
    rng1 = INTEGER(rng)[1];

    if (rng0==0) rng0 = 1; /* get rid of 0 subscript at beginning or end */
    if (rng1==0) rng1 = -1;

    if (rng1<rng0) { /* make any null range be 1:0 (avoid overflow, etc) */
        rng0 = 1; 
        rng1 = 0; 
    }

    if (rng0<0 && rng1>0) 
        errorcall(call, _("only 0's may be mixed with negative subscripts"));

    if (rng0>0) {
        *start = rng0;
        *end = rng1;
        return R_NoObject;
    }
    else {
        return Rf_VectorFromRange(rng0,rng1);
    }
}


/* ExtractRange does the transfer of elements from "x" to "result" 
   according to the range given by start and end.  The caller will
   have allocated "result" to be at least the required length, and
   for VECSXP and EXPRSXP, the entries will be R_NilValue (done by
   allocVector).

   Arguments x and result must be protected by the caller. */

static void ExtractRange(SEXP x, SEXP result, int start, int end, SEXP call)
{
    int nx = length(x);

    SEXP tmp, tmp2;
    int n, m, i;

    start -= 1;
    n = end-start;
    m = start>=nx ? 0 : end<=nx ? n : nx-start;

    tmp = result;

    switch (TYPEOF(x)) {
    case LGLSXP:
        memcpy (LOGICAL(result), LOGICAL(x)+start, m * sizeof *LOGICAL(x));
        for (i = m; i<n; i++) LOGICAL(result)[i] = NA_LOGICAL;
        break;
    case INTSXP:
        memcpy (INTEGER(result), INTEGER(x)+start, m * sizeof *INTEGER(x));
        for (i = m; i<n; i++) INTEGER(result)[i] = NA_INTEGER;
        break;
    case REALSXP:
        memcpy (REAL(result), REAL(x)+start, m * sizeof *REAL(x));
        for (i = m; i<n; i++) REAL(result)[i] = NA_REAL;
        break;
    case CPLXSXP:
        memcpy (COMPLEX(result), COMPLEX(x)+start, m * sizeof *COMPLEX(x));
        for (i = m; i<n; i++) {
            COMPLEX(result)[i].r = NA_REAL;
            COMPLEX(result)[i].i = NA_REAL;
        }
        break;
    case STRSXP:
        copy_string_elements (result, 0, x, start, m);
        for (i = m; i<n; i++) SET_STRING_ELT(result, i, NA_STRING);
        break;
    case VECSXP:
    case EXPRSXP:
        if (!DUPVE || NAMEDCNT_EQ_0(x)) {
            copy_vector_elements (result, 0, x, start, m);
            if (NAMEDCNT_GT_0(x))
                for (i = 0; i<m; i++)
                    INC_NAMEDCNT_0_AS_1(VECTOR_ELT(result,i));
        }
        else {
            for (i = 0; i<m; i++)
                SET_VECTOR_ELT (result, i, duplicate(VECTOR_ELT(x,start+i)));
        }
        /* remaining elements already set to R_NilValue */
        break;
    case LISTSXP:
            /* cannot happen: pairlists are coerced to lists */
    case LANGSXP:
        for (i = 0; i<m; i++) {
            tmp2 = nthcdr(x, start+i);
            SETCAR(tmp, CAR(tmp2));
            SET_TAG(tmp, TAG(tmp2));
            tmp = CDR(tmp);
        }
        for ( ; i<n; i++) {
            SETCAR(tmp, R_NilValue);
            tmp = CDR(tmp);
        }
        break;
    case RAWSXP:
        memcpy (RAW(result), RAW(x)+start, m * sizeof *RAW(x));
        for (i = m; i<n; i++) RAW(result)[i] = (Rbyte) 0;
        break;
    default:
        nonsubsettable_error(call,x);
    }
}


/* ExtractSubset does the transfer of elements from "x" to "result" 
   according to the integer subscripts given in "indx". The caller will
   have allocated "result" to be at least the required length, and
   for VECSXP and EXPRSXP, the entries will be R_NilValue (done by
   allocVector).

   Arguments x and result must be protected by the caller. */

static void ExtractSubset(SEXP x, SEXP result, SEXP indx, SEXP call)
{
    int n = LENGTH(indx);
    int nx = LENGTH(x);
    int i, ii;

    switch (TYPEOF(x)) {
    case LGLSXP:
        for (i = 0; i<n; i++)
            if ((ii=INTEGER(indx)[i]) == NA_INTEGER || --ii < 0 || ii >= nx)
                LOGICAL(result)[i] = NA_LOGICAL;
            else
                LOGICAL(result)[i] = LOGICAL(x)[ii];
        break;
    case INTSXP:
        for (i = 0; i<n; i++)
            if ((ii=INTEGER(indx)[i]) == NA_INTEGER || --ii < 0 || ii >= nx)
                INTEGER(result)[i] = NA_INTEGER;
            else
                INTEGER(result)[i] = INTEGER(x)[ii];
        break;
    case REALSXP:
        for (i = 0; i<n; i++)
            if ((ii=INTEGER(indx)[i]) == NA_INTEGER || --ii < 0 || ii >= nx)
                REAL(result)[i] = NA_REAL;
            else
                REAL(result)[i] = REAL(x)[ii];
        break;
    case CPLXSXP:
        for (i = 0; i<n; i++)
            if ((ii=INTEGER(indx)[i]) == NA_INTEGER || --ii < 0 || ii >= nx) {
                COMPLEX(result)[i].r = NA_REAL;
                COMPLEX(result)[i].i = NA_REAL; 
            }
            else
                COMPLEX(result)[i] = COMPLEX(x)[ii];
        break;
    case STRSXP:
        for (i = 0; i<n; i++)
            if ((ii=INTEGER(indx)[i]) == NA_INTEGER || --ii < 0 || ii >= nx)
                SET_STRING_ELT(result, i, NA_STRING);
            else
                SET_STRING_ELT(result, i, STRING_ELT(x, ii));
        break;
    case VECSXP:
    case EXPRSXP:
        if (NAMEDCNT_EQ_0(x)) {
            for (i = 0; i<n; i++)
                if ((ii=INTEGER(indx)[i]) == NA_INTEGER || --ii < 0 || ii >= nx)
                    /* nothing, already R_NilValue */ ;
                else {
                    SEXP ve = VECTOR_ELT(x, ii);
                    SET_VECTOR_ELT(result, i, ve);
                    if (i > 0) INC_NAMEDCNT_0_AS_1(ve);
                }
        }
        else {
            for (i = 0; i<n; i++)
                if ((ii=INTEGER(indx)[i]) == NA_INTEGER || --ii < 0 || ii >= nx)
                    /* nothing, already R_NilValue */ ;
                else 
                    SET_VECTOR_ELEMENT_FROM_VECTOR(result, i, x, ii);
        }
        break;
    case LISTSXP:
	    /* cannot happen: pairlists are coerced to lists */
    case LANGSXP: ;
        SEXP tmp, tmp2;
        tmp = result;
        for (i = 0; i<n; i++) {
            if ((ii=INTEGER(indx)[i]) == NA_INTEGER || --ii < 0 || ii >= nx)
                SETCAR(tmp, R_NilValue);
            else {
                tmp2 = nthcdr(x, ii);
                SETCAR(tmp, CAR(tmp2));
                SET_TAG(tmp, TAG(tmp2));
            }
            tmp = CDR(tmp);
        }
        break;
    case RAWSXP:
        for (i = 0; i<n; i++)
            if ((ii=INTEGER(indx)[i]) == NA_INTEGER || --ii < 0 || ii >= nx)
                RAW(result)[i] = (Rbyte) 0;
            else
                RAW(result)[i] = RAW(x)[ii];
        break;
    default:
        nonsubsettable_error(call,x);
    }
}


/* Check whether subscript is such that we suppress dropping dimensions 
   when the drop argument is NA (the default).  Assumes that it's not a
   missing argument (which needs to be checked separately). */

static inline int whether_suppress_drop (SEXP sb)
{
    SEXP d;
    return TYPEOF(sb) != LGLSXP 
             && HAS_ATTRIB(sb)
             && (d = getAttrib(sb,R_DimSymbol)) != R_NilValue
             && LENGTH(d) == 1;
}


/* This is for all cases with a single index, including 1D arrays and
   matrix indexing of arrays */
static SEXP VectorSubset(SEXP x, SEXP subs, int seq, int drop, SEXP call)
{
    SEXP sb = subs == R_NilValue ? R_MissingArg : CAR(subs);
    SEXP indx = R_NilValue;
    SEXP result, dims, attrib, nattrib;
    int start = 1, end = 0, n = 0;
    int suppress_drop = 0;
    int spi, ndim;

    /* R_NilValue is handled specially, always returning R_NilValue. */

    if (x == R_NilValue)
        return R_NilValue;

    /* SPECIAL KLUDGE:  To avoid breaking inexplicable code in some 
       packages, just return a duplicate of x if the subscripting has 
       the form x[,drop=FALSE]. */

    if (sb == R_MissingArg && drop == FALSE)
        return duplicate(x);

    PROTECT_WITH_INDEX (sb, &spi);
    dims = getAttrib(x, R_DimSymbol);
    ndim = length(dims);

    /* Check for variant result, which will be a range rather than a vector, 
       and if we have a range, see whether it can be used directly, or must
       be converted to a vector to be handled as other vectors. */

    if (seq) {
        suppress_drop = LEVELS(sb);  /* get flag for seq having a dim attr */
        REPROTECT(sb = Rf_DecideVectorOrRange(sb,&start,&end,call), spi);
        if (sb == R_NoObject)
            n = end - start + 1;
    }

    /* If subscript is missing, convert to range over entire vector. 
       Also, suppress dropping if it was missing from '_'. */

    if (sb == R_MissingArg) {
        suppress_drop = subs != R_NilValue && MISSING(subs) == 2;
        start = 1;
        end = length(x);
        n = end;
        sb = R_NoObject;
    }

    /* Check to see if we have special matrix subscripting. */
    /* If we do, make a real subscript vector and protect it. */

    if (sb != R_NoObject && isMatrix(sb) && isArray(x) && ncols(sb) == ndim) {
        if (isString(sb)) {
            sb = strmat2intmat(sb, GetArrayDimnames(x), call);
            REPROTECT(sb,spi);
        }
        if (isInteger(sb) || isReal(sb)) {
            sb = mat2indsub(dims, sb, call);
            REPROTECT(sb,spi);
        }
    }

    /* Convert sb to a vector of integer subscripts (unless we have a range).
       We suppress dropping when drop is NA when the index is not logical
       and is a 1D array. */

    if (sb != R_NoObject) {
        int stretch = 1;  /* allow out of bounds, not for assignment */
        SEXP d;
        if (drop == NA_LOGICAL) suppress_drop = whether_suppress_drop(sb);
        PROTECT(indx = makeSubscript(x, sb, &stretch, call, 0));
        n = length(indx);
    }

    /* Allocate and extract the result. */

    PROTECT (result = allocVector(TYPEOF(x),n));
    if (sb==R_NoObject)
        ExtractRange(x, result, start, end, call);
    else 
        ExtractSubset(x, result, indx, call);

    if (((attrib = getAttrib(x, R_NamesSymbol)) != R_NilValue) ||
        ( /* here we might have an array.  Use row names if 1D */
            ndim == 1 &&
            (attrib = getAttrib(x, R_DimNamesSymbol)) != R_NilValue &&
            (attrib = GetRowNames(attrib)) != R_NilValue
            )
        ) {
        PROTECT(attrib);
        PROTECT(nattrib = allocVector(TYPEOF(attrib), n));
        if (sb==R_NoObject)
            ExtractRange(attrib, nattrib, start, end, call);
        else
            ExtractSubset(attrib, nattrib, indx, call);
        setAttrib(result, R_NamesSymbol, nattrib);
        UNPROTECT(2);
    }
    if ((attrib = getAttrib(x, R_SrcrefSymbol)) != R_NilValue &&
        TYPEOF(attrib) == VECSXP) {
        PROTECT(attrib);
        PROTECT(nattrib = allocVector(VECSXP, n));
        if (sb==R_NoObject)
            ExtractRange(attrib, nattrib, start, end, call);
        else
            ExtractSubset(attrib, nattrib, indx, call);
        setAttrib(result, R_SrcrefSymbol, nattrib);
           UNPROTECT(2);
    }

    /* FIXME: this is wrong, because the slots are gone, so result is
       an invalid object of the S4 class! JMC 3/3/09 */
#ifdef _S4_subsettable
    if(IS_S4_OBJECT(x)) { /* e.g. contains = "list" */
        setAttrib(result, R_ClassSymbol, getAttrib(x, R_ClassSymbol));
        SET_S4_OBJECT(result);
    }
#endif

    UNPROTECT(2 + (sb!=R_NoObject));

  done:
    /* One-dimensional arrays should have their dimensions dropped only 
       if the result has length one and drop TRUE or is NA_INTEGER without
       the drop being suppressed by the index being a 1D array. */

    if (ndim == 1) {
        int len = length(result);

        if (len > 1 || drop == FALSE || drop == NA_INTEGER && suppress_drop) {
            SEXP attr, nm;
            PROTECT(result);
            PROTECT(attr = allocVector1INT());
            INTEGER(attr)[0] = len;
            if((attrib = getAttrib(x, R_DimNamesSymbol)) != R_NilValue) {
                /* reinstate dimnames, include names of dimnames, which
                   should be in the names attribute at this point. */
                PROTECT(attrib = dup_top_level(attrib));
                SET_VECTOR_ELT(attrib, 0,
                               getAttrib(result, R_NamesSymbol));
                setAttrib(result, R_DimSymbol, attr);
                setAttrib(result, R_DimNamesSymbol, attrib);
                setAttrib(result, R_NamesSymbol, R_NilValue);
                UNPROTECT(1);
            }
            else 
                setAttrib(result, R_DimSymbol, attr);
            UNPROTECT(2);
        }
    }

    return result;
}


/* Used in MatrixSubset to set a whole row or column of a matrix to NAs. */

static void set_row_or_col_to_na (SEXP result, int start, int step, int end,
                                  SEXP call)
{
    int i;
    switch (TYPEOF(result)) {
    case LGLSXP:
        for (i = start; i<end; i += step)
            LOGICAL(result)[i] = NA_LOGICAL;
        break;
    case INTSXP:
        for (i = start; i<end; i += step)
            INTEGER(result)[i] = NA_INTEGER;
        break;
    case REALSXP:
        for (i = start; i<end; i += step)
            REAL(result)[i] = NA_REAL;
        break;
    case CPLXSXP:
        for (i = start; i<end; i += step) {
            COMPLEX(result)[i].r = NA_REAL;
            COMPLEX(result)[i].i = NA_REAL;
        }
        break;
    case STRSXP:
        for (i = start; i<end; i += step)
            SET_STRING_ELT(result, i, NA_STRING);
        break;
    case VECSXP:
        for (i = start; i<end; i += step)
            SET_VECTOR_ELT(result, i, R_NilValue);
        break;
    case RAWSXP:
        for (i = start; i<end; i += step)
            RAW(result)[i] = (Rbyte) 0;
        break;
    default:
        errorcall(call, _("matrix subscripting not handled for this type"));
    }
}


/* Used in MatrixSubset when only one (valid) row is accessed. */

static void one_row_of_matrix (SEXP call, SEXP x, SEXP result, 
                               int ii, int nr, SEXP sc, int ncs, int nc)
{
    int typeofx = TYPEOF(x);
    int j, jj, st;

    st = (ii-1) - nr;

    for (j = 0; j < ncs; j++) {

        jj = INTEGER(sc)[j];

        if (jj == NA_INTEGER) {
            set_row_or_col_to_na (result, j, 1, j+1, call);
            continue;
        }

        if (jj < 1 || jj > nc)
            out_of_bounds_error(call);

        switch (typeofx) {
        case LGLSXP:
            LOGICAL(result)[j] = LOGICAL(x) [st+jj*nr];
            break;
        case INTSXP:
            INTEGER(result)[j] = INTEGER(x) [st+jj*nr];
            break;
        case REALSXP:
            REAL(result)[j] = REAL(x) [st+jj*nr];
            break;
        case CPLXSXP:
            COMPLEX(result)[j] = COMPLEX(x) [st+jj*nr];
            break;
        case STRSXP:
            SET_STRING_ELT(result, j, STRING_ELT(x, st+jj*nr));
            break;
        case VECSXP: ;
            SET_VECTOR_ELEMENT_FROM_VECTOR(result, j, x, st+jj*nr);
            break;
        case RAWSXP:
            RAW(result)[j] = RAW(x) [st+jj*nr];
            break;
        default:
            errorcall(call, _("matrix subscripting not handled for this type"));
        }
    }
}


/* Used in MatrixSubset for subsetting with range of rows. */

static void range_of_rows_of_matrix (SEXP call, SEXP x, SEXP result, 
    int start, int nrs, int nr, SEXP sc, int ncs, int nc)
{
    int i, j, jj, ij, jjnr;

    start -= 1;

    if (start < 0 || start+nrs > nr)
        out_of_bounds_error(call);

    /* Loop to handle extraction, with outer loop over columns. */

    ij = 0;
    for (j = 0; j < ncs; j++) {
        jj = INTEGER(sc)[j];

        /* If column index is NA, just set column of result to NAs. */

        if (jj == NA_INTEGER) {
            set_row_or_col_to_na (result, ij, 1, ij+nrs, call);
            ij += nrs;
            continue;
        }

        /* Check for bad column index. */

        if (jj < 1 || jj > nc)
            out_of_bounds_error(call);

        /* Loops over range of rows. */

        jjnr = (jj-1) * nr + start;
        switch (TYPEOF(x)) {
        case LGLSXP:
            memcpy (LOGICAL(result)+ij, LOGICAL(x)+jjnr, 
                    nrs * sizeof *LOGICAL(x));
            break;
        case INTSXP:
            memcpy (INTEGER(result)+ij, INTEGER(x)+jjnr, 
                    nrs * sizeof *INTEGER(x));
            break;
        case REALSXP:
            memcpy (REAL(result)+ij, REAL(x)+jjnr, 
                    nrs * sizeof *REAL(x));
            break;
        case CPLXSXP:
            memcpy (COMPLEX(result)+ij, COMPLEX(x)+jjnr, 
                    nrs * sizeof *COMPLEX(x));
            break;
        case STRSXP:
            copy_string_elements (result, ij, x, jjnr, nrs);
            break;
        case VECSXP:
            if (!DUPVE || NAMEDCNT_EQ_0(x)) {
                copy_vector_elements (result, ij, x, jjnr, nrs);
                if (NAMEDCNT_GT_0(x))
                    for (i = 0; i<nrs; i++)
                        INC_NAMEDCNT_0_AS_1(VECTOR_ELT(result,ij+i));
            }
            else {
                for (i = 0; i<nrs; i++)
                    SET_VECTOR_ELT (result, ij+i, 
                                    duplicate(VECTOR_ELT(x,jjnr+i)));
            }
            break;
        case RAWSXP:
            memcpy (RAW(result)+ij, RAW(x)+jjnr, 
                    nrs * sizeof *RAW(x));
            break;
        default:
            errorcall(call, _("matrix subscripting not handled for this type"));
        }

        ij += nrs;
    }
}


/* Used in MatrixSubset for the general case of subsetting. */

static void multiple_rows_of_matrix (SEXP call, SEXP x, SEXP result, 
    SEXP sr, int nrs, int nr, SEXP sc, int ncs, int nc)
{
    int i, j, ii, jj, ij, jjnr;

    /* Set rows of result to NAs where there are NA row indexes.  Also check 
       for bad row indexes (once here rather than many times in loop). */

    for (i = 0; i < nrs; i++) {
        ii = INTEGER(sr)[i];
        if (ii == NA_INTEGER) 
            set_row_or_col_to_na (result, i, nrs, i+nrs*ncs, call);
        else if (ii < 1 || ii > nr)
            out_of_bounds_error(call);
    }

    /* Loop to handle extraction except for NAs.  Outer loop is over columns so
       writes are sequential, which is faster for indexing, and probably better
       for memory speed. */

    for (j = 0, ij = 0; j < ncs; j++) {
        jj = INTEGER(sc)[j];

        /* If column index is NA, just set column of result to NAs. */

        if (jj == NA_INTEGER) {
            set_row_or_col_to_na (result, j*nrs, 1, (j+1)*nrs, call);
            ij += nrs;
            continue;
        }

        /* Check for bad column index. */

        if (jj < 1 || jj > nc)
            out_of_bounds_error(call);

        /* Loops over row indexes, except skips NA row indexes, done above. */

        jjnr = (jj-1) * nr;
        switch (TYPEOF(x)) {
        case LGLSXP:
            for (i = 0; i < nrs; i++, ij++) 
                if ((ii = INTEGER(sr)[i]) != NA_INTEGER) 
                    LOGICAL(result)[ij] = LOGICAL(x)[(ii-1)+jjnr];
            break;
        case INTSXP:
            for (i = 0; i < nrs; i++, ij++) 
                if ((ii = INTEGER(sr)[i]) != NA_INTEGER) 
                    INTEGER(result)[ij] = INTEGER(x)[(ii-1)+jjnr];
            break;
        case REALSXP:
            for (i = 0; i < nrs; i++, ij++) 
                if ((ii = INTEGER(sr)[i]) != NA_INTEGER) 
                    REAL(result)[ij] = REAL(x)[(ii-1)+jjnr];
            break;
        case CPLXSXP:
            for (i = 0; i < nrs; i++, ij++) 
                if ((ii = INTEGER(sr)[i]) != NA_INTEGER) 
                    COMPLEX(result)[ij] = COMPLEX(x)[(ii-1)+jjnr];
            break;
        case STRSXP:
            for (i = 0; i < nrs; i++, ij++) 
                if ((ii = INTEGER(sr)[i]) != NA_INTEGER) 
                    SET_STRING_ELT(result, ij, STRING_ELT(x, (ii-1)+jjnr));
            break;
        case VECSXP:
            if (!DUPVE || NAMEDCNT_EQ_0(x)) {
                for (i = 0; i < nrs; i++, ij++) 
                    if ((ii = INTEGER(sr)[i]) != NA_INTEGER) {
                        SEXP ve = VECTOR_ELT(x, (ii-1)+jjnr);
                        SET_VECTOR_ELT (result, ij, ve);
                        INC_NAMEDCNT_0_AS_1(ve);
                    }
            }
            else {
                for (i = 0; i < nrs; i++, ij++) 
                    if ((ii = INTEGER(sr)[i]) != NA_INTEGER) 
                        SET_VECTOR_ELT (result, ij, 
                          duplicate(VECTOR_ELT(x,(ii-1)+jjnr)));
            }
            break;
        case RAWSXP:
            for (i = 0; i < nrs; i++, ij++) 
                if ((ii = INTEGER(sr)[i]) != NA_INTEGER) 
                    RAW(result)[ij] = RAW(x)[(ii-1)+jjnr];
            break;
        default:
            errorcall(call, _("matrix subscripting not handled for this type"));
        }
    }
}


/* Subset for a vector with dim attribute specifying two dimensions. */

static SEXP MatrixSubset(SEXP x, SEXP subs, SEXP call, int drop, int seq)
{
    SEXP s0 = CAR(subs), s1 = CADR(subs);
    SEXP dims, result, sr, sc;
    int start = 1, end = 0;
    int nr, nc, nrs = 0, ncs = 0;
    int suppress_drop_row = 0, suppress_drop_col = 0;
    int nprotect = 0;
    int ii;

    SEXP dim = getAttrib(x, R_DimSymbol);

    nr = INTEGER(dim)[0];
    nc = INTEGER(dim)[1];

    /* s0 is set to R_NoObject when we have a range for the first subscript */

    if (s0 == R_MissingArg) {
        suppress_drop_row = MISSING(subs)==2;
        start = 1;
        end = nr;
        nrs = nr;
        s0 = R_NoObject;
    }
    else if (seq) {
        suppress_drop_row = LEVELS(s0);
        PROTECT(s0 = Rf_DecideVectorOrRange(s0,&start,&end,call));
        nprotect++;
        if (s0 == R_NoObject)
            nrs = end - start + 1;
    }

    if (s0 != R_NoObject) {
        if (drop == NA_LOGICAL) 
            suppress_drop_row = whether_suppress_drop(s0);
        PROTECT (sr = arraySubscript(0, s0, dim, getAttrib, (STRING_ELT), x));
        nprotect++;
        nrs = LENGTH(sr);
    }

    if (drop == NA_LOGICAL) 
        suppress_drop_col = s1 == R_MissingArg ? MISSING(CDR(subs)) == 2 
                                               : whether_suppress_drop(s1);

    PROTECT (sc = arraySubscript(1, s1, dim, getAttrib, (STRING_ELT), x));
    nprotect++;
    ncs = LENGTH(sc);

    if (nrs < 0 || ncs < 0)
        abort();  /* shouldn't happen, but code was conditional before... */

    /* Check this does not overflow */
    if ((double)nrs * (double)ncs > R_LEN_T_MAX)
        error(_("dimensions would exceed maximum size of array"));

    PROTECT (result = allocVector(TYPEOF(x), nrs*ncs));
    nprotect++;

    /* Extract elements from matrix x to result. */

    if (s0 == R_NoObject)
        range_of_rows_of_matrix(call, x, result, start, nrs, nr, sc, ncs, nc);
    else if (nrs == 1 && (ii = INTEGER(sr)[0]) != NA_INTEGER 
                      && ii >= 0 && ii <= nr)
        one_row_of_matrix (call, x, result, ii, nr, sc, ncs, nc);
    else
        multiple_rows_of_matrix (call, x, result, sr, nrs, nr, sc, ncs, nc);

    /* Set up dimensions attribute. */

    PROTECT(dims = allocVector(INTSXP, 2));
    nprotect++;
    INTEGER(dims)[0] = nrs;
    INTEGER(dims)[1] = ncs;
    setAttrib(result, R_DimSymbol, dims);

    /* The matrix elements have been transferred.  Now we need to */
    /* transfer the attributes.	 Most importantly, we need to subset */
    /* the dimnames of the returned value. */

    SEXP dimnames, dimnamesnames, newdimnames;
    dimnames = getAttrib(x, R_DimNamesSymbol);
    PROTECT(dimnamesnames = getAttrib(dimnames, R_NamesSymbol));
    nprotect++;

    if (!isNull(dimnames)) {
        PROTECT(newdimnames = allocVector(VECSXP, 2));
        nprotect++;
        if (TYPEOF(dimnames) == VECSXP) {
            if (VECTOR_ELT(dimnames,0) != R_NilValue) {
                SET_VECTOR_ELT (newdimnames, 0, allocVector(STRSXP, nrs));
                if (s0 == R_NoObject)
                    ExtractRange (VECTOR_ELT(dimnames,0),
                      VECTOR_ELT(newdimnames,0), start, end, call);
                else
                    ExtractSubset(VECTOR_ELT(dimnames,0),
                      VECTOR_ELT(newdimnames,0), sr, call);
            }
            if (VECTOR_ELT(dimnames,1) != R_NilValue) {
                SET_VECTOR_ELT (newdimnames, 1, allocVector(STRSXP, ncs));
                ExtractSubset(VECTOR_ELT(dimnames,1),
                  VECTOR_ELT(newdimnames,1), sc, call);
            }
        }
        else {
            if (CAR(dimnames) != R_NilValue) {
                SET_VECTOR_ELT (newdimnames, 0, allocVector(STRSXP, nrs));
                if (s0 == R_NoObject)
                    ExtractRange (CAR(dimnames),
                      VECTOR_ELT(newdimnames,0), start, end, call);
                else
                    ExtractSubset(CAR(dimnames),
                      VECTOR_ELT(newdimnames,0), sr, call);
            }
            if (CADR(dimnames) != R_NilValue) {
                SET_VECTOR_ELT (newdimnames, 1, allocVector(STRSXP, ncs));
                ExtractSubset(CADR(dimnames),
                  VECTOR_ELT(newdimnames,1), sc, call);
            }
        }
        setAttrib(newdimnames, R_NamesSymbol, dimnamesnames);
        setAttrib(result, R_DimNamesSymbol, newdimnames);
    }

    /* Possibly drop the dimensions.  For compatibility, we always drop
       either neither or both, though this doesn't really make sense. */

    if (nrs == 1 || ncs == 1) {
        if (drop == TRUE || drop == NA_LOGICAL 
                             && (nrs == 1 && !suppress_drop_row
                                  || ncs == 1 && !suppress_drop_col)) {
            DropDims(result);
        }
    }

    UNPROTECT(nprotect);
    return result;
}


static SEXP ArraySubset(SEXP x, SEXP s, SEXP call, int drop, SEXP xdims, int k)
{
    int i, j, ii, jj, n;
    SEXP dimnames, dimnamesnames, r, result;
    int mode = TYPEOF(x);

    int *subs[k], indx[k], nsubs[k], offset[k], suppress_drop[k];
    SEXP subv[k];

    n = 1; r = s;
    for (i = 0; i < k; i++) {
        if (drop==NA_LOGICAL) 
            suppress_drop[i] = CAR(r) == R_MissingArg ? MISSING(r) == 2
                                : whether_suppress_drop(CAR(r));
        PROTECT (subv[i] = arraySubscript (i, CAR(r), xdims, getAttrib,
                                           (STRING_ELT), x));
        subs[i] = INTEGER(subv[i]);
	nsubs[i] = LENGTH(subv[i]);
        n *= nsubs[i];
        indx[i] = 0;
	r = CDR(r);
    }

    offset[1] = INTEGER(xdims)[0];  /* offset[0] is not used */
    for (i = 2; i < k; i++)
        offset[i] = offset[i-1] * INTEGER(xdims)[i-1];

    /* Check for out-of-bounds indexes.  Disabled, since it seems unnecessary,
       given that arraySubscript checks bounds. */

#if 0
    for (j = 0; j < k; j++) {
        for (i = 0; i < nsubs[j]; i++) {
            jj = subs[j][i];
            if (jj != NA_INTEGER && (jj < 1 || jj > INTEGER(xdims)[j])) {
                out_of_bounds_error(call);
            }
        }
    }
#endif

    /* Vector to contain the returned values. */

    PROTECT(result = allocVector(mode, n));

    /* Transfer the subset elements from "x" to "a". */

    if (n > 0) for (i = 0; ; i++) {

        jj = subs[0][indx[0]];
        if (jj == NA_INTEGER) goto assign;
	ii = jj-1;
	for (j = 1; j < k; j++) {
	    jj = subs[j][indx[j]];
	    if (jj == NA_INTEGER) goto assign;
	    ii += (jj-1) * offset[j];
	}

      assign:
        if (jj != NA_INTEGER) {
            switch (mode) {
            case LGLSXP:
                LOGICAL(result)[i] = LOGICAL(x)[ii];
                break;
            case INTSXP:
                INTEGER(result)[i] = INTEGER(x)[ii];
                break;
            case REALSXP:
                REAL(result)[i] = REAL(x)[ii];
                break;
            case CPLXSXP:
                COMPLEX(result)[i] = COMPLEX(x)[ii];
                break;
            case STRSXP:
                SET_STRING_ELT(result, i, STRING_ELT(x, ii));
                break;
            case VECSXP:
                if (!DUPVE || NAMEDCNT_EQ_0(x)) {
                    SET_VECTOR_ELT (result, i, VECTOR_ELT(x, ii));
                    INC_NAMEDCNT_0_AS_1(VECTOR_ELT(result,i));
                }
                else
                    SET_VECTOR_ELT (result, i, duplicate(VECTOR_ELT(x,ii)));
                break;
            case RAWSXP:
                RAW(result)[i] = RAW(x)[ii];
                break;
            default:
                errorcall(call, _("array subscripting not handled for this type"));
                break;
            }
        }
        else { /* jj == NA_INTEGER */
            switch (mode) {
            case LGLSXP:
                LOGICAL(result)[i] = NA_LOGICAL;
                break;
            case INTSXP:
                INTEGER(result)[i] = NA_INTEGER;
                break;
            case REALSXP:
                REAL(result)[i] = NA_REAL;
                break;
            case CPLXSXP:
                COMPLEX(result)[i].r = NA_REAL;
                COMPLEX(result)[i].i = NA_REAL;
                break;
            case STRSXP:
                SET_STRING_ELT(result, i, NA_STRING);
                break;
            case VECSXP:
                SET_VECTOR_ELT(result, i, R_NilValue);
                break;
            case RAWSXP:
                RAW(result)[i] = (Rbyte) 0;
                break;
            default:
                errorcall(call, _("array subscripting not handled for this type"));
                break;
            }
        }

        j = 0;
        while (++indx[j] >= nsubs[j]) {
            indx[j] = 0;
            if (++j >= k) goto done;
        }
    }

  done:
    PROTECT(xdims = allocVector(INTSXP, k));
    for(i = 0 ; i < k ; i++)
	INTEGER(xdims)[i] = nsubs[i];
    setAttrib(result, R_DimSymbol, xdims);
    UNPROTECT(1); /* xdims */

    /* The array elements have been transferred. */
    /* Now we need to transfer the attributes. */
    /* Most importantly, we need to subset the */
    /* dimnames of the returned value. */

    dimnames = getAttrib(x, R_DimNamesSymbol);
    PROTECT(dimnamesnames = getAttrib(dimnames, R_NamesSymbol));
    if (TYPEOF(dimnames) == VECSXP) { /* broken code for others in R-2.15.0 */
	SEXP new_xdims;
	PROTECT(new_xdims = allocVector(VECSXP, k));
        for (i = 0; i < k ; i++) {
            if (nsubs[i] > 0 && VECTOR_ELT(dimnames,i) != R_NilValue) {
                SET_VECTOR_ELT(new_xdims, i, allocVector(STRSXP, nsubs[i]));
                ExtractSubset (VECTOR_ELT(dimnames, i), VECTOR_ELT(new_xdims,i),
                               subv[i], call);
            } 
            /* else leave as NULL for 0-length dims */
        }
	setAttrib(new_xdims, R_NamesSymbol, dimnamesnames);
	setAttrib(result, R_DimNamesSymbol, new_xdims);
	UNPROTECT(1);
    }
    UNPROTECT(1);

    /* See if we need to drop any dimensions */

    if (drop == TRUE)
	DropDims(result);
    else if (drop == NA_LOGICAL)
        DropDimsNotSuppressed(result,suppress_drop);

    UNPROTECT(k+1);
    return result;
}


/* Returns and removes a named argument from the argument list 
   pointed to by args_ptr, and updates args_ptr to account for
   the removal (when it was at the head).

   The search ends as soon as a matching argument is found.  If
   the argument is not found, the argument list is not modified
   and R_NoObject is is returned.

   The caller does not need to protect *args_ptr before.
 */
static SEXP ExtractArg(SEXP *args_ptr, SEXP arg_sym)
{
    SEXP prev_arg = R_NoObject;
    SEXP arg;

    for (arg = *args_ptr; arg != R_NilValue; arg = CDR(arg)) {
	if(TAG(arg) == arg_sym) {
	    if (prev_arg == R_NoObject) /* found at head of args */
		*args_ptr = CDR(arg);
	    else
		SETCDR(prev_arg, CDR(arg));
	    return CAR(arg);
	}
	prev_arg = arg;
    }
    return R_NoObject;
}

/* Extracts the drop argument, if present, from the argument list.
   The argument list will be modified, and the pointer passed changed
   if the first argument is deleted.  The caller does not need to
   protect *args_ptr before.  The value is FALSE, TRUE, or NA_LOGICAL,
   with NA_LOGICAL being the default when no drop argument is present.
   When used as a C boolean, NA_LOGICAL will have the same effect as
   TRUE, but NA_LOGICAL will sometimes allow dropping to be suppressed
   when a vector index has a 1D dim attribute. */

static int ExtractDropArg(SEXP *args_ptr)
{
    SEXP drop_arg = ExtractArg(args_ptr, R_DropSymbol);
    return drop_arg != R_NoObject ? asLogical(drop_arg) : NA_LOGICAL;
}


/* Extracts and, if present, removes the 'exact' argument from the
   argument list.  An integer code giving the desired exact matching
   behavior is returned:
       0  not exact
       1  exact
      -1  not exact, but warn when partial matching is used

   The argument list pointed to by args_ptr may be modified.  The
   caller does not need to protect *args_ptr before.
 */
static int ExtractExactArg(SEXP *args_ptr)
{
    SEXP argval = ExtractArg(args_ptr, R_ExactSymbol);
    if (argval == R_NoObject) return 1; /* Default is true as from R 2.7.0 */
    int exact = asLogical(argval);
    if (exact == NA_LOGICAL) exact = -1;
    return exact;
}


/* Returns simple (positive or negative) index, with no dim attribute, or 
   zero if not so simple. */

static R_INLINE R_len_t simple_index (SEXP s)
{
    if (HAS_ATTRIB(s) && getAttrib(s,R_DimSymbol) != R_NilValue)
        return 0;

    switch (TYPEOF(s)) {
    case REALSXP:
        if (LENGTH(s) != 1 || ISNAN(REAL(s)[0])
         || REAL(s)[0] > R_LEN_T_MAX || REAL(s)[0] < -R_LEN_T_MAX)
            return 0;
         return (R_len_t) REAL(s)[0];
    case INTSXP:
        if (LENGTH(s) != 1 || INTEGER(s)[0] == NA_INTEGER)
            return 0;
        return INTEGER(s)[0];
    default:
        return 0;
    }
}


/* Look for the simple case of subscripting an atomic vector with one 
   valid integer or real subscript that is positive or negative (not zero, 
   NA, or out of bounds), with no dim attribute.  Returns the result, or 
   R_NilValue if it's not so simple.  Return result may be on scalar stack,
   if variant allows.

   The arguments x and s do not need to be protected before this
   function is called.  It's OK for x to still be being computed. The
   variant for the return result is the last argument. */

static inline SEXP one_vector_subscript (SEXP x, SEXP s, int variant)
{
    R_len_t ix, n;
    int typeofx;
    SEXP r;

    typeofx = TYPEOF(x);

    if (!isVectorAtomic(x))
        return R_NilValue;

    n = LENGTH(x);
    ix = simple_index (s);

    if (ix == 0 || ix > n || ix < -n)
        return R_NilValue;

    if (ix>0) {
        R_len_t avail;
        ix -= 1;
        if (helpers_is_being_computed(x)) {
            helpers_start_computing_var(x);
            HELPERS_WAIT_IN_VAR (x, avail, ix, n);
        }
        switch (typeofx) {
        case LGLSXP:  
            return ScalarLogicalMaybeConst (LOGICAL(x)[ix]);
        case INTSXP:  
            if (CAN_USE_SCALAR_STACK(variant))
                return PUSH_SCALAR_INTEGER(INTEGER(x)[ix]);
            else
                return ScalarIntegerMaybeConst(INTEGER(x)[ix]);
        case REALSXP: 
            if (CAN_USE_SCALAR_STACK(variant))
                return PUSH_SCALAR_REAL(REAL(x)[ix]);
            else
                return ScalarRealMaybeConst(REAL(x)[ix]);
        case RAWSXP:  
            return ScalarRawMaybeConst (RAW(x)[ix]);
        case STRSXP:  
            return ScalarStringMaybeConst (STRING_ELT(x,ix));
        case CPLXSXP: 
            return ScalarComplexMaybeConst (COMPLEX(x)[ix]);
        default: abort();
        }
    }
    else { /* ix < 0 */

        R_len_t ex;

        WAIT_UNTIL_COMPUTED(x);
        PROTECT(x);
        r = allocVector (typeofx, n-1);

        ix = -ix-1;
        ex = n-ix-1;

        switch (typeofx) {
        case LGLSXP: 
            if (ix!=0) memcpy(LOGICAL(r), LOGICAL(x), ix * sizeof *LOGICAL(r));
            if (ex!=0) memcpy(LOGICAL(r)+ix, LOGICAL(x)+ix+1, 
                                                      ex * sizeof *LOGICAL(r));
            break;
        case INTSXP: 
            if (ix!=0) memcpy(INTEGER(r), INTEGER(x), ix * sizeof *INTEGER(r));
            if (ex!=0) memcpy(INTEGER(r)+ix, INTEGER(x)+ix+1, 
                                                      ex * sizeof *INTEGER(r));
            break;
        case REALSXP: 
            if (ix!=0) memcpy(REAL(r), REAL(x), ix * sizeof *REAL(r));
            if (ex!=0) memcpy(REAL(r)+ix, REAL(x)+ix+1, ex * sizeof *REAL(r));
            break;
        case RAWSXP: 
            if (ix!=0) memcpy(RAW(r), RAW(x), ix * sizeof *RAW(r));
            if (ex!=0) memcpy(RAW(r)+ix, RAW(x)+ix+1, ex * sizeof *RAW(r));
            break;
        case STRSXP: 
            if (ix!=0) copy_string_elements (r, 0, x, 0, ix);
            if (ex!=0) copy_string_elements (r, ix, x, ix+1, ex); 
            break;
        case CPLXSXP: 
            if (ix!=0) memcpy(COMPLEX(r), COMPLEX(x), ix * sizeof *COMPLEX(r));
            if (ex!=0) memcpy(COMPLEX(r)+ix, COMPLEX(x)+ix+1, 
                                                      ex * sizeof *COMPLEX(r));
            break;
        default: abort();
        }

        UNPROTECT(1);
        return r;
    }
}


/* Look for the simple case of subscripting an atomic matrix with two
   valid integer or real subscript that are positive (not negative, zero, 
   NA, or out of bounds), with no dim attribute.  Returns the result, or 
   R_NilValue if it's not so simple.  The arguments x, dim, s1, and s2 do 
   not need to be protected before this function is called. It's OK for x to 
   still be being computed. The variant for the return result is the last 
   argument. */

static inline SEXP two_matrix_subscripts (SEXP x, SEXP dim, SEXP s1, SEXP s2, 
                                          int variant)
{
    R_len_t ix1, ix2, nrow, ncol, avail, e;
    SEXP r;

    if (!isVectorAtomic(x))
        return R_NilValue;

    nrow = INTEGER(dim)[0];
    ix1 = simple_index (s1);
    if (ix1 <= 0 || ix1 > nrow)
        return R_NilValue;

    ncol = INTEGER(dim)[1];
    ix2 = simple_index (s2);
    if (ix2 <= 0 || ix2 > ncol)
        return R_NilValue;

    e = (ix1 - 1) + nrow * (ix2 - 1);

    if (helpers_is_being_computed(x)) {
        helpers_start_computing_var(x);
        HELPERS_WAIT_IN_VAR (x, avail, e, LENGTH(x));
    }

    switch (TYPEOF(x)) {
    case LGLSXP:  
        return ScalarLogicalMaybeConst (LOGICAL(x)[e]);
    case INTSXP:  
        if (CAN_USE_SCALAR_STACK(variant))
            return PUSH_SCALAR_INTEGER(INTEGER(x)[e]);
        else
            return ScalarIntegerMaybeConst(INTEGER(x)[e]);
    case REALSXP: 
        if (CAN_USE_SCALAR_STACK(variant))
            return PUSH_SCALAR_REAL(REAL(x)[e]);
        else
            return ScalarRealMaybeConst(REAL(x)[e]);
    case RAWSXP:  
        return ScalarRawMaybeConst (RAW(x)[e]);
    case STRSXP:  
        return ScalarStringMaybeConst (STRING_ELT(x,e));
    case CPLXSXP: 
        return ScalarComplexMaybeConst (COMPLEX(x)[e]);
    default: abort();
    }
}


/* The "[" subset operator.
 * This provides the most general form of subsetting. */

static SEXP do_subset_dflt_seq (SEXP call, SEXP op, SEXP x, SEXP sb1, 
                                SEXP subs, SEXP rho, int variant, int seq);

static SEXP do_subset(SEXP call, SEXP op, SEXP args, SEXP rho, int variant)
{
    SEXP ans;
    int argsevald = 0;

    /* If we can easily determine that this will be handled by subset_dflt
       and has one or two index arguments in total, evaluate the first index
       with VARIANT_SEQ, so it may come as a range rather than a vector, and 
       evaluate the array with VARIANT_PENDING_OK.  If there is just one
       index, evaluate it with VARIANT_SCALAR_STACK, so if scalar it can
       arrive on the scalar stack. */

    if (args != R_NilValue && CAR(args) != R_DotsSymbol) {
        SEXP array = CAR(args);
        SEXP ixlist = CDR(args);
        PROTECT(array = evalv(array,rho,VARIANT_PENDING_OK));
        if (isObject(array)) {
            args = CONS(array,ixlist);
            argsevald = -1;
            UNPROTECT(1);  /* array */
        }
        else if (ixlist == R_NilValue || TAG(ixlist) != R_NilValue 
                                      || CAR(ixlist) == R_DotsSymbol) {
            args = evalListKeepMissing(ixlist,rho);
            UNPROTECT(1);  /* array */
            return do_subset_dflt_seq (call, op, array, R_NoObject, args, rho, 
                                       variant, 0);
        }
        else {
            SEXP remargs = CDR(ixlist);
            int seq = 0;
            int avar = 
              remargs == R_NilValue 
                ? VARIANT_SEQ | VARIANT_SCALAR_STACK_OK
                              | VARIANT_MISSING_OK 
                              | VARIANT_PENDING_OK :
              CDR(remargs) == R_NilValue 
                ? VARIANT_SEQ | VARIANT_MISSING_OK
                              | VARIANT_PENDING_OK
                : VARIANT_MISSING_OK;
            SEXP idx;
            PROTECT (idx = evalv (CAR(ixlist), rho, avar));
            if (R_variant_result) {
                seq = 1;
                R_variant_result = 0;
            }
            if (remargs != R_NilValue)
                remargs = evalList_v (remargs, rho,
                                      VARIANT_PENDING_OK | VARIANT_MISSING_OK);
<<<<<<< HEAD
            PROTECT(args = CONS(idx,remargs));
            if (idx == R_MissingArg && isSymbol(CAR(ixlist)))
                SET_MISSING (args, R_isMissing(CAR(ixlist),rho));
            else 
                POP_IF_TOP_OF_STACK(idx);
            wait_until_arguments_computed(args);
            UNPROTECT(3);  /* args, array, idx */
            SEXP r = do_subset_dflt_seq (call, op, array, args, rho, 
=======
            if (idx == R_MissingArg && isSymbol(CAR(ixlist))) {
                PROTECT(remargs = CONS(idx,remargs));
                SET_MISSING (remargs, R_isMissing(CAR(ixlist),rho));
                idx = R_NoObject;
                UNPROTECT(3);  /* remargs, idx, array */
            }
            else {
                POP_IF_TOP_OF_STACK(idx);
                UNPROTECT(2);  /* idx, array */
                WAIT_UNTIL_COMPUTED(idx);
            }
            wait_until_arguments_computed(remargs);
            SEXP r = do_subset_dflt_seq (call, op, array, idx, remargs, rho, 
>>>>>>> 4799285d
                                         variant, seq);
            return r;
        }
    }

    /* If the first argument is an object and there is an */
    /* appropriate method, we dispatch to that method, */
    /* otherwise we evaluate the arguments and fall through */
    /* to the generic code below.  Note that evaluation */
    /* retains any missing argument indicators. */

    if(DispatchOrEval(call, op, "[", args, rho, &ans, 0, argsevald)) {
/*     if(DispatchAnyOrEval(call, op, "[", args, rho, &ans, 0, 0)) */
	if (NAMEDCNT_GT_0(ans))
	    SET_NAMEDCNT_MAX(ans);    /* IS THIS NECESSARY? */
	return(ans);
    }

    /* Method dispatch has failed, we now */
    /* run the generic internal code. */
    return do_subset_dflt_seq (call, op, CAR(ans), R_NoObject, CDR(ans), rho, 
                               variant, 0);
}


/* N.B.  do_subset_dflt is sometimes called directly from outside this module. 
   It doesn't have the "seq" argument of do_subset_dflt_seq, and takes all
   arguments as an arg list. */

SEXP attribute_hidden do_subset_dflt (SEXP call, SEXP op, SEXP args, SEXP rho)
{
    return do_subset_dflt_seq (call, op, CAR(args), R_NoObject, CDR(args), rho,
                               0, 0);
}

/* The "seq" argument below is 1 if the first subscript is a sequence spec
   (a variant result).  The first argument (the array, x) is passed separately
   rather than as part of an argument list, for efficiency.  If sb1 is not
   R_NoObject, it is the first subscript, which has no tag, and subs is the
   list of remaining subscripts/args; otherwise subs has all subscripts.

   Note:  x, sb1, and subs may not be protected on entry. */

static SEXP do_subset_dflt_seq (SEXP call, SEXP op, SEXP x, SEXP sb1, 
                                SEXP subs, SEXP rho, int variant, int seq)
{
    int drop, i, nsubs, type;
    SEXP ans, ax, px;

    if (!seq && x != R_NilValue && sb1 != R_NoObject) {

        /* Check for one subscript, handling simple cases like this */
        if (subs == R_NilValue) { 
            SEXP attr = ATTRIB(x);
            if (attr != R_NilValue) {
                if (TAG(attr) == R_DimSymbol && CDR(attr) == R_NilValue) {
                    SEXP dim = CAR(attr);
                    if (TYPEOF(dim) == INTSXP && LENGTH(dim) == 1)
                        attr = R_NilValue;  /* only a dim attribute, 1D */
                }
            }
            if (attr == R_NilValue) {
                SEXP r = one_vector_subscript (x, sb1, variant);
                if (r != R_NilValue)
                    return r;
            }
        }

        /* Check for two subscripts, handling simple cases like this */
        else if (subs != R_NilValue && CDR(subs) == R_NilValue
	          && TAG(subs) == R_NilValue) { /* two subscripts */
            SEXP attr = ATTRIB(x);
            if (TAG(attr) == R_DimSymbol && CDR(attr) == R_NilValue) {
                SEXP dim = CAR(attr);
                if (TYPEOF(dim) == INTSXP && LENGTH(dim) == 2) {
                    /* x is a matrix */
                    SEXP r = two_matrix_subscripts (x, dim, sb1, CAR(subs),
                                                    variant);
                    if (r != R_NilValue)
                        return r;
                }
            }
        }
    }

    /* This was intended for compatibility with S, */
    /* but in fact S does not do this. */

    if (x == R_NilValue)
	return x;

    PROTECT(x);

    drop = ExtractDropArg(&subs);
    if (sb1 != R_NoObject) 
        subs = CONS (sb1, subs);
    PROTECT(subs);

    WAIT_UNTIL_COMPUTED(x);

    nsubs = length(subs);
    type = TYPEOF(x);

    /* Here coerce pair-based objects into generic vectors. */
    /* All subsetting takes place on the generic vector form. */

    ax = x;
    if (isVector(x))
	PROTECT(ax);
    else if (isPairList(x)) {
	SEXP dim = getAttrib(x, R_DimSymbol);
	int ndim = length(dim);
	if (ndim > 1) {
	    PROTECT(ax = allocArray(VECSXP, dim));
	    setAttrib(ax, R_DimNamesSymbol, getAttrib(x, R_DimNamesSymbol));
	    setAttrib(ax, R_NamesSymbol, getAttrib(x, R_DimNamesSymbol));
	}
	else {
	    PROTECT(ax = allocVector(VECSXP, length(x)));
	    setAttrib(ax, R_NamesSymbol, getAttrib(x, R_NamesSymbol));
	}
        SET_NAMEDCNT(ax,NAMEDCNT(x));
	for(px = x, i = 0 ; px != R_NilValue ; px = CDR(px))
	    SET_VECTOR_ELT(ax, i++, CAR(px));
    }
    else
        nonsubsettable_error(call,x);

    /* This is the actual subsetting code. */
    /* The separation of arrays and matrices is purely an optimization. */

    if(nsubs < 2) {
	PROTECT(ans = VectorSubset(ax, subs, seq, drop, call));
    } else {
        SEXP xdims = getAttrib(x, R_DimSymbol);
	if (nsubs != length(xdims))
	    errorcall(call, _("incorrect number of dimensions"));
	if (nsubs == 2)
	    ans = MatrixSubset(ax, subs, call, drop, seq);
	else
	    ans = ArraySubset(ax, subs, call, drop, xdims, nsubs);
	PROTECT(ans);
    }

    /* Note: we do not coerce back to pair-based lists. */

    if (type == LANGSXP) {
	ax = ans;
	PROTECT(ans = allocList(LENGTH(ax)));
	if (ans != R_NilValue) {
	    SET_TYPEOF(ans, LANGSXP);
            for (px = ans, i = 0 ; px != R_NilValue ; px = CDR(px))
                SETCAR(px, VECTOR_ELT(ax, i++));
            setAttrib(ans, R_DimSymbol, getAttrib(ax, R_DimSymbol));
            setAttrib(ans, R_DimNamesSymbol, getAttrib(ax, R_DimNamesSymbol));
            setAttrib(ans, R_NamesSymbol, getAttrib(ax, R_NamesSymbol));
            SET_NAMEDCNT_MAX(ans);
        }
        UNPROTECT(2);
        PROTECT(ans);
    }

    if (HAS_ATTRIB(ans)) { /* remove probably erroneous attr's */
	setAttrib(ans, R_TspSymbol, R_NilValue);
#ifdef _S4_subsettable
	if(!IS_S4_OBJECT(x))
#endif
	    setAttrib(ans, R_ClassSymbol, R_NilValue);
    }
    UNPROTECT(4);

    return ans;
}


/* The [[ subset operator.  It needs to be fast. */
/* The arguments to this call are evaluated on entry. */

static SEXP do_subset2(SEXP call, SEXP op, SEXP args, SEXP rho, int variant)
{
    SEXP ans;

    /* If the first argument is an object and there is */
    /* an approriate method, we dispatch to that method, */
    /* otherwise we evaluate the arguments and fall */
    /* through to the generic code below.  Note that */
    /* evaluation retains any missing argument indicators. */

    if(DispatchOrEval(call, op, "[[", args, rho, &ans, 0, 0)) {
/*     if(DispatchAnyOrEval(call, op, "[[", args, rho, &ans, 0, 0)) */
	if (NAMEDCNT_GT_0(ans))
	    SET_NAMEDCNT_MAX(ans);    /* IS THIS NECESSARY? */
	return(ans);
    }

    /* Method dispatch has failed. */
    /* We now run the generic internal code. */

    return do_subset2_dflt(call, op, ans, rho, variant);
}

SEXP attribute_hidden do_subset2_dflt(SEXP call, SEXP op, SEXP args, SEXP rho,
                                      int variant)
{
    SEXP ans, dims, dimnames, indx, subs, x;
    int i, ndims, nsubs, offset = 0;
    int pok, exact = -1;

    (void) ExtractDropArg(&args);  /* a "drop" arg is tolerated, but ignored */
    exact = ExtractExactArg(&args);
    PROTECT(args);

    /* Is partial matching ok?  When the exact arg is NA, a warning is
       issued if partial matching occurs.
     */
    if (exact == -1)
	pok = exact;
    else
	pok = !exact;

    PROTECT(x = CAR(args));

    /* This code was intended for compatibility with S, */
    /* but in fact S does not do this.	Will anyone notice? */

    if (x == R_NilValue) {
	UNPROTECT(2);
	return x;
    }

    /* Get the subscripting and dimensioning information */
    /* and check that any array subscripting is compatible. */

    subs = CDR(args);
    nsubs = length(subs);
    if (nsubs == 0)
	errorcall(call, _("no index specified"));
    dims = getAttrib(x, R_DimSymbol);
    ndims = length(dims);
    if(nsubs > 1 && nsubs != ndims)
	errorcall(call, _("incorrect number of subscripts"));

    /* code to allow classes to extend environment */
    if(TYPEOF(x) == S4SXP) {
        x = R_getS4DataSlot(x, ANYSXP);
	if(x == R_NilValue)
	  errorcall(call, _("this S4 class is not subsettable"));
        UNPROTECT(1);
        PROTECT(x);
    }

    /* split out ENVSXP for now */
    if( TYPEOF(x) == ENVSXP ) {
        if (nsubs != 1 || !isString(CAR(subs)) || length(CAR(subs)) != 1)
            errorcall(call, _("wrong arguments for subsetting an environment"));
        SEXP sym = installed_already (translateChar (STRING_ELT(CAR(subs),0)));
        if (sym == R_NoObject)
            ans = R_NilValue;
        else {
            ans = findVarInFrame (x, sym);
            if (ans == R_UnboundValue)
                ans = R_NilValue;
            else {
                if (TYPEOF(ans) == PROMSXP)
                    ans = forcePromise(ans);
                SET_NAMEDCNT_NOT_0(ans);
            }
        }
        UNPROTECT(2);
        return(ans);
    }

    /* back to the regular program */
    if (!(isVector(x) || isList(x) || isLanguage(x)))
	nonsubsettable_error(call,x);

    int max_named = NAMEDCNT(x);

    if(nsubs == 1) { /* vector indexing */

	SEXP thesub = CAR(subs);
        int str_sym_sub = isString(thesub) || isSymbol(thesub);
	int len = length(thesub);
        int i, lenx;

        for (i = 1; i < len; i++) {
            if (!isVectorList(x) && !isPairList(x))
                errorcall(call,_("recursive indexing failed at level %d\n"),i);
            lenx = length(x);
            offset = get1index(thesub, 
                       str_sym_sub ? getAttrib(x, R_NamesSymbol) : R_NilValue,
                       lenx, pok, i-1, call);
            if (offset < 0 || offset >= lenx)
                errorcall(call, _("no such index at level %d\n"), i);
            if (isPairList(x)) {
                x = CAR(nthcdr(x, offset));
                max_named = MAX_NAMEDCNT;
            } 
            else {
                x = VECTOR_ELT(x, offset);
                int nm = NAMEDCNT(x);
                if (nm > max_named) 
                    max_named = nm;
            }
        }

        lenx = length(x);
	offset = get1index(thesub, 
                   str_sym_sub ? getAttrib(x, R_NamesSymbol) : R_NilValue,
                   lenx, pok, len > 1 ? len-1 : -1, call);
	if (offset < 0 || offset >= lenx) {
	    /* a bold attempt to get the same behaviour for $ and [[ */
	    if (offset < 0 && (isNewList(x) ||
			       isExpression(x) ||
			       isList(x) ||
			       isLanguage(x))) {
		UNPROTECT(2);
		return R_NilValue;
	    }
	    else out_of_bounds_error(call);
	}
    } else { /* matrix indexing */
	/* Here we use the fact that: */
	/* CAR(R_NilValue) = R_NilValue */
	/* CDR(R_NilValue) = R_NilValue */

	int ndn; /* Number of dimnames. Unlikely to be anything but
		    0 or nsubs, but just in case... */

	PROTECT(indx = allocVector(INTSXP, nsubs));
	dimnames = getAttrib(x, R_DimNamesSymbol);
	ndn = length(dimnames);
	for (i = 0; i < nsubs; i++) {
	    INTEGER(indx)[i] =
		get1index(CAR(subs),
                          (i < ndn) ? VECTOR_ELT(dimnames, i) : R_NilValue,
			  INTEGER(indx)[i], pok, -1, call);
	    subs = CDR(subs);
	    if (INTEGER(indx)[i] < 0 ||
		INTEGER(indx)[i] >= INTEGER(dims)[i])
		out_of_bounds_error(call);
	}
	offset = 0;
	for (i = (nsubs - 1); i > 0; i--)
	    offset = (offset + INTEGER(indx)[i]) * INTEGER(dims)[i - 1];
	offset += INTEGER(indx)[0];
	UNPROTECT(1);
    }

    if (isPairList(x)) {
	ans = CAR(nthcdr(x, offset));
        SET_NAMEDCNT_MAX(ans);
    } else if (isVectorList(x)) {
	ans = VECTOR_ELT(x, offset);
	if (max_named > 0)
            SET_NAMEDCNT_NOT_0(ans);
        if (VARIANT_KIND(variant) == VARIANT_QUERY_UNSHARED_SUBSET 
             && max_named <= 1 && !NAMEDCNT_GT_1(ans))
            R_variant_result = 1;
    } else {
	ans = allocVector(TYPEOF(x), 1);
        copy_elements (ans, 0, 0, x, offset, 0, 1);
    }
    UNPROTECT(2);
    return ans;
}

/* The $ subset operator.
   We need to be sure to only evaluate the first argument.
   The second will be a symbol that needs to be matched, not evaluated.
*/
static SEXP do_subset3(SEXP call, SEXP op, SEXP args, SEXP env, int variant)
{
    SEXP from, what, ans, input, ncall;

    SEXP string = R_NilValue;
    SEXP name = R_NilValue;
    int argsevald = 0;

    checkArity(op, args);
    from = CAR(args);
    what = CADR(args);

    if (TYPEOF(what) == PROMSXP)
        what = PRCODE(what);
    if (isSymbol(what))
        name = what;
    else if (isString(what) && LENGTH(what) > 0) 
        string = STRING_ELT(what,0);
    else
	errorcall(call, _("invalid subscript type '%s'"), 
                        type2char(TYPEOF(what)));

    /* Handle usual case with no "..." and not from an object quickly, without
       overhead of allocation and calling of DispatchOrEval. */

    if (from != R_DotsSymbol) {
        from = evalv (from, env, VARIANT_ONE_NAMED | VARIANT_UNCLASS);
        if (isObject(from) && ! (R_variant_result & VARIANT_UNCLASS_FLAG)) {
            PROTECT(from);
            argsevald = 1;
        } else {
            R_variant_result = 0;
            return R_subset3_dflt (from, string, name, call, variant);
        }
    }

    /* first translate CADR of args into a string so that we can
       pass it down to DispatchorEval and have it behave correctly */

    input = allocVector(STRSXP,1);

    if (name!=R_NilValue)
	SET_STRING_ELT(input, 0, PRINTNAME(name));
    else
	SET_STRING_ELT(input, 0, string);

    /* replace the second argument with a string */

    /* Previously this was SETCADR(args, input); */
    /* which could cause problems when "from" was */
    /* ..., as in PR#8718 */
    PROTECT(args = CONS(from, CONS(input, R_NilValue)));
    /* Change call used too, for compatibility with
       R-2.15.0:  It's accessible using "substitute", 
       and was a string in R-2.15.0. */
    PROTECT(ncall = LCONS(CAR(call), CONS(CADR(call), CONS(input,R_NilValue))));

    /* If the first argument is an object and there is */
    /* an approriate method, we dispatch to that method, */
    /* otherwise we evaluate the arguments and fall */
    /* through to the generic code below.  Note that */
    /* evaluation retains any missing argument indicators. */

    if(DispatchOrEval(ncall, op, "$", args, env, &ans, 0, argsevald)) {
        UNPROTECT(2+argsevald);
	if (NAMEDCNT_GT_0(ans))         /* IS THIS NECESSARY? */
	    SET_NAMEDCNT_MAX(ans);
	return ans;
    }

    ans = R_subset3_dflt(CAR(ans), string, name, call, variant);
    UNPROTECT(2+argsevald);
    return ans;
}

/* Used above and in eval.c.  The field to extract is specified by either 
   the "input" argument or the "name" argument, or both.  Protects x. */

SEXP attribute_hidden R_subset3_dflt(SEXP x, SEXP input, SEXP name, SEXP call,
                                     int variant)
{
    const char *cinp, *ctarg;
    int mtch;
    SEXP y;

     /* The mechanism to allow  a class extending "environment" */
    if( IS_S4_OBJECT(x) && TYPEOF(x) == S4SXP ){
        PROTECT(x);
        x = R_getS4DataSlot(x, ANYSXP);
        UNPROTECT(1);
	if(x == R_NilValue)
	    errorcall(call, "$ operator not defined for this S4 class");
    }

    PROTECT(x);

    if (isPairList(x)) {

	SEXP xmatch = R_NilValue;
	int havematch;
        if (name!=R_NilValue) {
            /* Quick check for exact match by name */
            for (y = x; y != R_NilValue; y = CDR(y))
                if (TAG(y)==name) {
                    y = CAR(y);
                    goto found_pairlist;
                }
        }
        cinp = input==R_NilValue ? CHAR(PRINTNAME(name)) : translateChar(input);
	havematch = 0;
	for (y = x ; y != R_NilValue ; y = CDR(y)) {
            if (TAG(y) == R_NilValue)
                continue;
            ctarg = CHAR(PRINTNAME(TAG(y)));
	    mtch = ep_match_strings(ctarg, cinp);
	    if (mtch>0) /* exact */ {
		y = CAR(y);
                goto found_pairlist;
            }
            else if (mtch<0) /* partial */ {
		havematch++;
		xmatch = y;
            }
	}
	if (havematch == 1) { /* unique partial match */
	    if(R_warn_partial_match_dollar) {
                ctarg = CHAR(PRINTNAME(TAG(xmatch)));
		warningcall(call, _("partial match of '%s' to '%s'"),
			    cinp, ctarg);
            }
	    y = CAR(xmatch);
            goto found_pairlist;
	}

        UNPROTECT(1);
	return R_NilValue;

      found_pairlist:
        SET_NAMEDCNT_MAX(y);
        UNPROTECT(1);
        return y;
    }

    else if (isVectorList(x)) {

	int i, n, havematch, imatch=-1;
        SEXP str_elt;
        SEXP nlist = getAttrib(x, R_NamesSymbol);
        cinp = input==R_NilValue ? CHAR(PRINTNAME(name)) : translateChar(input);
	n = length(nlist);
	havematch = 0;
	for (i = 0 ; i < n ; i = i + 1) {
            str_elt = STRING_ELT (nlist, i);
            ctarg = TYPEOF(str_elt)==CHARSXP ? translateChar(str_elt)/*always?*/
                                             : CHAR(PRINTNAME(str_elt));
	    mtch = ep_match_strings(ctarg, cinp);
            if (mtch>0) /* exact */ {
		y = VECTOR_ELT(x, i);
                goto found_veclist;
            }
	    else if (mtch<0) /* partial */ {
		havematch++;
		if (havematch == 1) {
		    /* partial matches can cause aliasing in eval.c:evalseq
		       This is overkill, but alternative ways to prevent
		       the aliasing appear to be even worse */
		    SET_NAMEDCNT_MAX(VECTOR_ELT(x,i));
		}
		imatch = i;
	    }
	}
	if(havematch == 1) { /* unique partial match */
	    if(R_warn_partial_match_dollar) {
                str_elt = STRING_ELT (nlist, imatch);
                ctarg = TYPEOF(str_elt)==CHARSXP ? translateChar(str_elt)
                                                 : CHAR(PRINTNAME(str_elt));
		warningcall(call, _("partial match of '%s' to '%s'"),
			    cinp, ctarg);
	    }
	    y = VECTOR_ELT(x, imatch);
	    goto found_veclist;
	}

        UNPROTECT(1);
	return R_NilValue;

      found_veclist:
        if (NAMEDCNT_GT_0(x) && NAMEDCNT_EQ_0(y))
            SET_NAMEDCNT(y,1);
        if (VARIANT_KIND(variant) == VARIANT_QUERY_UNSHARED_SUBSET 
             && !NAMEDCNT_GT_1(x) && !NAMEDCNT_GT_1(y))
            R_variant_result = 1;
        UNPROTECT(1);
        return y;
    }
    else if (isEnvironment(x)) {
        if (name==R_NilValue) {
            name = installed_already (translateChar(input));
            if (name == R_NoObject) {
                UNPROTECT(1);
                return R_NilValue;
            }
        }

        y = findVarInFrame (x, name);
        if (y == R_UnboundValue)
            y = R_NilValue;
        else {
             if (TYPEOF(y) == PROMSXP)
                 y = forcePromise(y);
             else {
                 SET_NAMEDCNT_NOT_0(y);
                 if (VARIANT_KIND(variant) == VARIANT_QUERY_UNSHARED_SUBSET
                       && !NAMEDCNT_GT_1(y))
                     R_variant_result = R_binding_cell == R_NilValue ? 2 : 1;
             }
        }
        UNPROTECT(1);
        return y;
    }
    else if( isVectorAtomic(x) ){
	errorcall(call, "$ operator is invalid for atomic vectors");
    }
    else /* e.g. a function */
	nonsubsettable_error(call,x);

    return R_NilValue;
}

/* FUNTAB entries defined in this source file. See names.c for documentation. */

attribute_hidden FUNTAB R_FunTab_subset[] =
{
/* printname	c-entry		offset	eval	arity	pp-kind	     precedence	rightassoc */

{"[",		do_subset,	1,	1000,	-1,	{PP_SUBSET,  PREC_SUBSET, 0}},
{"[[",		do_subset2,	2,	1000,	-1,	{PP_SUBSET,  PREC_SUBSET, 0}},
{"$",		do_subset3,	3,	1000,	2,	{PP_DOLLAR,  PREC_DOLLAR, 0}},

{".subset",	do_subset_dflt,	1,	1,	-1,	{PP_FUNCALL, PREC_FN,	  0}},
{".subset2",	do_subset2_dflt,2,	1001,	-1,	{PP_FUNCALL, PREC_FN,	  0}},

{NULL,		NULL,		0,	0,	0,	{PP_INVALID, PREC_FN,	0}}
};<|MERGE_RESOLUTION|>--- conflicted
+++ resolved
@@ -1358,16 +1358,6 @@
             if (remargs != R_NilValue)
                 remargs = evalList_v (remargs, rho,
                                       VARIANT_PENDING_OK | VARIANT_MISSING_OK);
-<<<<<<< HEAD
-            PROTECT(args = CONS(idx,remargs));
-            if (idx == R_MissingArg && isSymbol(CAR(ixlist)))
-                SET_MISSING (args, R_isMissing(CAR(ixlist),rho));
-            else 
-                POP_IF_TOP_OF_STACK(idx);
-            wait_until_arguments_computed(args);
-            UNPROTECT(3);  /* args, array, idx */
-            SEXP r = do_subset_dflt_seq (call, op, array, args, rho, 
-=======
             if (idx == R_MissingArg && isSymbol(CAR(ixlist))) {
                 PROTECT(remargs = CONS(idx,remargs));
                 SET_MISSING (remargs, R_isMissing(CAR(ixlist),rho));
@@ -1381,7 +1371,6 @@
             }
             wait_until_arguments_computed(remargs);
             SEXP r = do_subset_dflt_seq (call, op, array, idx, remargs, rho, 
->>>>>>> 4799285d
                                          variant, seq);
             return r;
         }
