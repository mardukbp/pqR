/*
 *  pqR : A pretty quick version of R
 *  Copyright (C) 2013, 2014, 2015, 2016, 2017 by Radford M. Neal
 *
 *  Based on R : A Computer Language for Statistical Data Analysis
 *  Copyright (C) 1995, 1996  Robert Gentleman and Ross Ihaka
 *  Copyright (C) 1997-2007   The R Core Team
 *
 *  The changes in pqR from R-2.15.0 distributed by the R Core Team are
 *  documented in the NEWS and MODS files in the top-level source directory.
 *
 *  This program is free software; you can redistribute it and/or modify
 *  it under the terms of the GNU General Public License as published by
 *  the Free Software Foundation; either version 2 of the License, or
 *  (at your option) any later version.
 *
 *  This program is distributed in the hope that it will be useful,
 *  but WITHOUT ANY WARRANTY; without even the implied warranty of
 *  MERCHANTABILITY or FITNESS FOR A PARTICULAR PURPOSE.  See the
 *  GNU General Public License for more details.
 *
 *  You should have received a copy of the GNU General Public License
 *  along with this program; if not, a copy is available at
 *  http://www.r-project.org/Licenses/
 *
 *
 *  Vector and List Subsetting
 *
 *  There are three kinds of subscripting [, [[, and $.
 *  We have three different functions to compute these.
 *
 *
 *  Note on Matrix Subscripts
 *
 *  The special [ subscripting where dim(x) == ncol(subscript matrix)
 *  is handled inside VectorSubset. The subscript matrix is turned
 *  into a subscript vector of the appropriate size and then
 *  VectorSubset continues.  This provides coherence especially
 *  regarding attributes etc. (it would be quicker to handle this case
 *  separately, but then we would have more to keep in step.
 *
 *
 *  Subscripts that are ranges:  "[" now asks for a variant result from
 *  a sequence operator (for first index), hoping to get a range rather
 *  than a sequence, allowing for faster extraction, and avoidance of
 *  memory use for the sequence.
 */

#ifdef HAVE_CONFIG_H
#include <config.h>
#endif

#define USE_FAST_PROTECT_MACROS
#include "Defn.h"

#include "scalar-stack.h"

#include <helpers/helpers-app.h>

/* JMC convinced MM that this was not a good idea: */
#undef _S4_subsettable

/* Convert range to vector. The caller must ensure that its size won't 
   overflow. */

SEXP attribute_hidden Rf_VectorFromRange (int rng0, int rng1)
{ 
    SEXP vec;
    int i, n;

    n = rng1>=rng0 ? rng1-rng0+1 : 0;
  
    vec = allocVector(INTSXP, n);

    for (i = 0; i<n; i++) 
        INTEGER(vec)[i] = rng0 + i;
  
    return vec;
}

/* Take a range (in seq) and either extract a range (possibly empty)
   of positive subscripts into start and end and return R_NoObject, or
   convert the range to a vector of negative integer subscripts that
   is returned. */

SEXP attribute_hidden Rf_DecideVectorOrRange(int64_t seq, int *start, int *end,
                                             SEXP call)
{
    int from, len;

    from = seq >> 32;
    len = (seq >> 1) & 0x7fffffff;

    if (from==0) {                     /* get rid of 0 subscript at beginning */
        from = 1;
        len -= 1;
    }
    if (from < 0 && from+(len-1) == 0) /* get rid of 0 subscript at end */
        len -= 1;

    if (from < 0 && from+(len-1) > 0) 
        errorcall(call, _("only 0's may be mixed with negative subscripts"));

    if (from > 0) {
        *start = from;
        *end = from+(len-1);
        return R_NoObject;
    }
    else {
        return Rf_VectorFromRange (from, from+(len-1));
    }
}


/* ExtractRange does the transfer of elements from "x" to "result" 
   according to the range given by start and end.  The caller will
   have allocated "result" to be at least the required length, and
   for VECSXP and EXPRSXP, the entries will be R_NilValue (done by
   allocVector).

   Arguments x and result must be protected by the caller. */

static void ExtractRange(SEXP x, SEXP result, int start, int end, SEXP call)
{
    int nx = length(x);

    SEXP tmp, tmp2;
    int n, m, i;

    start -= 1;
    n = end-start;
    m = start>=nx ? 0 : end<=nx ? n : nx-start;

    tmp = result;

    switch (TYPEOF(x)) {
    case LGLSXP:
        memcpy (LOGICAL(result), LOGICAL(x)+start, m * sizeof *LOGICAL(x));
        for (i = m; i<n; i++) LOGICAL(result)[i] = NA_LOGICAL;
        break;
    case INTSXP:
        memcpy (INTEGER(result), INTEGER(x)+start, m * sizeof *INTEGER(x));
        for (i = m; i<n; i++) INTEGER(result)[i] = NA_INTEGER;
        break;
    case REALSXP:
        memcpy (REAL(result), REAL(x)+start, m * sizeof *REAL(x));
        for (i = m; i<n; i++) REAL(result)[i] = NA_REAL;
        break;
    case CPLXSXP:
        memcpy (COMPLEX(result), COMPLEX(x)+start, m * sizeof *COMPLEX(x));
        for (i = m; i<n; i++) {
            COMPLEX(result)[i].r = NA_REAL;
            COMPLEX(result)[i].i = NA_REAL;
        }
        break;
    case STRSXP:
        copy_string_elements (result, 0, x, start, m);
        for (i = m; i<n; i++) SET_STRING_ELT(result, i, NA_STRING);
        break;
    case VECSXP:
    case EXPRSXP:
        if (!DUPVE || NAMEDCNT_EQ_0(x)) {
            copy_vector_elements (result, 0, x, start, m);
            if (NAMEDCNT_GT_0(x))
                for (i = 0; i<m; i++)
                    INC_NAMEDCNT_0_AS_1(VECTOR_ELT(result,i));
        }
        else {
            for (i = 0; i<m; i++)
                SET_VECTOR_ELT (result, i, duplicate(VECTOR_ELT(x,start+i)));
        }
        /* remaining elements already set to R_NilValue */
        break;
    case LISTSXP:
            /* cannot happen: pairlists are coerced to lists */
    case LANGSXP:
        for (i = 0; i<m; i++) {
            tmp2 = nthcdr(x, start+i);
            SETCAR(tmp, CAR(tmp2));
            SET_TAG(tmp, TAG(tmp2));
            tmp = CDR(tmp);
        }
        for ( ; i<n; i++) {
            SETCAR(tmp, R_NilValue);
            tmp = CDR(tmp);
        }
        break;
    case RAWSXP:
        memcpy (RAW(result), RAW(x)+start, m * sizeof *RAW(x));
        for (i = m; i<n; i++) RAW(result)[i] = (Rbyte) 0;
        break;
    default:
        nonsubsettable_error(call,x);
    }
}


/* ExtractSubset does the transfer of elements from "x" to "result" 
   according to the integer subscripts given in "indx". The caller will
   have allocated "result" to be at least the required length, and
   for VECSXP and EXPRSXP, the entries will be R_NilValue (done by
   allocVector).

   Arguments x and result must be protected by the caller. */

static void ExtractSubset(SEXP x, SEXP result, SEXP indx, SEXP call)
{
    int n = LENGTH(indx);
    int nx = LENGTH(x);
    int i, ii;

    switch (TYPEOF(x)) {
    case LGLSXP:
        for (i = 0; i<n; i++)
            if ((ii=INTEGER(indx)[i]) == NA_INTEGER || --ii < 0 || ii >= nx)
                LOGICAL(result)[i] = NA_LOGICAL;
            else
                LOGICAL(result)[i] = LOGICAL(x)[ii];
        break;
    case INTSXP:
        for (i = 0; i<n; i++)
            if ((ii=INTEGER(indx)[i]) == NA_INTEGER || --ii < 0 || ii >= nx)
                INTEGER(result)[i] = NA_INTEGER;
            else
                INTEGER(result)[i] = INTEGER(x)[ii];
        break;
    case REALSXP:
        for (i = 0; i<n; i++)
            if ((ii=INTEGER(indx)[i]) == NA_INTEGER || --ii < 0 || ii >= nx)
                REAL(result)[i] = NA_REAL;
            else
                REAL(result)[i] = REAL(x)[ii];
        break;
    case CPLXSXP:
        for (i = 0; i<n; i++)
            if ((ii=INTEGER(indx)[i]) == NA_INTEGER || --ii < 0 || ii >= nx) {
                COMPLEX(result)[i].r = NA_REAL;
                COMPLEX(result)[i].i = NA_REAL; 
            }
            else
                COMPLEX(result)[i] = COMPLEX(x)[ii];
        break;
    case STRSXP:
        for (i = 0; i<n; i++)
            if ((ii=INTEGER(indx)[i]) == NA_INTEGER || --ii < 0 || ii >= nx)
                SET_STRING_ELT(result, i, NA_STRING);
            else
                SET_STRING_ELT(result, i, STRING_ELT(x, ii));
        break;
    case VECSXP:
    case EXPRSXP:
        if (NAMEDCNT_EQ_0(x)) {
            for (i = 0; i<n; i++)
                if ((ii=INTEGER(indx)[i]) == NA_INTEGER || --ii < 0 || ii >= nx)
                    /* nothing, already R_NilValue */ ;
                else {
                    SEXP ve = VECTOR_ELT(x, ii);
                    SET_VECTOR_ELT(result, i, ve);
                    if (i > 0) INC_NAMEDCNT_0_AS_1(ve);
                }
        }
        else {
            for (i = 0; i<n; i++)
                if ((ii=INTEGER(indx)[i]) == NA_INTEGER || --ii < 0 || ii >= nx)
                    /* nothing, already R_NilValue */ ;
                else 
                    SET_VECTOR_ELEMENT_FROM_VECTOR(result, i, x, ii);
        }
        break;
    case LISTSXP:
	    /* cannot happen: pairlists are coerced to lists */
    case LANGSXP: ;
        SEXP tmp, tmp2;
        tmp = result;
        for (i = 0; i<n; i++) {
            if ((ii=INTEGER(indx)[i]) == NA_INTEGER || --ii < 0 || ii >= nx)
                SETCAR(tmp, R_NilValue);
            else {
                tmp2 = nthcdr(x, ii);
                SETCAR(tmp, CAR(tmp2));
                SET_TAG(tmp, TAG(tmp2));
            }
            tmp = CDR(tmp);
        }
        break;
    case RAWSXP:
        for (i = 0; i<n; i++)
            if ((ii=INTEGER(indx)[i]) == NA_INTEGER || --ii < 0 || ii >= nx)
                RAW(result)[i] = (Rbyte) 0;
            else
                RAW(result)[i] = RAW(x)[ii];
        break;
    default:
        nonsubsettable_error(call,x);
    }
}


/* Check whether subscript is such that we suppress dropping dimensions 
   when the drop argument is NA (the default).  Assumes that it's not a
   missing argument (which needs to be checked separately). */

static inline int whether_suppress_drop (SEXP sb)
{
    SEXP d;
    return TYPEOF(sb) != LGLSXP 
             && HAS_ATTRIB(sb)
             && (d = getDimAttrib(sb)) != R_NilValue
             && LENGTH(d) == 1;
}


/* This is for all cases with a single index, including 1D arrays and
   matrix indexing of arrays */
static SEXP VectorSubset(SEXP x, SEXP subs, int64_t seq, int drop, SEXP call)
{
    SEXP sb = subs == R_NilValue ? R_MissingArg : CAR(subs);
    SEXP indx = R_NilValue;
    SEXP result, dims, attrib, nattrib;
    int start = 1, end = 0, n = 0;
    int suppress_drop = 0;
    int spi, ndim;

    /* R_NilValue is handled specially, always returning R_NilValue. */

    if (x == R_NilValue)
        return R_NilValue;

    /* SPECIAL KLUDGE:  To avoid breaking inexplicable code in some 
       packages, just return a duplicate of x if the subscripting has 
       the form x[,drop=FALSE]. */

    if (sb == R_MissingArg && drop == FALSE)
        return duplicate(x);

    PROTECT_WITH_INDEX (sb, &spi);
    dims = getDimAttrib(x);
    ndim = length(dims);

    /* Check for variant result, which will be a range rather than a vector, 
       and if we have a range, see whether it can be used directly, or must
       be converted to a vector to be handled as other vectors. */

    if (seq) {
        suppress_drop = seq & 1;  /* get flag for seq having a dim attr */
        REPROTECT(sb = Rf_DecideVectorOrRange(seq,&start,&end,call), spi);
        if (sb == R_NoObject)
            n = end - start + 1;
    }

    /* If subscript is missing, convert to range over entire vector. 
       Also, suppress dropping if it was missing from '_'. */

    if (sb == R_MissingArg) {
        suppress_drop = subs != R_NilValue && MISSING(subs) == 2;
        start = 1;
        end = length(x);
        n = end;
        sb = R_NoObject;
    }

    /* Check to see if we have special matrix subscripting. */
    /* If we do, make a real subscript vector and protect it. */

    if (sb != R_NoObject && isMatrix(sb) && isArray(x) && ncols(sb) == ndim) {
        if (isString(sb)) {
            sb = strmat2intmat(sb, GetArrayDimnames(x), call);
            REPROTECT(sb,spi);
        }
        if (isInteger(sb) || isReal(sb)) {
            sb = mat2indsub(dims, sb, call);
            REPROTECT(sb,spi);
        }
    }

    /* Convert sb to a vector of integer subscripts (unless we have a range).
       We suppress dropping when drop is NA when the index is not logical
       and is a 1D array. */

    if (sb != R_NoObject) {
        int stretch = 1;  /* allow out of bounds, not for assignment */
        SEXP d;
        if (drop == NA_LOGICAL) suppress_drop = whether_suppress_drop(sb);
        PROTECT(indx = makeSubscript(x, sb, &stretch, call, 0));
        n = length(indx);
    }

    /* Allocate and extract the result. */

    PROTECT (result = allocVector(TYPEOF(x),n));
    if (sb==R_NoObject)
        ExtractRange(x, result, start, end, call);
    else 
        ExtractSubset(x, result, indx, call);

    if (((attrib = getAttrib(x, R_NamesSymbol)) != R_NilValue) ||
        ( /* here we might have an array.  Use row names if 1D */
            ndim == 1 &&
            (attrib = getAttrib(x, R_DimNamesSymbol)) != R_NilValue &&
            (attrib = GetRowNames(attrib)) != R_NilValue
            )
        ) {
        PROTECT(attrib);
        PROTECT(nattrib = allocVector(TYPEOF(attrib), n));
        if (sb==R_NoObject)
            ExtractRange(attrib, nattrib, start, end, call);
        else
            ExtractSubset(attrib, nattrib, indx, call);
        setAttrib(result, R_NamesSymbol, nattrib);
        UNPROTECT(2);
    }
    if ((attrib = getAttrib(x, R_SrcrefSymbol)) != R_NilValue &&
        TYPEOF(attrib) == VECSXP) {
        PROTECT(attrib);
        PROTECT(nattrib = allocVector(VECSXP, n));
        if (sb==R_NoObject)
            ExtractRange(attrib, nattrib, start, end, call);
        else
            ExtractSubset(attrib, nattrib, indx, call);
        setAttrib(result, R_SrcrefSymbol, nattrib);
           UNPROTECT(2);
    }

    /* FIXME: this is wrong, because the slots are gone, so result is
       an invalid object of the S4 class! JMC 3/3/09 */
#ifdef _S4_subsettable
    if(IS_S4_OBJECT(x)) { /* e.g. contains = "list" */
        setAttrib(result, R_ClassSymbol, getAttrib(x, R_ClassSymbol));
        SET_S4_OBJECT(result);
    }
#endif

    UNPROTECT(2 + (sb!=R_NoObject));

  done:
    /* One-dimensional arrays should have their dimensions dropped only 
       if the result has length one and drop TRUE or is NA_INTEGER without
       the drop being suppressed by the index being a 1D array. */

    if (ndim == 1) {
        int len = length(result);

        if (len > 1 || drop == FALSE || drop == NA_INTEGER && suppress_drop) {
            SEXP attr, nm;
            PROTECT(result);
            PROTECT(attr = allocVector1INT());
            INTEGER(attr)[0] = len;
            if((attrib = getAttrib(x, R_DimNamesSymbol)) != R_NilValue) {
                /* reinstate dimnames, include names of dimnames, which
                   should be in the names attribute at this point. */
                PROTECT(attrib = dup_top_level(attrib));
                SET_VECTOR_ELT(attrib, 0,
                               getAttrib(result, R_NamesSymbol));
                setAttrib(result, R_DimSymbol, attr);
                setAttrib(result, R_DimNamesSymbol, attrib);
                setAttrib(result, R_NamesSymbol, R_NilValue);
                UNPROTECT(1);
            }
            else 
                setAttrib(result, R_DimSymbol, attr);
            UNPROTECT(2);
        }
    }

    return result;
}


/* Used in MatrixSubset to set a whole row or column of a matrix to NAs. */

static void set_row_or_col_to_na (SEXP result, int start, int step, int end,
                                  SEXP call)
{
    int i;
    switch (TYPEOF(result)) {
    case LGLSXP:
        for (i = start; i<end; i += step)
            LOGICAL(result)[i] = NA_LOGICAL;
        break;
    case INTSXP:
        for (i = start; i<end; i += step)
            INTEGER(result)[i] = NA_INTEGER;
        break;
    case REALSXP:
        for (i = start; i<end; i += step)
            REAL(result)[i] = NA_REAL;
        break;
    case CPLXSXP:
        for (i = start; i<end; i += step) {
            COMPLEX(result)[i].r = NA_REAL;
            COMPLEX(result)[i].i = NA_REAL;
        }
        break;
    case STRSXP:
        for (i = start; i<end; i += step)
            SET_STRING_ELT(result, i, NA_STRING);
        break;
    case VECSXP:
        for (i = start; i<end; i += step)
            SET_VECTOR_ELT(result, i, R_NilValue);
        break;
    case RAWSXP:
        for (i = start; i<end; i += step)
            RAW(result)[i] = (Rbyte) 0;
        break;
    default:
        errorcall(call, _("matrix subscripting not handled for this type"));
    }
}


/* Used in MatrixSubset when only one (valid) row is accessed. */

static void one_row_of_matrix (SEXP call, SEXP x, SEXP result, 
                               int ii, int nr, SEXP sc, int ncs, int nc)
{
    int typeofx = TYPEOF(x);
    int j, jj, st;

    st = (ii-1) - nr;

    for (j = 0; j < ncs; j++) {

        jj = INTEGER(sc)[j];

        if (jj == NA_INTEGER) {
            set_row_or_col_to_na (result, j, 1, j+1, call);
            continue;
        }

        if (jj < 1 || jj > nc)
            out_of_bounds_error(call);

        switch (typeofx) {
        case LGLSXP:
            LOGICAL(result)[j] = LOGICAL(x) [st+jj*nr];
            break;
        case INTSXP:
            INTEGER(result)[j] = INTEGER(x) [st+jj*nr];
            break;
        case REALSXP:
            REAL(result)[j] = REAL(x) [st+jj*nr];
            break;
        case CPLXSXP:
            COMPLEX(result)[j] = COMPLEX(x) [st+jj*nr];
            break;
        case STRSXP:
            SET_STRING_ELT(result, j, STRING_ELT(x, st+jj*nr));
            break;
        case VECSXP: ;
            SET_VECTOR_ELEMENT_FROM_VECTOR(result, j, x, st+jj*nr);
            break;
        case RAWSXP:
            RAW(result)[j] = RAW(x) [st+jj*nr];
            break;
        default:
            errorcall(call, _("matrix subscripting not handled for this type"));
        }
    }
}


/* Used in MatrixSubset for subsetting with range of rows. */

static void range_of_rows_of_matrix (SEXP call, SEXP x, SEXP result, 
    int start, int nrs, int nr, SEXP sc, int ncs, int nc)
{
    int i, j, jj, ij, jjnr;

    start -= 1;

    if (start < 0 || start+nrs > nr)
        out_of_bounds_error(call);

    /* Loop to handle extraction, with outer loop over columns. */

    ij = 0;
    for (j = 0; j < ncs; j++) {
        jj = INTEGER(sc)[j];

        /* If column index is NA, just set column of result to NAs. */

        if (jj == NA_INTEGER) {
            set_row_or_col_to_na (result, ij, 1, ij+nrs, call);
            ij += nrs;
            continue;
        }

        /* Check for bad column index. */

        if (jj < 1 || jj > nc)
            out_of_bounds_error(call);

        /* Loops over range of rows. */

        jjnr = (jj-1) * nr + start;
        switch (TYPEOF(x)) {
        case LGLSXP:
            memcpy (LOGICAL(result)+ij, LOGICAL(x)+jjnr, 
                    nrs * sizeof *LOGICAL(x));
            break;
        case INTSXP:
            memcpy (INTEGER(result)+ij, INTEGER(x)+jjnr, 
                    nrs * sizeof *INTEGER(x));
            break;
        case REALSXP:
            memcpy (REAL(result)+ij, REAL(x)+jjnr, 
                    nrs * sizeof *REAL(x));
            break;
        case CPLXSXP:
            memcpy (COMPLEX(result)+ij, COMPLEX(x)+jjnr, 
                    nrs * sizeof *COMPLEX(x));
            break;
        case STRSXP:
            copy_string_elements (result, ij, x, jjnr, nrs);
            break;
        case VECSXP:
            if (!DUPVE || NAMEDCNT_EQ_0(x)) {
                copy_vector_elements (result, ij, x, jjnr, nrs);
                if (NAMEDCNT_GT_0(x))
                    for (i = 0; i<nrs; i++)
                        INC_NAMEDCNT_0_AS_1(VECTOR_ELT(result,ij+i));
            }
            else {
                for (i = 0; i<nrs; i++)
                    SET_VECTOR_ELT (result, ij+i, 
                                    duplicate(VECTOR_ELT(x,jjnr+i)));
            }
            break;
        case RAWSXP:
            memcpy (RAW(result)+ij, RAW(x)+jjnr, 
                    nrs * sizeof *RAW(x));
            break;
        default:
            errorcall(call, _("matrix subscripting not handled for this type"));
        }

        ij += nrs;
    }
}


/* Used in MatrixSubset for the general case of subsetting. */

static void multiple_rows_of_matrix (SEXP call, SEXP x, SEXP result, 
    SEXP sr, int nrs, int nr, SEXP sc, int ncs, int nc)
{
    int i, j, ii, jj, ij, jjnr;

    /* Set rows of result to NAs where there are NA row indexes.  Also check 
       for bad row indexes (once here rather than many times in loop). */

    for (i = 0; i < nrs; i++) {
        ii = INTEGER(sr)[i];
        if (ii == NA_INTEGER) 
            set_row_or_col_to_na (result, i, nrs, i+nrs*ncs, call);
        else if (ii < 1 || ii > nr)
            out_of_bounds_error(call);
    }

    /* Loop to handle extraction except for NAs.  Outer loop is over columns so
       writes are sequential, which is faster for indexing, and probably better
       for memory speed. */

    for (j = 0, ij = 0; j < ncs; j++) {
        jj = INTEGER(sc)[j];

        /* If column index is NA, just set column of result to NAs. */

        if (jj == NA_INTEGER) {
            set_row_or_col_to_na (result, j*nrs, 1, (j+1)*nrs, call);
            ij += nrs;
            continue;
        }

        /* Check for bad column index. */

        if (jj < 1 || jj > nc)
            out_of_bounds_error(call);

        /* Loops over row indexes, except skips NA row indexes, done above. */

        jjnr = (jj-1) * nr;
        switch (TYPEOF(x)) {
        case LGLSXP:
            for (i = 0; i < nrs; i++, ij++) 
                if ((ii = INTEGER(sr)[i]) != NA_INTEGER) 
                    LOGICAL(result)[ij] = LOGICAL(x)[(ii-1)+jjnr];
            break;
        case INTSXP:
            for (i = 0; i < nrs; i++, ij++) 
                if ((ii = INTEGER(sr)[i]) != NA_INTEGER) 
                    INTEGER(result)[ij] = INTEGER(x)[(ii-1)+jjnr];
            break;
        case REALSXP:
            for (i = 0; i < nrs; i++, ij++) 
                if ((ii = INTEGER(sr)[i]) != NA_INTEGER) 
                    REAL(result)[ij] = REAL(x)[(ii-1)+jjnr];
            break;
        case CPLXSXP:
            for (i = 0; i < nrs; i++, ij++) 
                if ((ii = INTEGER(sr)[i]) != NA_INTEGER) 
                    COMPLEX(result)[ij] = COMPLEX(x)[(ii-1)+jjnr];
            break;
        case STRSXP:
            for (i = 0; i < nrs; i++, ij++) 
                if ((ii = INTEGER(sr)[i]) != NA_INTEGER) 
                    SET_STRING_ELT(result, ij, STRING_ELT(x, (ii-1)+jjnr));
            break;
        case VECSXP:
            if (!DUPVE || NAMEDCNT_EQ_0(x)) {
                for (i = 0; i < nrs; i++, ij++) 
                    if ((ii = INTEGER(sr)[i]) != NA_INTEGER) {
                        SEXP ve = VECTOR_ELT(x, (ii-1)+jjnr);
                        SET_VECTOR_ELT (result, ij, ve);
                        INC_NAMEDCNT_0_AS_1(ve);
                    }
            }
            else {
                for (i = 0; i < nrs; i++, ij++) 
                    if ((ii = INTEGER(sr)[i]) != NA_INTEGER) 
                        SET_VECTOR_ELT (result, ij, 
                          duplicate(VECTOR_ELT(x,(ii-1)+jjnr)));
            }
            break;
        case RAWSXP:
            for (i = 0; i < nrs; i++, ij++) 
                if ((ii = INTEGER(sr)[i]) != NA_INTEGER) 
                    RAW(result)[ij] = RAW(x)[(ii-1)+jjnr];
            break;
        default:
            errorcall(call, _("matrix subscripting not handled for this type"));
        }
    }
}


/* Subset for a vector with dim attribute specifying two dimensions. */

static SEXP MatrixSubset(SEXP x, SEXP subs, SEXP call, int drop, int64_t seq)
{
    SEXP s0 = CAR(subs), s1 = CADR(subs);
    SEXP dims, result, sr, sc;
    int start = 1, end = 0;
    int nr, nc, nrs = 0, ncs = 0;
    int suppress_drop_row = 0, suppress_drop_col = 0;
    int ii;

    PROTECT2(x,subs);
    int nprotect = 2;

<<<<<<< HEAD
    SEXP dim = getAttrib(x, R_DimSymbol);
=======
    SEXP dim = getDimAttrib(x);
>>>>>>> 30aed197

    nr = INTEGER(dim)[0];
    nc = INTEGER(dim)[1];

    /* s0 is set to R_NoObject when we have a range for the first subscript */

    if (s0 == R_MissingArg) {
        suppress_drop_row = MISSING(subs)==2;
        start = 1;
        end = nr;
        nrs = nr;
        s0 = R_NoObject;
    }
    else if (seq) {
        suppress_drop_row = seq & 1;
        PROTECT(s0 = Rf_DecideVectorOrRange(seq,&start,&end,call));
        nprotect++;
        if (s0 == R_NoObject)
            nrs = end - start + 1;
    }

    SEXP sv_scalar_stack = R_scalar_stack;

    if (s0 != R_NoObject) {
        if (drop == NA_LOGICAL) 
            suppress_drop_row = whether_suppress_drop(s0);
        PROTECT (sr = array_sub (s0, dim, 0, x));
        nprotect++;
        nrs = LENGTH(sr);
    }

    if (drop == NA_LOGICAL) 
        suppress_drop_col = s1 == R_MissingArg ? MISSING(CDR(subs)) == 2 
                                               : whether_suppress_drop(s1);

    if (drop == FALSE)
        suppress_drop_row = suppress_drop_col = 1;

    PROTECT (sc = array_sub (s1, dim, 1, x));
    nprotect++;
    ncs = LENGTH(sc);

    if (nrs < 0 || ncs < 0)
        abort();  /* shouldn't happen, but code was conditional before... */

    /* Check this does not overflow */
    if ((double)nrs * (double)ncs > R_LEN_T_MAX)
        error(_("dimensions would exceed maximum size of array"));

    PROTECT (result = allocVector(TYPEOF(x), nrs*ncs));
    nprotect++;

    /* Extract elements from matrix x to result. */

    if (s0 == R_NoObject)
        range_of_rows_of_matrix(call, x, result, start, nrs, nr, sc, ncs, nc);
    else if (nrs == 1 && (ii = INTEGER(sr)[0]) != NA_INTEGER 
                      && ii >= 0 && ii <= nr)
        one_row_of_matrix (call, x, result, ii, nr, sc, ncs, nc);
    else
        multiple_rows_of_matrix (call, x, result, sr, nrs, nr, sc, ncs, nc);

    /* Set up dimnames of the returned value.  Not attached to result yet. */

    SEXP dimnames, dimnamesnames, newdimnames;
    PROTECT(dimnames = getAttrib(x, R_DimNamesSymbol));
    nprotect++;

    if (dimnames == R_NilValue)
        newdimnames = R_NilValue;
    else {
        PROTECT(dimnamesnames = getAttrib(dimnames, R_NamesSymbol));
        nprotect++;
        PROTECT(newdimnames = allocVector(VECSXP, 2));
        nprotect++;
        if (TYPEOF(dimnames) == VECSXP) {
            if (VECTOR_ELT(dimnames,0) != R_NilValue) {
                SET_VECTOR_ELT (newdimnames, 0, allocVector(STRSXP, nrs));
                if (s0 == R_NoObject)
                    ExtractRange (VECTOR_ELT(dimnames,0),
                      VECTOR_ELT(newdimnames,0), start, end, call);
                else
                    ExtractSubset(VECTOR_ELT(dimnames,0),
                      VECTOR_ELT(newdimnames,0), sr, call);
            }
            if (VECTOR_ELT(dimnames,1) != R_NilValue) {
                SET_VECTOR_ELT (newdimnames, 1, allocVector(STRSXP, ncs));
                ExtractSubset(VECTOR_ELT(dimnames,1),
                  VECTOR_ELT(newdimnames,1), sc, call);
            }
        }
        else {
            if (CAR(dimnames) != R_NilValue) {
                SET_VECTOR_ELT (newdimnames, 0, allocVector(STRSXP, nrs));
                if (s0 == R_NoObject)
                    ExtractRange (CAR(dimnames),
                      VECTOR_ELT(newdimnames,0), start, end, call);
                else
                    ExtractSubset(CAR(dimnames),
                      VECTOR_ELT(newdimnames,0), sr, call);
            }
            if (CADR(dimnames) != R_NilValue) {
                SET_VECTOR_ELT (newdimnames, 1, allocVector(STRSXP, ncs));
                ExtractSubset(CADR(dimnames),
                  VECTOR_ELT(newdimnames,1), sc, call);
            }
        }
        setAttrib(newdimnames, R_NamesSymbol, dimnamesnames);
    }

    /* Set up dimensions attribute and attach dimnames, unless dimensions
       will be dropped (in which case names attribute may be attached). */

    if (LENGTH(result) == 1 && suppress_drop_row + suppress_drop_col != 2) {
        if (newdimnames != R_NilValue) {
            /* attach names if unambiguous which are wanted */
            SEXP rn = VECTOR_ELT(newdimnames,0);
            SEXP cn = VECTOR_ELT(newdimnames,1);
            if (rn == R_NilValue || suppress_drop_col)
                setAttrib (result, R_NamesSymbol, cn);
            else if (cn == R_NilValue || suppress_drop_row)
                setAttrib (result, R_NamesSymbol, rn);
        }
    }
    else if (nrs == 1 && !suppress_drop_row) {
        if (newdimnames != R_NilValue)
            setAttrib (result, R_NamesSymbol, VECTOR_ELT(newdimnames,1));
    }
    else if (ncs == 1 && !suppress_drop_col) {
        if (newdimnames != R_NilValue)
            setAttrib (result, R_NamesSymbol, VECTOR_ELT(newdimnames,0));
    }
    else {
        PROTECT(dims = allocVector(INTSXP, 2));
        nprotect++;
        INTEGER(dims)[0] = nrs;
        INTEGER(dims)[1] = ncs;
        setAttrib(result, R_DimSymbol, dims);
        setAttrib(result, R_DimNamesSymbol, newdimnames);
    }

    UNPROTECT(nprotect);
    R_scalar_stack = sv_scalar_stack;
    return result;
}


static SEXP ArraySubset(SEXP x, SEXP s, SEXP call, int drop, SEXP xdims, int k)
{
    int i, j, ii, jj, n;
    SEXP dimnames, dimnamesnames, r, result;
    int mode = TYPEOF(x);

    int *subs[k], indx[k], nsubs[k], offset[k], suppress_drop[k];
    SEXP subv[k];

    SEXP sv_scalar_stack = R_scalar_stack;

    PROTECT3(x,s,xdims);

    n = 1; r = s;
    for (i = 0; i < k; i++) {
        if (drop == TRUE)
            suppress_drop[i] = 0;
        else if (drop == FALSE)
            suppress_drop[i] = 1;
        else /* drop == NA_LOGICAL */ 
            suppress_drop[i] = CAR(r) == R_MissingArg ? MISSING(r) == 2
                                : whether_suppress_drop(CAR(r));
        PROTECT (subv[i] = array_sub (CAR(r), xdims, i, x));
        subs[i] = INTEGER(subv[i]);
	nsubs[i] = LENGTH(subv[i]);
        n *= nsubs[i];
        indx[i] = 0;
	r = CDR(r);
    }

    offset[1] = INTEGER(xdims)[0];  /* offset[0] is not used */
    for (i = 2; i < k; i++)
        offset[i] = offset[i-1] * INTEGER(xdims)[i-1];

    /* Check for out-of-bounds indexes.  Disabled, since it seems unnecessary,
       given that arraySubscript checks bounds. */

#if 0
    for (j = 0; j < k; j++) {
        for (i = 0; i < nsubs[j]; i++) {
            jj = subs[j][i];
            if (jj != NA_INTEGER && (jj < 1 || jj > INTEGER(xdims)[j])) {
                out_of_bounds_error(call);
            }
        }
    }
#endif

    /* Vector to contain the returned values. */

    PROTECT(result = allocVector(mode, n));

    /* Transfer the subset elements from "x" to "a". */

    if (n > 0) for (i = 0; ; i++) {

        jj = subs[0][indx[0]];
        if (jj != NA_INTEGER) {
            ii = jj-1;
            for (j = 1; j < k; j++) {
                jj = subs[j][indx[j]];
                if (jj == NA_INTEGER)
                    break;
                ii += (jj-1) * offset[j];
            }
        }

        if (jj != NA_INTEGER) {
            switch (mode) {
            case LGLSXP:
                LOGICAL(result)[i] = LOGICAL(x)[ii];
                break;
            case INTSXP:
                INTEGER(result)[i] = INTEGER(x)[ii];
                break;
            case REALSXP:
                REAL(result)[i] = REAL(x)[ii];
                break;
            case CPLXSXP:
                COMPLEX(result)[i] = COMPLEX(x)[ii];
                break;
            case STRSXP:
                SET_STRING_ELT(result, i, STRING_ELT(x, ii));
                break;
            case VECSXP:
                if (!DUPVE || NAMEDCNT_EQ_0(x)) {
                    SET_VECTOR_ELT (result, i, VECTOR_ELT(x, ii));
                    INC_NAMEDCNT_0_AS_1(VECTOR_ELT(result,i));
                }
                else
                    SET_VECTOR_ELT (result, i, duplicate(VECTOR_ELT(x,ii)));
                break;
            case RAWSXP:
                RAW(result)[i] = RAW(x)[ii];
                break;
            default:
                errorcall (call, 
                           _("array subscripting not handled for this type"));
                break;
            }
        }
        else { /* jj == NA_INTEGER */
            switch (mode) {
            case LGLSXP:
                LOGICAL(result)[i] = NA_LOGICAL;
                break;
            case INTSXP:
                INTEGER(result)[i] = NA_INTEGER;
                break;
            case REALSXP:
                REAL(result)[i] = NA_REAL;
                break;
            case CPLXSXP:
                COMPLEX(result)[i].r = NA_REAL;
                COMPLEX(result)[i].i = NA_REAL;
                break;
            case STRSXP:
                SET_STRING_ELT(result, i, NA_STRING);
                break;
            case VECSXP:
                SET_VECTOR_ELT(result, i, R_NilValue);
                break;
            case RAWSXP:
                RAW(result)[i] = (Rbyte) 0;
                break;
            default:
                errorcall (call, 
                           _("array subscripting not handled for this type"));
                break;
            }
        }

        j = 0;
        while (++indx[j] >= nsubs[j]) {
            indx[j] = 0;
            if (++j >= k) goto done;
        }
    }

  done: ;

    /* Set up dimnames for result, but don't attach to result yet. */

    SEXP newdimnames;
    PROTECT(dimnames = getAttrib(x, R_DimNamesSymbol));
    PROTECT(dimnamesnames = getAttrib(dimnames, R_NamesSymbol));
    if (TYPEOF(dimnames) == VECSXP) { /* broken code for others in R-2.15.0 */
        PROTECT(newdimnames = allocVector(VECSXP, k));
        for (i = 0; i < k ; i++) {
            if (nsubs[i] > 0 && VECTOR_ELT(dimnames,i) != R_NilValue) {
                SET_VECTOR_ELT(newdimnames, i, allocVector(STRSXP, nsubs[i]));
                ExtractSubset(VECTOR_ELT(dimnames,i), VECTOR_ELT(newdimnames,i),
                              subv[i], call);
            } 
            /* else leave as NULL for 0-length dims */
        }
        setAttrib(newdimnames, R_NamesSymbol, dimnamesnames);
    }
    else
        PROTECT(newdimnames = R_NilValue);

    /* See if dropping down to a vector. */

    int rdims = 0;
    for (i = 0; i < k; i++) {
        if (nsubs[i] != 1 || suppress_drop[i])
            rdims += 1;
    }

    if (rdims <= 1) { /* result is vector without dims, but maybe with names */
        if (newdimnames != R_NilValue) {
            int w = -1;   /* which dimension to take names from, -1 if none */
            for (i = 0; i < k; i++) {
                if (VECTOR_ELT(newdimnames,i) != R_NilValue) {
                    if (w < 0 || nsubs[i] != 1 || suppress_drop[i])
                        w = i;
                    else if (!suppress_drop[w]) {
                        w = -1;
                        break;
                    }
                }
            }
            if (w >= 0)
                setAttrib (result, R_NamesSymbol, VECTOR_ELT(newdimnames,w));
        }
    }

    else { /* not dropping down to a vector */
        SEXP newdims;
        PROTECT (newdims = allocVector(INTSXP, k));
        for (i = 0 ; i < k ; i++)
            INTEGER(newdims)[i] = nsubs[i];
        setAttrib (result, R_DimSymbol, newdims);
        setAttrib (result, R_DimNamesSymbol, newdimnames);
        if (drop == TRUE)
            DropDims(result);
        else if (drop == NA_LOGICAL)
            DropDimsNotSuppressed(result,suppress_drop);
        UNPROTECT(1); /* newdims */
    }

    UNPROTECT(k+7); /* ... + result, dimnames, dimnamesnames, newdimnames,
                             x, s, xdims */

    R_scalar_stack = sv_scalar_stack;
    return result;
}


/* Returns and removes a named argument from the argument list 
   pointed to by args_ptr, and updates args_ptr to account for
   the removal (when it was at the head).

   The search ends as soon as a matching argument is found.  If
   the argument is not found, the argument list is not modified
   and R_NoObject is is returned.

   The caller does not need to protect *args_ptr before.
 */
static SEXP ExtractArg(SEXP *args_ptr, SEXP arg_sym)
{
    SEXP prev_arg = R_NoObject;
    SEXP arg;

    for (arg = *args_ptr; arg != R_NilValue; arg = CDR(arg)) {
	if(TAG(arg) == arg_sym) {
	    if (prev_arg == R_NoObject) /* found at head of args */
		*args_ptr = CDR(arg);
	    else
		SETCDR(prev_arg, CDR(arg));
	    return CAR(arg);
	}
	prev_arg = arg;
    }
    return R_NoObject;
}

/* Extracts the drop argument, if present, from the argument list.
   The argument list will be modified, and the pointer passed changed
   if the first argument is deleted.  The caller does not need to
   protect *args_ptr before.  The value is FALSE, TRUE, or NA_LOGICAL,
   with NA_LOGICAL being the default when no drop argument is present.
   When used as a C boolean, NA_LOGICAL will have the same effect as
   TRUE, but NA_LOGICAL will sometimes allow dropping to be suppressed
   when a vector index has a 1D dim attribute. */

static int ExtractDropArg(SEXP *args_ptr)
{
    SEXP drop_arg = ExtractArg(args_ptr, R_DropSymbol);
    return drop_arg != R_NoObject ? asLogical(drop_arg) : NA_LOGICAL;
}


/* Extracts and, if present, removes the 'exact' argument from the
   argument list.  An integer code giving the desired exact matching
   behavior is returned:
       0  not exact
       1  exact
      -1  not exact, but warn when partial matching is used

   The argument list pointed to by args_ptr may be modified.  The
   caller does not need to protect *args_ptr before.
 */
static int ExtractExactArg(SEXP *args_ptr)
{
    SEXP argval = ExtractArg(args_ptr, R_ExactSymbol);
    if (argval == R_NoObject) return 1; /* Default is true as from R 2.7.0 */
    int exact = asLogical(argval);
    if (exact == NA_LOGICAL) exact = -1;
    return exact;
}


/* Returns simple (positive or negative) index, with no dim attribute, or 
   zero if not so simple. */

static R_INLINE R_len_t simple_index (SEXP s)
{
    if (HAS_ATTRIB(s) && getDimAttrib(s) != R_NilValue)
        return 0;

    switch (TYPEOF(s)) {
    case REALSXP:
        if (LENGTH(s) != 1 || ISNAN(REAL(s)[0])
         || REAL(s)[0] > R_LEN_T_MAX || REAL(s)[0] < -R_LEN_T_MAX)
            return 0;
         return (R_len_t) REAL(s)[0];
    case INTSXP:
        if (LENGTH(s) != 1 || INTEGER(s)[0] == NA_INTEGER)
            return 0;
        return INTEGER(s)[0];
    default:
        return 0;
    }
}


/* Look for the simple case of subscripting an atomic vector with one 
   valid integer or real subscript that is positive or negative (not zero, 
   NA, or out of bounds), with no dim attribute.  Returns the result, or 
   R_NilValue if it's not so simple.  Return result may be on scalar stack,
   if variant allows.

   The arguments x and s do not need to be protected before this
   function is called.  It's OK for x to still be being computed. The
   variant for the return result is the last argument. */

static inline SEXP one_vector_subscript (SEXP x, SEXP s, int variant)
{
    R_len_t ix, n;
    int typeofx;
    SEXP r;

    typeofx = TYPEOF(x);

    if (!isVectorAtomic(x))
        return R_NilValue;

    n = LENGTH(x);
    ix = simple_index (s);

    if (ix == 0 || ix > n || ix < -n)
        return R_NilValue;

    if (ix>0) {
        R_len_t avail;
        ix -= 1;
        if (helpers_is_being_computed(x)) {
            helpers_start_computing_var(x);
            HELPERS_WAIT_IN_VAR (x, avail, ix, n);
        }
        switch (typeofx) {
        case LGLSXP:  
            return ScalarLogicalMaybeConst (LOGICAL(x)[ix]);
        case INTSXP:  
            if (CAN_USE_SCALAR_STACK(variant))
                return PUSH_SCALAR_INTEGER(INTEGER(x)[ix]);
            else
                return ScalarIntegerMaybeConst(INTEGER(x)[ix]);
        case REALSXP: 
            if (CAN_USE_SCALAR_STACK(variant))
                return PUSH_SCALAR_REAL(REAL(x)[ix]);
            else
                return ScalarRealMaybeConst(REAL(x)[ix]);
        case RAWSXP:  
            return ScalarRawMaybeConst (RAW(x)[ix]);
        case STRSXP:  
            return ScalarStringMaybeConst (STRING_ELT(x,ix));
        case CPLXSXP: 
            return ScalarComplexMaybeConst (COMPLEX(x)[ix]);
        default: abort();
        }
    }
    else { /* ix < 0 */

        R_len_t ex;

        WAIT_UNTIL_COMPUTED(x);
        PROTECT(x);
        r = allocVector (typeofx, n-1);

        ix = -ix-1;
        ex = n-ix-1;

        switch (typeofx) {
        case LGLSXP: 
            if (ix!=0) memcpy(LOGICAL(r), LOGICAL(x), ix * sizeof *LOGICAL(r));
            if (ex!=0) memcpy(LOGICAL(r)+ix, LOGICAL(x)+ix+1, 
                                                      ex * sizeof *LOGICAL(r));
            break;
        case INTSXP: 
            if (ix!=0) memcpy(INTEGER(r), INTEGER(x), ix * sizeof *INTEGER(r));
            if (ex!=0) memcpy(INTEGER(r)+ix, INTEGER(x)+ix+1, 
                                                      ex * sizeof *INTEGER(r));
            break;
        case REALSXP: 
            if (ix!=0) memcpy(REAL(r), REAL(x), ix * sizeof *REAL(r));
            if (ex!=0) memcpy(REAL(r)+ix, REAL(x)+ix+1, ex * sizeof *REAL(r));
            break;
        case RAWSXP: 
            if (ix!=0) memcpy(RAW(r), RAW(x), ix * sizeof *RAW(r));
            if (ex!=0) memcpy(RAW(r)+ix, RAW(x)+ix+1, ex * sizeof *RAW(r));
            break;
        case STRSXP: 
            if (ix!=0) copy_string_elements (r, 0, x, 0, ix);
            if (ex!=0) copy_string_elements (r, ix, x, ix+1, ex); 
            break;
        case CPLXSXP: 
            if (ix!=0) memcpy(COMPLEX(r), COMPLEX(x), ix * sizeof *COMPLEX(r));
            if (ex!=0) memcpy(COMPLEX(r)+ix, COMPLEX(x)+ix+1, 
                                                      ex * sizeof *COMPLEX(r));
            break;
        default: abort();
        }

        UNPROTECT(1);
        return r;
    }
}


/* Look for the simple case of subscripting an atomic matrix with two
   valid integer or real subscript that are positive (not negative, zero, 
   NA, or out of bounds), with no dim attribute.  Returns the result, or 
   R_NilValue if it's not so simple.  The arguments x, dim, s1, and s2 do 
   not need to be protected before this function is called. It's OK for x to 
   still be being computed. The variant for the return result is the last 
   argument. */

static inline SEXP two_matrix_subscripts (SEXP x, SEXP dim, SEXP s1, SEXP s2, 
                                          int variant)
{
    R_len_t ix1, ix2, nrow, ncol, avail, e;
    SEXP r;

    if (!isVectorAtomic(x))
        return R_NilValue;

    nrow = INTEGER(dim)[0];
    ix1 = simple_index (s1);
    if (ix1 <= 0 || ix1 > nrow)
        return R_NilValue;

    ncol = INTEGER(dim)[1];
    ix2 = simple_index (s2);
    if (ix2 <= 0 || ix2 > ncol)
        return R_NilValue;

    e = (ix1 - 1) + nrow * (ix2 - 1);

    if (helpers_is_being_computed(x)) {
        helpers_start_computing_var(x);
        HELPERS_WAIT_IN_VAR (x, avail, e, LENGTH(x));
    }

    switch (TYPEOF(x)) {
    case LGLSXP:  
        return ScalarLogicalMaybeConst (LOGICAL(x)[e]);
    case INTSXP:  
        if (CAN_USE_SCALAR_STACK(variant))
            return PUSH_SCALAR_INTEGER(INTEGER(x)[e]);
        else
            return ScalarIntegerMaybeConst(INTEGER(x)[e]);
    case REALSXP: 
        if (CAN_USE_SCALAR_STACK(variant))
            return PUSH_SCALAR_REAL(REAL(x)[e]);
        else
            return ScalarRealMaybeConst(REAL(x)[e]);
    case RAWSXP:  
        return ScalarRawMaybeConst (RAW(x)[e]);
    case STRSXP:  
        return ScalarStringMaybeConst (STRING_ELT(x,e));
    case CPLXSXP: 
        return ScalarComplexMaybeConst (COMPLEX(x)[e]);
    default: abort();
    }
}


/* The "[" subset operator.
 * This provides the most general form of subsetting. */

static SEXP do_subset_dflt_seq (SEXP call, SEXP op, SEXP x, SEXP sb1, SEXP sb2,
                                SEXP subs, SEXP rho, int variant, int64_t seq);

static SEXP do_subset(SEXP call, SEXP op, SEXP args, SEXP rho, int variant)
{
    SEXP ans;
    int argsevald = 0;

    /* If we can easily determine that this will be handled by
       subset_dflt and has one or two index arguments in total, try to
       evaluate the first index with VARIANT_SEQ, so it may come as a
       range rather than a vector.  Also, evaluate the array with
       VARIANT_UNCLASS and VARIANT_PENDING_OK, and perhaps evaluate
       indexes with VARIANT_SCALAR_STACK (should be safe, since there
       will be no later call of eval). */

    if (args != R_NilValue && CAR(args) != R_DotsSymbol) {
        SEXP ixlist = CDR(args);
        SEXP array;
        PROTECT(array = evalv (CAR(args), rho, VARIANT_UNCLASS | 
                                               VARIANT_PENDING_OK));
        int obj = isObject(array);
        if (R_variant_result) {
            obj = 0;
            R_variant_result = 0;
        }
        if (obj) {
            args = CONS(array,ixlist);
            argsevald = -1;
            UNPROTECT(1);  /* array */
        }
        else if (ixlist == R_NilValue || TAG(ixlist) != R_NilValue 
                                      || CAR(ixlist) == R_DotsSymbol) {
            args = evalListKeepMissing(ixlist,rho);
            UNPROTECT(1);  /* array */
            return do_subset_dflt_seq (call, op, array, R_NoObject, R_NoObject,
                                       args, rho, variant, 0);
        }
        else {
            SEXP r;
            BEGIN_PROTECT3 (sb1, sb2, remargs);
            SEXP sv_scalar_stack = R_scalar_stack;
            SEXP ixlist2 = CDR(ixlist);
            int64_t seq = 0;
            sb1 = evalv (CAR(ixlist), rho, 
                         CDR(ixlist2)==R_NilValue /* no more than 2 arguments */
                          ? VARIANT_SEQ | VARIANT_SCALAR_STACK_OK |
                            VARIANT_MISSING_OK | VARIANT_PENDING_OK
                          : VARIANT_SCALAR_STACK_OK | 
                            VARIANT_MISSING_OK | VARIANT_PENDING_OK);
            if (R_variant_result) {
                seq = R_variant_seq_spec;
                R_variant_result = 0;
            }
            remargs = ixlist2;
            sb2 = R_NoObject;
            if (ixlist2 != R_NilValue && TAG(ixlist2) == R_NilValue 
                                      && CAR(ixlist2) != R_DotsSymbol) {
                sb2 = evalv (CAR(ixlist2), rho,
                             VARIANT_SCALAR_STACK_OK | VARIANT_MISSING_OK);
                remargs = CDR(ixlist2);
            }
            if (remargs != R_NilValue)
                remargs = evalList_v (remargs, rho, VARIANT_SCALAR_STACK_OK |
                                      VARIANT_PENDING_OK | VARIANT_MISSING_OK);
            if (sb2 == R_MissingArg && isSymbol(CAR(ixlist2))) {
                remargs = CONS(sb2,remargs);
                SET_MISSING (remargs, R_isMissing(CAR(ixlist2),rho));
                sb2 = R_NoObject;
            }
            if (sb1 == R_MissingArg && isSymbol(CAR(ixlist))) {
                if (sb2 != R_NoObject) {
                    remargs = CONS(sb2,remargs);
                    sb2 = R_NoObject;
                }
                remargs = CONS(sb1,remargs);
                SET_MISSING (remargs, R_isMissing(CAR(ixlist),rho));
                sb1 = R_NoObject;
            }
            else if (sb1 != R_NoObject)
                WAIT_UNTIL_COMPUTED(sb1);
            wait_until_arguments_computed(remargs);
            r = do_subset_dflt_seq (call, op, array, sb1, sb2,
                                    remargs, rho, variant, seq);
            R_scalar_stack = sv_scalar_stack;
            END_PROTECT;
            UNPROTECT(1); /* array */
            return ON_SCALAR_STACK(r) ? PUSH_SCALAR(r) : r;
        }
    }

    /* If the first argument is an object and there is an */
    /* appropriate method, we dispatch to that method, */
    /* otherwise we evaluate the arguments and fall through */
    /* to the generic code below.  Note that evaluation */
    /* retains any missing argument indicators. */

    if(DispatchOrEval(call, op, "[", args, rho, &ans, 0, argsevald)) {
/*     if(DispatchAnyOrEval(call, op, "[", args, rho, &ans, 0, 0)) */
	if (NAMEDCNT_GT_0(ans))
	    SET_NAMEDCNT_MAX(ans);    /* IS THIS NECESSARY? */
	return(ans);
    }

    /* Method dispatch has failed, we now */
    /* run the generic internal code. */
    SEXP x = CAR(ans);
    args = CDR(ans);

    if (args == R_NilValue || TAG(args) != R_NilValue)
        return do_subset_dflt_seq (call, op, x, R_NoObject, R_NoObject, 
                                   args, rho, variant, 0);
    else if (CDR(args) == R_NilValue || TAG(CDR(args)) != R_NilValue)
        return do_subset_dflt_seq (call, op, x, CAR(args), R_NoObject,
                                   CDR(args), rho, variant, 0);
    else
        return do_subset_dflt_seq (call, op, x, CAR(args), CADR(args),
                                   CDDR(args), rho, variant, 0);
}


/* N.B.  do_subset_dflt is sometimes called directly from outside this module. 
   It doesn't have the "seq" argument of do_subset_dflt_seq, and takes all
   arguments as an arg list. */

SEXP attribute_hidden do_subset_dflt (SEXP call, SEXP op, SEXP args, SEXP rho)
{
    SEXP x = CAR(args);
    args = CDR(args);
    
    if (args == R_NilValue || TAG(args) != R_NilValue)
        return do_subset_dflt_seq (call, op, x, R_NoObject, R_NoObject, 
                                   args, rho, 0, 0);
    else if (CDR(args) == R_NilValue || TAG(CDR(args)) != R_NilValue)
        return do_subset_dflt_seq (call, op, x, CAR(args), R_NoObject,
                                   CDR(args), rho, 0, 0);
    else
        return do_subset_dflt_seq (call, op, x, CAR(args), CADR(args),
                                   CDDR(args), rho, 0, 0);
}

/* The "seq" argument below is non-zero if the first subscript is a sequence
   specification (a variant result), in which case it encodes the start, 
   length, and whether .. properties of the sequence.

   The first argument (the array, x) is passed separately rather than
   as part of an argument list, for efficiency.  If sb1 is not R_NoObject, 
   it is the first subscript, which has no tag.  Similarly for sb2.
   Remaining subscripts and other arguments are in the pairlist subs.

   May return its result on the scalar stack, depending on variant.

   Note:  x, sb1, and subs need not be protected on entry. */

static SEXP do_subset_dflt_seq (SEXP call, SEXP op, SEXP x, SEXP sb1, SEXP sb2,
                                SEXP subs, SEXP rho, int variant, int64_t seq)
{
    int drop, i, nsubs, type;
    SEXP ans, ax, px;

    if (seq == 0 && x != R_NilValue && sb1 != R_NoObject) {

        /* Check for one subscript, handling simple cases like this */
        if (sb2 == R_NoObject && subs == R_NilValue) { 
            SEXP attr = ATTRIB(x);
            if (attr != R_NilValue) {
                if (TAG(attr) == R_DimSymbol && CDR(attr) == R_NilValue) {
                    SEXP dim = CAR(attr);
                    if (TYPEOF(dim) == INTSXP && LENGTH(dim) == 1)
                        attr = R_NilValue;  /* only a dim attribute, 1D */
                }
            }
            if (attr == R_NilValue) {
                SEXP r = one_vector_subscript (x, sb1, variant);
                if (r != R_NilValue)
                    return r;
            }
        }

        /* Check for two subscripts, handling simple cases like this */
        else if (sb2 != R_NoObject && subs == R_NilValue) {
            SEXP attr = ATTRIB(x);
            if (TAG(attr) == R_DimSymbol && CDR(attr) == R_NilValue) {
                SEXP dim = CAR(attr);
                if (TYPEOF(dim) == INTSXP && LENGTH(dim) == 2) {
                    /* x is a matrix */
                    SEXP r = two_matrix_subscripts (x, dim, sb1, sb2, variant);
                    if (r != R_NilValue)
                        return r;
                }
            }
        }
    }

    /* This was intended for compatibility with S, */
    /* but in fact S does not do this. */

    if (x == R_NilValue)
	return x;

    PROTECT3(x,sb1,sb2);

    drop = ExtractDropArg(&subs);
    if (sb2 != R_NoObject)
        subs = CONS (sb2, subs);
    if (sb1 != R_NoObject) 
        subs = CONS (sb1, subs);
    PROTECT(subs);

    WAIT_UNTIL_COMPUTED(x);

    nsubs = length(subs);
    type = TYPEOF(x);

    /* Here coerce pair-based objects into generic vectors. */
    /* All subsetting takes place on the generic vector form. */

    ax = x;
    if (isVector(x))
	PROTECT(ax);
    else if (isPairList(x)) {
	SEXP dim = getDimAttrib(x);
	int ndim = length(dim);
	if (ndim > 1) {
	    PROTECT(ax = allocArray(VECSXP, dim));
	    setAttrib(ax, R_DimNamesSymbol, getAttrib(x, R_DimNamesSymbol));
	    setAttrib(ax, R_NamesSymbol, getAttrib(x, R_DimNamesSymbol));
	}
	else {
	    PROTECT(ax = allocVector(VECSXP, length(x)));
	    setAttrib(ax, R_NamesSymbol, getAttrib(x, R_NamesSymbol));
	}
        SET_NAMEDCNT(ax,NAMEDCNT(x));
	for(px = x, i = 0 ; px != R_NilValue ; px = CDR(px))
	    SET_VECTOR_ELT(ax, i++, CAR(px));
    }
    else
        nonsubsettable_error(call,x);

    /* This is the actual subsetting code. */
    /* The separation of arrays and matrices is purely an optimization. */

    if(nsubs < 2)
	PROTECT(ans = VectorSubset(ax, subs, seq, drop, call));
    else {
<<<<<<< HEAD
        SEXP xdims = getAttrib(x, R_DimSymbol);
=======
        SEXP xdims = getDimAttrib(x);
>>>>>>> 30aed197
	if (nsubs != length(xdims))
	    errorcall(call, _("incorrect number of dimensions"));
	if (nsubs == 2)
	    ans = MatrixSubset(ax, subs, call, drop, seq);
	else
	    ans = ArraySubset(ax, subs, call, drop, xdims, nsubs);
	PROTECT(ans);
    }

    /* Note: we do not coerce back to pair-based lists. */

    if (type == LANGSXP) {
	ax = ans;
	PROTECT(ans = allocList(LENGTH(ax)));
	if (ans != R_NilValue) {
	    SET_TYPEOF(ans, LANGSXP);
            for (px = ans, i = 0 ; px != R_NilValue ; px = CDR(px))
                SETCAR(px, VECTOR_ELT(ax, i++));
            setAttrib(ans, R_DimSymbol, getDimAttrib(ax));
            setAttrib(ans, R_DimNamesSymbol, getAttrib(ax, R_DimNamesSymbol));
            setAttrib(ans, R_NamesSymbol, getAttrib(ax, R_NamesSymbol));
            SET_NAMEDCNT_MAX(ans);
        }
        UNPROTECT(2);
        PROTECT(ans);
    }

    if (HAS_ATTRIB(ans)) { /* remove probably erroneous attr's */
	setAttrib(ans, R_TspSymbol, R_NilValue);
#ifdef _S4_subsettable
	if(!IS_S4_OBJECT(x))
#endif
	    setAttrib(ans, R_ClassSymbol, R_NilValue);
    }
    UNPROTECT(6);

    return ans;
}


/* The [[ subset operator.  It needs to be fast. */

static SEXP do_subset2_dflt_x (SEXP call, SEXP op, SEXP x, SEXP sb1, SEXP sb2,
                               SEXP subs, SEXP rho, int variant);

static SEXP do_subset2(SEXP call, SEXP op, SEXP args, SEXP rho, int variant)
{
    SEXP ans;
    int argsevald = 0;

    /* If we can easily determine that this will be handled by
       subset2_dflt, evaluate the array with VARIANT_UNCLASS and
       VARIANT_PENDING_OK, and perhaps evaluate indexes with
       VARIANT_SCALAR_STACK (should be safe, since there will be no
       later call of eval). */

    if (args != R_NilValue && CAR(args) != R_DotsSymbol) {
        SEXP array = CAR(args);
        SEXP ixlist = CDR(args);
        PROTECT(array = evalv (array, rho, VARIANT_UNCLASS | 
                                           VARIANT_PENDING_OK));
        int obj = isObject(array);
        if (R_variant_result) {
            obj = 0;
            R_variant_result = 0;
        }
        if (obj) {
            args = CONS(array,ixlist);
            argsevald = -1;
            UNPROTECT(1);  /* array */
        }
        else if (ixlist == R_NilValue || TAG(ixlist) != R_NilValue 
                                      || CAR(ixlist) == R_DotsSymbol) {
            args = evalListKeepMissing(ixlist,rho);
            UNPROTECT(1);  /* array */
            return do_subset2_dflt_x (call, op, array, R_NoObject, R_NoObject,
                                      args, rho, variant);
        }
        else {
            SEXP r;
            BEGIN_PROTECT3 (sb1, sb2, remargs);
            SEXP sv_scalar_stack = R_scalar_stack;
            SEXP ixlist2 = CDR(ixlist);
            sb1 = evalv (CAR(ixlist), rho, VARIANT_SCALAR_STACK_OK | 
                         VARIANT_MISSING_OK | VARIANT_PENDING_OK);
            remargs = ixlist2;
            sb2 = R_NoObject;
            if (sb1 == R_MissingArg && isSymbol(CAR(ixlist))) {
                remargs = CONS(sb1,remargs);
                SET_MISSING (remargs, R_isMissing(CAR(ixlist),rho));
                sb1 = R_NoObject;
            }
            else if (ixlist2 != R_NilValue && TAG(ixlist2) == R_NilValue 
                                      && CAR(ixlist2) != R_DotsSymbol) {
                sb2 = evalv (CAR(ixlist2), rho,
                             VARIANT_SCALAR_STACK_OK | VARIANT_MISSING_OK);
                remargs = CDR(ixlist2);
            }
            if (remargs != R_NilValue)
                remargs = evalList_v (remargs, rho, VARIANT_SCALAR_STACK_OK |
                                      VARIANT_PENDING_OK | VARIANT_MISSING_OK);
            if (sb2 == R_MissingArg && isSymbol(CAR(ixlist2))) {
                remargs = CONS(sb2,remargs);
                SET_MISSING (remargs, R_isMissing(CAR(ixlist2),rho));
                sb2 = R_NoObject;
            }
            if (sb1 != R_NoObject)
                WAIT_UNTIL_COMPUTED(sb1);
            wait_until_arguments_computed(remargs);
            r = do_subset2_dflt_x (call, op, array, sb1, sb2,
                                   remargs, rho, variant);
            R_scalar_stack = sv_scalar_stack;
            END_PROTECT;
            UNPROTECT(1);  /* array */
            return ON_SCALAR_STACK(r) ? PUSH_SCALAR(r) : r;
        }
    }

    /* If the first argument is an object and there is an */
    /* appropriate method, we dispatch to that method, */
    /* otherwise we evaluate the arguments and fall through */
    /* to the generic code below.  Note that evaluation */
    /* retains any missing argument indicators. */

    if(DispatchOrEval(call, op, "[[", args, rho, &ans, 0, 0)) {
/*     if(DispatchAnyOrEval(call, op, "[[", args, rho, &ans, 0, 0)) */
	if (NAMEDCNT_GT_0(ans))
	    SET_NAMEDCNT_MAX(ans);    /* IS THIS NECESSARY? */
	return(ans);
    }

    /* Method dispatch has failed, we now */
    /* run the generic internal code. */
    SEXP x = CAR(ans);
    args = CDR(ans);

    if (args == R_NilValue || TAG(args) != R_NilValue)
        return do_subset2_dflt_x (call, op, x, R_NoObject, R_NoObject, 
                                  args, rho, variant);
    else if (CDR(args) == R_NilValue || TAG(CDR(args)) != R_NilValue)
        return do_subset2_dflt_x (call, op, x, CAR(args), R_NoObject,
                                  CDR(args), rho, variant);
    else
        return do_subset2_dflt_x (call, op, x, CAR(args), CADR(args),
                                  CDDR(args), rho, variant);
}

SEXP attribute_hidden do_subset2_dflt(SEXP call, SEXP op, SEXP args, SEXP rho)
{
    SEXP x = CAR(args);
    args = CDR(args);
    
    if (args == R_NilValue || TAG(args) != R_NilValue)
        return do_subset2_dflt_x (call, op, x, R_NoObject, R_NoObject, 
                                  args, rho, 0);
    else if (CDR(args) == R_NilValue || TAG(CDR(args)) != R_NilValue)
        return do_subset2_dflt_x (call, op, x, CAR(args), R_NoObject,
                                  CDR(args), rho, 0);
    else
        return do_subset2_dflt_x (call, op, x, CAR(args), CADR(args),
                                  CDDR(args), rho, 0);
}

static SEXP do_subset2_dflt_x (SEXP call, SEXP op, SEXP x, SEXP sb1, SEXP sb2,
                               SEXP subs, SEXP rho, int variant)
{
    int offset;
    SEXP ans;

    if (isVector(x) && sb1 != R_NoObject) {

        /* Check for one subscript, handling simple cases.  Doesn't handle
           simple cases with two subscripts here yet. */

        if (sb2 == R_NoObject && subs == R_NilValue 
              && isVectorAtomic(sb1) && LENGTH(sb1) == 1) { 
            int str_sym_sub = isString(sb1) || isSymbol(sb1);
            offset = get1index(sb1, 
                          str_sym_sub ? getAttrib(x,R_NamesSymbol) : R_NilValue,
                          LENGTH(x), 0/*exact*/, 0, call);
            if (offset >= 0 && offset < LENGTH(x)) {  /* not out of bounds */
                if (isVectorList(x)) {
                    ans = VECTOR_ELT(x, offset);
                    if (NAMEDCNT_GT_0(x))
                        SET_NAMEDCNT_NOT_0(ans);
                    if (VARIANT_KIND(variant) == VARIANT_QUERY_UNSHARED_SUBSET 
                         && !NAMEDCNT_GT_1(x) && !NAMEDCNT_GT_1(ans))
                        R_variant_result = 1;
                }
                else if (TYPEOF(x) == INTSXP && CAN_USE_SCALAR_STACK(variant))
                    ans = PUSH_SCALAR_INTEGER (INTEGER(x)[offset]);
                else if (TYPEOF(x) == REALSXP && CAN_USE_SCALAR_STACK(variant))
                    ans = PUSH_SCALAR_REAL (REAL(x)[offset]);
                else {
                    ans = allocVector(TYPEOF(x), 1);
                    copy_elements (ans, 0, 0, x, offset, 0, 1);
                }
                return ans;
            }
        }
    }

    SEXP dims, dimnames;
    int i, drop, ndims, nsubs;
    int pok, exact = -1;

    /* This was intended for compatibility with S, */
    /* but in fact S does not do this. */

    if (x == R_NilValue)
        return x;

    PROTECT(x);

    drop = ExtractDropArg(&subs);  /* a "drop" arg is tolerated, but ignored */
    exact = ExtractExactArg(&subs);
    PROTECT(subs);
    if (sb1 == R_NoObject && subs != R_NilValue) {
        sb1 = CAR(subs);
        subs = CDR(subs);
    }
    if (sb2 == R_NoObject && subs != R_NilValue) {
        sb2 = CAR(subs);
        subs = CDR(subs);
    }

    WAIT_UNTIL_COMPUTED(x);

    /* Is partial matching ok?  When the exact arg is NA, a warning is
       issued if partial matching occurs.
     */
    if (exact == -1)
	pok = exact;
    else
	pok = !exact;

    /* Get the subscripting and dimensioning information */
    /* and check that any array subscripting is compatible. */

    nsubs = length(subs) + (sb1 != R_NoObject) + (sb2 != R_NoObject);
    if (nsubs == 0)
	errorcall(call, _("no index specified"));
    dims = getDimAttrib(x);
    ndims = length(dims);
    if(nsubs > 1 && nsubs != ndims)
	errorcall(call, _("incorrect number of subscripts"));

    /* code to allow classes to extend environment */
    if(TYPEOF(x) == S4SXP) {
        x = R_getS4DataSlot(x, ANYSXP);
	if(x == R_NilValue)
	  errorcall(call, _("this S4 class is not subsettable"));
        UNPROTECT(1);
        PROTECT(x);
    }

    /* split out ENVSXP for now */
    if( TYPEOF(x) == ENVSXP ) {
        if (nsubs != 1 || !isString(sb1) || length(sb1) != 1)
            errorcall(call, _("wrong arguments for subsetting an environment"));
        SEXP sym = installed_already (translateChar (STRING_ELT(sb1,0)));
        if (sym == R_NoObject)
            ans = R_NilValue;
        else {
            ans = findVarInFrame (x, sym);
            if (ans == R_UnboundValue)
                ans = R_NilValue;
            else {
                if (TYPEOF(ans) == PROMSXP)
                    ans = forcePromise(ans);
                SET_NAMEDCNT_NOT_0(ans);
            }
        }
        UNPROTECT(2);
        return(ans);
    }

    /* back to the regular program */
    if (!(isVector(x) || isList(x) || isLanguage(x)))
	nonsubsettable_error(call,x);

    int max_named = NAMEDCNT(x);

    if (nsubs == 1) { /* simple or vector indexing */

        int str_sym_sub = isString(sb1) || isSymbol(sb1);
	int len = length(sb1);
        int i, lenx;

        for (i = 1; i < len; i++) {
            if (!isVectorList(x) && !isPairList(x))
                errorcall(call,_("recursive indexing failed at level %d\n"),i);
            lenx = length(x);
            offset = get1index(sb1, 
                       str_sym_sub ? getAttrib(x, R_NamesSymbol) : R_NilValue,
                       lenx, pok, i-1, call);
            if (offset < 0 || offset >= lenx)
                errorcall(call, _("no such index at level %d\n"), i);
            if (isPairList(x)) {
                x = CAR(nthcdr(x, offset));
                max_named = MAX_NAMEDCNT;
            } 
            else {
                x = VECTOR_ELT(x, offset);
                int nm = NAMEDCNT(x);
                if (nm > max_named) 
                    max_named = nm;
            }
        }

        lenx = length(x);
	offset = get1index(sb1, 
                   str_sym_sub ? getAttrib(x, R_NamesSymbol) : R_NilValue,
                   lenx, pok, len > 1 ? len-1 : -1, call);
	if (offset < 0 || offset >= lenx) {
	    /* a bold attempt to get the same behaviour for $ and [[ */
	    if (offset >= lenx && PRIMVAL(op) == 0 /* .el.methods */
             || offset < 0 && (isNewList(x) ||
			       isExpression(x) ||
			       isList(x) ||
			       isLanguage(x))) {
		UNPROTECT(2);
		return R_NilValue;
	    }
	    else
                out_of_bounds_error(call);
	}
    } else { /* matrix or array indexing */

	dimnames = getAttrib(x, R_DimNamesSymbol);

	int ndn = length(dimnames); /* Number of dimnames. Unlikely anything
                                       but or 0 or nsubs, but just in case... */
        R_len_t indx[nsubs];

	for (i = 0; i < nsubs; i++) {
            SEXP ix;
            if (i == 0)
                ix = sb1;
            else if (i == 1)
                ix = sb2;
            else {
                ix = CAR(subs);
                subs = CDR(subs);
            }
	    indx[i] = get1index(ix, i<ndn ? VECTOR_ELT(dimnames,i) : R_NilValue,
			        INTEGER(dims)[i], pok, -1, call);
	    if (indx[i] < 0 || indx[i] >= INTEGER(dims)[i])
		out_of_bounds_error(call);
	}
	offset = 0;
	for (i = nsubs-1; i > 0; i--)
	    offset = (offset + indx[i]) * INTEGER(dims)[i-1];
	offset += indx[0];
    }

    if (isPairList(x)) {
	ans = CAR(nthcdr(x, offset));
        SET_NAMEDCNT_MAX(ans);
    }
    else if (isVectorList(x)) {
	ans = VECTOR_ELT(x, offset);
	if (max_named > 0)
            SET_NAMEDCNT_NOT_0(ans);
        if (VARIANT_KIND(variant) == VARIANT_QUERY_UNSHARED_SUBSET 
             && max_named <= 1 && !NAMEDCNT_GT_1(ans))
            R_variant_result = 1;
    }
    else if (TYPEOF(x) == INTSXP && CAN_USE_SCALAR_STACK(variant))
        ans = PUSH_SCALAR_INTEGER (INTEGER(x)[offset]);
    else if (TYPEOF(x) == REALSXP && CAN_USE_SCALAR_STACK(variant))
        ans = PUSH_SCALAR_REAL (REAL(x)[offset]);
    else {
	ans = allocVector(TYPEOF(x), 1);
        copy_elements (ans, 0, 0, x, offset, 0, 1);
    }
    UNPROTECT(2);
    return ans;
}

/* The $ subset operator.
   We need to be sure to only evaluate the first argument.
   The second will be a symbol that needs to be matched, not evaluated.
*/
static SEXP do_subset3(SEXP call, SEXP op, SEXP args, SEXP env, int variant)
{
    SEXP from, what, ans, input, ncall;

    SEXP string = R_NilValue;
    SEXP name = R_NilValue;
    int argsevald = 0;

    checkArity(op, args);
    from = CAR(args);
    what = CADR(args);

    if (TYPEOF(what) == PROMSXP)
        what = PRCODE(what);
    if (isSymbol(what))
        name = what;
    else if (isString(what) && LENGTH(what) > 0) 
        string = STRING_ELT(what,0);
    else
	errorcall(call, _("invalid subscript type '%s'"), 
                        type2char(TYPEOF(what)));

    /* Handle usual case with no "..." and not from an object quickly, without
       overhead of allocation and calling of DispatchOrEval. */

    if (from != R_DotsSymbol) {
        from = evalv (from, env, VARIANT_ONE_NAMED | VARIANT_UNCLASS);
        if (isObject(from) && ! (R_variant_result & VARIANT_UNCLASS_FLAG)) {
            PROTECT(from);
            argsevald = 1;
        } else {
            R_variant_result = 0;
            return R_subset3_dflt (from, string, name, call, variant);
        }
    }

    /* first translate CADR of args into a string so that we can
       pass it down to DispatchorEval and have it behave correctly */

    input = allocVector(STRSXP,1);

    if (name!=R_NilValue)
	SET_STRING_ELT(input, 0, PRINTNAME(name));
    else
	SET_STRING_ELT(input, 0, string);

    /* replace the second argument with a string */

    /* Previously this was SETCADR(args, input); */
    /* which could cause problems when "from" was */
    /* ..., as in PR#8718 */
    PROTECT(args = CONS(from, CONS(input, R_NilValue)));
    /* Change call used too, for compatibility with
       R-2.15.0:  It's accessible using "substitute", 
       and was a string in R-2.15.0. */
    PROTECT(ncall = LCONS(CAR(call), CONS(CADR(call), CONS(input,R_NilValue))));

    /* If the first argument is an object and there is */
    /* an approriate method, we dispatch to that method, */
    /* otherwise we evaluate the arguments and fall */
    /* through to the generic code below.  Note that */
    /* evaluation retains any missing argument indicators. */

    if(DispatchOrEval(ncall, op, "$", args, env, &ans, 0, argsevald)) {
        UNPROTECT(2+argsevald);
	if (NAMEDCNT_GT_0(ans))         /* IS THIS NECESSARY? */
	    SET_NAMEDCNT_MAX(ans);
	return ans;
    }

    ans = R_subset3_dflt(CAR(ans), string, name, call, variant);
    UNPROTECT(2+argsevald);
    return ans;
}

/* Used above and in eval.c.  The field to extract is specified by either 
   the "input" argument or the "name" argument, or both.  Protects x. */

SEXP attribute_hidden R_subset3_dflt(SEXP x, SEXP input, SEXP name, SEXP call,
                                     int variant)
{
    const char *cinp, *ctarg;
    int mtch;
    SEXP y;

     /* The mechanism to allow  a class extending "environment" */
    if( IS_S4_OBJECT(x) && TYPEOF(x) == S4SXP ){
        PROTECT(x);
        x = R_getS4DataSlot(x, ANYSXP);
        UNPROTECT(1);
	if(x == R_NilValue)
	    errorcall(call, "$ operator not defined for this S4 class");
    }

    PROTECT(x);

    if (isPairList(x)) {

	SEXP xmatch = R_NilValue;
	int havematch;
        if (name!=R_NilValue) {
            /* Quick check for exact match by name */
            for (y = x; y != R_NilValue; y = CDR(y))
                if (TAG(y)==name) {
                    y = CAR(y);
                    goto found_pairlist;
                }
        }
        cinp = input==R_NilValue ? CHAR(PRINTNAME(name)) : translateChar(input);
	havematch = 0;
	for (y = x ; y != R_NilValue ; y = CDR(y)) {
            if (TAG(y) == R_NilValue)
                continue;
            ctarg = CHAR(PRINTNAME(TAG(y)));
	    mtch = ep_match_strings(ctarg, cinp);
	    if (mtch>0) /* exact */ {
		y = CAR(y);
                goto found_pairlist;
            }
            else if (mtch<0) /* partial */ {
		havematch++;
		xmatch = y;
            }
	}
	if (havematch == 1) { /* unique partial match */
	    if(R_warn_partial_match_dollar) {
                ctarg = CHAR(PRINTNAME(TAG(xmatch)));
		warningcall(call, _("partial match of '%s' to '%s'"),
			    cinp, ctarg);
            }
	    y = CAR(xmatch);
            goto found_pairlist;
	}

        UNPROTECT(1);
	return R_NilValue;

      found_pairlist:
        SET_NAMEDCNT_MAX(y);
        UNPROTECT(1);
        return y;
    }

    else if (isVectorList(x)) {

	int i, n, havematch, imatch=-1;
        SEXP str_elt;
        SEXP nlist = getAttrib(x, R_NamesSymbol);
        cinp = input==R_NilValue ? CHAR(PRINTNAME(name)) : translateChar(input);
	n = length(nlist);
	havematch = 0;
	for (i = 0 ; i < n ; i = i + 1) {
            str_elt = STRING_ELT (nlist, i);
            ctarg = TYPEOF(str_elt)==CHARSXP ? translateChar(str_elt)/*always?*/
                                             : CHAR(PRINTNAME(str_elt));
	    mtch = ep_match_strings(ctarg, cinp);
            if (mtch>0) /* exact */ {
		y = VECTOR_ELT(x, i);
                goto found_veclist;
            }
	    else if (mtch<0) /* partial */ {
		havematch++;
		if (havematch == 1) {
		    /* partial matches can cause aliasing in eval.c:evalseq
		       This is overkill, but alternative ways to prevent
		       the aliasing appear to be even worse */
		    SET_NAMEDCNT_MAX(VECTOR_ELT(x,i));
		}
		imatch = i;
	    }
	}
	if(havematch == 1) { /* unique partial match */
	    if(R_warn_partial_match_dollar) {
                str_elt = STRING_ELT (nlist, imatch);
                ctarg = TYPEOF(str_elt)==CHARSXP ? translateChar(str_elt)
                                                 : CHAR(PRINTNAME(str_elt));
		warningcall(call, _("partial match of '%s' to '%s'"),
			    cinp, ctarg);
	    }
	    y = VECTOR_ELT(x, imatch);
	    goto found_veclist;
	}

        UNPROTECT(1);
	return R_NilValue;

      found_veclist:
        if (NAMEDCNT_GT_0(x) && NAMEDCNT_EQ_0(y))
            SET_NAMEDCNT(y,1);
        if (VARIANT_KIND(variant) == VARIANT_QUERY_UNSHARED_SUBSET 
             && !NAMEDCNT_GT_1(x) && !NAMEDCNT_GT_1(y))
            R_variant_result = 1;
        UNPROTECT(1);
        return y;
    }
    else if (isEnvironment(x)) {
        if (name==R_NilValue) {
            name = installed_already (translateChar(input));
            if (name == R_NoObject) {
                UNPROTECT(1);
                return R_NilValue;
            }
        }

        y = findVarInFrame (x, name);
        if (y == R_UnboundValue)
            y = R_NilValue;
        else {
             if (TYPEOF(y) == PROMSXP)
                 y = forcePromise(y);
             else {
                 SET_NAMEDCNT_NOT_0(y);
                 if (VARIANT_KIND(variant) == VARIANT_QUERY_UNSHARED_SUBSET
                       && !NAMEDCNT_GT_1(y))
                     R_variant_result = R_binding_cell == R_NilValue ? 2 : 1;
             }
        }
        UNPROTECT(1);
        return y;
    }
    else if( isVectorAtomic(x) ){
	errorcall(call, "$ operator is invalid for atomic vectors");
    }
    else /* e.g. a function */
	nonsubsettable_error(call,x);

    return R_NilValue;
}

/* FUNTAB entries defined in this source file. See names.c for documentation. */

attribute_hidden FUNTAB R_FunTab_subset[] =
{
/* printname	c-entry		offset	eval	arity	pp-kind	     precedence	rightassoc */

{"[",		do_subset,	1,	1000,	-1,	{PP_SUBSET,  PREC_SUBSET, 0}},
{"[[",		do_subset2,	2,	1000,	-1,	{PP_SUBSET,  PREC_SUBSET, 0}},
{".el.methods",	do_subset2,	0,	1000,	-1,	{PP_SUBSET,  PREC_SUBSET, 0}},
{"$",		do_subset3,	3,	1000,	2,	{PP_DOLLAR,  PREC_DOLLAR, 0}},

{".subset",	do_subset_dflt,	1,	1,	-1,	{PP_FUNCALL, PREC_FN,	  0}},
{".subset2",	do_subset2_dflt,2,	1,	-1,	{PP_FUNCALL, PREC_FN,	  0}},

{NULL,		NULL,		0,	0,	0,	{PP_INVALID, PREC_FN,	0}}
};<|MERGE_RESOLUTION|>--- conflicted
+++ resolved
@@ -749,11 +749,7 @@
     PROTECT2(x,subs);
     int nprotect = 2;
 
-<<<<<<< HEAD
-    SEXP dim = getAttrib(x, R_DimSymbol);
-=======
     SEXP dim = getDimAttrib(x);
->>>>>>> 30aed197
 
     nr = INTEGER(dim)[0];
     nc = INTEGER(dim)[1];
@@ -1608,11 +1604,7 @@
     if(nsubs < 2)
 	PROTECT(ans = VectorSubset(ax, subs, seq, drop, call));
     else {
-<<<<<<< HEAD
-        SEXP xdims = getAttrib(x, R_DimSymbol);
-=======
         SEXP xdims = getDimAttrib(x);
->>>>>>> 30aed197
 	if (nsubs != length(xdims))
 	    errorcall(call, _("incorrect number of dimensions"));
 	if (nsubs == 2)
