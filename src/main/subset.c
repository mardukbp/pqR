--- conflicted
+++ resolved
@@ -1162,21 +1162,12 @@
             PROTECT(array = evalv(array,rho,VARIANT_PENDING_OK));
             nprotect++;
             if (isObject(array)) {
-<<<<<<< HEAD
-                args = CONS(array,evalListPendingOK(ixlist,rho,NULL));
-                wait_until_arguments_computed(args);
-                UNPROTECT(nprotect);
-                argsevald = 1;
-            }
-            else if (TYPEOF(CAR(ixlist)) != LANGSXP) {
-=======
                 args = CONS(array,ixlist);
                 UNPROTECT(nprotect);
                 argsevald = -1;
             }
             else if (TYPEOF(CAR(ixlist)) != LANGSXP) {
                 /* ... in particular, it might be missing ... */
->>>>>>> 037833c9
                 args = CONS(array,evalListKeepMissing(ixlist,rho));
                 UNPROTECT(nprotect);
                 return do_subset_dflt(call, op, args, rho); 
