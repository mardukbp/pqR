/*
 *  pqR : A pretty quick version of R
 *  Copyright (C) 2013, 2014, 2015, 2016, 2017 by Radford M. Neal
 *
 *  Based on R : A Computer Language for Statistical Data Analysis
 *  Copyright (C) 1995, 1996  Robert Gentleman and Ross Ihaka
 *  Copyright (C) 1997-2007   The R Core Team
 *
 *  The changes in pqR from R-2.15.0 distributed by the R Core Team are
 *  documented in the NEWS and MODS files in the top-level source directory.
 *
 *  This program is free software; you can redistribute it and/or modify
 *  it under the terms of the GNU General Public License as published by
 *  the Free Software Foundation; either version 2 of the License, or
 *  (at your option) any later version.
 *
 *  This program is distributed in the hope that it will be useful,
 *  but WITHOUT ANY WARRANTY; without even the implied warranty of
 *  MERCHANTABILITY or FITNESS FOR A PARTICULAR PURPOSE.  See the
 *  GNU General Public License for more details.
 *
 *  You should have received a copy of the GNU General Public License
 *  along with this program; if not, a copy is available at
 *  http://www.r-project.org/Licenses/
 *
 *
 *  Vector and List Subsetting
 *
 *  There are three kinds of subscripting [, [[, and $.
 *  We have three different functions to compute these.
 *
 *
 *  Note on Matrix Subscripts
 *
 *  The special [ subscripting where dim(x) == ncol(subscript matrix)
 *  is handled inside VectorSubset. The subscript matrix is turned
 *  into a subscript vector of the appropriate size and then
 *  VectorSubset continues.  This provides coherence especially
 *  regarding attributes etc. (it would be quicker to handle this case
 *  separately, but then we would have more to keep in step.
 *
 *
 *  Subscripts that are ranges:  "[" now asks for a variant result from
 *  a sequence operator (for first index), hoping to get a range rather
 *  than a sequence, allowing for faster extraction, and avoidance of
 *  memory use for the sequence.
 */

#ifdef HAVE_CONFIG_H
#include <config.h>
#endif

#define USE_FAST_PROTECT_MACROS
#include "Defn.h"

#include "scalar-stack.h"

#include <helpers/helpers-app.h>

/* JMC convinced MM that this was not a good idea: */
#undef _S4_subsettable

/* Convert range to vector. The caller must ensure that its size won't 
   overflow. */

SEXP attribute_hidden Rf_VectorFromRange (int rng0, int rng1)
{ 
    SEXP vec;
    int i, n;

    n = rng1>=rng0 ? rng1-rng0+1 : 0;
  
    vec = allocVector(INTSXP, n);

    for (i = 0; i<n; i++) 
        INTEGER(vec)[i] = rng0 + i;
  
    return vec;
}

/* Take a range (in seq) and either extract a range (possibly empty)
   of positive subscripts into start and end and return R_NoObject, or
   convert the range to a vector of negative integer subscripts that
   is returned. */

SEXP attribute_hidden Rf_DecideVectorOrRange(int64_t seq, int *start, int *end,
                                             SEXP call)
{
    int from, len;

    from = seq >> 32;
    len = (seq >> 1) & 0x7fffffff;

    if (from==0) {                     /* get rid of 0 subscript at beginning */
        from = 1;
        len -= 1;
    }
    if (from < 0 && from+(len-1) == 0) /* get rid of 0 subscript at end */
        len -= 1;

    if (from < 0 && from+(len-1) > 0) 
        errorcall(call, _("only 0's may be mixed with negative subscripts"));

    if (from > 0) {
        *start = from;
        *end = from+(len-1);
        return R_NoObject;
    }
    else {
        return Rf_VectorFromRange (from, from+(len-1));
    }
}


/* ExtractRange does the transfer of elements from "x" to "result" 
   according to the range given by start and end.  The caller will
   have allocated "result" to be at least the required length, and
   for VECSXP and EXPRSXP, the entries will be R_NilValue (done by
   allocVector).

   Arguments x and result must be protected by the caller. */

static void ExtractRange(SEXP x, SEXP result, int start, int end, SEXP call)
{
    int nx = length(x);

    SEXP tmp, tmp2;
    int n, m, i;

    start -= 1;
    n = end-start;
    m = start>=nx ? 0 : end<=nx ? n : nx-start;

    tmp = result;

    switch (TYPEOF(x)) {
    case LGLSXP:
        memcpy (LOGICAL(result), LOGICAL(x)+start, m * sizeof *LOGICAL(x));
        for (i = m; i<n; i++) LOGICAL(result)[i] = NA_LOGICAL;
        break;
    case INTSXP:
        memcpy (INTEGER(result), INTEGER(x)+start, m * sizeof *INTEGER(x));
        for (i = m; i<n; i++) INTEGER(result)[i] = NA_INTEGER;
        break;
    case REALSXP:
        memcpy (REAL(result), REAL(x)+start, m * sizeof *REAL(x));
        for (i = m; i<n; i++) REAL(result)[i] = NA_REAL;
        break;
    case CPLXSXP:
        memcpy (COMPLEX(result), COMPLEX(x)+start, m * sizeof *COMPLEX(x));
        for (i = m; i<n; i++) {
            COMPLEX(result)[i].r = NA_REAL;
            COMPLEX(result)[i].i = NA_REAL;
        }
        break;
    case STRSXP:
        copy_string_elements (result, 0, x, start, m);
        for (i = m; i<n; i++) SET_STRING_ELT(result, i, NA_STRING);
        break;
    case VECSXP:
    case EXPRSXP:
        if (!DUPVE || NAMEDCNT_EQ_0(x)) {
            copy_vector_elements (result, 0, x, start, m);
            if (NAMEDCNT_GT_0(x))
                for (i = 0; i<m; i++)
                    INC_NAMEDCNT_0_AS_1(VECTOR_ELT(result,i));
        }
        else {
            for (i = 0; i<m; i++)
                SET_VECTOR_ELT (result, i, duplicate(VECTOR_ELT(x,start+i)));
        }
        /* remaining elements already set to R_NilValue */
        break;
    case LISTSXP:
            /* cannot happen: pairlists are coerced to lists */
    case LANGSXP:
        for (i = 0; i<m; i++) {
            tmp2 = nthcdr(x, start+i);
            SETCAR(tmp, CAR(tmp2));
            SET_TAG(tmp, TAG(tmp2));
            tmp = CDR(tmp);
        }
        for ( ; i<n; i++) {
            SETCAR(tmp, R_NilValue);
            tmp = CDR(tmp);
        }
        break;
    case RAWSXP:
        memcpy (RAW(result), RAW(x)+start, m * sizeof *RAW(x));
        for (i = m; i<n; i++) RAW(result)[i] = (Rbyte) 0;
        break;
    default:
        nonsubsettable_error(call,x);
    }
}


/* ExtractSubset does the transfer of elements from "x" to "result" 
   according to the integer subscripts given in "indx". The caller will
   have allocated "result" to be at least the required length, and
   for VECSXP and EXPRSXP, the entries will be R_NilValue (done by
   allocVector).

   Arguments x and result must be protected by the caller. */

static void ExtractSubset(SEXP x, SEXP result, SEXP indx, SEXP call)
{
    int n = LENGTH(indx);
    int nx = LENGTH(x);
    int i, ii;

    switch (TYPEOF(x)) {
    case LGLSXP:
        for (i = 0; i<n; i++)
            if ((ii=INTEGER(indx)[i]) == NA_INTEGER || --ii < 0 || ii >= nx)
                LOGICAL(result)[i] = NA_LOGICAL;
            else
                LOGICAL(result)[i] = LOGICAL(x)[ii];
        break;
    case INTSXP:
        for (i = 0; i<n; i++)
            if ((ii=INTEGER(indx)[i]) == NA_INTEGER || --ii < 0 || ii >= nx)
                INTEGER(result)[i] = NA_INTEGER;
            else
                INTEGER(result)[i] = INTEGER(x)[ii];
        break;
    case REALSXP:
        for (i = 0; i<n; i++)
            if ((ii=INTEGER(indx)[i]) == NA_INTEGER || --ii < 0 || ii >= nx)
                REAL(result)[i] = NA_REAL;
            else
                REAL(result)[i] = REAL(x)[ii];
        break;
    case CPLXSXP:
        for (i = 0; i<n; i++)
            if ((ii=INTEGER(indx)[i]) == NA_INTEGER || --ii < 0 || ii >= nx) {
                COMPLEX(result)[i].r = NA_REAL;
                COMPLEX(result)[i].i = NA_REAL; 
            }
            else
                COMPLEX(result)[i] = COMPLEX(x)[ii];
        break;
    case STRSXP:
        for (i = 0; i<n; i++)
            if ((ii=INTEGER(indx)[i]) == NA_INTEGER || --ii < 0 || ii >= nx)
                SET_STRING_ELT(result, i, NA_STRING);
            else
                SET_STRING_ELT(result, i, STRING_ELT(x, ii));
        break;
    case VECSXP:
    case EXPRSXP:
        if (NAMEDCNT_EQ_0(x)) {
            for (i = 0; i<n; i++)
                if ((ii=INTEGER(indx)[i]) == NA_INTEGER || --ii < 0 || ii >= nx)
                    /* nothing, already R_NilValue */ ;
                else {
                    SEXP ve = VECTOR_ELT(x, ii);
                    SET_VECTOR_ELT(result, i, ve);
                    if (i > 0) INC_NAMEDCNT_0_AS_1(ve);
                }
        }
        else {
            for (i = 0; i<n; i++)
                if ((ii=INTEGER(indx)[i]) == NA_INTEGER || --ii < 0 || ii >= nx)
                    /* nothing, already R_NilValue */ ;
                else 
                    SET_VECTOR_ELEMENT_FROM_VECTOR(result, i, x, ii);
        }
        break;
    case LISTSXP:
	    /* cannot happen: pairlists are coerced to lists */
    case LANGSXP: ;
        SEXP tmp, tmp2;
        tmp = result;
        for (i = 0; i<n; i++) {
            if ((ii=INTEGER(indx)[i]) == NA_INTEGER || --ii < 0 || ii >= nx)
                SETCAR(tmp, R_NilValue);
            else {
                tmp2 = nthcdr(x, ii);
                SETCAR(tmp, CAR(tmp2));
                SET_TAG(tmp, TAG(tmp2));
            }
            tmp = CDR(tmp);
        }
        break;
    case RAWSXP:
        for (i = 0; i<n; i++)
            if ((ii=INTEGER(indx)[i]) == NA_INTEGER || --ii < 0 || ii >= nx)
                RAW(result)[i] = (Rbyte) 0;
            else
                RAW(result)[i] = RAW(x)[ii];
        break;
    default:
        nonsubsettable_error(call,x);
    }
}


/* Check whether subscript is such that we suppress dropping dimensions 
   when the drop argument is NA (the default).  Assumes that it's not a
   missing argument (which needs to be checked separately). */

static inline int whether_suppress_drop (SEXP sb)
{
    SEXP d;
    return TYPEOF(sb) != LGLSXP 
             && HAS_ATTRIB(sb)
             && (d = getDimAttrib(sb)) != R_NilValue
             && LENGTH(d) == 1;
}


/* This is for all cases with a single index, including 1D arrays and
   matrix indexing of arrays */
static SEXP VectorSubset(SEXP x, SEXP subs, int64_t seq, int drop, SEXP call)
{
    SEXP sb = subs == R_NilValue ? R_MissingArg : CAR(subs);
    SEXP indx = R_NilValue;
    SEXP result, dims, attrib, nattrib;
    int start = 1, end = 0, n = 0;
    int suppress_drop = 0;
    int spi, ndim;

    /* R_NilValue is handled specially, always returning R_NilValue. */

    if (x == R_NilValue)
        return R_NilValue;

    /* SPECIAL KLUDGE:  To avoid breaking inexplicable code in some 
       packages, just return a duplicate of x if the subscripting has 
       the form x[,drop=FALSE]. */

    if (sb == R_MissingArg && drop == FALSE)
        return duplicate(x);

    PROTECT_WITH_INDEX (sb, &spi);
    dims = getDimAttrib(x);
    ndim = length(dims);

    /* Check for variant result, which will be a range rather than a vector, 
       and if we have a range, see whether it can be used directly, or must
       be converted to a vector to be handled as other vectors. */

    if (seq) {
<<<<<<< HEAD
        suppress_drop = seq & 1;  /* get flag for seq having a dim attr */
=======
        suppress_drop = (seq>>1) & 1;  /* get flag for seq having a dim attr */
>>>>>>> 4a18b242
        REPROTECT(sb = Rf_DecideVectorOrRange(seq,&start,&end,call), spi);
        if (sb == R_NoObject)
            n = end - start + 1;
    }

    /* If subscript is missing, convert to range over entire vector. 
       Also, suppress dropping if it was missing from '_'. */

    if (sb == R_MissingArg) {
        suppress_drop = subs != R_NilValue && MISSING(subs) == 2;
        start = 1;
        end = length(x);
        n = end;
        sb = R_NoObject;
    }

    /* Check to see if we have special matrix subscripting. */
    /* If we do, make a real subscript vector and protect it. */

    if (sb != R_NoObject && isMatrix(sb) && isArray(x) && ncols(sb) == ndim) {
        if (isString(sb)) {
            sb = strmat2intmat(sb, GetArrayDimnames(x), call);
            REPROTECT(sb,spi);
        }
        if (isInteger(sb) || isReal(sb)) {
            sb = mat2indsub(dims, sb, call);
            REPROTECT(sb,spi);
        }
    }

    /* Convert sb to a vector of integer subscripts (unless we have a range).
       We suppress dropping when drop is NA when the index is not logical
       and is a 1D array. */

    if (sb != R_NoObject) {
        int stretch = 1;  /* allow out of bounds, not for assignment */
        SEXP d;
        if (drop == NA_LOGICAL) suppress_drop = whether_suppress_drop(sb);
        PROTECT(indx = makeSubscript(x, sb, &stretch, call, 0));
        n = length(indx);
    }

    /* Allocate and extract the result. */

    PROTECT (result = allocVector(TYPEOF(x),n));
    if (sb==R_NoObject)
        ExtractRange(x, result, start, end, call);
    else 
        ExtractSubset(x, result, indx, call);

    if (((attrib = getAttrib(x, R_NamesSymbol)) != R_NilValue) ||
        ( /* here we might have an array.  Use row names if 1D */
            ndim == 1 &&
            (attrib = getAttrib(x, R_DimNamesSymbol)) != R_NilValue &&
            (attrib = GetRowNames(attrib)) != R_NilValue
            )
        ) {
        PROTECT(attrib);
        PROTECT(nattrib = allocVector(TYPEOF(attrib), n));
        if (sb==R_NoObject)
            ExtractRange(attrib, nattrib, start, end, call);
        else
            ExtractSubset(attrib, nattrib, indx, call);
        setAttrib(result, R_NamesSymbol, nattrib);
        UNPROTECT(2);
    }
    if ((attrib = getAttrib(x, R_SrcrefSymbol)) != R_NilValue &&
        TYPEOF(attrib) == VECSXP) {
        PROTECT(attrib);
        PROTECT(nattrib = allocVector(VECSXP, n));
        if (sb==R_NoObject)
            ExtractRange(attrib, nattrib, start, end, call);
        else
            ExtractSubset(attrib, nattrib, indx, call);
        setAttrib(result, R_SrcrefSymbol, nattrib);
           UNPROTECT(2);
    }

    /* FIXME: this is wrong, because the slots are gone, so result is
       an invalid object of the S4 class! JMC 3/3/09 */
#ifdef _S4_subsettable
    if(IS_S4_OBJECT(x)) { /* e.g. contains = "list" */
        setAttrib(result, R_ClassSymbol, getAttrib(x, R_ClassSymbol));
        SET_S4_OBJECT(result);
    }
#endif

    UNPROTECT(2 + (sb!=R_NoObject));

  done:
    /* One-dimensional arrays should have their dimensions dropped only 
       if the result has length one and drop TRUE or is NA_INTEGER without
       the drop being suppressed by the index being a 1D array. */

    if (ndim == 1) {
        int len = length(result);

        if (len > 1 || drop == FALSE || drop == NA_INTEGER && suppress_drop) {
            SEXP attr, nm;
            PROTECT(result);
            PROTECT(attr = allocVector1INT());
            INTEGER(attr)[0] = len;
            if((attrib = getAttrib(x, R_DimNamesSymbol)) != R_NilValue) {
                /* reinstate dimnames, include names of dimnames, which
                   should be in the names attribute at this point. */
                PROTECT(attrib = dup_top_level(attrib));
                SET_VECTOR_ELT(attrib, 0,
                               getAttrib(result, R_NamesSymbol));
                setAttrib(result, R_DimSymbol, attr);
                setAttrib(result, R_DimNamesSymbol, attrib);
                setAttrib(result, R_NamesSymbol, R_NilValue);
                UNPROTECT(1);
            }
            else 
                setAttrib(result, R_DimSymbol, attr);
            UNPROTECT(2);
        }
    }

    return result;
}


/* Used in MatrixSubset to set a whole row or column of a matrix to NAs. */

static void set_row_or_col_to_na (SEXP result, int start, int step, int end,
                                  SEXP call)
{
    int i;
    switch (TYPEOF(result)) {
    case LGLSXP:
        for (i = start; i<end; i += step)
            LOGICAL(result)[i] = NA_LOGICAL;
        break;
    case INTSXP:
        for (i = start; i<end; i += step)
            INTEGER(result)[i] = NA_INTEGER;
        break;
    case REALSXP:
        for (i = start; i<end; i += step)
            REAL(result)[i] = NA_REAL;
        break;
    case CPLXSXP:
        for (i = start; i<end; i += step) {
            COMPLEX(result)[i].r = NA_REAL;
            COMPLEX(result)[i].i = NA_REAL;
        }
        break;
    case STRSXP:
        for (i = start; i<end; i += step)
            SET_STRING_ELT(result, i, NA_STRING);
        break;
    case VECSXP:
        for (i = start; i<end; i += step)
            SET_VECTOR_ELT(result, i, R_NilValue);
        break;
    case RAWSXP:
        for (i = start; i<end; i += step)
            RAW(result)[i] = (Rbyte) 0;
        break;
    default:
        errorcall(call, _("matrix subscripting not handled for this type"));
    }
}


/* Used in MatrixSubset when only one (valid) row is accessed. */

static void one_row_of_matrix (SEXP call, SEXP x, SEXP result, 
                               int ii, int nr, SEXP sc, int ncs, int nc)
{
    int typeofx = TYPEOF(x);
    int j, jj, st;

    st = (ii-1) - nr;

    for (j = 0; j < ncs; j++) {

        jj = INTEGER(sc)[j];

        if (jj == NA_INTEGER) {
            set_row_or_col_to_na (result, j, 1, j+1, call);
            continue;
        }

        if (jj < 1 || jj > nc)
            out_of_bounds_error(call);

        switch (typeofx) {
        case LGLSXP:
            LOGICAL(result)[j] = LOGICAL(x) [st+jj*nr];
            break;
        case INTSXP:
            INTEGER(result)[j] = INTEGER(x) [st+jj*nr];
            break;
        case REALSXP:
            REAL(result)[j] = REAL(x) [st+jj*nr];
            break;
        case CPLXSXP:
            COMPLEX(result)[j] = COMPLEX(x) [st+jj*nr];
            break;
        case STRSXP:
            SET_STRING_ELT(result, j, STRING_ELT(x, st+jj*nr));
            break;
        case VECSXP: ;
            SET_VECTOR_ELEMENT_FROM_VECTOR(result, j, x, st+jj*nr);
            break;
        case RAWSXP:
            RAW(result)[j] = RAW(x) [st+jj*nr];
            break;
        default:
            errorcall(call, _("matrix subscripting not handled for this type"));
        }
    }
}


/* Used in MatrixSubset for subsetting with range of rows. */

static void range_of_rows_of_matrix (SEXP call, SEXP x, SEXP result, 
    int start, int nrs, int nr, SEXP sc, int ncs, int nc)
{
    int i, j, jj, ij, jjnr;

    start -= 1;

    if (start < 0 || start+nrs > nr)
        out_of_bounds_error(call);

    /* Loop to handle extraction, with outer loop over columns. */

    ij = 0;
    for (j = 0; j < ncs; j++) {
        jj = INTEGER(sc)[j];

        /* If column index is NA, just set column of result to NAs. */

        if (jj == NA_INTEGER) {
            set_row_or_col_to_na (result, ij, 1, ij+nrs, call);
            ij += nrs;
            continue;
        }

        /* Check for bad column index. */

        if (jj < 1 || jj > nc)
            out_of_bounds_error(call);

        /* Loops over range of rows. */

        jjnr = (jj-1) * nr + start;
        switch (TYPEOF(x)) {
        case LGLSXP:
            memcpy (LOGICAL(result)+ij, LOGICAL(x)+jjnr, 
                    nrs * sizeof *LOGICAL(x));
            break;
        case INTSXP:
            memcpy (INTEGER(result)+ij, INTEGER(x)+jjnr, 
                    nrs * sizeof *INTEGER(x));
            break;
        case REALSXP:
            memcpy (REAL(result)+ij, REAL(x)+jjnr, 
                    nrs * sizeof *REAL(x));
            break;
        case CPLXSXP:
            memcpy (COMPLEX(result)+ij, COMPLEX(x)+jjnr, 
                    nrs * sizeof *COMPLEX(x));
            break;
        case STRSXP:
            copy_string_elements (result, ij, x, jjnr, nrs);
            break;
        case VECSXP:
            if (!DUPVE || NAMEDCNT_EQ_0(x)) {
                copy_vector_elements (result, ij, x, jjnr, nrs);
                if (NAMEDCNT_GT_0(x))
                    for (i = 0; i<nrs; i++)
                        INC_NAMEDCNT_0_AS_1(VECTOR_ELT(result,ij+i));
            }
            else {
                for (i = 0; i<nrs; i++)
                    SET_VECTOR_ELT (result, ij+i, 
                                    duplicate(VECTOR_ELT(x,jjnr+i)));
            }
            break;
        case RAWSXP:
            memcpy (RAW(result)+ij, RAW(x)+jjnr, 
                    nrs * sizeof *RAW(x));
            break;
        default:
            errorcall(call, _("matrix subscripting not handled for this type"));
        }

        ij += nrs;
    }
}


/* Used in MatrixSubset for the general case of subsetting. */

static void multiple_rows_of_matrix (SEXP call, SEXP x, SEXP result, 
    SEXP sr, int nrs, int nr, SEXP sc, int ncs, int nc)
{
    int i, j, ii, jj, ij, jjnr;

    /* Set rows of result to NAs where there are NA row indexes.  Also check 
       for bad row indexes (once here rather than many times in loop). */

    for (i = 0; i < nrs; i++) {
        ii = INTEGER(sr)[i];
        if (ii == NA_INTEGER) 
            set_row_or_col_to_na (result, i, nrs, i+nrs*ncs, call);
        else if (ii < 1 || ii > nr)
            out_of_bounds_error(call);
    }

    /* Loop to handle extraction except for NAs.  Outer loop is over columns so
       writes are sequential, which is faster for indexing, and probably better
       for memory speed. */

    for (j = 0, ij = 0; j < ncs; j++) {
        jj = INTEGER(sc)[j];

        /* If column index is NA, just set column of result to NAs. */

        if (jj == NA_INTEGER) {
            set_row_or_col_to_na (result, j*nrs, 1, (j+1)*nrs, call);
            ij += nrs;
            continue;
        }

        /* Check for bad column index. */

        if (jj < 1 || jj > nc)
            out_of_bounds_error(call);

        /* Loops over row indexes, except skips NA row indexes, done above. */

        jjnr = (jj-1) * nr;
        switch (TYPEOF(x)) {
        case LGLSXP:
            for (i = 0; i < nrs; i++, ij++) 
                if ((ii = INTEGER(sr)[i]) != NA_INTEGER) 
                    LOGICAL(result)[ij] = LOGICAL(x)[(ii-1)+jjnr];
            break;
        case INTSXP:
            for (i = 0; i < nrs; i++, ij++) 
                if ((ii = INTEGER(sr)[i]) != NA_INTEGER) 
                    INTEGER(result)[ij] = INTEGER(x)[(ii-1)+jjnr];
            break;
        case REALSXP:
            for (i = 0; i < nrs; i++, ij++) 
                if ((ii = INTEGER(sr)[i]) != NA_INTEGER) 
                    REAL(result)[ij] = REAL(x)[(ii-1)+jjnr];
            break;
        case CPLXSXP:
            for (i = 0; i < nrs; i++, ij++) 
                if ((ii = INTEGER(sr)[i]) != NA_INTEGER) 
                    COMPLEX(result)[ij] = COMPLEX(x)[(ii-1)+jjnr];
            break;
        case STRSXP:
            for (i = 0; i < nrs; i++, ij++) 
                if ((ii = INTEGER(sr)[i]) != NA_INTEGER) 
                    SET_STRING_ELT(result, ij, STRING_ELT(x, (ii-1)+jjnr));
            break;
        case VECSXP:
            if (!DUPVE || NAMEDCNT_EQ_0(x)) {
                for (i = 0; i < nrs; i++, ij++) 
                    if ((ii = INTEGER(sr)[i]) != NA_INTEGER) {
                        SEXP ve = VECTOR_ELT(x, (ii-1)+jjnr);
                        SET_VECTOR_ELT (result, ij, ve);
                        INC_NAMEDCNT_0_AS_1(ve);
                    }
            }
            else {
                for (i = 0; i < nrs; i++, ij++) 
                    if ((ii = INTEGER(sr)[i]) != NA_INTEGER) 
                        SET_VECTOR_ELT (result, ij, 
                          duplicate(VECTOR_ELT(x,(ii-1)+jjnr)));
            }
            break;
        case RAWSXP:
            for (i = 0; i < nrs; i++, ij++) 
                if ((ii = INTEGER(sr)[i]) != NA_INTEGER) 
                    RAW(result)[ij] = RAW(x)[(ii-1)+jjnr];
            break;
        default:
            errorcall(call, _("matrix subscripting not handled for this type"));
        }
    }
}


/* Subset for a vector with dim attribute specifying two dimensions. */

static SEXP MatrixSubset(SEXP x, SEXP subs, SEXP call, int drop, int64_t seq)
{
    SEXP s0 = CAR(subs), s1 = CADR(subs);
    SEXP dims, result, sr, sc;
    int start = 1, end = 0;
    int nr, nc, nrs = 0, ncs = 0;
    int suppress_drop_row = 0, suppress_drop_col = 0;
    int ii;

<<<<<<< HEAD
    PROTECT2(x,subs);
    int nprotect = 2;

    SEXP dim = getAttrib(x, R_DimSymbol);
=======
    SEXP dim = getDimAttrib(x);
>>>>>>> 4a18b242

    nr = INTEGER(dim)[0];
    nc = INTEGER(dim)[1];

    /* s0 is set to R_NoObject when we have a range for the first subscript */

    if (s0 == R_MissingArg) {
        suppress_drop_row = MISSING(subs)==2;
        start = 1;
        end = nr;
        nrs = nr;
        s0 = R_NoObject;
    }
    else if (seq) {
<<<<<<< HEAD
        suppress_drop_row = seq & 1;
=======
        suppress_drop_row = (seq >> 1) & 1;
>>>>>>> 4a18b242
        PROTECT(s0 = Rf_DecideVectorOrRange(seq,&start,&end,call));
        nprotect++;
        if (s0 == R_NoObject)
            nrs = end - start + 1;
    }

    SEXP sv_scalar_stack = R_scalar_stack;

    if (s0 != R_NoObject) {
        if (drop == NA_LOGICAL) 
            suppress_drop_row = whether_suppress_drop(s0);
        PROTECT (sr = array_sub (s0, dim, 0, x));
        nprotect++;
        nrs = LENGTH(sr);
    }

    if (drop == NA_LOGICAL) 
        suppress_drop_col = s1 == R_MissingArg ? MISSING(CDR(subs)) == 2 
                                               : whether_suppress_drop(s1);

    if (drop == FALSE)
        suppress_drop_row = suppress_drop_col = 1;

    PROTECT (sc = array_sub (s1, dim, 1, x));
    nprotect++;
    ncs = LENGTH(sc);

    if (nrs < 0 || ncs < 0)
        abort();  /* shouldn't happen, but code was conditional before... */

    /* Check this does not overflow */
    if ((double)nrs * (double)ncs > R_LEN_T_MAX)
        error(_("dimensions would exceed maximum size of array"));

    PROTECT (result = allocVector(TYPEOF(x), nrs*ncs));
    nprotect++;

    /* Extract elements from matrix x to result. */

    if (s0 == R_NoObject)
        range_of_rows_of_matrix(call, x, result, start, nrs, nr, sc, ncs, nc);
    else if (nrs == 1 && (ii = INTEGER(sr)[0]) != NA_INTEGER 
                      && ii >= 0 && ii <= nr)
        one_row_of_matrix (call, x, result, ii, nr, sc, ncs, nc);
    else
        multiple_rows_of_matrix (call, x, result, sr, nrs, nr, sc, ncs, nc);

    /* Set up dimnames of the returned value.  Not attached to result yet. */

    SEXP dimnames, dimnamesnames, newdimnames;
    PROTECT(dimnames = getAttrib(x, R_DimNamesSymbol));
    nprotect++;

    if (dimnames == R_NilValue)
        newdimnames = R_NilValue;
    else {
        PROTECT(dimnamesnames = getAttrib(dimnames, R_NamesSymbol));
        nprotect++;
        PROTECT(newdimnames = allocVector(VECSXP, 2));
        nprotect++;
        if (TYPEOF(dimnames) == VECSXP) {
            if (VECTOR_ELT(dimnames,0) != R_NilValue) {
                SET_VECTOR_ELT (newdimnames, 0, allocVector(STRSXP, nrs));
                if (s0 == R_NoObject)
                    ExtractRange (VECTOR_ELT(dimnames,0),
                      VECTOR_ELT(newdimnames,0), start, end, call);
                else
                    ExtractSubset(VECTOR_ELT(dimnames,0),
                      VECTOR_ELT(newdimnames,0), sr, call);
            }
            if (VECTOR_ELT(dimnames,1) != R_NilValue) {
                SET_VECTOR_ELT (newdimnames, 1, allocVector(STRSXP, ncs));
                ExtractSubset(VECTOR_ELT(dimnames,1),
                  VECTOR_ELT(newdimnames,1), sc, call);
            }
        }
        else {
            if (CAR(dimnames) != R_NilValue) {
                SET_VECTOR_ELT (newdimnames, 0, allocVector(STRSXP, nrs));
                if (s0 == R_NoObject)
                    ExtractRange (CAR(dimnames),
                      VECTOR_ELT(newdimnames,0), start, end, call);
                else
                    ExtractSubset(CAR(dimnames),
                      VECTOR_ELT(newdimnames,0), sr, call);
            }
            if (CADR(dimnames) != R_NilValue) {
                SET_VECTOR_ELT (newdimnames, 1, allocVector(STRSXP, ncs));
                ExtractSubset(CADR(dimnames),
                  VECTOR_ELT(newdimnames,1), sc, call);
            }
        }
        setAttrib(newdimnames, R_NamesSymbol, dimnamesnames);
    }

    /* Set up dimensions attribute and attach dimnames, unless dimensions
       will be dropped (in which case names attribute may be attached). */

    if (LENGTH(result) == 1 && suppress_drop_row + suppress_drop_col != 2) {
        if (newdimnames != R_NilValue) {
            /* attach names if unambiguous which are wanted */
            SEXP rn = VECTOR_ELT(newdimnames,0);
            SEXP cn = VECTOR_ELT(newdimnames,1);
            if (rn == R_NilValue || suppress_drop_col)
                setAttrib (result, R_NamesSymbol, cn);
            else if (cn == R_NilValue || suppress_drop_row)
                setAttrib (result, R_NamesSymbol, rn);
        }
    }
    else if (nrs == 1 && !suppress_drop_row) {
        if (newdimnames != R_NilValue)
            setAttrib (result, R_NamesSymbol, VECTOR_ELT(newdimnames,1));
    }
    else if (ncs == 1 && !suppress_drop_col) {
        if (newdimnames != R_NilValue)
            setAttrib (result, R_NamesSymbol, VECTOR_ELT(newdimnames,0));
    }
    else {
        PROTECT(dims = allocVector(INTSXP, 2));
        nprotect++;
        INTEGER(dims)[0] = nrs;
        INTEGER(dims)[1] = ncs;
        setAttrib(result, R_DimSymbol, dims);
        setAttrib(result, R_DimNamesSymbol, newdimnames);
    }

    UNPROTECT(nprotect);
    R_scalar_stack = sv_scalar_stack;
    return result;
}


static SEXP ArraySubset(SEXP x, SEXP s, SEXP call, int drop, SEXP xdims, int k)
{
    int i, j, ii, jj, n;
    SEXP dimnames, dimnamesnames, r, result;
    int mode = TYPEOF(x);

    int *subs[k], indx[k], nsubs[k], offset[k], suppress_drop[k];
    SEXP subv[k];

    SEXP sv_scalar_stack = R_scalar_stack;

    PROTECT3(x,s,xdims);

    n = 1; r = s;
    for (i = 0; i < k; i++) {
        if (drop == TRUE)
            suppress_drop[i] = 0;
        else if (drop == FALSE)
            suppress_drop[i] = 1;
        else /* drop == NA_LOGICAL */ 
            suppress_drop[i] = CAR(r) == R_MissingArg ? MISSING(r) == 2
                                : whether_suppress_drop(CAR(r));
        PROTECT (subv[i] = array_sub (CAR(r), xdims, i, x));
        subs[i] = INTEGER(subv[i]);
	nsubs[i] = LENGTH(subv[i]);
        n *= nsubs[i];
        indx[i] = 0;
	r = CDR(r);
    }

    offset[1] = INTEGER(xdims)[0];  /* offset[0] is not used */
    for (i = 2; i < k; i++)
        offset[i] = offset[i-1] * INTEGER(xdims)[i-1];

    /* Check for out-of-bounds indexes.  Disabled, since it seems unnecessary,
       given that arraySubscript checks bounds. */

#if 0
    for (j = 0; j < k; j++) {
        for (i = 0; i < nsubs[j]; i++) {
            jj = subs[j][i];
            if (jj != NA_INTEGER && (jj < 1 || jj > INTEGER(xdims)[j])) {
                out_of_bounds_error(call);
            }
        }
    }
#endif

    /* Vector to contain the returned values. */

    PROTECT(result = allocVector(mode, n));

    /* Transfer the subset elements from "x" to "a". */

    if (n > 0) for (i = 0; ; i++) {

        jj = subs[0][indx[0]];
        if (jj != NA_INTEGER) {
            ii = jj-1;
            for (j = 1; j < k; j++) {
                jj = subs[j][indx[j]];
                if (jj == NA_INTEGER)
                    break;
                ii += (jj-1) * offset[j];
            }
        }

        if (jj != NA_INTEGER) {
            switch (mode) {
            case LGLSXP:
                LOGICAL(result)[i] = LOGICAL(x)[ii];
                break;
            case INTSXP:
                INTEGER(result)[i] = INTEGER(x)[ii];
                break;
            case REALSXP:
                REAL(result)[i] = REAL(x)[ii];
                break;
            case CPLXSXP:
                COMPLEX(result)[i] = COMPLEX(x)[ii];
                break;
            case STRSXP:
                SET_STRING_ELT(result, i, STRING_ELT(x, ii));
                break;
            case VECSXP:
                if (!DUPVE || NAMEDCNT_EQ_0(x)) {
                    SET_VECTOR_ELT (result, i, VECTOR_ELT(x, ii));
                    INC_NAMEDCNT_0_AS_1(VECTOR_ELT(result,i));
                }
                else
                    SET_VECTOR_ELT (result, i, duplicate(VECTOR_ELT(x,ii)));
                break;
            case RAWSXP:
                RAW(result)[i] = RAW(x)[ii];
                break;
            default:
                errorcall (call, 
                           _("array subscripting not handled for this type"));
                break;
            }
        }
        else { /* jj == NA_INTEGER */
            switch (mode) {
            case LGLSXP:
                LOGICAL(result)[i] = NA_LOGICAL;
                break;
            case INTSXP:
                INTEGER(result)[i] = NA_INTEGER;
                break;
            case REALSXP:
                REAL(result)[i] = NA_REAL;
                break;
            case CPLXSXP:
                COMPLEX(result)[i].r = NA_REAL;
                COMPLEX(result)[i].i = NA_REAL;
                break;
            case STRSXP:
                SET_STRING_ELT(result, i, NA_STRING);
                break;
            case VECSXP:
                SET_VECTOR_ELT(result, i, R_NilValue);
                break;
            case RAWSXP:
                RAW(result)[i] = (Rbyte) 0;
                break;
            default:
                errorcall (call, 
                           _("array subscripting not handled for this type"));
                break;
            }
        }

        j = 0;
        while (++indx[j] >= nsubs[j]) {
            indx[j] = 0;
            if (++j >= k) goto done;
        }
    }

  done: ;

    /* Set up dimnames for result, but don't attach to result yet. */

    SEXP newdimnames;
    PROTECT(dimnames = getAttrib(x, R_DimNamesSymbol));
    PROTECT(dimnamesnames = getAttrib(dimnames, R_NamesSymbol));
    if (TYPEOF(dimnames) == VECSXP) { /* broken code for others in R-2.15.0 */
        PROTECT(newdimnames = allocVector(VECSXP, k));
        for (i = 0; i < k ; i++) {
            if (nsubs[i] > 0 && VECTOR_ELT(dimnames,i) != R_NilValue) {
                SET_VECTOR_ELT(newdimnames, i, allocVector(STRSXP, nsubs[i]));
                ExtractSubset(VECTOR_ELT(dimnames,i), VECTOR_ELT(newdimnames,i),
                              subv[i], call);
            } 
            /* else leave as NULL for 0-length dims */
        }
        setAttrib(newdimnames, R_NamesSymbol, dimnamesnames);
    }
    else
        PROTECT(newdimnames = R_NilValue);

    /* See if dropping down to a vector. */

    int rdims = 0;
    for (i = 0; i < k; i++) {
        if (nsubs[i] != 1 || suppress_drop[i])
            rdims += 1;
    }

    if (rdims <= 1) { /* result is vector without dims, but maybe with names */
        if (newdimnames != R_NilValue) {
            int w = -1;   /* which dimension to take names from, -1 if none */
            for (i = 0; i < k; i++) {
                if (VECTOR_ELT(newdimnames,i) != R_NilValue) {
                    if (w < 0 || nsubs[i] != 1 || suppress_drop[i])
                        w = i;
                    else if (!suppress_drop[w]) {
                        w = -1;
                        break;
                    }
                }
            }
            if (w >= 0)
                setAttrib (result, R_NamesSymbol, VECTOR_ELT(newdimnames,w));
        }
    }

    else { /* not dropping down to a vector */
        SEXP newdims;
        PROTECT (newdims = allocVector(INTSXP, k));
        for (i = 0 ; i < k ; i++)
            INTEGER(newdims)[i] = nsubs[i];
        setAttrib (result, R_DimSymbol, newdims);
        setAttrib (result, R_DimNamesSymbol, newdimnames);
        if (drop == TRUE)
            DropDims(result);
        else if (drop == NA_LOGICAL)
            DropDimsNotSuppressed(result,suppress_drop);
        UNPROTECT(1); /* newdims */
    }

    UNPROTECT(k+7); /* ... + result, dimnames, dimnamesnames, newdimnames,
                             x, s, xdims */

    R_scalar_stack = sv_scalar_stack;
    return result;
}


/* Returns and removes a named argument from the argument list 
   pointed to by args_ptr, and updates args_ptr to account for
   the removal (when it was at the head).

   The search ends as soon as a matching argument is found.  If
   the argument is not found, the argument list is not modified
   and R_NoObject is is returned.

   The caller does not need to protect *args_ptr before.
 */
static SEXP ExtractArg(SEXP *args_ptr, SEXP arg_sym)
{
    SEXP prev_arg = R_NoObject;
    SEXP arg;

    for (arg = *args_ptr; arg != R_NilValue; arg = CDR(arg)) {
	if(TAG(arg) == arg_sym) {
	    if (prev_arg == R_NoObject) /* found at head of args */
		*args_ptr = CDR(arg);
	    else
		SETCDR(prev_arg, CDR(arg));
	    return CAR(arg);
	}
	prev_arg = arg;
    }
    return R_NoObject;
}

/* Extracts the drop argument, if present, from the argument list.
   The argument list will be modified, and the pointer passed changed
   if the first argument is deleted.  The caller does not need to
   protect *args_ptr before.  The value is FALSE, TRUE, or NA_LOGICAL,
   with NA_LOGICAL being the default when no drop argument is present.
   When used as a C boolean, NA_LOGICAL will have the same effect as
   TRUE, but NA_LOGICAL will sometimes allow dropping to be suppressed
   when a vector index has a 1D dim attribute. */

static int ExtractDropArg(SEXP *args_ptr)
{
    SEXP drop_arg = ExtractArg(args_ptr, R_DropSymbol);
    return drop_arg != R_NoObject ? asLogical(drop_arg) : NA_LOGICAL;
}


/* Extracts and, if present, removes the 'exact' argument from the
   argument list.  An integer code giving the desired exact matching
   behavior is returned:
       0  not exact
       1  exact
      -1  not exact, but warn when partial matching is used

   The argument list pointed to by args_ptr may be modified.  The
   caller does not need to protect *args_ptr before.
 */
static int ExtractExactArg(SEXP *args_ptr)
{
    SEXP argval = ExtractArg(args_ptr, R_ExactSymbol);
    if (argval == R_NoObject) return 1; /* Default is true as from R 2.7.0 */
    int exact = asLogical(argval);
    if (exact == NA_LOGICAL) exact = -1;
    return exact;
}


/* Returns simple (positive or negative) index, with no dim attribute, or 
   zero if not so simple. */

static R_INLINE R_len_t simple_index (SEXP s)
{
    if (HAS_ATTRIB(s) && getDimAttrib(s) != R_NilValue)
        return 0;

    switch (TYPEOF(s)) {
    case REALSXP:
        if (LENGTH(s) != 1 || ISNAN(REAL(s)[0])
         || REAL(s)[0] > R_LEN_T_MAX || REAL(s)[0] < -R_LEN_T_MAX)
            return 0;
         return (R_len_t) REAL(s)[0];
    case INTSXP:
        if (LENGTH(s) != 1 || INTEGER(s)[0] == NA_INTEGER)
            return 0;
        return INTEGER(s)[0];
    default:
        return 0;
    }
}


/* Look for the simple case of subscripting an atomic vector with one 
   valid integer or real subscript that is positive or negative (not zero, 
   NA, or out of bounds), with no dim attribute.  Returns the result, or 
   R_NilValue if it's not so simple.  Return result may be on scalar stack,
   if variant allows.

   The arguments x and s do not need to be protected before this
   function is called.  It's OK for x to still be being computed. The
   variant for the return result is the last argument. */

static inline SEXP one_vector_subscript (SEXP x, SEXP s, int variant)
{
    R_len_t ix, n;
    int typeofx;
    SEXP r;

    typeofx = TYPEOF(x);

    if (!isVectorAtomic(x))
        return R_NilValue;

    n = LENGTH(x);
    ix = simple_index (s);

    if (ix == 0 || ix > n || ix < -n)
        return R_NilValue;

    if (ix>0) {
        R_len_t avail;
        ix -= 1;
        if (helpers_is_being_computed(x)) {
            helpers_start_computing_var(x);
            HELPERS_WAIT_IN_VAR (x, avail, ix, n);
        }
        switch (typeofx) {
        case LGLSXP:  
            return ScalarLogicalMaybeConst (LOGICAL(x)[ix]);
        case INTSXP:  
            if (CAN_USE_SCALAR_STACK(variant))
                return PUSH_SCALAR_INTEGER(INTEGER(x)[ix]);
            else
                return ScalarIntegerMaybeConst(INTEGER(x)[ix]);
        case REALSXP: 
            if (CAN_USE_SCALAR_STACK(variant))
                return PUSH_SCALAR_REAL(REAL(x)[ix]);
            else
                return ScalarRealMaybeConst(REAL(x)[ix]);
        case RAWSXP:  
            return ScalarRawMaybeConst (RAW(x)[ix]);
        case STRSXP:  
            return ScalarStringMaybeConst (STRING_ELT(x,ix));
        case CPLXSXP: 
            return ScalarComplexMaybeConst (COMPLEX(x)[ix]);
        default: abort();
        }
    }
    else { /* ix < 0 */

        R_len_t ex;

        WAIT_UNTIL_COMPUTED(x);
        PROTECT(x);
        r = allocVector (typeofx, n-1);

        ix = -ix-1;
        ex = n-ix-1;

        switch (typeofx) {
        case LGLSXP: 
            if (ix!=0) memcpy(LOGICAL(r), LOGICAL(x), ix * sizeof *LOGICAL(r));
            if (ex!=0) memcpy(LOGICAL(r)+ix, LOGICAL(x)+ix+1, 
                                                      ex * sizeof *LOGICAL(r));
            break;
        case INTSXP: 
            if (ix!=0) memcpy(INTEGER(r), INTEGER(x), ix * sizeof *INTEGER(r));
            if (ex!=0) memcpy(INTEGER(r)+ix, INTEGER(x)+ix+1, 
                                                      ex * sizeof *INTEGER(r));
            break;
        case REALSXP: 
            if (ix!=0) memcpy(REAL(r), REAL(x), ix * sizeof *REAL(r));
            if (ex!=0) memcpy(REAL(r)+ix, REAL(x)+ix+1, ex * sizeof *REAL(r));
            break;
        case RAWSXP: 
            if (ix!=0) memcpy(RAW(r), RAW(x), ix * sizeof *RAW(r));
            if (ex!=0) memcpy(RAW(r)+ix, RAW(x)+ix+1, ex * sizeof *RAW(r));
            break;
        case STRSXP: 
            if (ix!=0) copy_string_elements (r, 0, x, 0, ix);
            if (ex!=0) copy_string_elements (r, ix, x, ix+1, ex); 
            break;
        case CPLXSXP: 
            if (ix!=0) memcpy(COMPLEX(r), COMPLEX(x), ix * sizeof *COMPLEX(r));
            if (ex!=0) memcpy(COMPLEX(r)+ix, COMPLEX(x)+ix+1, 
                                                      ex * sizeof *COMPLEX(r));
            break;
        default: abort();
        }

        UNPROTECT(1);
        return r;
    }
}


/* Look for the simple case of subscripting an atomic matrix with two
   valid integer or real subscript that are positive (not negative, zero, 
   NA, or out of bounds), with no dim attribute.  Returns the result, or 
   R_NilValue if it's not so simple.  The arguments x, dim, s1, and s2 do 
   not need to be protected before this function is called. It's OK for x to 
   still be being computed. The variant for the return result is the last 
   argument. */

static inline SEXP two_matrix_subscripts (SEXP x, SEXP dim, SEXP s1, SEXP s2, 
                                          int variant)
{
    R_len_t ix1, ix2, nrow, ncol, avail, e;
    SEXP r;

    if (!isVectorAtomic(x))
        return R_NilValue;

    nrow = INTEGER(dim)[0];
    ix1 = simple_index (s1);
    if (ix1 <= 0 || ix1 > nrow)
        return R_NilValue;

    ncol = INTEGER(dim)[1];
    ix2 = simple_index (s2);
    if (ix2 <= 0 || ix2 > ncol)
        return R_NilValue;

    e = (ix1 - 1) + nrow * (ix2 - 1);

    if (helpers_is_being_computed(x)) {
        helpers_start_computing_var(x);
        HELPERS_WAIT_IN_VAR (x, avail, e, LENGTH(x));
    }

    switch (TYPEOF(x)) {
    case LGLSXP:  
        return ScalarLogicalMaybeConst (LOGICAL(x)[e]);
    case INTSXP:  
        if (CAN_USE_SCALAR_STACK(variant))
            return PUSH_SCALAR_INTEGER(INTEGER(x)[e]);
        else
            return ScalarIntegerMaybeConst(INTEGER(x)[e]);
    case REALSXP: 
        if (CAN_USE_SCALAR_STACK(variant))
            return PUSH_SCALAR_REAL(REAL(x)[e]);
        else
            return ScalarRealMaybeConst(REAL(x)[e]);
    case RAWSXP:  
        return ScalarRawMaybeConst (RAW(x)[e]);
    case STRSXP:  
        return ScalarStringMaybeConst (STRING_ELT(x,e));
    case CPLXSXP: 
        return ScalarComplexMaybeConst (COMPLEX(x)[e]);
    default: abort();
    }
}


/* The "[" subset operator.
 * This provides the most general form of subsetting. */

static SEXP do_subset_dflt_seq (SEXP call, SEXP op, SEXP x, SEXP sb1, SEXP sb2,
                                SEXP subs, SEXP rho, int variant, int64_t seq);

static SEXP do_subset(SEXP call, SEXP op, SEXP args, SEXP rho, int variant)
{
    SEXP ans;
    int argsevald = 0;

    /* If we can easily determine that this will be handled by
       subset_dflt and has one or two index arguments in total, try to
       evaluate the first index with VARIANT_SEQ, so it may come as a
       range rather than a vector.  Also, evaluate the array with
       VARIANT_UNCLASS and VARIANT_PENDING_OK, and perhaps evaluate
       indexes with VARIANT_SCALAR_STACK (should be safe, since there
       will be no later call of eval). */

    if (args != R_NilValue && CAR(args) != R_DotsSymbol) {
        SEXP ixlist = CDR(args);
        SEXP array;
        PROTECT(array = evalv (CAR(args), rho, VARIANT_UNCLASS | 
                                               VARIANT_PENDING_OK));
        int obj = isObject(array);
        if (R_variant_result) {
            obj = 0;
            R_variant_result = 0;
        }
        if (obj) {
            args = CONS(array,ixlist);
            argsevald = -1;
            UNPROTECT(1);  /* array */
        }
        else if (ixlist == R_NilValue || TAG(ixlist) != R_NilValue 
                                      || CAR(ixlist) == R_DotsSymbol) {
            args = evalListKeepMissing(ixlist,rho);
            UNPROTECT(1);  /* array */
            return do_subset_dflt_seq (call, op, array, R_NoObject, R_NoObject,
                                       args, rho, variant, 0);
        }
        else {
            SEXP r;
            BEGIN_PROTECT3 (sb1, sb2, remargs);
            SEXP sv_scalar_stack = R_scalar_stack;
            SEXP ixlist2 = CDR(ixlist);
<<<<<<< HEAD
            int64_t seq = 0;
            sb1 = evalv (CAR(ixlist), rho, 
                         CDR(ixlist2)==R_NilValue /* no more than 2 arguments */
                          ? VARIANT_SEQ | VARIANT_SCALAR_STACK_OK |
                            VARIANT_MISSING_OK | VARIANT_PENDING_OK
                          : VARIANT_SCALAR_STACK_OK | 
                            VARIANT_MISSING_OK | VARIANT_PENDING_OK);
=======
            SEXP sb1;
            int64_t seq = 0;
            PROTECT (sb1 = evalv (CAR(ixlist), rho, 
                     CDR(ixlist2) == R_NilValue /* no more than two arguments */
                       ? VARIANT_SEQ | VARIANT_SCALAR_STACK_OK |
                         VARIANT_MISSING_OK | VARIANT_PENDING_OK
                       : VARIANT_SCALAR_STACK_OK | 
                         VARIANT_MISSING_OK | VARIANT_PENDING_OK));
>>>>>>> 4a18b242
            if (R_variant_result) {
                seq = R_variant_seq_spec;
                R_variant_result = 0;
            }
            remargs = ixlist2;
            sb2 = R_NoObject;
            if (ixlist2 != R_NilValue && TAG(ixlist2) == R_NilValue 
                                      && CAR(ixlist2) != R_DotsSymbol) {
                sb2 = evalv (CAR(ixlist2), rho,
                             VARIANT_SCALAR_STACK_OK | VARIANT_MISSING_OK);
                remargs = CDR(ixlist2);
            }
            if (remargs != R_NilValue)
                remargs = evalList_v (remargs, rho, VARIANT_SCALAR_STACK_OK |
                                      VARIANT_PENDING_OK | VARIANT_MISSING_OK);
            if (sb2 == R_MissingArg && isSymbol(CAR(ixlist2))) {
                remargs = CONS(sb2,remargs);
                SET_MISSING (remargs, R_isMissing(CAR(ixlist2),rho));
                sb2 = R_NoObject;
            }
            if (sb1 == R_MissingArg && isSymbol(CAR(ixlist))) {
                if (sb2 != R_NoObject) {
                    remargs = CONS(sb2,remargs);
                    sb2 = R_NoObject;
                }
                remargs = CONS(sb1,remargs);
                SET_MISSING (remargs, R_isMissing(CAR(ixlist),rho));
                sb1 = R_NoObject;
            }
            else if (sb1 != R_NoObject)
                WAIT_UNTIL_COMPUTED(sb1);
            wait_until_arguments_computed(remargs);
            r = do_subset_dflt_seq (call, op, array, sb1, sb2,
                                    remargs, rho, variant, seq);
            R_scalar_stack = sv_scalar_stack;
            END_PROTECT;
            UNPROTECT(1); /* array */
            return ON_SCALAR_STACK(r) ? PUSH_SCALAR(r) : r;
        }
    }

    /* If the first argument is an object and there is an */
    /* appropriate method, we dispatch to that method, */
    /* otherwise we evaluate the arguments and fall through */
    /* to the generic code below.  Note that evaluation */
    /* retains any missing argument indicators. */

    if(DispatchOrEval(call, op, "[", args, rho, &ans, 0, argsevald)) {
/*     if(DispatchAnyOrEval(call, op, "[", args, rho, &ans, 0, 0)) */
	if (NAMEDCNT_GT_0(ans))
	    SET_NAMEDCNT_MAX(ans);    /* IS THIS NECESSARY? */
	return(ans);
    }

    /* Method dispatch has failed, we now */
    /* run the generic internal code. */
    SEXP x = CAR(ans);
    args = CDR(ans);

    if (args == R_NilValue || TAG(args) != R_NilValue)
        return do_subset_dflt_seq (call, op, x, R_NoObject, R_NoObject, 
                                   args, rho, variant, 0);
    else if (CDR(args) == R_NilValue || TAG(CDR(args)) != R_NilValue)
        return do_subset_dflt_seq (call, op, x, CAR(args), R_NoObject,
                                   CDR(args), rho, variant, 0);
    else
        return do_subset_dflt_seq (call, op, x, CAR(args), CADR(args),
                                   CDDR(args), rho, variant, 0);
}


/* N.B.  do_subset_dflt is sometimes called directly from outside this module. 
   It doesn't have the "seq" argument of do_subset_dflt_seq, and takes all
   arguments as an arg list. */

SEXP attribute_hidden do_subset_dflt (SEXP call, SEXP op, SEXP args, SEXP rho)
{
    SEXP x = CAR(args);
    args = CDR(args);
    
    if (args == R_NilValue || TAG(args) != R_NilValue)
        return do_subset_dflt_seq (call, op, x, R_NoObject, R_NoObject, 
                                   args, rho, 0, 0);
    else if (CDR(args) == R_NilValue || TAG(CDR(args)) != R_NilValue)
        return do_subset_dflt_seq (call, op, x, CAR(args), R_NoObject,
                                   CDR(args), rho, 0, 0);
    else
        return do_subset_dflt_seq (call, op, x, CAR(args), CADR(args),
                                   CDDR(args), rho, 0, 0);
}

/* The "seq" argument below is non-zero if the first subscript is a sequence
   specification (a variant result), in which case it encodes the start, 
   length, and whether .. properties of the sequence.

<<<<<<< HEAD
   The first argument (the array, x) is passed separately rather than
   as part of an argument list, for efficiency.  If sb1 is not R_NoObject, 
   it is the first subscript, which has no tag.  Similarly for sb2.
   Remaining subscripts and other arguments are in the pairlist subs.
=======
    The first argument (the array, x) is passed separately rather than
   as part of an argument list, for efficiency.  If sb1 is not R_NoObject, 
   it is the first subscript, which has no tag, and subs is the list
   of remaining subscripts/args; otherwise subs has all subscripts.
>>>>>>> 4a18b242

   May return its result on the scalar stack, depending on variant.

   Note:  x, sb1, and subs need not be protected on entry. */

static SEXP do_subset_dflt_seq (SEXP call, SEXP op, SEXP x, SEXP sb1, SEXP sb2,
                                SEXP subs, SEXP rho, int variant, int64_t seq)
{
    int drop, i, nsubs, type;
    SEXP ans, ax, px;

    if (seq == 0 && x != R_NilValue && sb1 != R_NoObject) {

        /* Check for one subscript, handling simple cases like this */
        if (sb2 == R_NoObject && subs == R_NilValue) { 
            SEXP attr = ATTRIB(x);
            if (attr != R_NilValue) {
                if (TAG(attr) == R_DimSymbol && CDR(attr) == R_NilValue) {
                    SEXP dim = CAR(attr);
                    if (TYPEOF(dim) == INTSXP && LENGTH(dim) == 1)
                        attr = R_NilValue;  /* only a dim attribute, 1D */
                }
            }
            if (attr == R_NilValue) {
                SEXP r = one_vector_subscript (x, sb1, variant);
                if (r != R_NilValue)
                    return r;
            }
        }

        /* Check for two subscripts, handling simple cases like this */
        else if (sb2 != R_NoObject && subs == R_NilValue) {
            SEXP attr = ATTRIB(x);
            if (TAG(attr) == R_DimSymbol && CDR(attr) == R_NilValue) {
                SEXP dim = CAR(attr);
                if (TYPEOF(dim) == INTSXP && LENGTH(dim) == 2) {
                    /* x is a matrix */
                    SEXP r = two_matrix_subscripts (x, dim, sb1, sb2, variant);
                    if (r != R_NilValue)
                        return r;
                }
            }
        }
    }

    /* This was intended for compatibility with S, */
    /* but in fact S does not do this. */

    if (x == R_NilValue)
	return x;

    PROTECT3(x,sb1,sb2);

    drop = ExtractDropArg(&subs);
    if (sb2 != R_NoObject)
        subs = CONS (sb2, subs);
    if (sb1 != R_NoObject) 
        subs = CONS (sb1, subs);
    PROTECT(subs);

    WAIT_UNTIL_COMPUTED(x);

    nsubs = length(subs);
    type = TYPEOF(x);

    /* Here coerce pair-based objects into generic vectors. */
    /* All subsetting takes place on the generic vector form. */

    ax = x;
    if (isVector(x))
	PROTECT(ax);
    else if (isPairList(x)) {
	SEXP dim = getDimAttrib(x);
	int ndim = length(dim);
	if (ndim > 1) {
	    PROTECT(ax = allocArray(VECSXP, dim));
	    setAttrib(ax, R_DimNamesSymbol, getAttrib(x, R_DimNamesSymbol));
	    setAttrib(ax, R_NamesSymbol, getAttrib(x, R_DimNamesSymbol));
	}
	else {
	    PROTECT(ax = allocVector(VECSXP, length(x)));
	    setAttrib(ax, R_NamesSymbol, getAttrib(x, R_NamesSymbol));
	}
        SET_NAMEDCNT(ax,NAMEDCNT(x));
	for(px = x, i = 0 ; px != R_NilValue ; px = CDR(px))
	    SET_VECTOR_ELT(ax, i++, CAR(px));
    }
    else
        nonsubsettable_error(call,x);

    /* This is the actual subsetting code. */
    /* The separation of arrays and matrices is purely an optimization. */

    if(nsubs < 2)
	PROTECT(ans = VectorSubset(ax, subs, seq, drop, call));
<<<<<<< HEAD
    else {
        SEXP xdims = getAttrib(x, R_DimSymbol);
=======
    } else {
        SEXP xdims = getDimAttrib(x);
>>>>>>> 4a18b242
	if (nsubs != length(xdims))
	    errorcall(call, _("incorrect number of dimensions"));
	if (nsubs == 2)
	    ans = MatrixSubset(ax, subs, call, drop, seq);
	else
	    ans = ArraySubset(ax, subs, call, drop, xdims, nsubs);
	PROTECT(ans);
    }

    /* Note: we do not coerce back to pair-based lists. */

    if (type == LANGSXP) {
	ax = ans;
	PROTECT(ans = allocList(LENGTH(ax)));
	if (ans != R_NilValue) {
	    SET_TYPEOF(ans, LANGSXP);
            for (px = ans, i = 0 ; px != R_NilValue ; px = CDR(px))
                SETCAR(px, VECTOR_ELT(ax, i++));
            setAttrib(ans, R_DimSymbol, getDimAttrib(ax));
            setAttrib(ans, R_DimNamesSymbol, getAttrib(ax, R_DimNamesSymbol));
            setAttrib(ans, R_NamesSymbol, getAttrib(ax, R_NamesSymbol));
            SET_NAMEDCNT_MAX(ans);
        }
        UNPROTECT(2);
        PROTECT(ans);
    }

    if (HAS_ATTRIB(ans)) { /* remove probably erroneous attr's */
	setAttrib(ans, R_TspSymbol, R_NilValue);
#ifdef _S4_subsettable
	if(!IS_S4_OBJECT(x))
#endif
	    setAttrib(ans, R_ClassSymbol, R_NilValue);
    }
    UNPROTECT(6);

    return ans;
}


/* The [[ subset operator.  It needs to be fast. */

static SEXP do_subset2_dflt_x (SEXP call, SEXP op, SEXP x, SEXP sb1, SEXP sb2,
                               SEXP subs, SEXP rho, int variant);

static SEXP do_subset2(SEXP call, SEXP op, SEXP args, SEXP rho, int variant)
{
    SEXP ans;
    int argsevald = 0;

    /* If we can easily determine that this will be handled by
       subset2_dflt, evaluate the array with VARIANT_UNCLASS and
       VARIANT_PENDING_OK, and perhaps evaluate indexes with
       VARIANT_SCALAR_STACK (should be safe, since there will be no
       later call of eval). */

    if (args != R_NilValue && CAR(args) != R_DotsSymbol) {
        SEXP array = CAR(args);
        SEXP ixlist = CDR(args);
        PROTECT(array = evalv (array, rho, VARIANT_UNCLASS | 
                                           VARIANT_PENDING_OK));
        int obj = isObject(array);
        if (R_variant_result) {
            obj = 0;
            R_variant_result = 0;
        }
        if (obj) {
            args = CONS(array,ixlist);
            argsevald = -1;
            UNPROTECT(1);  /* array */
        }
        else if (ixlist == R_NilValue || TAG(ixlist) != R_NilValue 
                                      || CAR(ixlist) == R_DotsSymbol) {
            args = evalListKeepMissing(ixlist,rho);
            UNPROTECT(1);  /* array */
            return do_subset2_dflt_x (call, op, array, R_NoObject, R_NoObject,
                                      args, rho, variant);
        }
        else {
            SEXP r;
            BEGIN_PROTECT3 (sb1, sb2, remargs);
            SEXP sv_scalar_stack = R_scalar_stack;
            SEXP ixlist2 = CDR(ixlist);
            sb1 = evalv (CAR(ixlist), rho, VARIANT_SCALAR_STACK_OK | 
                         VARIANT_MISSING_OK | VARIANT_PENDING_OK);
            remargs = ixlist2;
            sb2 = R_NoObject;
            if (sb1 == R_MissingArg && isSymbol(CAR(ixlist))) {
                remargs = CONS(sb1,remargs);
                SET_MISSING (remargs, R_isMissing(CAR(ixlist),rho));
                sb1 = R_NoObject;
            }
            else if (ixlist2 != R_NilValue && TAG(ixlist2) == R_NilValue 
                                      && CAR(ixlist2) != R_DotsSymbol) {
                sb2 = evalv (CAR(ixlist2), rho,
                             VARIANT_SCALAR_STACK_OK | VARIANT_MISSING_OK);
                remargs = CDR(ixlist2);
            }
            if (remargs != R_NilValue)
                remargs = evalList_v (remargs, rho, VARIANT_SCALAR_STACK_OK |
                                      VARIANT_PENDING_OK | VARIANT_MISSING_OK);
            if (sb2 == R_MissingArg && isSymbol(CAR(ixlist2))) {
                remargs = CONS(sb2,remargs);
                SET_MISSING (remargs, R_isMissing(CAR(ixlist2),rho));
                sb2 = R_NoObject;
            }
            if (sb1 != R_NoObject)
                WAIT_UNTIL_COMPUTED(sb1);
            wait_until_arguments_computed(remargs);
            r = do_subset2_dflt_x (call, op, array, sb1, sb2,
                                   remargs, rho, variant);
            R_scalar_stack = sv_scalar_stack;
            END_PROTECT;
            UNPROTECT(1);  /* array */
            return ON_SCALAR_STACK(r) ? PUSH_SCALAR(r) : r;
        }
    }

    /* If the first argument is an object and there is an */
    /* appropriate method, we dispatch to that method, */
    /* otherwise we evaluate the arguments and fall through */
    /* to the generic code below.  Note that evaluation */
    /* retains any missing argument indicators. */

    if(DispatchOrEval(call, op, "[[", args, rho, &ans, 0, 0)) {
/*     if(DispatchAnyOrEval(call, op, "[[", args, rho, &ans, 0, 0)) */
	if (NAMEDCNT_GT_0(ans))
	    SET_NAMEDCNT_MAX(ans);    /* IS THIS NECESSARY? */
	return(ans);
    }

    /* Method dispatch has failed, we now */
    /* run the generic internal code. */
    SEXP x = CAR(ans);
    args = CDR(ans);

    if (args == R_NilValue || TAG(args) != R_NilValue)
        return do_subset2_dflt_x (call, op, x, R_NoObject, R_NoObject, 
                                  args, rho, variant);
    else if (CDR(args) == R_NilValue || TAG(CDR(args)) != R_NilValue)
        return do_subset2_dflt_x (call, op, x, CAR(args), R_NoObject,
                                  CDR(args), rho, variant);
    else
        return do_subset2_dflt_x (call, op, x, CAR(args), CADR(args),
                                  CDDR(args), rho, variant);
}

SEXP attribute_hidden do_subset2_dflt(SEXP call, SEXP op, SEXP args, SEXP rho)
{
    SEXP x = CAR(args);
    args = CDR(args);
    
    if (args == R_NilValue || TAG(args) != R_NilValue)
        return do_subset2_dflt_x (call, op, x, R_NoObject, R_NoObject, 
                                  args, rho, 0);
    else if (CDR(args) == R_NilValue || TAG(CDR(args)) != R_NilValue)
        return do_subset2_dflt_x (call, op, x, CAR(args), R_NoObject,
                                  CDR(args), rho, 0);
    else
        return do_subset2_dflt_x (call, op, x, CAR(args), CADR(args),
                                  CDDR(args), rho, 0);
}

static SEXP do_subset2_dflt_x (SEXP call, SEXP op, SEXP x, SEXP sb1, SEXP sb2,
                               SEXP subs, SEXP rho, int variant)
{
    int offset;
    SEXP ans;

    if (isVector(x) && sb1 != R_NoObject) {

        /* Check for one subscript, handling simple cases.  Doesn't handle
           simple cases with two subscripts here yet. */

        if (sb2 == R_NoObject && subs == R_NilValue 
              && isVectorAtomic(sb1) && LENGTH(sb1) == 1) { 
            int str_sym_sub = isString(sb1) || isSymbol(sb1);
            offset = get1index(sb1, 
                          str_sym_sub ? getAttrib(x,R_NamesSymbol) : R_NilValue,
                          LENGTH(x), 0/*exact*/, 0, call);
            if (offset >= 0 && offset < LENGTH(x)) {  /* not out of bounds */
                if (isVectorList(x)) {
                    ans = VECTOR_ELT(x, offset);
                    if (NAMEDCNT_GT_0(x))
                        SET_NAMEDCNT_NOT_0(ans);
                    if (VARIANT_KIND(variant) == VARIANT_QUERY_UNSHARED_SUBSET 
                         && !NAMEDCNT_GT_1(x) && !NAMEDCNT_GT_1(ans))
                        R_variant_result = 1;
                }
                else if (TYPEOF(x) == INTSXP && CAN_USE_SCALAR_STACK(variant))
                    ans = PUSH_SCALAR_INTEGER (INTEGER(x)[offset]);
                else if (TYPEOF(x) == REALSXP && CAN_USE_SCALAR_STACK(variant))
                    ans = PUSH_SCALAR_REAL (REAL(x)[offset]);
                else {
                    ans = allocVector(TYPEOF(x), 1);
                    copy_elements (ans, 0, 0, x, offset, 0, 1);
                }
                return ans;
            }
        }
    }

    SEXP dims, dimnames;
    int i, drop, ndims, nsubs;
    int pok, exact = -1;

    /* This was intended for compatibility with S, */
    /* but in fact S does not do this. */

    if (x == R_NilValue)
        return x;

    PROTECT(x);

    drop = ExtractDropArg(&subs);  /* a "drop" arg is tolerated, but ignored */
    exact = ExtractExactArg(&subs);
    PROTECT(subs);
    if (sb1 == R_NoObject && subs != R_NilValue) {
        sb1 = CAR(subs);
        subs = CDR(subs);
    }
    if (sb2 == R_NoObject && subs != R_NilValue) {
        sb2 = CAR(subs);
        subs = CDR(subs);
    }

    WAIT_UNTIL_COMPUTED(x);

    /* Is partial matching ok?  When the exact arg is NA, a warning is
       issued if partial matching occurs.
     */
    if (exact == -1)
	pok = exact;
    else
	pok = !exact;

    /* Get the subscripting and dimensioning information */
    /* and check that any array subscripting is compatible. */

    nsubs = length(subs) + (sb1 != R_NoObject) + (sb2 != R_NoObject);
    if (nsubs == 0)
	errorcall(call, _("no index specified"));
    dims = getDimAttrib(x);
    ndims = length(dims);
    if(nsubs > 1 && nsubs != ndims)
	errorcall(call, _("incorrect number of subscripts"));

    /* code to allow classes to extend environment */
    if(TYPEOF(x) == S4SXP) {
        x = R_getS4DataSlot(x, ANYSXP);
	if(x == R_NilValue)
	  errorcall(call, _("this S4 class is not subsettable"));
        UNPROTECT(1);
        PROTECT(x);
    }

    /* split out ENVSXP for now */
    if( TYPEOF(x) == ENVSXP ) {
        if (nsubs != 1 || !isString(sb1) || length(sb1) != 1)
            errorcall(call, _("wrong arguments for subsetting an environment"));
        SEXP sym = installed_already (translateChar (STRING_ELT(sb1,0)));
        if (sym == R_NoObject)
            ans = R_NilValue;
        else {
            ans = findVarInFrame (x, sym);
            if (ans == R_UnboundValue)
                ans = R_NilValue;
            else {
                if (TYPEOF(ans) == PROMSXP)
                    ans = forcePromise(ans);
                SET_NAMEDCNT_NOT_0(ans);
            }
        }
        UNPROTECT(2);
        return(ans);
    }

    /* back to the regular program */
    if (!(isVector(x) || isList(x) || isLanguage(x)))
	nonsubsettable_error(call,x);

    int max_named = NAMEDCNT(x);

    if (nsubs == 1) { /* simple or vector indexing */

        int str_sym_sub = isString(sb1) || isSymbol(sb1);
	int len = length(sb1);
        int i, lenx;

        for (i = 1; i < len; i++) {
            if (!isVectorList(x) && !isPairList(x))
                errorcall(call,_("recursive indexing failed at level %d\n"),i);
            lenx = length(x);
            offset = get1index(sb1, 
                       str_sym_sub ? getAttrib(x, R_NamesSymbol) : R_NilValue,
                       lenx, pok, i-1, call);
            if (offset < 0 || offset >= lenx)
                errorcall(call, _("no such index at level %d\n"), i);
            if (isPairList(x)) {
                x = CAR(nthcdr(x, offset));
                max_named = MAX_NAMEDCNT;
            } 
            else {
                x = VECTOR_ELT(x, offset);
                int nm = NAMEDCNT(x);
                if (nm > max_named) 
                    max_named = nm;
            }
        }

        lenx = length(x);
	offset = get1index(sb1, 
                   str_sym_sub ? getAttrib(x, R_NamesSymbol) : R_NilValue,
                   lenx, pok, len > 1 ? len-1 : -1, call);
	if (offset < 0 || offset >= lenx) {
	    /* a bold attempt to get the same behaviour for $ and [[ */
	    if (offset >= lenx && PRIMVAL(op) == 0 /* .el.methods */
             || offset < 0 && (isNewList(x) ||
			       isExpression(x) ||
			       isList(x) ||
			       isLanguage(x))) {
		UNPROTECT(2);
		return R_NilValue;
	    }
	    else
                out_of_bounds_error(call);
	}
    } else { /* matrix or array indexing */

	dimnames = getAttrib(x, R_DimNamesSymbol);

	int ndn = length(dimnames); /* Number of dimnames. Unlikely anything
                                       but or 0 or nsubs, but just in case... */
        R_len_t indx[nsubs];

	for (i = 0; i < nsubs; i++) {
            SEXP ix;
            if (i == 0)
                ix = sb1;
            else if (i == 1)
                ix = sb2;
            else {
                ix = CAR(subs);
                subs = CDR(subs);
            }
	    indx[i] = get1index(ix, i<ndn ? VECTOR_ELT(dimnames,i) : R_NilValue,
			        INTEGER(dims)[i], pok, -1, call);
	    if (indx[i] < 0 || indx[i] >= INTEGER(dims)[i])
		out_of_bounds_error(call);
	}
	offset = 0;
	for (i = nsubs-1; i > 0; i--)
	    offset = (offset + indx[i]) * INTEGER(dims)[i-1];
	offset += indx[0];
    }

    if (isPairList(x)) {
	ans = CAR(nthcdr(x, offset));
        SET_NAMEDCNT_MAX(ans);
    }
    else if (isVectorList(x)) {
	ans = VECTOR_ELT(x, offset);
	if (max_named > 0)
            SET_NAMEDCNT_NOT_0(ans);
        if (VARIANT_KIND(variant) == VARIANT_QUERY_UNSHARED_SUBSET 
             && max_named <= 1 && !NAMEDCNT_GT_1(ans))
            R_variant_result = 1;
    }
    else if (TYPEOF(x) == INTSXP && CAN_USE_SCALAR_STACK(variant))
        ans = PUSH_SCALAR_INTEGER (INTEGER(x)[offset]);
    else if (TYPEOF(x) == REALSXP && CAN_USE_SCALAR_STACK(variant))
        ans = PUSH_SCALAR_REAL (REAL(x)[offset]);
    else {
	ans = allocVector(TYPEOF(x), 1);
        copy_elements (ans, 0, 0, x, offset, 0, 1);
    }
    UNPROTECT(2);
    return ans;
}

/* The $ subset operator.
   We need to be sure to only evaluate the first argument.
   The second will be a symbol that needs to be matched, not evaluated.
*/
static SEXP do_subset3(SEXP call, SEXP op, SEXP args, SEXP env, int variant)
{
    SEXP from, what, ans, input, ncall;

    SEXP string = R_NilValue;
    SEXP name = R_NilValue;
    int argsevald = 0;

    checkArity(op, args);
    from = CAR(args);
    what = CADR(args);

    if (TYPEOF(what) == PROMSXP)
        what = PRCODE(what);
    if (isSymbol(what))
        name = what;
    else if (isString(what) && LENGTH(what) > 0) 
        string = STRING_ELT(what,0);
    else
	errorcall(call, _("invalid subscript type '%s'"), 
                        type2char(TYPEOF(what)));

    /* Handle usual case with no "..." and not from an object quickly, without
       overhead of allocation and calling of DispatchOrEval. */

    if (from != R_DotsSymbol) {
        from = evalv (from, env, VARIANT_ONE_NAMED | VARIANT_UNCLASS);
        if (isObject(from) && ! (R_variant_result & VARIANT_UNCLASS_FLAG)) {
            PROTECT(from);
            argsevald = 1;
        } else {
            R_variant_result = 0;
            return R_subset3_dflt (from, string, name, call, variant);
        }
    }

    /* first translate CADR of args into a string so that we can
       pass it down to DispatchorEval and have it behave correctly */

    input = allocVector(STRSXP,1);

    if (name!=R_NilValue)
	SET_STRING_ELT(input, 0, PRINTNAME(name));
    else
	SET_STRING_ELT(input, 0, string);

    /* replace the second argument with a string */

    /* Previously this was SETCADR(args, input); */
    /* which could cause problems when "from" was */
    /* ..., as in PR#8718 */
    PROTECT(args = CONS(from, CONS(input, R_NilValue)));
    /* Change call used too, for compatibility with
       R-2.15.0:  It's accessible using "substitute", 
       and was a string in R-2.15.0. */
    PROTECT(ncall = LCONS(CAR(call), CONS(CADR(call), CONS(input,R_NilValue))));

    /* If the first argument is an object and there is */
    /* an approriate method, we dispatch to that method, */
    /* otherwise we evaluate the arguments and fall */
    /* through to the generic code below.  Note that */
    /* evaluation retains any missing argument indicators. */

    if(DispatchOrEval(ncall, op, "$", args, env, &ans, 0, argsevald)) {
        UNPROTECT(2+argsevald);
	if (NAMEDCNT_GT_0(ans))         /* IS THIS NECESSARY? */
	    SET_NAMEDCNT_MAX(ans);
	return ans;
    }

    ans = R_subset3_dflt(CAR(ans), string, name, call, variant);
    UNPROTECT(2+argsevald);
    return ans;
}

/* Used above and in eval.c.  The field to extract is specified by either 
   the "input" argument or the "name" argument, or both.  Protects x. */

SEXP attribute_hidden R_subset3_dflt(SEXP x, SEXP input, SEXP name, SEXP call,
                                     int variant)
{
    const char *cinp, *ctarg;
    int mtch;
    SEXP y;

     /* The mechanism to allow  a class extending "environment" */
    if( IS_S4_OBJECT(x) && TYPEOF(x) == S4SXP ){
        PROTECT(x);
        x = R_getS4DataSlot(x, ANYSXP);
        UNPROTECT(1);
	if(x == R_NilValue)
	    errorcall(call, "$ operator not defined for this S4 class");
    }

    PROTECT(x);

    if (isPairList(x)) {

	SEXP xmatch = R_NilValue;
	int havematch;
        if (name!=R_NilValue) {
            /* Quick check for exact match by name */
            for (y = x; y != R_NilValue; y = CDR(y))
                if (TAG(y)==name) {
                    y = CAR(y);
                    goto found_pairlist;
                }
        }
        cinp = input==R_NilValue ? CHAR(PRINTNAME(name)) : translateChar(input);
	havematch = 0;
	for (y = x ; y != R_NilValue ; y = CDR(y)) {
            if (TAG(y) == R_NilValue)
                continue;
            ctarg = CHAR(PRINTNAME(TAG(y)));
	    mtch = ep_match_strings(ctarg, cinp);
	    if (mtch>0) /* exact */ {
		y = CAR(y);
                goto found_pairlist;
            }
            else if (mtch<0) /* partial */ {
		havematch++;
		xmatch = y;
            }
	}
	if (havematch == 1) { /* unique partial match */
	    if(R_warn_partial_match_dollar) {
                ctarg = CHAR(PRINTNAME(TAG(xmatch)));
		warningcall(call, _("partial match of '%s' to '%s'"),
			    cinp, ctarg);
            }
	    y = CAR(xmatch);
            goto found_pairlist;
	}

        UNPROTECT(1);
	return R_NilValue;

      found_pairlist:
        SET_NAMEDCNT_MAX(y);
        UNPROTECT(1);
        return y;
    }

    else if (isVectorList(x)) {

	int i, n, havematch, imatch=-1;
        SEXP str_elt;
        SEXP nlist = getAttrib(x, R_NamesSymbol);
        cinp = input==R_NilValue ? CHAR(PRINTNAME(name)) : translateChar(input);
	n = length(nlist);
	havematch = 0;
	for (i = 0 ; i < n ; i = i + 1) {
            str_elt = STRING_ELT (nlist, i);
            ctarg = TYPEOF(str_elt)==CHARSXP ? translateChar(str_elt)/*always?*/
                                             : CHAR(PRINTNAME(str_elt));
	    mtch = ep_match_strings(ctarg, cinp);
            if (mtch>0) /* exact */ {
		y = VECTOR_ELT(x, i);
                goto found_veclist;
            }
	    else if (mtch<0) /* partial */ {
		havematch++;
		if (havematch == 1) {
		    /* partial matches can cause aliasing in eval.c:evalseq
		       This is overkill, but alternative ways to prevent
		       the aliasing appear to be even worse */
		    SET_NAMEDCNT_MAX(VECTOR_ELT(x,i));
		}
		imatch = i;
	    }
	}
	if(havematch == 1) { /* unique partial match */
	    if(R_warn_partial_match_dollar) {
                str_elt = STRING_ELT (nlist, imatch);
                ctarg = TYPEOF(str_elt)==CHARSXP ? translateChar(str_elt)
                                                 : CHAR(PRINTNAME(str_elt));
		warningcall(call, _("partial match of '%s' to '%s'"),
			    cinp, ctarg);
	    }
	    y = VECTOR_ELT(x, imatch);
	    goto found_veclist;
	}

        UNPROTECT(1);
	return R_NilValue;

      found_veclist:
        if (NAMEDCNT_GT_0(x) && NAMEDCNT_EQ_0(y))
            SET_NAMEDCNT(y,1);
        if (VARIANT_KIND(variant) == VARIANT_QUERY_UNSHARED_SUBSET 
             && !NAMEDCNT_GT_1(x) && !NAMEDCNT_GT_1(y))
            R_variant_result = 1;
        UNPROTECT(1);
        return y;
    }
    else if (isEnvironment(x)) {
        if (name==R_NilValue) {
            name = installed_already (translateChar(input));
            if (name == R_NoObject) {
                UNPROTECT(1);
                return R_NilValue;
            }
        }

        y = findVarInFrame (x, name);
        if (y == R_UnboundValue)
            y = R_NilValue;
        else {
             if (TYPEOF(y) == PROMSXP)
                 y = forcePromise(y);
             else {
                 SET_NAMEDCNT_NOT_0(y);
                 if (VARIANT_KIND(variant) == VARIANT_QUERY_UNSHARED_SUBSET
                       && !NAMEDCNT_GT_1(y))
                     R_variant_result = R_binding_cell == R_NilValue ? 2 : 1;
             }
        }
        UNPROTECT(1);
        return y;
    }
    else if( isVectorAtomic(x) ){
	errorcall(call, "$ operator is invalid for atomic vectors");
    }
    else /* e.g. a function */
	nonsubsettable_error(call,x);

    return R_NilValue;
}

/* FUNTAB entries defined in this source file. See names.c for documentation. */

attribute_hidden FUNTAB R_FunTab_subset[] =
{
/* printname	c-entry		offset	eval	arity	pp-kind	     precedence	rightassoc */

{"[",		do_subset,	1,	1000,	-1,	{PP_SUBSET,  PREC_SUBSET, 0}},
{"[[",		do_subset2,	2,	1000,	-1,	{PP_SUBSET,  PREC_SUBSET, 0}},
{".el.methods",	do_subset2,	0,	1000,	-1,	{PP_SUBSET,  PREC_SUBSET, 0}},
{"$",		do_subset3,	3,	1000,	2,	{PP_DOLLAR,  PREC_DOLLAR, 0}},

{".subset",	do_subset_dflt,	1,	1,	-1,	{PP_FUNCALL, PREC_FN,	  0}},
{".subset2",	do_subset2_dflt,2,	1,	-1,	{PP_FUNCALL, PREC_FN,	  0}},

{NULL,		NULL,		0,	0,	0,	{PP_INVALID, PREC_FN,	0}}
};<|MERGE_RESOLUTION|>--- conflicted
+++ resolved
@@ -342,11 +342,7 @@
        be converted to a vector to be handled as other vectors. */
 
     if (seq) {
-<<<<<<< HEAD
         suppress_drop = seq & 1;  /* get flag for seq having a dim attr */
-=======
-        suppress_drop = (seq>>1) & 1;  /* get flag for seq having a dim attr */
->>>>>>> 4a18b242
         REPROTECT(sb = Rf_DecideVectorOrRange(seq,&start,&end,call), spi);
         if (sb == R_NoObject)
             n = end - start + 1;
@@ -750,14 +746,10 @@
     int suppress_drop_row = 0, suppress_drop_col = 0;
     int ii;
 
-<<<<<<< HEAD
     PROTECT2(x,subs);
     int nprotect = 2;
 
-    SEXP dim = getAttrib(x, R_DimSymbol);
-=======
     SEXP dim = getDimAttrib(x);
->>>>>>> 4a18b242
 
     nr = INTEGER(dim)[0];
     nc = INTEGER(dim)[1];
@@ -772,11 +764,7 @@
         s0 = R_NoObject;
     }
     else if (seq) {
-<<<<<<< HEAD
         suppress_drop_row = seq & 1;
-=======
-        suppress_drop_row = (seq >> 1) & 1;
->>>>>>> 4a18b242
         PROTECT(s0 = Rf_DecideVectorOrRange(seq,&start,&end,call));
         nprotect++;
         if (s0 == R_NoObject)
@@ -1414,7 +1402,6 @@
             BEGIN_PROTECT3 (sb1, sb2, remargs);
             SEXP sv_scalar_stack = R_scalar_stack;
             SEXP ixlist2 = CDR(ixlist);
-<<<<<<< HEAD
             int64_t seq = 0;
             sb1 = evalv (CAR(ixlist), rho, 
                          CDR(ixlist2)==R_NilValue /* no more than 2 arguments */
@@ -1422,16 +1409,6 @@
                             VARIANT_MISSING_OK | VARIANT_PENDING_OK
                           : VARIANT_SCALAR_STACK_OK | 
                             VARIANT_MISSING_OK | VARIANT_PENDING_OK);
-=======
-            SEXP sb1;
-            int64_t seq = 0;
-            PROTECT (sb1 = evalv (CAR(ixlist), rho, 
-                     CDR(ixlist2) == R_NilValue /* no more than two arguments */
-                       ? VARIANT_SEQ | VARIANT_SCALAR_STACK_OK |
-                         VARIANT_MISSING_OK | VARIANT_PENDING_OK
-                       : VARIANT_SCALAR_STACK_OK | 
-                         VARIANT_MISSING_OK | VARIANT_PENDING_OK));
->>>>>>> 4a18b242
             if (R_variant_result) {
                 seq = R_variant_seq_spec;
                 R_variant_result = 0;
@@ -1527,17 +1504,10 @@
    specification (a variant result), in which case it encodes the start, 
    length, and whether .. properties of the sequence.
 
-<<<<<<< HEAD
    The first argument (the array, x) is passed separately rather than
    as part of an argument list, for efficiency.  If sb1 is not R_NoObject, 
    it is the first subscript, which has no tag.  Similarly for sb2.
    Remaining subscripts and other arguments are in the pairlist subs.
-=======
-    The first argument (the array, x) is passed separately rather than
-   as part of an argument list, for efficiency.  If sb1 is not R_NoObject, 
-   it is the first subscript, which has no tag, and subs is the list
-   of remaining subscripts/args; otherwise subs has all subscripts.
->>>>>>> 4a18b242
 
    May return its result on the scalar stack, depending on variant.
 
@@ -1633,13 +1603,8 @@
 
     if(nsubs < 2)
 	PROTECT(ans = VectorSubset(ax, subs, seq, drop, call));
-<<<<<<< HEAD
     else {
-        SEXP xdims = getAttrib(x, R_DimSymbol);
-=======
-    } else {
         SEXP xdims = getDimAttrib(x);
->>>>>>> 4a18b242
 	if (nsubs != length(xdims))
 	    errorcall(call, _("incorrect number of dimensions"));
 	if (nsubs == 2)
