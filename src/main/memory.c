
/*
 *  pqR : A pretty quick version of R
 *  Copyright (C) 2013 by Radford M. Neal
 *
 *  Based on R : A Computer Language for Statistical Data Analysis
 *  Copyright (C) 1995, 1996  Robert Gentleman and Ross Ihaka
 *  Copyright (C) 1998--2011  The R Development Core Team.
 *
 *  The changes in pqR from R-2.15.0 distributed by the R Core Team are
 *  documented in the NEWS and MODS files in the top-level source directory.
 *
 *  This program is free software; you can redistribute it and/or modify
 *  it under the terms of the GNU General Public License as published by
 *  the Free Software Foundation; either version 2 of the License, or
 *  (at your option) any later version.
 *
 *  This program is distributed in the hope that it will be useful,
 *  but WITHOUT ANY WARRANTY; without even the implied warranty of
 *  MERCHANTABILITY or FITNESS FOR A PARTICULAR PURPOSE.  See the
 *  GNU General Public License for more details.
 *
 *  You should have received a copy of the GNU General Public License
 *  along with this program; if not, a copy is available at
 *  http://www.r-project.org/Licenses/
 */

/*
 *	This code implements a non-moving generational collector
 *      with two or three generations.
 *
 *	Memory allocated by R_alloc is maintained in a stack.  Code
 *	that R_allocs memory must use vmaxget/VMAXGET and vmaxset/VMAXSET 
 *	to obtain and reset the stack pointer.
 */

#define USE_RINTERNALS


#ifdef HAVE_CONFIG_H
#include <config.h>
#endif

#include <R_ext/RS.h> /* for S4 allocation */

/* Declarations for Valgrind.

   These are controlled by the
     --with-valgrind-instrumentation=
   option to configure, which sets VALGRIND_LEVEL to the
   supplied value (default 0) and defines NVALGRIND if
   the value is 0.

   level 0 is no additional instrumentation
   level 1 marks uninitialized numeric, logical, integer vectors
	   and R_alloc memory
   level 2 marks the data section of vector nodes as inaccessible
           when they are freed.
   level 3 marks the first three bytes of sxpinfo and the ATTRIB
           field on both vector and non-vector nodes, and the
           three words of data in non-vector nodes.

   It may be necessary to define NVALGRIND for a non-gcc
   compiler on a supported architecture if it has different
   syntax for inline assembly language from gcc.

   For Win32, Valgrind is useful only if running under Wine,
*/
#ifdef Win32
# ifndef USE_VALGRIND_FOR_WINE
# define NVALGRIND 1
#endif
#endif

#ifndef NVALGRIND
# include "memcheck.h"
#endif


#ifndef VALGRIND_LEVEL
#define VALGRIND_LEVEL 0
#endif

#define USE_FAST_PROTECT_MACROS   /* MUST be defined in this module! */
#define R_USE_SIGNALS 1
#include <Defn.h>
#include <R_ext/GraphicsEngine.h> /* GEDevDesc, GEgetDevice */
#include <R_ext/Rdynload.h>

#if defined(Win32) && defined(LEA_MALLOC)
/*#include <stddef.h> */
extern void *Rm_malloc(size_t n);
extern void *Rm_calloc(size_t n_elements, size_t element_size);
extern void Rm_free(void * p);
extern void *Rm_realloc(void * p, size_t n);
#define calloc Rm_calloc
#define malloc Rm_malloc
#define realloc Rm_realloc
#define free Rm_free
#endif

/* malloc uses size_t.  We are assuming here that size_t is at least
   as large as unsigned long.  Changed from int at 1.6.0 to (i) allow
   2-4Gb objects on 32-bit system and (ii) objects limited only by
   length on a 64-bit system.
*/

static int gc_reporting = 0;
static int gc_count = 0;

#ifdef TESTING_WRITE_BARRIER
# define PROTECTCHECK
#endif

#ifdef PROTECTCHECK
/* This is used to help detect unprotected SEXP values.  It is most
   useful if the strict barrier is enabled as well. The strategy is:

       All GCs are full GCs

       New nodes are marked as NEWSXP

       After a GC all free nodes that are not of type NEWSXP are
       marked as type FREESXP

       Most calls to accessor functions check their SEXP inputs and
       SEXP outputs with CHK() to see if a reachable node is a
       FREESXP and signal an error if a FREESXP is found.

   Combined with GC torture this can help locate where an unprotected
   SEXP is being used.

   This approach will miss cases where an unprotected node has been
   re-allocated.  For these cases it is possible to set
   gc_inhibit_release to TRUE.  FREESXP nodes will not be reallocated,
   or large ones released, until gc_inhibit_release is set to FALSE
   again.  This will of course result in memory growth and should be
   used with care and typically in combination with OS mechanisms to
   limit process memory usage.  LT */

/* Before a node is marked as a FREESXP by the collector the previous
   type is recorded.  For now using the LEVELS field seems
   reasonable.  */
#define OLDTYPE(s) LEVELS(s)
#define SETOLDTYPE(s, t) SETLEVELS(s, t)

static const char *sexptype2char(SEXPTYPE type);

static R_INLINE SEXP CHK(SEXP x)
{
    /* **** NULL check because of R_CurrentExpr */
    if (x != NULL && TYPEOF(x) == FREESXP)
	error("unprotected object (%p) encountered (was %s)",
	      x, sexptype2char(OLDTYPE(x)));
    return x;
}
#else
#define CHK(x) x
#endif

/* The following three variables definitions are used to record the
   address and type of the first bad type seen during a collection,
   and for FREESXP nodes they record the old type as well. */
static SEXPTYPE bad_sexp_type_seen = 0;
static SEXP bad_sexp_type_sexp = NULL;
#ifdef PROTECTCHECK
static SEXPTYPE bad_sexp_type_old_type = 0;
#endif
static int bad_sexp_type_line = 0;

static R_INLINE void register_bad_sexp_type(SEXP s, int line)
{
    if (bad_sexp_type_seen == 0) {
	bad_sexp_type_seen = TYPEOF(s);
	bad_sexp_type_sexp = s;
	bad_sexp_type_line = line;
#ifdef PROTECTCHECK
	if (TYPEOF(s) == FREESXP)
	    bad_sexp_type_old_type = OLDTYPE(s);
#endif
    }
}

/* slight modification of typename() from install.c -- should probably merge */
static const char *sexptype2char(SEXPTYPE type) {
    switch (type) {
    case NILSXP:	return "NILSXP";
    case SYMSXP:	return "SYMSXP";
    case LISTSXP:	return "LISTSXP";
    case CLOSXP:	return "CLOSXP";
    case ENVSXP:	return "ENVSXP";
    case PROMSXP:	return "PROMSXP";
    case LANGSXP:	return "LANGSXP";
    case SPECIALSXP:	return "SPECIALSXP";
    case BUILTINSXP:	return "BUILTINSXP";
    case CHARSXP:	return "CHARSXP";
    case LGLSXP:	return "LGLSXP";
    case INTSXP:	return "INTSXP";
    case REALSXP:	return "REALSXP";
    case CPLXSXP:	return "CPLXSXP";
    case STRSXP:	return "STRSXP";
    case DOTSXP:	return "DOTSXP";
    case ANYSXP:	return "ANYSXP";
    case VECSXP:	return "VECSXP";
    case EXPRSXP:	return "EXPRSXP";
    case BCODESXP:	return "BCODESXP";
    case EXTPTRSXP:	return "EXTPTRSXP";
    case WEAKREFSXP:	return "WEAKREFSXP";
    case S4SXP:		return "S4SXP";
    case RAWSXP:	return "RAWSXP";
    case NEWSXP:	return "NEWSXP"; /* should never happen */
    case FREESXP:	return "FREESXP";
    default:	 	return "<unknown>";
    }
}

#define GC_TORTURE

#ifdef GC_TORTURE
/* **** if the user specified a wait before starting to force
   **** collecitons it might make sense to also wait before starting
   **** to inhibit releases */
static int gc_force_wait = 0;
static int gc_force_gap = 0;
static Rboolean gc_inhibit_release = FALSE;
#define FORCE_GC (gc_force_wait > 0 ? (--gc_force_wait > 0 ? 0 : (gc_force_wait = gc_force_gap, 1)) : 0)
#else
# define FORCE_GC 0
#endif

/* Declarations relating to Rprofmem */

static int R_IsMemReporting;
static int R_MemReportingToTerminal;
static int R_MemPagesReporting;
static int R_MemStackReporting;
static int R_MemDetailsReporting;
static FILE *R_MemReportingOutfile;
static R_size_t R_MemReportingThreshold;
static R_len_t R_MemReportingNElem;
static void R_ReportAllocation (R_size_t, SEXPTYPE, R_len_t);
static void R_ReportNewPage();

extern SEXP framenames;

#define GC_PROT(X) do { \
    int __wait__ = gc_force_wait; \
    int __gap__ = gc_force_gap;			   \
    Rboolean __release__ = gc_inhibit_release;	   \
    X;						   \
    gc_force_wait = __wait__;			   \
    gc_force_gap = __gap__;			   \
    gc_inhibit_release = __release__;		   \
}  while(0)

static void R_gc_internal(R_size_t size_needed);
static void R_gc_full(R_size_t size_needed);
static void mem_err_heap(R_size_t size);
static void mem_err_malloc(R_size_t size);

static SEXPREC UnmarkedNodeTemplate;
#define NODE_IS_MARKED(s) (MARK(s)==1)
#define MARK_NODE(s) (MARK(s)=1)
#define UNMARK_NODE(s) (MARK(s)=0)


/* Tuning Constants. Most of these could be made settable from R,
   within some reasonable constraints at least.  Since there are quite
   a lot of constants it would probably make sense to put together
   several "packages" representing different space/speed tradeoffs
   (e.g. very aggressive freeing and small increments to conserve
   memory; much less frequent releasing and larger increments to
   increase speed). */

/* There are three levels of collections.  Level 0 collects only the
   youngest generation, level 1 collects the two youngest generations,
   and level 2 collects all generations.  Higher level collections
   occur at least after specified numbers of lower level ones.  After
   LEVEL_0_FREQ level zero collections a level 1 collection is done;
   after every LEVEL_1_FREQ level 1 collections a level 2 collection
   occurs.  Thus, roughly, every LEVEL_0_FREQ-th collection is a level
   1 collection and every (LEVEL_0_FREQ * LEVEL_1_FREQ)-th collection
   is a level 2 collection.  */
#define LEVEL_0_FREQ 20
#define LEVEL_1_FREQ 5
static int collect_counts_max[] = { LEVEL_0_FREQ, LEVEL_1_FREQ };

/* When a level N collection fails to produce at least MinFreeFrac *
   R_NSize free nodes and MinFreeFrac * R_VSize free vector space, the
   next collection will be a level N + 1 collection.

   This constant is also used in heap size adjustment as a minimal
   fraction of the minimal heap size levels that should be available
   for allocation. */
static double R_MinFreeFrac = 0.2;

/* When pages are released, a number of free nodes equal to
   R_MaxKeepFrac times the number of allocated nodes for each class is
   retained.  Pages not needed to meet this requirement are released.
   An attempt to release pages is made every R_PageReleaseFreq level 1
   or level 2 collections. */
static double R_MaxKeepFrac = 0.5;
static int R_PageReleaseFreq = 1;

/* The heap size constants R_NSize and R_VSize are used for triggering
   collections.  The initial values set by defaults or command line
   arguments are used as minimal values.  After full collections these
   levels are adjusted up or down, though not below the minimal values
   or above the maximum values, towards maintain heap occupancy within
   a specified range.  When the number of nodes in use reaches
   R_NGrowFrac * R_NSize, the value of R_NSize is incremented by
   R_NGrowIncrMin + R_NGrowIncrFrac * R_NSize.  When the number of
   nodes in use falls below R_NShrinkFrac, R_NSize is decremented by
   R_NShrinkIncrMin * R_NShrinkFrac * R_NSize.  Analogous adjustments
   are made to R_VSize.

   This mechanism for adjusting the heap size constants is very
   primitive but hopefully adequate for now.  Some modeling and
   experimentation would be useful.  We want the heap sizes to get set
   at levels adequate for the current computations.  The present
   mechanism uses only the size of the current live heap to provide
   information about the current needs; since the current live heap
   size can be very volatile, the adjustment mechanism only makes
   gradual adjustments.  A more sophisticated strategy would use more
   of the live heap history. */
static double R_NGrowFrac = 0.70;
static double R_NShrinkFrac = 0.30;

static double R_VGrowFrac = 0.70;
static double R_VShrinkFrac = 0.30;

#ifdef SMALL_MEMORY
/* On machines with only 32M of memory (or on a classic Mac OS port)
   it might be a good idea to use settings like these that are more
   aggressive at keeping memory usage down. */
static double R_NGrowIncrFrac = 0.0, R_NShrinkIncrFrac = 0.2;
static int R_NGrowIncrMin = 50000, R_NShrinkIncrMin = 0;
static double R_VGrowIncrFrac = 0.0, R_VShrinkIncrFrac = 0.2;
static int R_VGrowIncrMin = 100000, R_VShrinkIncrMin = 0;
#else
static double R_NGrowIncrFrac = 0.05, R_NShrinkIncrFrac = 0.2;
static int R_NGrowIncrMin = 40000, R_NShrinkIncrMin = 0;
static double R_VGrowIncrFrac = 0.05, R_VShrinkIncrFrac = 0.2;
static int R_VGrowIncrMin = 80000, R_VShrinkIncrMin = 0;
#endif

/* Maximal Heap Limits.  These variables contain upper limits on the
   heap sizes.  They could be made adjustable from the R level,
   perhaps by a handler for a recoverable error.

   Access to these values is provided with reader and writer
   functions; the writer function insures that the maximal values are
   never set below the current ones. */
static R_size_t R_MaxVSize = R_SIZE_T_MAX;
static R_size_t R_MaxNSize = R_SIZE_T_MAX;
static int vsfac = 1; /* current units for vsize: changes at initialization */

R_size_t attribute_hidden R_GetMaxVSize(void)
{
    if (R_MaxVSize == R_SIZE_T_MAX) return R_SIZE_T_MAX;
    return R_MaxVSize*vsfac;
}

void attribute_hidden R_SetMaxVSize(R_size_t size)
{
    if (size == R_SIZE_T_MAX) return;
    if (size / vsfac >= R_VSize) R_MaxVSize = (size+1)/vsfac;
}

R_size_t attribute_hidden R_GetMaxNSize(void)
{
    return R_MaxNSize;
}

void attribute_hidden R_SetMaxNSize(R_size_t size)
{
    if (size >= R_NSize) R_MaxNSize = size;
}

void R_SetPPSize(R_size_t size)
{
    R_PPStackSize = size;
}

/* Miscellaneous Globals. */

static SEXP R_PreciousList = NULL;      /* List of Persistent Objects */
static R_size_t R_LargeVallocSize = 0;
static R_size_t R_SmallVallocSize = 0;
static R_size_t orig_R_NSize;
static R_size_t orig_R_VSize;

static R_size_t R_N_maxused=0;
static R_size_t R_V_maxused=0;

/* Node Classes.  Non-vector nodes are of class zero. Small vector
   nodes are in classes 1, ..., NUM_SMALL_NODE_CLASSES, and large
   vector nodes are in class LARGE_NODE_CLASS.  For vector nodes the
   node header is followed in memory by the vector data, offset from
   the header by SEXPREC_ALIGN. */

#define NUM_NODE_CLASSES 8

/* sxpinfo allocates 3 bits for the node class, so at most 8 are allowed */
#if NUM_NODE_CLASSES > 8
# error NUM_NODE_CLASSES must be at most 8
#endif

#define LARGE_NODE_CLASS (NUM_NODE_CLASSES - 1)
#define NUM_SMALL_NODE_CLASSES (NUM_NODE_CLASSES - 1)

/* the number of VECREC's in nodes of the small node classes */
static int NodeClassSize[NUM_SMALL_NODE_CLASSES] = { 0, 1, 2, 4, 6, 8, 16 };

#define NODE_CLASS(s) ((s)->sxpinfo.gccls)
#define SET_NODE_CLASS(s,v) (((s)->sxpinfo.gccls) = (v))


/* Node Generations. */

#define NUM_OLD_GENERATIONS 2

/* sxpinfo allocates one bit for the old generation count, so only 1
   or 2 is allowed */
#if NUM_OLD_GENERATIONS > 2 || NUM_OLD_GENERATIONS < 1
# error number of old generations must be 1 or 2
#endif

#define NODE_GENERATION(s) ((s)->sxpinfo.gcgen)
#define SET_NODE_GENERATION(s,g) ((s)->sxpinfo.gcgen=(g))

#define NODE_GEN_IS_YOUNGEST(x) (!NODE_IS_MARKED(x))
#define NODE_GEN_IS_YOUNGER(s,g) \
  (! NODE_IS_MARKED(s) || NODE_GENERATION(s) < (g))
#define NODE_IS_OLDER(x, y) \
  (NODE_IS_MARKED(x) && \
   (! NODE_IS_MARKED(y) || NODE_GENERATION(x) > NODE_GENERATION(y)))

static int num_old_gens_to_collect = 0;
static int gen_gc_counts[NUM_OLD_GENERATIONS + 1];
static int collect_counts[NUM_OLD_GENERATIONS];


/* Node Pages.  Non-vector nodes and small vector nodes are allocated
   from fixed size pages.  The pages for each node class are kept in a
   linked list. */

typedef union PAGE_HEADER {
  union PAGE_HEADER *next;
  double align;
} PAGE_HEADER;

#define BASE_PAGE_SIZE 2000
#define R_PAGE_SIZE \
  (((BASE_PAGE_SIZE - sizeof(PAGE_HEADER)) / sizeof(SEXPREC)) \
   * sizeof(SEXPREC) \
   + sizeof(PAGE_HEADER))
#define NODE_SIZE(c) \
  ((c) == 0 ? sizeof(SEXPREC) : \
   sizeof(SEXPREC_ALIGN) + NodeClassSize[c] * sizeof(VECREC))

#define PAGE_DATA(p) ((void *) (p + 1))
#define VHEAP_FREE() (R_VSize - R_LargeVallocSize - R_SmallVallocSize)


/* The Heap Structure.  Nodes for each class/generation combination
   are arranged in circular doubly-linked lists.  The double linking
   allows nodes to be removed in constant time; this is used by the
   collector to move reachable nodes out of free space and into the
   appropriate generation.  The circularity eliminates the need for
   end checks.  In addition, each link is anchored at an artificial
   node, the Peg SEXPREC's in the structure below, which simplifies
   pointer maintenance.  The circular doubly-linked arrangement is
   taken from Baker's in-place incremental collector design; see
   ftp://ftp.netcom.com/pub/hb/hbaker/NoMotionGC.html or the Jones and
   Lins GC book.  The linked lists are implemented by adding two
   pointer fields to the SEXPREC structure, which increases its size
   from 5 to 7 words. Other approaches are possible but don't seem
   worth pursuing for R.

   There are two options for dealing with old-to-new pointers.  The
   first option is to make sure they never occur by transferring all
   referenced younger objects to the generation of the referrer when a
   reference to a newer object is assigned to an older one.  This is
   enabled by defining EXPEL_OLD_TO_NEW.  The second alternative is to
   keep track of all nodes that may contain references to newer nodes
   and to "age" the nodes they refer to at the beginning of each
   collection.  This is the default.  The first option is simpler in
   some ways, but will create more floating garbage and add a bit to
   the execution time, though the difference is probably marginal on
   both counts.*/
/*#define EXPEL_OLD_TO_NEW*/
static struct {
    SEXP Old[NUM_OLD_GENERATIONS], New, Free;
    SEXPREC OldPeg[NUM_OLD_GENERATIONS], NewPeg;
#ifndef EXPEL_OLD_TO_NEW
    SEXP OldToNew[NUM_OLD_GENERATIONS];
    SEXPREC OldToNewPeg[NUM_OLD_GENERATIONS];
#endif
    int OldCount[NUM_OLD_GENERATIONS], AllocCount, PageCount;
    PAGE_HEADER *pages;
} R_GenHeap[NUM_NODE_CLASSES];

static R_size_t R_NodesInUse = 0;

#define NEXT_NODE(s) (s)->gengc_next_node
#define PREV_NODE(s) (s)->gengc_prev_node
#define SET_NEXT_NODE(s,t) (NEXT_NODE(s) = (t))
#define SET_PREV_NODE(s,t) (PREV_NODE(s) = (t))


/* Node List Manipulation */

/* unsnap node s from its list */
#define UNSNAP_NODE(s) do { \
  SEXP un__n__ = (s); \
  SEXP next = NEXT_NODE(un__n__); \
  SEXP prev = PREV_NODE(un__n__); \
  SET_NEXT_NODE(prev, next); \
  SET_PREV_NODE(next, prev); \
} while(0)

/* snap in node s before node t */
#define SNAP_NODE(s,t) do { \
  SEXP sn__n__ = (s); \
  SEXP next = (t); \
  SEXP prev = PREV_NODE(next); \
  SET_NEXT_NODE(sn__n__, next); \
  SET_PREV_NODE(next, sn__n__); \
  SET_NEXT_NODE(prev, sn__n__); \
  SET_PREV_NODE(sn__n__, prev); \
} while (0)

/* move all nodes on from_peg to to_peg */
#define BULK_MOVE(from_peg,to_peg) do { \
  SEXP __from__ = (from_peg); \
  SEXP __to__ = (to_peg); \
  SEXP first_old = NEXT_NODE(__from__); \
  SEXP last_old = PREV_NODE(__from__); \
  SEXP first_new = NEXT_NODE(__to__); \
  SET_PREV_NODE(first_old, __to__); \
  SET_NEXT_NODE(__to__, first_old); \
  SET_PREV_NODE(first_new, last_old); \
  SET_NEXT_NODE(last_old, first_new); \
  SET_NEXT_NODE(__from__, __from__); \
  SET_PREV_NODE(__from__, __from__); \
} while (0);


/* Processing Node Children */

/* This macro calls dc__action__ for each child of __n__, passing
   dc__extra__ as a second argument for each call. */
#ifdef USE_ATTRIB_FIELD_FOR_CHARSXP_CACHE_CHAINS
/* When the CHARSXP hash chains are maintained through the ATTRIB
   field it is important that we NOT trace those fields otherwise too
   many CHARSXPs will be kept alive artificially. As a safety we don't
   ignore all non-NULL ATTRIB values for CHARSXPs but only those that
   are themselves CHARSXPs, which is what they will be if they are
   part of a hash chain.  Theoretically, for CHARSXPs the ATTRIB field
   should always be either R_NilValue or a CHARSXP. */
# ifdef PROTECTCHECK
#  define HAS_GENUINE_ATTRIB(x) \
    (TYPEOF(x) != FREESXP && ATTRIB(x) != R_NilValue && \
     (TYPEOF(x) != CHARSXP || TYPEOF(ATTRIB(x)) != CHARSXP))
# else
#  define HAS_GENUINE_ATTRIB(x) \
    (ATTRIB(x) != R_NilValue && \
     (TYPEOF(x) != CHARSXP || TYPEOF(ATTRIB(x)) != CHARSXP))
# endif
#else
# ifdef PROTECTCHECK
#  define HAS_GENUINE_ATTRIB(x) \
    (TYPEOF(x) != FREESXP && ATTRIB(x) != R_NilValue)
# else
#  define HAS_GENUINE_ATTRIB(x) (ATTRIB(x) != R_NilValue)
# endif
#endif
#ifdef PROTECTCHECK
#define FREE_FORWARD_CASE case FREESXP: if (gc_inhibit_release) break;
#else
#define FREE_FORWARD_CASE
#endif
#define DO_CHILDREN(__n__,dc__action__,dc__extra__) do { \
  if (HAS_GENUINE_ATTRIB(__n__)) \
    dc__action__(ATTRIB(__n__), dc__extra__); \
  switch (TYPEOF(__n__)) { \
  case NILSXP: \
  case BUILTINSXP: \
  case SPECIALSXP: \
  case CHARSXP: \
  case LGLSXP: \
  case INTSXP: \
  case REALSXP: \
  case CPLXSXP: \
  case WEAKREFSXP: \
  case RAWSXP: \
  case S4SXP: \
    break; \
  case STRSXP: \
  case EXPRSXP: \
  case VECSXP: \
    { \
      int i; \
      for (i = 0; i < LENGTH(__n__); i++) \
	dc__action__(STRING_ELT(__n__, i), dc__extra__); \
    } \
    break; \
  case ENVSXP: \
    dc__action__(FRAME(__n__), dc__extra__); \
    dc__action__(ENCLOS(__n__), dc__extra__); \
    dc__action__(HASHTAB(__n__), dc__extra__); \
    break; \
  case CLOSXP: \
  case PROMSXP: \
  case LISTSXP: \
  case LANGSXP: \
  case DOTSXP: \
  case SYMSXP: \
  case BCODESXP: \
    dc__action__(TAG(__n__), dc__extra__); \
    dc__action__(CAR(__n__), dc__extra__); \
    dc__action__(CDR(__n__), dc__extra__); \
    break; \
  case EXTPTRSXP: \
    dc__action__(EXTPTR_PROT(__n__), dc__extra__); \
    dc__action__(EXTPTR_TAG(__n__), dc__extra__); \
    break; \
  FREE_FORWARD_CASE \
  default: \
    register_bad_sexp_type(__n__, __LINE__);		\
  } \
} while(0)


/* Forwarding Nodes.  These macros mark nodes or children of nodes and
   place them on the forwarding list.  The forwarding list is assumed
   to be in a local variable of the caller named named
   forwarded_nodes. */

#define FORWARD_NODE(s) do { \
  SEXP fn__n__ = (s); \
  if (fn__n__ && ! NODE_IS_MARKED(fn__n__)) { \
    CHECK_FOR_FREE_NODE(fn__n__) \
    MARK_NODE(fn__n__); \
    UNSNAP_NODE(fn__n__); \
    SET_NEXT_NODE(fn__n__, forwarded_nodes); \
    forwarded_nodes = fn__n__; \
  } \
} while (0)

#define FC_FORWARD_NODE(__n__,__dummy__) FORWARD_NODE(__n__)
#define FORWARD_CHILDREN(__n__) DO_CHILDREN(__n__,FC_FORWARD_NODE, 0)

/* This macro should help localize where a FREESXP node is encountered
   in the GC */
#ifdef PROTECTCHECK
#define CHECK_FOR_FREE_NODE(s) { \
    SEXP cf__n__ = (s); \
    if (TYPEOF(cf__n__) == FREESXP && ! gc_inhibit_release) \
	register_bad_sexp_type(cf__n__, __LINE__); \
}
#else
#define CHECK_FOR_FREE_NODE(s)
#endif


/* Node Allocation. */

#define CLASS_GET_FREE_NODE(c,s) do { \
  SEXP __n__ = R_GenHeap[c].Free; \
  if (__n__ == R_GenHeap[c].New) { \
    GetNewPage(c); \
    __n__ = R_GenHeap[c].Free; \
  } \
  R_GenHeap[c].Free = NEXT_NODE(__n__); \
  R_NodesInUse++; \
  (s) = __n__; \
} while (0)

#define NO_FREE_NODES() (R_NodesInUse >= R_NSize)
#define GET_FREE_NODE(s) CLASS_GET_FREE_NODE(0,s)


/* Debugging Routines. */

#ifdef DEBUG_GC
static void CheckNodeGeneration(SEXP x, int g)
{
    if (NODE_GENERATION(x) < g) {
	REprintf("untraced old-to-new reference\n");
    }
}

static void DEBUG_CHECK_NODE_COUNTS(char *where)
{
    int i, OldCount, NewCount, OldToNewCount, gen;
    SEXP s;

    REprintf("Node counts %s:\n", where);
    for (i = 0; i < NUM_NODE_CLASSES; i++) {
	for (s = NEXT_NODE(R_GenHeap[i].New), NewCount = 0;
	     s != R_GenHeap[i].New;
	     s = NEXT_NODE(s)) {
	    NewCount++;
	    if (i != NODE_CLASS(s))
		REprintf("Inconsistent class assignment for node!\n");
	}
	for (gen = 0, OldCount = 0, OldToNewCount = 0;
	     gen < NUM_OLD_GENERATIONS;
	     gen++) {
	    for (s = NEXT_NODE(R_GenHeap[i].Old[gen]);
		 s != R_GenHeap[i].Old[gen];
		 s = NEXT_NODE(s)) {
		OldCount++;
		if (i != NODE_CLASS(s))
		    REprintf("Inconsistent class assignment for node!\n");
		if (gen != NODE_GENERATION(s))
		    REprintf("Inconsistent node generation\n");
		DO_CHILDREN(s, CheckNodeGeneration, gen);
	    }
	    for (s = NEXT_NODE(R_GenHeap[i].OldToNew[gen]);
		 s != R_GenHeap[i].OldToNew[gen];
		 s = NEXT_NODE(s)) {
		OldToNewCount++;
		if (i != NODE_CLASS(s))
		    REprintf("Inconsistent class assignment for node!\n");
		if (gen != NODE_GENERATION(s))
		    REprintf("Inconsistent node generation\n");
	    }
	}
	REprintf("Class: %d, New = %d, Old = %d, OldToNew = %d, Total = %d\n",
		 i,
		 NewCount, OldCount, OldToNewCount,
		 NewCount + OldCount + OldToNewCount);
    }
}

static void DEBUG_GC_SUMMARY(int full_gc)
{
    int i, gen, OldCount;
    REprintf("\n%s, VSize = %lu", full_gc ? "Full" : "Minor",
	     R_SmallVallocSize + R_LargeVallocSize);
    for (i = 1; i < NUM_NODE_CLASSES; i++) {
	for (gen = 0, OldCount = 0; gen < NUM_OLD_GENERATIONS; gen++)
	    OldCount += R_GenHeap[i].OldCount[gen];
	REprintf(", class %d: %d", i, OldCount);
    }
}
#else
#define DEBUG_CHECK_NODE_COUNTS(s)
#define DEBUG_GC_SUMMARY(x)
#endif /* DEBUG_GC */

#ifdef DEBUG_ADJUST_HEAP
static void DEBUG_ADJUST_HEAP_PRINT(double node_occup, double vect_occup)
{
    int i;
    R_size_t alloc;
    REprintf("Node occupancy: %.0f%%\nVector occupancy: %.0f%%\n",
	     100.0 * node_occup, 100.0 * vect_occup);
    alloc = R_LargeVallocSize +
	sizeof(SEXPREC_ALIGN) * R_GenHeap[LARGE_NODE_CLASS].AllocCount;
    for (i = 0; i < NUM_SMALL_NODE_CLASSES; i++)
	alloc += R_PAGE_SIZE * R_GenHeap[i].PageCount;
    REprintf("Total allocation: %lu\n", alloc);
    REprintf("Ncells %lu\nVcells %lu\n", R_NSize, R_VSize);
}
#else
#define DEBUG_ADJUST_HEAP_PRINT(node_occup, vect_occup)
#endif /* DEBUG_ADJUST_HEAP */

#ifdef DEBUG_RELEASE_MEM
static void DEBUG_RELEASE_PRINT(int rel_pages, int maxrel_pages, int i)
{
    if (maxrel_pages > 0) {
	int gen, n;
	REprintf("Class: %d, pages = %d, maxrel = %d, released = %d\n", i,
		 R_GenHeap[i].PageCount, maxrel_pages, rel_pages);
	for (gen = 0, n = 0; gen < NUM_OLD_GENERATIONS; gen++)
	    n += R_GenHeap[i].OldCount[gen];
	REprintf("Allocated = %d, in use = %d\n", R_GenHeap[i].AllocCount, n);
    }
}
#else
#define DEBUG_RELEASE_PRINT(rel_pages, maxrel_pages, i)
#endif /* DEBUG_RELEASE_MEM */


/* Page Allocation and Release. */

static void GetNewPage(int node_class)
{
    SEXP s, base;
    char *data;
    PAGE_HEADER *page;
    int node_size, page_count, i;

    node_size = NODE_SIZE(node_class);
    page_count = (R_PAGE_SIZE - sizeof(PAGE_HEADER)) / node_size;

    page = malloc(R_PAGE_SIZE);
    if (page == NULL) {
	R_gc_full(0);
	page = malloc(R_PAGE_SIZE);
	if (page == NULL)
	    mem_err_malloc((R_size_t) R_PAGE_SIZE);
    }
    if (R_IsMemReporting) R_ReportNewPage();
    page->next = R_GenHeap[node_class].pages;
    R_GenHeap[node_class].pages = page;
    R_GenHeap[node_class].PageCount++;

    data = PAGE_DATA(page);
    base = R_GenHeap[node_class].New;
    for (i = 0; i < page_count; i++, data += node_size) {
	s = (SEXP) data;
	R_GenHeap[node_class].AllocCount++;
	SNAP_NODE(s, base);
#if  VALGRIND_LEVEL > 1
	if (NodeClassSize[node_class]>0)
	    VALGRIND_MAKE_NOACCESS(DATAPTR(s), NodeClassSize[node_class]*sizeof(VECREC));
#if  VALGRIND_LEVEL > 2
        else 
            VALGRIND_MAKE_NOACCESS(&(s->u), 3*(sizeof(void *)));
        VALGRIND_MAKE_NOACCESS(s, 3); /* start of sxpinfo */	
        VALGRIND_MAKE_NOACCESS(&ATTRIB(s), sizeof(void *));
#endif
#endif
	s->sxpinfo = UnmarkedNodeTemplate.sxpinfo;
	SET_NODE_CLASS(s, node_class);
#ifdef PROTECTCHECK
	TYPEOF(s) = NEWSXP;
#endif
	base = s;
	R_GenHeap[node_class].Free = s;
    }
}

static void ReleasePage(PAGE_HEADER *page, int node_class)
{
    SEXP s;
    char *data;
    int node_size, page_count, i;

    node_size = NODE_SIZE(node_class);
    page_count = (R_PAGE_SIZE - sizeof(PAGE_HEADER)) / node_size;
    data = PAGE_DATA(page);

    for (i = 0; i < page_count; i++, data += node_size) {
	s = (SEXP) data;
	UNSNAP_NODE(s);
	R_GenHeap[node_class].AllocCount--;
    }
    R_GenHeap[node_class].PageCount--;
    free(page);
}

static void TryToReleasePages(void)
{
    SEXP s;
    int i;
    static int release_count = 0;

    if (release_count == 0) {
	release_count = R_PageReleaseFreq;
	for (i = 0; i < NUM_SMALL_NODE_CLASSES; i++) {
	    int pages_free = 0;
	    PAGE_HEADER *page, *last, *next;
	    int node_size = NODE_SIZE(i);
	    int page_count = (R_PAGE_SIZE - sizeof(PAGE_HEADER)) / node_size;
	    int maxrel, maxrel_pages, rel_pages, gen;

	    maxrel = R_GenHeap[i].AllocCount;
	    for (gen = 0; gen < NUM_OLD_GENERATIONS; gen++)
		maxrel -= (1.0 + R_MaxKeepFrac) * R_GenHeap[i].OldCount[gen];
	    maxrel_pages = maxrel > 0 ? maxrel / page_count : 0;

	    /* all nodes in New space should be both free and unmarked */
	    for (page = R_GenHeap[i].pages, rel_pages = 0, last = NULL;
		 rel_pages < maxrel_pages && page != NULL;) {
		int j, in_use;
		char *data = PAGE_DATA(page);

		next = page->next;
		for (in_use = 0, j = 0; j < page_count;
		     j++, data += node_size) {
		    s = (SEXP) data;
		    if (NODE_IS_MARKED(s)) {
			in_use = 1;
			break;
		    }
		}
		if (! in_use) {
		    ReleasePage(page, i);
		    if (last == NULL)
			R_GenHeap[i].pages = next;
		    else
			last->next = next;
		    pages_free++;
		    rel_pages++;
		}
		else last = page;
		page = next;
	    }
	    DEBUG_RELEASE_PRINT(rel_pages, maxrel_pages, i);
	    R_GenHeap[i].Free = NEXT_NODE(R_GenHeap[i].New);
	}
    }
    else release_count--;
}

/* compute size in VEC units so result will fit in LENGTH field for FREESXPs */
static R_INLINE R_size_t getVecSizeInVEC(SEXP s)
{
    R_size_t size;
    switch (TYPEOF(s)) {	/* get size in bytes */
    case CHARSXP:
	size = LENGTH(s) + 1;
	break;
    case RAWSXP:
	size = LENGTH(s);
	break;
    case LGLSXP:
    case INTSXP:
	size = LENGTH(s) * sizeof(int);
	break;
    case REALSXP:
	size = LENGTH(s) * sizeof(double);
	break;
    case CPLXSXP:
	size = LENGTH(s) * sizeof(Rcomplex);
	break;
    case STRSXP:
    case EXPRSXP:
    case VECSXP:
	size = LENGTH(s) * sizeof(SEXP);
	break;
    default:
	register_bad_sexp_type(s, __LINE__);
	size = 0;
    }
    return BYTE2VEC(size);
}

static void ReleaseLargeFreeVectors(void)
{
    SEXP s = NEXT_NODE(R_GenHeap[LARGE_NODE_CLASS].New);
    while (s != R_GenHeap[LARGE_NODE_CLASS].New) {
	SEXP next = NEXT_NODE(s);
	if (CHAR(s) != NULL) {
	    R_size_t size;
#ifdef PROTECTCHECK
	    if (TYPEOF(s) == FREESXP)
		size = LENGTH(s);
	    else
		/* should not get here -- arrange for a warning/error? */
		size = getVecSizeInVEC(s);
#else
	    size = getVecSizeInVEC(s);
#endif
	    UNSNAP_NODE(s);
	    R_LargeVallocSize -= size;
	    R_GenHeap[LARGE_NODE_CLASS].AllocCount--;
	    free(s);
	}
	s = next;
    }
}


/* Heap Size Adjustment. */

static void AdjustHeapSize(R_size_t size_needed)
{
    R_size_t R_MinNFree = orig_R_NSize * R_MinFreeFrac;
    R_size_t R_MinVFree = orig_R_VSize * R_MinFreeFrac;
    R_size_t NNeeded = R_NodesInUse + R_MinNFree;
    R_size_t VNeeded = R_SmallVallocSize + R_LargeVallocSize
	+ size_needed + R_MinVFree;
    double node_occup = ((double) NNeeded) / R_NSize;
    double vect_occup =	((double) VNeeded) / R_VSize;

    if (node_occup > R_NGrowFrac) {
	R_size_t change = R_NGrowIncrMin + R_NGrowIncrFrac * R_NSize;
	if (R_MaxNSize >= R_NSize + change)
	    R_NSize += change;
    }
    else if (node_occup < R_NShrinkFrac) {
	R_NSize -= (R_NShrinkIncrMin + R_NShrinkIncrFrac * R_NSize);
	if (R_NSize < NNeeded)
	    R_NSize = (NNeeded < R_MaxNSize) ? NNeeded: R_MaxNSize;
	if (R_NSize < orig_R_NSize)
	    R_NSize = orig_R_NSize;
    }

    if (vect_occup > 1.0 && VNeeded < R_MaxVSize)
	R_VSize = VNeeded;
    if (vect_occup > R_VGrowFrac) {
	R_size_t change = R_VGrowIncrMin + R_VGrowIncrFrac * R_VSize;
	if (R_MaxVSize - R_VSize >= change)
	    R_VSize += change;
    }
    else if (vect_occup < R_VShrinkFrac) {
	R_VSize -= R_VShrinkIncrMin + R_VShrinkIncrFrac * R_VSize;
	if (R_VSize < VNeeded)
	    R_VSize = VNeeded;
	if (R_VSize < orig_R_VSize)
	    R_VSize = orig_R_VSize;
    }

    DEBUG_ADJUST_HEAP_PRINT(node_occup, vect_occup);
}


/* Managing Old-to-New References. */

#define AGE_NODE(s,g) do { \
  SEXP an__n__ = (s); \
  int an__g__ = (g); \
  if (an__n__ && NODE_GEN_IS_YOUNGER(an__n__, an__g__)) { \
    if (NODE_IS_MARKED(an__n__)) \
       R_GenHeap[NODE_CLASS(an__n__)].OldCount[NODE_GENERATION(an__n__)]--; \
    else \
      MARK_NODE(an__n__); \
    SET_NODE_GENERATION(an__n__, an__g__); \
    UNSNAP_NODE(an__n__); \
    SET_NEXT_NODE(an__n__, forwarded_nodes); \
    forwarded_nodes = an__n__; \
  } \
} while (0)

static void AgeNodeAndChildren(SEXP s, int gen)
{
    SEXP forwarded_nodes = NULL;
    AGE_NODE(s, gen);
    while (forwarded_nodes != NULL) {
	s = forwarded_nodes;
	forwarded_nodes = NEXT_NODE(forwarded_nodes);
	if (NODE_GENERATION(s) != gen)
	    REprintf("****snapping into wrong generation\n");
	SNAP_NODE(s, R_GenHeap[NODE_CLASS(s)].Old[gen]);
	R_GenHeap[NODE_CLASS(s)].OldCount[gen]++;
	DO_CHILDREN(s, AGE_NODE, gen);
    }
}

static void old_to_new(SEXP x, SEXP y)
{
#ifdef EXPEL_OLD_TO_NEW
    AgeNodeAndChildren(y, NODE_GENERATION(x));
#else
    UNSNAP_NODE(x);
    SNAP_NODE(x, R_GenHeap[NODE_CLASS(x)].OldToNew[NODE_GENERATION(x)]);
#endif
}

#define CHECK_OLD_TO_NEW(x,y) do { \
  if (NODE_IS_OLDER(CHK(x), CHK(y))) old_to_new(x,y);  } while (0)


/* Node Sorting.  SortNodes attempts to improve locality of reference
   by rearranging the free list to place nodes on the same place page
   together and order nodes within pages.  This involves a sweep of the
   heap, so it should not be done too often, but doing it at least
   occasionally does seem essential.  Sorting on each full colllection is
   probably sufficient.
*/

#define SORT_NODES
#ifdef SORT_NODES
static void SortNodes(void)
{
    SEXP s;
    int i;

    for (i = 0; i < NUM_SMALL_NODE_CLASSES; i++) {
	PAGE_HEADER *page;
	int node_size = NODE_SIZE(i);
	int page_count = (R_PAGE_SIZE - sizeof(PAGE_HEADER)) / node_size;

	SET_NEXT_NODE(R_GenHeap[i].New, R_GenHeap[i].New);
	SET_PREV_NODE(R_GenHeap[i].New, R_GenHeap[i].New);
	for (page = R_GenHeap[i].pages; page != NULL; page = page->next) {
	    int j;
	    char *data = PAGE_DATA(page);

	    for (j = 0; j < page_count; j++, data += node_size) {
		s = (SEXP) data;
		if (! NODE_IS_MARKED(s))
		    SNAP_NODE(s, R_GenHeap[i].New);
	    }
	}
	R_GenHeap[i].Free = NEXT_NODE(R_GenHeap[i].New);
    }
}
#endif


/* Finalization and Weak References */

/* The design of this mechanism is very close to the one described in
   "Stretching the storage manager: weak pointers and stable names in
   Haskell" by Peyton Jones, Marlow, and Elliott (at
   www.research.microsoft.com/Users/simonpj/papers/weak.ps.gz). --LT */

static SEXP R_weak_refs = NULL;

#define READY_TO_FINALIZE_MASK 1

#define SET_READY_TO_FINALIZE(s) ((s)->sxpinfo.gp |= READY_TO_FINALIZE_MASK)
#define CLEAR_READY_TO_FINALIZE(s) ((s)->sxpinfo.gp &= ~READY_TO_FINALIZE_MASK)
#define IS_READY_TO_FINALIZE(s) ((s)->sxpinfo.gp & READY_TO_FINALIZE_MASK)

#define FINALIZE_ON_EXIT_MASK 2

#define SET_FINALIZE_ON_EXIT(s) ((s)->sxpinfo.gp |= FINALIZE_ON_EXIT_MASK)
#define CLEAR_FINALIZE_ON_EXIT(s) ((s)->sxpinfo.gp &= ~FINALIZE_ON_EXIT_MASK)
#define FINALIZE_ON_EXIT(s) ((s)->sxpinfo.gp & FINALIZE_ON_EXIT_MASK)

#define WEAKREF_SIZE 4
#define WEAKREF_KEY(w) VECTOR_ELT(w, 0)
#define SET_WEAKREF_KEY(w, k) SET_VECTOR_ELT(w, 0, k)
#define WEAKREF_VALUE(w) VECTOR_ELT(w, 1)
#define SET_WEAKREF_VALUE(w, v) SET_VECTOR_ELT(w, 1, v)
#define WEAKREF_FINALIZER(w) VECTOR_ELT(w, 2)
#define SET_WEAKREF_FINALIZER(w, f) SET_VECTOR_ELT(w, 2, f)
#define WEAKREF_NEXT(w) VECTOR_ELT(w, 3)
#define SET_WEAKREF_NEXT(w, n) SET_VECTOR_ELT(w, 3, n)

static SEXP MakeCFinalizer(R_CFinalizer_t cfun);

static SEXP NewWeakRef(SEXP key, SEXP val, SEXP fin, Rboolean onexit)
{
    SEXP w;

    switch (TYPEOF(key)) {
    case NILSXP:
    case ENVSXP:
    case EXTPTRSXP:
	break;
    default: error(_("can only weakly reference/finalize reference objects"));
    }

    PROTECT(key);
    PROTECT(val = NAMED(val) ? duplicate(val) : val);
    PROTECT(fin);
    w = allocVector(VECSXP, WEAKREF_SIZE);
    SET_TYPEOF(w, WEAKREFSXP);
    if (key != R_NilValue) {
	/* If the key is R_NilValue we don't register the weak reference.
	   This is used in loading saved images. */
	SET_WEAKREF_KEY(w, key);
	SET_WEAKREF_VALUE(w, val);
	SET_WEAKREF_FINALIZER(w, fin);
	SET_WEAKREF_NEXT(w, R_weak_refs);
	CLEAR_READY_TO_FINALIZE(w);
	if (onexit)
	    SET_FINALIZE_ON_EXIT(w);
	else
	    CLEAR_FINALIZE_ON_EXIT(w);
	R_weak_refs = w;
    }
    UNPROTECT(3);
    return w;
}

SEXP R_MakeWeakRef(SEXP key, SEXP val, SEXP fin, Rboolean onexit)
{
    switch (TYPEOF(fin)) {
    case NILSXP:
    case CLOSXP:
    case BUILTINSXP:
    case SPECIALSXP:
	break;
    default: error(_("finalizer must be a function or NULL"));
    }
    return NewWeakRef(key, val, fin, onexit);
}

SEXP R_MakeWeakRefC(SEXP key, SEXP val, R_CFinalizer_t fin, Rboolean onexit)
{
    SEXP w;
    PROTECT(key);
    PROTECT(val);
    w = NewWeakRef(key, val, MakeCFinalizer(fin), onexit);
    UNPROTECT(2);
    return w;
}

static void CheckFinalizers(void)
{
    SEXP s;
    for (s = R_weak_refs; s != R_NilValue; s = WEAKREF_NEXT(s))
	if (! NODE_IS_MARKED(WEAKREF_KEY(s)) && ! IS_READY_TO_FINALIZE(s))
	    SET_READY_TO_FINALIZE(s);
}

/* C finalizers are stored in a CHARSXP.  It would be nice if we could
   use EXTPTRSXP's but these only hold a void *, and function pointers
   are not guaranteed to be compatible with a void *.  There should be
   a cleaner way of doing this, but this will do for now. --LT */
/* Changed to RAWSXP in 2.8.0 */
static Rboolean isCFinalizer(SEXP fun)
{
    return TYPEOF(fun) == RAWSXP;
    /*return TYPEOF(fun) == EXTPTRSXP;*/
}

static SEXP MakeCFinalizer(R_CFinalizer_t cfun)
{
    SEXP s = allocVector(RAWSXP, sizeof(R_CFinalizer_t));
    *((R_CFinalizer_t *) RAW(s)) = cfun;
    return s;
    /*return R_MakeExternalPtr((void *) cfun, R_NilValue, R_NilValue);*/
}

static R_CFinalizer_t GetCFinalizer(SEXP fun)
{
    return *((R_CFinalizer_t *) RAW(fun));
    /*return (R_CFinalizer_t) R_ExternalPtrAddr(fun);*/
}

SEXP R_WeakRefKey(SEXP w)
{
    if (TYPEOF(w) != WEAKREFSXP)
	error(_("not a weak reference"));
    return WEAKREF_KEY(w);
}

SEXP R_WeakRefValue(SEXP w)
{
    SEXP v;
    if (TYPEOF(w) != WEAKREFSXP)
	error(_("not a weak reference"));
    v = WEAKREF_VALUE(w);
    if (v != R_NilValue && NAMED(v) != 2)
	SET_NAMED(v, 2);
    return v;
}

void R_RunWeakRefFinalizer(SEXP w)
{
    SEXP key, fun, e;
    if (TYPEOF(w) != WEAKREFSXP)
	error(_("not a weak reference"));
    key = WEAKREF_KEY(w);
    fun = WEAKREF_FINALIZER(w);
    SET_WEAKREF_KEY(w, R_NilValue);
    SET_WEAKREF_VALUE(w, R_NilValue);
    SET_WEAKREF_FINALIZER(w, R_NilValue);
    if (! IS_READY_TO_FINALIZE(w))
	SET_READY_TO_FINALIZE(w); /* insures removal from list on next gc */
    PROTECT(key);
    PROTECT(fun);
    if (isCFinalizer(fun)) {
	/* Must be a C finalizer. */
	R_CFinalizer_t cfun = GetCFinalizer(fun);
	cfun(key);
    }
    else if (fun != R_NilValue) {
	/* An R finalizer. */
	PROTECT(e = LCONS(fun, LCONS(key, R_NilValue)));
	eval(e, R_GlobalEnv);
	UNPROTECT(1);
    }
    UNPROTECT(2);
}

static Rboolean RunFinalizers(void)
{
    volatile SEXP s, last;
    volatile Rboolean finalizer_run = FALSE;

    for (s = R_weak_refs, last = R_NilValue; s != R_NilValue;) {
	SEXP next = WEAKREF_NEXT(s);
	if (IS_READY_TO_FINALIZE(s)) {
	    RCNTXT thiscontext;
	    RCNTXT * volatile saveToplevelContext;
	    volatile int savestack;
	    volatile SEXP topExp;

	    finalizer_run = TRUE;

	    /* A top level context is established for the finalizer to
	       insure that any errors that might occur do not spill
	       into the call that triggered the collection. */
	    begincontext(&thiscontext, CTXT_TOPLEVEL, R_NilValue, R_GlobalEnv,
			 R_BaseEnv, R_NilValue, R_NilValue);
	    saveToplevelContext = R_ToplevelContext;
	    PROTECT(topExp = R_CurrentExpr);
	    savestack = R_PPStackTop;
	    if (! SETJMP(thiscontext.cjmpbuf)) {
		R_GlobalContext = R_ToplevelContext = &thiscontext;

		/* The entry in the weak reference list is removed
		   before running the finalizer.  This insures that a
		   finalizer is run only once, even if running it
		   raises an error. */
		if (last == R_NilValue)
		    R_weak_refs = next;
		else
		    SET_WEAKREF_NEXT(last, next);
		/* The value of 'next' is protected to make is safe
		   for thsis routine to be called recursively from a
		   gc triggered by a finalizer. */
		PROTECT(next);
		R_RunWeakRefFinalizer(s);
		UNPROTECT(1);
	    }
	    endcontext(&thiscontext);
	    R_ToplevelContext = saveToplevelContext;
	    R_PPStackTop = savestack;
	    R_CurrentExpr = topExp;
	    UNPROTECT(1);
	}
	else last = s;
	s = next;
    }
    return finalizer_run;
}

void R_RunExitFinalizers(void)
{
    SEXP s;

    for (s = R_weak_refs; s != R_NilValue; s = WEAKREF_NEXT(s))
	if (FINALIZE_ON_EXIT(s))
	    SET_READY_TO_FINALIZE(s);
    RunFinalizers();
}

void R_RegisterFinalizerEx(SEXP s, SEXP fun, Rboolean onexit)
{
    R_MakeWeakRef(s, R_NilValue, fun, onexit);
}

void R_RegisterFinalizer(SEXP s, SEXP fun)
{
    R_RegisterFinalizerEx(s, fun, FALSE);
}

void R_RegisterCFinalizerEx(SEXP s, R_CFinalizer_t fun, Rboolean onexit)
{
    R_MakeWeakRefC(s, R_NilValue, fun, onexit);
}

void R_RegisterCFinalizer(SEXP s, R_CFinalizer_t fun)
{
    R_RegisterCFinalizerEx(s, fun, FALSE);
}

/* R interface function */

SEXP attribute_hidden do_regFinaliz(SEXP call, SEXP op, SEXP args, SEXP rho)
{
    int onexit;

    checkArity(op, args);

    if (TYPEOF(CAR(args)) != ENVSXP && TYPEOF(CAR(args)) != EXTPTRSXP)
	error(_("first argument must be environment or external pointer"));
    if (TYPEOF(CADR(args)) != CLOSXP)
	error(_("second argument must be a function"));

    onexit = asLogical(CADDR(args));
    if(onexit == NA_LOGICAL)
	error(_("third argument must be 'TRUE' or 'FALSE'"));

    R_RegisterFinalizerEx(CAR(args), CADR(args), onexit);
    return R_NilValue;
}


/* The Generational Collector. */

#define PROCESS_NODES() do { \
    while (forwarded_nodes != NULL) { \
	s = forwarded_nodes; \
	forwarded_nodes = NEXT_NODE(forwarded_nodes); \
	SNAP_NODE(s, R_GenHeap[NODE_CLASS(s)].Old[NODE_GENERATION(s)]); \
	R_GenHeap[NODE_CLASS(s)].OldCount[NODE_GENERATION(s)]++; \
	FORWARD_CHILDREN(s); \
    } \
} while (0)

static void RunGenCollect(R_size_t size_needed)
{
    int i, gen, gens_collected;
    RCNTXT *ctxt;
    SEXP s;
    SEXP forwarded_nodes;

    bad_sexp_type_seen = 0;

    /* determine number of generations to collect */
    while (num_old_gens_to_collect < NUM_OLD_GENERATIONS) {
	if (collect_counts[num_old_gens_to_collect]-- <= 0) {
	    collect_counts[num_old_gens_to_collect] =
		collect_counts_max[num_old_gens_to_collect];
	    num_old_gens_to_collect++;
	}
	else break;
    }

#ifdef PROTECTCHECK
    num_old_gens_to_collect = NUM_OLD_GENERATIONS;
#endif

 again:
    gens_collected = num_old_gens_to_collect;

#ifndef EXPEL_OLD_TO_NEW
    /* eliminate old-to-new references in generations to collect by
       transferring referenced nodes to referring generation */
    for (gen = 0; gen < num_old_gens_to_collect; gen++) {
	for (i = 0; i < NUM_NODE_CLASSES; i++) {
	    s = NEXT_NODE(R_GenHeap[i].OldToNew[gen]);
	    while (s != R_GenHeap[i].OldToNew[gen]) {
		SEXP next = NEXT_NODE(s);
		DO_CHILDREN(s, AgeNodeAndChildren, gen);
		UNSNAP_NODE(s);
		if (NODE_GENERATION(s) != gen)
		    REprintf("****snapping into wrong generation\n");
		SNAP_NODE(s, R_GenHeap[i].Old[gen]);
		s = next;
	    }
	}
    }
#endif

    DEBUG_CHECK_NODE_COUNTS("at start");

    /* unmark all marked nodes in old generations to be collected and
       move to New space */
    for (gen = 0; gen < num_old_gens_to_collect; gen++) {
	for (i = 0; i < NUM_NODE_CLASSES; i++) {
	    R_GenHeap[i].OldCount[gen] = 0;
	    s = NEXT_NODE(R_GenHeap[i].Old[gen]);
	    while (s != R_GenHeap[i].Old[gen]) {
		SEXP next = NEXT_NODE(s);
		if (gen < NUM_OLD_GENERATIONS - 1)
		    SET_NODE_GENERATION(s, gen + 1);
		UNMARK_NODE(s);
		s = next;
	    }
	    if (NEXT_NODE(R_GenHeap[i].Old[gen]) != R_GenHeap[i].Old[gen])
		BULK_MOVE(R_GenHeap[i].Old[gen], R_GenHeap[i].New);
	}
    }

    forwarded_nodes = NULL;

#ifndef EXPEL_OLD_TO_NEW
    /* scan nodes in uncollected old generations with old-to-new pointers */
    for (gen = num_old_gens_to_collect; gen < NUM_OLD_GENERATIONS; gen++)
	for (i = 0; i < NUM_NODE_CLASSES; i++)
	    for (s = NEXT_NODE(R_GenHeap[i].OldToNew[gen]);
		 s != R_GenHeap[i].OldToNew[gen];
		 s = NEXT_NODE(s))
		FORWARD_CHILDREN(s);
#endif

    /* forward all roots */
    FORWARD_NODE(R_NilValue);	           /* Builtin constants */
    FORWARD_NODE(NA_STRING);
    FORWARD_NODE(R_BlankString);
    FORWARD_NODE(R_UnboundValue);
    FORWARD_NODE(R_RestartToken);
    FORWARD_NODE(R_MissingArg);
    FORWARD_NODE(R_ScalarLogicalNA);
    FORWARD_NODE(R_ScalarLogicalFALSE);
    FORWARD_NODE(R_ScalarLogicalTRUE);

    FORWARD_NODE(R_GlobalEnv);	           /* Global environment */
    FORWARD_NODE(R_BaseEnv);
    FORWARD_NODE(R_EmptyEnv);
    FORWARD_NODE(R_Warnings);	           /* Warnings, if any */

    FORWARD_NODE(R_VariantResult);        /* Marker for variant result of op */
    FORWARD_NODE(R_HandlerStack);          /* Condition handler stack */
    FORWARD_NODE(R_RestartStack);          /* Available restarts stack */

    if (R_SymbolTable != NULL)             /* in case of GC during startup */
	for (i = 0; i < HSIZE; i++)        /* Symbol table */
	    FORWARD_NODE(R_SymbolTable[i]);

    if (R_CurrentExpr != NULL)	           /* Current expression */
	FORWARD_NODE(R_CurrentExpr);

    for (i = 0; i < R_MaxDevices; i++) {   /* Device display lists */
	pGEDevDesc gdd = GEgetDevice(i);
	if (gdd) {
	    FORWARD_NODE(gdd->displayList);
	    FORWARD_NODE(gdd->savedSnapshot);
	    if (gdd->dev)
	    	FORWARD_NODE(gdd->dev->eventEnv);
	}
    }

    for (ctxt = R_GlobalContext ; ctxt != NULL ; ctxt = ctxt->nextcontext) {
	FORWARD_NODE(ctxt->conexit);       /* on.exit expressions */
	FORWARD_NODE(ctxt->promargs);	   /* promises supplied to closure */
	FORWARD_NODE(ctxt->callfun);       /* the closure called */
	FORWARD_NODE(ctxt->sysparent);     /* calling environment */
	FORWARD_NODE(ctxt->call);          /* the call */
	FORWARD_NODE(ctxt->cloenv);        /* the closure environment */
	FORWARD_NODE(ctxt->handlerstack);  /* the condition handler stack */
	FORWARD_NODE(ctxt->restartstack);  /* the available restarts stack */
	FORWARD_NODE(ctxt->srcref);	   /* the current source reference */
    }

    FORWARD_NODE(framenames);		   /* used for interprocedure
					      communication in model.c */

    FORWARD_NODE(R_PreciousList);

    for (i = 0; i < R_PPStackTop; i++)	   /* Protected pointers */
	FORWARD_NODE(R_PPStack[i]);

    FORWARD_NODE(R_VStack);		   /* R_alloc stack */

    for (SEXP *sp = R_BCNodeStackBase; sp < R_BCNodeStackTop; sp++)
	FORWARD_NODE(*sp);

    /* main processing loop */
    PROCESS_NODES();

    /* identify weakly reachable nodes */
    {
	Rboolean recheck_weak_refs;
	do {
	    recheck_weak_refs = FALSE;
	    for (s = R_weak_refs; s != R_NilValue; s = WEAKREF_NEXT(s)) {
		if (NODE_IS_MARKED(WEAKREF_KEY(s))) {
		    if (! NODE_IS_MARKED(WEAKREF_VALUE(s))) {
			recheck_weak_refs = TRUE;
			FORWARD_NODE(WEAKREF_VALUE(s));
		    }
		    if (! NODE_IS_MARKED(WEAKREF_FINALIZER(s))) {
			recheck_weak_refs = TRUE;
			FORWARD_NODE(WEAKREF_FINALIZER(s));
		    }
		}
	    }
	    PROCESS_NODES();
	} while (recheck_weak_refs);
    }

    /* mark nodes ready for finalizing */
    CheckFinalizers();

    /* process the weak reference chain */
    for (s = R_weak_refs; s != R_NilValue; s = WEAKREF_NEXT(s)) {
	FORWARD_NODE(s);
	FORWARD_NODE(WEAKREF_KEY(s));
	FORWARD_NODE(WEAKREF_VALUE(s));
	FORWARD_NODE(WEAKREF_FINALIZER(s));
    }
    PROCESS_NODES();

    DEBUG_CHECK_NODE_COUNTS("after processing forwarded list");

    /* process CHARSXP cache */
    if (R_StringHash != NULL) /* in case of GC during initialization */
    {
	SEXP t;
	int nc = 0;
	for (i = 0; i < LENGTH(R_StringHash); i++) {
	    s = VECTOR_ELT(R_StringHash, i);
	    t = R_NilValue;
	    while (s != R_NilValue) {
		if (! NODE_IS_MARKED(CXHEAD(s))) { /* remove unused CHARSXP and cons cell */
		    if (t == R_NilValue) /* head of list */
			VECTOR_ELT(R_StringHash, i) = CXTAIL(s);
		    else
			CXTAIL(t) = CXTAIL(s);
		    s = CXTAIL(s);
		    continue;
		}
		FORWARD_NODE(s);
		FORWARD_NODE(CXHEAD(s));
		t = s;
		s = CXTAIL(s);
	    }
	    if(VECTOR_ELT(R_StringHash, i) != R_NilValue) nc++;
	}
	SET_TRUELENGTH(R_StringHash, nc); /* SET_HASHPRI, really */
    }
    FORWARD_NODE(R_StringHash);
    PROCESS_NODES();

#ifdef PROTECTCHECK
    for(i=0; i< NUM_SMALL_NODE_CLASSES;i++){
	s = NEXT_NODE(R_GenHeap[i].New);
	while (s != R_GenHeap[i].New) {
	    SEXP next = NEXT_NODE(s);
	    if (TYPEOF(s) != NEWSXP) {
		if (TYPEOF(s) != FREESXP) {
		    SETOLDTYPE(s, TYPEOF(s));
		    TYPEOF(s) = FREESXP;
		}
		if (gc_inhibit_release)
		    FORWARD_NODE(s);
	    }
	    s = next;
	}
    }
    s = NEXT_NODE(R_GenHeap[LARGE_NODE_CLASS].New);
    while (s != R_GenHeap[LARGE_NODE_CLASS].New) {
	SEXP next = NEXT_NODE(s);
	if (TYPEOF(s) != NEWSXP) {
	    if (TYPEOF(s) != FREESXP) {
		/**** could also leave this alone and restore the old
		      node type in ReleaseLargeFreeVectors before
		      calculating size */
		if (CHAR(s) != NULL) {
		    R_size_t size = getVecSizeInVEC(s);
		    LENGTH(s) = size;
		}
		SETOLDTYPE(s, TYPEOF(s));
		TYPEOF(s) = FREESXP;
	    }
	    if (gc_inhibit_release)
		FORWARD_NODE(s);
	}
	s = next;
    }
    if (gc_inhibit_release)
	PROCESS_NODES();
#endif

    /* release large vector allocations */
    ReleaseLargeFreeVectors();

    DEBUG_CHECK_NODE_COUNTS("after releasing large allocated nodes");

    /* tell Valgrind about free nodes */
#if VALGRIND_LEVEL > 1
    for(i=1; i< NUM_NODE_CLASSES;i++){
	for(s=NEXT_NODE(R_GenHeap[i].New); s!=R_GenHeap[i].Free; s=NEXT_NODE(s)){
	    VALGRIND_MAKE_NOACCESS(DATAPTR(s), NodeClassSize[i]*sizeof(VECREC));
# if VALGRIND_LEVEL > 2
	    VALGRIND_MAKE_NOACCESS(&ATTRIB(s),sizeof(void *));
            VALGRIND_MAKE_NOACCESS(s,3);
# endif
	}
    }
#if VALGRIND_LEVEL > 2
    for(s=NEXT_NODE(R_GenHeap[0].New);s!=R_GenHeap[0].Free; s=NEXT_NODE(s)){
            VALGRIND_MAKE_NOACCESS(&(s->u),3*(sizeof(void *)));
            VALGRIND_MAKE_NOACCESS(s,3);
    }
#endif
#endif

    /* reset Free pointers */
    for (i = 0; i < NUM_NODE_CLASSES; i++)
	R_GenHeap[i].Free = NEXT_NODE(R_GenHeap[i].New);


    /* update heap statistics */
    R_Collected = R_NSize;
    R_SmallVallocSize = 0;
    for (gen = 0; gen < NUM_OLD_GENERATIONS; gen++) {
	for (i = 1; i < NUM_SMALL_NODE_CLASSES; i++)
	    R_SmallVallocSize += R_GenHeap[i].OldCount[gen] * NodeClassSize[i];
	for (i = 0; i < NUM_NODE_CLASSES; i++)
	    R_Collected -= R_GenHeap[i].OldCount[gen];
    }
    R_NodesInUse = R_NSize - R_Collected;

    if (num_old_gens_to_collect < NUM_OLD_GENERATIONS) {
	if (R_Collected < R_MinFreeFrac * R_NSize ||
	    VHEAP_FREE() < size_needed + R_MinFreeFrac * R_VSize) {
	    num_old_gens_to_collect++;
	    if (R_Collected <= 0 || VHEAP_FREE() < size_needed)
		goto again;
	}
	else num_old_gens_to_collect = 0;
    }
    else num_old_gens_to_collect = 0;

    gen_gc_counts[gens_collected]++;

    if (gens_collected == NUM_OLD_GENERATIONS) {
	/**** do some adjustment for intermediate collections? */
	AdjustHeapSize(size_needed);
	TryToReleasePages();
	DEBUG_CHECK_NODE_COUNTS("after heap adjustment");
    }
    else if (gens_collected > 0) {
	TryToReleasePages();
	DEBUG_CHECK_NODE_COUNTS("after heap adjustment");
    }
#ifdef SORT_NODES
    if (gens_collected == NUM_OLD_GENERATIONS)
	SortNodes();
#endif

    if (gc_reporting) {
	REprintf("Garbage collection %d = %d", gc_count, gen_gc_counts[0]);
	for (i = 0; i < NUM_OLD_GENERATIONS; i++)
	    REprintf("+%d", gen_gc_counts[i + 1]);
	REprintf(" (level %d) ... ", gens_collected);
	DEBUG_GC_SUMMARY(gens_collected == NUM_OLD_GENERATIONS);
    }
}

/* public interface for controlling GC torture settings */
void R_gc_torture(int gap, int wait, Rboolean inhibit)
{
    if (gap != NA_INTEGER && gap >= 0)
	gc_force_wait = gc_force_gap = gap;
    if (gap > 0) {
	if (wait != NA_INTEGER && wait > 0)
	    gc_force_wait = wait;
    }
#ifdef PROTECTCHECK
    if (gap > 0) {
	if (inhibit != NA_LOGICAL)
	    gc_inhibit_release = inhibit;
    }
    else gc_inhibit_release = FALSE;
#endif
}

SEXP attribute_hidden do_gctorture(SEXP call, SEXP op, SEXP args, SEXP rho)
{
    int gap;
    SEXP old = ScalarLogical(gc_force_wait > 0);

    checkArity(op, args);

    if (isLogical(CAR(args))) {
	Rboolean on = asLogical(CAR(args));
	if (on == NA_LOGICAL) gap = NA_INTEGER;
	else if (on) gap = 1;
	else gap = 0;
    }
    else gap = asInteger(CAR(args));

    R_gc_torture(gap, 0, FALSE);

    return old;
}

SEXP attribute_hidden do_gctorture2(SEXP call, SEXP op, SEXP args, SEXP rho)
{
    int gap, wait;
    Rboolean inhibit;
    SEXP old = ScalarInteger(gc_force_gap);

    checkArity(op, args);
    gap = asInteger(CAR(args));
    wait = asInteger(CADR(args));
    inhibit = asLogical(CADDR(args));
    R_gc_torture(gap, wait, inhibit);

    return old;
}

/* initialize gctorture settings from environment variables */
static void init_gctorture(void)
{
    char *arg = getenv("R_GCTORTURE");
    if (arg != NULL) {
	int gap = atoi(arg);
	if (gap > 0) {
	    gc_force_wait = gc_force_gap = gap;
	    arg = getenv("R_GCTORTURE_WAIT");
	    if (arg != NULL) {
		int wait = atoi(arg);
		if (wait > 0)
		    gc_force_wait = wait;
	    }
#ifdef PROTECTCHECK
	    arg = getenv("R_GCTORTURE_INHIBIT_RELEASE");
	    if (arg != NULL) {
		int inhibit = atoi(arg);
		if (inhibit > 0) gc_inhibit_release = TRUE;
		else gc_inhibit_release = FALSE;
	    }
#endif
	}
    }
}

SEXP attribute_hidden do_gcinfo(SEXP call, SEXP op, SEXP args, SEXP rho)
{
    int i;
    SEXP old = ScalarLogical(gc_reporting);
    checkArity(op, args);
    i = asLogical(CAR(args));
    if (i != NA_LOGICAL)
	gc_reporting = i;
    return old;
}

/* reports memory use to profiler in eval.c */

void attribute_hidden get_current_mem(unsigned long *smallvsize,
				      unsigned long *largevsize,
				      unsigned long *nodes)
{
    *smallvsize = R_SmallVallocSize;
    *largevsize = R_LargeVallocSize;
    *nodes = R_NodesInUse * sizeof(SEXPREC);
    return;
}

SEXP attribute_hidden do_gc(SEXP call, SEXP op, SEXP args, SEXP rho)
{
    SEXP value;
    int ogc, reset_max;
    R_size_t onsize = R_NSize /* can change during collection */;

    checkArity(op, args);
    ogc = gc_reporting;
    gc_reporting = asLogical(CAR(args));
    reset_max = asLogical(CADR(args));
    num_old_gens_to_collect = NUM_OLD_GENERATIONS;
    R_gc();
    gc_reporting = ogc;
    /*- now return the [used , gc trigger size] for cells and heap */
    PROTECT(value = allocVector(REALSXP, 14));
    REAL(value)[0] = onsize - R_Collected;
    REAL(value)[1] = R_VSize - VHEAP_FREE();
    REAL(value)[4] = R_NSize;
    REAL(value)[5] = R_VSize;
    /* next four are in 0.1Mb, rounded up */
    REAL(value)[2] = 0.1*ceil(10. * (onsize - R_Collected)/Mega * sizeof(SEXPREC));
    REAL(value)[3] = 0.1*ceil(10. * (R_VSize - VHEAP_FREE())/Mega * vsfac);
    REAL(value)[6] = 0.1*ceil(10. * R_NSize/Mega * sizeof(SEXPREC));
    REAL(value)[7] = 0.1*ceil(10. * R_VSize/Mega * vsfac);
    REAL(value)[8] = (R_MaxNSize < R_SIZE_T_MAX) ?
	0.1*ceil(10. * R_MaxNSize/Mega * sizeof(SEXPREC)) : NA_REAL;
    REAL(value)[9] = (R_MaxVSize < R_SIZE_T_MAX) ?
	0.1*ceil(10. * R_MaxVSize/Mega * vsfac) : NA_REAL;
    if (reset_max){
	    R_N_maxused = onsize - R_Collected;
	    R_V_maxused = R_VSize - VHEAP_FREE();
    }
    REAL(value)[10] = R_N_maxused;
    REAL(value)[11] = R_V_maxused;
    REAL(value)[12] = 0.1*ceil(10. * R_N_maxused/Mega*sizeof(SEXPREC));
    REAL(value)[13] = 0.1*ceil(10. * R_V_maxused/Mega*vsfac);
    UNPROTECT(1);
    return value;
}


static void mem_err_heap(R_size_t size)
{
    errorcall(R_NilValue, _("vector memory exhausted (limit reached?)"));
}


static void mem_err_cons(void)
{
    errorcall(R_NilValue, _("cons memory exhausted (limit reached?)"));
}

static void mem_err_malloc(R_size_t size)
{
    errorcall(R_NilValue, _("memory exhausted (limit reached?)"));
}

/* InitMemory : Initialise the memory to be used in R. */
/* This includes: stack space, node space and vector space */

#define PP_REDZONE_SIZE 1000L
static R_size_t R_StandardPPStackSize, R_RealPPStackSize;

void attribute_hidden InitMemory()
{
    int i;
    int gen;

    init_gctorture();

    gc_reporting = R_Verbose;
    R_StandardPPStackSize = R_PPStackSize;
    R_RealPPStackSize = R_PPStackSize + PP_REDZONE_SIZE;
    if (!(R_PPStack = (SEXP *) malloc(R_RealPPStackSize * sizeof(SEXP))))
	R_Suicide("couldn't allocate memory for pointer stack");
    R_PPStackTop = 0;
#if VALGRIND_LEVEL > 1
    VALGRIND_MAKE_NOACCESS(R_PPStack+R_PPStackSize, PP_REDZONE_SIZE);
#endif
    vsfac = sizeof(VECREC);
    R_VSize = (R_VSize + 1)/vsfac;
    if (R_MaxVSize < R_SIZE_T_MAX) R_MaxVSize = (R_MaxVSize + 1)/vsfac;

    UNMARK_NODE(&UnmarkedNodeTemplate);

    for (i = 0; i < NUM_NODE_CLASSES; i++) {
      for (gen = 0; gen < NUM_OLD_GENERATIONS; gen++) {
	R_GenHeap[i].Old[gen] = &R_GenHeap[i].OldPeg[gen];
	SET_PREV_NODE(R_GenHeap[i].Old[gen], R_GenHeap[i].Old[gen]);
	SET_NEXT_NODE(R_GenHeap[i].Old[gen], R_GenHeap[i].Old[gen]);

#ifndef EXPEL_OLD_TO_NEW
	R_GenHeap[i].OldToNew[gen] = &R_GenHeap[i].OldToNewPeg[gen];
	SET_PREV_NODE(R_GenHeap[i].OldToNew[gen], R_GenHeap[i].OldToNew[gen]);
	SET_NEXT_NODE(R_GenHeap[i].OldToNew[gen], R_GenHeap[i].OldToNew[gen]);
#endif

	R_GenHeap[i].OldCount[gen] = 0;
      }
      R_GenHeap[i].New = &R_GenHeap[i].NewPeg;
      SET_PREV_NODE(R_GenHeap[i].New, R_GenHeap[i].New);
      SET_NEXT_NODE(R_GenHeap[i].New, R_GenHeap[i].New);
    }

    for (i = 0; i < NUM_NODE_CLASSES; i++)
	R_GenHeap[i].Free = NEXT_NODE(R_GenHeap[i].New);

    SET_NODE_CLASS(&UnmarkedNodeTemplate, 0);
    orig_R_NSize = R_NSize;
    orig_R_VSize = R_VSize;

    /* R_NilValue */
    /* THIS MUST BE THE FIRST CONS CELL ALLOCATED */
    /* OR ARMAGEDDON HAPPENS. */
    /* Field assignments for R_NilValue must not go through write barrier
       since the write barrier prevents assignments to R_NilValue's fields.
       because of checks for nil */
    GET_FREE_NODE(R_NilValue);
    R_NilValue_COPY_ = R_NilValue;
    R_NilValue->sxpinfo = UnmarkedNodeTemplate.sxpinfo;
    TYPEOF(R_NilValue) = NILSXP;
    CAR(R_NilValue) = R_NilValue;
    CDR(R_NilValue) = R_NilValue;
    TAG(R_NilValue) = R_NilValue;
    ATTRIB(R_NilValue) = R_NilValue;

    R_BCNodeStackBase = (SEXP *) malloc(R_BCNODESTACKSIZE * sizeof(SEXP));
    if (R_BCNodeStackBase == NULL)
	R_Suicide("couldn't allocate node stack");
#ifdef BC_INT_STACK
    R_BCIntStackBase =
      (IStackval *) malloc(R_BCINTSTACKSIZE * sizeof(IStackval));
    if (R_BCIntStackBase == NULL)
	R_Suicide("couldn't allocate integer stack");
#endif
    R_BCNodeStackTop = R_BCNodeStackBase;
    R_BCNodeStackEnd = R_BCNodeStackBase + R_BCNODESTACKSIZE;
#ifdef BC_INT_STACK
    R_BCIntStackTop = R_BCIntStackBase;
    R_BCIntStackEnd = R_BCIntStackBase + R_BCINTSTACKSIZE;
#endif

    R_weak_refs = R_NilValue;

    R_HandlerStack = R_RestartStack = R_NilValue;

    /*  Unbound values which are to be preserved through GCs */
    R_PreciousList = R_NilValue;
    
    /*  The current source line */
    R_Srcref = R_NilValue;
}

/* Since memory allocated from the heap is non-moving, R_alloc just
   allocates off the heap as RAWSXP/REALSXP and maintains the stack of
   allocations through the ATTRIB pointer.  The stack pointer R_VStack
   is traced by the collector.  Defined using the fast macros in Defn.h */
void *vmaxget(void)
{
    return VMAXGET();
}

void vmaxset(const void *ovmax)
{
    VMAXSET(ovmax);
}

char *R_alloc(size_t nelem, int eltsize)
{
    R_size_t size = nelem * eltsize;
    double dsize = (double)nelem * eltsize;
    if (dsize > 0) { /* precaution against integer overflow */
	SEXP s;
#if SIZEOF_SIZE_T > 4
	/* In this case by allocating larger units we can get up to
	   size(double) * (2^31 - 1) bytes, approx 16Gb */
	if(dsize < R_LEN_T_MAX)
	    s = allocVector(RAWSXP, size + 1);
	else if(dsize < sizeof(double) * (R_LEN_T_MAX - 1))
	    s = allocVector(REALSXP, (int)(0.99+dsize/sizeof(double)));
	else {
	    error(_("cannot allocate memory block of size %0.1f Gb"),
		  dsize/1024.0/1024.0/1024.0);
	    s = R_NilValue; /* -Wall */
	}
#else
	if(dsize > R_LEN_T_MAX) /* must be in the Gb range */
	    error(_("cannot allocate memory block of size %0.1f Gb"),
		  dsize/1024.0/1024.0/1024.0);
	s = allocVector(RAWSXP, size + 1);
#endif
	ATTRIB(s) = R_VStack;
	R_VStack = s;
#if VALGRIND_LEVEL > 0
	VALGRIND_MAKE_WRITABLE(DATAPTR(s), (int) dsize);
        VALGRIND_MAKE_WRITABLE(&(ATTRIB(s)), sizeof(void *));
        VALGRIND_MAKE_WRITABLE(s,3);
#endif
	return (char *)DATAPTR(s);
    }
    else return NULL;
}



/* S COMPATIBILITY */

char *S_alloc(long nelem, int eltsize)
{
    R_size_t size  = nelem * eltsize;
    char *p = R_alloc(nelem, eltsize);

    memset(p, 0, size);
    return p;
}


char *S_realloc(char *p, long new, long old, int size)
{
    size_t nold;
    char *q;
    /* shrinking is a no-op */
    if(new <= old) return p;
    q = R_alloc((size_t)new, size);
    nold = (size_t)old * size;
    memcpy(q, p, nold);
    memset(q + nold, 0, (size_t)new*size - nold);
    return q;
}

/* "allocSExp" allocate a SEXPREC */
/* call gc if necessary */

SEXP allocSExp(SEXPTYPE t)
{
    SEXP s;
    if (FORCE_GC || NO_FREE_NODES()) {
	R_gc_internal(0);
	if (NO_FREE_NODES())
	    mem_err_cons();
    }
    GET_FREE_NODE(s);
    s->sxpinfo = UnmarkedNodeTemplate.sxpinfo;
    TYPEOF(s) = t;
    CAR(s) = R_NilValue;
    CDR(s) = R_NilValue;
    TAG(s) = R_NilValue;
#if VALGRIND_LEVEL > 2
    VALGRIND_MAKE_WRITABLE(&ATTRIB(s), sizeof(void *));
    VALGRIND_MAKE_WRITABLE(&(s->u), 3*(sizeof(void *)));
    VALGRIND_MAKE_WRITABLE(s,3);
#endif
    ATTRIB(s) = R_NilValue;
    return s;
}

static SEXP allocSExpNonCons(SEXPTYPE t)
{
    SEXP s;
    if (FORCE_GC || NO_FREE_NODES()) {
	R_gc_internal(0);
	if (NO_FREE_NODES())
	    mem_err_cons();
    }
    GET_FREE_NODE(s);
    s->sxpinfo = UnmarkedNodeTemplate.sxpinfo;
    TYPEOF(s) = t;
    TAG(s) = R_NilValue;
#if VALGRIND_LEVEL > 2
    VALGRIND_MAKE_WRITABLE(&ATTRIB(s), sizeof(void *));
    VALGRIND_MAKE_WRITABLE(&(s->u), 3*(sizeof(void *)));
    VALGRIND_MAKE_WRITABLE(s,3);
#endif
    ATTRIB(s) = R_NilValue;
    return s;
}

/* cons is defined directly to avoid the need to protect its arguments
   unless a GC will actually occur. */
SEXP cons(SEXP car, SEXP cdr)
{
    SEXP s;
    if (FORCE_GC || NO_FREE_NODES()) {
	PROTECT(car);
	PROTECT(cdr);
	R_gc_internal(0);
	UNPROTECT(2);
	if (NO_FREE_NODES())
	    mem_err_cons();
    }
    GET_FREE_NODE(s);
#if VALGRIND_LEVEL > 2
    VALGRIND_MAKE_WRITABLE(&ATTRIB(s), sizeof(void *));
    VALGRIND_MAKE_WRITABLE(&(s->u), 3*(sizeof(void *)));
    VALGRIND_MAKE_WRITABLE(s,3);
#endif
    s->sxpinfo = UnmarkedNodeTemplate.sxpinfo;
    TYPEOF(s) = LISTSXP;
    CAR(s) = CHK(car);
    CDR(s) = CHK(cdr);
    TAG(s) = R_NilValue;
    ATTRIB(s) = R_NilValue;
    return s;
}

/* version of cons that sets TAG too.  Caller needn't protect arguments. */
SEXP cons_with_tag(SEXP car, SEXP cdr, SEXP tag)
{
    SEXP s;
    if (FORCE_GC || NO_FREE_NODES()) {
	PROTECT(car);
	PROTECT(cdr);
	PROTECT(tag);
	R_gc_internal(0);
	UNPROTECT(3);
	if (NO_FREE_NODES())
	    mem_err_cons();
    }
    GET_FREE_NODE(s);
#if VALGRIND_LEVEL > 2
    VALGRIND_MAKE_WRITABLE(&ATTRIB(s), sizeof(void *));
    VALGRIND_MAKE_WRITABLE(&(s->u), 3*(sizeof(void *)));
    VALGRIND_MAKE_WRITABLE(s,3);
#endif
    s->sxpinfo = UnmarkedNodeTemplate.sxpinfo;
    SET_TYPEOF(s,LISTSXP);
    CAR(s) = CHK(car);
    CDR(s) = CHK(cdr);
    TAG(s) = CHK(tag);
    ATTRIB(s) = R_NilValue;
    return s;
}

/*----------------------------------------------------------------------

  NewEnvironment

  Create an environment by extending "rho" with a frame obtained by
  pairing the variable names given by the tags on "namelist" with
  the values given by the elements of "valuelist".  Note that "namelist" 
  can be shorter than "valuelist" if the rest of "valuelist" already 
  has tags. (In particular, "namelist" can be R_NilValue if all of
  "valuelist" already has tags.)

  NewEnvironment is defined directly to avoid the need to protect its
  arguments unless a GC will actually occur.  This definition allows
  the namelist argument to be shorter than the valuelist; in this
  case the remaining values must be named already.  (This is useful
  in cases where the entire valuelist is already named--namelist can
  then be R_NilValue.)

  The valuelist is destructively modified and used as the
  environment's frame.
*/
SEXP NewEnvironment(SEXP namelist, SEXP valuelist, SEXP rho)
{
    SEXP v, n, newrho;

    if (FORCE_GC || NO_FREE_NODES()) {
	PROTECT(namelist);
	PROTECT(valuelist);
	PROTECT(rho);
	R_gc_internal(0);
	UNPROTECT(3);
	if (NO_FREE_NODES())
	    mem_err_cons();
    }
    GET_FREE_NODE(newrho);
#if VALGRIND_LEVEL > 2
    VALGRIND_MAKE_WRITABLE(&ATTRIB(newrho), sizeof(void *));
    VALGRIND_MAKE_WRITABLE(&(newrho->u), 3*(sizeof(void *)));
    VALGRIND_MAKE_WRITABLE(newrho,3);
#endif
    newrho->sxpinfo = UnmarkedNodeTemplate.sxpinfo;
    TYPEOF(newrho) = ENVSXP;
    FRAME(newrho) = valuelist;
    ENCLOS(newrho) = CHK(rho);
    HASHTAB(newrho) = R_NilValue;
    ATTRIB(newrho) = R_NilValue;

    v = CHK(valuelist);
    n = CHK(namelist);
    while (v != R_NilValue && n != R_NilValue) {
	SET_TAG(v, TAG(n));
	v = CDR(v);
	n = CDR(n);
    }
    return (newrho);
}

/* mkPROMISE is defined directly do avoid the need to protect its arguments
   unless a GC will actually occur. */
SEXP attribute_hidden mkPROMISE(SEXP expr, SEXP rho)
{
    SEXP s;
    if (FORCE_GC || NO_FREE_NODES()) {
	PROTECT(expr);
	PROTECT(rho);
	R_gc_internal(0);
	UNPROTECT(2);
	if (NO_FREE_NODES())
	    mem_err_cons();
    }
    GET_FREE_NODE(s);
#if VALGRIND_LEVEL > 2
    VALGRIND_MAKE_WRITABLE(&ATTRIB(s), sizeof(void *));
    VALGRIND_MAKE_WRITABLE(&(s->u), 3*(sizeof(void *)));
    VALGRIND_MAKE_WRITABLE(s,3);
#endif
    /* precaution to ensure code does not get modified via
       substitute() and the like */
    if (NAMED(expr) < 2) SET_NAMED(expr, 2);

    s->sxpinfo = UnmarkedNodeTemplate.sxpinfo;
    TYPEOF(s) = PROMSXP;
    PRCODE(s) = CHK(expr);
    PRENV(s) = CHK(rho);
    PRVALUE(s) = R_UnboundValue;
    PRSEEN(s) = 0;
    ATTRIB(s) = R_NilValue;
    return s;
}

/* All vector objects must be a multiple of sizeof(SEXPREC_ALIGN)
   bytes so that alignment is preserved for all objects */

/* Allocate a vector object (and also list-like objects).
   This ensures only validity of list-like (LISTSXP, VECSXP, EXPRSXP),
   STRSXP and CHARSXP types;  e.g., atomic types remain un-initialized
   and must be initialized upstream, e.g., in do_makevector().
*/
#define intCHARSXP 73

SEXP allocVector(SEXPTYPE type, R_len_t length)
{
    SEXP s;     /* For the generational collector it would be safer to
		   work in terms of a VECSEXP here, but that would
		   require several casts below... */
    R_len_t i;
    R_size_t size = 0, alloc_size, old_R_VSize;
    int node_class;
#if VALGRIND_LEVEL > 0
    R_size_t actual_size = 0;
#endif

    /* Handle some scalars directly to improve speed. */
    if (length == 1) {
	switch(type) {
	case REALSXP:
	case INTSXP:
	case LGLSXP:
	    node_class = 1;
	    alloc_size = NodeClassSize[1];
	    if (FORCE_GC || NO_FREE_NODES() || VHEAP_FREE() < alloc_size) {
		R_gc_internal(alloc_size);
		if (NO_FREE_NODES())
		    mem_err_cons();
		if (VHEAP_FREE() < alloc_size)
		    mem_err_heap(size);
	    }

	    CLASS_GET_FREE_NODE(node_class, s);
#if VALGRIND_LEVEL > 2
	    VALGRIND_MAKE_WRITABLE(&ATTRIB(s), sizeof(void *));
            VALGRIND_MAKE_WRITABLE(s, 3);
#endif
#if VALGRIND_LEVEL > 1
	    switch(type) {
	    case REALSXP: actual_size = sizeof(double); break;
	    case INTSXP: actual_size = sizeof(int); break;
	    case LGLSXP: actual_size = sizeof(int); break;
	    }
	    VALGRIND_MAKE_WRITABLE(DATAPTR(s), actual_size);
#endif
	    s->sxpinfo = UnmarkedNodeTemplate.sxpinfo;
	    SET_NODE_CLASS(s, node_class);
	    R_SmallVallocSize += alloc_size;
	    ATTRIB(s) = R_NilValue;
	    TYPEOF(s) = type;
	    LENGTH(s) = length;
            if (R_IsMemReporting && !R_MemPagesReporting) {
                R_ReportAllocation (sizeof(SEXPREC_ALIGN) + sizeof(VECREC),
                                    type, length);
            }
	    return(s);
	}
    }

    if (length < 0 )
	errorcall(R_GlobalContext->call,
		  _("negative length vectors are not allowed"));
    /* number of vector cells to allocate */
    switch (type) {
    case NILSXP:
	return R_NilValue;
    case RAWSXP:
	size = BYTE2VEC(length);
#if VALGRIND_LEVEL > 0
	actual_size=length;
#endif
	break;
    case CHARSXP:
	error("use of allocVector(CHARSXP ...) is defunct\n");
    case intCHARSXP:
	size = BYTE2VEC(length + 1);
#if VALGRIND_LEVEL > 0
	actual_size = length + 1;
#endif
	break;
    case LGLSXP:
    case INTSXP:
	if (length <= 0)
	    size = 0;
	else {
	    if (length > R_SIZE_T_MAX / sizeof(int))
		errorcall(R_GlobalContext->call,
			  _("cannot allocate vector of length %d"), length);
	    size = INT2VEC(length);
#if VALGRIND_LEVEL > 0
	    actual_size = length*sizeof(int);
#endif
	}
	break;
    case REALSXP:
	if (length <= 0)
	    size = 0;
	else {
	    if (length > R_SIZE_T_MAX / sizeof(double))
		errorcall(R_GlobalContext->call,
			  _("cannot allocate vector of length %d"), length);
	    size = FLOAT2VEC(length);
#if VALGRIND_LEVEL > 0
	    actual_size = length * sizeof(double);
#endif
	}
	break;
    case CPLXSXP:
	if (length <= 0)
	    size = 0;
	else {
	    if (length > R_SIZE_T_MAX / sizeof(Rcomplex))
		errorcall(R_GlobalContext->call,
			  _("cannot allocate vector of length %d"), length);
	    size = COMPLEX2VEC(length);
#if VALGRIND_LEVEL > 0
	    actual_size = length * sizeof(Rcomplex);
#endif
	}
	break;
    case STRSXP:
    case EXPRSXP:
    case VECSXP:
	if (length <= 0)
	    size = 0;
	else {
	    if (length > R_SIZE_T_MAX / sizeof(SEXP))
		errorcall(R_GlobalContext->call,
			  _("cannot allocate vector of length %d"), length);
	    size = PTR2VEC(length);
#if VALGRIND_LEVEL > 0
	    actual_size = length * sizeof(SEXP);
#endif
	}
	break;
    case LANGSXP:
	if(length == 0) return R_NilValue;
	s = allocList(length);
	TYPEOF(s) = LANGSXP;
	return s;
    case LISTSXP:
	return allocList(length);
    default:
	error(_("invalid type/length (%s/%d) in vector allocation"),
	      type2char(type), length);
    }

    if (size <= NodeClassSize[1]) {
	node_class = 1;
	alloc_size = NodeClassSize[1];
    }
    else {
	node_class = LARGE_NODE_CLASS;
	alloc_size = size;
	for (i = 2; i < NUM_SMALL_NODE_CLASSES; i++) {
	    if (size <= NodeClassSize[i]) {
		node_class = i;
		alloc_size = NodeClassSize[i];
		break;
	    }
	}
    }

    /* save current R_VSize to roll back adjustment if malloc fails */
    old_R_VSize = R_VSize;

    /* we need to do the gc here so allocSExp doesn't! */
    if (FORCE_GC || NO_FREE_NODES() || VHEAP_FREE() < alloc_size) {
	R_gc_internal(alloc_size);
	if (NO_FREE_NODES())
	    mem_err_cons();
	if (VHEAP_FREE() < alloc_size)
	    mem_err_heap(size);
    }

    if (size > 0) {
	if (node_class < NUM_SMALL_NODE_CLASSES) {
	    CLASS_GET_FREE_NODE(node_class, s);
#if VALGRIND_LEVEL > 2
	    VALGRIND_MAKE_WRITABLE(&ATTRIB(s), sizeof(void *));
            VALGRIND_MAKE_WRITABLE(s, 3);
#endif
#if VALGRIND_LEVEL > 1
	    VALGRIND_MAKE_WRITABLE(DATAPTR(s), actual_size);
#endif
	    s->sxpinfo = UnmarkedNodeTemplate.sxpinfo;
	    SET_NODE_CLASS(s, node_class);
	    R_SmallVallocSize += alloc_size;
	}
	else {
	    Rboolean success = FALSE;
	    s = NULL; /* initialize to suppress warning */
	    if (size < (R_SIZE_T_MAX / sizeof(VECREC)) - sizeof(SEXPREC_ALIGN)) {
		s = malloc(sizeof(SEXPREC_ALIGN) + size * sizeof(VECREC));
		if (s == NULL) {
		    /* If we are near the address space limit, we
		       might be short of address space.  So return
		       all unused objects to malloc and try again. */
		    R_gc_full(alloc_size);
		    s = malloc(sizeof(SEXPREC_ALIGN) + size * sizeof(VECREC));
		}
		if (s != NULL) success = TRUE;
	    }
	    if (! success) {
		double dsize = (double)size * sizeof(VECREC)/1024.0;
		/* reset the vector heap limit */
		R_VSize = old_R_VSize;
		if(dsize > 1024.0*1024.0)
		    errorcall(R_NilValue,
			      _("cannot allocate vector of size %0.1f Gb"),
			      dsize/1024.0/1024.0);
		if(dsize > 1024.0)
		    errorcall(R_NilValue,
			      _("cannot allocate vector of size %0.1f Mb"),
			      dsize/1024.0);
		else
		    errorcall(R_NilValue,
			      _("cannot allocate vector of size %0.f Kb"),
			      dsize);
	    }
	    s->sxpinfo = UnmarkedNodeTemplate.sxpinfo;
	    SET_NODE_CLASS(s, LARGE_NODE_CLASS);
	    R_LargeVallocSize += size;
	    R_GenHeap[LARGE_NODE_CLASS].AllocCount++;
	    R_NodesInUse++;
	    SNAP_NODE(s, R_GenHeap[LARGE_NODE_CLASS].New);
	}
	ATTRIB(s) = R_NilValue;
	TYPEOF(s) = type;
    }
    else {
	GC_PROT(s = allocSExpNonCons(type));
    }
    LENGTH(s) = length;

    /* For EXPRSXP, VECSXP, and STRSXP, prevent disaster in the case */
    /* that an uninitialised list vector or string vector is marked */
    /* Direct assignment is OK since the node was just allocated and */
    /* so is at least as new as R_NilValue and R_BlankString */
    if (type == EXPRSXP || type == VECSXP) {
	SEXP *data = STRING_PTR(s);
#if VALGRIND_LEVEL > 1
	VALGRIND_MAKE_READABLE(STRING_PTR(s), actual_size);
#endif
	for (i = 0; i < length; i++)
	    data[i] = R_NilValue;
    }
    else if(type == STRSXP) {
	SEXP *data = STRING_PTR(s);
#if VALGRIND_LEVEL > 1
	VALGRIND_MAKE_READABLE(STRING_PTR(s), actual_size);
#endif
	for (i = 0; i < length; i++)
	    data[i] = R_BlankString;
    }
    else if (type == CHARSXP || type == intCHARSXP) {
#if VALGRIND_LEVEL > 0
	VALGRIND_MAKE_WRITABLE(CHAR(s), actual_size);
#endif
	CHAR_RW(s)[length] = 0;
    }
#if VALGRIND_LEVEL > 0
    else if (type == REALSXP)
	VALGRIND_MAKE_WRITABLE(REAL(s), actual_size);
    else if (type == INTSXP)
	VALGRIND_MAKE_WRITABLE(INTEGER(s), actual_size);
    else if (type == LGLSXP)
	VALGRIND_MAKE_WRITABLE(LOGICAL(s), actual_size);
    else if (type == CPLXSXP)
	VALGRIND_MAKE_WRITABLE(COMPLEX(s), actual_size);
    else if (type == RAWSXP)
	VALGRIND_MAKE_WRITABLE(RAW(s), actual_size);
#endif

    if (R_IsMemReporting) {
        if (!R_MemPagesReporting
              || size > 0 && node_class >= NUM_SMALL_NODE_CLASSES)
            R_ReportAllocation (
                sizeof(SEXPREC_ALIGN) + alloc_size * sizeof(VECREC),
                type, length);
    }

    return s;
}

/* For future hiding of allocVector(CHARSXP) */
SEXP attribute_hidden allocCharsxp(R_len_t len)
{
    return allocVector(intCHARSXP, len);
}


SEXP allocList(int n)
{
    int i;
    SEXP result;
    result = R_NilValue;
    for (i = 0; i < n; i++)
	result = CONS(R_NilValue, result);
    return result;
}

SEXP allocS4Object(void)
{
   SEXP s;
   GC_PROT(s = allocSExpNonCons(S4SXP));
   SET_S4_OBJECT(s);
   return s;
}


/* "gc" a mark-sweep or in-place generational garbage collector */

void R_gc(void)
{
    R_gc_internal(0);
}

static void R_gc_full(R_size_t size_needed)
{
    num_old_gens_to_collect = NUM_OLD_GENERATIONS;
    R_gc_internal(size_needed);
}

extern double R_getClockIncrement(void);
extern void R_getProcTime(double *data);

static double gctimes[5], gcstarttimes[5];
static Rboolean gctime_enabled = FALSE;

/* this is primitive */
SEXP attribute_hidden do_gctime(SEXP call, SEXP op, SEXP args, SEXP env)
{
    SEXP ans;

    if (args == R_NilValue)
	gctime_enabled = TRUE;
    else {
	check1arg(args, call, "on");
	gctime_enabled = asLogical(CAR(args));
    }
    ans = allocVector(REALSXP, 5);
    REAL(ans)[0] = gctimes[0];
    REAL(ans)[1] = gctimes[1];
    REAL(ans)[2] = gctimes[2];
    REAL(ans)[3] = gctimes[3];
    REAL(ans)[4] = gctimes[4];
    return ans;
}

static void gc_start_timing(void)
{
    if (gctime_enabled)
	R_getProcTime(gcstarttimes);
}

static void gc_end_timing(void)
{
    if (gctime_enabled) {
	double times[5], delta;
	R_getProcTime(times);
	delta = R_getClockIncrement();

	/* add delta to compensate for timer resolution:
	   NB: as all current Unix-alike systems use getrusage, 
	   this may over-compensate.
	 */
	gctimes[0] += times[0] - gcstarttimes[0] + delta;
	gctimes[1] += times[1] - gcstarttimes[1] + delta;
	gctimes[2] += times[2] - gcstarttimes[2];
	gctimes[3] += times[3] - gcstarttimes[3];
	gctimes[4] += times[4] - gcstarttimes[4];
    }
}

#define R_MAX(a,b) (a) < (b) ? (b) : (a)

static void R_gc_internal(R_size_t size_needed)
{
    R_size_t onsize = R_NSize /* can change during collection */;
    double ncells, vcells, vfrac, nfrac;
    Rboolean first = TRUE;
    SEXPTYPE first_bad_sexp_type = 0;
#ifdef PROTECTCHECK
    SEXPTYPE first_bad_sexp_type_old_type = 0;
#endif
    SEXP first_bad_sexp_type_sexp = NULL;
    int first_bad_sexp_type_line = 0;

 again:

    gc_count++;

    R_N_maxused = R_MAX(R_N_maxused, R_NodesInUse);
    R_V_maxused = R_MAX(R_V_maxused, R_VSize - VHEAP_FREE());

    BEGIN_SUSPEND_INTERRUPTS {
	gc_start_timing();
	RunGenCollect(size_needed);
	gc_end_timing();
    } END_SUSPEND_INTERRUPTS;

    if (bad_sexp_type_seen != 0 && first_bad_sexp_type == 0) {
	first_bad_sexp_type = bad_sexp_type_seen;
#ifdef PROTECTCHECK
	first_bad_sexp_type_old_type = bad_sexp_type_old_type;
#endif
	first_bad_sexp_type_sexp = bad_sexp_type_sexp;
	first_bad_sexp_type_line = bad_sexp_type_line;
    }

    if (gc_reporting) {
	ncells = onsize - R_Collected;
	nfrac = (100.0 * ncells) / R_NSize;
	/* We try to make this consistent with the results returned by gc */
	ncells = 0.1*ceil(10*ncells * sizeof(SEXPREC)/Mega);
	REprintf("\n%.1f Mbytes of cons cells used (%d%%)\n",
		 ncells, (int) (nfrac + 0.5));
	vcells = R_VSize - VHEAP_FREE();
	vfrac = (100.0 * vcells) / R_VSize;
	vcells = 0.1*ceil(10*vcells * vsfac/Mega);
	REprintf("%.1f Mbytes of vectors used (%d%%)\n",
		 vcells, (int) (vfrac + 0.5));
    }

    if (first) {
	first = FALSE;
	/* Run any eligible finalizers.  The return result of
	   RunFinalizers is TRUE if any finalizers are actually run.
	   There is a small chance that running finalizers here may
	   chew up enough memory to make another immediate collection
	   necessary.  If so, we jump back to the beginning and run
	   the collection, but on this second pass we do not run
	   finalizers. */
	if (RunFinalizers() &&
	    (NO_FREE_NODES() || size_needed > VHEAP_FREE()))
	    goto again;
    }

    if (first_bad_sexp_type != 0) {
#ifdef PROTECTCHECK
	if (first_bad_sexp_type == FREESXP)
	    error("GC encountered a node (%p) with type FREESXP (was %s)"
		  " at memory.c:%d",
		  first_bad_sexp_type_sexp,
		  sexptype2char(first_bad_sexp_type_old_type),
		  first_bad_sexp_type_line);
	else
	    error("GC encountered a node (%p) with an unknown SEXP type: %s"
		  " at memory.c:%d",
		  first_bad_sexp_type_sexp,
		  sexptype2char(first_bad_sexp_type),
		  first_bad_sexp_type_line);
#else
	error("GC encountered a node (%p) with an unknown SEXP type: %s"
	      " at memory.c:%d",
	      first_bad_sexp_type_sexp,
	      sexptype2char(first_bad_sexp_type),
	      first_bad_sexp_type_line);
#endif
    }
}

SEXP attribute_hidden do_memlimits(SEXP call, SEXP op, SEXP args, SEXP env)
{
    SEXP ans;
    double nsize, vsize;
    R_size_t tmp;

    checkArity(op, args);
    nsize = asReal(CAR(args));
    vsize = asReal(CADR(args));

    if (ISNAN(nsize) || nsize <= 0) ;
    else if (nsize >= R_SIZE_T_MAX) R_MaxNSize = R_SIZE_T_MAX;
    else if (R_FINITE(nsize)) R_SetMaxNSize((R_size_t) nsize);

    if (ISNAN(vsize) || vsize <= 0) ;
    else if (vsize >= R_SIZE_T_MAX) R_MaxVSize = R_SIZE_T_MAX;
    else if (R_FINITE(vsize)) R_SetMaxVSize((R_size_t) vsize);

    PROTECT(ans = allocVector(REALSXP, 2));
    tmp = R_GetMaxNSize();
    REAL(ans)[0] = (tmp < R_SIZE_T_MAX) ? tmp : NA_REAL;
    tmp = R_GetMaxVSize();
    REAL(ans)[1] = (tmp < R_SIZE_T_MAX) ? tmp : NA_REAL;
    UNPROTECT(1);
    return ans;
}

SEXP attribute_hidden do_memoryprofile(SEXP call, SEXP op, SEXP args, SEXP env)
{
    SEXP ans, nms;
    int i, tmp;

    PROTECT(ans = allocVector(INTSXP, 24));
    PROTECT(nms = allocVector(STRSXP, 24));
    for (i = 0; i < 24; i++) {
	INTEGER(ans)[i] = 0;
	SET_STRING_ELT(nms, i, type2str(i > LGLSXP? i+2 : i));
    }
    setAttrib(ans, R_NamesSymbol, nms);

    BEGIN_SUSPEND_INTERRUPTS {
      int gen;

      /* run a full GC to make sure that all stuff in use is in Old space */
      num_old_gens_to_collect = NUM_OLD_GENERATIONS;
      R_gc();
      for (gen = 0; gen < NUM_OLD_GENERATIONS; gen++) {
	for (i = 0; i < NUM_NODE_CLASSES; i++) {
	  SEXP s;
	  for (s = NEXT_NODE(R_GenHeap[i].Old[gen]);
	       s != R_GenHeap[i].Old[gen];
	       s = NEXT_NODE(s)) {
	      tmp = TYPEOF(s);
	      if(tmp > LGLSXP) tmp -= 2;
	      INTEGER(ans)[tmp]++;
	  }
	}
      }
    } END_SUSPEND_INTERRUPTS;
    UNPROTECT(2);
    return ans;
}

/* "protect" push a single argument onto R_PPStack.

   In handling a stack overflow we have to be careful not to use
   PROTECT. error("protect(): stack overflow") would call deparse1,
   which uses PROTECT and segfaults.

   However, the traceback creation in the normal error handler also
   does a PROTECT, as does the jumping code, at least if there are
   cleanup expressions to handle on the way out.  So for the moment
   we'll allocate a slightly larger PP stack and only enable the added
   red zone during handling of a stack overflow error.  LT 

   The PROTECT, UNPROTECT, PROTECT_WITH_INDEX, and REPROTECT macros at 
   the end of Defn.h do these things without procedure call overhead, and 
   are used here to define these functions, to keep the code in sync. 
*/

static void reset_pp_stack(void *data)
{
    R_size_t *poldpps = data;
    R_PPStackSize =  *poldpps;
}

SEXP attribute_hidden Rf_protect_error (void) /* SEXP only so it will work    */
{                                             /* with "?" in macros in Defn.h */
    RCNTXT cntxt;
    R_size_t oldpps = R_PPStackSize;

    begincontext(&cntxt, CTXT_CCODE, R_NilValue, R_BaseEnv, R_BaseEnv,
             R_NilValue, R_NilValue);
    cntxt.cend = &reset_pp_stack;
    cntxt.cenddata = &oldpps;

    if (R_PPStackSize < R_RealPPStackSize)
        R_PPStackSize = R_RealPPStackSize;
    errorcall(R_NilValue, _("protect(): protection stack overflow"));

    endcontext(&cntxt); /* not reached */
    return R_NilValue;
}

SEXP protect(SEXP s)
{
    return PROTECT (CHK(s));
}


/* Push 2 or 3 arguments onto protect stack.  BEWARE! All arguments will
   be evaluated (in the C sense) before any are protected. */

void Rf_protect2 (SEXP s1, SEXP s2)
{
    PROTECT2 (CHK(s1), CHK(s2));
}

void Rf_protect3 (SEXP s1, SEXP s2, SEXP s3)
{
    PROTECT3 (CHK(s1), CHK(s2), CHK(s3));
}


/* "unprotect" pop argument list from top of R_PPStack */

void attribute_hidden Rf_unprotect_error (void)
{
    error(_("unprotect(): only %d protected items"), R_PPStackTop);
}

void unprotect(int l)
{
<<<<<<< HEAD
    return UNPROTECT(l);
=======
    UNPROTECT(l);
>>>>>>> a465ecea
}


/* "unprotect_ptr" remove pointer from somewhere in R_PPStack.  Don't
   try to combine use of this with use of ProtectWithIndex! */

void unprotect_ptr(SEXP s)
{
    int i = R_PPStackTop;

    /* go look for  s  in  R_PPStack */
    /* (should be among the top few items) */
    do {
	if (i == 0)
	    error(_("unprotect_ptr: pointer not found"));
    } while ( R_PPStack[--i] != s );

    /* OK, got it, and  i  is indexing its location */
    /* Now drop stack above it, if any */

    while (++i < R_PPStackTop) R_PPStack[i - 1] = R_PPStack[i];

    R_PPStackTop--;
}

SEXP R_ProtectWithIndex(SEXP s, PROTECT_INDEX *pi)
{
    return PROTECT_WITH_INDEX(CHK(s),pi);
}

void R_Reprotect(SEXP s, PROTECT_INDEX i)
{
    REPROTECT(CHK(s),i);
}

/* remove all objects from the protection stack from index i upwards
   and return them in a vector. The order in the vector is from new
   to old. */
SEXP R_CollectFromIndex(PROTECT_INDEX i)
{
    SEXP res;
    R_size_t top = R_PPStackTop, j = 0;
    if (i > top) i = top;
    res = protect(allocVector(VECSXP, top - i));
    while (i < top)
	SET_VECTOR_ELT(res, j++, R_PPStack[--top]);
    R_PPStackTop = top; /* this includes the protect we used above */
    return res;
}

/* "initStack" initialize environment stack */
void initStack(void)
{
    R_PPStackTop = 0;
}


/* S-like wrappers for calloc, realloc and free that check for error
   conditions */

void *R_chk_calloc(size_t nelem, size_t elsize)
{
    void *p;
#ifndef HAVE_WORKING_CALLOC
    if(nelem == 0)
	return(NULL);
#endif
    p = calloc(nelem, elsize);
    if(!p) /* problem here is that we don't have a format for size_t. */
	error(_("Calloc could not allocate memory (%.0f of %u bytes)"),
	      (double) nelem, elsize);
    return(p);
}

void *R_chk_realloc(void *ptr, size_t size)
{
    void *p;
    /* Protect against broken realloc */
    if(ptr) p = realloc(ptr, size); else p = malloc(size);
    if(!p)
	error(_("Realloc could not re-allocate memory (%.0f bytes)"), 
	      (double) size);
    return(p);
}

void R_chk_free(void *ptr)
{
    /* S-PLUS warns here, but there seems no reason to do so */
    /* if(!ptr) warning("attempt to free NULL pointer by Free"); */
    if(ptr) free(ptr); /* ANSI C says free has no effect on NULL, but
			  better to be safe here */
}

/* This code keeps a list of objects which are not assigned to variables
   but which are required to persist across garbage collections.  The
   objects are registered with R_PreserveObject and deregistered with
   R_ReleaseObject. */

void R_PreserveObject(SEXP object)
{
    R_PreciousList = CONS(object, R_PreciousList);
}

static SEXP RecursiveRelease(SEXP object, SEXP list)
{
    if (!isNull(list)) {
	if (object == CAR(list))
	    return CDR(list);
	else
	    CDR(list) = RecursiveRelease(object, CDR(list));
    }
    return list;
}

void R_ReleaseObject(SEXP object)
{
    R_PreciousList =  RecursiveRelease(object, R_PreciousList);
}


/* External Pointer Objects */
SEXP R_MakeExternalPtr(void *p, SEXP tag, SEXP prot)
{
    SEXP s = allocSExp(EXTPTRSXP);
    EXTPTR_PTR(s) = p;
    EXTPTR_PROT(s) = CHK(prot);
    EXTPTR_TAG(s) = CHK(tag);
    return s;
}

void *R_ExternalPtrAddr(SEXP s)
{
    return EXTPTR_PTR(CHK(s));
}

SEXP R_ExternalPtrTag(SEXP s)
{
    return CHK(EXTPTR_TAG(CHK(s)));
}

SEXP R_ExternalPtrProtected(SEXP s)
{
    return CHK(EXTPTR_PROT(CHK(s)));
}

void R_ClearExternalPtr(SEXP s)
{
    EXTPTR_PTR(s) = NULL;
}

void R_SetExternalPtrAddr(SEXP s, void *p)
{
    EXTPTR_PTR(s) = p;
}

void R_SetExternalPtrTag(SEXP s, SEXP tag)
{
    CHECK_OLD_TO_NEW(s, tag);
    EXTPTR_TAG(s) = tag;
}

void R_SetExternalPtrProtected(SEXP s, SEXP p)
{
    CHECK_OLD_TO_NEW(s, p);
    EXTPTR_PROT(s) = p;
}

/* Work around casting issues: works where it is needed */
typedef union {void *p; DL_FUNC fn;} fn_ptr;

/* used in package methods */
SEXP R_MakeExternalPtrFn(DL_FUNC p, SEXP tag, SEXP prot)
{
    fn_ptr tmp;
    SEXP s = allocSExp(EXTPTRSXP);
    tmp.fn = p;
    EXTPTR_PTR(s) = tmp.p;
    EXTPTR_PROT(s) = CHK(prot);
    EXTPTR_TAG(s) = CHK(tag);
    return s;
}

attribute_hidden
DL_FUNC R_ExternalPtrAddrFn(SEXP s)
{
    fn_ptr tmp;
    tmp.p =  EXTPTR_PTR(CHK(s));
    return tmp.fn;
}



/* The following functions are replacements for the accessor macros.
   They are used by code that does not have direct access to the
   internal representation of objects.  The replacement functions
   implement the write barrier. */

/* General Cons Cell Attributes */
SEXP (ATTRIB)(SEXP x) { return CHK(ATTRIB(CHK(x))); }
int (OBJECT)(SEXP x) { return OBJECT(CHK(x)); }
int (MARK)(SEXP x) { return MARK(CHK(x)); }
int (TYPEOF)(SEXP x) { return TYPEOF(CHK(x)); }
int (NAMED)(SEXP x) { return NAMED(CHK(x)); }
int (RTRACE)(SEXP x) { return RTRACE(CHK(x)); }
int (LEVELS)(SEXP x) { return LEVELS(CHK(x)); }

void (SET_ATTRIB)(SEXP x, SEXP v) {
    if(TYPEOF(v) != LISTSXP && TYPEOF(v) != NILSXP)
	error("value of 'SET_ATTRIB' must be a pairlist or NULL, not a '%s'",
	      type2char(TYPEOF(x)));
    CHECK_OLD_TO_NEW(x, v);
    ATTRIB(x) = v;
}
void (SET_OBJECT)(SEXP x, int v) { SET_OBJECT(CHK(x), v); }
void (SET_TYPEOF)(SEXP x, int v) { SET_TYPEOF(CHK(x), v); }
void (SET_NAMED)(SEXP x, int v) { SET_NAMED(CHK(x), v); }
void (SET_RTRACE)(SEXP x, int v) { SET_RTRACE(CHK(x), v); }
int (SETLEVELS)(SEXP x, int v) { return SETLEVELS(CHK(x), v); }
void DUPLICATE_ATTRIB(SEXP to, SEXP from) {
    SET_ATTRIB(CHK(to), duplicate(CHK(ATTRIB(CHK(from)))));
    SET_OBJECT(CHK(to), OBJECT(from));
    IS_S4_OBJECT(from) ?  SET_S4_OBJECT(to) : UNSET_S4_OBJECT(to);
}

/* S4 object testing */
int (IS_S4_OBJECT)(SEXP x){ return IS_S4_OBJECT(CHK(x)); }
void (SET_S4_OBJECT)(SEXP x){ SET_S4_OBJECT(CHK(x)); }
void (UNSET_S4_OBJECT)(SEXP x){ UNSET_S4_OBJECT(CHK(x)); }

/* Vector Accessors */
int (LENGTH)(SEXP x) { return LENGTH(CHK(x)); }
int (TRUELENGTH)(SEXP x) { return TRUELENGTH(CHK(x)); }
void (SETLENGTH)(SEXP x, int v) { SETLENGTH(CHK(x), v); }
void (SET_TRUELENGTH)(SEXP x, int v) { SET_TRUELENGTH(CHK(x), v); }

const char *(R_CHAR)(SEXP x) {
    if(TYPEOF(x) != CHARSXP)
	error("%s() can only be applied to a '%s', not a '%s'",
	      "CHAR", "CHARSXP", type2char(TYPEOF(x)));
    return (const char *)CHAR(x);
}

SEXP (STRING_ELT)(SEXP x, int i) {
    if(TYPEOF(x) != STRSXP)
	error("%s() can only be applied to a '%s', not a '%s'",
	      "STRING_ELT", "character vector", type2char(TYPEOF(x)));
    return CHK(STRING_ELT(x, i));
}

SEXP (VECTOR_ELT)(SEXP x, int i) {
    /* We need to allow vector-like types here */
    if(TYPEOF(x) != VECSXP &&
       TYPEOF(x) != EXPRSXP &&
       TYPEOF(x) != WEAKREFSXP)
	error("%s() can only be applied to a '%s', not a '%s'",
	      "VECTOR_ELT", "list", type2char(TYPEOF(x)));
    return CHK(VECTOR_ELT(x, i));
}

int *(LOGICAL)(SEXP x) {
    if(TYPEOF(x) != LGLSXP)
	error("%s() can only be applied to a '%s', not a '%s'",
	      "LOGICAL",  "logical", type2char(TYPEOF(x)));
  return LOGICAL(x);
}

/* Maybe this should exclude logicals, but it is widely used */
int *(INTEGER)(SEXP x) {
    if(TYPEOF(x) != INTSXP && TYPEOF(x) != LGLSXP)
	error("%s() can only be applied to a '%s', not a '%s'",
	      "INTEGER", "integer", type2char(TYPEOF(x)));
    return INTEGER(x);
}

Rbyte *(RAW)(SEXP x) {
    if(TYPEOF(x) != RAWSXP)
	error("%s() can only be applied to a '%s', not a '%s'",
	      "RAW", "raw", type2char(TYPEOF(x)));
    return RAW(x);
}

double *(REAL)(SEXP x) {
    if(TYPEOF(x) != REALSXP)
	error("%s() can only be applied to a '%s', not a '%s'",
	      "REAL", "numeric", type2char(TYPEOF(x)));
    return REAL(x);
}

Rcomplex *(COMPLEX)(SEXP x) {
    if(TYPEOF(x) != CPLXSXP)
	error("%s() can only be applied to a '%s', not a '%s'",
	      "COMPLEX", "complex", type2char(TYPEOF(x)));
    return COMPLEX(x);
}

SEXP *(STRING_PTR)(SEXP x) { return STRING_PTR(CHK(x)); }

SEXP *(VECTOR_PTR)(SEXP x)
{
  error(_("not safe to return vector pointer"));
  return NULL;
}

void (SET_STRING_ELT)(SEXP x, int i, SEXP v) {
    if(TYPEOF(x) != STRSXP)
	error("%s() can only be applied to a '%s', not a '%s'",
	      "SET_STRING_ELT", "character vector", type2char(TYPEOF(x)));
    if(TYPEOF(v) != CHARSXP)
       error("Value of SET_STRING_ELT() must be a 'CHARSXP' not a '%s'",
	     type2char(TYPEOF(v)));
    CHECK_OLD_TO_NEW(x, v);
    STRING_ELT(x, i) = v;
}

/* Copy n string elements from v (starting at j) to x (starting at i). */
void copy_string_elements(SEXP x, int i, SEXP v, int j, int n) 
{
    SEXP e;
    int k;

    if(TYPEOF(x) != STRSXP)
	error("%s() can only be applied to a '%s', not a '%s'",
         "copy_string_elements", "character vector", type2char(TYPEOF(x)));

    if (NODE_GEN_IS_YOUNGEST(x)) {
        /* x can't be older than anything */
        for (k = 0; k<n; k++) {
            e = STRING_ELT(v,j+k);
            STRING_ELT(x,i+k) = e;
        }
    }
    else {  
        /* need to check each time if x is older */
        for (k = 0; k<n; k++) {
            e = STRING_ELT(v,j+k);
            CHECK_OLD_TO_NEW(x, e);
            STRING_ELT(x,i+k) = e;
        }
    }
}

SEXP (SET_VECTOR_ELT)(SEXP x, int i, SEXP v) {
    /*  we need to allow vector-like types here */
    if(TYPEOF(x) != VECSXP &&
       TYPEOF(x) != EXPRSXP &&
       TYPEOF(x) != WEAKREFSXP) {
	error("%s() can only be applied to a '%s', not a '%s'",
	      "SET_VECTOR_ELT", "list", type2char(TYPEOF(x)));
    }
    CHECK_OLD_TO_NEW(x, v);
    return VECTOR_ELT(x, i) = v;
}

/* Copy n vector elements from v (starting at j) to x (starting at i). */
void copy_vector_elements(SEXP x, int i, SEXP v, int j, int n) 
{
    SEXP e;
    int k;

    /*  we need to allow vector-like types here */
    if(TYPEOF(x) != VECSXP &&
       TYPEOF(x) != EXPRSXP &&
       TYPEOF(x) != WEAKREFSXP) {
	error("%s() can only be applied to a '%s', not a '%s'",
	      "copy_vector_elements", "list", type2char(TYPEOF(x)));
    }

    if (NODE_GEN_IS_YOUNGEST(x)) {
        /* x can't be older than anything */
        for (k = 0; k<n; k++) {
            e = VECTOR_ELT(v,j+k);
            VECTOR_ELT(x,i+k) = e;
        }
    }
    else {  
        /* need to check each time if x is older */
        for (k = 0; k<n; k++) {
            e = VECTOR_ELT(v,j+k);
            CHECK_OLD_TO_NEW(x, e);
            VECTOR_ELT(x,i+k) = e;
        }
    }
}


/* List Accessors */
SEXP (TAG)(SEXP e) { return CHK(TAG(CHK(e))); }
SEXP (CAR)(SEXP e) { return CHK(CAR(CHK(e))); }
SEXP (CDR)(SEXP e) { return CHK(CDR(CHK(e))); }
SEXP (CAAR)(SEXP e) { return CHK(CAAR(CHK(e))); }
SEXP (CDAR)(SEXP e) { return CHK(CDAR(CHK(e))); }
SEXP (CADR)(SEXP e) { return CHK(CADR(CHK(e))); }
SEXP (CDDR)(SEXP e) { return CHK(CDDR(CHK(e))); }
SEXP (CADDR)(SEXP e) { return CHK(CADDR(CHK(e))); }
SEXP (CADDDR)(SEXP e) { return CHK(CADDDR(CHK(e))); }
SEXP (CAD4R)(SEXP e) { return CHK(CAD4R(CHK(e))); }
int (MISSING)(SEXP x) { return MISSING(CHK(x)); }

void (SET_TAG)(SEXP x, SEXP v) { CHECK_OLD_TO_NEW(x, v); TAG(x) = v; }

SEXP (SETCAR)(SEXP x, SEXP y)
{
    if (x == NULL || x == R_NilValue)
	error(_("bad value"));
    CHECK_OLD_TO_NEW(x, y);
    CAR(x) = y;
    return y;
}

SEXP (SETCDR)(SEXP x, SEXP y)
{
    if (x == NULL || x == R_NilValue)
	error(_("bad value"));
    CHECK_OLD_TO_NEW(x, y);
    CDR(x) = y;
    return y;
}

SEXP (SETCADR)(SEXP x, SEXP y)
{
    SEXP cell;
    if (x == NULL || x == R_NilValue ||
	CDR(x) == NULL || CDR(x) == R_NilValue)
	error(_("bad value"));
    cell = CDR(x);
    CHECK_OLD_TO_NEW(cell, y);
    CAR(cell) = y;
    return y;
}

SEXP (SETCADDR)(SEXP x, SEXP y)
{
    SEXP cell;
    if (x == NULL || x == R_NilValue ||
	CDR(x) == NULL || CDR(x) == R_NilValue ||
	CDDR(x) == NULL || CDDR(x) == R_NilValue)
	error(_("bad value"));
    cell = CDDR(x);
    CHECK_OLD_TO_NEW(cell, y);
    CAR(cell) = y;
    return y;
}

#define CDDDR(x) CDR(CDR(CDR(x)))

SEXP (SETCADDDR)(SEXP x, SEXP y)
{
    SEXP cell;
    if (CHK(x) == NULL || x == R_NilValue ||
	CHK(CDR(x)) == NULL || CDR(x) == R_NilValue ||
	CHK(CDDR(x)) == NULL || CDDR(x) == R_NilValue ||
	CHK(CDDDR(x)) == NULL || CDDDR(x) == R_NilValue)
	error(_("bad value"));
    cell = CDDDR(x);
    CHECK_OLD_TO_NEW(cell, y);
    CAR(cell) = y;
    return y;
}

#define CD4R(x) CDR(CDR(CDR(CDR(x))))

SEXP (SETCAD4R)(SEXP x, SEXP y)
{
    SEXP cell;
    if (CHK(x) == NULL || x == R_NilValue ||
	CHK(CDR(x)) == NULL || CDR(x) == R_NilValue ||
	CHK(CDDR(x)) == NULL || CDDR(x) == R_NilValue ||
	CHK(CDDDR(x)) == NULL || CDDDR(x) == R_NilValue ||
	CHK(CD4R(x)) == NULL || CD4R(x) == R_NilValue)
	error(_("bad value"));
    cell = CD4R(x);
    CHECK_OLD_TO_NEW(cell, y);
    CAR(cell) = y;
    return y;
}

void (SET_MISSING)(SEXP x, int v) { SET_MISSING(CHK(x), v); }

/* Closure Accessors */
SEXP (FORMALS)(SEXP x) { return CHK(FORMALS(CHK(x))); }
SEXP (BODY)(SEXP x) { return CHK(BODY(CHK(x))); }
SEXP (CLOENV)(SEXP x) { return CHK(CLOENV(CHK(x))); }
int (RDEBUG)(SEXP x) { return RDEBUG(CHK(x)); }
int (RSTEP)(SEXP x) { return RSTEP(CHK(x)); }

void (SET_FORMALS)(SEXP x, SEXP v) { CHECK_OLD_TO_NEW(x, v); FORMALS(x) = v; }
void (SET_BODY)(SEXP x, SEXP v) { CHECK_OLD_TO_NEW(x, v); BODY(x) = v; }
void (SET_CLOENV)(SEXP x, SEXP v) { CHECK_OLD_TO_NEW(x, v); CLOENV(x) = v; }
void (SET_RDEBUG)(SEXP x, int v) { SET_RDEBUG(CHK(x), v); }
void (SET_RSTEP)(SEXP x, int v) { SET_RSTEP(CHK(x), v); }

/* Primitive Accessors */
attribute_hidden int (PRIMOFFSET)(SEXP x) { return PRIMOFFSET(x); }
attribute_hidden void (SET_PRIMOFFSET)(SEXP x, int v) { SET_PRIMOFFSET(x, v); }

/* Symbol Accessors */
SEXP (PRINTNAME)(SEXP x) { return CHK(PRINTNAME(CHK(x))); }
SEXP (SYMVALUE)(SEXP x) { return CHK(SYMVALUE(CHK(x))); }
SEXP (INTERNAL)(SEXP x) { return CHK(INTERNAL(CHK(x))); }
int (DDVAL)(SEXP x) { return DDVAL(CHK(x)); }

void (SET_PRINTNAME)(SEXP x, SEXP v) { CHECK_OLD_TO_NEW(x, v); PRINTNAME(x) = v; }
void (SET_SYMVALUE)(SEXP x, SEXP v) { CHECK_OLD_TO_NEW(x, v); SYMVALUE(x) = v; }
void (SET_INTERNAL)(SEXP x, SEXP v) { CHECK_OLD_TO_NEW(x, v); INTERNAL(x) = v; }
void (SET_DDVAL)(SEXP x, int v) { SET_DDVAL(CHK(x), v); }

/* Environment Accessors */
SEXP (FRAME)(SEXP x) { return CHK(FRAME(CHK(x))); }
SEXP (ENCLOS)(SEXP x) { return CHK(ENCLOS(CHK(x))); }
SEXP (HASHTAB)(SEXP x) { return CHK(HASHTAB(CHK(x))); }
int (ENVFLAGS)(SEXP x) { return ENVFLAGS(CHK(x)); }

void (SET_FRAME)(SEXP x, SEXP v) { CHECK_OLD_TO_NEW(x, v); FRAME(x) = v; }
void (SET_ENCLOS)(SEXP x, SEXP v) { CHECK_OLD_TO_NEW(x, v); ENCLOS(x) = v; }
void (SET_HASHTAB)(SEXP x, SEXP v) { CHECK_OLD_TO_NEW(x, v); HASHTAB(x) = v; }
void (SET_ENVFLAGS)(SEXP x, int v) { SET_ENVFLAGS(x, v); }

/* Promise Accessors */
SEXP (PRCODE)(SEXP x) { return CHK(PRCODE(CHK(x))); }
SEXP (PRENV)(SEXP x) { return CHK(PRENV(CHK(x))); }
SEXP (PRVALUE)(SEXP x) { return CHK(PRVALUE(CHK(x))); }
int (PRSEEN)(SEXP x) { return PRSEEN(CHK(x)); }

void (SET_PRENV)(SEXP x, SEXP v){ CHECK_OLD_TO_NEW(x, v); PRENV(x) = v; }
void (SET_PRVALUE)(SEXP x, SEXP v) { CHECK_OLD_TO_NEW(x, v); PRVALUE(x) = v; }
void (SET_PRCODE)(SEXP x, SEXP v) { CHECK_OLD_TO_NEW(x, v); PRCODE(x) = v; }
void (SET_PRSEEN)(SEXP x, int v) { SET_PRSEEN(CHK(x), v); }

/* Hashing Accessors */
int (HASHASH)(SEXP x) { return HASHASH(CHK(x)); }
int (HASHVALUE)(SEXP x) { return HASHVALUE(CHK(x)); }

void (SET_HASHASH)(SEXP x, int v) { SET_HASHASH(CHK(x), v); }
void (SET_HASHVALUE)(SEXP x, int v) { SET_HASHVALUE(CHK(x), v); }

#ifdef USE_ATTRIB_FIELD_FOR_CHARSXP_CACHE_CHAINS
SEXP (SET_CXTAIL)(SEXP x, SEXP v) {
#ifdef USE_TYPE_CHECKING
    if(TYPEOF(v) != CHARSXP && TYPEOF(v) != NILSXP)
	error("value of 'SET_CXTAIL' must be a char or NULL, not a '%s'",
	      type2char(TYPEOF(v)));
#endif
    /*CHECK_OLD_TO_NEW(x, v); *//* not needed since not properly traced */
    ATTRIB(x) = v;
    return x;
}
#endif /* USE_ATTRIB_FIELD_FOR_CHARSXP_CACHE_CHAINS */

/* Test functions */
Rboolean Rf_isNull(SEXP s) { return isNull(s); }
Rboolean Rf_isRaw(SEXP s) { return isRaw(s); }
Rboolean Rf_isSymbol(SEXP s) { return isSymbol(s); }
Rboolean Rf_isLogical(SEXP s) { return isLogical(s); }
Rboolean Rf_isReal(SEXP s) { return isReal(s); }
Rboolean Rf_isComplex(SEXP s) { return isComplex(s); }
Rboolean Rf_isExpression(SEXP s) { return isExpression(s); }
Rboolean Rf_isEnvironment(SEXP s) { return isEnvironment(s); }
Rboolean Rf_isString(SEXP s) { return isString(s); }
Rboolean Rf_isObject(SEXP s) { return isObject(s); }

/* Bindings accessors */
Rboolean attribute_hidden
(IS_ACTIVE_BINDING)(SEXP b) {return IS_ACTIVE_BINDING(b);}
Rboolean attribute_hidden
(BINDING_IS_LOCKED)(SEXP b) {return BINDING_IS_LOCKED(b);}
void attribute_hidden
(SET_ACTIVE_BINDING_BIT)(SEXP b) {SET_ACTIVE_BINDING_BIT(b);}
void attribute_hidden (LOCK_BINDING)(SEXP b) {LOCK_BINDING(b);}
void attribute_hidden (UNLOCK_BINDING)(SEXP b) {UNLOCK_BINDING(b);}

/* R_FunTab accessors */
int (PRIMVAL)(SEXP x) { return PRIMVAL(x); }
CCODE (PRIMFUN)(SEXP x) { return PRIMFUN(x); }
void (SET_PRIMFUN)(SEXP x, CCODE f) { SET_PRIMFUN(x,f); }

/* for use when testing the write barrier */
int  attribute_hidden (IS_BYTES)(SEXP x) { return IS_BYTES(x); }
int  attribute_hidden (IS_LATIN1)(SEXP x) { return IS_LATIN1(x); }
int  attribute_hidden (IS_ASCII)(SEXP x) { return IS_ASCII(x); }
int  attribute_hidden (IS_UTF8)(SEXP x) { return IS_UTF8(x); }
void attribute_hidden (SET_BYTES)(SEXP x) { SET_BYTES(x); }
void attribute_hidden (SET_LATIN1)(SEXP x) { SET_LATIN1(x); }
void attribute_hidden (SET_UTF8)(SEXP x) { SET_UTF8(x); }
void attribute_hidden (SET_ASCII)(SEXP x) { SET_ASCII(x); }
int  attribute_hidden (ENC_KNOWN)(SEXP x) { return ENC_KNOWN(x); }
void attribute_hidden (SET_CACHED)(SEXP x) { SET_CACHED(x); }
int  attribute_hidden (IS_CACHED)(SEXP x) { return IS_CACHED(x); }

SEXP attribute_hidden do_pnamedcnt(SEXP call, SEXP op, SEXP args, SEXP rho)
{   SEXP a;
    int j;

    if (args == R_NilValue)
        error(_("too few arguments"));

    check1arg_x (args, call);

    for (a = CDR(args); a != R_NilValue; a = CDR(a))
        if (!isString(CAR(a)))
            error(_("invalid argument"));

    Rprintf ("PNAMEDCNT:  %d  %x  %s", NAMED(CAR(args)), CAR(args),
                                       type2char(TYPEOF(CAR(args))));

    for (a = CDR(args); a != R_NilValue; a = CDR(a)) {
        Rprintf(" :");
        for (j = 0; j < LENGTH(CAR(a)); j++)
            Rprintf(" %s", CHAR(STRING_ELT(CAR(a),j)));
    }

    Rprintf("\n");

    return CAR(args);
}


/*******************************************/
/* Non-sampling memory use profiler reports vector allocations and/or
   calls to GetNewPage */
/*******************************************/

static void R_OutputStackTrace (void)
{
    RCNTXT *cptr;
    int newline;

    if (!R_MemStackReporting) goto print_newline;

    newline = R_MemReportingToTerminal | R_MemDetailsReporting;

    if (R_MemReportingOutfile != NULL) 
        fprintf (R_MemReportingOutfile, ":");
    if (R_MemReportingToTerminal) 
        REprintf (":");

    for (cptr = R_GlobalContext; cptr; cptr = cptr->nextcontext) {
	if ((cptr->callflag & (CTXT_FUNCTION | CTXT_BUILTIN))
	    && TYPEOF(cptr->call) == LANGSXP) {
	    SEXP fun = CAR(cptr->call);
	    if (!newline) newline = 1;
	    if (R_MemReportingOutfile != NULL)
                fprintf (R_MemReportingOutfile, "\"%s\" ",
		         TYPEOF(fun) == SYMSXP ? CHAR(PRINTNAME(fun)) :
		         "<Anonymous>");
	    if (R_MemReportingToTerminal)
                REprintf ("\"%s\" ",
		          TYPEOF(fun) == SYMSXP ? CHAR(PRINTNAME(fun)) :
		          "<Anonymous>");
	}
    }

    if (!newline) return;

print_newline:
    if (R_MemReportingOutfile != NULL) 
        fprintf (R_MemReportingOutfile, "\n");
    if (R_MemReportingToTerminal) 
        REprintf ("\n");
}

static void R_ReportAllocation (R_size_t size, SEXPTYPE type, R_len_t length)
{
    if (size > R_MemReportingThreshold && length >= R_MemReportingNElem) {
        if (R_MemReportingOutfile != NULL) {
            if (R_MemDetailsReporting)
                fprintf (R_MemReportingOutfile, "%lu (%s %lu)",
                  (unsigned long) size, 
                  type==intCHARSXP ? "char" : type2char(type), 
                  (unsigned long) length);
            else 
                fprintf (R_MemReportingOutfile, "%lu ",
                  (unsigned long) size);
        }
        if (R_MemReportingToTerminal) {
            if (R_MemDetailsReporting)
                REprintf ("RPROFMEM: %lu (%s %lu)",
                  (unsigned long) size, 
                  type==intCHARSXP ? "char" : type2char(type), 
                  (unsigned long) length);
            else
                REprintf ("RPROFMEM: %lu ", 
                  (unsigned long) size);
        }
        R_OutputStackTrace();
    }
}

static void R_ReportNewPage(void)
{
    if (R_MemPagesReporting) {
        if (R_MemReportingOutfile != NULL)
            fprintf (R_MemReportingOutfile, "new page");
        if (R_MemReportingToTerminal)
            REprintf ("RPROFMEM: new page");
	R_OutputStackTrace();
    }
}

static void R_EndMemReporting(void)
{
    if(R_MemReportingOutfile != NULL) {
	fclose (R_MemReportingOutfile);
	R_MemReportingOutfile=NULL;
    }
    R_IsMemReporting = 0;
}

static void R_InitMemReporting(SEXP filename, int append)
{
    if (R_IsMemReporting)
        R_EndMemReporting();

    if (strlen(CHAR(filename)) > 0) {
        R_MemReportingOutfile = RC_fopen (filename, append ? "a" : "w", TRUE);
        if (R_MemReportingOutfile == NULL)
            error(_("Rprofmem: cannot open output file '%s'"), filename);
    }
    else
        R_MemReportingOutfile = NULL;

    R_IsMemReporting = 1;

    return;
}

SEXP attribute_hidden do_Rprofmem(SEXP call, SEXP op, SEXP args, SEXP rho)
{
    SEXP filename, ap;
    int append_mode;

    checkArity(op, args);

    ap = args;
    if (!isString(CAR(ap)) || (LENGTH(CAR(ap))) != 1)
	error(_("invalid '%s' argument"), "filename");
    filename = STRING_ELT(CAR(ap), 0);

    ap = CDR(ap);
    append_mode = asLogical(CAR(ap));

    ap = CDR(ap);
    if (!isReal(CAR(ap)) || (LENGTH(CAR(ap))) != 1)
	error(_("invalid '%s' argument"), "threshold");
    R_MemReportingThreshold = REAL(CAR(ap))[0];

    ap = CDR(ap);
    if (!isReal(CAR(ap)) || (LENGTH(CAR(ap))) != 1)
	error(_("invalid '%s' argument"), "nelem");
    R_MemReportingNElem = REAL(CAR(ap))[0];

    ap = CDR(ap);
    R_MemStackReporting = asLogical(CAR(ap));

    ap = CDR(ap);
    R_MemReportingToTerminal = asLogical(CAR(ap));

    ap = CDR(ap);
    R_MemPagesReporting = asLogical(CAR(ap));

    ap = CDR(ap);
    R_MemDetailsReporting = asLogical(CAR(ap));

    if (R_MemReportingToTerminal || strlen(CHAR(filename)) > 0)
	R_InitMemReporting(filename, append_mode);
    else
	R_EndMemReporting();

    return R_NilValue;
}

/* RBufferUtils, moved from deparse.c */

#include "RBufferUtils.h"

attribute_hidden
void *R_AllocStringBuffer(size_t blen, R_StringBuffer *buf)
{
    size_t blen1, bsize = buf->defaultSize;

    /* for backwards compatibility, probably no longer needed */
    if(blen == (size_t)-1) {
	warning("R_AllocStringBuffer(-1) used: please report");
	R_FreeStringBufferL(buf);
	return NULL;
    }

    if(blen * sizeof(char) < buf->bufsize) return buf->data;
    blen1 = blen = (blen + 1) * sizeof(char);
    blen = (blen / bsize) * bsize;
    if(blen < blen1) blen += bsize;

    if(buf->data == NULL) {
	buf->data = (char *) malloc(blen);
	buf->data[0] = '\0';
    } else
	buf->data = (char *) realloc(buf->data, blen);
    buf->bufsize = blen;
    if(!buf->data) {
	buf->bufsize = 0;
	/* don't translate internal error message */
	error("could not allocate memory (%u Mb) in C function 'R_AllocStringBuffer'",
	      (unsigned int) blen/1024/1024);
    }
    return buf->data;
}

void attribute_hidden
R_FreeStringBuffer(R_StringBuffer *buf)
{
    if (buf->data != NULL) {
	free(buf->data);
	buf->bufsize = 0;
	buf->data = NULL;
    }
}

void attribute_hidden
R_FreeStringBufferL(R_StringBuffer *buf)
{
    if (buf->bufsize > buf->defaultSize) {
	free(buf->data);
	buf->bufsize = 0;
	buf->data = NULL;
    }
}

/* See if space for an operand can be used for the result too.  Assumes
   independent element-by-element computation.  Returns the operand that
   can be reused, or R_NilValue if neither can be reused. */

SEXP attribute_hidden can_save_alloc (SEXP s1, SEXP s2, SEXPTYPE typ)
{
    int n1 = LENGTH(s1);
    int n2 = LENGTH(s2);

    if (n1==0 || n2==0)  
        return R_NilValue;  /* since result may not have length max(n1,n2) */

    /* Try to use space for 2nd arg if both same length, so 1st argument's
       attributes will then take precedence when copied. */

    if (n2>=n1) {
        if (TYPEOF(s2)==typ && NAMED(s2)==0)
            return s2;
        else
            /* Can use 1st arg's space only if 2nd arg has no attributes, else
               we may not get attributes of result right. */
            if (n1==n2 && TYPEOF(s1)==typ && NAMED(s1)==0
                       && ATTRIB(s2)==R_NilValue)
                return s1;
    } else {
        if (TYPEOF(s1)==typ && NAMED(s1)==0)
            return s1;
    }

    return R_NilValue;
}


/* ======== These need direct access to gp field for efficiency ======== */

/* FIXME: consider inlining here */
/* this has NA_STRING = NA_STRING */
int Seql(SEXP a, SEXP b)
{
    /* The only case where pointer comparisons do not suffice is where
      we have two strings in different encodings (which must be
      non-ASCII strings). Note that one of the strings could be marked
      as unknown. */
    if (a == b) return 1;
    /* Leave this to compiler to optimize */
    if (IS_CACHED(a) && IS_CACHED(b) && ENC_KNOWN(a) == ENC_KNOWN(b))
	return 0;
    else {
    	SEXP vmax = R_VStack;
    	int result = !strcmp(translateCharUTF8(a), translateCharUTF8(b));
    	R_VStack = vmax; /* discard any memory used by translateCharUTF8 */
    	return result;
    }
}

<|MERGE_RESOLUTION|>--- conflicted
+++ resolved
@@ -2834,11 +2834,7 @@
 
 void unprotect(int l)
 {
-<<<<<<< HEAD
-    return UNPROTECT(l);
-=======
     UNPROTECT(l);
->>>>>>> a465ecea
 }
 
 
