--- conflicted
+++ resolved
@@ -162,16 +162,8 @@
 #define VALGRIND_LEVEL 0
 #endif
 
-<<<<<<< HEAD
 
 static void GetNewPage(int node_class);
-=======
-#define USE_FAST_PROTECT_MACROS   /* MUST be defined in this module! */
-#define R_USE_SIGNALS 1
-#include <Defn.h>
-#include <R_ext/GraphicsEngine.h> /* GEDevDesc, GEgetDevice */
-#include <R_ext/Rdynload.h>
->>>>>>> a465ecea
 
 #if defined(Win32) && defined(LEA_MALLOC)
 /*#include <stddef.h> */
@@ -2564,29 +2556,13 @@
 {
     SEXP s;
     if (FORCE_GC || NO_FREE_NODES()) {
-<<<<<<< HEAD
 	Rf_protect3 (car, cdr, tag);
-=======
-	PROTECT(car);
-	PROTECT(cdr);
-	PROTECT(tag);
->>>>>>> a465ecea
 	R_gc_internal(0);
 	UNPROTECT(3);
 	if (NO_FREE_NODES())
 	    mem_err_cons();
     }
-<<<<<<< HEAD
     s = get_free_node(SEXPREC_class);
-=======
-    GET_FREE_NODE(s);
-#if VALGRIND_LEVEL > 2
-    VALGRIND_MAKE_WRITABLE(&ATTRIB(s), sizeof(void *));
-    VALGRIND_MAKE_WRITABLE(&(s->u), 3*(sizeof(void *)));
-    VALGRIND_MAKE_WRITABLE(s,3);
-#endif
-    s->sxpinfo = UnmarkedNodeTemplate.sxpinfo;
->>>>>>> a465ecea
     SET_TYPEOF(s,LISTSXP);
     CAR(s) = CHK(car);
     CDR(s) = CHK(cdr);
@@ -3211,11 +3187,7 @@
 
 void unprotect(int l)
 {
-<<<<<<< HEAD
-    return UNPROTECT(l);
-=======
     UNPROTECT(l);
->>>>>>> a465ecea
 }
 
 
