/*
 *  pqR : A pretty quick version of R
 *  Copyright (C) 2013, 2014, 2015, 2016, 2017 by Radford M. Neal
 *
 *  Based on R : A Computer Language for Statistical Data Analysis
 *  Copyright (C) 1995, 1996  Robert Gentleman and Ross Ihaka
 *  Copyright (C) 1998--2011  The R Core Team.
 *
 *  The changes in pqR from R-2.15.0 distributed by the R Core Team are
 *  documented in the NEWS and MODS files in the top-level source directory.
 *
 *  This program is free software; you can redistribute it and/or modify
 *  it under the terms of the GNU General Public License as published by
 *  the Free Software Foundation; either version 2 of the License, or
 *  (at your option) any later version.
 *
 *  This program is distributed in the hope that it will be useful,
 *  but WITHOUT ANY WARRANTY; without even the implied warranty of
 *  MERCHANTABILITY or FITNESS FOR A PARTICULAR PURPOSE.  See the
 *  GNU General Public License for more details.
 *
 *  You should have received a copy of the GNU General Public License
 *  along with this program; if not, a copy is available at
 *  http://www.r-project.org/Licenses/
 */


/* Memory management for pqR, using the SGGC (Segmented Generational
   Garbage Collector) module written by Radford M. Neal, found in 
   src/extra/sggc. */


#define USE_RINTERNALS

#ifdef HAVE_CONFIG_H
#include <config.h>
#endif

#include <R_ext/RS.h> /* for S4 allocation */

#define USE_FAST_PROTECT_MACROS   /* MUST use them in this module! */
#define USE_FAST_PROTECT_MACROS_DISABLED  /* ... even if disabled! */

#define SGGC_EXTERN  /* So SGGC globals are actually defined here */

#define R_USE_SIGNALS 1
#define NEED_SGGC_FUNCTIONS
#include <Defn.h>
#include <sggc/sggc.c>
#include <Print.h>
#include <R_ext/GraphicsEngine.h> /* GEDevDesc, GEgetDevice */
#include <R_ext/Rdynload.h>

#include <helpers/helpers-app.h>

#undef NOT_LVALUE          /* Allow CAR, etc. on left of assignment here, */
#define NOT_LVALUE(x) (x)  /* since it's needed to implement SETCAR, etc. */


/* CONFIGURATION OPTIONS.  

   Any valid settings for the options below should work, with different effects
   on performance.  However, some combinations may not have been tested 
   recently (or at all). */

#define STRHASHINITSIZE (1<<16) /* Initial number of slots in string hash table
                                   (must be a power of two) */

#define STRHASHMAXSIZE (1<<21)  /* Maximum slots in the string hash table */

#define SCAN_CHARSXP_CACHE 0    /* If 1, char cache is scanned after marking;
                                   if 0, uses sggc_call_for_newly_free_object */

#define MIN_PRINTNAME_SCAN_LEVEL 2 /* Minimum collection level at which the
                                      printnames of symbols are marked.  Values
                                      from 0 (always) to 3 (never) are valid */
 
#define ENABLE_SHARED_CONSTANTS 1  /* Normally 1, to enable use of shared
                                      constants 0.0, 0L, etc. But doesn't affect
                                      sharing of logicals FALSE, TRUE, and NA,
                                      which is done in Rinlinedfuns.h */

/* DEBUGGING OPTIONS.

   The 'testvalgrind' function invoked with .Internal is always present.

   Options set externally:

   VALGRIND_LEVEL  

       Set by --with-valgrind-instrumentation=n configure option, where
       n (default 0) controls VALGRIND instrumentation.  Currently, any
       non-zero value enables all the extra instrumentation.

   NVALGRIND

       It may be necessary to define NVALGRIND for a non-gcc
       compiler on a supported architecture if it has different
       syntax for inline assembly language from gcc.

   Other debug options are set by the definitions below. */

#define DEBUG_GLOBAL_STRING_HASH 0

#define DEBUG_SHOW_CHARSXP_CACHE 0


/* VALGRIND declarations.

   For Win32, Valgrind is useful only if running under Wine. */

#ifdef Win32
# ifndef USE_VALGRIND_FOR_WINE
# define NVALGRIND 1
#endif
#endif

#ifndef NVALGRIND
# include "memcheck.h"
#endif

#ifndef VALGRIND_LEVEL
#define VALGRIND_LEVEL 0
#endif

#if defined(Win32) && defined(LEA_MALLOC)
/*#include <stddef.h> */
extern void *Rm_malloc(size_t n);
extern void *Rm_calloc(size_t n_elements, size_t element_size);
extern void Rm_free(void * p);
extern void *Rm_realloc(void * p, size_t n);
#define calloc Rm_calloc
#define malloc Rm_malloc
#define realloc Rm_realloc
#define free Rm_free
#endif


/* Miscellaneous declarations for garbage collector. */

static const struct sxpinfo_struct zero_sxpinfo;  /* Initialized to zeros */

static void R_gc_internal(int,SEXP);   /* The main GC procedure */

static SEXP R_PreciousList;            /* List of Persistent Objects */
static SEXP R_StringHash;              /* Global hash of CHARSXPs */

extern SEXP framenames;                /* in model.c */

static sggc_kind_t R_type_length1_to_kind[32]; /* map R type to kind if len 1 */

SEXP R_gc_abort_if_free = R_NoObject;  /* Debugging aid:  If set to other than
                                          R_NoObject, will (maybe) cause abort
                                          if free after a garbage collection */


/* char_hash_size MUST be a power of 2 and char_hash_mask == char_hash_size - 1
   in order for x & char_hash_mask to be equivalent to x % char_hash_size. */

static unsigned int char_hash_size = STRHASHINITSIZE;
static unsigned int char_hash_mask = STRHASHINITSIZE-1;


/* Variables recording information used for GC strategy and info display. */

static int gc_countdown = 100;  /* Collections before next strategic decision */

static long long int gc_count = 0;     /* Number of garbage collections done */
static long long int gc_count1 = 0;    /*   - at level 1 */
static long long int gc_count2 = 0;    /*   - at level 2 */

static long long int gc_count_last_full; /* gc_count after last done at lev 2 */
static size_t gc_big_chunks_last_full;   /* big chunks after last lev 2 */

static double recovery_frac0 = 0.5;  /* Recent average recovery from gen0 */
static double recovery_frac1 = 0.5;  /* Recent average recovery from gen1 */
static double recovery_frac2 = 0.1;  /* Recent average recovery from gen2 */


/* Other global variables. */

static int gc_last_level = 0;          /* Level of most recently done GC */
static int gc_next_level = 0;          /* Level currently planned for next GC */

static int gc_ran_finalizers;          /* Whether finalizers ran in last GC */
static int gc_reporting = 0;           /* Should message be printed on GC? */


/* Declarations relating to GC torture

   **** if the user specified a wait before starting to force
   **** collecitons it might make sense to also wait before starting
   **** to inhibit releases */

static int gc_force_wait = 0;
static int gc_force_gap = 0;
static Rboolean gc_inhibit_release = FALSE;

#define GC_PROT(X) do { \
    int __wait__ = gc_force_wait; \
    int __gap__ = gc_force_gap;			   \
    Rboolean __release__ = gc_inhibit_release;	   \
    X;						   \
    gc_force_wait = __wait__;			   \
    gc_force_gap = __gap__;			   \
    gc_inhibit_release = __release__;		   \
}  while(0)


/* Declarations relating to Rprofmem */

static int R_IsMemReporting;
static int R_MemReportingToTerminal;
static int R_MemStackReporting;
static int R_MemDetailsReporting;
static FILE *R_MemReportingOutfile;
static R_size_t R_MemReportingThreshold;
static R_len_t R_MemReportingNElem;
static void R_ReportAllocation (SEXP);


R_size_t attribute_hidden R_GetMaxVSize(void)
{
    return R_SIZE_T_MAX;
}

void attribute_hidden R_SetMaxVSize(R_size_t size)
{
}

R_size_t attribute_hidden R_GetMaxNSize(void)
{
    return R_SIZE_T_MAX;
}

void attribute_hidden R_SetMaxNSize(R_size_t size)
{
}

void R_SetPPSize(R_size_t size)
{
    R_PPStackSize = size;
}


#define CHECK_OLD_TO_NEW(x,y) \
    sggc_old_to_new_check(CPTR_FROM_SEXP(x),CPTR_FROM_SEXP(y))


/* Finalization and Weak References */

/* The design of this mechanism is very close to the one described in
   "Stretching the storage manager: weak pointers and stable names in
   Haskell" by Peyton Jones, Marlow, and Elliott (at
   www.research.microsoft.com/Users/simonpj/papers/weak.ps.gz). --LT */

static SEXP R_weak_refs = R_NilValue;

#define READY_TO_FINALIZE_MASK 1

#define SET_READY_TO_FINALIZE(s) \
  (UPTR_FROM_SEXP(s)->sxpinfo.gp |= READY_TO_FINALIZE_MASK)
#define CLEAR_READY_TO_FINALIZE(s) \
  (UPTR_FROM_SEXP(s)->sxpinfo.gp &= ~READY_TO_FINALIZE_MASK)
#define IS_READY_TO_FINALIZE(s) \
  (UPTR_FROM_SEXP(s)->sxpinfo.gp & READY_TO_FINALIZE_MASK)

#define FINALIZE_ON_EXIT_MASK 2

#define SET_FINALIZE_ON_EXIT(s) \
  (UPTR_FROM_SEXP(s)->sxpinfo.gp |= FINALIZE_ON_EXIT_MASK)
#define CLEAR_FINALIZE_ON_EXIT(s) \
  (UPTR_FROM_SEXP(s)->sxpinfo.gp &= ~FINALIZE_ON_EXIT_MASK)
#define FINALIZE_ON_EXIT(s) \
  (UPTR_FROM_SEXP(s)->sxpinfo.gp & FINALIZE_ON_EXIT_MASK)

#define WEAKREF_SIZE 4
#define WEAKREF_KEY(w) VECTOR_ELT(w, 0)
#define SET_WEAKREF_KEY(w, k) SET_VECTOR_ELT(w, 0, k)
#define WEAKREF_VALUE(w) VECTOR_ELT(w, 1)
#define SET_WEAKREF_VALUE(w, v) SET_VECTOR_ELT(w, 1, v)
#define WEAKREF_FINALIZER(w) VECTOR_ELT(w, 2)
#define SET_WEAKREF_FINALIZER(w, f) SET_VECTOR_ELT(w, 2, f)
#define WEAKREF_NEXT(w) VECTOR_ELT(w, 3)
#define SET_WEAKREF_NEXT(w, n) SET_VECTOR_ELT(w, 3, n)

static SEXP MakeCFinalizer(R_CFinalizer_t cfun);

static SEXP NewWeakRef(SEXP key, SEXP val, SEXP fin, Rboolean onexit)
{
    SEXP w;

    switch (TYPEOF(key)) {
    case NILSXP:
    case ENVSXP:
    case EXTPTRSXP:
	break;
    default: error(_("can only weakly reference/finalize reference objects"));
    }

    PROTECT2 (key, fin);
    PROTECT (val = NAMEDCNT_GT_0(val) ? duplicate(val) : val);

    w = allocVector(VECSXP, WEAKREF_SIZE);
    SET_TYPEOF(w, WEAKREFSXP);
    if (key != R_NilValue) {
	/* If the key is R_NilValue we don't register the weak reference.
	   This is used in loading saved images. */
	SET_WEAKREF_KEY(w, key);
	SET_WEAKREF_VALUE(w, val);
	SET_WEAKREF_FINALIZER(w, fin);
	SET_WEAKREF_NEXT(w, R_weak_refs);
	CLEAR_READY_TO_FINALIZE(w);
	if (onexit)
	    SET_FINALIZE_ON_EXIT(w);
	else
	    CLEAR_FINALIZE_ON_EXIT(w);
	R_weak_refs = w;
    }
    UNPROTECT(3);
    return w;
}

SEXP R_MakeWeakRef(SEXP key, SEXP val, SEXP fin, Rboolean onexit)
{
    switch (TYPEOF(fin)) {
    case NILSXP:
    case CLOSXP:
    case BUILTINSXP:
    case SPECIALSXP:
	break;
    default: error(_("finalizer must be a function or NULL"));
    }
    return NewWeakRef(key, val, fin, onexit);
}

SEXP R_MakeWeakRefC(SEXP key, SEXP val, R_CFinalizer_t fin, Rboolean onexit)
{
    SEXP w;
    PROTECT2 (key, val);
    w = NewWeakRef(key, val, MakeCFinalizer(fin), onexit);
    UNPROTECT(2);
    return w;
}

static void CheckFinalizers(void)
{
    SEXP s;
    for (s = R_weak_refs; s != R_NilValue; s = WEAKREF_NEXT(s))
	if (sggc_not_marked(CPTR_FROM_SEXP(WEAKREF_KEY(s))) 
             && ! IS_READY_TO_FINALIZE(s))
	    SET_READY_TO_FINALIZE(s);
}

/* C finalizers are stored in a CHARSXP.  It would be nice if we could
   use EXTPTRSXP's but these only hold a void *, and function pointers
   are not guaranteed to be compatible with a void *.  There should be
   a cleaner way of doing this, but this will do for now. --LT */
/* Changed to RAWSXP in 2.8.0 */
static Rboolean isCFinalizer(SEXP fun)
{
    return TYPEOF(fun) == RAWSXP;
    /*return TYPEOF(fun) == EXTPTRSXP;*/
}

static SEXP MakeCFinalizer(R_CFinalizer_t cfun)
{
    SEXP s = allocVector(RAWSXP, sizeof(R_CFinalizer_t));
    *((R_CFinalizer_t *) RAW(s)) = cfun;
    return s;
    /*return R_MakeExternalPtr((void *) cfun, R_NilValue, R_NilValue);*/
}

static R_CFinalizer_t GetCFinalizer(SEXP fun)
{
    return *((R_CFinalizer_t *) RAW(fun));
    /*return (R_CFinalizer_t) R_ExternalPtrAddr(fun);*/
}

SEXP R_WeakRefKey(SEXP w)
{
    if (TYPEOF(w) != WEAKREFSXP)
	error(_("not a weak reference"));
    return WEAKREF_KEY(w);
}

SEXP R_WeakRefValue(SEXP w)
{
    SEXP v;
    if (TYPEOF(w) != WEAKREFSXP)
	error(_("not a weak reference"));
    v = WEAKREF_VALUE(w);
    if (v!=R_NilValue) 
        SET_NAMEDCNT_MAX(v);
    return v;
}

void R_RunWeakRefFinalizer(SEXP w)
{
    SEXP key, fun, e;
    if (TYPEOF(w) != WEAKREFSXP)
	error(_("not a weak reference"));
    key = WEAKREF_KEY(w);
    fun = WEAKREF_FINALIZER(w);
    SET_WEAKREF_KEY(w, R_NilValue);
    SET_WEAKREF_VALUE(w, R_NilValue);
    SET_WEAKREF_FINALIZER(w, R_NilValue);
    if (! IS_READY_TO_FINALIZE(w))
	SET_READY_TO_FINALIZE(w); /* insures removal from list on next gc */
    PROTECT2 (key, fun);
    if (isCFinalizer(fun)) {
	/* Must be a C finalizer. */
	R_CFinalizer_t cfun = GetCFinalizer(fun);
	cfun(key);
    }
    else if (fun != R_NilValue) {
	/* An R finalizer. */
	PROTECT(e = LCONS(fun, CONS(key, R_NilValue)));
	eval(e, R_GlobalEnv);
	UNPROTECT(1);
    }
    UNPROTECT(2);
}

static Rboolean RunFinalizers(void)
{
    volatile SEXP s, last;
    volatile Rboolean finalizer_run = FALSE;

    for (s = R_weak_refs, last = R_NilValue; s != R_NilValue;) {
	SEXP next = WEAKREF_NEXT(s);
	if (IS_READY_TO_FINALIZE(s)) {
	    RCNTXT thiscontext;
	    RCNTXT * volatile saveToplevelContext;
	    volatile int savestack;
	    volatile SEXP topExp;

	    finalizer_run = TRUE;

	    /* A top level context is established for the finalizer to
	       insure that any errors that might occur do not spill
	       into the call that triggered the collection. */
	    begincontext(&thiscontext, CTXT_TOPLEVEL, R_NilValue, R_GlobalEnv,
			 R_BaseEnv, R_NilValue, R_NilValue);
	    saveToplevelContext = R_ToplevelContext;
	    PROTECT(topExp = R_CurrentExpr);
	    savestack = R_PPStackTop;
	    if (! SETJMP(thiscontext.cjmpbuf)) {
		R_GlobalContext = R_ToplevelContext = &thiscontext;

		/* The entry in the weak reference list is removed
		   before running the finalizer.  This insures that a
		   finalizer is run only once, even if running it
		   raises an error. */
		if (last == R_NilValue)
		    R_weak_refs = next;
		else
		    SET_WEAKREF_NEXT(last, next);
		/* The value of 'next' is protected to make is safe
		   for thsis routine to be called recursively from a
		   gc triggered by a finalizer. */
		PROTECT(next);
		R_RunWeakRefFinalizer(s);
		UNPROTECT(1);
	    }
	    endcontext(&thiscontext);
	    R_ToplevelContext = saveToplevelContext;
	    R_PPStackTop = savestack;
	    R_CurrentExpr = topExp;
	    UNPROTECT(1);
	}
	else last = s;
	s = next;
    }
    return finalizer_run;
}

void R_RunExitFinalizers(void)
{
    SEXP s;

    for (s = R_weak_refs; s != R_NilValue; s = WEAKREF_NEXT(s))
	if (FINALIZE_ON_EXIT(s))
	    SET_READY_TO_FINALIZE(s);
    RunFinalizers();
}

void R_RegisterFinalizerEx(SEXP s, SEXP fun, Rboolean onexit)
{
    R_MakeWeakRef(s, R_NilValue, fun, onexit);
}

void R_RegisterFinalizer(SEXP s, SEXP fun)
{
    R_RegisterFinalizerEx(s, fun, FALSE);
}

void R_RegisterCFinalizerEx(SEXP s, R_CFinalizer_t fun, Rboolean onexit)
{
    R_MakeWeakRefC(s, R_NilValue, fun, onexit);
}

void R_RegisterCFinalizer(SEXP s, R_CFinalizer_t fun)
{
    R_RegisterCFinalizerEx(s, fun, FALSE);
}

/* R interface function */

static SEXP do_regFinaliz(SEXP call, SEXP op, SEXP args, SEXP rho)
{
    int onexit;

    checkArity(op, args);

    if (TYPEOF(CAR(args)) != ENVSXP && TYPEOF(CAR(args)) != EXTPTRSXP)
	error(_("first argument must be environment or external pointer"));
    if (TYPEOF(CADR(args)) != CLOSXP)
	error(_("second argument must be a function"));

    onexit = asLogical(CADDR(args));
    if(onexit == NA_LOGICAL)
	error(_("third argument must be 'TRUE' or 'FALSE'"));

    R_RegisterFinalizerEx(CAR(args), CADR(args), onexit);
    return R_NilValue;
}


/* THE GENERATIONAL GARBAGE COLLECTOR. */

#define LOOK_AT(x) \
  ((x) != R_NoObject ? sggc_look_at(CPTR_FROM_SEXP(x)) : (void) 0)

#define MARK(x) sggc_mark(CPTR_FROM_SEXP(x))

#define NOT_MARKED(x) sggc_not_marked(CPTR_FROM_SEXP(x))


void sggc_find_root_ptrs (void)
{
    int i;

    /* Start with things that might currently be in the cache, so quicker
       to do now than later. */

    /* Contexts of R evaluations. */

    RCNTXT *ctxt;
    for (ctxt = R_GlobalContext; ctxt != NULL; ctxt = ctxt->nextcontext) {
        SEXP *cntxt_ptrs[] = { /* using this run-time initialized table may be
                                  slower, but is certainly more compact */
	    &ctxt->conexit,       /* on.exit expressions */
	    &ctxt->promargs,	  /* promises supplied to closure */
	    &ctxt->callfun,       /* the closure called */
	    &ctxt->sysparent,     /* calling environment */
	    &ctxt->call,          /* the call */
	    &ctxt->cloenv,        /* the closure environment */
	    &ctxt->handlerstack,  /* the condition handler stack */
	    &ctxt->restartstack,  /* the available restarts stack */
	    &ctxt->srcref,	  /* the current source reference */
            0
        };
        for (i = 0; cntxt_ptrs[i] != 0; i++)
            LOOK_AT(*cntxt_ptrs[i]);
    }

    /* Protected pointers */

    for (i = R_PPStackTop-1; i >= 0; i--) {
        if (R_PPStack[i] != R_NoObject) 
            LOOK_AT(R_PPStack[i]);
    }

    /* Pointers from protected local SEXP variables. */

    for (const struct R_local_protect *p = R_local_protect_start;
           p != NULL; p = p->next) {
        for (i = 0; i < p->cnt; i++) 
            if (*p->Protected[i]) LOOK_AT(*p->Protected[i]);
    }

    /* Byte code stack */

    for (SEXP *sp = R_BCNodeStackBase; sp<R_BCNodeStackTop; sp++)
        LOOK_AT(*sp);

    /* Scan symbols, using SGGC's set of uncollected objects of the
       symbol kind.  We have to scan the symbol table specially
       because we need to clear LASTSYMENV.  Plus it's faster to mark
       the pointers with special code here.  Because we scan this way,
       we don't need old-to-new processing when setting symbol fields. */

    sggc_cptr_t nxt;

    for (nxt = sggc_first_uncollected_of_kind(SGGC_SYM_KIND);
         nxt != SGGC_NO_OBJECT;
         nxt = sggc_next_uncollected_of_kind(nxt)) {
        SEXP s = SEXP_FROM_CPTR(nxt);
        LASTSYMENV(s) = R_NoObject32;
<<<<<<< HEAD
        MARK(PRINTNAME(s));
=======
>>>>>>> 62b5186c
        if (SYMVALUE(s) != R_UnboundValue) LOOK_AT(SYMVALUE(s));
        if (ATTRIB_W(s) != R_NilValue) LOOK_AT(ATTRIB_W(s));
    }

    /* Perhaps scan printnames in symbol table.  Not necessary for
       correctness, since they won't be freed anyway, but this may
       perhaps be faster for full collections than almost freeing many
       of them and then backing out in free_charsxp. */

    if (gc_next_level >= MIN_PRINTNAME_SCAN_LEVEL) {
        for (lphash_bucket_t *b = lphash_first_bucket(R_lphashSymTbl);
             b != NULL;
             b = lphash_next_bucket(R_lphashSymTbl,b)) {
            sggc_mark (b->pname);
        }
    }

    /* Forward other roots. */

    static SEXP *root_vars[] = { 
        &NA_STRING,	          /* Builtin constants */
        &R_BlankString,
	&R_BlankScalarString,
        &R_UnderscoreString,

        &R_print.na_string,       /* Printing defaults - very kludgy! */
        &R_print.na_string_noquote,

        &R_GlobalEnv,	          /* Global environment */
        &R_BaseEnv,
        &R_Warnings,	          /* Warnings, if any */

        &R_HandlerStack,          /* Condition handler stack */
        &R_RestartStack,          /* Available restarts stack */
        &R_Srcref,                /* Current source reference */

        &R_PreciousList,
        0
    };

    for (i = 0; root_vars[i] != 0; i++)
        LOOK_AT(*root_vars[i]);

    if (R_VStack != R_NoObject) {
        SEXP v;
        for (v = R_VStack; v != R_NilValue; v = ATTRIB_W(v))
            MARK(v);  /* contains no pointers to follow, other than ATTRIB */
    }

    LOOK_AT(R_CurrentExpr);

    for (i = 0; i < R_MaxDevices; i++) {   /* Device display lists */
	pGEDevDesc gdd = GEgetDevice(i);
	if (gdd) {
	    if (gdd->displayList != R_NoObject)
                LOOK_AT(gdd->displayList);
	    if (gdd->savedSnapshot != R_NoObject)
                LOOK_AT(gdd->savedSnapshot);
	    if (gdd->dev != NULL && gdd->dev->eventEnv != R_NoObject)
	    	LOOK_AT(gdd->dev->eventEnv);
	}
    }

    if (framenames != R_NoObject)  /* used for interprocedure    */
        LOOK_AT(framenames);	   /*   communication in model.c */
}

void sggc_after_marking (int level, int rep)
{
    int any;
    SEXP s; 

    /* LOOK AT TASKS, THE FIRST TIME. */

    if (rep == 0) {

        /* Wait for all tasks whose output variable is no longer referenced
           (ie, not marked above) and is not in use by another task, to ensure
           they don't stay around for a long time.  (Such unreferenced outputs
           should rarely arise in real programs.) */
    
        for (SEXP *var_list = helpers_var_list(1); *var_list; var_list++) {
            SEXP v = *var_list;
            if (NOT_MARKED(v) && !helpers_is_in_use(v))
                helpers_wait_until_not_being_computed(v);
        }
    
        /* For a full collection, wait for tasks that have large variables
           as inputs or outputs that haven't already been marked above, so
           that we can then collect these variables. */
    
        if (level == 2) {
            for (SEXP *var_list = helpers_var_list(0); *var_list; var_list++) {
                SEXP v = *var_list;
                if (NOT_MARKED(v)) {
                    if (helpers_is_being_computed(v))
                        helpers_wait_until_not_being_computed(v);
                    if (helpers_is_in_use(v))
                        helpers_wait_until_not_in_use(v);
                }
            }
        }
    
        /* Look at all inputs and outputs of scheduled tasks. */
    
        any = 0;
        for (SEXP *var_list = helpers_var_list(0); *var_list; var_list++) {
            if (NOT_MARKED(*var_list)) {
                LOOK_AT(*var_list);
                any = 1;
            }
        }
     
        if (any) return;
    }

    /* IDENTIFY WEAKLY REACHABLE NODES */

    any = 0;
    for (s = R_weak_refs; s != R_NilValue; s = WEAKREF_NEXT(s)) {
        if (!NOT_MARKED(WEAKREF_KEY(s))) {
            if (NOT_MARKED(WEAKREF_VALUE(s))) {
                LOOK_AT(WEAKREF_VALUE(s));
                any = 1;
            }
            if (NOT_MARKED(WEAKREF_FINALIZER(s))) {
                LOOK_AT(WEAKREF_FINALIZER(s));
                any = 1;
            }
        }
    }

    if (any) return;

    /* mark nodes ready for finalizing */

    CheckFinalizers();

    /* process the weak reference chain */

    any = 0;
    for (s = R_weak_refs; s != R_NilValue; s = WEAKREF_NEXT(s)) {
        if (NOT_MARKED(s)) {
            LOOK_AT(s);
            any = 1;
        }
        if (NOT_MARKED(WEAKREF_KEY(s))) {
            LOOK_AT(WEAKREF_KEY(s));
            any = 1;
        }
        if (NOT_MARKED(WEAKREF_VALUE(s))) {
            LOOK_AT(WEAKREF_VALUE(s));
            any = 1;
        }
        if (NOT_MARKED(WEAKREF_FINALIZER(s))) {
            LOOK_AT(WEAKREF_FINALIZER(s));
            any = 1;
        }
    }

    if (any) return;

    /* PROCESS CHARSXP CACHE.  Don't do if free_charsxp being called instead. */

    if (SCAN_CHARSXP_CACHE 
      && R_StringHash != R_NoObject) /* in case of GC during initialization */
    {
        /* At this point, the hash table itself will not have been scanned.
           Some of the CHARSXP entries will be marked, either from being in 
           an older generation not being collected, or from a reference from
           a scanned node.  We need to remove unmarked entries here. */

        SEXP *p = &VECTOR_ELT(R_StringHash,0);
        SEXP *q = p + LENGTH (R_StringHash);
	int nc = 0;
	SEXP t;
        while (p < q) {
	    t = R_NilValue;
	    for (s = *p; s != R_NilValue; s = ATTRIB_W(s)) {
                if (DEBUG_GLOBAL_STRING_HASH && TYPEOF(s)!=CHARSXP)
                   REprintf(
                     "R_StringHash table contains a non-CHARSXP (%d, gc)!\n",
                      TYPEOF(s));
		if (NOT_MARKED(s)) { 
                    /* remove unused CHARSXP */
		    if (t == R_NilValue) /* head of list */
                        /* Do NOT use SET_VECTOR_ELT - no old-to-new tracking */
			*p = ATTRIB_W(s);
		    else
			ATTRIB_W(t) = ATTRIB_W(s);
		}
                else 
                    t = s;
	    }
	    if (*p != R_NilValue) nc++;
            p += 1;
	}
	SET_HASHSLOTSUSED (R_StringHash, nc);
    }

    if (R_StringHash!=R_NoObject) 
        MARK(R_StringHash);  /* don't look at contents */
}


/* Function called when a CHARSXP is freed (if SCAN_CHARSXP_CACHE is
   not enabled).  Removes it from the cache.  Note that the
   manipulations should NOT be done with an old-to-new check! */

static int free_charsxp (sggc_cptr_t cptr)
{
    SEXP chr = SEXP_FROM_CPTR(cptr);

    if (TYPEOF(chr) != CHARSXP) abort();

    if (IS_PRINTNAME(chr))
        return 1;  /* don't free after all if it's used as a symbol printname */

    int index = CHAR_HASH(chr) & char_hash_mask;

    SEXP chain = VECTOR_ELT(R_StringHash,index);

    if (chain == chr) {  /* CHARSXP to be deleted is first in chain */
        chain = ATTRIB_W(chain);
        VECTOR_ELT(R_StringHash,index) = chain;
        if (chain == R_NilValue)
            SET_HASHSLOTSUSED (R_StringHash, HASHSLOTSUSED(R_StringHash) - 1);
    }


    else { /* CHARSXP to be deleted is not first in chain */
        SEXP prev;
        do {
            prev = chain;
            chain = ATTRIB_W(chain);
        } while (chain != chr);
        ATTRIB_W(prev) = ATTRIB_W(chain);
    }

    return 0;
}


/* public interface for controlling GC torture settings */
void R_gc_torture(int gap, int wait, Rboolean inhibit)
{
    if (gap != NA_INTEGER && gap >= 0)
	gc_force_wait = gc_force_gap = gap;
    if (gap > 0) {
	if (wait != NA_INTEGER && wait > 0)
	    gc_force_wait = wait;
    }
#ifdef PROTECTCHECK
    if (gap > 0) {
	if (inhibit != NA_LOGICAL)
	    gc_inhibit_release = inhibit;
    }
    else gc_inhibit_release = FALSE;
#endif
}

static SEXP do_gctorture(SEXP call, SEXP op, SEXP args, SEXP rho)
{
    int gap;
    SEXP old = ScalarLogical(gc_force_wait > 0);

    checkArity(op, args);

    if (isLogical(CAR(args))) {
	int on = asLogical(CAR(args));
	if (on == NA_LOGICAL) gap = NA_INTEGER;
	else if (on) gap = 1;
	else gap = 0;
    }
    else gap = asInteger(CAR(args));

    R_gc_torture(gap, 0, FALSE);

    return old;
}

static SEXP do_gctorture2(SEXP call, SEXP op, SEXP args, SEXP rho)
{
    int gap, wait;
    Rboolean inhibit;
    int old = gc_force_gap;

    checkArity(op, args);
    gap = asInteger(CAR(args));
    wait = asInteger(CADR(args));
    inhibit = asLogical(CADDR(args));
    R_gc_torture(gap, wait, inhibit);

    return ScalarInteger(old);
}

/* initialize gctorture settings from environment variables */
static void init_gctorture(void)
{
    char *arg = getenv("R_GCTORTURE");
    if (arg != NULL) {
	int gap = atoi(arg);
	if (gap > 0) {
	    gc_force_wait = gc_force_gap = gap;
	    arg = getenv("R_GCTORTURE_WAIT");
	    if (arg != NULL) {
		int wait = atoi(arg);
		if (wait > 0)
		    gc_force_wait = wait;
	    }
#ifdef PROTECTCHECK
	    arg = getenv("R_GCTORTURE_INHIBIT_RELEASE");
	    if (arg != NULL) {
		int inhibit = atoi(arg);
		if (inhibit > 0) gc_inhibit_release = TRUE;
		else gc_inhibit_release = FALSE;
	    }
#endif
	}
    }
}

static SEXP do_gcinfo(SEXP call, SEXP op, SEXP args, SEXP rho)
{
    int i;
    SEXP old = ScalarLogical(gc_reporting);
    checkArity(op, args);
    i = asLogical(CAR(args));
    if (i != NA_LOGICAL)
	gc_reporting = i;
    return old;
}

/* reports memory use to profiler in eval.c */

void attribute_hidden get_current_mem(unsigned long *smallvsize,
				      unsigned long *largevsize,
				      unsigned long *nodes)
{
    *smallvsize = 0 /* R_SmallVallocSize */;
    *largevsize = 0;
    *nodes = 0;
    return;
}

static SEXP do_gc(SEXP call, SEXP op, SEXP args, SEXP rho)
{
    static double max_objects = 0, max_megabytes = 0;

    SEXP value;
    int ogc, reset_max, lev;

    checkArity(op, args);
    ogc = gc_reporting;
    gc_reporting = asLogical(CAR(args));
    reset_max = asLogical(CADR(args));
    if (reset_max) {
        max_objects = 0;
        max_megabytes = 0;
    }
    lev = asInteger(CADDR(args));
    if (lev < 0 || lev > 2) lev = 2;
    gc_next_level = lev;

    R_gc();

    gc_reporting = ogc;

    PROTECT(value = allocVector(REALSXP, 6));
    REAL(value)[0] = sggc_info.gen0_count + sggc_info.gen1_count + 
                     sggc_info.gen2_count + sggc_info.uncol_count;
    if (REAL(value)[0] > max_objects) max_objects = REAL(value)[0];
    REAL(value)[1] = max_objects;
    REAL(value)[2] = (double) sggc_info.total_mem_usage / (1<<20);
    if (REAL(value)[2] > max_megabytes) max_megabytes = REAL(value)[2];
    REAL(value)[3] = max_megabytes;
    REAL(value)[4] = sggc_info.n_segments;
    REAL(value)[5] = sggc_info.n_segments;

    UNPROTECT(1);
    return value;
}


/* InitMemory : Initialise the memory to be used in R. */

#define PP_REDZONE_SIZE 1000L
static R_size_t R_StandardPPStackSize, R_RealPPStackSize;

void attribute_hidden InitMemory()
{
    int i;

#if VALGRIND_TEST
    valgrind_test();
#endif

    /* Set up protection stack now, in case debug output uses it. */

    R_StandardPPStackSize = R_PPStackSize;
    R_RealPPStackSize = R_PPStackSize + PP_REDZONE_SIZE;
    if (!(R_PPStack = (SEXP *) malloc(R_RealPPStackSize * sizeof(SEXP))))
	R_Suicide("couldn't allocate memory for pointer stack");
    R_PPStackTop = 0;
#if VALGRIND_LEVEL>0
    VALGRIND_MAKE_MEM_NOACCESS(R_PPStack+R_PPStackSize, PP_REDZONE_SIZE);
#endif

    /* Optional display of sizes for the various kinds of SEXPREC structures. */

    if (getenv("R_SHOW_SEXPREC_SIZES")) {
        REprintf("Sizes of SEXPREC structures:\n");
        REprintf(
        "SEXPREC %d, ENV_SEXPREC %d, SYM_SEXPREC %d, PRIM_SEXPREC %d, EXTPTR_SEXPREC %d, VECTOR_SEXPREC %d, VECTOR_SEXPREC_C %d\n",
         (int) sizeof (SEXPREC), 
         (int) sizeof (ENV_SEXPREC),
         (int) sizeof (SYM_SEXPREC),
         (int) sizeof (PRIM_SEXPREC),
         (int) sizeof (EXTPTR_SEXPREC),
         (int) sizeof (VECTOR_SEXPREC),
         (int) sizeof (VECTOR_SEXPREC_C));
    }

    sggc_init(SGGC_MAX_SEGMENTS);

    for (i = 0; i < 32; i++) {
        R_type_length1_to_kind[i] 
          = sggc_kind (R_type_to_sggc_type[i], Rf_nchunks(i,1));
    }

    extern void Rf_constant_init(void);
    Rf_constant_init();

#   if 0
        extern SEXP R_inspect(SEXP);
        close(1); dup(2);
        REprintf("-----\n"); fflush(stdout); fflush(stderr);
        REprintf("R_NilValue:\n");
        R_inspect(R_NilValue);
        REprintf("-----\n"); fflush(stdout); fflush(stderr);
        REprintf("EmptyEnv:\n");
        R_inspect(R_EmptyEnv);
        REprintf("-----\n"); fflush(stdout); fflush(stderr);
        REprintf("UnboundValue:\n");
        R_inspect(R_UnboundValue);
        REprintf("-----\n"); fflush(stdout); fflush(stderr);
        REprintf("TRUE:\n");
        R_inspect(R_ScalarLogicalTRUE);
        REprintf("-----\n"); fflush(stdout); fflush(stderr);
        REprintf("3L:\n");
        R_inspect(R_ScalarInteger0To10(3));
        REprintf("-----\n"); fflush(stdout); fflush(stderr);
        REprintf("1.0:\n");
        R_inspect(R_ScalarRealOne);
        REprintf("-----\n"); fflush(stdout); fflush(stderr);
        REprintf("pairlist(NA):\n");
        R_inspect(MaybeConstList1(R_ScalarLogicalNA));
        REprintf("-----\n"); fflush(stdout); fflush(stderr);
#   endif

    init_gctorture();

    gc_reporting = R_Verbose;

    R_BCNodeStackBase = (SEXP *) malloc(R_BCNODESTACKSIZE * sizeof(SEXP));
    if (R_BCNodeStackBase == NULL)
	R_Suicide("couldn't allocate node stack");
#ifdef BC_INT_STACK
    R_BCIntStackBase =
      (IStackval *) malloc(R_BCINTSTACKSIZE * sizeof(IStackval));
    if (R_BCIntStackBase == NULL)
	R_Suicide("couldn't allocate integer stack");
#endif
    R_BCNodeStackTop = R_BCNodeStackBase;
    R_BCNodeStackEnd = R_BCNodeStackBase + R_BCNODESTACKSIZE;
#ifdef BC_INT_STACK
    R_BCIntStackTop = R_BCIntStackBase;
    R_BCIntStackEnd = R_BCIntStackBase + R_BCINTSTACKSIZE;
#endif

    R_weak_refs = R_NilValue;  /* This is redundant: it's statically initialized
                                  above so it'll work in R_Suicide at startup */

    R_HandlerStack = R_RestartStack = R_VStack = R_CurrentExpr = R_NilValue;
    R_StringHash = R_NoObject;

    /*  Unbound values which are to be preserved through GCs */
    R_PreciousList = R_NilValue;
    
    /*  The current source line */
    R_Srcref = R_NilValue;
}


/* GC STRATEGY.  The numerical constants below are tunable, as is the
   overall strategy.  The numerical constants have not been given
   names because they are used only here, and their meanings are best
   discerned by looking at this code.  The argument is the number of
   chunks for the object being allocated (or anything small if it's small). */

#define DEBUG_STRATEGY 0  /* Set to 0, 1, or gc_reporting */

static void gc_strategy (sggc_nchunks_t nch)
{
    const size_t total_big_chunks = sggc_info.gen0_big_chunks 
      + sggc_info.gen1_big_chunks + sggc_info.gen2_big_chunks;

    gc_countdown = 100;

    /* See if a garbage collection should be done based on the size of the
       object being allocated. */

    if (nch > 0.4 * gc_big_chunks_last_full && nch > 0.7 * total_big_chunks) {
        if (DEBUG_STRATEGY) REprintf("GC from large allocation\n");
        gc_next_level = 2;
        goto collect;
    }

    /* See if a garbage collection should be done based on sizes of big objects,
       and if so at which level. */

    if (sggc_info.gen0_big_chunks + sggc_info.gen1_big_chunks > 500000) {
        if (sggc_info.gen0_big_chunks > 3.0 * sggc_info.gen1_big_chunks) {
            if (DEBUG_STRATEGY) REprintf("GC from big chunks level 0\n");
            gc_next_level = 0;
            goto collect;
        }
        else if (sggc_info.gen1_big_chunks > 0.5 * sggc_info.gen2_big_chunks) {
            if (DEBUG_STRATEGY) REprintf("GC from big chunks level 1\n");
            gc_next_level = 1;
            goto collect;
        }
        else if (total_big_chunks > 3.0 * gc_big_chunks_last_full) {
            if (DEBUG_STRATEGY) REprintf("GC from big chunks level 2\n");
            gc_next_level = 2;
            goto collect;
        }
    }

    /* See if a garbage collection should be done based on object counts,
       and if so at which level. */

    if (sggc_info.gen0_count * recovery_frac0 
           > 1.1 * (sggc_info.gen1_count + sggc_info.gen2_count)) {
        if ((gc_count-gc_count_last_full) * recovery_frac2 > 4.0) {
            if (DEBUG_STRATEGY) REprintf("GC from counts level 2\n");
            gc_next_level = 2;
            goto collect;
        }
        else if (sggc_info.gen1_count * recovery_frac1 
             > 0.1 * (sggc_info.gen1_count + sggc_info.gen2_count)) {
            if (DEBUG_STRATEGY) REprintf("GC from counts level 1\n");
            gc_next_level = 1;
            goto collect;
        }
        else {
            if (DEBUG_STRATEGY) REprintf("GC from counts level 0\n");
            gc_next_level = 0;
            goto collect;
        }
    }

    return;

    /* Do a garbage collection.  Be sure to do a full one once in a while. */

  collect:

    if (gc_next_level < 2 && gc_count - gc_count_last_full > 100) {
        if (DEBUG_STRATEGY) REprintf("Changed to level 2 by count\n");
        gc_next_level = 2;
    }

    R_gc_internal(1,R_NoObject);
}

static void update_strategy_data (struct sggc_info old_sggc_info)
{
    gc_count += 1;

    switch (gc_next_level) {

    case 0:
        recovery_frac0 = 0.9 * recovery_frac0 + 0.1 * (1 - 
          (double)(sggc_info.gen1_count-old_sggc_info.gen1_count) 
            / (1+old_sggc_info.gen0_count));
        if (recovery_frac0 < 0.1) recovery_frac0 = 0.1;
        break;

    case 1:
        gc_count1 += 1;
        recovery_frac1 = 0.9 * recovery_frac1 + 0.1 * (1 -
          (double)(sggc_info.gen2_count-old_sggc_info.gen2_count) 
            / (1+old_sggc_info.gen1_count));
        if (recovery_frac1 < 0.1) recovery_frac1 = 0.1;
        break;

    case 2: ;
        gc_count2 += 1;
        double recovered = old_sggc_info.gen2_count + old_sggc_info.gen1_count
                             - sggc_info.gen2_count;
        recovery_frac2 = 0.9 * recovery_frac2 + 0.1 * (
         recovered / (1 + old_sggc_info.gen2_count + old_sggc_info.gen1_count));
        if (recovery_frac2 < 0.05) recovery_frac2 = 0.05;
        gc_count_last_full = gc_count;
        gc_big_chunks_last_full = 
          sggc_info.gen1_big_chunks + sggc_info.gen2_big_chunks;
        break;
    
    }
}

/* Macro to wrap allocation statement in code to do garbage collections. */

#define ALLOC_WITH_COLLECT(alloc_stmt,fail_stmt,nch) do { \
    if (gc_force_wait > 0) { \
        gc_force_wait -= 1; \
        if (gc_force_wait == 0) { \
            gc_force_wait = gc_force_gap; \
            R_gc_internal(3,R_NoObject); \
        } \
    } \
    gc_countdown -= 1; \
    if (gc_countdown <= 0 || nch > 100000) gc_strategy(nch); \
    alloc_stmt; \
    while (cp == SGGC_NO_OBJECT) { \
        if (gc_last_level < 2 && gc_next_level < gc_last_level + 1) { \
            gc_next_level = gc_last_level + 1; \
        } \
        R_gc_internal(2,R_NoObject); \
        alloc_stmt; \
        if (cp == SGGC_NO_OBJECT && gc_last_level == 2 && !gc_ran_finalizers) \
            fail_stmt; \
    } \
} while (0)


/* Report failure of memory allocation. */

static void mem_error(void)
{
    errorcall(R_NilValue, _("memory exhausted (limit reached?)"));
}


/* Allocate an object.  Sets all flags to zero, attribute to R_NilValue, and
   type as passed.  Set LENGTH to 1 except if USE_AUX_FOR_ATTRIB enabled
   (since then LENGTH may not exist). */

static SEXP alloc_obj (SEXPTYPE type, R_len_t length)
{
    sggc_type_t sggctype = R_type_to_sggc_type[type];
    sggc_length_t sggclength = Rf_nchunks(type,length);
    sggc_cptr_t cp;

    ALLOC_WITH_COLLECT(cp = sggc_alloc (sggctype, sggclength),
                       mem_error(), sggclength);

    SEXP r = SEXP_FROM_CPTR (cp);
#if !USE_COMPRESSED_POINTERS
    r->cptr = cp;
#endif

    UPTR_FROM_SEXP(r)->sxpinfo = zero_sxpinfo;
    TYPEOF(r) = type;
    ATTRIB_W(r) = R_NilValue;

#   if USE_COMPRESSED_POINTERS
        /* LENGTH is in AUX1, which may be read-only. */
        if (!sggc_aux1_read_only (SGGC_KIND(cp)))
            * (R_len_t *) SGGC_AUX1(cp) = 1;
#   elif !USE_AUX_FOR_ATTRIB
        LENGTH(r) = 1;
#   endif

    if (0 && R_gc_abort_if_free == r) abort();  /* can enable as debug aid */

    return r;
}


/* Allocate a symbol.  Needs to be done with its own function because
   symbols share an sggc type with other objects, but should be in their 
   own kind. */

static SEXP alloc_sym (void)
{
    sggc_cptr_t cp;

    ALLOC_WITH_COLLECT(cp = sggc_alloc_small_kind (SGGC_SYM_KIND),
                       mem_error(), 1);

    SEXP r = SEXP_FROM_CPTR (cp);
#if !USE_COMPRESSED_POINTERS
    r->cptr = cp;
#endif

    UPTR_FROM_SEXP(r)->sxpinfo = zero_sxpinfo;
    TYPEOF(r) = SYMSXP;
    ATTRIB_W(r) = R_NilValue;

#   if USE_COMPRESSED_POINTERS
        /* LENGTH is in AUX1, which may be read-only. */
        if (!sggc_aux1_read_only (SGGC_SYM_KIND))
            * (R_len_t *) SGGC_AUX1(cp) = 1;
#   elif !USE_AUX_FOR_ATTRIB
        LENGTH(r) = 1;
#   endif

    if (0 && R_gc_abort_if_free == r) abort();  /* can enable as debug aid */

    return r;
}


/* Fast allocation of a small object.  It never garbage collects, but
   just returns R_NoObject if it fails to allocate (possibly because
   the sggc routine thought it wasn't easy), or if gctorture is enabled. 
   The caller must then call alloc_obj.  The caller must specify both 
   the R type and the correct corresponding SGGC kind, for the desired
   length (if relevant).  The TYPE and ATTRIB fields are set here, but 
   not LENGTH. */

static inline SEXP alloc_fast (sggc_kind_t kind, SEXPTYPE type)
{
    sggc_cptr_t cp;

    if (gc_force_wait > 0)
        return R_NoObject;

    cp = sggc_alloc_small_kind_quickly (kind);

    if (cp == SGGC_NO_OBJECT)
        return R_NoObject;

    SEXP r = SEXP_FROM_CPTR (cp);

#if !USE_COMPRESSED_POINTERS
    r->cptr = cp;
#endif

    UPTR_FROM_SEXP(r)->sxpinfo = zero_sxpinfo;
    TYPEOF(r) = type;
    ATTRIB_W(r) = R_NilValue;

#   if USE_COMPRESSED_POINTERS
        /* LENGTH is in AUX1, which may be read-only. */
        if (!sggc_aux1_read_only (kind))
            * (R_len_t *) SGGC_AUX1(cp) = 1;
#   elif !USE_AUX_FOR_ATTRIB
        LENGTH(r) = 1;
#   else
        /* LENGTH may not exist */
#   endif

    if (0 && R_gc_abort_if_free == r) abort();  /* can enable as debug aid */

    return r;
}


/* R_alloc allocates memory for use in C functions that is managed by
   the garbage collector, with the same SGGC type as INTSXP, etc.  

   If compressed pointers are used, the entire data area can be used.
   With uncompressed pointers, the first 16 bytes are needed for the
   compressed pointer and attribute fields.

   The allocated areas are linked through the ATTRIB pointer to be 
   traced by the garbage collector.  The root of this list is managed
   with vmaxget and vmaxset, defined here using the fast macros in Defn.h 

   NOTE:  One more byte is allocated than asked for.  This is apparently
   traditional. */

void *vmaxget(void)
{
    return VMAXGET();
}

void vmaxset(const void *ovmax)
{
    VMAXSET(ovmax);
}

char *R_alloc (size_t nelem, int eltsize)
{
    double dsize = (double)nelem * eltsize + 1 + SGGC_CHUNK_SIZE - 1;

    if (dsize < 0)
        return NULL;

    size_t size = nelem * eltsize + 1 + SGGC_CHUNK_SIZE - 1;;
#if !USE_COMPRESSED_POINTERS
    size += SGGC_CHUNK_SIZE;  /* Since need one chunk for header */
    dsize += SGGC_CHUNK_SIZE;
#endif

    if (size != dsize)  /* overflow when computing size */
        goto cannot_allocate;

    sggc_nchunks_t nch = size / SGGC_CHUNK_SIZE;

    if (nch != size / SGGC_CHUNK_SIZE)  /* overflow when computing nch*/
        goto cannot_allocate;

    sggc_cptr_t cp;

    ALLOC_WITH_COLLECT(cp = sggc_alloc (1, nch), 
                       goto cannot_allocate, nch);

    SEXP r = SEXP_FROM_CPTR (cp);
#if !USE_COMPRESSED_POINTERS
    r->cptr = cp;
#endif

    ATTRIB_W(r) = R_VStack;
    R_VStack = r;

    char *s = (char *) UPTR_FROM_SEXP(r);
#if !USE_COMPRESSED_POINTERS
    s += SGGC_CHUNK_SIZE;  /* don't use header, with cptr and attrib */
#endif 

    if (0 && R_gc_abort_if_free == r) abort();  /* can enable as debug aid */

    return s;

  cannot_allocate:
    error(_("cannot allocate memory block of size %0.1f Gb"),
          dsize/1024.0/1024.0/1024.0);
}


/* S COMPATIBILITY */

char *S_alloc(long nelem, int eltsize)
{
    R_size_t size  = nelem * eltsize;
    char *p = R_alloc(nelem, eltsize);

    memset(p, 0, size);
    return p;
}


char *S_realloc(char *p, long new, long old, int size)
{
    size_t nold;
    char *q;
    /* shrinking is a no-op */
    if(new <= old) return p;
    q = R_alloc((size_t)new, size);
    nold = (size_t)old * size;
    memcpy(q, p, nold);
    memset(q + nold, 0, (size_t)new*size - nold);
    return q;
}

/* "allocSExp" allocate a SEXPREC.  Should not be a vector type. */

SEXP allocSExp(SEXPTYPE t)
{
    SEXP s;

    switch (t) {

    case SYMSXP:
        return mkSYMSXP (R_BlankString, R_UnboundValue);

    case ENVSXP:
        return NewEnvironment (R_NilValue, R_NilValue, R_NilValue);
        
    case EXTPTRSXP:
        return R_MakeExternalPtr (NULL, R_NilValue, R_NilValue);

    default:
        s = alloc_obj(t,1);
        CAR(s) = R_NilValue;
        CDR(s) = R_NilValue;
        TAG(s) = R_NilValue;
        return s;
    }
}

/* Caller needn't protect arguments of cons. */

SEXP cons(SEXP car, SEXP cdr)
{
    SEXP s;

    if ((s = alloc_fast(SGGC_LIST_KIND,LISTSXP)) == R_NoObject) {
        PROTECT2(car,cdr);
        s = alloc_obj(LISTSXP,1);
        UNPROTECT(2);
    }

    CAR(s) = Rf_chk_valid_SEXP(car);
    CDR(s) = Rf_chk_valid_SEXP(cdr);
    TAG(s) = R_NilValue;

    return s;
}

/* Version of cons that sets TAG too.  Caller needn't protect arguments. */

SEXP cons_with_tag(SEXP car, SEXP cdr, SEXP tag)
{
    SEXP s;

    if ((s = alloc_fast(SGGC_LIST_KIND,LISTSXP)) == R_NoObject) {
        PROTECT3(car,cdr,tag);
        s = alloc_obj(LISTSXP,1);
        UNPROTECT(3);
    }

    CAR(s) = Rf_chk_valid_SEXP(car);
    CDR(s) = Rf_chk_valid_SEXP(cdr);
    TAG(s) = Rf_chk_valid_SEXP(tag);

    return s;
}

/*----------------------------------------------------------------------

  NewEnvironment protects its arguments.

  Create an environment with "rho" as the enclosing environment, with
  frame obtained by pairing the variable names given by the tags on
  "namelist" with the values given by the elements of "valuelist".
  Note that "namelist" can be shorter than "valuelist" if the rest of
  "valuelist" already has tags. (In particular, "namelist" can be
  R_NilValue if all of "valuelist" already has tags.)  Note that the
  value list is destructively converted into the new frame. */

SEXP NewEnvironment(SEXP namelist, SEXP valuelist, SEXP rho)
{
    SEXP newrho;

    if ((newrho = alloc_fast(SGGC_ENV_KIND,ENVSXP)) == R_NoObject) {
        PROTECT3(namelist,valuelist,rho);
        newrho = alloc_obj(ENVSXP,1);
        UNPROTECT(3);
    }

    SEXP v, n;

    FRAME(newrho) = valuelist;
    HASHTAB(newrho) = R_NilValue;
    ENCLOS(newrho) = Rf_chk_valid_SEXP(rho);
    ENVSYMBITS(newrho) = ~(R_symbits_t)0; /* all 1s disables if not set later */

    v = Rf_chk_valid_SEXP(valuelist);
    n = Rf_chk_valid_SEXP(namelist);
    while (v != R_NilValue && n != R_NilValue) {
	SET_TAG(v, TAG(n));
	v = CDR(v);
	n = CDR(n);
    }

    return (newrho);
}

/* mkPROMISE protects its arguments.

   NAMEDCNT for the new promise is set to 1, and 'expr' has its NAMEDCNT
   set to the maximum. */

SEXP attribute_hidden mkPROMISE(SEXP expr, SEXP rho)
{
    SEXP s;

    if ((s = alloc_fast(SGGC_PROM_KIND,PROMSXP)) == R_NoObject) {
        PROTECT2(expr,rho);
        s = alloc_obj(PROMSXP,1);
        UNPROTECT(2);
    }

    SET_NAMEDCNT_MAX(expr);
    /* SET_NAMEDCNT_1(s); */

    UPTR_FROM_SEXP(s)->u.promsxp.value = R_UnboundValue;
    PRCODE(s) = Rf_chk_valid_SEXP(expr);
    PRENV(s) = Rf_chk_valid_SEXP(rho);
    PRSEEN(s) = 0;

    return s;
}


/* mkPRIMSXP - return a primitve function, "builtin" or "special".

   Primitive objects are recorded to avoid creation of extra ones
   during unserializaton or reconstruction after a package has
   clobbered the value assigned to the symbol for a primitive.
   Primitives are of an uncollected kind, so they don't need to be
   protected from garbage collection. */

static SEXP primitive_cache[R_MAX_FUNTAB_ENTRIES]; /* initialized to 0 by default */

SEXP attribute_hidden mkPRIMSXP(int offset, int eval)
{
    SEXPTYPE type = eval ? BUILTINSXP : SPECIALSXP;
    SEXP result;

    if (offset < 0 || offset >= R_MAX_FUNTAB_ENTRIES)
	error("offset is out of range for a primitive");

    result = primitive_cache[offset];

    /* Check for empty table entry - 0 is what entries are initialized to,
       possibly R_NoObject or R_NilValue, but in any case, not a valid value. */

    if (result == 0) {
	result = alloc_obj(type,1);
	SET_PRIMOFFSET(result, offset);
        primitive_cache[offset] = result;
    }
    else if (TYPEOF(result) != type)
	error("requested primitive type is not consistent with cached value");

    return result;
}


/* This is called by function() {}, where an invalid
   body should be impossible. When called from
   other places (eg do_asfunction) they
   should do this checking in advance */

/*  mkCLOSXP - return a closure with formals f,  */
/*             body b, and environment rho       */

SEXP attribute_hidden mkCLOSXP(SEXP formals, SEXP body, SEXP rho)
{
    SEXP c;

    if ((c = alloc_fast(SGGC_CLOS_KIND,CLOSXP)) == R_NoObject) {
        PROTECT3(formals,body,rho);
        c = alloc_obj(CLOSXP,1);
        UNPROTECT(3);
    }

    FORMALS(c) = formals;
    BODY(c) = body;
    CLOENV(c) = rho == R_NilValue ? R_GlobalEnv : rho;

    switch (TYPEOF(body)) {
    case CLOSXP:
    case BUILTINSXP:
    case SPECIALSXP:
    case DOTSXP:
    case ANYSXP:
	error(_("invalid body argument for 'function'"));
    default:
	break;
    }

    return c;
}


/*  mkSYMSXP - return a symsxp with the string  */
/*             name inserted in the name field  */

static int isDDName(SEXP name)
{
    const char *buf;
    char *endp;

    buf = CHAR(name);
    if (buf[0]=='.' && buf[1]=='.' && buf[2]!=0) {
	(void) strtol(buf+2, &endp, 10);
        return *endp == 0;
    }
    return 0;
}

SEXP attribute_hidden mkSYMSXP(SEXP name, SEXP value)
{
    SEXP c;

    PROTECT2(name,value);
    c = alloc_sym();
    UNPROTECT(2);

    SET_SYMVALUE (c, value);
    LASTSYMENV(c) = R_NoObject32;
    LASTSYMBINDING(c) = R_NoObject;
    SYMBITS(c) = 0;  /* all 0s to disable feature if not set later */

    SET_DDVAL(c, isDDName(name));

    return c;
}


/* Fast, specialized allocVector for vectors of length 1.  The type
   passed must be RAWSXP, LGLSXP, INTSXP, or REALSXP, so that they all
   fit in a SGGC_SMALL_VEC_KIND object, and so that there's no need to
   initialize a pointer in the data part. 

   The version with arguments is static.  Versions for each allowed
   type are defined below for use elsewhere in the interpreter, in which
   we hope the compiler will optimize the tail call to a simple jump. 
   (This avoids any need for an error check on "type" to guard against 
   mis-use.) */

static SEXP allocVector1 (SEXPTYPE type)
{
    SEXP s;

#if VALGRIND_LEVEL==0

    if ((s = alloc_fast(SGGC_SMALL_VEC_KIND,type)) == R_NoObject) {
        s = alloc_obj(type,1);
    }
#   if USE_AUX_FOR_ATTRIB
        LENGTH(s) = 1;
#   endif
    TRUELENGTH(s) = 0;
    if (R_IsMemReporting) R_ReportAllocation (s);

#else

    s = allocVector (type, 1);

#endif

    return s;
}

SEXP allocVector1RAW(void)  { return allocVector1(RAWSXP); }
SEXP allocVector1LGL(void)  { return allocVector1(LGLSXP); }
SEXP allocVector1INT(void)  { return allocVector1(INTSXP); }
SEXP allocVector1REAL(void) { return allocVector1(REALSXP); }


/* These are kept for compatibility, though ScalarLogicalMaybeConst
   is preferred, unless attributes are to be attached later. */

SEXP mkTrue(void)
{
    SEXP s = allocVector1LGL();
    LOGICAL(s)[0] = 1;
    return s;
}

SEXP mkFalse(void)
{
    SEXP s = allocVector1LGL();
    LOGICAL(s)[0] = 0;
    return s;
}


/* Versions of functions for allocation of scalars that may return a 
   shared object.  ScalarLogicalMaybeConst is in Rinlinedfuns.h. */

SEXP ScalarIntegerMaybeConst(int x)
{
    if (ENABLE_SHARED_CONSTANTS) {
        if (x >=0 && x <= 10)
            return R_ScalarInteger0To10(x);
        if (x == NA_INTEGER)
            return R_ScalarIntegerNA;
    }

    return ScalarInteger(x);
}

SEXP ScalarRealMaybeConst(double x)
{
    if (ENABLE_SHARED_CONSTANTS) {

        /* Compare to pre-allocated values as 8-byte unsigned integers, not 
           as doubles, since double comparison doesn't work for NA or when 
           comparing -0 and +0 (which should be distinct). */

        uint64_t xv = *(uint64_t*) &x;

        if (xv == *(uint64_t*) &REAL(R_ScalarRealZero)[0])
            return R_ScalarRealZero;
        if (xv == *(uint64_t*) &REAL(R_ScalarRealOne)[0])
            return R_ScalarRealOne;
        if (xv == *(uint64_t*) &REAL(R_ScalarRealNA)[0])
            return R_ScalarRealNA;
    }

    return ScalarReal(x);
}

SEXP ScalarComplexMaybeConst(Rcomplex x)
{
    return ScalarComplex(x);
}

SEXP ScalarStringMaybeConst(SEXP x)
{
    return ScalarString(x);
}

SEXP ScalarRawMaybeConst(Rbyte x)
{
    return ScalarRaw(x);
}

/* Allocate a vector object (and also list-like objects).  

   Initializes to ensure validity of list-like (LISTSXP, VECSXP,
   EXPRSXP), STRSXP and CHARSXP types; otherwise leaves data
   unitialized.  */

SEXP allocVector(SEXPTYPE type, R_len_t length)
{
    SEXP s;
    int i;

    if (length < 0 )
        errorcall(R_GlobalContext->call,
                  _("negative length vectors are not allowed"));

    /* Handle pairlists, which aren't actually vectors, but are nevertheless
       allowed types for allocVector. */

    switch (type) {

    case NILSXP:
        return R_NilValue;
    case LANGSXP:
        if (length == 0) return R_NilValue;
        s = allocList(length);
        TYPEOF(s) = LANGSXP;
        return s;
    case LISTSXP:
        return allocList(length);

    case CHARSXP:
    case RAWSXP:
    case LGLSXP:
    case INTSXP:
    case REALSXP:
    case CPLXSXP:
    case STRSXP:
    case EXPRSXP:
    case VECSXP:
        break;

    default:
        error(_("invalid type/length (%s/%d) in vector allocation"),
              type2char(type), length);
    }

    s = alloc_obj(type,length);
    LENGTH(s) = length;
    TRUELENGTH(s) = 0;

#if VALGRIND_LEVEL>0
    VALGRIND_MAKE_MEM_UNDEFINED(DATAPTR(s), actual_size);
#endif

    /* Need to set STRSXPs to R_BlankString, VECSXP/EXPRSXPs to R_NilValue,
       and ensure CHARSXP is null-terminated. */

    if (type == VECSXP || type == EXPRSXP) {
        for (i = 0; i < length; i++)
            VECTOR_ELT(s,i) = R_NilValue;      /* no old-to-new check needed */
    }
    else if (type == STRSXP) {
        for (i = 0; i < length; i++)
            STRING_ELT(s,i) = R_BlankString;   /* no old-to-new check needed */
    }
    else if (type == CHARSXP) {
        CHAR_RW(s)[length] = 0; /* ensure there's a terminating null character*/
    }

    if (R_IsMemReporting) R_ReportAllocation (s);

    return s;
}

/* For future hiding of allocVector(CHARSXP) */
SEXP attribute_hidden allocCharsxp(R_len_t len)
{
    return allocVector(CHARSXP, len);
}


SEXP allocList(int n)
{
    int i;
    SEXP result;
    result = R_NilValue;
    for (i = 0; i < n; i++)
	result = CONS(R_NilValue, result);
    return result;
}

SEXP allocS4Object(void)
{
   SEXP s = alloc_obj(S4SXP,1);
   SET_S4_OBJECT(s);
   CDR(s) = R_NilValue;  /* unused, but looked at by garbage collector */
   TAG(s) = R_NilValue;
   return s;
}


/* "gc" a mark-sweep or in-place generational garbage collector */

void R_gc(void)
{
    R_gc_internal(0,R_NoObject);
}

extern double R_getClockIncrement(void);
extern void R_getProcTime(double *data);

static double gctimes[5], gcstarttimes[5];
static Rboolean gctime_enabled = FALSE;

/* this is primitive */
static SEXP do_gctime(SEXP call, SEXP op, SEXP args, SEXP env)
{
    SEXP ans;

    if (args == R_NilValue)
	gctime_enabled = TRUE;
    else {
	check1arg(args, call, "on");
	gctime_enabled = asLogical(CAR(args));
    }
    ans = allocVector(REALSXP, 5);
    REAL(ans)[0] = gctimes[0];
    REAL(ans)[1] = gctimes[1];
    REAL(ans)[2] = gctimes[2];
    REAL(ans)[3] = gctimes[3];
    REAL(ans)[4] = gctimes[4];
    return ans;
}

static void gc_start_timing(void)
{
    if (gctime_enabled)
	R_getProcTime(gcstarttimes);
}

static void gc_end_timing(void)
{
    if (gctime_enabled) {
	double times[5];
	R_getProcTime(times);

	gctimes[0] += times[0] - gcstarttimes[0];
	gctimes[1] += times[1] - gcstarttimes[1];
	gctimes[2] += times[2] - gcstarttimes[2];
	gctimes[3] += times[3] - gcstarttimes[3];
	gctimes[4] += times[4] - gcstarttimes[4];
    }
}

/* Procedure for counting object of various types, for do_memoryprofile. */

static SEXP counters_vec;

static void count_obj (sggc_cptr_t v, sggc_nchunks_t nch)
{
    int type = TYPEOF(SEXP_FROM_CPTR(v));
    if (type > LGLSXP) type -= 2;
    if (type < 24) INTEGER(counters_vec)[type] += 1;
}


/* Allocation function used by lphash, for allocating symbol hash table. */

void *lphash_malloc (size_t size)
{
    void *m;

    /* REprintf("lphash_malloc: %u\n",(unsigned)size); */

    m = malloc(size);

    if (m == NULL) {
        R_gc_internal (2, R_NoObject);
        m = malloc(size);
    }

    return m;
}


/* Main GC procedure.  Arguments are the reason for collection (0=requested,
   1=automatic, 2=space needed, 3=gctorture) and a vector in which to store 
   type counts, or R_NoObject if this is not to be done. */

static void R_gc_internal (int reason, SEXP counters)
{
    struct sggc_info old_sggc_info = sggc_info;

    if (DEBUG_STRATEGY) {
        printf (
         "AT START: Cnts: 0/%u 1/%u 2/%u, Bigchnks: 0/%u 1/%u 2/%u, Recov: 0/%.2f 1/%.2f 2/%.2f\n",
          sggc_info.gen0_count, 
          sggc_info.gen1_count, 
          sggc_info.gen2_count, 
          (unsigned) sggc_info.gen0_big_chunks, 
          (unsigned) sggc_info.gen1_big_chunks, 
          (unsigned) sggc_info.gen2_big_chunks, 
          recovery_frac0, recovery_frac1, recovery_frac2);
        printf("GC count: %lld, last full: %lld, last full big chunks: %u\n",
          gc_count, gc_count_last_full, (unsigned)gc_big_chunks_last_full);
    }

    BEGIN_SUSPEND_INTERRUPTS {

	gc_start_timing();
        counters_vec = counters;
        sggc_call_for_object_in_use (counters == R_NoObject ? 0 : count_obj);
        if (!SCAN_CHARSXP_CACHE) {
            sggc_kind_t k;
            for (k = SGGC_CHAR_KIND_START; k < SGGC_N_KINDS; k += SGGC_N_TYPES)
                sggc_call_for_newly_freed_object (k, free_charsxp);
        }

	sggc_collect(gc_next_level);

        sggc_call_for_object_in_use (0);
	gc_end_timing();

    } END_SUSPEND_INTERRUPTS;

    update_strategy_data(old_sggc_info);

    gc_last_level = gc_next_level;

    gc_next_level = 2;  /* just in case - should be changed before next call */

    if (gc_reporting || DEBUG_STRATEGY) {

        REprintf(
    "Garbage collection %lld = %lld+%lld+%lld (level %d), %.3f Megabytes, %s\n",
        gc_count, gc_count-gc_count1-gc_count2, gc_count1, gc_count2, 
        gc_last_level, (double) sggc_info.total_mem_usage / 1024 / 1024,
        reason == 0 ? "requested" : 
        reason == 1 ? "automatic" : 
        reason == 2 ? "space needed" : 
                      "gctorture");
    }

    if (DEBUG_STRATEGY) {
        printf (
         "Cnts: 1/%u 2/%u, Bigchnks: 1/%u 2/%u, Recov: 0/%.2f 1/%.2f 2/%.2f\n",
          sggc_info.gen1_count, 
          sggc_info.gen2_count, 
          (unsigned) sggc_info.gen1_big_chunks, 
          (unsigned) sggc_info.gen2_big_chunks, 
          recovery_frac0, recovery_frac1, recovery_frac2);
    }

    /* Debugging aid, which isn't fully-implemented yet. */

    if (R_gc_abort_if_free != R_NoObject) {
        sggc_check_valid_cptr (CPTR_FROM_SEXP(R_gc_abort_if_free));
    }

    gc_ran_finalizers = RunFinalizers();
}

static SEXP do_memlimits(SEXP call, SEXP op, SEXP args, SEXP env)
{
    SEXP ans;

    checkArity(op, args);

    PROTECT(ans = allocVector(REALSXP, 2));
    REAL(ans)[0] = NA_REAL;
    REAL(ans)[1] = NA_REAL;
    UNPROTECT(1);
    return ans;
}

static SEXP do_memoryprofile(SEXP call, SEXP op, SEXP args, SEXP env)
{
    SEXP ans, nms, v;
    int i;

    /* Allocate space for counts. */

    PROTECT(ans = allocVector(INTSXP, 24));
    PROTECT(nms = allocVector(STRSXP, 24));
    for (i = 0; i < 24; i++) {
	INTEGER(ans)[i] = 0;
	SET_STRING_ELT(nms, i, type2str(i > LGLSXP? i+2 : i));
    }
    setAttrib(ans, R_NamesSymbol, nms);

    /* Do a full GC, with counts added to 'ans'. */

    gc_next_level = 2;
    R_gc_internal(0,ans);

    /* Undo counts for objects allocated by R_alloc. */

    for (v = R_VStack; v != R_NilValue && v != R_NoObject; v = ATTRIB_W(v)) {
        int type = TYPEOF(v);
        if (type > LGLSXP) type -= 2;
        if (type < 24) INTEGER(ans)[type] -= 1;
    }

    UNPROTECT(2);
    return ans;
}

/* "protect" pushes a single argument onto R_PPStack.

   In handling a stack overflow we have to be careful not to use
   PROTECT. error("protect(): stack overflow") would call deparse1,
   which uses PROTECT and segfaults.

   However, the traceback creation in the normal error handler also
   does a PROTECT, as does the jumping code, at least if there are
   cleanup expressions to handle on the way out.  So for the moment
   we'll allocate a slightly larger PP stack and only enable the added
   red zone during handling of a stack overflow error.  LT 

   The PROTECT, UNPROTECT, PROTECT_WITH_INDEX, and REPROTECT macros at 
   the end of Defn.h do these things without procedure call overhead, and 
   are used here to define these functions, to keep the code in sync. 

   The procedure versions of protect, protect2, and protect3 do an
   error check.  Fiddling the condition for redefining PROTECT, etc.
   in Defn.h can enable use of these for debugging in the interpeter.
*/

static void reset_pp_stack(void *data)
{
    R_size_t *poldpps = data;
    R_PPStackSize =  *poldpps;
}

R_NORETURN void attribute_hidden Rf_protect_error (void)
{
    RCNTXT cntxt;
    R_size_t oldpps = R_PPStackSize;

    begincontext(&cntxt, CTXT_CCODE, R_NilValue, R_BaseEnv, R_BaseEnv,
             R_NilValue, R_NilValue);
    cntxt.cend = &reset_pp_stack;
    cntxt.cenddata = &oldpps;

    if (R_PPStackSize < R_RealPPStackSize)
        R_PPStackSize = R_RealPPStackSize;
    errorcall(R_NilValue, _("protect(): protection stack overflow"));
}

SEXP protect(SEXP s)
{
    if (s != R_NoObject && TYPEOF(s) == NILSXP && s != R_NilValue) abort();
    return PROTECT (Rf_chk_valid_SEXP(s));
}


/* Push 2 or 3 arguments onto protect stack.  BEWARE! All arguments will
   be evaluated (in the C sense) before any are protected. */

void Rf_protect2 (SEXP s1, SEXP s2)
{
    if (s1 != R_NoObject && TYPEOF(s1) == NILSXP && s1 != R_NilValue
     || s2 != R_NoObject && TYPEOF(s2) == NILSXP && s2 != R_NilValue) abort();

    PROTECT2 (Rf_chk_valid_SEXP(s1), Rf_chk_valid_SEXP(s2));
}

void Rf_protect3 (SEXP s1, SEXP s2, SEXP s3)
{
    if (s1 != R_NoObject && TYPEOF(s1) == NILSXP && s1 != R_NilValue
     || s2 != R_NoObject && TYPEOF(s2) == NILSXP && s2 != R_NilValue
     || s3 != R_NoObject && TYPEOF(s3) == NILSXP && s3 != R_NilValue) abort();

    PROTECT3 (Rf_chk_valid_SEXP(s1), Rf_chk_valid_SEXP(s2), Rf_chk_valid_SEXP(s3));
}


/* "unprotect" pop argument list from top of R_PPStack */

R_NORETURN void attribute_hidden Rf_unprotect_error (void)
{
    error(_("unprotect(): only %d protected items"), R_PPStackTop);
}

void unprotect(int l)
{
    UNPROTECT(l);
}


/* "unprotect_ptr" remove pointer from somewhere in R_PPStack.  Don't
   try to combine use of this with use of ProtectWithIndex! */

void unprotect_ptr(SEXP s)
{
    int i = R_PPStackTop;

    /* go look for  s  in  R_PPStack */
    /* (should be among the top few items) */
    do {
	if (i == 0)
	    error(_("unprotect_ptr: pointer not found"));
    } while ( R_PPStack[--i] != s );

    /* OK, got it, and  i  is indexing its location */
    /* Now drop stack above it, if any */

    while (++i < R_PPStackTop) R_PPStack[i - 1] = R_PPStack[i];

    R_PPStackTop--;
}

SEXP R_ProtectWithIndex(SEXP s, PROTECT_INDEX *pi)
{
    return PROTECT_WITH_INDEX(Rf_chk_valid_SEXP(s),pi);
}

void R_Reprotect(SEXP s, PROTECT_INDEX i)
{
    REPROTECT(Rf_chk_valid_SEXP(s),i);
}

/* remove all objects from the protection stack from index i upwards
   and return them in a vector. The order in the vector is from new
   to old. */
SEXP R_CollectFromIndex(PROTECT_INDEX i)
{
    SEXP res;
    R_size_t top = R_PPStackTop, j = 0;
    if (i > top) i = top;
    res = protect(allocVector(VECSXP, top - i));
    while (i < top)
	SET_VECTOR_ELT(res, j++, R_PPStack[--top]);
    R_PPStackTop = top; /* this includes the protect we used above */
    return res;
}

/* "initStack" initialize environment stack */
void initStack(void)
{
    R_PPStackTop = 0;
}


/* S-like wrappers for calloc, realloc and free that check for error
   conditions */

void *R_chk_calloc(size_t nelem, size_t elsize)
{
    void *p;
#ifndef HAVE_WORKING_CALLOC
    if(nelem == 0)
	return(NULL);
#endif
    p = calloc(nelem, elsize);
    if(!p) /* problem here is that we don't have a format for size_t. */
	error(_("Calloc could not allocate memory (%.0f of %u bytes)"),
	      (double) nelem, elsize);
    return(p);
}

void *R_chk_realloc(void *ptr, size_t size)
{
    void *p;
    /* Protect against broken realloc */
    if(ptr) p = realloc(ptr, size); else p = malloc(size);
    if(!p)
	error(_("Realloc could not re-allocate memory (%.0f bytes)"), 
	      (double) size);
    return(p);
}

void R_chk_free(void *ptr)
{
    /* S-PLUS warns here, but there seems no reason to do so */
    /* if(!ptr) warning("attempt to free NULL pointer by Free"); */
    if(ptr) free(ptr); /* ANSI C says free has no effect on NULL, but
			  better to be safe here */
}

/* This code keeps a list of objects which are not assigned to variables
   but which are required to persist across garbage collections.  The
   objects are registered with R_PreserveObject and deregistered with
   R_ReleaseObject. Preserving/Releasing R_NoObject is ignored. */

void R_PreserveObject(SEXP object)
{
    if (object != R_NoObject)
        R_PreciousList = CONS(object, R_PreciousList);
}

static SEXP RecursiveRelease(SEXP object, SEXP list)
{
    if (!isNull(list)) {
	if (object == CAR(list))
	    return CDR(list);
	else
	    CDR(list) = RecursiveRelease(object, CDR(list));
    }
    return list;
}

void R_ReleaseObject(SEXP object)
{
    if (object != R_NoObject)
        R_PreciousList = RecursiveRelease(object, R_PreciousList);
}


/* External Pointer Objects */
SEXP R_MakeExternalPtr(void *p, SEXP tag, SEXP prot)
{
    SEXP s = alloc_obj(EXTPTRSXP,1);
    EXTPTR_PTR(s) = p;
    EXTPTR_PROT(s) = Rf_chk_valid_SEXP(prot);
    EXTPTR_TAG(s) = Rf_chk_valid_SEXP(tag);
    return s;
}

/* Work around casting issues: works where it is needed */
typedef union {void *p; DL_FUNC fn;} fn_ptr;

/* used in package methods */
SEXP R_MakeExternalPtrFn(DL_FUNC p, SEXP tag, SEXP prot)
{
    fn_ptr tmp;
    SEXP s = alloc_obj(EXTPTRSXP,1);
    tmp.fn = p;
    EXTPTR_PTR(s) = tmp.p;
    EXTPTR_PROT(s) = Rf_chk_valid_SEXP(prot);
    EXTPTR_TAG(s) = Rf_chk_valid_SEXP(tag);
    return s;
}


/* ------------------------------------------------------------------------ */

static SEXP do_pnamedcnt(SEXP call, SEXP op, SEXP args, SEXP rho)
{   SEXP a;
    int j;

    if (args == R_NilValue)
        error(_("too few arguments"));

    check1arg_x (args, call);

    for (a = CDR(args); a != R_NilValue; a = CDR(a))
        if (!isString(CAR(a)))
            error(_("invalid argument"));

    /* access nmcnt directly, so won't delay for possible task syncronization */
    Rprintf ("PNAMEDCNT:  %d  %x  %s", 
      UPTR_FROM_SEXP(CAR(args))->sxpinfo.nmcnt,
      CAR(args),
      type2char(TYPEOF(CAR(args))));

    for (a = CDR(args); a != R_NilValue; a = CDR(a)) {
        Rprintf(" :");
        for (j = 0; j < LENGTH(CAR(a)); j++)
            Rprintf(" %s", CHAR(STRING_ELT(CAR(a),j)));
    }

    Rprintf("\n");

    return CAR(args);
}


/*******************************************/
/* Non-sampling memory use profiler reports vector allocations.
/*******************************************/

static void R_OutputStackTrace (void)
{
    RCNTXT *cptr;
    int newline;

    if (!R_MemStackReporting) goto print_newline;

    newline = R_MemReportingToTerminal | R_MemDetailsReporting;

    if (R_MemReportingOutfile != NULL) 
        fprintf (R_MemReportingOutfile, ":");
    if (R_MemReportingToTerminal) 
        REprintf (":");

    for (cptr = R_GlobalContext; cptr; cptr = cptr->nextcontext) {
	if ((cptr->callflag & (CTXT_FUNCTION | CTXT_BUILTIN))
	    && TYPEOF(cptr->call) == LANGSXP) {
	    SEXP fun = CAR(cptr->call);
	    if (!newline) newline = 1;
	    if (R_MemReportingOutfile != NULL)
                fprintf (R_MemReportingOutfile, "\"%s\" ",
		         TYPEOF(fun) == SYMSXP ? CHAR(PRINTNAME(fun)) :
		         "<Anonymous>");
	    if (R_MemReportingToTerminal)
                REprintf ("\"%s\" ",
		          TYPEOF(fun) == SYMSXP ? CHAR(PRINTNAME(fun)) :
		          "<Anonymous>");
	}
    }

    if (!newline) return;

print_newline:
    if (R_MemReportingOutfile != NULL) 
        fprintf (R_MemReportingOutfile, "\n");
    if (R_MemReportingToTerminal) 
        REprintf ("\n");
}

static void R_ReportAllocation (SEXP s)
{
    SEXPTYPE type = TYPEOF(s);
    R_len_t length = LENGTH(s);
    R_size_t size = SGGC_TOTAL_BYTES(type,length);

    if (size > R_MemReportingThreshold && length >= R_MemReportingNElem) {
        if (R_MemReportingOutfile != NULL) {
            if (R_MemDetailsReporting)
                fprintf (R_MemReportingOutfile, "%llu (%s %lu)",
                  (unsigned long long) size, type2char(type),
                  (unsigned long)length);
            else 
                fprintf (R_MemReportingOutfile, "%llu ",
                  (unsigned long long) size);
        }
        if (R_MemReportingToTerminal) {
            if (R_MemDetailsReporting)
                REprintf ("RPROFMEM: %llu (%s %lu)",
                  (unsigned long long) size, type2char(type),
                  (unsigned long)length);
            else
                REprintf ("RPROFMEM: %llu ", 
                  (unsigned long long) size);
        }
        R_OutputStackTrace();
    }
}

static void R_EndMemReporting(void)
{
    if(R_MemReportingOutfile != NULL) {
	fclose (R_MemReportingOutfile);
	R_MemReportingOutfile=NULL;
    }
    R_IsMemReporting = 0;
}

static void R_InitMemReporting(SEXP filename, int append)
{
    if (R_IsMemReporting)
        R_EndMemReporting();

    if (strlen(CHAR(filename)) > 0) {
        R_MemReportingOutfile = RC_fopen (filename, append ? "a" : "w", TRUE);
        if (R_MemReportingOutfile == NULL)
            error(_("Rprofmem: cannot open output file '%s'"), filename);
    }
    else
        R_MemReportingOutfile = NULL;

    R_IsMemReporting = 1;

    return;
}

static SEXP do_Rprofmem(SEXP call, SEXP op, SEXP args, SEXP rho)
{
    SEXP filename, ap;
    int append_mode;

    checkArity(op, args);

    ap = args;
    if (!isString(CAR(ap)) || (LENGTH(CAR(ap))) != 1)
	error(_("invalid '%s' argument"), "filename");
    filename = STRING_ELT(CAR(ap), 0);

    ap = CDR(ap);
    append_mode = asLogical(CAR(ap));

    ap = CDR(ap);
    if (!isReal(CAR(ap)) || (LENGTH(CAR(ap))) != 1)
	error(_("invalid '%s' argument"), "threshold");
    R_MemReportingThreshold = REAL(CAR(ap))[0];

    ap = CDR(ap);
    if (!isReal(CAR(ap)) || (LENGTH(CAR(ap))) != 1)
	error(_("invalid '%s' argument"), "nelem");
    R_MemReportingNElem = REAL(CAR(ap))[0];

    ap = CDR(ap);
    R_MemStackReporting = asLogical(CAR(ap));

    ap = CDR(ap);
    R_MemReportingToTerminal = asLogical(CAR(ap));

    ap = CDR(ap);
    /* R_MemPagesReporting = asLogical(CAR(ap)); - DEFUNCT */

    ap = CDR(ap);
    R_MemDetailsReporting = asLogical(CAR(ap));

    if (R_MemReportingToTerminal || strlen(CHAR(filename)) > 0)
	R_InitMemReporting(filename, append_mode);
    else
	R_EndMemReporting();

    return R_NilValue;
}


/* String cache routines, including string hashing - formerly in envir.c */

SEXP mkCharCE(const char *name, cetype_t enc)
{
    size_t len =  strlen(name);
    if (len > INT_MAX)
	error("R character strings are limited to 2^31-1 bytes");
    return mkCharLenCE(name, (int) len, enc);
}

/* no longer used in R but docuented in 2.7.x */
SEXP mkCharLen(const char *name, int len)
{
    return mkCharLenCE(name, len, CE_NATIVE);
}

SEXP mkChar(const char *name)
{
    size_t len =  strlen(name);
    if (len > INT_MAX)
	error("R character strings are limited to 2^31-1 bytes");
    return mkCharLenCE(name, (int) len, CE_NATIVE);
}

/* CHARSXP hashing follows the hash structure from envir.c, but need separate
   code for get/set of values since our keys are char* and not SEXP symbol types
   and the string hash table is treated specially in garbage collection.

   Experience has shown that it is better to use a different hash function,
   and a power of 2 for the hash size.
*/

void attribute_hidden InitStringHash()
{
    R_StringHash = allocVector (VECSXP, char_hash_size);
    HASHSIZE(R_StringHash) = char_hash_size;
    HASHSLOTSUSED(R_StringHash) = 0;
}

/* Resize the global R_StringHash CHARSXP cache */
static void R_StringHash_resize(unsigned int newsize)
{
    SEXP old_table = R_StringHash;
    SEXP new_table, new_chain, val, next;
    unsigned int counter, new_hashcode, newmask;
#if DEBUG_GLOBAL_STRING_HASH
    unsigned int oldsize = HASHSIZE(R_StringHash);
    unsigned int oldslotsused = HASHSLOTSUSED(R_StringHash);
#endif

    /* Allocate the new hash table.  Chain moving is destructive and 
       does not involve allocation, so this is the only point where
       GC can occur.  The allocation could fail - ideally we would recover 
       from that and carry on with the original table, but we don't now. */

    new_table = allocVector (VECSXP, newsize);
    SET_HASHSLOTSUSED (new_table, 0);
    newmask = newsize - 1;

    /* transfer chains from old table to new table */
    for (counter = 0; counter < LENGTH(old_table); counter++) {
	val = VECTOR_ELT(old_table, counter);
	while (val != R_NilValue) {
	    next = ATTRIB_W(val);
#if DEBUG_GLOBAL_STRING_HASH
            if (TYPEOF(val)!=CHARSXP)
               REprintf("R_StringHash table contains a non-CHARSXP (%d, rs)!\n",
                        TYPEOF(val));
#endif
	    new_hashcode = CHAR_HASH(val) & newmask;
	    new_chain = VECTOR_ELT(new_table, new_hashcode);
	    /* If using a previously-unused slot then increase HASHSLOTSUSED */
	    if (new_chain == R_NilValue)
		SET_HASHSLOTSUSED(new_table, HASHSLOTSUSED(new_table) + 1);
	    /* Move the current chain link to the new chain.  This is a 
               destrictive modification, which does NOT do the old-to-new
               check, since table entries aren't supposed to be marked
               in the initial pass of the GC. */
	    ATTRIB_W(val) = new_chain;                   /* not SET_ATTRIB! */
	    VECTOR_ELT(new_table, new_hashcode) = val; /* not SET_VECTOR_ELT! */
	    val = next;
	}
    }
    R_StringHash = new_table;
    char_hash_size = newsize;
    char_hash_mask = newmask;
#if DEBUG_GLOBAL_STRING_HASH
    Rprintf ("Resized:  size %d => %d,  slotsused %d => %d\n",
      oldsize, HASHSIZE(new_table), oldslotsused, HASHSLOTSUSED(new_table));
#endif
}

/* mkCharCE - make a character (CHARSXP) variable and set its
   encoding bit.  If a CHARSXP with the same string already exists in
   the global CHARSXP cache, R_StringHash, it is returned.  Otherwise,
   a new CHARSXP is created, added to the cache and then returned. 

   Note:  'name' has the specified length, but may not be null-terminated. */


/* Because allocCharsxp allocates len+1 bytes and zeros the last,
   this will always zero-terminate */
SEXP mkCharLenCE(const char *name, int len, cetype_t enc)
{
    int need_enc;
    Rboolean embedNul = FALSE, is_ascii = TRUE;

    switch(enc){
    case CE_NATIVE:
    case CE_UTF8:
    case CE_LATIN1:
    case CE_BYTES:
    case CE_SYMBOL:
    case CE_ANY:
	break;
    default:
	error(_("unknown encoding: %d"), enc);
    }
    for (int slen = 0; slen < len; slen++) {
	if ((unsigned int) name[slen] > 127) is_ascii = FALSE;
	if (!name[slen]) embedNul = TRUE;
    }
    if (embedNul) {
	SEXP c;
	/* This is tricky: we want to make a reasonable job of
	   representing this string, and EncodeString() is the most
	   comprehensive */
	c = allocCharsxp(len);
	memcpy(CHAR_RW(c), name, len);
	switch(enc) {
	case CE_UTF8: SET_UTF8(c); break;
	case CE_LATIN1: SET_LATIN1(c); break;
	case CE_BYTES: SET_BYTES(c); break;
	default: break;
	}
	if (is_ascii) SET_ASCII(c);
	error(_("embedded nul in string: '%s'"),
	      EncodeString(c, 0, 0, Rprt_adj_none));
    }

    if (enc && is_ascii) enc = CE_NATIVE;
    switch(enc) {
    case CE_UTF8: need_enc = UTF8_MASK; break;
    case CE_LATIN1: need_enc = LATIN1_MASK; break;
    case CE_BYTES: need_enc = BYTES_MASK; break;
    default: need_enc = 0;
    }

    unsigned int full_hash = Rf_char_hash_len (name,len);
    unsigned int hashcode = full_hash & char_hash_mask;
    SEXP val;

    /* Search for a cached value */

    for (val = VECTOR_ELT(R_StringHash, hashcode); 
         val != R_NilValue; 
         val = ATTRIB_W(val)) {
	if (need_enc == (ENC_KNOWN(val) | IS_BYTES(val))) {
            if (full_hash == CHAR_HASH(val) && LENGTH(val) == len
                   && memcmp (CHAR(val), name, len) == 0) {
                return val;
            }
	}
    }

    /* no cached value; need to allocate one and add to the cache */

    val = allocCharsxp(len);
    memcpy(CHAR_RW(val), name, len);
    switch(enc) {
    case 0:
        break;          /* don't set encoding */
    case CE_UTF8:
        SET_UTF8(val);
        break;
    case CE_LATIN1:
        SET_LATIN1(val);
        break;
    case CE_BYTES:
        SET_BYTES(val);
        break;
    default:
        error("unknown encoding mask: %d", enc);
    }
    if (is_ascii) SET_ASCII(val);
    CHAR_HASH(val) = full_hash;
    SET_CACHED(val);  /* Mark it */

    /* add the new value to the cache */
    
    if (VECTOR_ELT(R_StringHash, hashcode) == R_NilValue)
        SET_HASHSLOTSUSED(R_StringHash, HASHSLOTSUSED(R_StringHash) + 1);

    /* The modifications below should NOT do the old-to-new check, since
       the table should not be looked at in the initial GC scan. */
    ATTRIB_W(val) = VECTOR_ELT(R_StringHash, hashcode);    /* not SET_ATTRIB! */
    VECTOR_ELT(R_StringHash, hashcode) = val;          /* not SET_VECTOR_ELT! */

    /* Resize the hash table if desirable and possible. */
    if (HASHSLOTSUSED(R_StringHash) > 0.85 * HASHSIZE(R_StringHash)
         && 2*char_hash_size <= STRHASHMAXSIZE) {
        /* NOTE!  Must protect val here, since it is NOT protected by
           its presence in the hash table. */
        PROTECT(val);
        R_StringHash_resize (2*char_hash_size);
        UNPROTECT(1);
    }

    return val;
}


#if DEBUG_SHOW_CHARSXP_CACHE
/* Call this from gdb with

       call do_show_cache(10)

   for the first 10 cache chains in use. */
void do_show_cache(int n)
{
    int i, j;
    Rprintf("Cache size: %d\n", LENGTH(R_StringHash));
    Rprintf("Cache slots used:  %d\n", HASHSLOTSUSED(R_StringHash));
    for (i = 0, j = 0; j < n && i < LENGTH(R_StringHash); i++) {
	SEXP chain = VECTOR_ELT(R_StringHash, i);
	if (chain != R_NilValue) {
	    Rprintf("Line %d: ", i);
	    do {
		if (IS_UTF8(chain))
		    Rprintf("U");
		else if (IS_LATIN1(chain))
		    Rprintf("L");
		else if (IS_BYTES(chain))
		    Rprintf("B");
		Rprintf("|%s| ", CHAR(chain));
		chain = ATTRIB_W(chain);
	    } while (chain != R_NilValue);
	    Rprintf("\n");
	    j++;
	}
    }
}

void do_write_cache()
{
    int i;
    FILE *f = fopen("/tmp/CACHE", "w");
    if (f != NULL) {
	fprintf(f, "Cache size: %d\n", LENGTH(R_StringHash));
	fprintf(f, "Cache slots used:  %d\n", HASHSLOTSUSED(R_StringHash));
	for (i = 0; i < LENGTH(R_StringHash); i++) {
	    SEXP chain = VECTOR_ELT(R_StringHash, i);
	    if (chain != R_NilValue) {
		fprintf(f, "Line %d: ", i);
		do {
		    if (IS_UTF8(chain))
			fprintf(f, "U");
		    else if (IS_LATIN1(chain))
			fprintf(f, "L");
		    else if (IS_BYTES(chain))
			fprintf(f, "B");
		    fprintf(f, "|%s| ", CHAR(chain));
		    chain = ATTRIB_W(chain);
		} while (chain != R_NilValue);
		fprintf(f, "\n");
	    }
	}
	fclose(f);
    }
}
#endif /* DEBUG_SHOW_CHARSXP_CACHE */


/* RBufferUtils, moved from deparse.c */

#include "RBufferUtils.h"

/* Allocate at least blen+1 bytes, enough to hold a string of length blen. */

attribute_hidden void *R_AllocStringBuffer(size_t blen, R_StringBuffer *buf)
{
    size_t blen1, bsize = buf->defaultSize;

    /* for backwards compatibility, probably no longer needed */
    if(blen == (size_t)-1) {
	warning("R_AllocStringBuffer(-1) used: please report");
	R_FreeStringBufferL(buf);
	return NULL;
    }

    if (blen < buf->bufsize) return buf->data;
    blen1 = blen = (blen + 1);
    blen = (blen / bsize) * bsize;
    if(blen < blen1) blen += bsize;

    if(buf->data == NULL) {
	buf->data = (char *) malloc(blen);
        if (buf->data) buf->data[0] = 0;
    }
    else
	buf->data = (char *) realloc(buf->data, blen);

    if (!buf->data) {
	buf->bufsize = 0;
	/* don't translate internal error message */
	error("could not allocate memory (%u Mb) in C function 'R_AllocStringBuffer'",
	      (unsigned int) blen/1024/1024);
    }

    buf->bufsize = blen;
    return buf->data;
}

void attribute_hidden
R_FreeStringBuffer(R_StringBuffer *buf)
{
    if (buf->data != NULL) {
	free(buf->data);
	buf->bufsize = 0;
	buf->data = NULL;
    }
}

void attribute_hidden
R_FreeStringBufferL(R_StringBuffer *buf)
{
    if (buf->bufsize > buf->defaultSize) {
	free(buf->data);
	buf->bufsize = 0;
	buf->data = NULL;
    }
}


/* ======== These need direct access to gp field for efficiency ======== */

/* This has NA_STRING = NA_STRING.  Inlined version is SEQL. */
int Seql(SEXP a, SEXP b)
{
    /* The only case where pointer comparisons do not suffice is where
      we have two strings in different encodings (which must be
      non-ASCII strings). Note that one of the strings could be marked
      as unknown. */
    if (a == b) return 1;
    /* Leave this to compiler to optimize */
    if (IS_CACHED(a) && IS_CACHED(b) && ENC_KNOWN(a) == ENC_KNOWN(b))
	return 0;
    else {
    	SEXP vmax = R_VStack;
    	int result = !strcmp(translateCharUTF8(a), translateCharUTF8(b));
    	R_VStack = vmax; /* discard any memory used by translateCharUTF8 */
    	return result;
    }
}


/* A count of the memory used by an object.

   This is called from user-level, so only some types of objects are important.
   
   An object gets charged for all the space allocated on the heap and
   all the nodes specifically due to it (including padding to a whole
   number of chunks), but not for the space for its name, nor for
   .Internals it references.

   Sharing of CHARSXPs within a string (eg, in c("abc","abc")) is accounted
   for, but not other types of sharing (eg, in list("abc","abc")).

   Constant objects (in const-objs.c) are counted as being of zero size.
*/


SEXP csduplicated(SEXP x);  /* from unique.c */

static R_size_t objectsize(SEXP s)
{
    R_size_t cnt;
    SEXP dup;
    int i;

    if (IS_CONSTANT(s)) 
       return 0;

    cnt = SGGC_TOTAL_BYTES (TYPEOF(s), LENGTH(s));

    switch (TYPEOF(s)) {
    case NILSXP:
	return 0;
	break;
    case SYMSXP:
	break;
    case LISTSXP:
    case LANGSXP:
    case BCODESXP:
    case DOTSXP:
	cnt += objectsize(TAG(s));
	cnt += objectsize(CAR(s));
	cnt += objectsize(CDR(s));
	break;
    case CLOSXP:
	cnt += objectsize(FORMALS(s));
	cnt += objectsize(BODY(s));
	/* no charge for the environment */
	break;
    case ENVSXP:
    case PROMSXP:
    case SPECIALSXP:
    case BUILTINSXP:
    case RAWSXP:
    case LGLSXP:
    case INTSXP:
    case REALSXP:
    case CPLXSXP:
	break;
    case CHARSXP:
        if (s == NA_STRING || LENGTH(s) <= 1 /* surely shared elsewhere */)
            return 0;
        break;
    case STRSXP:
	dup = csduplicated(s);
	for (i = 0; i < LENGTH(s); i++) {
	    if (!LOGICAL(dup)[i])
		cnt += objectsize(STRING_ELT(s,i));
	}
	break;
    case VECSXP:
    case EXPRSXP:
    case WEAKREFSXP:
	/* Generic Vector Objects */
	for (i = 0; i < LENGTH(s); i++)
	    cnt += objectsize(VECTOR_ELT(s, i));
	break;
    case EXTPTRSXP:
	cnt += objectsize(EXTPTR_PROT(s));
	cnt += objectsize(EXTPTR_TAG(s));
	break;
    case S4SXP:
	/* Has TAG and ATTRIB but no CAR nor CDR */
	cnt += objectsize(TAG(s));
	break;
    default:
	UNIMPLEMENTED_TYPE("object.size", s);
    }

    /* Add in attributes, except for CHARSXP, where they are actually
       the links for the CHARSXP cache. */

    if (TYPEOF(s) != CHARSXP && TYPEOF(s) != SYMSXP)
        cnt += objectsize(ATTRIB(s));

    return cnt;
}


static SEXP do_objectsize(SEXP call, SEXP op, SEXP args, SEXP env)
{
    checkArity(op, args);
    return ScalarReal( (double) objectsize(CAR(args)) );
}


/* .Internal function for debugging the valgrind instrumentation code... */

volatile int R_valgrind_test_int;   /* places to store/access data */
volatile int R_valgrind_test_real;
volatile int R_valgrind_test_real2;

static SEXP do_testvalgrind(SEXP call, SEXP op, SEXP args, SEXP env)
{
    R_len_t sizel = asInteger(CAR(args));

    if (sizel == NA_INTEGER) {
        REprintf(
          "Using malloc'd memory for testvalgrind (level %d)\n", 
           VALGRIND_LEVEL);
        int *p = malloc(2*sizeof(int));
        REprintf("Undefined read for 'if'\n");
        if (*p==0) R_valgrind_test_real = 987; else R_valgrind_test_real += 33;
        REprintf("OK write\n");
        *p = 7+R_valgrind_test_real2;
        REprintf("OK read for 'if'\n");
        if (*p==0) R_valgrind_test_real = 9876; else R_valgrind_test_real += 37;
        REprintf("OK write\n");
        *(p+1) = 8+R_valgrind_test_real2;
#if VALGRIND_LEVEL>0
        VALGRIND_MAKE_MEM_NOACCESS(p,2*sizeof(int));
#endif
        REprintf("Not OK write\n");
        *p = 9+R_valgrind_test_real2;
        REprintf("Not OK read\n");
        R_valgrind_test_real = *(p+1);
#if VALGRIND_LEVEL>0
        VALGRIND_MAKE_MEM_DEFINED(p+1,sizeof(int));
#endif
        REprintf("Not OK read\n");
        R_valgrind_test_real = *p;
        REprintf("OK read\n");
        R_valgrind_test_real = *(p+1);
        /* Note: p not freed */
    }
    else if (sizel<0) {
        sizel = -sizel;
        REprintf(
          "Allocating integer vector of size %d for testvalgrind (level %d)\n",
           sizel, VALGRIND_LEVEL);
        SEXP vec = allocVector(INTSXP,sizel);

        REprintf("Invalid read before start of object\n");
        R_valgrind_test_int = ((int*)UPTR_FROM_SEXP(vec))[-1];
        REprintf("Invalid read after end of object\n");
        R_valgrind_test_int = INTEGER(vec)[sizel];

        REprintf("Invalid read used for 'if' from beginning of vector\n");
        if (INTEGER(vec)[0]>1) R_valgrind_test_int = 123; 
        else R_valgrind_test_int += 456;
        REprintf("Invalid read used for 'if' from end of vector\n");
        if (INTEGER(vec)[sizel-1]>1) R_valgrind_test_int = 987; 
        else R_valgrind_test_int += 654;

        REprintf("Store at beginning of vector\n");
        INTEGER(vec)[0] = 1234;
        REprintf("Store at end of vector\n");
        INTEGER(vec)[sizel-1] = 5678;

        REprintf("Valid read used for 'if' from beginning of vector\n");
        if (INTEGER(vec)[0]>1) R_valgrind_test_int = 123; 
        else R_valgrind_test_int += 456;
        REprintf("Valid read used for 'if' from end of vector\n");
        if (INTEGER(vec)[sizel-1]>1) R_valgrind_test_int = 987; 
        else R_valgrind_test_int += 654;

        REprintf("Do a garbage collection\n");
        R_gc();

        REprintf("Invalid read at beginning of no-longer-existing vector\n");
        R_valgrind_test_int = INTEGER(vec)[0];
        REprintf("Invalid read at end of no-longer-existing vector\n");
        R_valgrind_test_int = INTEGER(vec)[sizel-1];
        REprintf("Done testvalgrind\n");
    }
    else {
        REprintf(
          "Allocating real vector of size %d for testvalgrind (level %d)\n",
           sizel, VALGRIND_LEVEL);
        SEXP vec = allocVector(REALSXP,sizel);

        REprintf("Invalid read before start of object\n");
        R_valgrind_test_real = ((double*)UPTR_FROM_SEXP(vec))[-1];
        REprintf("Invalid read after end of object\n");
        R_valgrind_test_real = REAL(vec)[sizel];

        REprintf("Invalid read used for 'if' from beginning of vector\n");
        if (REAL(vec)[0]>1) R_valgrind_test_real = 123; 
        else R_valgrind_test_real += 456;
        REprintf("Invalid read used for 'if' from end of vector\n");
        if (REAL(vec)[sizel-1]>1) R_valgrind_test_real = 987; 
        else R_valgrind_test_real += 654;

        REprintf("Store at beginning of vector\n");
        REAL(vec)[0] = 1234;
        REprintf("Store at end of vector\n");
        REAL(vec)[sizel-1] = 5678;

        REprintf("Valid read used for 'if' from beginning of vector\n");
        if (REAL(vec)[0]>1) R_valgrind_test_real = 123; 
        else R_valgrind_test_real += 456;
        REprintf("Valid read used for 'if' from end of vector\n");
        if (REAL(vec)[sizel-1]>1) R_valgrind_test_real = 987; 
        else R_valgrind_test_real += 654;

        REprintf("Do a garbage collection\n");
        R_gc();

        REprintf("Invalid read at beginning of no-longer-existing vector\n");
        R_valgrind_test_real = REAL(vec)[0];
        REprintf("Invalid read at end of no-longer-existing vector\n");
        R_valgrind_test_real = REAL(vec)[sizel-1];
        REprintf("Done testvalgrind\n");
    }

    return R_NilValue;
}

/* FUNTAB entries defined in this source file. See names.c for documentation. */

attribute_hidden FUNTAB R_FunTab_memory[] =
{
/* printname	c-entry		offset	eval	arity	pp-kind	     precedence	rightassoc */

{"reg.finalizer",do_regFinaliz,	0,	11,	3,	{PP_FUNCALL, PREC_FN,	0}},
{"gctorture",	do_gctorture,	0,	11,	1,	{PP_FUNCALL, PREC_FN,	0}},
{"gctorture2",	do_gctorture2,	0,	11,	3,	{PP_FUNCALL, PREC_FN,	0}},
{"gcinfo",	do_gcinfo,	0,	11,	1,	{PP_FUNCALL, PREC_FN,	0}},
{"gc",		do_gc,		0,	11,	3,	{PP_FUNCALL, PREC_FN,	0}},
{"gc.time",	do_gctime,	0,	1,	-1,	{PP_FUNCALL, PREC_FN,	0}},
{"mem.limits",	do_memlimits,	0,	11,	2,	{PP_FUNCALL, PREC_FN,	0}},
{"memory.profile",do_memoryprofile, 0,	11,	0,	{PP_FUNCALL, PREC_FN,	0}},
{"pnamedcnt",	do_pnamedcnt,	0,	1,	-1,	{PP_FUNCALL, PREC_FN,	0}},
{"Rprofmem",	do_Rprofmem,	0,	11,	8,	{PP_FUNCALL, PREC_FN,	0}},
{"object.size",	do_objectsize,	0,	11,	1,	{PP_FUNCALL, PREC_FN,	0}},
{"testvalgrind",do_testvalgrind,0,	111,	1,	{PP_FUNCALL, PREC_FN,	0}},

{NULL,		NULL,		0,	0,	0,	{PP_INVALID, PREC_FN,	0}}
};<|MERGE_RESOLUTION|>--- conflicted
+++ resolved
@@ -598,10 +598,6 @@
          nxt = sggc_next_uncollected_of_kind(nxt)) {
         SEXP s = SEXP_FROM_CPTR(nxt);
         LASTSYMENV(s) = R_NoObject32;
-<<<<<<< HEAD
-        MARK(PRINTNAME(s));
-=======
->>>>>>> 62b5186c
         if (SYMVALUE(s) != R_UnboundValue) LOOK_AT(SYMVALUE(s));
         if (ATTRIB_W(s) != R_NilValue) LOOK_AT(ATTRIB_W(s));
     }
