
/*
 *  pqR : A pretty quick version of R
 *  Copyright (C) 2013 by Radford M. Neal
 *
 *  Based on R : A Computer Language for Statistical Data Analysis
 *  Copyright (C) 1995, 1996  Robert Gentleman and Ross Ihaka
 *  Copyright (C) 1998--2011  The R Development Core Team.
 *
 *  The changes in pqR from R-2.15.0 distributed by the R Core Team are
 *  documented in the NEWS and MODS files in the top-level source directory.
 *
 *  This program is free software; you can redistribute it and/or modify
 *  it under the terms of the GNU General Public License as published by
 *  the Free Software Foundation; either version 2 of the License, or
 *  (at your option) any later version.
 *
 *  This program is distributed in the hope that it will be useful,
 *  but WITHOUT ANY WARRANTY; without even the implied warranty of
 *  MERCHANTABILITY or FITNESS FOR A PARTICULAR PURPOSE.  See the
 *  GNU General Public License for more details.
 *
 *  You should have received a copy of the GNU General Public License
 *  along with this program; if not, a copy is available at
 *  http://www.r-project.org/Licenses/
 */

/*
 *	This code implements a non-moving generational collector
 *      with two or three generations.
 *
 *	Memory allocated by R_alloc is maintained in a stack.  Code
 *	that R_allocs memory must use vmaxget/VMAXGET and vmaxset/VMAXSET 
 *	to obtain and reset the stack pointer.
 */

#define USE_RINTERNALS

#ifdef HAVE_CONFIG_H
#include <config.h>
#endif

#include <R_ext/RS.h> /* for S4 allocation */

#define USE_FAST_PROTECT_MACROS   /* MUST be defined in this module! */
#define R_USE_SIGNALS 1
#include <Defn.h>
#include <R_ext/GraphicsEngine.h> /* GEDevDesc, GEgetDevice */
#include <R_ext/Rdynload.h>


/* CONFIGURATION OPTIONS.  

   Any valid settings for these options should work, with different effects
   on performance.  However, some combinations may not have been tested 
   recently (or at all). */

#define EXPEL_OLD_TO_NEW 0 /* Immediately expel, rather than use OldToNew? */

#define FLAG_OLD_TO_NEW 1  /* Use gcoton in sxpinfo to flag nodes already moved
                              to OldToNew?  (Only when EXPEL_OLD_TO_NEW is 0) */

#define SORT_NODES 1  /* Sort free nodes in every page on each full GC? */

#define NODE_ALIGN 64 /* Address boundary for aligning nodes in pages, to try
                         to improve cache performance (must be a power of 2) */

#define PAGE_SIZE (2048+64) /* Number of bytes in a page of nodes. */

#define MAX_NODE_CLASSES 8  /* Max number of node classes, from bits in gccls */
#define NUM_NODE_CLASSES 8  /* At least 2, and no more than the max above */

/* NodeClassSize gives the number of VECRECs in nodes of the small node classes.
   One of these will be identified (at run time) as SEXPREC_class, used for
   "cons" cells (so it's necessary that one be big enough for this).  Note 
   that the last node  class is for larger vectors, and has no entry here.

   The values in the initialization below will usually be replaced by values 
   derived from NodeClassBytes32 or NodeClassBytes64, which are designed for 
   32-bit and 64-bit systems, unless USE_FALBACK_SIZES is set to 1.

   The initialization below is for the maximum number of small node classes.
   The number of classes used may be smaller, as determined by the setting of
   NUM_NODE_CLASSES above. */

static int NodeClassSize[MAX_NODE_CLASSES-1]    /* Fallback sizes, in VECRECs */
        = {  1,  2,  4,  6,  8,  16,  32 };  /*  (typically 8-byte chunks) */

#define USE_FALLBACK_SIZES 0  /* Use above sizes even when sizes below apply? */

static int NodeClassBytes32[MAX_NODE_CLASSES-1] /* Sizes for 32-bit platforms */
        = { 32, 40, 48, 64, 80,  96, 128 };     /*  (bytes, including header) */
/* VECRECs:  1,  2,  3,  5,  7,   9,  13     (assuming 24-byte SEXPREC_ALIGN) */

static int NodeClassBytes64[MAX_NODE_CLASSES-1] /* Sizes for 64-bit platforms */
        = { 48, 56, 64, 80, 96, 128, 192 };     /*  (bytes, including header) */
/* VECRECs:  1,  2,  3,  5,  7,  11,  19     (assuming 40-byte SEXPREC_ALIGN) */


/* DEBUGGING OPTIONS.

   Options set externally:

   VALGRIND_LEVEL  

       Set by --with-valgrind-instrumentation=n configure option, where
       n (default 0) controls VALGRIND instrumentation.  Currently, any
       non-zero value enables all the extra instrumentation.

   NVALGRIND

       It may be necessary to define NVALGRIND for a non-gcc
       compiler on a supported architecture if it has different
       syntax for inline assembly language from gcc.

   PROTECT_CHECK / TESTING_WRITE_BARRIER

       If defined, tries to detect unprotected SEXPs.  See below.

   Other debug options are set by the definitions below. */

#define VALGRIND_TEST 0  /* set to VALGRIND_LEVEL or to 0 to enable
                            or disable tests of valgrind itself */

#define DEBUG_GC 0  /* How much debug info to write about node lists in a GC  */
                    /* 0: none, 1: summary only, 2: do checks, 3: print counts*/

#define DEBUG_ADJUST_HEAP 0 /* Whether to write debug info on heap adjustments*/

#define DEBUG_RELEASE 0  /* Whether to write debug info on page releases */

#define SNAP_CHECK 0  /* 1 to check validity of list when snapping/unsnapping */

#define PAGE_PAD 0      /* Number of extra bytes to allocate at the end of each
                           page as padding, to help detect/alleviate overruns */

#define LARGE_VEC_PAD 0 /* Number of extra bytes to allocate at the end of each
                           large vector as padding, for overrun detection... */

#define DEBUG_GLOBAL_STRING_HASH 0

#define DEBUG_SHOW_CHARSXP_CACHE 0


/* VALGRIND declarations.

   For Win32, Valgrind is useful only if running under Wine. */

#ifdef Win32
# ifndef USE_VALGRIND_FOR_WINE
# define NVALGRIND 1
#endif
#endif

#ifndef NVALGRIND
# include "memcheck.h"
#endif

#ifndef VALGRIND_LEVEL
#define VALGRIND_LEVEL 0
#endif


static void GetNewPage(int node_class);

#if defined(Win32) && defined(LEA_MALLOC)
/*#include <stddef.h> */
extern void *Rm_malloc(size_t n);
extern void *Rm_calloc(size_t n_elements, size_t element_size);
extern void Rm_free(void * p);
extern void *Rm_realloc(void * p, size_t n);
#define calloc Rm_calloc
#define malloc Rm_malloc
#define realloc Rm_realloc
#define free Rm_free
#endif

/* malloc uses size_t.  We are assuming here that size_t is at least
   as large as unsigned long.  Changed from int at 1.6.0 to (i) allow
   2-4Gb objects on 32-bit system and (ii) objects limited only by
   length on a 64-bit system.
*/

static int gc_reporting = 0;
static int gc_count = 0;


#ifdef TESTING_WRITE_BARRIER
# define PROTECTCHECK
#endif

#ifdef PROTECTCHECK
/* This is used to help detect unprotected SEXP values.  It is most
   useful if the strict barrier is enabled as well. The strategy is:

       All GCs are full GCs

       New nodes are marked as NEWSXP

       After a GC all free nodes that are not of type NEWSXP are
       marked as type FREESXP

       Most calls to accessor functions check their SEXP inputs and
       SEXP outputs with CHK() to see if a reachable node is a
       FREESXP and signal an error if a FREESXP is found.

   Combined with GC torture this can help locate where an unprotected
   SEXP is being used.

   This approach will miss cases where an unprotected node has been
   re-allocated.  For these cases it is possible to set
   gc_inhibit_release to TRUE.  FREESXP nodes will not be reallocated,
   or large ones released, until gc_inhibit_release is set to FALSE
   again.  This will of course result in memory growth and should be
   used with care and typically in combination with OS mechanisms to
   limit process memory usage.  LT */

/* Before a node is marked as a FREESXP by the collector the previous
   type is recorded.  For now using the LEVELS field seems
   reasonable.  */
#define OLDTYPE(s) LEVELS(s)
#define SETOLDTYPE(s, t) SETLEVELS(s, t)

static const char *sexptype2char(SEXPTYPE type);

static R_INLINE SEXP CHK(SEXP x)
{
    /* **** NULL check because of R_CurrentExpr */
    if (x != NULL && TYPEOF(x) == FREESXP)
	error("unprotected object (%p) encountered (was %s)",
	      x, sexptype2char(OLDTYPE(x)));
    return x;
}
#else
#define CHK(x) (x)
#endif

/* The following three variables definitions are used to record the
   address and type of the first bad type seen during a collection,
   and for FREESXP nodes they record the old type as well. */
static SEXPTYPE bad_sexp_type_seen = 0;
static SEXP bad_sexp_type_sexp = NULL;
#ifdef PROTECTCHECK
static SEXPTYPE bad_sexp_type_old_type = 0;
#endif
static int bad_sexp_type_line = 0;

static void register_bad_sexp_type(SEXP s, int line)
{
    if (bad_sexp_type_seen == 0) {
	bad_sexp_type_seen = TYPEOF(s);
	bad_sexp_type_sexp = s;
	bad_sexp_type_line = line;
#ifdef PROTECTCHECK
	if (TYPEOF(s) == FREESXP)
	    bad_sexp_type_old_type = OLDTYPE(s);
#endif
    }
}

/* slight modification of typename() from install.c -- should probably merge */
static const char *sexptype2char(SEXPTYPE type) {
    switch (type) {
    case NILSXP:	return "NILSXP";
    case SYMSXP:	return "SYMSXP";
    case LISTSXP:	return "LISTSXP";
    case CLOSXP:	return "CLOSXP";
    case ENVSXP:	return "ENVSXP";
    case PROMSXP:	return "PROMSXP";
    case LANGSXP:	return "LANGSXP";
    case SPECIALSXP:	return "SPECIALSXP";
    case BUILTINSXP:	return "BUILTINSXP";
    case CHARSXP:	return "CHARSXP";
    case LGLSXP:	return "LGLSXP";
    case INTSXP:	return "INTSXP";
    case REALSXP:	return "REALSXP";
    case CPLXSXP:	return "CPLXSXP";
    case STRSXP:	return "STRSXP";
    case DOTSXP:	return "DOTSXP";
    case ANYSXP:	return "ANYSXP";
    case VECSXP:	return "VECSXP";
    case EXPRSXP:	return "EXPRSXP";
    case BCODESXP:	return "BCODESXP";
    case EXTPTRSXP:	return "EXTPTRSXP";
    case WEAKREFSXP:	return "WEAKREFSXP";
    case S4SXP:		return "S4SXP";
    case RAWSXP:	return "RAWSXP";
    case NEWSXP:	return "NEWSXP"; /* should never happen */
    case FREESXP:	return "FREESXP";
    default:	 	return "<unknown>";
    }
}


/* Declarations relating to GC torture

   **** if the user specified a wait before starting to force
   **** collecitons it might make sense to also wait before starting
   **** to inhibit releases */

static int gc_force_wait = 0;
static int gc_force_gap = 0;
static Rboolean gc_inhibit_release = FALSE;
#define FORCE_GC (gc_force_wait > 0 ? (--gc_force_wait > 0 ? 0 : (gc_force_wait = gc_force_gap, 1)) : 0)

#define GC_PROT(X) do { \
    int __wait__ = gc_force_wait; \
    int __gap__ = gc_force_gap;			   \
    Rboolean __release__ = gc_inhibit_release;	   \
    X;						   \
    gc_force_wait = __wait__;			   \
    gc_force_gap = __gap__;			   \
    gc_inhibit_release = __release__;		   \
}  while(0)


/* Declarations relating to Rprofmem */

static int R_IsMemReporting;
static int R_MemReportingToTerminal;
static int R_MemPagesReporting;
static int R_MemStackReporting;
static int R_MemDetailsReporting;
static FILE *R_MemReportingOutfile;
static R_size_t R_MemReportingThreshold;
static R_len_t R_MemReportingNElem;
static void R_ReportAllocation (R_size_t, SEXPTYPE, R_len_t);
static void R_ReportNewPage();

extern SEXP framenames;  /* in model.c */

static void R_gc_internal(R_size_t size_needed);
static void R_gc_full(R_size_t size_needed);
static void mem_err_heap(R_size_t size);
static void mem_err_malloc(R_size_t size);

static SEXPREC UnmarkedNodeTemplate; /* initialized to zeros, since static */


#define NODE_IS_MARKED(s) (MARK(s))
#define MARK_NODE(s) (MARK(s)=1)
#define UNMARK_NODE(s) (MARK(s)=0)

/* Tuning Constants. Most of these could be made settable from R,
   within some reasonable constraints at least.  Since there are quite
   a lot of constants it would probably make sense to put together
   several "packages" representing different space/speed tradeoffs
   (e.g. very aggressive freeing and small increments to conserve
   memory; much less frequent releasing and larger increments to
   increase speed). */

/* There are three levels of collections.  Level 0 collects only the
   youngest generation, level 1 collects the two youngest generations,
   and level 2 collects all generations.  Higher level collections
   occur at least after specified numbers of lower level ones.  After
   LEVEL_0_FREQ level zero collections a level 1 collection is done;
   after every LEVEL_1_FREQ level 1 collections a level 2 collection
   occurs.  Thus, roughly, every LEVEL_0_FREQ-th collection is a level
   1 collection and every (LEVEL_0_FREQ * LEVEL_1_FREQ)-th collection
   is a level 2 collection.  */
#define LEVEL_0_FREQ 20
#define LEVEL_1_FREQ 5
static int collect_counts_max[] = { LEVEL_0_FREQ, LEVEL_1_FREQ };

/* When a level N collection fails to produce at least MinFreeFrac *
   R_NSize free nodes and MinFreeFrac * R_VSize free vector space, the
   next collection will be a level N + 1 collection.

   This constant is also used in heap size adjustment as a minimal
   fraction of the minimal heap size levels that should be available
   for allocation. */
static double R_MinFreeFrac = 0.2;

/* When pages are released, a number of free nodes equal to
   R_MaxKeepFrac times the number of allocated nodes for each class is
   retained.  Pages not needed to meet this requirement are released.
   An attempt to release pages is made every level 1 or level 2 collection. */
static double R_MaxKeepFrac = 0.5;

/* The heap size constants R_NSize and R_VSize are used for triggering
   collections.  The initial values set by defaults or command line
   arguments are used as minimal values.  After full collections these
   levels are adjusted up or down, though not below the minimal values
   or above the maximum values, towards maintain heap occupancy within
   a specified range.  When the number of nodes in use reaches
   R_NGrowFrac * R_NSize, the value of R_NSize is incremented by
   R_NGrowIncrMin + R_NGrowIncrFrac * R_NSize.  When the number of
   nodes in use falls below R_NShrinkFrac, R_NSize is decremented by
   R_NShrinkIncrMin + R_NShrinkFrac * R_NSize.  Analogous adjustments
   are made to R_VSize.

   This mechanism for adjusting the heap size constants is very
   primitive but hopefully adequate for now.  Some modeling and
   experimentation would be useful.  We want the heap sizes to get set
   at levels adequate for the current computations.  The present
   mechanism uses only the size of the current live heap to provide
   information about the current needs; since the current live heap
   size can be very volatile, the adjustment mechanism only makes
   gradual adjustments.  A more sophisticated strategy would use more
   of the live heap history. */
static double R_NGrowFrac = 0.70;
static double R_NShrinkFrac = 0.30;

static double R_VGrowFrac = 0.70;
static double R_VShrinkFrac = 0.30;

#ifdef SMALL_MEMORY
/* On machines with only 32M of memory (or on a classic Mac OS port)
   it might be a good idea to use settings like these that are more
   aggressive at keeping memory usage down. */
static double R_NGrowIncrFrac = 0.0, R_NShrinkIncrFrac = 0.2;
static int R_NGrowIncrMin = 50000, R_NShrinkIncrMin = 0;
static double R_VGrowIncrFrac = 0.0, R_VShrinkIncrFrac = 0.2;
static int R_VGrowIncrMin = 100000, R_VShrinkIncrMin = 0;

#else /* SMALL_MEMORY not defined */
static double R_NGrowIncrFrac = 0.05, R_NShrinkIncrFrac = 0.2;
static int R_NGrowIncrMin = 40000, R_NShrinkIncrMin = 0;
static double R_VGrowIncrFrac = 0.05, R_VShrinkIncrFrac = 0.2;
static int R_VGrowIncrMin = 80000, R_VShrinkIncrMin = 0;
#endif

/* Maximal Heap Limits.  These variables contain upper limits on the
   heap sizes.  They could be made adjustable from the R level,
   perhaps by a handler for a recoverable error.

   Access to these values is provided with reader and writer
   functions; the writer function insures that the maximal values are
   never set below the current ones. */
static R_size_t R_MaxVSize = R_SIZE_T_MAX;
static R_size_t R_MaxNSize = R_SIZE_T_MAX;
static int vsfac = 1; /* current units for vsize: changes at initialization */

R_size_t attribute_hidden R_GetMaxVSize(void)
{
    if (R_MaxVSize == R_SIZE_T_MAX) return R_SIZE_T_MAX;
    return R_MaxVSize*vsfac;
}

void attribute_hidden R_SetMaxVSize(R_size_t size)
{
    if (size == R_SIZE_T_MAX) return;
    if (size / vsfac >= R_VSize) R_MaxVSize = (size+1)/vsfac;
}

R_size_t attribute_hidden R_GetMaxNSize(void)
{
    return R_MaxNSize;
}

void attribute_hidden R_SetMaxNSize(R_size_t size)
{
    if (size >= R_NSize) R_MaxNSize = size;
}

void R_SetPPSize(R_size_t size)
{
    R_PPStackSize = size;
}

/* Miscellaneous Globals. */

static SEXP R_PreciousList;             /* List of Persistent Objects */
static R_size_t R_LargeVallocSize = 0;
static R_size_t R_SmallNallocSize = 0;
static R_size_t orig_R_NSize;
static R_size_t orig_R_VSize;

static R_size_t R_N_maxused=0;		/* Records of maximum used (but can */
static R_size_t R_V_maxused=0;		/*   be reset by gc(reset=TRUE)     */
static double R_NMega_max=0.0;


/* Node Classes.  Smallish vectors and "cons" cells are in classes 
   1, ..., NUM_SMALL_NODE_CLASSES.  Large vector nodes are in class 
   LARGE_NODE_CLASS.  For vector nodes the node header is followed 
   in memory by the vector data, offset from the header by SEXPREC_ALIGN. */

#define LARGE_NODE_CLASS (NUM_NODE_CLASSES - 1)
#define NUM_SMALL_NODE_CLASSES (NUM_NODE_CLASSES - 1)

#define NODE_CLASS(s) ((s)->sxpinfo.gccls)
#define SET_NODE_CLASS(s,v) (((s)->sxpinfo.gccls) = (v))

static int SEXPREC_class;    /* Small node class used for "cons" cells */
static int sizeof_SEXPREC;   /* Size of SEXPREC_class nodes */


/* Node Generations. */

#define NUM_OLD_GENERATIONS 2

/* sxpinfo allocates one bit for the old generation count, so only 1
   or 2 is allowed */
#if NUM_OLD_GENERATIONS > 2 || NUM_OLD_GENERATIONS < 1
# error number of old generations must be 1 or 2
#endif

#define NODE_GENERATION(s) ((s)->sxpinfo.gcgen)
#define SET_NODE_GENERATION(s,g) ((s)->sxpinfo.gcgen=(g))

#define NODE_GEN_IS_YOUNGEST(x) (!NODE_IS_MARKED(x))
#define NODE_GEN_IS_YOUNGER(s,g) \
  (! NODE_IS_MARKED(s) || NODE_GENERATION(s) < (g))

static int num_old_gens_to_collect = 0;
static int gen_gc_counts[NUM_OLD_GENERATIONS + 1];
static int collect_counts[NUM_OLD_GENERATIONS];


/* Node Pages.  Nodes other than large vector nodes are allocated
   from fixed size pages.  The pages for each node class are kept in a
   linked list. */

typedef union PAGE_HEADER {
  union PAGE_HEADER *next;
  double align;
} PAGE_HEADER;

#define NODE_SIZE(c) (sizeof(SEXPREC_ALIGN) + NodeClassSize[c] * sizeof(VECREC))

#define PAGE_SKIP(p) \
    ( (((uintptr_t)(p+1)+(NODE_ALIGN-1)) & ~(NODE_ALIGN-1)) - (uintptr_t)(p+1) )
#define PAGE_DATA(p) \
    ( (void *) ((uintptr_t)(p+1) + PAGE_SKIP(p)) )
#define PAGE_COUNT(p,nsize) \
    ( (PAGE_SIZE - sizeof(PAGE_HEADER) - PAGE_SKIP(p)) / nsize )

#define VHEAP_FREE() (R_VSize - R_LargeVallocSize /* - R_SmallVallocSize */)


/* The Heap Structure.  Nodes for each class/generation combination
   are arranged in circular doubly-linked lists.  The double linking
   allows nodes to be removed in constant time; this is used by the
   collector to move reachable nodes out of free space and into the
   appropriate generation.  The circularity eliminates the need for
   end checks.  In addition, each link is anchored at an artificial
   node, the Peg SEXPREC's in the structure below, which simplifies
   pointer maintenance.  The circular doubly-linked arrangement is
   taken from Baker's in-place incremental collector design; see
   ftp://ftp.netcom.com/pub/hb/hbaker/NoMotionGC.html or the Jones and
   Lins GC book.  The linked lists are implemented by adding two
   pointer fields to the SEXPREC structure, which increases its size
   from 5 to 7 words. Other approaches are possible but don't seem
   worth pursuing for R.

   There are two options for dealing with old-to-new pointers.  The
   first option is to make sure they never occur by transferring all
   referenced younger objects to the generation of the referrer when a
   reference to a newer object is assigned to an older one.  This is
   enabled by setting EXPEL_OLD_TO_NEW to 1.  The second alternative,
   used when EXPEL_OLD_TO_NEW is 0, is to keep track of all nodes that 
   may contain references to newer nodes and to "age" the nodes they 
   refer to at the beginning of each collection.  The first option is 
   simpler in some ways, but will create more floating garbage and add 
   a bit to the execution time, though the difference is probably marginal 
   on both counts.*/

static struct {

    SEXP Old[NUM_OLD_GENERATIONS];      /* Marked nodes of old generations */
    SEXP New;                           /* Unmarked nodes, free or newly used */
    SEXP Free;                          /* Free nodes, points inside New. 
                                           Not used for LARGE_NODE_CLASS */
#if !EXPEL_OLD_TO_NEW
    SEXP OldToNew[NUM_OLD_GENERATIONS]; /* Old nodes pointing to younger ones */
#endif

    SEXPREC OldPeg[NUM_OLD_GENERATIONS]; /* Actual space for the heads of the */
    SEXPREC NewPeg;                      /*   lists in Old, New, and OldToNew */
#if !EXPEL_OLD_TO_NEW
    SEXPREC OldToNewPeg[NUM_OLD_GENERATIONS];
#endif

    int OldCount[NUM_OLD_GENERATIONS];  /* # of nodes in Old and OldToNew */
    int AllocCount;                     /* # of nodes allocated, used or not */
    int PageCount;                      /* # of pages alloc'd */
    PAGE_HEADER *pages;                 /* Ptr to most recently alloc'd page */

} R_GenHeap[NUM_NODE_CLASSES];

static R_size_t R_NodesInUse = 0;

#define NEXT_NODE(s) (s)->gengc_next_node
#define PREV_NODE(s) (s)->gengc_prev_node
#define SET_NEXT_NODE(s,t) (NEXT_NODE(s) = (t))
#define SET_PREV_NODE(s,t) (PREV_NODE(s) = (t))
#define MAKE_EMPTY(s) (NEXT_NODE(s) = PREV_NODE(s) = (s))


/* Node List Manipulation */

/* unsnap node s from its list */
#define UNSNAP_NODE(s) do { \
  SEXP un__n__ = (s); \
  SEXP next = NEXT_NODE(un__n__); \
  SEXP prev = PREV_NODE(un__n__); \
  if (SNAP_CHECK && \
        (!SORT_NODES || num_old_gens_to_collect!=NUM_OLD_GENERATIONS)) { \
      if (PREV_NODE(next) != un__n__ || NEXT_NODE(prev) != un__n__) abort(); \
  } \
  SET_NEXT_NODE(prev, next); \
  SET_PREV_NODE(next, prev); \
} while(0)

/* snap in node s before node t */
#define SNAP_NODE(s,t) do { \
  SEXP sn__n__ = (s); \
  SEXP next = (t); \
  SEXP prev = PREV_NODE(next); \
  if (SNAP_CHECK && \
        (!SORT_NODES || num_old_gens_to_collect!=NUM_OLD_GENERATIONS)) { \
      if (NEXT_NODE(prev) != next) abort(); \
  } \
  SET_NEXT_NODE(sn__n__, next); \
  SET_PREV_NODE(next, sn__n__); \
  SET_NEXT_NODE(prev, sn__n__); \
  SET_PREV_NODE(sn__n__, prev); \
} while (0)

/* move all nodes on from_peg to to_peg */
#define BULK_MOVE(from_peg,to_peg) do { \
  SEXP __from__ = (from_peg); \
  SEXP __to__ = (to_peg); \
  SEXP first_old = NEXT_NODE(__from__); \
  SEXP last_old = PREV_NODE(__from__); \
  SEXP first_new = NEXT_NODE(__to__); \
  SET_PREV_NODE(first_old, __to__); \
  SET_NEXT_NODE(__to__, first_old); \
  SET_PREV_NODE(first_new, last_old); \
  SET_NEXT_NODE(last_old, first_new); \
  SET_NEXT_NODE(__from__, __from__); \
  SET_PREV_NODE(__from__, __from__); \
} while (0);


/* Processing Node Children */

#ifdef USE_ATTRIB_FIELD_FOR_CHARSXP_CACHE_CHAINS
/* When the CHARSXP hash chains are maintained through the ATTRIB
   field it is important that we NOT trace those fields otherwise too
   many CHARSXPs will be kept alive artificially. As a safety we don't
   ignore all non-NULL ATTRIB values for CHARSXPs but only those that
   are themselves CHARSXPs, which is what they will be if they are
   part of a hash chain.  Theoretically, for CHARSXPs the ATTRIB field
   should always be either R_NilValue or a CHARSXP. */
# ifdef PROTECTCHECK
#  define HAS_GENUINE_ATTRIB(x) \
    (TYPEOF(x) != FREESXP && ATTRIB(x) != R_NilValue && \
     (TYPEOF(x) != CHARSXP || TYPEOF(ATTRIB(x)) != CHARSXP))
# else
#  define HAS_GENUINE_ATTRIB(x) \
    (ATTRIB(x) != R_NilValue && \
     (TYPEOF(x) != CHARSXP || TYPEOF(ATTRIB(x)) != CHARSXP))
# endif
#else
# ifdef PROTECTCHECK
#  define HAS_GENUINE_ATTRIB(x) \
    (TYPEOF(x) != FREESXP && ATTRIB(x) != R_NilValue)
# else
#  define HAS_GENUINE_ATTRIB(x) (ATTRIB(x) != R_NilValue)
# endif
#endif
#ifdef PROTECTCHECK
#define FREE_FORWARD_CASE case FREESXP: if (gc_inhibit_release) break;
#define FREE_FORWARD_ELSE_IF \
            else if (typ_ == FREESXP && gc_inhibit_release) cnt_ = 0;
#else
#define FREE_FORWARD_CASE
#define FREE_FORWARD_ELSE_IF
#endif

/* This macro calls dc_action_ for each child of n_, passing
   dc_extra_ as a second argument for each call.

   It combines handling of all "no action" types, and of all 
   "three-pointer" types, and of all "vector of pointers" types,
   relying on the layouts of these being parallel. */

#define no_action_types \
( (1 << NILSXP) + \
  (1 << BUILTINSXP) + \
  (1 << SPECIALSXP) + \
  (1 << CHARSXP) + \
  (1 << LGLSXP) + \
  (1 << INTSXP) + \
  (1 << REALSXP) + \
  (1 << CPLXSXP) + \
  (1 << WEAKREFSXP) + \
  (1 << RAWSXP) + \
  (1 << S4SXP) )

#define three_pointer_types \
( (1 << ENVSXP) + \
  (1 << CLOSXP) + \
  (1 << PROMSXP) + \
  (1 << LISTSXP) + \
  (1 << LANGSXP) + \
  (1 << DOTSXP) + \
  (1 << SYMSXP) + \
  (1 << BCODESXP) )

#define vector_of_pointers_types \
( (1 << VECSXP) + \
  (1 << EXPRSXP) + \
  (1 << STRSXP) )

#define DO_CHILDREN(n_,dc_action_,dc_extra_) do { \
    if (HAS_GENUINE_ATTRIB(n_)) { \
        dc_action_ (ATTRIB(n_), dc_extra_); \
    } \
    int typ_ = TYPEOF(n_); \
    if (! ((no_action_types >> typ_) & 1)) { \
        SEXP *strt_; R_len_t cnt_; \
        if ((three_pointer_types >> typ_) & 1) { \
            strt_ = &CAR(n_); cnt_ = 3; \
        } \
        else if ((vector_of_pointers_types >> typ_) & 1) { \
            strt_ = &STRING_ELT(n_,0); cnt_ = LENGTH(n_); \
        } \
        else if (typ_ == EXTPTRSXP) { \
            strt_ = &CDR(n_); cnt_ = 2; \
        } \
        FREE_FORWARD_ELSE_IF \
        else \
            register_bad_sexp_type(n_, __LINE__); \
        while (cnt_ > 0) { \
            dc_action_ (*strt_++, dc_extra_); \
            cnt_ -= 1; \
        } \
    } \
} while(0)

#define DO_CHILDREN_DEBUG(__n__,dc__action__,extra1,extra2) do { \
  int _r_, _c_ = 0; \
  if (HAS_GENUINE_ATTRIB(__n__)) { \
    _c_ += _r_ = dc__action__(ATTRIB(__n__), __n__,extra1,extra2); \
    if (_r_) REprintf("  -- %s attrib\n",type2char(TYPEOF(__n__))); \
  } \
  switch (TYPEOF(__n__)) { \
  case NILSXP: \
  case BUILTINSXP: \
  case SPECIALSXP: \
  case CHARSXP: \
  case LGLSXP: \
  case INTSXP: \
  case REALSXP: \
  case CPLXSXP: \
  case WEAKREFSXP: \
  case RAWSXP: \
  case S4SXP: \
    break; \
  case STRSXP: \
  case EXPRSXP: \
  case VECSXP: \
    { \
      int i; \
      for (i = 0; i < LENGTH(__n__); i++) { \
	_c_ += _r_ = dc__action__(STRING_ELT(__n__, i), __n__,extra1,extra2); \
        if (_r_) REprintf(" -- %s %d\n",type2char(TYPEOF(__n__)),i); \
      } \
    } \
    break; \
  case ENVSXP: \
    _c_ += _r_ = dc__action__(FRAME(__n__), __n__,extra1,extra2); \
    if (_r_) REprintf(" -- %s frame\n",type2char(TYPEOF(__n__))); \
    _c_ += _r_ = dc__action__(ENCLOS(__n__), __n__,extra1,extra2); \
    if (_r_) REprintf(" -- %s enclos\n",type2char(TYPEOF(__n__))); \
    _c_ += _r_ = dc__action__(HASHTAB(__n__), __n__,extra1,extra2); \
    if (_r_) REprintf(" -- %s hashtab\n",type2char(TYPEOF(__n__))); \
    break; \
  case CLOSXP: \
  case PROMSXP: \
  case LISTSXP: \
  case LANGSXP: \
  case DOTSXP: \
  case SYMSXP: \
  case BCODESXP: \
    _c_ += _r_ = dc__action__(TAG(__n__), __n__,extra1,extra2); \
    if (_r_) REprintf(" -- %s tag\n",type2char(TYPEOF(__n__))); \
    _c_ += _r_ = dc__action__(CAR(__n__), __n__,extra1,extra2); \
    if (_r_) REprintf(" -- %s car\n",type2char(TYPEOF(__n__))); \
    _c_ += _r_ = dc__action__(CDR(__n__), __n__,extra1,extra2); \
    if (_r_) REprintf(" -- %s cdr\n",type2char(TYPEOF(__n__))); \
    break; \
  case EXTPTRSXP: \
    _c_ += _r_ = dc__action__(EXTPTR_PROT(__n__), __n__,extra1,extra2); \
    if (_r_) REprintf(" -- %s prot\n",type2char(TYPEOF(__n__))); \
    _c_ += _r_ = dc__action__(EXTPTR_TAG(__n__), __n__,extra1,extra2); \
    if (_r_) REprintf(" -- %s tag\n",type2char(TYPEOF(__n__))); \
    break; \
  FREE_FORWARD_CASE \
  default: \
    register_bad_sexp_type(__n__, __LINE__);		\
  } \
  if (_c_ && getenv("ABORT")) abort(); \
} while(0)


/* Forwarding Nodes.  These macros mark nodes or children of nodes and
   place them on the forwarding list.  The forwarding list is assumed
   to be in a local variable of the caller named "forwarded_nodes". */

#define FORWARD_NODE(s) do { \
  SEXP fn__n__ = (s); \
  if (! NODE_IS_MARKED(fn__n__)) { \
    CHECK_FOR_FREE_NODE(fn__n__) \
    MARK_NODE(fn__n__); \
    UNSNAP_NODE(fn__n__); \
    SET_NEXT_NODE(fn__n__, forwarded_nodes); \
    forwarded_nodes = fn__n__; \
  } \
} while (0)

#define FC_FORWARD_NODE(__n__,__dummy__) FORWARD_NODE(__n__)
#define FORWARD_CHILDREN(__n__) DO_CHILDREN(__n__,FC_FORWARD_NODE, 0)


/* This macro should help localize where a FREESXP node is encountered
   in the GC */
#ifdef PROTECTCHECK
#define CHECK_FOR_FREE_NODE(s) { \
    SEXP cf__n__ = (s); \
    if (TYPEOF(cf__n__) == FREESXP && ! gc_inhibit_release) \
	register_bad_sexp_type(cf__n__, __LINE__); \
}
#else
#define CHECK_FOR_FREE_NODE(s)
#endif


/* Node Allocation. */

static R_INLINE SEXP get_free_node (int c)
{
    /* if (c < 0 || c >= NUM_SMALL_NODE_CLASSES) abort(); */

    SEXP n = R_GenHeap[c].Free;
    if (n == R_GenHeap[c].New) {
        GetNewPage(c);
        n = R_GenHeap[c].Free;
        if (n == R_GenHeap[c].New) abort();
    }
    R_GenHeap[c].Free = NEXT_NODE(n);
    R_NodesInUse++;

#if VALGRIND_LEVEL>0
    VALGRIND_MAKE_MEM_UNDEFINED (n, NODE_SIZE(c));
    VALGRIND_MAKE_MEM_DEFINED (&n->gengc_next_node, sizeof(SEXP));
    VALGRIND_MAKE_MEM_DEFINED (&n->gengc_prev_node, sizeof(SEXP));
#endif

    n->sxpinfo = UnmarkedNodeTemplate.sxpinfo;
    SET_NODE_CLASS(n,c);
    R_SmallNallocSize += NodeClassSize[c];
    return n;
}

#define NO_FREE_NODES() (R_NodesInUse >= R_NSize)


/* Debugging Routines. */

#if DEBUG_GC>1

int CheckStuff(SEXP x, SEXP n, int w, int g)
{
    int err = 0;
    if (x == NULL) {
        REprintf("NULL pointer when looking at children (%lx %d %d)!\n",n,w,g);
        err = 1;
    }
    if (w == 1 && x != NULL && NODE_GENERATION(x) < g && n != R_StringHash) {
	REprintf("untraced old-to-new reference (%lx %lx %d %d %d %d)!\n",
          n, x, NODE_GENERATION(x), g, n->sxpinfo.gcoton, x->sxpinfo.gcoton);
        err = 1;
    }
    return err;
}

void DEBUG_CHECK_NODE_COUNTS(char *where)
{
    int i, OldCount, NewCount, OldToNewCount, gen;
    SEXP s;

    if (DEBUG_GC>2) {
        REprintf("%s:\n", where);
        REprintf("Class      New      Old OldToNew    Total\n");
    }
    for (i = 0; i < NUM_NODE_CLASSES; i++) {
	for (s = NEXT_NODE(R_GenHeap[i].New), NewCount = 0;
	     s != R_GenHeap[i].New;
	     s = NEXT_NODE(s)) {
	    NewCount++;
            if (s != NEXT_NODE(PREV_NODE(s)) || s != PREV_NODE(NEXT_NODE(s))) {
                REprintf("Garbled links in New list!\n");
                REprintf(" -- %d %d\n",i,NewCount);
            }
	    if (i != NODE_CLASS(s)) {
		REprintf("Inconsistent class assignment for node (1)!\n");
                REprintf(" -- %s %d %d\n",type2char(TYPEOF(s)),i,NODE_CLASS(s));
            }
            if (NODE_IS_MARKED(s)) {
                REprintf("Node in New list is marked!\n");
                REprintf(" -- %s %d\n",type2char(TYPEOF(s)),i);
            }
            if (s->sxpinfo.gcoton) {
                REprintf("Node in New has gcoton set!\n");
                REprintf(" -- %s %d %d\n", type2char(TYPEOF(s)),
                         i, NODE_CLASS(s));
            }
	}
	for (gen = 0, OldCount = 0, OldToNewCount = 0;
	     gen < NUM_OLD_GENERATIONS;
	     gen++) {
	    for (s = NEXT_NODE(R_GenHeap[i].Old[gen]);
		 s != R_GenHeap[i].Old[gen];
		 s = NEXT_NODE(s)) {
		OldCount++;
                if (s!=NEXT_NODE(PREV_NODE(s)) || s!=PREV_NODE(NEXT_NODE(s))) {
                    REprintf("Garbled links in Old list!\n");
                    REprintf(" -- %d %d %d\n",i,gen,OldCount);
                }
                if (s->sxpinfo.gcoton) {
		    REprintf("Node in Old has gcoton set!\n");
                    REprintf(" -- %s %d %d\n", type2char(TYPEOF(s)),
                             i, NODE_CLASS(s));
                }
		if (i != NODE_CLASS(s)) {
		    REprintf("Inconsistent class assignment for node (2)!\n");
                    REprintf(" -- %s %d %d\n", type2char(TYPEOF(s)),
                             i, NODE_CLASS(s));
                }
		if (gen != NODE_GENERATION(s)) {
		    REprintf("Inconsistent node generation (1)!\n");
                    REprintf(" -- %s %d %d\n", type2char(TYPEOF(s)),
                             gen, NODE_GENERATION(s));
                }
                if (!NODE_IS_MARKED(s)) {
                    REprintf("Node in Old list is unmarked!\n");
                    REprintf(" -- %s %d %d\n",type2char(TYPEOF(s)),i,gen);
                }
		DO_CHILDREN_DEBUG(s, CheckStuff, 1, gen);
	    }
	    for (s = NEXT_NODE(R_GenHeap[i].OldToNew[gen]);
		 s != R_GenHeap[i].OldToNew[gen];
		 s = NEXT_NODE(s)) {
		OldToNewCount++;
                if (s!=NEXT_NODE(PREV_NODE(s)) || s!=PREV_NODE(NEXT_NODE(s))) {
                    REprintf("Garbled links in OldToNew list!\n");
                    REprintf(" -- %d %d %d\n",i,gen,OldToNewCount);
                }
                if (FLAG_OLD_TO_NEW && !s->sxpinfo.gcoton) {
		    REprintf("Node in OldToNew does not have gcoton set!\n");
                    REprintf(" -- %s %d %d\n", type2char(TYPEOF(s)),
                             i, NODE_CLASS(s));
                }
		if (i != NODE_CLASS(s)) {
		    REprintf("Inconsistent class assignment for node (3)!\n");
                    REprintf(" -- %s %d %d\n", type2char(TYPEOF(s)),
                             i, NODE_CLASS(s));
                }
		if (gen != NODE_GENERATION(s)) {
		    REprintf("Inconsistent node generation (2)!\n");
                    REprintf(" -- %s %d %d\n", type2char(TYPEOF(s)),
                             gen, NODE_GENERATION(s));
                }
                if (!NODE_IS_MARKED(s)) {
                    REprintf("Node in OldToNew list is unmarked!\n");
                    REprintf(" -- %s %d %d\n",type2char(TYPEOF(s)),i,gen);
                }
		DO_CHILDREN_DEBUG(s, CheckStuff, 2, gen);
	    }
	}
        if (DEBUG_GC>2) {
            REprintf ("  %1d   %8d %8d %8d %8d\n",
                       i, NewCount, OldCount, OldToNewCount,
                       NewCount + OldCount + OldToNewCount);
        }
    }
}
#else
#define DEBUG_CHECK_NODE_COUNTS(s)
#endif /* DEBUG_GC>1 */

#if DEBUG_GC>0

#define DEBUG_TABLE 1  /* 1 to get a full table of counts in gc info printed */

static unsigned int old_to_new_count = 0;

static void DEBUG_GC_SUMMARY(int gclev)
{
    int i, gen, OldCount, total;
#if DEBUG_TABLE
    int count[NUM_NODE_CLASSES][NUM_OLD_GENERATIONS][32];
    int t;
#endif
    REprintf("\nGC at level %d, VSize = %lu + %lu = %lu\nClass counts -", 
             gclev, 0 /* R_SmallVallocSize */, R_LargeVallocSize,
	     /* R_SmallVallocSize + */ R_LargeVallocSize);
    total = 0;
    for (i = 0; i < NUM_NODE_CLASSES; i++) {
	for (gen = 0, OldCount = 0; gen < NUM_OLD_GENERATIONS; gen++) {
	    OldCount += R_GenHeap[i].OldCount[gen];
#if DEBUG_TABLE
            for (t = 0; t < 32; t++) count[i][gen][t] = 0;
            for (SEXP s = NEXT_NODE(R_GenHeap[i].Old[gen]);
                 s != R_GenHeap[i].Old[gen]; s = NEXT_NODE(s)) 
                count[i][gen][TYPEOF(s)] += 1;
#endif
        }
	REprintf(" %d:%d", i, OldCount);
        total += OldCount;
    }
    REprintf(" (total %lu)\n", total);
    if (R_NodesInUse != total) 
        REprintf("Total != R_NodesInUse (%lu) !!\n",R_NodesInUse);
#if DEBUG_TABLE
    REprintf("          ");
    for (i = 0; i < NUM_NODE_CLASSES; i++) REprintf("  class%d",i);
    REprintf("\n");
    for (t = 0; t < 32; t++) {
        REprintf("%10s",sexptype2char(t));
        for (i = 0; i < NUM_NODE_CLASSES; i++) REprintf("%8d",count[i][0][t]);
        REprintf("\n");
        for (gen = 1; gen < NUM_OLD_GENERATIONS; gen++) {
            REprintf("          ");
            for (i = 0; i < NUM_NODE_CLASSES; i++) REprintf("%8d",count[i][gen][t]);
            REprintf("\n");
        }
    }
#endif
    total = 0;
    for (SEXP s = R_PreciousList; s != R_NilValue; s = CDR(s))
        total += 1;
    REprintf("Number of objects on precious list: %d\n",total);
    REprintf("Old-to-new since last report: %u\n",old_to_new_count);
    old_to_new_count = 0;
}
#else
#define DEBUG_GC_SUMMARY(x)
#endif /* DEBUG_GC>0 */

#if DEBUG_ADJUST_HEAP
static void DEBUG_ADJUST_HEAP_PRINT(double node_occup, double vect_occup)
{
    int i;
    R_size_t alloc;
    REprintf("Node occupancy: %.0f%%\nVector occupancy: %.0f%%\n",
	     100.0 * node_occup, 100.0 * vect_occup);
    alloc = R_LargeVallocSize +
	sizeof(SEXPREC_ALIGN) * R_GenHeap[LARGE_NODE_CLASS].AllocCount;
    for (i = 0; i < NUM_SMALL_NODE_CLASSES; i++)
	alloc += PAGE_SIZE * R_GenHeap[i].PageCount;
    REprintf("Total allocation: %lu\n", alloc);
    REprintf("Ncells %lu\nVcells %lu\n", R_NSize, R_VSize);
}
#else
#define DEBUG_ADJUST_HEAP_PRINT(node_occup, vect_occup)
#endif /* DEBUG_ADJUST_HEAP */

#if DEBUG_RELEASE
static void DEBUG_RELEASE_PRINT(int rel_pages, int rel_count, int maxrel, int i)
{
    if (maxrel > 0) {
	int gen, n;
	REprintf(
         "Class: %d, pages = %d, maxrel = %d, pages release = %d, nodes released = %d\n",
		 i, R_GenHeap[i].PageCount, maxrel, rel_pages, rel_count);
	for (gen = 0, n = 0; gen < NUM_OLD_GENERATIONS; gen++)
	    n += R_GenHeap[i].OldCount[gen];
	REprintf("Allocated = %d, in use = %d\n", R_GenHeap[i].AllocCount, n);
    }
}
#else
#define DEBUG_RELEASE_PRINT(rel_pages, rel_count, maxrel, i)
#endif /* DEBUG_RELEASE */


/* Page Allocation and Release. */

static void GetNewPage(int node_class)
{
    SEXP s;
    char *data;
    PAGE_HEADER *page;
    int node_size, page_count, i;

    page = malloc(PAGE_SIZE+PAGE_PAD);
    if (page == NULL) {
	R_gc_full(0);
	page = malloc(PAGE_SIZE+PAGE_PAD);
	if (page == NULL)
	    mem_err_malloc((R_size_t) PAGE_SIZE);
    }

    node_size = NODE_SIZE(node_class);
    page_count = PAGE_COUNT(page,node_size);

    if (R_IsMemReporting) R_ReportNewPage();
    page->next = R_GenHeap[node_class].pages;
    R_GenHeap[node_class].pages = page;
    R_GenHeap[node_class].PageCount++;

    /* Put nodes in page into "New", used by "Free".  Make sure they will be 
       allocated in increasing order of address, for cache efficiency. */

    SEXP base = R_GenHeap[node_class].New;
    for (i = 0, data = PAGE_DATA(page); i<page_count; i++, data += node_size) {
	s = (SEXP) data;
        s->sxpinfo = UnmarkedNodeTemplate.sxpinfo;
	SET_NODE_CLASS(s, node_class);
#ifdef PROTECTCHECK
	TYPEOF(s) = NEWSXP;
#endif
	SNAP_NODE(s, base);
        if (i == 0) R_GenHeap[node_class].Free = s;
    }

    if ((uintptr_t)data > (uintptr_t)page + PAGE_SIZE) abort();

    R_GenHeap[node_class].AllocCount += page_count;

#if VALGRIND_LEVEL>0
    VALGRIND_MAKE_MEM_NOACCESS (page, PAGE_SIZE+PAGE_PAD);
    VALGRIND_MAKE_MEM_DEFINED (&page->next, sizeof page->next);
    for (i = 0, data = PAGE_DATA(page); i<page_count; i++, data += node_size) {
	s = (SEXP) data;
        VALGRIND_MAKE_MEM_DEFINED (&s->gengc_next_node, sizeof(SEXP));
        VALGRIND_MAKE_MEM_DEFINED (&s->gengc_prev_node, sizeof(SEXP));
        VALGRIND_MAKE_MEM_DEFINED (&s->sxpinfo, sizeof s->sxpinfo);
    }
#endif
}

/* Scan pages, releasing (some) pages with no nodes in use, and (maybe)
   sorting nodes in increasing order by address (in an attempt to improve 
   locality of reference), putting unused nodes in the New list, and nodes
   in use in the Old list for their generation.  Releasing and sorting in 
   one scan gives better cache / virtual memory performance. */

static void release_or_sort_pages (int sort)
{
    for (int i = 0; i < NUM_SMALL_NODE_CLASSES; i++) {
        int node_size = NODE_SIZE(i);
        R_size_t maxrel, rel_count;
        PAGE_HEADER *page, *last;
        SEXP *old, new;
        int rel_pages;

        maxrel = R_GenHeap[i].AllocCount;
        for (int gen = 0; gen < NUM_OLD_GENERATIONS; gen++)
            maxrel -= (1.0 + R_MaxKeepFrac) * R_GenHeap[i].OldCount[gen];

        /* all nodes in New space should be both free and unmarked */
        rel_count = 0;
        rel_pages = 0;
        last = NULL;
        page = R_GenHeap[i].pages;

        if (sort) {
            old = R_GenHeap[i].Old;
            for (int g = 0; g < NUM_OLD_GENERATIONS; g++) 
                MAKE_EMPTY(old[g]);
            new = R_GenHeap[i].New;
            MAKE_EMPTY(new);
        }

        while (page != NULL && (sort || rel_count < maxrel)) {
            int page_count = PAGE_COUNT(page,node_size);
            PAGE_HEADER *next = page->next;
            char *data;
            int j;
            if (rel_count < maxrel) { /* want to release more */
                for (j = 0, data = PAGE_DATA(page);
                     j < page_count && !NODE_IS_MARKED((SEXP)data); 
                     j++, data += node_size) ;
                if (j == page_count) { /* no marked nodes - free this page */
                    if (!sort) {
                        for (j = 0, data = PAGE_DATA(page); 
                             j < page_count; 
                             j++, data += node_size) 
                            UNSNAP_NODE((SEXP)data);
                    }
                    R_GenHeap[i].AllocCount -= page_count;
                    R_GenHeap[i].PageCount--;
                    rel_pages += 1;
                    rel_count += page_count;
                    free(page);
                    page = next;
                    if (last == NULL)
                        R_GenHeap[i].pages = page;
                    else
                        last->next = page;
                    continue;
                }
            }
            if (sort) {
                for (j = 0, data = PAGE_DATA(page);
                     j < page_count; 
                     j++, data += node_size) {
                    if (NODE_IS_MARKED((SEXP)data)) 
                        SNAP_NODE((SEXP)data, old[NODE_GENERATION((SEXP)data)]);
                    else
                        SNAP_NODE((SEXP)data, new);
                }
            }
            last = page;
            page = next;
        }

        DEBUG_RELEASE_PRINT(rel_pages, rel_count, maxrel, i);
    }
}

/* compute size in VEC units so result will fit in LENGTH field for FREESXPs */
static R_INLINE R_size_t getVecSizeInVEC(SEXP s)
{
    R_size_t size;
    switch (TYPEOF(s)) {	/* get size in bytes */
    case CHARSXP:
	size = LENGTH(s) + 1;
	break;
    case RAWSXP:
	size = LENGTH(s);
	break;
    case LGLSXP:
    case INTSXP:
	size = LENGTH(s) * sizeof(int);
	break;
    case REALSXP:
	size = LENGTH(s) * sizeof(double);
	break;
    case CPLXSXP:
	size = LENGTH(s) * sizeof(Rcomplex);
	break;
    case STRSXP:
    case EXPRSXP:
    case VECSXP:
	size = LENGTH(s) * sizeof(SEXP);
	break;
    default:
	register_bad_sexp_type(s, __LINE__);
	size = 0;
    }
    return BYTE2VEC(size);
}

static void ReleaseLargeFreeVectors(void)
{
    SEXP s = NEXT_NODE(R_GenHeap[LARGE_NODE_CLASS].New);

    while (s != R_GenHeap[LARGE_NODE_CLASS].New) {
	SEXP next = NEXT_NODE(s);
        R_size_t size;
#ifdef PROTECTCHECK
        if (TYPEOF(s) == FREESXP)
            size = LENGTH(s);
        else
            /* should not get here -- arrange for a warning/error? */
            size = getVecSizeInVEC(s);
#else
        size = getVecSizeInVEC(s);
#endif
        R_LargeVallocSize -= size;
        R_GenHeap[LARGE_NODE_CLASS].AllocCount--;
        free(s);
        s = next;
    }

    MAKE_EMPTY (R_GenHeap[LARGE_NODE_CLASS].New);
}


/* Heap Size Adjustment. */

static void AdjustHeapSize(R_size_t size_needed)
{
    R_size_t R_MinNFree = orig_R_NSize * R_MinFreeFrac;
    R_size_t R_MinVFree = orig_R_VSize * R_MinFreeFrac;
    R_size_t NNeeded = R_NodesInUse + R_MinNFree;
    R_size_t VNeeded = /* R_SmallVallocSize + */ R_LargeVallocSize
	+ size_needed + R_MinVFree;
    double node_occup = ((double) NNeeded) / R_NSize;
    double vect_occup =	((double) VNeeded) / R_VSize;

    if (node_occup > R_NGrowFrac) {
	R_size_t change = R_NGrowIncrMin + R_NGrowIncrFrac * R_NSize;
	if (R_MaxNSize >= R_NSize + change)
	    R_NSize += change;
    }
    else if (node_occup < R_NShrinkFrac) {
	R_NSize -= (R_NShrinkIncrMin + R_NShrinkIncrFrac * R_NSize);
	if (R_NSize < NNeeded)
	    R_NSize = (NNeeded < R_MaxNSize) ? NNeeded: R_MaxNSize;
	if (R_NSize < orig_R_NSize)
	    R_NSize = orig_R_NSize;
    }

    if (vect_occup > 1.0 && VNeeded < R_MaxVSize)
	R_VSize = VNeeded;
    if (vect_occup > R_VGrowFrac) {
	R_size_t change = R_VGrowIncrMin + R_VGrowIncrFrac * R_VSize;
	if (R_MaxVSize - R_VSize >= change)
	    R_VSize += change;
    }
    else if (vect_occup < R_VShrinkFrac) {
	R_VSize -= R_VShrinkIncrMin + R_VShrinkIncrFrac * R_VSize;
	if (R_VSize < VNeeded)
	    R_VSize = VNeeded;
	if (R_VSize < orig_R_VSize)
	    R_VSize = orig_R_VSize;
    }

    DEBUG_ADJUST_HEAP_PRINT(node_occup, vect_occup);
}


/* Managing Old-to-New References. */

#define AGE_NODE(s,g) do { \
  SEXP an__n__ = (s); \
  int an__g__ = (g); \
  if (NODE_GEN_IS_YOUNGER(an__n__, an__g__)) { \
    if (NODE_IS_MARKED(an__n__)) \
       R_GenHeap[NODE_CLASS(an__n__)].OldCount[NODE_GENERATION(an__n__)]--; \
    else \
      MARK_NODE(an__n__); \
    SET_NODE_GENERATION(an__n__, an__g__); \
    UNSNAP_NODE(an__n__); \
    SET_NEXT_NODE(an__n__, forwarded_nodes); \
    forwarded_nodes = an__n__; \
  } \
} while (0)

static void AgeNodeAndChildren(SEXP s, int gen)
{
    SEXP forwarded_nodes = NULL;
    AGE_NODE(s, gen);
    while (forwarded_nodes != NULL) {
	s = forwarded_nodes;
	forwarded_nodes = NEXT_NODE(forwarded_nodes);
	if (NODE_GENERATION(s) != gen)
	    REprintf("****snapping into wrong generation\n");
	SNAP_NODE(s, R_GenHeap[NODE_CLASS(s)].Old[gen]);
	R_GenHeap[NODE_CLASS(s)].OldCount[gen]++;
	DO_CHILDREN(s, AGE_NODE, gen);
    }
}

static void old_to_new(SEXP x, SEXP y)
{
#if EXPEL_OLD_TO_NEW
    AgeNodeAndChildren(y, NODE_GENERATION(x));
#else
    UNSNAP_NODE(x);
    SNAP_NODE(x, R_GenHeap[NODE_CLASS(x)].OldToNew[NODE_GENERATION(x)]);
#if FLAG_OLD_TO_NEW
    x->sxpinfo.gcoton = 1;  /* so won't have to unsnap & snap again */
#endif
#endif

#if DEBUG_GC>0
    old_to_new_count += 1;
#endif
}

#if EXPEL_OLD_TO_NEW
#define CHECK_OLD_TO_NEW(x,y) do { \
  if (NODE_IS_MARKED(CHK(x)) \
       && (!NODE_IS_MARKED(y) || NODE_GENERATION(x) > NODE_GENERATION(y))) \
      old_to_new(x,y); \
  } while (0)
#else
#if FLAG_OLD_TO_NEW
#define CHECK_OLD_TO_NEW(x,y) do { \
  if (NODE_IS_MARKED(CHK(x)) \
   && !(x)->sxpinfo.gcoton \
   && (!NODE_IS_MARKED(CHK(y)) || NODE_GENERATION(x) > NODE_GENERATION(y))) \
      old_to_new(x,y); \
  } while (0)
#else
#define CHECK_OLD_TO_NEW(x,y) do { \
  if (NODE_IS_MARKED(CHK(x)) \
   && (!NODE_IS_MARKED(CHK(y)) || NODE_GENERATION(x) > NODE_GENERATION(y))) \
      old_to_new(x,y); \
  } while (0)
#endif
#endif


/* Finalization and Weak References */

/* The design of this mechanism is very close to the one described in
   "Stretching the storage manager: weak pointers and stable names in
   Haskell" by Peyton Jones, Marlow, and Elliott (at
   www.research.microsoft.com/Users/simonpj/papers/weak.ps.gz). --LT */

static SEXP R_weak_refs = NULL;

#define READY_TO_FINALIZE_MASK 1

#define SET_READY_TO_FINALIZE(s) ((s)->sxpinfo.gp |= READY_TO_FINALIZE_MASK)
#define CLEAR_READY_TO_FINALIZE(s) ((s)->sxpinfo.gp &= ~READY_TO_FINALIZE_MASK)
#define IS_READY_TO_FINALIZE(s) ((s)->sxpinfo.gp & READY_TO_FINALIZE_MASK)

#define FINALIZE_ON_EXIT_MASK 2

#define SET_FINALIZE_ON_EXIT(s) ((s)->sxpinfo.gp |= FINALIZE_ON_EXIT_MASK)
#define CLEAR_FINALIZE_ON_EXIT(s) ((s)->sxpinfo.gp &= ~FINALIZE_ON_EXIT_MASK)
#define FINALIZE_ON_EXIT(s) ((s)->sxpinfo.gp & FINALIZE_ON_EXIT_MASK)

#define WEAKREF_SIZE 4
#define WEAKREF_KEY(w) VECTOR_ELT(w, 0)
#define SET_WEAKREF_KEY(w, k) SET_VECTOR_ELT(w, 0, k)
#define WEAKREF_VALUE(w) VECTOR_ELT(w, 1)
#define SET_WEAKREF_VALUE(w, v) SET_VECTOR_ELT(w, 1, v)
#define WEAKREF_FINALIZER(w) VECTOR_ELT(w, 2)
#define SET_WEAKREF_FINALIZER(w, f) SET_VECTOR_ELT(w, 2, f)
#define WEAKREF_NEXT(w) VECTOR_ELT(w, 3)
#define SET_WEAKREF_NEXT(w, n) SET_VECTOR_ELT(w, 3, n)

static SEXP MakeCFinalizer(R_CFinalizer_t cfun);

static SEXP NewWeakRef(SEXP key, SEXP val, SEXP fin, Rboolean onexit)
{
    SEXP w;

    switch (TYPEOF(key)) {
    case NILSXP:
    case ENVSXP:
    case EXTPTRSXP:
	break;
    default: error(_("can only weakly reference/finalize reference objects"));
    }

    PROTECT2 (key, fin);
<<<<<<< HEAD
    PROTECT (val = NAMEDCNT_GT_0(val) ? duplicate(val) : val);
=======
    PROTECT (val = NAMED(val) ? duplicate(val) : val);
>>>>>>> a2797e1e

    w = allocVector(VECSXP, WEAKREF_SIZE);
    SET_TYPEOF(w, WEAKREFSXP);
    if (key != R_NilValue) {
	/* If the key is R_NilValue we don't register the weak reference.
	   This is used in loading saved images. */
	SET_WEAKREF_KEY(w, key);
	SET_WEAKREF_VALUE(w, val);
	SET_WEAKREF_FINALIZER(w, fin);
	SET_WEAKREF_NEXT(w, R_weak_refs);
	CLEAR_READY_TO_FINALIZE(w);
	if (onexit)
	    SET_FINALIZE_ON_EXIT(w);
	else
	    CLEAR_FINALIZE_ON_EXIT(w);
	R_weak_refs = w;
    }
    UNPROTECT(3);
    return w;
}

SEXP R_MakeWeakRef(SEXP key, SEXP val, SEXP fin, Rboolean onexit)
{
    switch (TYPEOF(fin)) {
    case NILSXP:
    case CLOSXP:
    case BUILTINSXP:
    case SPECIALSXP:
	break;
    default: error(_("finalizer must be a function or NULL"));
    }
    return NewWeakRef(key, val, fin, onexit);
}

SEXP R_MakeWeakRefC(SEXP key, SEXP val, R_CFinalizer_t fin, Rboolean onexit)
{
    SEXP w;
    PROTECT2 (key, val);
    w = NewWeakRef(key, val, MakeCFinalizer(fin), onexit);
    UNPROTECT(2);
    return w;
}

static void CheckFinalizers(void)
{
    SEXP s;
    for (s = R_weak_refs; s != R_NilValue; s = WEAKREF_NEXT(s))
	if (! NODE_IS_MARKED(WEAKREF_KEY(s)) && ! IS_READY_TO_FINALIZE(s))
	    SET_READY_TO_FINALIZE(s);
}

/* C finalizers are stored in a CHARSXP.  It would be nice if we could
   use EXTPTRSXP's but these only hold a void *, and function pointers
   are not guaranteed to be compatible with a void *.  There should be
   a cleaner way of doing this, but this will do for now. --LT */
/* Changed to RAWSXP in 2.8.0 */
static Rboolean isCFinalizer(SEXP fun)
{
    return TYPEOF(fun) == RAWSXP;
    /*return TYPEOF(fun) == EXTPTRSXP;*/
}

static SEXP MakeCFinalizer(R_CFinalizer_t cfun)
{
    SEXP s = allocVector(RAWSXP, sizeof(R_CFinalizer_t));
    *((R_CFinalizer_t *) RAW(s)) = cfun;
    return s;
    /*return R_MakeExternalPtr((void *) cfun, R_NilValue, R_NilValue);*/
}

static R_CFinalizer_t GetCFinalizer(SEXP fun)
{
    return *((R_CFinalizer_t *) RAW(fun));
    /*return (R_CFinalizer_t) R_ExternalPtrAddr(fun);*/
}

SEXP R_WeakRefKey(SEXP w)
{
    if (TYPEOF(w) != WEAKREFSXP)
	error(_("not a weak reference"));
    return WEAKREF_KEY(w);
}

SEXP R_WeakRefValue(SEXP w)
{
    SEXP v;
    if (TYPEOF(w) != WEAKREFSXP)
	error(_("not a weak reference"));
    v = WEAKREF_VALUE(w);
    if (v!=R_NilValue) 
        SET_NAMEDCNT_MAX(v);
    return v;
}

void R_RunWeakRefFinalizer(SEXP w)
{
    SEXP key, fun, e;
    if (TYPEOF(w) != WEAKREFSXP)
	error(_("not a weak reference"));
    key = WEAKREF_KEY(w);
    fun = WEAKREF_FINALIZER(w);
    SET_WEAKREF_KEY(w, R_NilValue);
    SET_WEAKREF_VALUE(w, R_NilValue);
    SET_WEAKREF_FINALIZER(w, R_NilValue);
    if (! IS_READY_TO_FINALIZE(w))
	SET_READY_TO_FINALIZE(w); /* insures removal from list on next gc */
    PROTECT2 (key, fun);
    if (isCFinalizer(fun)) {
	/* Must be a C finalizer. */
	R_CFinalizer_t cfun = GetCFinalizer(fun);
	cfun(key);
    }
    else if (fun != R_NilValue) {
	/* An R finalizer. */
	PROTECT(e = LCONS(fun, LCONS(key, R_NilValue)));
	eval(e, R_GlobalEnv);
	UNPROTECT(1);
    }
    UNPROTECT(2);
}

static Rboolean RunFinalizers(void)
{
    volatile SEXP s, last;
    volatile Rboolean finalizer_run = FALSE;

    for (s = R_weak_refs, last = R_NilValue; s != R_NilValue;) {
	SEXP next = WEAKREF_NEXT(s);
	if (IS_READY_TO_FINALIZE(s)) {
	    RCNTXT thiscontext;
	    RCNTXT * volatile saveToplevelContext;
	    volatile int savestack;
	    volatile SEXP topExp;

	    finalizer_run = TRUE;

	    /* A top level context is established for the finalizer to
	       insure that any errors that might occur do not spill
	       into the call that triggered the collection. */
	    begincontext(&thiscontext, CTXT_TOPLEVEL, R_NilValue, R_GlobalEnv,
			 R_BaseEnv, R_NilValue, R_NilValue);
	    saveToplevelContext = R_ToplevelContext;
	    PROTECT(topExp = R_CurrentExpr);
	    savestack = R_PPStackTop;
	    if (! SETJMP(thiscontext.cjmpbuf)) {
		R_GlobalContext = R_ToplevelContext = &thiscontext;

		/* The entry in the weak reference list is removed
		   before running the finalizer.  This insures that a
		   finalizer is run only once, even if running it
		   raises an error. */
		if (last == R_NilValue)
		    R_weak_refs = next;
		else
		    SET_WEAKREF_NEXT(last, next);
		/* The value of 'next' is protected to make is safe
		   for thsis routine to be called recursively from a
		   gc triggered by a finalizer. */
		PROTECT(next);
		R_RunWeakRefFinalizer(s);
		UNPROTECT(1);
	    }
	    endcontext(&thiscontext);
	    R_ToplevelContext = saveToplevelContext;
	    R_PPStackTop = savestack;
	    R_CurrentExpr = topExp;
	    UNPROTECT(1);
	}
	else last = s;
	s = next;
    }
    return finalizer_run;
}

void R_RunExitFinalizers(void)
{
    SEXP s;

    for (s = R_weak_refs; s != R_NilValue; s = WEAKREF_NEXT(s))
	if (FINALIZE_ON_EXIT(s))
	    SET_READY_TO_FINALIZE(s);
    RunFinalizers();
}

void R_RegisterFinalizerEx(SEXP s, SEXP fun, Rboolean onexit)
{
    R_MakeWeakRef(s, R_NilValue, fun, onexit);
}

void R_RegisterFinalizer(SEXP s, SEXP fun)
{
    R_RegisterFinalizerEx(s, fun, FALSE);
}

void R_RegisterCFinalizerEx(SEXP s, R_CFinalizer_t fun, Rboolean onexit)
{
    R_MakeWeakRefC(s, R_NilValue, fun, onexit);
}

void R_RegisterCFinalizer(SEXP s, R_CFinalizer_t fun)
{
    R_RegisterCFinalizerEx(s, fun, FALSE);
}

/* R interface function */

SEXP attribute_hidden do_regFinaliz(SEXP call, SEXP op, SEXP args, SEXP rho)
{
    int onexit;

    checkArity(op, args);

    if (TYPEOF(CAR(args)) != ENVSXP && TYPEOF(CAR(args)) != EXTPTRSXP)
	error(_("first argument must be environment or external pointer"));
    if (TYPEOF(CADR(args)) != CLOSXP)
	error(_("second argument must be a function"));

    onexit = asLogical(CADDR(args));
    if(onexit == NA_LOGICAL)
	error(_("third argument must be 'TRUE' or 'FALSE'"));

    R_RegisterFinalizerEx(CAR(args), CADR(args), onexit);
    return R_NilValue;
}


/* THE GENERATIONAL GARBAGE COLLECTOR. */

/* Take nodes from forwarded list, forward their children, and snap
   into the Old list for their class - except snapping isn't done (apart
   from large nodes) if no_snap is 1 (which is set when small nodes will 
   later be scanned sequentially as part of a full collection). */

static void process_nodes (SEXP forwarded_nodes, int no_snap)
{
    SEXP s;
    while (forwarded_nodes != NULL) {
        s = forwarded_nodes;
        forwarded_nodes = NEXT_NODE(forwarded_nodes);
        R_GenHeap[NODE_CLASS(s)].OldCount[NODE_GENERATION(s)]++;
        if (!no_snap || NODE_CLASS(s) == LARGE_NODE_CLASS)
            SNAP_NODE(s, R_GenHeap[NODE_CLASS(s)].Old[NODE_GENERATION(s)]);
        FORWARD_CHILDREN(s);
    }
}

#if !EXPEL_OLD_TO_NEW
/* Eliminate old-to-new references in generations to collect by
   transferring referenced nodes to referring generation.  The outer
   loop must be over generations, in increasing order - otherwise
   unsnapping a child might unsnap it from an OldToNew list before
   its children are looked at. */

static void transfer_old_to_new (int num_old_gens_to_collect)
{   int gen, i;
    SEXP s;
    for (gen = 0; gen < num_old_gens_to_collect; gen++) {
	for (i = 0; i < NUM_NODE_CLASSES; i++) {
	    s = NEXT_NODE(R_GenHeap[i].OldToNew[gen]);
	    while (s != R_GenHeap[i].OldToNew[gen]) {
		SEXP next = NEXT_NODE(s);
		DO_CHILDREN(s, AgeNodeAndChildren, gen);
		UNSNAP_NODE(s);
#if FLAG_OLD_TO_NEW
                s->sxpinfo.gcoton = 0;
#endif
		if (NODE_GENERATION(s) != gen)
		    REprintf("****snapping into wrong generation\n");
		SNAP_NODE(s, R_GenHeap[i].Old[gen]);
		s = next;
	    }
	}
    }
}
#endif

/* Unmark all marked nodes in old generations to be collected and move to 
   New space */

static void unmark_and_move_to_new (int num_old_gens_to_collect)
{   int gen, i;
    for (gen = 0; gen < num_old_gens_to_collect; gen++) {
        for (i = 0; i < NUM_NODE_CLASSES; i++) {
            SEXP peg = R_GenHeap[i].Old[gen];
            if (gen != NUM_OLD_GENERATIONS - 1) {
                for (SEXP s = NEXT_NODE(peg); s != peg; s = NEXT_NODE(s)) {
                    SET_NODE_GENERATION (s, gen+1);
                    UNMARK_NODE(s);
                }
            }
            else {
                for (SEXP s = NEXT_NODE(peg); s != peg; s = NEXT_NODE(s)) {
                    UNMARK_NODE(s);
                }
            }
            R_GenHeap[i].OldCount[gen] = 0;
            if (NEXT_NODE(peg) != peg)
                BULK_MOVE(peg, R_GenHeap[i].New);
        }
    }
}

static void RunGenCollect(R_size_t size_needed)
{
    int i, gen, gens_collected;
    RCNTXT *ctxt;
    SEXP s;
    SEXP forwarded_nodes;

    bad_sexp_type_seen = 0;

    /* determine number of generations to collect */
    while (num_old_gens_to_collect < NUM_OLD_GENERATIONS) {
	if (collect_counts[num_old_gens_to_collect]-- <= 0) {
	    collect_counts[num_old_gens_to_collect] =
		collect_counts_max[num_old_gens_to_collect];
	    num_old_gens_to_collect++;
	}
	else break;
    }

#ifdef PROTECTCHECK
    num_old_gens_to_collect = NUM_OLD_GENERATIONS;
#endif

 again:
    gens_collected = num_old_gens_to_collect;

    int no_snap =
      SORT_NODES && num_old_gens_to_collect == NUM_OLD_GENERATIONS;

#if DEBUG_GC>1
    char mess[20];
    sprintf(mess,"START OF GC (%d)",num_old_gens_to_collect);
    DEBUG_CHECK_NODE_COUNTS(mess);
#endif

#if !EXPEL_OLD_TO_NEW
    transfer_old_to_new (num_old_gens_to_collect);
    DEBUG_CHECK_NODE_COUNTS("after transfering old to new");
#endif

    unmark_and_move_to_new (num_old_gens_to_collect);

    DEBUG_CHECK_NODE_COUNTS("after unmarking and moving to new");

    forwarded_nodes = NULL;

#if !EXPEL_OLD_TO_NEW
    /* scan nodes in uncollected old generations with old-to-new pointers */
    for (gen = num_old_gens_to_collect; gen < NUM_OLD_GENERATIONS; gen++)
	for (i = 0; i < NUM_NODE_CLASSES; i++)
	    for (s = NEXT_NODE(R_GenHeap[i].OldToNew[gen]);
		 s != R_GenHeap[i].OldToNew[gen];
		 s = NEXT_NODE(s))
		FORWARD_CHILDREN(s);
    DEBUG_CHECK_NODE_COUNTS("after scanning uncollected old generations");
#endif

    /* forward all roots */

    static SEXP *root_vars[] = { 
        &R_NilValue,	          /* Builtin constants */
        &NA_STRING,
        &R_BlankString,
        &R_UnboundValue,
        &R_RestartToken,
        &R_MissingArg,
        &R_ScalarLogicalNA,
        &R_ScalarLogicalFALSE,
        &R_ScalarLogicalTRUE,

        &R_GlobalEnv,	          /* Global environment */
        &R_BaseEnv,
        &R_EmptyEnv,
        &R_Warnings,	          /* Warnings, if any */

        &R_VariantResult,         /* Marker for variant result of op */
        &R_HandlerStack,          /* Condition handler stack */
        &R_RestartStack,          /* Available restarts stack */

        &R_PreciousList,
        0
    };

    for (i = 0; root_vars[i] != 0; i++)
        FORWARD_NODE(*root_vars[i]);

    if (R_VStack != NULL)
        FORWARD_NODE(R_VStack);

    if (R_SymbolTable != NULL) /* Symbol table, could be NULL during startup */
        for (i = 0; i < HSIZE; i++)
            FORWARD_NODE(R_SymbolTable[i]);

    if (R_CurrentExpr != NULL)	           /* Current expression */
	FORWARD_NODE(R_CurrentExpr);

    for (i = 0; i < R_MaxDevices; i++) {   /* Device display lists */
	pGEDevDesc gdd = GEgetDevice(i);
	if (gdd) {
	    if (gdd->displayList != NULL)
                FORWARD_NODE(gdd->displayList);
	    if (gdd->savedSnapshot != NULL)
                FORWARD_NODE(gdd->savedSnapshot);
	    if (gdd->dev != NULL && gdd->dev->eventEnv != NULL)
	    	FORWARD_NODE(gdd->dev->eventEnv);
	}
    }

    for (ctxt = R_GlobalContext ; ctxt != NULL ; ctxt = ctxt->nextcontext) {
        SEXP *cntxt_ptrs[] = { /* using a run-time initialized table might be
                                  slower, but is certainly more compact */
	    &ctxt->conexit,       /* on.exit expressions */
	    &ctxt->promargs,	  /* promises supplied to closure */
	    &ctxt->callfun,       /* the closure called */
	    &ctxt->sysparent,     /* calling environment */
	    &ctxt->call,          /* the call */
	    &ctxt->cloenv,        /* the closure environment */
	    &ctxt->handlerstack,  /* the condition handler stack */
	    &ctxt->restartstack,  /* the available restarts stack */
	    &ctxt->srcref,	  /* the current source reference */
            0
        };
        for (i = 0; cntxt_ptrs[i] != 0; i++)
            FORWARD_NODE(*cntxt_ptrs[i]);
    }

    if (framenames != NULL)		   /* used for interprocedure    */
        FORWARD_NODE(framenames);	   /*   communication in model.c */

    for (i = 0; i < R_PPStackTop; i++)	   /* Protected pointers */
        if (R_PPStack[i] != NULL) 
            FORWARD_NODE(R_PPStack[i]);

    for (SEXP *sp = R_BCNodeStackBase; sp<R_BCNodeStackTop; sp++) /* Byte code stack */
        FORWARD_NODE(*sp);

    /* main processing loop */
    process_nodes (forwarded_nodes, no_snap); 
    forwarded_nodes = NULL;

    DEBUG_CHECK_NODE_COUNTS("after processing forwarded list (1)");

    /* identify weakly reachable nodes */
    {
	Rboolean recheck_weak_refs;
	do {
	    recheck_weak_refs = FALSE;
	    for (s = R_weak_refs; s != R_NilValue; s = WEAKREF_NEXT(s)) {
		if (NODE_IS_MARKED(WEAKREF_KEY(s))) {
		    if (! NODE_IS_MARKED(WEAKREF_VALUE(s))) {
			recheck_weak_refs = TRUE;
			FORWARD_NODE(WEAKREF_VALUE(s));
		    }
		    if (! NODE_IS_MARKED(WEAKREF_FINALIZER(s))) {
			recheck_weak_refs = TRUE;
			FORWARD_NODE(WEAKREF_FINALIZER(s));
		    }
		}
	    }
	    process_nodes (forwarded_nodes, no_snap); 
            forwarded_nodes = NULL;
	} while (recheck_weak_refs);
    }

    /* mark nodes ready for finalizing */
    CheckFinalizers();

    /* process the weak reference chain */
    for (s = R_weak_refs; s != R_NilValue; s = WEAKREF_NEXT(s)) {
	FORWARD_NODE(s);
	FORWARD_NODE(WEAKREF_KEY(s));
	FORWARD_NODE(WEAKREF_VALUE(s));
	FORWARD_NODE(WEAKREF_FINALIZER(s));
    }
    process_nodes (forwarded_nodes, no_snap); 
    forwarded_nodes = NULL;

    DEBUG_CHECK_NODE_COUNTS("after processing forwarded list (2)");

    /* process CHARSXP cache */
    if (R_StringHash != NULL) /* in case of GC during initialization */
    {
        /* At this point, the hash table itself will not have been scanned.
           Some of the CHARSXP entries will be marked, either from being in 
           an older generation not being collected, or from a reference from
           a scanned node.  We need to remove unmarked entries here. */

	SEXP t;
	int nc = 0;
	for (i = 0; i < LENGTH(R_StringHash); i++) {
	    s = VECTOR_ELT(R_StringHash, i);
	    t = R_NilValue;
	    while (s != R_NilValue) {
		if (! NODE_IS_MARKED(CXHEAD(s))) { 
                    /* remove unused CHARSXP, and associated cons cell (if 
                       not linking by attribute field) */
		    if (t == R_NilValue) /* head of list */
                        /* Do NOT use SET_VECTOR_ELT - no old-to-new tracking */
			VECTOR_ELT(R_StringHash, i) = CXTAIL(s);
		    else
			CXTAIL(t) = CXTAIL(s);
#ifndef USE_ATTRIB_FIELD_FOR_CHARSXP_CACHE_CHAINS
                    FORWARD_NODE(s);
#endif
		    s = CXTAIL(s);
		    continue;
		}
		t = s;
		s = CXTAIL(s);
	    }
	    if(VECTOR_ELT(R_StringHash, i) != R_NilValue) nc++;
	}
	SET_HASHSLOTSUSED (R_StringHash, nc);
        FORWARD_NODE(R_StringHash);
    }
    process_nodes (forwarded_nodes, no_snap); 
    forwarded_nodes = NULL;

    DEBUG_CHECK_NODE_COUNTS("after processing forwarded list (3)");

#ifdef PROTECTCHECK
    for(i=0; i< NUM_SMALL_NODE_CLASSES;i++){
	s = NEXT_NODE(R_GenHeap[i].New);
	while (s != R_GenHeap[i].New) {
	    SEXP next = NEXT_NODE(s);
	    if (TYPEOF(s) != NEWSXP) {
		if (TYPEOF(s) != FREESXP) {
		    SETOLDTYPE(s, TYPEOF(s));
		    TYPEOF(s) = FREESXP;
		}
		if (gc_inhibit_release)
		    FORWARD_NODE(s);
	    }
	    s = next;
	}
    }
    s = NEXT_NODE(R_GenHeap[LARGE_NODE_CLASS].New);
    while (s != R_GenHeap[LARGE_NODE_CLASS].New) {
	SEXP next = NEXT_NODE(s);
	if (TYPEOF(s) != NEWSXP) {
	    if (TYPEOF(s) != FREESXP) {
		/**** could also leave this alone and restore the old
		      node type in ReleaseLargeFreeVectors before
		      calculating size */
		R_size_t size = getVecSizeInVEC(s);
		LENGTH(s) = size;
		SETOLDTYPE(s, TYPEOF(s));
		TYPEOF(s) = FREESXP;
	    }
	    if (gc_inhibit_release)
		FORWARD_NODE(s);
	}
	s = next;
    }
    if (gc_inhibit_release) {
	process_nodes (forwarded_nodes, no_snap); 
        forwarded_nodes = NULL;
    }
#endif

    /* release large vector allocations */
    ReleaseLargeFreeVectors();

    DEBUG_CHECK_NODE_COUNTS("after releasing large allocated nodes");

    /* update heap statistics */
    R_Collected = R_NSize;
    R_SmallNallocSize = 0;
    for (gen = 0; gen < NUM_OLD_GENERATIONS; gen++) {
	for (i = 0; i < NUM_SMALL_NODE_CLASSES; i++)
	    R_SmallNallocSize += R_GenHeap[i].OldCount[gen] * NodeClassSize[i];
	for (i = 0; i < NUM_NODE_CLASSES; i++)
	    R_Collected -= R_GenHeap[i].OldCount[gen];
    }
    R_NodesInUse = R_NSize - R_Collected;

    if (num_old_gens_to_collect < NUM_OLD_GENERATIONS) {
	if (R_Collected < R_MinFreeFrac * R_NSize ||
	    VHEAP_FREE() < size_needed + R_MinFreeFrac * R_VSize) {
	    num_old_gens_to_collect++;
	    if (R_Collected <= 0 || VHEAP_FREE() < size_needed)
		goto again;
	}
	else num_old_gens_to_collect = 0;
    }
    else num_old_gens_to_collect = 0;

    if (gens_collected == NUM_OLD_GENERATIONS) {
	/**** do some adjustment for intermediate collections? */
	AdjustHeapSize(size_needed);
	release_or_sort_pages(SORT_NODES);
	DEBUG_CHECK_NODE_COUNTS("after heap adjustment");
    }
    else if (gens_collected > 0) {
	release_or_sort_pages(0);
	DEBUG_CHECK_NODE_COUNTS("after heap adjustment");
    }

    /* reset Free pointers */
    for (i = 0; i < NUM_SMALL_NODE_CLASSES; i++)
	R_GenHeap[i].Free = NEXT_NODE(R_GenHeap[i].New);

#if VALGRIND_LEVEL>0
    /* Tell Valgrind that free nodes are not accessible */
    for (i = 0; i < NUM_SMALL_NODE_CLASSES; i++) {
	for (s = R_GenHeap[i].Free; s != R_GenHeap[i].New; s = NEXT_NODE(s)) {
            VALGRIND_MAKE_MEM_NOACCESS(s, NODE_SIZE(i));
            VALGRIND_MAKE_MEM_DEFINED (&s->gengc_next_node, sizeof(SEXP));
            VALGRIND_MAKE_MEM_DEFINED (&s->gengc_prev_node, sizeof(SEXP));
            VALGRIND_MAKE_MEM_DEFINED (&s->sxpinfo, sizeof s->sxpinfo);
	}
    }
#endif

    gen_gc_counts[gens_collected]++;

    if (gc_reporting) {
	REprintf("Garbage collection %d = %d", gc_count, gen_gc_counts[0]);
	for (i = 0; i < NUM_OLD_GENERATIONS; i++)
	    REprintf("+%d", gen_gc_counts[i + 1]);
	REprintf(" (level %d) ... ", gens_collected);
	DEBUG_GC_SUMMARY(gens_collected);
    }
}

/* public interface for controlling GC torture settings */
void R_gc_torture(int gap, int wait, Rboolean inhibit)
{
    if (gap != NA_INTEGER && gap >= 0)
	gc_force_wait = gc_force_gap = gap;
    if (gap > 0) {
	if (wait != NA_INTEGER && wait > 0)
	    gc_force_wait = wait;
    }
#ifdef PROTECTCHECK
    if (gap > 0) {
	if (inhibit != NA_LOGICAL)
	    gc_inhibit_release = inhibit;
    }
    else gc_inhibit_release = FALSE;
#endif
}

SEXP attribute_hidden do_gctorture(SEXP call, SEXP op, SEXP args, SEXP rho)
{
    int gap;
    SEXP old = ScalarLogical(gc_force_wait > 0);

    checkArity(op, args);

    if (isLogical(CAR(args))) {
	Rboolean on = asLogical(CAR(args));
	if (on == NA_LOGICAL) gap = NA_INTEGER;
	else if (on) gap = 1;
	else gap = 0;
    }
    else gap = asInteger(CAR(args));

    R_gc_torture(gap, 0, FALSE);

    return old;
}

SEXP attribute_hidden do_gctorture2(SEXP call, SEXP op, SEXP args, SEXP rho)
{
    int gap, wait;
    Rboolean inhibit;
    SEXP old = ScalarInteger(gc_force_gap);

    checkArity(op, args);
    gap = asInteger(CAR(args));
    wait = asInteger(CADR(args));
    inhibit = asLogical(CADDR(args));
    R_gc_torture(gap, wait, inhibit);

    return old;
}

/* initialize gctorture settings from environment variables */
static void init_gctorture(void)
{
    char *arg = getenv("R_GCTORTURE");
    if (arg != NULL) {
	int gap = atoi(arg);
	if (gap > 0) {
	    gc_force_wait = gc_force_gap = gap;
	    arg = getenv("R_GCTORTURE_WAIT");
	    if (arg != NULL) {
		int wait = atoi(arg);
		if (wait > 0)
		    gc_force_wait = wait;
	    }
#ifdef PROTECTCHECK
	    arg = getenv("R_GCTORTURE_INHIBIT_RELEASE");
	    if (arg != NULL) {
		int inhibit = atoi(arg);
		if (inhibit > 0) gc_inhibit_release = TRUE;
		else gc_inhibit_release = FALSE;
	    }
#endif
	}
    }
}

SEXP attribute_hidden do_gcinfo(SEXP call, SEXP op, SEXP args, SEXP rho)
{
    int i;
    SEXP old = ScalarLogical(gc_reporting);
    checkArity(op, args);
    i = asLogical(CAR(args));
    if (i != NA_LOGICAL)
	gc_reporting = i;
    return old;
}

/* reports memory use to profiler in eval.c */

void attribute_hidden get_current_mem(unsigned long *smallvsize,
				      unsigned long *largevsize,
				      unsigned long *nodes)
{
    *smallvsize = 0 /* R_SmallVallocSize */;
    *largevsize = R_LargeVallocSize;
    *nodes = R_NodesInUse * sizeof(SEXPREC_ALIGN) 
           + R_SmallNallocSize * sizeof(VECREC);
    return;
}

SEXP attribute_hidden do_gc(SEXP call, SEXP op, SEXP args, SEXP rho)
{
    SEXP value;
    int ogc, reset_max;
    double R_NMega;
    R_size_t onsize = R_NSize /* can change during collection */;

    checkArity(op, args);
    ogc = gc_reporting;
    gc_reporting = asLogical(CAR(args));
    reset_max = asLogical(CADR(args));
    num_old_gens_to_collect = NUM_OLD_GENERATIONS;

    R_gc();

    gc_reporting = ogc;
    /*- now return the [used , gc trigger size] for cells and heap */
    PROTECT(value = allocVector(REALSXP, 14));
    REAL(value)[0] = onsize - R_Collected;
    REAL(value)[1] = R_VSize - VHEAP_FREE();
    REAL(value)[4] = R_NSize;
    REAL(value)[5] = R_VSize;
    /* next four are in 0.1Mb, rounded up */
    R_NMega = (onsize-R_Collected)/Mega * sizeof(SEXPREC_ALIGN) 
               + R_SmallNallocSize/Mega * vsfac;
    REAL(value)[2] = 0.1*ceil(10. * R_NMega);
    REAL(value)[3] = 0.1*ceil(10. * (R_VSize - VHEAP_FREE())/Mega * vsfac);
    REAL(value)[6] = 0.1*ceil(10. * R_NSize/Mega * sizeof_SEXPREC);
    REAL(value)[7] = 0.1*ceil(10. * R_VSize/Mega * vsfac);
    REAL(value)[8] = (R_MaxNSize < R_SIZE_T_MAX) ?
	0.1*ceil(10. * R_MaxNSize/Mega * sizeof_SEXPREC) : NA_REAL;
    REAL(value)[9] = (R_MaxVSize < R_SIZE_T_MAX) ?
	0.1*ceil(10. * R_MaxVSize/Mega * vsfac) : NA_REAL;
    if (reset_max){
	    R_N_maxused = onsize - R_Collected;
	    R_NMega_max = R_NMega;
	    R_V_maxused = R_VSize - VHEAP_FREE();
    }
    REAL(value)[10] = R_N_maxused;
    REAL(value)[11] = R_V_maxused;
    REAL(value)[12] = 0.1*ceil(10. * R_NMega_max);
    REAL(value)[13] = 0.1*ceil(10. * R_V_maxused/Mega*vsfac);
    UNPROTECT(1);
    return value;
}


static void mem_err_heap(R_size_t size)
{
    errorcall(R_NilValue, _("vector memory exhausted (limit reached?)"));
}


static void mem_err_cons(void)
{
    errorcall(R_NilValue, _("cons memory exhausted (limit reached?)"));
}

static void mem_err_malloc(R_size_t size)
{
    errorcall(R_NilValue, _("memory exhausted (limit reached?)"));
}


#if VALGRIND_TEST

volatile int R_valgrind_test_var; /* place to store data accessed */
volatile int R_valgrind_test_var2;

void valgrind_test(void)
{
    REprintf("START VALGRIND TEST (%d)\n",VALGRIND_LEVEL);

    int *p = malloc(2*sizeof(int));
    R_valgrind_test_var = *p==0 ? 1 : 2;         /* undefined read */
    *p = 7+R_valgrind_test_var2;                 /* ok write */
    R_valgrind_test_var = *p==0 ? 1 : 2;         /* ok read */
    *(p+1) = 8+R_valgrind_test_var2;             /* ok write */
    VALGRIND_MAKE_MEM_NOACCESS(p,2*sizeof(int));
    *p = 9+R_valgrind_test_var2;                 /* not-ok write */
    R_valgrind_test_var = *(p+1);                /* not-ok read */
    VALGRIND_MAKE_MEM_DEFINED(p+1,sizeof(int));
    R_valgrind_test_var = *p;                    /* not-ok read */
    R_valgrind_test_var = *(p+1);                /* ok read */

    /* Note: p not freed */

    REprintf("END VALGRIND TEST\n");
}

#endif


/* InitMemory : Initialise the memory to be used in R. */
/* This includes: stack space, node space and vector space */

#define PP_REDZONE_SIZE 1000L
static R_size_t R_StandardPPStackSize, R_RealPPStackSize;

void attribute_hidden InitMemory()
{
    int gen, i;

#if VALGRIND_TEST
    valgrind_test();
#endif

    /* Set node class sizes.  Values for usual 32-bit and 64-bit architectures
       are designed to promote cache alignment. */

    if (!USE_FALLBACK_SIZES) {
        if (sizeof(SEXPREC_ALIGN)==24 && sizeof(VECREC)==8) {
            for (i = 0; i < NUM_SMALL_NODE_CLASSES; i++)
                NodeClassSize[i] 
                  = (NodeClassBytes32[i]-sizeof(SEXPREC_ALIGN))/sizeof(VECREC);
        }
        if (sizeof(SEXPREC_ALIGN)==40 && sizeof(VECREC)==8) {
            for (i = 0; i < NUM_SMALL_NODE_CLASSES; i++)
                NodeClassSize[i] 
                  = (NodeClassBytes64[i]-sizeof(SEXPREC_ALIGN))/sizeof(VECREC);
        }
    }

    /* Find the class to use for "cons" cells. */

    for (i = 0; i < NUM_SMALL_NODE_CLASSES; i++) {
        int size = sizeof(SEXPREC_ALIGN) + NodeClassSize[i]*sizeof(VECREC);
        if (sizeof(SEXPREC) <= size) {
            SEXPREC_class = i;
            sizeof_SEXPREC = size;
            break;
        }
    }
    if (i == NUM_SMALL_NODE_CLASSES)
        R_Suicide("none of the small node classes is big enough for a SEXPREC");

    init_gctorture();

    gc_reporting = R_Verbose;
    R_StandardPPStackSize = R_PPStackSize;
    R_RealPPStackSize = R_PPStackSize + PP_REDZONE_SIZE;
    if (!(R_PPStack = (SEXP *) malloc(R_RealPPStackSize * sizeof(SEXP))))
	R_Suicide("couldn't allocate memory for pointer stack");
    R_PPStackTop = 0;
#if VALGRIND_LEVEL>0
    VALGRIND_MAKE_MEM_NOACCESS(R_PPStack+R_PPStackSize, PP_REDZONE_SIZE);
#endif
    vsfac = sizeof(VECREC);
    R_VSize = (R_VSize + 1)/vsfac;
    if (R_MaxVSize < R_SIZE_T_MAX) R_MaxVSize = (R_MaxVSize + 1)/vsfac;

    UNMARK_NODE(&UnmarkedNodeTemplate);

    for (i = 0; i < NUM_NODE_CLASSES; i++) {
        for (gen = 0; gen < NUM_OLD_GENERATIONS; gen++) {
            R_GenHeap[i].Old[gen] = &R_GenHeap[i].OldPeg[gen];
            MAKE_EMPTY (R_GenHeap[i].Old[gen]);
#if VALGRIND_LEVEL>0
            VALGRIND_MAKE_MEM_NOACCESS(&R_GenHeap[i].OldPeg[gen], 
                                       sizeof(SEXPREC));
            VALGRIND_MAKE_MEM_DEFINED(&R_GenHeap[i].OldPeg[gen].gengc_next_node,
                                      sizeof(SEXP));
            VALGRIND_MAKE_MEM_DEFINED(&R_GenHeap[i].OldPeg[gen].gengc_prev_node,
                                      sizeof(SEXP));
#endif
#if !EXPEL_OLD_TO_NEW
            R_GenHeap[i].OldToNew[gen] = &R_GenHeap[i].OldToNewPeg[gen];
            MAKE_EMPTY (R_GenHeap[i].OldToNew[gen]);
#if VALGRIND_LEVEL>0
            VALGRIND_MAKE_MEM_NOACCESS(&R_GenHeap[i].OldToNewPeg[gen],
                                       sizeof(SEXPREC));
            VALGRIND_MAKE_MEM_DEFINED (&R_GenHeap[i].OldToNewPeg[gen].gengc_next_node,
                                       sizeof(SEXP));
            VALGRIND_MAKE_MEM_DEFINED (&R_GenHeap[i].OldToNewPeg[gen].gengc_prev_node,
                                       sizeof(SEXP));
#endif
#endif
            R_GenHeap[i].OldCount[gen] = 0;
        }
        R_GenHeap[i].New = &R_GenHeap[i].NewPeg;
        MAKE_EMPTY (R_GenHeap[i].New);
#if VALGRIND_LEVEL>0
        VALGRIND_MAKE_MEM_NOACCESS(&R_GenHeap[i].NewPeg, 
                                   sizeof(SEXPREC));
        VALGRIND_MAKE_MEM_DEFINED (&R_GenHeap[i].NewPeg.gengc_next_node,
                                   sizeof(SEXP));
        VALGRIND_MAKE_MEM_DEFINED (&R_GenHeap[i].NewPeg.gengc_prev_node,
                                   sizeof(SEXP));
#endif
    }

    for (i = 0; i < NUM_SMALL_NODE_CLASSES; i++)
        R_GenHeap[i].Free = NEXT_NODE(R_GenHeap[i].New);
#if VALGRIND_LEVEL>0
    VALGRIND_MAKE_MEM_NOACCESS(&R_GenHeap[LARGE_NODE_CLASS].Free, sizeof(SEXP));
#endif

    SET_NODE_CLASS(&UnmarkedNodeTemplate, 0);
    orig_R_NSize = R_NSize;
    orig_R_VSize = R_VSize;

    /* R_NilValue */
    /* THIS MUST BE THE FIRST CONS CELL ALLOCATED */
    /* OR ARMAGEDDON HAPPENS. */
    /* Field assignments for R_NilValue must not go through write barrier
       since the write barrier prevents assignments to R_NilValue's fields.
       because of checks for nil */
    R_NilValue = get_free_node(SEXPREC_class);
    R_NilValue_COPY_ = R_NilValue;
    TYPEOF(R_NilValue) = NILSXP;
    SET_NAMEDCNT_MAX(R_NilValue);
    CAR(R_NilValue) = R_NilValue;
    CDR(R_NilValue) = R_NilValue;
    TAG(R_NilValue) = R_NilValue;
    ATTRIB(R_NilValue) = R_NilValue;

    R_BCNodeStackBase = (SEXP *) malloc(R_BCNODESTACKSIZE * sizeof(SEXP));
    if (R_BCNodeStackBase == NULL)
	R_Suicide("couldn't allocate node stack");
#ifdef BC_INT_STACK
    R_BCIntStackBase =
      (IStackval *) malloc(R_BCINTSTACKSIZE * sizeof(IStackval));
    if (R_BCIntStackBase == NULL)
	R_Suicide("couldn't allocate integer stack");
#endif
    R_BCNodeStackTop = R_BCNodeStackBase;
    R_BCNodeStackEnd = R_BCNodeStackBase + R_BCNODESTACKSIZE;
#ifdef BC_INT_STACK
    R_BCIntStackTop = R_BCIntStackBase;
    R_BCIntStackEnd = R_BCIntStackBase + R_BCINTSTACKSIZE;
#endif

    R_weak_refs = R_NilValue;

    R_HandlerStack = R_RestartStack = R_NilValue;

    /*  Unbound values which are to be preserved through GCs */
    R_PreciousList = R_NilValue;
    
    /*  The current source line */
    R_Srcref = R_NilValue;
}


/* Since memory allocated from the heap is non-moving, R_alloc just
   allocates off the heap as RAWSXP/REALSXP and maintains the stack of
   allocations through the ATTRIB pointer.  The stack pointer R_VStack
   is traced by the collector.  Defined using the fast macros in Defn.h */
void *vmaxget(void)
{
    return VMAXGET();
}

void vmaxset(const void *ovmax)
{
    VMAXSET(ovmax);
}

char *R_alloc(size_t nelem, int eltsize)
{
    R_size_t size = nelem * eltsize;
    double dsize = (double)nelem * eltsize;
    if (dsize > 0) { /* precaution against integer overflow */
	SEXP s;
#if SIZEOF_SIZE_T > 4
	/* In this case by allocating larger units we can get up to
	   size(double) * (2^31 - 1) bytes, approx 16Gb */
	if(dsize < R_LEN_T_MAX)
	    s = allocVector(RAWSXP, size + 1);
	else if(dsize < sizeof(double) * (R_LEN_T_MAX - 1))
	    s = allocVector(REALSXP, (int)(0.99+dsize/sizeof(double)));
	else {
	    error(_("cannot allocate memory block of size %0.1f Gb"),
		  dsize/1024.0/1024.0/1024.0);
	    s = R_NilValue; /* -Wall */
	}
#else
	if(dsize > R_LEN_T_MAX) /* must be in the Gb range */
	    error(_("cannot allocate memory block of size %0.1f Gb"),
		  dsize/1024.0/1024.0/1024.0);
	s = allocVector(RAWSXP, size + 1);
#endif
	ATTRIB(s) = R_VStack == NULL ? R_NilValue : R_VStack;
	R_VStack = s;
	return (char *)DATAPTR(s);
    }
    else return NULL;
}



/* S COMPATIBILITY */

char *S_alloc(long nelem, int eltsize)
{
    R_size_t size  = nelem * eltsize;
    char *p = R_alloc(nelem, eltsize);

    memset(p, 0, size);
    return p;
}


char *S_realloc(char *p, long new, long old, int size)
{
    size_t nold;
    char *q;
    /* shrinking is a no-op */
    if(new <= old) return p;
    q = R_alloc((size_t)new, size);
    nold = (size_t)old * size;
    memcpy(q, p, nold);
    memset(q + nold, 0, (size_t)new*size - nold);
    return q;
}

/* "allocSExp" allocate a SEXPREC */
/* call gc if necessary */

SEXP allocSExp(SEXPTYPE t)
{
    SEXP s;
    if (FORCE_GC || NO_FREE_NODES()) {
	R_gc_internal(0);
	if (NO_FREE_NODES())
	    mem_err_cons();
    }
    s = get_free_node(SEXPREC_class);
    TYPEOF(s) = t;
    CAR(s) = R_NilValue;
    CDR(s) = R_NilValue;
    TAG(s) = R_NilValue;
    ATTRIB(s) = R_NilValue;
    return s;
}

static SEXP allocSExpNonCons(SEXPTYPE t)
{
    SEXP s;
    if (FORCE_GC || NO_FREE_NODES()) {
	R_gc_internal(0);
	if (NO_FREE_NODES())
	    mem_err_cons();
    }
    s = get_free_node(SEXPREC_class);
    TYPEOF(s) = t;
    ATTRIB(s) = R_NilValue;
    return s;
}

/* cons is defined directly to avoid the need to protect its arguments
   unless a GC will actually occur. */
SEXP cons(SEXP car, SEXP cdr)
{
    SEXP s;
    if (FORCE_GC || NO_FREE_NODES()) {
	Rf_protect2 (car, cdr);
	R_gc_internal(0);
	UNPROTECT(2);
	if (NO_FREE_NODES())
	    mem_err_cons();
    }
    s = get_free_node(SEXPREC_class);
    TYPEOF(s) = LISTSXP;
    CAR(s) = CHK(car);
    CDR(s) = CHK(cdr);
    TAG(s) = R_NilValue;
    ATTRIB(s) = R_NilValue;
    return s;
}

/* version of cons that sets TAG too.  Caller needn't protect arguments. */
SEXP cons_with_tag(SEXP car, SEXP cdr, SEXP tag)
{
    SEXP s;
    if (FORCE_GC || NO_FREE_NODES()) {
	Rf_protect3 (car, cdr, tag);
	R_gc_internal(0);
	UNPROTECT(3);
	if (NO_FREE_NODES())
	    mem_err_cons();
    }
    s = get_free_node(SEXPREC_class);
    SET_TYPEOF(s,LISTSXP);
    CAR(s) = CHK(car);
    CDR(s) = CHK(cdr);
    TAG(s) = CHK(tag);
    ATTRIB(s) = R_NilValue;
    return s;
}

/*----------------------------------------------------------------------

  NewEnvironment

  Create an environment by extending "rho" with a frame obtained by
  pairing the variable names given by the tags on "namelist" with
  the values given by the elements of "valuelist".  Note that "namelist" 
  can be shorter than "valuelist" if the rest of "valuelist" already 
  has tags. (In particular, "namelist" can be R_NilValue if all of
  "valuelist" already has tags.)

  NewEnvironment is defined directly to avoid the need to protect its
  arguments unless a GC will actually occur.  This definition allows
  the namelist argument to be shorter than the valuelist; in this
  case the remaining values must be named already.  (This is useful
  in cases where the entire valuelist is already named--namelist can
  then be R_NilValue.)

  The valuelist is destructively modified and used as the
  environment's frame.
*/
SEXP NewEnvironment(SEXP namelist, SEXP valuelist, SEXP rho)
{
    SEXP v, n, newrho;

    if (FORCE_GC || NO_FREE_NODES()) {
	Rf_protect3 (namelist, valuelist, rho);
	R_gc_internal(0);
	UNPROTECT(3);
	if (NO_FREE_NODES())
	    mem_err_cons();
    }
    newrho = get_free_node(SEXPREC_class);
    TYPEOF(newrho) = ENVSXP;
    FRAME(newrho) = valuelist;
    ENCLOS(newrho) = CHK(rho);
    HASHTAB(newrho) = R_NilValue;
    ATTRIB(newrho) = R_NilValue;

    v = CHK(valuelist);
    n = CHK(namelist);
    while (v != R_NilValue && n != R_NilValue) {
	SET_TAG(v, TAG(n));
	v = CDR(v);
	n = CDR(n);
    }
    return (newrho);
}

/* mkPROMISE is defined directly do avoid the need to protect its arguments
   unless a GC will actually occur. 

   NAMEDCNT for the new promise is set to 1, and 'expr' has its NAMEDCNT
   set to the maximum. */

SEXP attribute_hidden mkPROMISE(SEXP expr, SEXP rho)
{
    SEXP s;
    if (FORCE_GC || NO_FREE_NODES()) {
	Rf_protect2 (expr, rho);
	R_gc_internal(0);
	UNPROTECT(2);
	if (NO_FREE_NODES())
	    mem_err_cons();
    }
    s = get_free_node(SEXPREC_class);

<<<<<<< HEAD
    SET_NAMEDCNT_MAX(expr);
    /* SET_NAMEDCNT_1(s); */
=======
    /* precaution to ensure code does not get modified via
       substitute() and the like */
    if (NAMED(expr) < 2) SET_NAMED(expr, 2);
>>>>>>> a2797e1e

    TYPEOF(s) = PROMSXP;
    PRCODE(s) = CHK(expr);
    PRENV(s) = CHK(rho);
    PRVALUE(s) = R_UnboundValue;
    PRSEEN(s) = 0;
    ATTRIB(s) = R_NilValue;
    return s;
}

/* Allocate a vector object (and also list-like objects).
   This ensures only validity of list-like (LISTSXP, VECSXP, EXPRSXP),
   STRSXP and CHARSXP types;  e.g., atomic types remain un-initialized
   and must be initialized upstream, e.g., in do_makevector().
*/

#define FAST_ALLOC_TYPES ( \
    (1<<LGLSXP) + (1<<INTSXP) + (1<<REALSXP) + (1<<RAWSXP) )

SEXP allocVector(SEXPTYPE type, R_len_t length)
{
    SEXP s;
<<<<<<< HEAD
    R_len_t i;
    R_size_t size = 0, alloc_size;
    int node_class;
=======
>>>>>>> a2797e1e

    if (length < 0 )
        errorcall(R_GlobalContext->call,
                  _("negative length vectors are not allowed"));

    /* Do numeric (not complex) vectors of length 1 and 0 specially, for speed.
<<<<<<< HEAD
       These are guaranteed to fit in the first node class.  Do do this with
=======
       These are guaranteed to fit in the first node class.  Don't do this with
>>>>>>> a2797e1e
       VALGRIND_LEVEL>0, since that needs actual_size, etc. */

#if VALGRIND_LEVEL==0
    if (length <= 1 && ((FAST_ALLOC_TYPES>>type) & 1)) {
        if (FORCE_GC || NO_FREE_NODES()) {
	    R_gc_internal(0);
	    if (NO_FREE_NODES())
	        mem_err_cons();
        }
        s = get_free_node(0);
        ATTRIB(s) = R_NilValue;
        TYPEOF(s) = type;
        LENGTH(s) = length;
        if (R_IsMemReporting && !R_MemPagesReporting)
            R_ReportAllocation (
                sizeof(SEXPREC_ALIGN) + NodeClassSize[0] * sizeof(VECREC),
                type, length);
        return s;
    }
#endif

    /* Find the number of bytes in the data part of the vector that are
       actually used.  Also, create and return lists, which aren't actually
       vectors, but are nevertheless allowed types for allocVector. */

    R_size_t actual_size = 0;

    switch (type) {
    case RAWSXP:
        actual_size = length;
        break;
    case CHARSXP:
        actual_size = length + 1;
        break;
    case LGLSXP:
    case INTSXP:
        if (length > R_SIZE_T_MAX / sizeof(int))
            errorcall (R_GlobalContext->call,
                       _("cannot allocate vector of length %d"), length);
        actual_size = length * sizeof(int);
        break;
    case REALSXP:
        if (length > R_SIZE_T_MAX / sizeof(double))
            errorcall (R_GlobalContext->call,
                       _("cannot allocate vector of length %d"), length);
        actual_size = length * sizeof(double);
        break;
    case CPLXSXP:
        if (length > R_SIZE_T_MAX / sizeof(Rcomplex))
            errorcall (R_GlobalContext->call,
                       _("cannot allocate vector of length %d"), length);
        actual_size = length * sizeof(Rcomplex);
        break;
    case STRSXP:
    case EXPRSXP:
    case VECSXP:
        if (length > R_SIZE_T_MAX / sizeof(SEXP))
            errorcall (R_GlobalContext->call,
                      _("cannot allocate vector of length %d"), length);
        actual_size = length * sizeof(SEXP);
        break;

    case NILSXP:
        return R_NilValue;
    case LANGSXP:
        if(length == 0) return R_NilValue;
        s = allocList(length);
        TYPEOF(s) = LANGSXP;
        return s;
    case LISTSXP:
        return allocList(length);

    default:
        error(_("invalid type/length (%s/%d) in vector allocation"),
              type2char(type), length);
    }

    /* Compute number of notional "vector cells" to allocate. */

<<<<<<< HEAD
    size = actual_size == 0 ? 0 : (actual_size-1) / sizeof(VECREC) + 1;

    /* Find the node class to use. */

    node_class = LARGE_NODE_CLASS;
    alloc_size = size;
=======
    R_size_t size = actual_size == 0 ? 0 : (actual_size-1) / sizeof(VECREC) + 1;

    /* Find the node class to use. */

    int node_class = LARGE_NODE_CLASS;
    R_size_t alloc_size = size;
    R_len_t i;

>>>>>>> a2797e1e
    for (i = 0; i < NUM_SMALL_NODE_CLASSES; i++) {
        if (size <= NodeClassSize[i]) {
            node_class = i;
            alloc_size = NodeClassSize[i];
            break;
        }
    }

    if (node_class < NUM_SMALL_NODE_CLASSES) {
        if (FORCE_GC || NO_FREE_NODES()) {
	    R_gc_internal(0);
	    if (NO_FREE_NODES())
	        mem_err_cons();
        }
        s = get_free_node(node_class);
#if VALGRIND_LEVEL>0
        VALGRIND_MAKE_MEM_NOACCESS (DATAPTR(s), NODE_SIZE(NODE_CLASS(s))
                                                 - sizeof(SEXPREC_ALIGN));
#endif
    }
    else {
        /* save current R_VSize to roll back adjustment if malloc fails */
        R_size_t old_R_VSize = R_VSize;
        R_size_t size_to_malloc;
        if (FORCE_GC || NO_FREE_NODES() || VHEAP_FREE() < alloc_size) {
            R_gc_internal(alloc_size);
	    if (NO_FREE_NODES())
	        mem_err_cons();
	    if (VHEAP_FREE() < alloc_size)
	        mem_err_heap(size);
        }
        s = NULL; 
        if (size < (R_SIZE_T_MAX / sizeof(VECREC)) - sizeof(SEXPREC_ALIGN)) {
            size_to_malloc = sizeof(SEXPREC_ALIGN) + size * sizeof(VECREC)
                              + LARGE_VEC_PAD;
            s = malloc(size_to_malloc);
            if (s == NULL) {
                /* If we are near the address space limit, we
                   might be short of address space.  So return
                   all unused objects to malloc and try again. */
                R_gc_full(alloc_size);
                s = malloc(size_to_malloc);
            }
        }
        if (s == NULL) {
            double dsize = (double)size * sizeof(VECREC)/1024.0;
            /* reset the vector heap limit */
            R_VSize = old_R_VSize;
            if(dsize > 1024.0*1024.0)
                errorcall(R_NilValue,
                          _("cannot allocate vector of size %0.1f Gb"),
                          dsize/1024.0/1024.0);
            else if(dsize > 1024.0)
                errorcall(R_NilValue,
                          _("cannot allocate vector of size %0.1f Mb"),
                          dsize/1024.0);
            else
                errorcall(R_NilValue,
                          _("cannot allocate vector of size %0.f Kb"),
                          dsize);
        }
        s->sxpinfo = UnmarkedNodeTemplate.sxpinfo;
        SET_NODE_CLASS(s, LARGE_NODE_CLASS);
        R_LargeVallocSize += size;
        R_GenHeap[LARGE_NODE_CLASS].AllocCount++;
        R_NodesInUse++;
        SNAP_NODE(s, R_GenHeap[LARGE_NODE_CLASS].New);
#if VALGRIND_LEVEL>0
        VALGRIND_MAKE_MEM_NOACCESS (DATAPTR(s), size_to_malloc
                                                 - sizeof(SEXPREC_ALIGN));
#endif
    }

    ATTRIB(s) = R_NilValue;
    TYPEOF(s) = type;
    LENGTH(s) = length;

    if (R_IsMemReporting) {
        if (!R_MemPagesReporting || node_class >= NUM_SMALL_NODE_CLASSES)
            R_ReportAllocation (
                sizeof(SEXPREC_ALIGN) + alloc_size * sizeof(VECREC),
                type, length);
    }

#if VALGRIND_LEVEL>0
    VALGRIND_MAKE_MEM_UNDEFINED(DATAPTR(s), actual_size);
#endif

    /* For EXPRSXP, VECSXP, and STRSXP, prevent disaster in the case */
    /* that an uninitialised list vector or string vector is marked */
    /* Direct assignment is OK since the node was just allocated and */
    /* so is at least as new as R_NilValue and R_BlankString */

    if (type == EXPRSXP || type == VECSXP) {
	SEXP *data = STRING_PTR(s);
	for (i = 0; i < length; i++)
	    data[i] = R_NilValue;
    }
    else if(type == STRSXP) {
	SEXP *data = STRING_PTR(s);
	for (i = 0; i < length; i++)
	    data[i] = R_BlankString;
    }
    else if (type == CHARSXP) {
	CHAR_RW(s)[length] = 0;
    }

    return s;
}

/* For future hiding of allocVector(CHARSXP) */
SEXP attribute_hidden allocCharsxp(R_len_t len)
{
    return allocVector(CHARSXP, len);
}


SEXP allocList(int n)
{
    int i;
    SEXP result;
    result = R_NilValue;
    for (i = 0; i < n; i++)
	result = CONS(R_NilValue, result);
    return result;
}

SEXP allocS4Object(void)
{
   SEXP s;
   GC_PROT(s = allocSExpNonCons(S4SXP));
   SET_S4_OBJECT(s);
   TAG(s) = R_NilValue;
   return s;
}


/* "gc" a mark-sweep or in-place generational garbage collector */

void R_gc(void)
{
    R_gc_internal(0);
}

static void R_gc_full(R_size_t size_needed)
{
    num_old_gens_to_collect = NUM_OLD_GENERATIONS;
    R_gc_internal(size_needed);
}

extern double R_getClockIncrement(void);
extern void R_getProcTime(double *data);

static double gctimes[5], gcstarttimes[5];
static Rboolean gctime_enabled = FALSE;

/* this is primitive */
SEXP attribute_hidden do_gctime(SEXP call, SEXP op, SEXP args, SEXP env)
{
    SEXP ans;

    if (args == R_NilValue)
	gctime_enabled = TRUE;
    else {
	check1arg(args, call, "on");
	gctime_enabled = asLogical(CAR(args));
    }
    ans = allocVector(REALSXP, 5);
    REAL(ans)[0] = gctimes[0];
    REAL(ans)[1] = gctimes[1];
    REAL(ans)[2] = gctimes[2];
    REAL(ans)[3] = gctimes[3];
    REAL(ans)[4] = gctimes[4];
    return ans;
}

static void gc_start_timing(void)
{
    if (gctime_enabled)
	R_getProcTime(gcstarttimes);
}

static void gc_end_timing(void)
{
    if (gctime_enabled) {
	double times[5];
	R_getProcTime(times);

#if 0   /* DISABLED:  Seems to make no sense (regardless of real resolution) */
	double delta = R_getClockIncrement();
	/* add delta to compensate for timer resolution:
	   NB: as all current Unix-alike systems use getrusage, 
	   this may over-compensate.
	 */
	gctimes[0] += times[0] - gcstarttimes[0] + delta;
	gctimes[1] += times[1] - gcstarttimes[1] + delta;
#else
	gctimes[0] += times[0] - gcstarttimes[0];
	gctimes[1] += times[1] - gcstarttimes[1];
#endif
	gctimes[2] += times[2] - gcstarttimes[2];
	gctimes[3] += times[3] - gcstarttimes[3];
	gctimes[4] += times[4] - gcstarttimes[4];
    }
}

#define R_MAX(a,b) ( (a) < (b) ? (b) : (a) )

static void R_gc_internal(R_size_t size_needed)
{
    R_size_t onsize = R_NSize /* can change during collection */;
    double ncells, vcells, vfrac, nfrac;
    Rboolean first = TRUE;
    SEXPTYPE first_bad_sexp_type = 0;
#ifdef PROTECTCHECK
    SEXPTYPE first_bad_sexp_type_old_type = 0;
#endif
    SEXP first_bad_sexp_type_sexp = NULL;
    int first_bad_sexp_type_line = 0;

 again:

    gc_count++;

    R_N_maxused = R_MAX(R_N_maxused, R_NodesInUse);
    R_NMega_max = R_MAX(R_NMega_max, R_NodesInUse/Mega * sizeof(SEXPREC_ALIGN)
                                      + R_SmallNallocSize/Mega * vsfac);
    R_V_maxused = R_MAX(R_V_maxused, R_VSize - VHEAP_FREE());

    BEGIN_SUSPEND_INTERRUPTS {
	gc_start_timing();
	RunGenCollect(size_needed);
	gc_end_timing();
    } END_SUSPEND_INTERRUPTS;

    if (bad_sexp_type_seen != 0 && first_bad_sexp_type == 0) {
	first_bad_sexp_type = bad_sexp_type_seen;
#ifdef PROTECTCHECK
	first_bad_sexp_type_old_type = bad_sexp_type_old_type;
#endif
	first_bad_sexp_type_sexp = bad_sexp_type_sexp;
	first_bad_sexp_type_line = bad_sexp_type_line;
    }

    if (gc_reporting) {
	ncells = onsize - R_Collected;
	nfrac = (100.0 * ncells) / R_NSize;
	/* We try to make this consistent with the results returned by gc */
	ncells = 0.1*ceil(10.0 * (ncells * sizeof_SEXPREC/Mega
                                   + R_SmallNallocSize/Mega * vsfac));
	REprintf("\n%.1f Mbytes of cons cells used (%d%%)\n",
		 ncells, (int) (nfrac + 0.5));
	vcells = R_VSize - VHEAP_FREE();
	vfrac = (100.0 * vcells) / R_VSize;
	vcells = 0.1*ceil(10.0*vcells/Mega * vsfac);
	REprintf("%.1f Mbytes of vectors used (%d%%)\n",
		 vcells, (int) (vfrac + 0.5));
    }

    if (first) {
	first = FALSE;
	/* Run any eligible finalizers.  The return result of
	   RunFinalizers is TRUE if any finalizers are actually run.
	   There is a small chance that running finalizers here may
	   chew up enough memory to make another immediate collection
	   necessary.  If so, we jump back to the beginning and run
	   the collection, but on this second pass we do not run
	   finalizers. */
	if (RunFinalizers() &&
	    (NO_FREE_NODES() || size_needed > VHEAP_FREE()))
	    goto again;
    }

    if (first_bad_sexp_type != 0) {
#ifdef PROTECTCHECK
	if (first_bad_sexp_type == FREESXP)
	    error("GC encountered a node (%p) with type FREESXP (was %s)"
		  " at memory.c:%d",
		  first_bad_sexp_type_sexp,
		  sexptype2char(first_bad_sexp_type_old_type),
		  first_bad_sexp_type_line);
	else
	    error("GC encountered a node (%p) with an unknown SEXP type: %s"
		  " at memory.c:%d",
		  first_bad_sexp_type_sexp,
		  sexptype2char(first_bad_sexp_type),
		  first_bad_sexp_type_line);
#else
	error("GC encountered a node (%p) with an unknown SEXP type: %s"
	      " at memory.c:%d",
	      first_bad_sexp_type_sexp,
	      sexptype2char(first_bad_sexp_type),
	      first_bad_sexp_type_line);
#endif
    }
}

SEXP attribute_hidden do_memlimits(SEXP call, SEXP op, SEXP args, SEXP env)
{
    SEXP ans;
    double nsize, vsize;
    R_size_t tmp;

    checkArity(op, args);
    nsize = asReal(CAR(args));
    vsize = asReal(CADR(args));

    if (ISNAN(nsize) || nsize <= 0) ;
    else if (nsize >= R_SIZE_T_MAX) R_MaxNSize = R_SIZE_T_MAX;
    else if (R_FINITE(nsize)) R_SetMaxNSize((R_size_t) nsize);

    if (ISNAN(vsize) || vsize <= 0) ;
    else if (vsize >= R_SIZE_T_MAX) R_MaxVSize = R_SIZE_T_MAX;
    else if (R_FINITE(vsize)) R_SetMaxVSize((R_size_t) vsize);

    PROTECT(ans = allocVector(REALSXP, 2));
    tmp = R_GetMaxNSize();
    REAL(ans)[0] = (tmp < R_SIZE_T_MAX) ? tmp : NA_REAL;
    tmp = R_GetMaxVSize();
    REAL(ans)[1] = (tmp < R_SIZE_T_MAX) ? tmp : NA_REAL;
    UNPROTECT(1);
    return ans;
}

SEXP attribute_hidden do_memoryprofile(SEXP call, SEXP op, SEXP args, SEXP env)
{
    SEXP ans, nms;
    int i, tmp;

    PROTECT(ans = allocVector(INTSXP, 24));
    PROTECT(nms = allocVector(STRSXP, 24));
    for (i = 0; i < 24; i++) {
	INTEGER(ans)[i] = 0;
	SET_STRING_ELT(nms, i, type2str(i > LGLSXP? i+2 : i));
    }
    setAttrib(ans, R_NamesSymbol, nms);

    BEGIN_SUSPEND_INTERRUPTS {
      int gen;

      /* run a full GC to make sure that all stuff in use is in Old space */
      num_old_gens_to_collect = NUM_OLD_GENERATIONS;
      R_gc();
      for (gen = 0; gen < NUM_OLD_GENERATIONS; gen++) {
	for (i = 0; i < NUM_NODE_CLASSES; i++) {
	  SEXP s;
	  for (s = NEXT_NODE(R_GenHeap[i].Old[gen]);
	       s != R_GenHeap[i].Old[gen];
	       s = NEXT_NODE(s)) {
	      tmp = TYPEOF(s);
	      if(tmp > LGLSXP) tmp -= 2;
	      INTEGER(ans)[tmp]++;
	  }
	}
      }
    } END_SUSPEND_INTERRUPTS;
    UNPROTECT(2);
    return ans;
}

/* "protect" push a single argument onto R_PPStack.

   In handling a stack overflow we have to be careful not to use
   PROTECT. error("protect(): stack overflow") would call deparse1,
   which uses PROTECT and segfaults.

   However, the traceback creation in the normal error handler also
   does a PROTECT, as does the jumping code, at least if there are
   cleanup expressions to handle on the way out.  So for the moment
   we'll allocate a slightly larger PP stack and only enable the added
   red zone during handling of a stack overflow error.  LT 

   The PROTECT, UNPROTECT, PROTECT_WITH_INDEX, and REPROTECT macros at 
   the end of Defn.h do these things without procedure call overhead, and 
   are used here to define these functions, to keep the code in sync. 
*/

static void reset_pp_stack(void *data)
{
    R_size_t *poldpps = data;
    R_PPStackSize =  *poldpps;
}

void attribute_hidden Rf_protect_error (void)
{
    RCNTXT cntxt;
    R_size_t oldpps = R_PPStackSize;

    begincontext(&cntxt, CTXT_CCODE, R_NilValue, R_BaseEnv, R_BaseEnv,
             R_NilValue, R_NilValue);
    cntxt.cend = &reset_pp_stack;
    cntxt.cenddata = &oldpps;

    if (R_PPStackSize < R_RealPPStackSize)
        R_PPStackSize = R_RealPPStackSize;
    errorcall(R_NilValue, _("protect(): protection stack overflow"));

    /* endcontext(&cntxt); */ /* not reached */
}

SEXP protect(SEXP s)
{
    return PROTECT (CHK(s));
}


/* Push 2 or 3 arguments onto protect stack.  BEWARE! All arguments will
   be evaluated (in the C sense) before any are protected. */

void Rf_protect2 (SEXP s1, SEXP s2)
{
    PROTECT2 (CHK(s1), CHK(s2));
}

void Rf_protect3 (SEXP s1, SEXP s2, SEXP s3)
{
    PROTECT3 (CHK(s1), CHK(s2), CHK(s3));
}


/* "unprotect" pop argument list from top of R_PPStack */

void attribute_hidden Rf_unprotect_error (void)
{
    error(_("unprotect(): only %d protected items"), R_PPStackTop);
}

void unprotect(int l)
{
    UNPROTECT(l);
}


/* "unprotect_ptr" remove pointer from somewhere in R_PPStack.  Don't
   try to combine use of this with use of ProtectWithIndex! */

void unprotect_ptr(SEXP s)
{
    int i = R_PPStackTop;

    /* go look for  s  in  R_PPStack */
    /* (should be among the top few items) */
    do {
	if (i == 0)
	    error(_("unprotect_ptr: pointer not found"));
    } while ( R_PPStack[--i] != s );

    /* OK, got it, and  i  is indexing its location */
    /* Now drop stack above it, if any */

    while (++i < R_PPStackTop) R_PPStack[i - 1] = R_PPStack[i];

    R_PPStackTop--;
}

SEXP R_ProtectWithIndex(SEXP s, PROTECT_INDEX *pi)
{
    return PROTECT_WITH_INDEX(CHK(s),pi);
}

void R_Reprotect(SEXP s, PROTECT_INDEX i)
{
    REPROTECT(CHK(s),i);
}

/* remove all objects from the protection stack from index i upwards
   and return them in a vector. The order in the vector is from new
   to old. */
SEXP R_CollectFromIndex(PROTECT_INDEX i)
{
    SEXP res;
    R_size_t top = R_PPStackTop, j = 0;
    if (i > top) i = top;
    res = protect(allocVector(VECSXP, top - i));
    while (i < top)
	SET_VECTOR_ELT(res, j++, R_PPStack[--top]);
    R_PPStackTop = top; /* this includes the protect we used above */
    return res;
}

/* "initStack" initialize environment stack */
void initStack(void)
{
    R_PPStackTop = 0;
}


/* S-like wrappers for calloc, realloc and free that check for error
   conditions */

void *R_chk_calloc(size_t nelem, size_t elsize)
{
    void *p;
#ifndef HAVE_WORKING_CALLOC
    if(nelem == 0)
	return(NULL);
#endif
    p = calloc(nelem, elsize);
    if(!p) /* problem here is that we don't have a format for size_t. */
	error(_("Calloc could not allocate memory (%.0f of %u bytes)"),
	      (double) nelem, elsize);
    return(p);
}

void *R_chk_realloc(void *ptr, size_t size)
{
    void *p;
    /* Protect against broken realloc */
    if(ptr) p = realloc(ptr, size); else p = malloc(size);
    if(!p)
	error(_("Realloc could not re-allocate memory (%.0f bytes)"), 
	      (double) size);
    return(p);
}

void R_chk_free(void *ptr)
{
    /* S-PLUS warns here, but there seems no reason to do so */
    /* if(!ptr) warning("attempt to free NULL pointer by Free"); */
    if(ptr) free(ptr); /* ANSI C says free has no effect on NULL, but
			  better to be safe here */
}

/* This code keeps a list of objects which are not assigned to variables
   but which are required to persist across garbage collections.  The
   objects are registered with R_PreserveObject and deregistered with
   R_ReleaseObject. Preserving/Releasing NULL is ignored. */

void R_PreserveObject(SEXP object)
{
    if (object != NULL)
        R_PreciousList = CONS(object, R_PreciousList);
}

static SEXP RecursiveRelease(SEXP object, SEXP list)
{
    if (!isNull(list)) {
	if (object == CAR(list))
	    return CDR(list);
	else
	    CDR(list) = RecursiveRelease(object, CDR(list));
    }
    return list;
}

void R_ReleaseObject(SEXP object)
{
    if (object != NULL)
        R_PreciousList = RecursiveRelease(object, R_PreciousList);
}


/* External Pointer Objects */
SEXP R_MakeExternalPtr(void *p, SEXP tag, SEXP prot)
{
    SEXP s = allocSExp(EXTPTRSXP);
    EXTPTR_PTR(s) = p;
    EXTPTR_PROT(s) = CHK(prot);
    EXTPTR_TAG(s) = CHK(tag);
    return s;
}

void *R_ExternalPtrAddr(SEXP s)
{
    return EXTPTR_PTR(CHK(s));
}

SEXP R_ExternalPtrTag(SEXP s)
{
    return CHK(EXTPTR_TAG(CHK(s)));
}

SEXP R_ExternalPtrProtected(SEXP s)
{
    return CHK(EXTPTR_PROT(CHK(s)));
}

void R_ClearExternalPtr(SEXP s)
{
    EXTPTR_PTR(s) = NULL;
}

void R_SetExternalPtrAddr(SEXP s, void *p)
{
    EXTPTR_PTR(s) = p;
}

void R_SetExternalPtrTag(SEXP s, SEXP tag)
{
    CHECK_OLD_TO_NEW(s, tag);
    EXTPTR_TAG(s) = tag;
}

void R_SetExternalPtrProtected(SEXP s, SEXP p)
{
    CHECK_OLD_TO_NEW(s, p);
    EXTPTR_PROT(s) = p;
}

/* Work around casting issues: works where it is needed */
typedef union {void *p; DL_FUNC fn;} fn_ptr;

/* used in package methods */
SEXP R_MakeExternalPtrFn(DL_FUNC p, SEXP tag, SEXP prot)
{
    fn_ptr tmp;
    SEXP s = allocSExp(EXTPTRSXP);
    tmp.fn = p;
    EXTPTR_PTR(s) = tmp.p;
    EXTPTR_PROT(s) = CHK(prot);
    EXTPTR_TAG(s) = CHK(tag);
    return s;
}

attribute_hidden
DL_FUNC R_ExternalPtrAddrFn(SEXP s)
{
    fn_ptr tmp;
    tmp.p =  EXTPTR_PTR(CHK(s));
    return tmp.fn;
}



/* The following functions are replacements for the accessor macros.
   They are used by code that does not have direct access to the
   internal representation of objects.  The replacement functions
   implement the write barrier. */

/* General Cons Cell Attributes */
SEXP (ATTRIB)(SEXP x) { return CHK(ATTRIB(CHK(x))); }
int (OBJECT)(SEXP x) { return OBJECT(CHK(x)); }
int (MARK)(SEXP x) { return MARK(CHK(x)); }
int (TYPEOF)(SEXP x) { return TYPEOF(CHK(x)); }
int (NAMED)(SEXP x) { return NAMED(CHK(x)); }
int (RTRACE)(SEXP x) { return RTRACE(CHK(x)); }
int (LEVELS)(SEXP x) { return LEVELS(CHK(x)); }

void (SET_ATTRIB)(SEXP x, SEXP v) {
    if(TYPEOF(v) != LISTSXP && TYPEOF(v) != NILSXP)
	error("value of 'SET_ATTRIB' must be a pairlist or NULL, not a '%s'",
	      type2char(TYPEOF(x)));
    CHECK_OLD_TO_NEW(x, v);
    ATTRIB(x) = v;
}
void (SET_OBJECT)(SEXP x, int v) { SET_OBJECT(CHK(x), v); }
void (SET_TYPEOF)(SEXP x, int v) { SET_TYPEOF(CHK(x), v); }
void (SET_NAMED)(SEXP x, int v) { SET_NAMED(CHK(x), v); }
void (SET_RTRACE)(SEXP x, int v) { SET_RTRACE(CHK(x), v); }
int (SETLEVELS)(SEXP x, int v) { return SETLEVELS(CHK(x), v); }
void DUPLICATE_ATTRIB(SEXP to, SEXP from) {
    SET_ATTRIB(CHK(to), duplicate(CHK(ATTRIB(CHK(from)))));
    SET_OBJECT(CHK(to), OBJECT(from));
    IS_S4_OBJECT(from) ?  SET_S4_OBJECT(to) : UNSET_S4_OBJECT(to);
}

/* S4 object testing */
int (IS_S4_OBJECT)(SEXP x){ return IS_S4_OBJECT(CHK(x)); }
void (SET_S4_OBJECT)(SEXP x){ SET_S4_OBJECT(CHK(x)); }
void (UNSET_S4_OBJECT)(SEXP x){ UNSET_S4_OBJECT(CHK(x)); }

/* Vector Accessors */
int (LENGTH)(SEXP x) { return LENGTH(CHK(x)); }
int (TRUELENGTH)(SEXP x) { return TRUELENGTH(CHK(x)); }
void (SETLENGTH)(SEXP x, int v) { SETLENGTH(CHK(x), v); }
void (SET_TRUELENGTH)(SEXP x, int v) { SET_TRUELENGTH(CHK(x), v); }

const char *(R_CHAR)(SEXP x) {
    if(TYPEOF(x) != CHARSXP)
	error("%s() can only be applied to a '%s', not a '%s'",
	      "CHAR", "CHARSXP", type2char(TYPEOF(x)));
    return (const char *)CHAR(x);
}

SEXP (STRING_ELT)(SEXP x, int i) {
    if(TYPEOF(x) != STRSXP)
	error("%s() can only be applied to a '%s', not a '%s'",
	      "STRING_ELT", "character vector", type2char(TYPEOF(x)));
    return CHK(STRING_ELT(x, i));
}

SEXP (VECTOR_ELT)(SEXP x, int i) {
    /* We need to allow vector-like types here */
    if(TYPEOF(x) != VECSXP &&
       TYPEOF(x) != EXPRSXP &&
       TYPEOF(x) != WEAKREFSXP)
	error("%s() can only be applied to a '%s', not a '%s'",
	      "VECTOR_ELT", "list", type2char(TYPEOF(x)));
    return CHK(VECTOR_ELT(x, i));
}

int *(LOGICAL)(SEXP x) {
    if(TYPEOF(x) != LGLSXP)
	error("%s() can only be applied to a '%s', not a '%s'",
	      "LOGICAL",  "logical", type2char(TYPEOF(x)));
  return LOGICAL(x);
}

/* Maybe this should exclude logicals, but it is widely used */
int *(INTEGER)(SEXP x) {
    if(TYPEOF(x) != INTSXP && TYPEOF(x) != LGLSXP)
	error("%s() can only be applied to a '%s', not a '%s'",
	      "INTEGER", "integer", type2char(TYPEOF(x)));
    return INTEGER(x);
}

Rbyte *(RAW)(SEXP x) {
    if(TYPEOF(x) != RAWSXP)
	error("%s() can only be applied to a '%s', not a '%s'",
	      "RAW", "raw", type2char(TYPEOF(x)));
    return RAW(x);
}

double *(REAL)(SEXP x) {
    if(TYPEOF(x) != REALSXP)
	error("%s() can only be applied to a '%s', not a '%s'",
	      "REAL", "numeric", type2char(TYPEOF(x)));
    return REAL(x);
}

Rcomplex *(COMPLEX)(SEXP x) {
    if(TYPEOF(x) != CPLXSXP)
	error("%s() can only be applied to a '%s', not a '%s'",
	      "COMPLEX", "complex", type2char(TYPEOF(x)));
    return COMPLEX(x);
}

SEXP *(STRING_PTR)(SEXP x) { return STRING_PTR(CHK(x)); }

SEXP *(VECTOR_PTR)(SEXP x)
{
  error(_("not safe to return vector pointer"));
  return NULL;
}

void (SET_STRING_ELT)(SEXP x, int i, SEXP v) {
    if(TYPEOF(x) != STRSXP)
	error("%s() can only be applied to a '%s', not a '%s'",
	      "SET_STRING_ELT", "character vector", type2char(TYPEOF(x)));
    if(TYPEOF(v) != CHARSXP)
       error("Value of SET_STRING_ELT() must be a 'CHARSXP' not a '%s'",
	     type2char(TYPEOF(v)));
    CHECK_OLD_TO_NEW(x, v);
    STRING_ELT(x, i) = v;
}

/* Copy n string elements from v (starting at j) to x (starting at i). */
void copy_string_elements(SEXP x, int i, SEXP v, int j, int n) 
{
    SEXP e;
    int k;

    if(TYPEOF(x) != STRSXP)
	error("%s() can only be applied to a '%s', not a '%s'",
         "copy_string_elements", "character vector", type2char(TYPEOF(x)));

    if (NODE_GEN_IS_YOUNGEST(x)) {
        /* x can't be older than anything */
        for (k = 0; k<n; k++) {
            e = STRING_ELT(v,j+k);
            STRING_ELT(x,i+k) = e;
        }
    }
    else {  
        /* need to check each time if x is older */
        for (k = 0; k<n; k++) {
            e = STRING_ELT(v,j+k);
            CHECK_OLD_TO_NEW(x, e);
            STRING_ELT(x,i+k) = e;
        }
    }
}

SEXP (SET_VECTOR_ELT)(SEXP x, int i, SEXP v) {
    /*  we need to allow vector-like types here */
    if(TYPEOF(x) != VECSXP &&
       TYPEOF(x) != EXPRSXP &&
       TYPEOF(x) != WEAKREFSXP) {
	error("%s() can only be applied to a '%s', not a '%s'",
	      "SET_VECTOR_ELT", "list", type2char(TYPEOF(x)));
    }
    CHECK_OLD_TO_NEW(x, v);
    return VECTOR_ELT(x, i) = v;
}

/* Copy n vector elements from v (starting at j) to x (starting at i). */
void copy_vector_elements(SEXP x, int i, SEXP v, int j, int n) 
{
    SEXP e;
    int k;

    /*  we need to allow vector-like types here */
    if(TYPEOF(x) != VECSXP &&
       TYPEOF(x) != EXPRSXP &&
       TYPEOF(x) != WEAKREFSXP) {
	error("%s() can only be applied to a '%s', not a '%s'",
	      "copy_vector_elements", "list", type2char(TYPEOF(x)));
    }

    if (NODE_GEN_IS_YOUNGEST(x)) {
        /* x can't be older than anything */
        for (k = 0; k<n; k++) {
            e = VECTOR_ELT(v,j+k);
            VECTOR_ELT(x,i+k) = e;
        }
    }
    else {  
        /* need to check each time if x is older */
        for (k = 0; k<n; k++) {
            e = VECTOR_ELT(v,j+k);
            CHECK_OLD_TO_NEW(x, e);
            VECTOR_ELT(x,i+k) = e;
        }
    }
}


/* List Accessors */
SEXP (TAG)(SEXP e) { return CHK(TAG(CHK(e))); }
SEXP (CAR)(SEXP e) { return CHK(CAR(CHK(e))); }
SEXP (CDR)(SEXP e) { return CHK(CDR(CHK(e))); }
SEXP (CAAR)(SEXP e) { return CHK(CAAR(CHK(e))); }
SEXP (CDAR)(SEXP e) { return CHK(CDAR(CHK(e))); }
SEXP (CADR)(SEXP e) { return CHK(CADR(CHK(e))); }
SEXP (CDDR)(SEXP e) { return CHK(CDDR(CHK(e))); }
SEXP (CADDR)(SEXP e) { return CHK(CADDR(CHK(e))); }
SEXP (CADDDR)(SEXP e) { return CHK(CADDDR(CHK(e))); }
SEXP (CAD4R)(SEXP e) { return CHK(CAD4R(CHK(e))); }
int (MISSING)(SEXP x) { return MISSING(CHK(x)); }

void (SET_TAG)(SEXP x, SEXP v) { CHECK_OLD_TO_NEW(x, v); TAG(x) = v; }

SEXP (SETCAR)(SEXP x, SEXP y)
{
    if (x == NULL || x == R_NilValue)
	error(_("bad value"));
    CHECK_OLD_TO_NEW(x, y);
    CAR(x) = y;
    return y;
}

SEXP (SETCDR)(SEXP x, SEXP y)
{
    if (x == NULL || x == R_NilValue)
	error(_("bad value"));
    CHECK_OLD_TO_NEW(x, y);
    CDR(x) = y;
    return y;
}

SEXP (SETCADR)(SEXP x, SEXP y)
{
    SEXP cell;
    if (x == NULL || x == R_NilValue ||
	CDR(x) == NULL || CDR(x) == R_NilValue)
	error(_("bad value"));
    cell = CDR(x);
    CHECK_OLD_TO_NEW(cell, y);
    CAR(cell) = y;
    return y;
}

SEXP (SETCADDR)(SEXP x, SEXP y)
{
    SEXP cell;
    if (x == NULL || x == R_NilValue ||
	CDR(x) == NULL || CDR(x) == R_NilValue ||
	CDDR(x) == NULL || CDDR(x) == R_NilValue)
	error(_("bad value"));
    cell = CDDR(x);
    CHECK_OLD_TO_NEW(cell, y);
    CAR(cell) = y;
    return y;
}

#define CDDDR(x) CDR(CDR(CDR(x)))

SEXP (SETCADDDR)(SEXP x, SEXP y)
{
    SEXP cell;
    if (CHK(x) == NULL || x == R_NilValue ||
	CHK(CDR(x)) == NULL || CDR(x) == R_NilValue ||
	CHK(CDDR(x)) == NULL || CDDR(x) == R_NilValue ||
	CHK(CDDDR(x)) == NULL || CDDDR(x) == R_NilValue)
	error(_("bad value"));
    cell = CDDDR(x);
    CHECK_OLD_TO_NEW(cell, y);
    CAR(cell) = y;
    return y;
}

#define CD4R(x) CDR(CDR(CDR(CDR(x))))

SEXP (SETCAD4R)(SEXP x, SEXP y)
{
    SEXP cell;
    if (CHK(x) == NULL || x == R_NilValue ||
	CHK(CDR(x)) == NULL || CDR(x) == R_NilValue ||
	CHK(CDDR(x)) == NULL || CDDR(x) == R_NilValue ||
	CHK(CDDDR(x)) == NULL || CDDDR(x) == R_NilValue ||
	CHK(CD4R(x)) == NULL || CD4R(x) == R_NilValue)
	error(_("bad value"));
    cell = CD4R(x);
    CHECK_OLD_TO_NEW(cell, y);
    CAR(cell) = y;
    return y;
}

void (SET_MISSING)(SEXP x, int v) { SET_MISSING(CHK(x), v); }

/* Closure Accessors */
SEXP (FORMALS)(SEXP x) { return CHK(FORMALS(CHK(x))); }
SEXP (BODY)(SEXP x) { return CHK(BODY(CHK(x))); }
SEXP (CLOENV)(SEXP x) { return CHK(CLOENV(CHK(x))); }
int (RDEBUG)(SEXP x) { return RDEBUG(CHK(x)); }
int (RSTEP)(SEXP x) { return RSTEP(CHK(x)); }

void (SET_FORMALS)(SEXP x, SEXP v) { CHECK_OLD_TO_NEW(x, v); FORMALS(x) = v; }
void (SET_BODY)(SEXP x, SEXP v) { CHECK_OLD_TO_NEW(x, v); BODY(x) = v; }
void (SET_CLOENV)(SEXP x, SEXP v) { CHECK_OLD_TO_NEW(x, v); CLOENV(x) = v; }
void (SET_RDEBUG)(SEXP x, int v) { SET_RDEBUG(CHK(x), v); }
void (SET_RSTEP)(SEXP x, int v) { SET_RSTEP(CHK(x), v); }

/* Primitive Accessors */
attribute_hidden int (PRIMOFFSET)(SEXP x) { return PRIMOFFSET(x); }
attribute_hidden void (SET_PRIMOFFSET)(SEXP x, int v) { SET_PRIMOFFSET(x, v); }

/* Symbol Accessors */
SEXP (PRINTNAME)(SEXP x) { return CHK(PRINTNAME(CHK(x))); }
SEXP (SYMVALUE)(SEXP x) { return CHK(SYMVALUE(CHK(x))); }
SEXP (INTERNAL)(SEXP x) { return CHK(INTERNAL(CHK(x))); }
int (DDVAL)(SEXP x) { return DDVAL(CHK(x)); }

void (SET_PRINTNAME)(SEXP x, SEXP v) { CHECK_OLD_TO_NEW(x, v); PRINTNAME(x) = v; }
void (SET_SYMVALUE)(SEXP x, SEXP v) { CHECK_OLD_TO_NEW(x, v); SYMVALUE(x) = v; }
void (SET_INTERNAL)(SEXP x, SEXP v) { CHECK_OLD_TO_NEW(x, v); INTERNAL(x) = v; }
void (SET_DDVAL)(SEXP x, int v) { SET_DDVAL(CHK(x), v); }

/* Environment Accessors */
SEXP (FRAME)(SEXP x) { return CHK(FRAME(CHK(x))); }
SEXP (ENCLOS)(SEXP x) { return CHK(ENCLOS(CHK(x))); }
SEXP (HASHTAB)(SEXP x) { return CHK(HASHTAB(CHK(x))); }
int (ENVFLAGS)(SEXP x) { return ENVFLAGS(CHK(x)); }

void (SET_FRAME)(SEXP x, SEXP v) { CHECK_OLD_TO_NEW(x, v); FRAME(x) = v; }
void (SET_ENCLOS)(SEXP x, SEXP v) { CHECK_OLD_TO_NEW(x, v); ENCLOS(x) = v; }
void (SET_HASHTAB)(SEXP x, SEXP v) { CHECK_OLD_TO_NEW(x, v); HASHTAB(x) = v; }
void (SET_ENVFLAGS)(SEXP x, int v) { SET_ENVFLAGS(x, v); }

/* Promise Accessors */
SEXP (PRCODE)(SEXP x) { return CHK(PRCODE(CHK(x))); }
SEXP (PRENV)(SEXP x) { return CHK(PRENV(CHK(x))); }
SEXP (PRVALUE)(SEXP x) { return CHK(PRVALUE(CHK(x))); }
int (PRSEEN)(SEXP x) { return PRSEEN(CHK(x)); }

void (SET_PRENV)(SEXP x, SEXP v){ CHECK_OLD_TO_NEW(x, v); PRENV(x) = v; }
void (SET_PRVALUE)(SEXP x, SEXP v) { CHECK_OLD_TO_NEW(x, v); PRVALUE(x) = v; }
void (SET_PRCODE)(SEXP x, SEXP v) { CHECK_OLD_TO_NEW(x, v); PRCODE(x) = v; }
void (SET_PRSEEN)(SEXP x, int v) { SET_PRSEEN(CHK(x), v); }

/* Hashing Accessors */
int (HASHASH)(SEXP x) { return HASHASH(CHK(x)); }
int (HASHVALUE)(SEXP x) { return HASHVALUE(CHK(x)); }

void (SET_HASHASH)(SEXP x, int v) { SET_HASHASH(CHK(x), v); }
void (SET_HASHVALUE)(SEXP x, int v) { SET_HASHVALUE(CHK(x), v); }

/* Test functions */
Rboolean Rf_isNull(SEXP s) { return isNull(s); }
Rboolean Rf_isRaw(SEXP s) { return isRaw(s); }
Rboolean Rf_isSymbol(SEXP s) { return isSymbol(s); }
Rboolean Rf_isLogical(SEXP s) { return isLogical(s); }
Rboolean Rf_isReal(SEXP s) { return isReal(s); }
Rboolean Rf_isComplex(SEXP s) { return isComplex(s); }
Rboolean Rf_isExpression(SEXP s) { return isExpression(s); }
Rboolean Rf_isEnvironment(SEXP s) { return isEnvironment(s); }
Rboolean Rf_isString(SEXP s) { return isString(s); }
Rboolean Rf_isObject(SEXP s) { return isObject(s); }

/* Bindings accessors */
Rboolean attribute_hidden
(IS_ACTIVE_BINDING)(SEXP b) {return IS_ACTIVE_BINDING(b);}
Rboolean attribute_hidden
(BINDING_IS_LOCKED)(SEXP b) {return BINDING_IS_LOCKED(b);}
void attribute_hidden
(SET_ACTIVE_BINDING_BIT)(SEXP b) {SET_ACTIVE_BINDING_BIT(b);}
void attribute_hidden (LOCK_BINDING)(SEXP b) {LOCK_BINDING(b);}
void attribute_hidden (UNLOCK_BINDING)(SEXP b) {UNLOCK_BINDING(b);}

/* R_FunTab accessors */
int (PRIMVAL)(SEXP x) { return PRIMVAL(x); }
CCODE (PRIMFUN)(SEXP x) { return PRIMFUN(x); }
void (SET_PRIMFUN)(SEXP x, CCODE f) { SET_PRIMFUN(x,f); }

/* for use when testing the write barrier */
int  attribute_hidden (IS_BYTES)(SEXP x) { return IS_BYTES(x); }
int  attribute_hidden (IS_LATIN1)(SEXP x) { return IS_LATIN1(x); }
int  attribute_hidden (IS_ASCII)(SEXP x) { return IS_ASCII(x); }
int  attribute_hidden (IS_UTF8)(SEXP x) { return IS_UTF8(x); }
void attribute_hidden (SET_BYTES)(SEXP x) { SET_BYTES(x); }
void attribute_hidden (SET_LATIN1)(SEXP x) { SET_LATIN1(x); }
void attribute_hidden (SET_UTF8)(SEXP x) { SET_UTF8(x); }
void attribute_hidden (SET_ASCII)(SEXP x) { SET_ASCII(x); }
int  attribute_hidden (ENC_KNOWN)(SEXP x) { return ENC_KNOWN(x); }
void attribute_hidden (SET_CACHED)(SEXP x) { SET_CACHED(x); }
int  attribute_hidden (IS_CACHED)(SEXP x) { return IS_CACHED(x); }

<<<<<<< HEAD

/* ------------------------------------------------------------------------
   Function (plus global variables) not intended to ever be called, and 
   normally not defined, whose code can be examined to see how the compiler
   is implementing facilities such as the NAMEDCNT macros. 
*/

#if 0

SEXP R_tobj_a, R_tobj_b, R_tobj_c, R_tobj_d, R_tobj_e, R_tobj_f, R_tobj_g,
     R_tobj_h, R_tobj_i, R_tobj_j, R_tobj_k, R_tobj_l, R_tobj_m, R_tobj_n,
     R_tobj_o, R_tobj_p, R_tobj_q, R_tobj_r, R_tobj_s, R_tobj_t, R_tobj_u,
     R_tobj_v, R_tobj_w, R_tobj_x, R_tobj_y, R_tobj_z;

int  R_tint_a, R_tint_b, R_tint_c, R_tint_d, R_tint_e, R_tint_f, R_tint_g,
     R_tint_h, R_tint_i, R_tint_j, R_tint_k, R_tint_l, R_tint_m, R_tint_n,
     R_tint_o, R_tint_p, R_tint_q, R_tint_r, R_tint_s, R_tint_t, R_tint_u,
     R_tint_v, R_tint_w, R_tint_x, R_tint_y, R_tint_z;

void Rf_code_gen_test_func (void)
{
  R_tint_a = NAMEDCNT(R_tobj_a);
  R_tint_b = NAMED(R_tobj_b);

  if (NAMEDCNT_EQ_0(R_tobj_c)) REprintf("xx\n");
  if (NAMEDCNT_GT_0(R_tobj_d)) REprintf("xx\n");
  if (NAMEDCNT_GT_1(R_tobj_e)) REprintf("xx\n");

  SET_NAMEDCNT(R_tobj_f,R_tint_f);
  SET_NAMEDCNT_0(R_tobj_g);
  SET_NAMEDCNT_1(R_tobj_h);
  SET_NAMEDCNT_MAX(R_tobj_i);

  SET_NAMED(R_tobj_j,R_tint_j);

  INC_NAMEDCNT(R_tobj_k);
  DEC_NAMEDCNT(R_tobj_l);

  R_tint_m = LEVELS(R_tobj_m);
  R_tint_n = TRUELENGTH(R_tobj_n);

  SETLEVELS(R_tobj_o,R_tint_o);
  SET_TRUELENGTH(R_tobj_p,R_tint_p);

  R_tint_q = TYPEOF(R_tobj_q);
  R_tint_r = NODE_CLASS(R_tobj_r);

  SET_NODE_CLASS(R_tobj_s,R_tint_s);
}

#endif


/* ------------------------------------------------------------------------ */

SEXP attribute_hidden do_pnamedcnt(SEXP call, SEXP op, SEXP args, SEXP rho)
{   SEXP a;
    int j;

    if (args == R_NilValue)
        error(_("too few arguments"));

    check1arg_x (args, call);

    for (a = CDR(args); a != R_NilValue; a = CDR(a))
        if (!isString(CAR(a)))
            error(_("invalid argument"));

    /* access nmcnt directly, so won't delay for possible task syncronization */
    Rprintf ("PNAMEDCNT:  %d  %x  %s", CAR(args)->sxpinfo.nmcnt, CAR(args),
                                       type2char(TYPEOF(CAR(args))));

    for (a = CDR(args); a != R_NilValue; a = CDR(a)) {
        Rprintf(" :");
        for (j = 0; j < LENGTH(CAR(a)); j++)
            Rprintf(" %s", CHAR(STRING_ELT(CAR(a),j)));
    }

    Rprintf("\n");

    return CAR(args);
}


=======
SEXP attribute_hidden do_pnamedcnt(SEXP call, SEXP op, SEXP args, SEXP rho)
{   SEXP a;
    int j;

    if (args == R_NilValue)
        error(_("too few arguments"));

    check1arg_x (args, call);

    for (a = CDR(args); a != R_NilValue; a = CDR(a))
        if (!isString(CAR(a)))
            error(_("invalid argument"));

    Rprintf ("PNAMEDCNT:  %d  %x  %s", NAMED(CAR(args)), CAR(args),
                                       type2char(TYPEOF(CAR(args))));

    for (a = CDR(args); a != R_NilValue; a = CDR(a)) {
        Rprintf(" :");
        for (j = 0; j < LENGTH(CAR(a)); j++)
            Rprintf(" %s", CHAR(STRING_ELT(CAR(a),j)));
    }

    Rprintf("\n");

    return CAR(args);
}


>>>>>>> a2797e1e
/*******************************************/
/* Non-sampling memory use profiler reports vector allocations and/or
   calls to GetNewPage */
/*******************************************/

static void R_OutputStackTrace (void)
{
    RCNTXT *cptr;
    int newline;

    if (!R_MemStackReporting) goto print_newline;

    newline = R_MemReportingToTerminal | R_MemDetailsReporting;

    if (R_MemReportingOutfile != NULL) 
        fprintf (R_MemReportingOutfile, ":");
    if (R_MemReportingToTerminal) 
        REprintf (":");

    for (cptr = R_GlobalContext; cptr; cptr = cptr->nextcontext) {
	if ((cptr->callflag & (CTXT_FUNCTION | CTXT_BUILTIN))
	    && TYPEOF(cptr->call) == LANGSXP) {
	    SEXP fun = CAR(cptr->call);
	    if (!newline) newline = 1;
	    if (R_MemReportingOutfile != NULL)
                fprintf (R_MemReportingOutfile, "\"%s\" ",
		         TYPEOF(fun) == SYMSXP ? CHAR(PRINTNAME(fun)) :
		         "<Anonymous>");
	    if (R_MemReportingToTerminal)
                REprintf ("\"%s\" ",
		          TYPEOF(fun) == SYMSXP ? CHAR(PRINTNAME(fun)) :
		          "<Anonymous>");
	}
    }

    if (!newline) return;

print_newline:
    if (R_MemReportingOutfile != NULL) 
        fprintf (R_MemReportingOutfile, "\n");
    if (R_MemReportingToTerminal) 
        REprintf ("\n");
}

static void R_ReportAllocation (R_size_t size, SEXPTYPE type, R_len_t length)
{
    if (size > R_MemReportingThreshold && length >= R_MemReportingNElem) {
        if (R_MemReportingOutfile != NULL) {
            if (R_MemDetailsReporting)
                fprintf (R_MemReportingOutfile, "%lu (%s %lu)",
                  (unsigned long) size, type2char(type), (unsigned long)length);
            else 
                fprintf (R_MemReportingOutfile, "%lu ",
                  (unsigned long) size);
        }
        if (R_MemReportingToTerminal) {
            if (R_MemDetailsReporting)
                REprintf ("RPROFMEM: %lu (%s %lu)",
                  (unsigned long) size, type2char(type), (unsigned long)length);
            else
                REprintf ("RPROFMEM: %lu ", 
                  (unsigned long) size);
        }
        R_OutputStackTrace();
    }
}

static void R_ReportNewPage(void)
{
    if (R_MemPagesReporting) {
        if (R_MemReportingOutfile != NULL)
            fprintf (R_MemReportingOutfile, "new page");
        if (R_MemReportingToTerminal)
            REprintf ("RPROFMEM: new page");
	R_OutputStackTrace();
    }
}

static void R_EndMemReporting(void)
{
    if(R_MemReportingOutfile != NULL) {
	fclose (R_MemReportingOutfile);
	R_MemReportingOutfile=NULL;
    }
    R_IsMemReporting = 0;
}

static void R_InitMemReporting(SEXP filename, int append)
{
    if (R_IsMemReporting)
        R_EndMemReporting();

    if (strlen(CHAR(filename)) > 0) {
        R_MemReportingOutfile = RC_fopen (filename, append ? "a" : "w", TRUE);
        if (R_MemReportingOutfile == NULL)
            error(_("Rprofmem: cannot open output file '%s'"), filename);
    }
    else
        R_MemReportingOutfile = NULL;

    R_IsMemReporting = 1;

    return;
}

SEXP attribute_hidden do_Rprofmem(SEXP call, SEXP op, SEXP args, SEXP rho)
{
    SEXP filename, ap;
    int append_mode;

    checkArity(op, args);

    ap = args;
    if (!isString(CAR(ap)) || (LENGTH(CAR(ap))) != 1)
	error(_("invalid '%s' argument"), "filename");
    filename = STRING_ELT(CAR(ap), 0);

    ap = CDR(ap);
    append_mode = asLogical(CAR(ap));

    ap = CDR(ap);
    if (!isReal(CAR(ap)) || (LENGTH(CAR(ap))) != 1)
	error(_("invalid '%s' argument"), "threshold");
    R_MemReportingThreshold = REAL(CAR(ap))[0];

    ap = CDR(ap);
    if (!isReal(CAR(ap)) || (LENGTH(CAR(ap))) != 1)
	error(_("invalid '%s' argument"), "nelem");
    R_MemReportingNElem = REAL(CAR(ap))[0];

    ap = CDR(ap);
    R_MemStackReporting = asLogical(CAR(ap));

    ap = CDR(ap);
    R_MemReportingToTerminal = asLogical(CAR(ap));

    ap = CDR(ap);
    R_MemPagesReporting = asLogical(CAR(ap));

    ap = CDR(ap);
    R_MemDetailsReporting = asLogical(CAR(ap));

    if (R_MemReportingToTerminal || strlen(CHAR(filename)) > 0)
	R_InitMemReporting(filename, append_mode);
    else
	R_EndMemReporting();

    return R_NilValue;
}


/* String cache routines, including string hashing - formerly in envir.c */

SEXP mkCharCE(const char *name, cetype_t enc)
{
    return mkCharLenCE(name, strlen(name), enc);
}

/* no longer used in R but docuented in 2.7.x */
SEXP mkCharLen(const char *name, int len)
{
    return mkCharLenCE(name, len, CE_NATIVE);
}

SEXP mkChar(const char *name)
{
    return mkCharLenCE(name, strlen(name), CE_NATIVE);
}

/* Follows the hash structure from envir.c, but need separate code for 
   get/set of values since our keys are char* and not SEXP symbol types,
   and the string hash table is treated specially in garbage collection.

   Experience has shown that it is better to use a different hash function,
   and a power of 2 for the hash size.
*/

/* char_hash_size MUST be a power of 2 and char_hash_mask == char_hash_size - 1
   in order for x & char_hash_mask to be equivalent to x % char_hash_size.
*/
static unsigned int char_hash_size = 65536;
static unsigned int char_hash_mask = 65535;

static unsigned int char_hash(const char *s, int len)
{
    /* djb2 as from http://www.cse.yorku.ca/~oz/hash.html */
    char *p;
    int i;
    unsigned int h = 5381;
    for (p = (char *) s, i = 0; i < len; p++, i++)
	h = ((h << 5) + h) + (*p);
    return h;
}

void attribute_hidden InitStringHash()
{
    R_StringHash = allocVector (VECSXP, char_hash_size);
    HASHSIZE(R_StringHash) = char_hash_size;
    HASHSLOTSUSED(R_StringHash) = 0;
}

/* Resize the global R_StringHash CHARSXP cache */
static void R_StringHash_resize(unsigned int newsize)
{
    LOCAL_COPY(R_NilValue);
    SEXP old_table = R_StringHash;
    SEXP new_table, chain, new_chain, val, next;
    unsigned int counter, new_hashcode, newmask;
#if DEBUG_GLOBAL_STRING_HASH
    unsigned int oldsize = HASHSIZE(R_StringHash);
    unsigned int oldslotsused = HASHSLOTSUSED(R_StringHash);
#endif

    /* Allocate the new hash table.  Chain moving is destructive and 
       does not involve allocation, so this is the only point where
       GC can occur.  The allocation could fail - ideally we would recover 
       from that and carry on with the original table, but we don't now. */

    new_table = allocVector (VECSXP, newsize);
    SET_HASHSLOTSUSED (new_table, 0);
    newmask = newsize - 1;

    /* transfer chains from old table to new table */
    for (counter = 0; counter < LENGTH(old_table); counter++) {
	chain = VECTOR_ELT(old_table, counter);
	while (chain != R_NilValue) {
	    val = CXHEAD(chain);
	    next = CXTAIL(chain);
	    new_hashcode = char_hash (CHAR(val), LENGTH(val)) & newmask;
	    new_chain = VECTOR_ELT(new_table, new_hashcode);
	    /* If using a previously-unused slot then increase HASHSLOTSUSED */
	    if (new_chain == R_NilValue)
		SET_HASHSLOTSUSED(new_table, HASHSLOTSUSED(new_table) + 1);
	    /* Move the current chain link to the new chain.  This is a 
               destrictive modification, which does NOT do the old-to-new
               check, since table entries aren't supposed to be marked
               in the initial pass of the GC. */
	    CXTAIL(val) = new_chain;
	    VECTOR_ELT(new_table, new_hashcode) = val;
	    chain = next;
	}
    }
    R_StringHash = new_table;
    char_hash_size = newsize;
    char_hash_mask = newmask;
#if DEBUG_GLOBAL_STRING_HASH
    Rprintf ("Resized:  size %d => %d,  slotsused %d => %d\n",
      oldsize, HASHSIZE(new_table), oldslotsused, HASHSLOTSUSED(new_table));
#endif
}

/* mkCharCE - make a character (CHARSXP) variable and set its
   encoding bit.  If a CHARSXP with the same string already exists in
   the global CHARSXP cache, R_StringHash, it is returned.  Otherwise,
   a new CHARSXP is created, added to the cache and then returned. */


/* Because allocCharsxp allocates len+1 bytes and zeros the last,
   this will always zero-terminate */
SEXP mkCharLenCE(const char *name, int len, cetype_t enc)
{
    SEXP cval, chain;
    unsigned int hashcode;
    int need_enc;
    Rboolean embedNul = FALSE, is_ascii = TRUE;

    switch(enc){
    case CE_NATIVE:
    case CE_UTF8:
    case CE_LATIN1:
    case CE_BYTES:
    case CE_SYMBOL:
    case CE_ANY:
	break;
    default:
	error(_("unknown encoding: %d"), enc);
    }
    for (int slen = 0; slen < len; slen++) {
	if ((unsigned int) name[slen] > 127) is_ascii = FALSE;
	if (!name[slen]) embedNul = TRUE;
    }
    if (embedNul) {
	SEXP c;
	/* This is tricky: we want to make a reasonable job of
	   representing this string, and EncodeString() is the most
	   comprehensive */
	c = allocCharsxp(len);
	memcpy(CHAR_RW(c), name, len);
	switch(enc) {
	case CE_UTF8: SET_UTF8(c); break;
	case CE_LATIN1: SET_LATIN1(c); break;
	case CE_BYTES: SET_BYTES(c); break;
	default: break;
	}
	if (is_ascii) SET_ASCII(c);
	error(_("embedded nul in string: '%s'"),
	      EncodeString(c, 0, 0, Rprt_adj_none));
    }

    if (enc && is_ascii) enc = CE_NATIVE;
    switch(enc) {
    case CE_UTF8: need_enc = UTF8_MASK; break;
    case CE_LATIN1: need_enc = LATIN1_MASK; break;
    case CE_BYTES: need_enc = BYTES_MASK; break;
    default: need_enc = 0;
    }

    hashcode = char_hash(name, len) & char_hash_mask;

    /* Search for a cached value */
    cval = R_NilValue;
    for (chain = VECTOR_ELT(R_StringHash, hashcode); 
         chain != R_NilValue; 
         chain = CXTAIL(chain)) {
	SEXP val = CXHEAD(chain);
	if (need_enc == (ENC_KNOWN(val) | IS_BYTES(val))
	     && LENGTH(val) == len && *CHAR(val) == *name /* quick pretest */
	     && memcmp(CHAR(val), name, len) == 0) {
	    cval = val;
	    break;
	}
    }

    if (cval == R_NilValue) {
	/* no cached value; need to allocate one and add to the cache */
	cval = allocCharsxp(len);
	memcpy(CHAR_RW(cval), name, len);
	switch(enc) {
	case 0:
	    break;          /* don't set encoding */
	case CE_UTF8:
	    SET_UTF8(cval);
	    break;
	case CE_LATIN1:
	    SET_LATIN1(cval);
	    break;
	case CE_BYTES:
	    SET_BYTES(cval);
	    break;
	default:
	    error("unknown encoding mask: %d", enc);
	}
	if (is_ascii) SET_ASCII(cval);
	SET_CACHED(cval);  /* Mark it */
	/* add the new value to the cache */
	chain = VECTOR_ELT(R_StringHash, hashcode);
	if (chain == R_NilValue)
	    SET_HASHSLOTSUSED(R_StringHash, HASHSLOTSUSED(R_StringHash) + 1);

        /* The modifications below should NOT do the old-to-new check, since
           the table should not be looked at in the initial GC scan. */
#ifdef USE_ATTRIB_FIELD_FOR_CHARSXP_CACHE_CHAINS
	CXTAIL(cval) = chain;
        chain = cval;
#else
        chain = CONS(cval,chain);
#endif
	VECTOR_ELT(R_StringHash, hashcode) = chain;

	/* Resize the hash table if desirable and possible. */
	if (HASHSLOTSUSED(R_StringHash) > 0.85 * HASHSIZE(R_StringHash)
             && 2*char_hash_size <= HASHMAXSIZE)
	    R_StringHash_resize (2*char_hash_size);
    }
    return cval;
}


#if DEBUG_SHOW_CHARSXP_CACHE
/* Call this from gdb with

       call do_show_cache(10)

   for the first 10 cache chains in use. */
void do_show_cache(int n)
{
    int i, j;
    Rprintf("Cache size: %d\n", LENGTH(R_StringHash));
    Rprintf("Cache slots used:  %d\n", HASHSLOTSUSED(R_StringHash));
    for (i = 0, j = 0; j < n && i < LENGTH(R_StringHash); i++) {
	SEXP chain = VECTOR_ELT(R_StringHash, i);
	if (chain != R_NilValue) {
	    Rprintf("Line %d: ", i);
	    do {
		if (IS_UTF8(CXHEAD(chain)))
		    Rprintf("U");
		else if (IS_LATIN1(CXHEAD(chain)))
		    Rprintf("L");
		else if (IS_BYTES(CXHEAD(chain)))
		    Rprintf("B");
		Rprintf("|%s| ", CHAR(CXHEAD(chain)));
		chain = CXTAIL(chain);
	    } while (chain != R_NilValue);
	    Rprintf("\n");
	    j++;
	}
    }
}

void do_write_cache()
{
    int i;
    FILE *f = fopen("/tmp/CACHE", "w");
    if (f != NULL) {
	fprintf(f, "Cache size: %d\n", LENGTH(R_StringHash));
	fprintf(f, "Cache slots used:  %d\n", HASHSLOTSUSED(R_StringHash));
	for (i = 0; i < LENGTH(R_StringHash); i++) {
	    SEXP chain = VECTOR_ELT(R_StringHash, i);
	    if (chain != R_NilValue) {
		fprintf(f, "Line %d: ", i);
		do {
		    if (IS_UTF8(CXHEAD(chain)))
			fprintf(f, "U");
		    else if (IS_LATIN1(CXHEAD(chain)))
			fprintf(f, "L");
		    else if (IS_BYTES(CXHEAD(chain)))
			fprintf(f, "B");
		    fprintf(f, "|%s| ", CHAR(CXHEAD(chain)));
		    chain = CXTAIL(chain);
		} while (chain != R_NilValue);
		fprintf(f, "\n");
	    }
	}
	fclose(f);
    }
}
#endif /* DEBUG_SHOW_CHARSXP_CACHE */


/* RBufferUtils, moved from deparse.c */

#include "RBufferUtils.h"

attribute_hidden
void *R_AllocStringBuffer(size_t blen, R_StringBuffer *buf)
{
    size_t blen1, bsize = buf->defaultSize;

    /* for backwards compatibility, probably no longer needed */
    if(blen == (size_t)-1) {
	warning("R_AllocStringBuffer(-1) used: please report");
	R_FreeStringBufferL(buf);
	return NULL;
    }

    if(blen * sizeof(char) < buf->bufsize) return buf->data;
    blen1 = blen = (blen + 1) * sizeof(char);
    blen = (blen / bsize) * bsize;
    if(blen < blen1) blen += bsize;

    if(buf->data == NULL) {
	buf->data = (char *) malloc(blen);
	buf->data[0] = '\0';
    } else
	buf->data = (char *) realloc(buf->data, blen);
    buf->bufsize = blen;
    if(!buf->data) {
	buf->bufsize = 0;
	/* don't translate internal error message */
	error("could not allocate memory (%u Mb) in C function 'R_AllocStringBuffer'",
	      (unsigned int) blen/1024/1024);
    }
    return buf->data;
}

void attribute_hidden
R_FreeStringBuffer(R_StringBuffer *buf)
{
    if (buf->data != NULL) {
	free(buf->data);
	buf->bufsize = 0;
	buf->data = NULL;
    }
}

void attribute_hidden
R_FreeStringBufferL(R_StringBuffer *buf)
{
    if (buf->bufsize > buf->defaultSize) {
	free(buf->data);
	buf->bufsize = 0;
	buf->data = NULL;
    }
}

/* See if space for an operand can be used for the result too.  Assumes
   independent element-by-element computation.  Returns the operand that
   can be reused, or R_NilValue if neither can be reused. */

SEXP attribute_hidden can_save_alloc (SEXP s1, SEXP s2, SEXPTYPE typ)
{
    int n1 = LENGTH(s1);
    int n2 = LENGTH(s2);

    if (n1==0 || n2==0)  
        return R_NilValue;  /* since result may not have length max(n1,n2) */

    /* Try to use space for 2nd arg if both same length, so 1st argument's
       attributes will then take precedence when copied. */

    if (n2>=n1) {
<<<<<<< HEAD
        if (TYPEOF(s2)==typ && NAMEDCNT_EQ_0(s2))
=======
        if (TYPEOF(s2)==typ && NAMED(s2)==0)
>>>>>>> a2797e1e
            return s2;
        else
            /* Can use 1st arg's space only if 2nd arg has no attributes, else
               we may not get attributes of result right. */
<<<<<<< HEAD
            if (n1==n2 && TYPEOF(s1)==typ && NAMEDCNT_EQ_0(s1)
                       && ATTRIB(s2)==R_NilValue)
                return s1;
    } else {
        if (TYPEOF(s1)==typ && NAMEDCNT_EQ_0(s1))
=======
            if (n1==n2 && TYPEOF(s1)==typ && NAMED(s1)==0
                       && ATTRIB(s2)==R_NilValue)
                return s1;
    } else {
        if (TYPEOF(s1)==typ && NAMED(s1)==0)
>>>>>>> a2797e1e
            return s1;
    }

    return R_NilValue;
}


/* ======== These need direct access to gp field for efficiency ======== */

/* FIXME: consider inlining here */
/* this has NA_STRING = NA_STRING */
int Seql(SEXP a, SEXP b)
{
    /* The only case where pointer comparisons do not suffice is where
      we have two strings in different encodings (which must be
      non-ASCII strings). Note that one of the strings could be marked
      as unknown. */
    if (a == b) return 1;
    /* Leave this to compiler to optimize */
    if (IS_CACHED(a) && IS_CACHED(b) && ENC_KNOWN(a) == ENC_KNOWN(b))
	return 0;
    else {
    	SEXP vmax = R_VStack;
    	int result = !strcmp(translateCharUTF8(a), translateCharUTF8(b));
    	R_VStack = vmax; /* discard any memory used by translateCharUTF8 */
    	return result;
    }
}


/* A count of the memory used by an object.

   This is called from user-level, so only some types of objects are important.
   
   An object gets charged for all the space allocated on the heap and
   all the nodes specifically due to it (including padding to the size
   of its node class), but not for the space for its name, nor for
   .Internals it references, nor for unused padding in pages of nodes. 

   Sharing of CHARSXPs withing a string (eg, in c("abc","abc")) is accounted
   for, but not other types of sharing (eg, in list("abc","abc")).
*/


SEXP csduplicated(SEXP x);  /* from unique.c */

static R_size_t objectsize(SEXP s)
{
    int i;
    SEXP tmp, dup;
    Rboolean isVec = FALSE;
    R_size_t cnt = 0;

    switch (TYPEOF(s)) {
    case NILSXP:
	return(0);
	break;
    case SYMSXP:
	break;
    case LISTSXP:
    case LANGSXP:
    case BCODESXP:
	cnt += objectsize(TAG(s));
	cnt += objectsize(CAR(s));
	cnt += objectsize(CDR(s));
	break;
    case CLOSXP:
	cnt += objectsize(FORMALS(s));
	cnt += objectsize(BODY(s));
	/* no charge for the environment */
	break;
    case ENVSXP:
    case PROMSXP:
    case SPECIALSXP:
    case BUILTINSXP:
	break;
    case RAWSXP:
    case CHARSXP:
    case LGLSXP:
    case INTSXP:
    case REALSXP:
    case CPLXSXP:
	isVec = TRUE;
	break;
    case STRSXP:
	dup = csduplicated(s);
	for (i = 0; i < LENGTH(s); i++) {
	    tmp = STRING_ELT(s, i);
	    if(tmp != NA_STRING && !LOGICAL(dup)[i])
		cnt += objectsize(tmp);
	}
	isVec = TRUE;
	break;
    case DOTSXP:
    case ANYSXP:
	/* we don't know about these */
	break;
    case VECSXP:
    case EXPRSXP:
    case WEAKREFSXP:
	/* Generic Vector Objects */
	for (i = 0; i < length(s); i++)
	    cnt += objectsize(VECTOR_ELT(s, i));
	isVec = TRUE;
	break;
    case EXTPTRSXP:
#if 0  /* disabled - seems to make no sense */
	cnt += sizeof(void *);  /* the actual pointer */
#endif
	cnt += objectsize(EXTPTR_PROT(s));
	cnt += objectsize(EXTPTR_TAG(s));
	break;
    case S4SXP:
	/* Has TAG and ATTRIB but no CAR nor CDR */
	cnt += objectsize(TAG(s));
	break;
    default:
	UNIMPLEMENTED_TYPE("object.size", s);
    }

    if (!isVec)
        cnt += sizeof_SEXPREC;
    else
        cnt += sizeof(SEXPREC_ALIGN) + sizeof(VECREC) *
                ( NODE_CLASS(s) == LARGE_NODE_CLASS 
                    ? getVecSizeInVEC(s)
                    : NodeClassSize[NODE_CLASS(s)] );

    /* add in attributes: these are fake for CHARXPs */
    if(TYPEOF(s) != CHARSXP) cnt += objectsize(ATTRIB(s));

    return(cnt);
}


SEXP attribute_hidden do_objectsize(SEXP call, SEXP op, SEXP args, SEXP env)
{
    checkArity(op, args);
    return ScalarReal( (double) objectsize(CAR(args)) );
}<|MERGE_RESOLUTION|>--- conflicted
+++ resolved
@@ -1436,11 +1436,7 @@
     }
 
     PROTECT2 (key, fin);
-<<<<<<< HEAD
     PROTECT (val = NAMEDCNT_GT_0(val) ? duplicate(val) : val);
-=======
-    PROTECT (val = NAMED(val) ? duplicate(val) : val);
->>>>>>> a2797e1e
 
     w = allocVector(VECSXP, WEAKREF_SIZE);
     SET_TYPEOF(w, WEAKREFSXP);
@@ -2629,14 +2625,8 @@
     }
     s = get_free_node(SEXPREC_class);
 
-<<<<<<< HEAD
     SET_NAMEDCNT_MAX(expr);
     /* SET_NAMEDCNT_1(s); */
-=======
-    /* precaution to ensure code does not get modified via
-       substitute() and the like */
-    if (NAMED(expr) < 2) SET_NAMED(expr, 2);
->>>>>>> a2797e1e
 
     TYPEOF(s) = PROMSXP;
     PRCODE(s) = CHK(expr);
@@ -2659,23 +2649,13 @@
 SEXP allocVector(SEXPTYPE type, R_len_t length)
 {
     SEXP s;
-<<<<<<< HEAD
-    R_len_t i;
-    R_size_t size = 0, alloc_size;
-    int node_class;
-=======
->>>>>>> a2797e1e
 
     if (length < 0 )
         errorcall(R_GlobalContext->call,
                   _("negative length vectors are not allowed"));
 
     /* Do numeric (not complex) vectors of length 1 and 0 specially, for speed.
-<<<<<<< HEAD
-       These are guaranteed to fit in the first node class.  Do do this with
-=======
        These are guaranteed to fit in the first node class.  Don't do this with
->>>>>>> a2797e1e
        VALGRIND_LEVEL>0, since that needs actual_size, etc. */
 
 #if VALGRIND_LEVEL==0
@@ -2755,14 +2735,6 @@
 
     /* Compute number of notional "vector cells" to allocate. */
 
-<<<<<<< HEAD
-    size = actual_size == 0 ? 0 : (actual_size-1) / sizeof(VECREC) + 1;
-
-    /* Find the node class to use. */
-
-    node_class = LARGE_NODE_CLASS;
-    alloc_size = size;
-=======
     R_size_t size = actual_size == 0 ? 0 : (actual_size-1) / sizeof(VECREC) + 1;
 
     /* Find the node class to use. */
@@ -2771,7 +2743,6 @@
     R_size_t alloc_size = size;
     R_len_t i;
 
->>>>>>> a2797e1e
     for (i = 0; i < NUM_SMALL_NODE_CLASSES; i++) {
         if (size <= NodeClassSize[i]) {
             node_class = i;
@@ -3779,7 +3750,6 @@
 void attribute_hidden (SET_CACHED)(SEXP x) { SET_CACHED(x); }
 int  attribute_hidden (IS_CACHED)(SEXP x) { return IS_CACHED(x); }
 
-<<<<<<< HEAD
 
 /* ------------------------------------------------------------------------
    Function (plus global variables) not intended to ever be called, and 
@@ -3864,36 +3834,6 @@
 }
 
 
-=======
-SEXP attribute_hidden do_pnamedcnt(SEXP call, SEXP op, SEXP args, SEXP rho)
-{   SEXP a;
-    int j;
-
-    if (args == R_NilValue)
-        error(_("too few arguments"));
-
-    check1arg_x (args, call);
-
-    for (a = CDR(args); a != R_NilValue; a = CDR(a))
-        if (!isString(CAR(a)))
-            error(_("invalid argument"));
-
-    Rprintf ("PNAMEDCNT:  %d  %x  %s", NAMED(CAR(args)), CAR(args),
-                                       type2char(TYPEOF(CAR(args))));
-
-    for (a = CDR(args); a != R_NilValue; a = CDR(a)) {
-        Rprintf(" :");
-        for (j = 0; j < LENGTH(CAR(a)); j++)
-            Rprintf(" %s", CHAR(STRING_ELT(CAR(a),j)));
-    }
-
-    Rprintf("\n");
-
-    return CAR(args);
-}
-
-
->>>>>>> a2797e1e
 /*******************************************/
 /* Non-sampling memory use profiler reports vector allocations and/or
    calls to GetNewPage */
@@ -4395,28 +4335,16 @@
        attributes will then take precedence when copied. */
 
     if (n2>=n1) {
-<<<<<<< HEAD
         if (TYPEOF(s2)==typ && NAMEDCNT_EQ_0(s2))
-=======
-        if (TYPEOF(s2)==typ && NAMED(s2)==0)
->>>>>>> a2797e1e
             return s2;
         else
             /* Can use 1st arg's space only if 2nd arg has no attributes, else
                we may not get attributes of result right. */
-<<<<<<< HEAD
             if (n1==n2 && TYPEOF(s1)==typ && NAMEDCNT_EQ_0(s1)
                        && ATTRIB(s2)==R_NilValue)
                 return s1;
     } else {
         if (TYPEOF(s1)==typ && NAMEDCNT_EQ_0(s1))
-=======
-            if (n1==n2 && TYPEOF(s1)==typ && NAMED(s1)==0
-                       && ATTRIB(s2)==R_NilValue)
-                return s1;
-    } else {
-        if (TYPEOF(s1)==typ && NAMED(s1)==0)
->>>>>>> a2797e1e
             return s1;
     }
 
