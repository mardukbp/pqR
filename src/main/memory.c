/*
 *  pqR : A pretty quick version of R
 *  Copyright (C) 2013, 2014, 2015, 2016, 2017 by Radford M. Neal
 *
 *  Based on R : A Computer Language for Statistical Data Analysis
 *  Copyright (C) 1995, 1996  Robert Gentleman and Ross Ihaka
 *  Copyright (C) 1998--2011  The R Core Team.
 *
 *  The changes in pqR from R-2.15.0 distributed by the R Core Team are
 *  documented in the NEWS and MODS files in the top-level source directory.
 *
 *  This program is free software; you can redistribute it and/or modify
 *  it under the terms of the GNU General Public License as published by
 *  the Free Software Foundation; either version 2 of the License, or
 *  (at your option) any later version.
 *
 *  This program is distributed in the hope that it will be useful,
 *  but WITHOUT ANY WARRANTY; without even the implied warranty of
 *  MERCHANTABILITY or FITNESS FOR A PARTICULAR PURPOSE.  See the
 *  GNU General Public License for more details.
 *
 *  You should have received a copy of the GNU General Public License
 *  along with this program; if not, a copy is available at
 *  http://www.r-project.org/Licenses/
 */


/* Memory management for pqR, using the SGGC (Segmented Generational
   Garbage Collector) module written by Radford M. Neal, found in 
   src/extra/sggc. */


#define USE_RINTERNALS

#ifdef HAVE_CONFIG_H
#include <config.h>
#endif

#include <R_ext/RS.h> /* for S4 allocation */

#define USE_FAST_PROTECT_MACROS   /* MUST use them in this module! */
#define USE_FAST_PROTECT_MACROS_DISABLED  /* ... even if disabled! */

#define SGGC_EXTERN  /* So SGGC globals are actually defined here */

#define R_USE_SIGNALS 1
#define NEED_SGGC_FUNCTIONS
#include <Defn.h>
#include <sggc/sggc.c>
#include <Print.h>
#include <R_ext/GraphicsEngine.h> /* GEDevDesc, GEgetDevice */
#include <R_ext/Rdynload.h>

#include <helpers/helpers-app.h>

#undef NOT_LVALUE          /* Allow CAR, etc. on left of assignment here, */
#define NOT_LVALUE(x) (x)  /* since it's needed to implement SETCAR, etc. */


/* CONFIGURATION OPTIONS.  

   Any valid settings for the options below should work, with different effects
   on performance.  However, some combinations may not have been tested 
   recently (or at all). */

#define STRHASHINITSIZE (1<<16) /* Initial number of slots in string hash table
                                   (must be a power of two) */

#define STRHASHMAXSIZE (1<<21)  /* Maximum slots in the string hash table */

#define SCAN_CHARSXP_CACHE 0    /* If 1, char cache is scanned after marking;
                                   if 0, uses sggc_call_for_newly_free_object */

#define ENABLE_SHARED_CONSTANTS 1  /* Normally 1, to enable use of shared
                                      constants 0.0, 0L, etc. But doesn't affect
                                      sharing of logicals FALSE, TRUE, and NA,
                                      which is done in Rinlinedfuns.h */

/* DEBUGGING OPTIONS.

   The 'testvalgrind' function invoked with .Internal is always present.

   Options set externally:

   VALGRIND_LEVEL  

       Set by --with-valgrind-instrumentation=n configure option, where
       n (default 0) controls VALGRIND instrumentation.  Currently, any
       non-zero value enables all the extra instrumentation.

   NVALGRIND

       It may be necessary to define NVALGRIND for a non-gcc
       compiler on a supported architecture if it has different
       syntax for inline assembly language from gcc.

   Other debug options are set by the definitions below. */

#define DEBUG_GLOBAL_STRING_HASH 0

#define DEBUG_SHOW_CHARSXP_CACHE 0


/* VALGRIND declarations.

   For Win32, Valgrind is useful only if running under Wine. */

#ifdef Win32
# ifndef USE_VALGRIND_FOR_WINE
# define NVALGRIND 1
#endif
#endif

#ifndef NVALGRIND
# include "memcheck.h"
#endif

#ifndef VALGRIND_LEVEL
#define VALGRIND_LEVEL 0
#endif

#if defined(Win32) && defined(LEA_MALLOC)
/*#include <stddef.h> */
extern void *Rm_malloc(size_t n);
extern void *Rm_calloc(size_t n_elements, size_t element_size);
extern void Rm_free(void * p);
extern void *Rm_realloc(void * p, size_t n);
#define calloc Rm_calloc
#define malloc Rm_malloc
#define realloc Rm_realloc
#define free Rm_free
#endif


/* Miscellaneous declarations for garbage collector. */

static const struct sxpinfo_struct zero_sxpinfo;  /* Initialized to zeros */

static void R_gc_internal(int,SEXP);   /* The main GC procedure */

static SEXP R_PreciousList;            /* List of Persistent Objects */
static SEXP R_StringHash;              /* Global hash of CHARSXPs */

extern SEXP framenames;                /* in model.c */

static sggc_kind_t R_type_length1_to_kind[32]; /* map R type to kind if len 1 */


/* char_hash_size MUST be a power of 2 and char_hash_mask == char_hash_size - 1
   in order for x & char_hash_mask to be equivalent to x % char_hash_size. */

static unsigned int char_hash_size = STRHASHINITSIZE;
static unsigned int char_hash_mask = STRHASHINITSIZE-1;


/* Variables recording information used for GC strategy and info display. */

static int gc_countdown = 100;  /* Collections before next strategic decision */

static long long int gc_count = 0;     /* Number of garbage collections done */
static long long int gc_count1 = 0;    /*   - at level 1 */
static long long int gc_count2 = 0;    /*   - at level 2 */

static long long int gc_count_last_full; /* gc_count after last done at lev 2 */
static size_t gc_big_chunks_last_full;   /* big chunks after last lev 2 */

static double recovery_frac0 = 0.5;  /* Recent average recovery from gen0 */
static double recovery_frac1 = 0.5;  /* Recent average recovery from gen1 */
static double recovery_frac2 = 0.1;  /* Recent average recovery from gen2 */


/* Other global variables. */

static int gc_last_level = 0;          /* Level of most recently done GC */
static int gc_next_level = 0;          /* Level currently planned for next GC */

static int gc_ran_finalizers;          /* Whether finalizers ran in last GC */
static int gc_reporting = 0;           /* Should message be printed on GC? */


/* Declarations relating to GC torture

   **** if the user specified a wait before starting to force
   **** collecitons it might make sense to also wait before starting
   **** to inhibit releases */

static int gc_force_wait = 0;
static int gc_force_gap = 0;
static Rboolean gc_inhibit_release = FALSE;

#define GC_PROT(X) do { \
    int __wait__ = gc_force_wait; \
    int __gap__ = gc_force_gap;			   \
    Rboolean __release__ = gc_inhibit_release;	   \
    X;						   \
    gc_force_wait = __wait__;			   \
    gc_force_gap = __gap__;			   \
    gc_inhibit_release = __release__;		   \
}  while(0)


/* Declarations relating to Rprofmem */

static int R_IsMemReporting;
static int R_MemReportingToTerminal;
static int R_MemStackReporting;
static int R_MemDetailsReporting;
static FILE *R_MemReportingOutfile;
static R_size_t R_MemReportingThreshold;
static R_len_t R_MemReportingNElem;
static void R_ReportAllocation (SEXP);


R_size_t attribute_hidden R_GetMaxVSize(void)
{
    return R_SIZE_T_MAX;
}

void attribute_hidden R_SetMaxVSize(R_size_t size)
{
}

R_size_t attribute_hidden R_GetMaxNSize(void)
{
    return R_SIZE_T_MAX;
}

void attribute_hidden R_SetMaxNSize(R_size_t size)
{
}

void R_SetPPSize(R_size_t size)
{
    R_PPStackSize = size;
}


#define CHECK_OLD_TO_NEW(x,y) \
    sggc_old_to_new_check(CPTR_FROM_SEXP(x),CPTR_FROM_SEXP(y))


/* Finalization and Weak References */

/* The design of this mechanism is very close to the one described in
   "Stretching the storage manager: weak pointers and stable names in
   Haskell" by Peyton Jones, Marlow, and Elliott (at
   www.research.microsoft.com/Users/simonpj/papers/weak.ps.gz). --LT */

static SEXP R_weak_refs = R_NilValue;

#define READY_TO_FINALIZE_MASK 1

#define SET_READY_TO_FINALIZE(s) \
  (UPTR_FROM_SEXP(s)->sxpinfo.gp |= READY_TO_FINALIZE_MASK)
#define CLEAR_READY_TO_FINALIZE(s) \
  (UPTR_FROM_SEXP(s)->sxpinfo.gp &= ~READY_TO_FINALIZE_MASK)
#define IS_READY_TO_FINALIZE(s) \
  (UPTR_FROM_SEXP(s)->sxpinfo.gp & READY_TO_FINALIZE_MASK)

#define FINALIZE_ON_EXIT_MASK 2

#define SET_FINALIZE_ON_EXIT(s) \
  (UPTR_FROM_SEXP(s)->sxpinfo.gp |= FINALIZE_ON_EXIT_MASK)
#define CLEAR_FINALIZE_ON_EXIT(s) \
  (UPTR_FROM_SEXP(s)->sxpinfo.gp &= ~FINALIZE_ON_EXIT_MASK)
#define FINALIZE_ON_EXIT(s) \
  (UPTR_FROM_SEXP(s)->sxpinfo.gp & FINALIZE_ON_EXIT_MASK)

#define WEAKREF_SIZE 4
#define WEAKREF_KEY(w) VECTOR_ELT(w, 0)
#define SET_WEAKREF_KEY(w, k) SET_VECTOR_ELT(w, 0, k)
#define WEAKREF_VALUE(w) VECTOR_ELT(w, 1)
#define SET_WEAKREF_VALUE(w, v) SET_VECTOR_ELT(w, 1, v)
#define WEAKREF_FINALIZER(w) VECTOR_ELT(w, 2)
#define SET_WEAKREF_FINALIZER(w, f) SET_VECTOR_ELT(w, 2, f)
#define WEAKREF_NEXT(w) VECTOR_ELT(w, 3)
#define SET_WEAKREF_NEXT(w, n) SET_VECTOR_ELT(w, 3, n)

static SEXP MakeCFinalizer(R_CFinalizer_t cfun);

static SEXP NewWeakRef(SEXP key, SEXP val, SEXP fin, Rboolean onexit)
{
    SEXP w;

    switch (TYPEOF(key)) {
    case NILSXP:
    case ENVSXP:
    case EXTPTRSXP:
	break;
    default: error(_("can only weakly reference/finalize reference objects"));
    }

    PROTECT2 (key, fin);
    PROTECT (val = NAMEDCNT_GT_0(val) ? duplicate(val) : val);

    w = allocVector(VECSXP, WEAKREF_SIZE);
    SET_TYPEOF(w, WEAKREFSXP);
    if (key != R_NilValue) {
	/* If the key is R_NilValue we don't register the weak reference.
	   This is used in loading saved images. */
	SET_WEAKREF_KEY(w, key);
	SET_WEAKREF_VALUE(w, val);
	SET_WEAKREF_FINALIZER(w, fin);
	SET_WEAKREF_NEXT(w, R_weak_refs);
	CLEAR_READY_TO_FINALIZE(w);
	if (onexit)
	    SET_FINALIZE_ON_EXIT(w);
	else
	    CLEAR_FINALIZE_ON_EXIT(w);
	R_weak_refs = w;
    }
    UNPROTECT(3);
    return w;
}

SEXP R_MakeWeakRef(SEXP key, SEXP val, SEXP fin, Rboolean onexit)
{
    switch (TYPEOF(fin)) {
    case NILSXP:
    case CLOSXP:
    case BUILTINSXP:
    case SPECIALSXP:
	break;
    default: error(_("finalizer must be a function or NULL"));
    }
    return NewWeakRef(key, val, fin, onexit);
}

SEXP R_MakeWeakRefC(SEXP key, SEXP val, R_CFinalizer_t fin, Rboolean onexit)
{
    SEXP w;
    PROTECT2 (key, val);
    w = NewWeakRef(key, val, MakeCFinalizer(fin), onexit);
    UNPROTECT(2);
    return w;
}

static void CheckFinalizers(void)
{
    SEXP s;
    for (s = R_weak_refs; s != R_NilValue; s = WEAKREF_NEXT(s))
	if (sggc_not_marked(CPTR_FROM_SEXP(WEAKREF_KEY(s))) 
             && ! IS_READY_TO_FINALIZE(s))
	    SET_READY_TO_FINALIZE(s);
}

/* C finalizers are stored in a CHARSXP.  It would be nice if we could
   use EXTPTRSXP's but these only hold a void *, and function pointers
   are not guaranteed to be compatible with a void *.  There should be
   a cleaner way of doing this, but this will do for now. --LT */
/* Changed to RAWSXP in 2.8.0 */
static Rboolean isCFinalizer(SEXP fun)
{
    return TYPEOF(fun) == RAWSXP;
    /*return TYPEOF(fun) == EXTPTRSXP;*/
}

static SEXP MakeCFinalizer(R_CFinalizer_t cfun)
{
    SEXP s = allocVector(RAWSXP, sizeof(R_CFinalizer_t));
    *((R_CFinalizer_t *) RAW(s)) = cfun;
    return s;
    /*return R_MakeExternalPtr((void *) cfun, R_NilValue, R_NilValue);*/
}

static R_CFinalizer_t GetCFinalizer(SEXP fun)
{
    return *((R_CFinalizer_t *) RAW(fun));
    /*return (R_CFinalizer_t) R_ExternalPtrAddr(fun);*/
}

SEXP R_WeakRefKey(SEXP w)
{
    if (TYPEOF(w) != WEAKREFSXP)
	error(_("not a weak reference"));
    return WEAKREF_KEY(w);
}

SEXP R_WeakRefValue(SEXP w)
{
    SEXP v;
    if (TYPEOF(w) != WEAKREFSXP)
	error(_("not a weak reference"));
    v = WEAKREF_VALUE(w);
    if (v!=R_NilValue) 
        SET_NAMEDCNT_MAX(v);
    return v;
}

void R_RunWeakRefFinalizer(SEXP w)
{
    SEXP key, fun, e;
    if (TYPEOF(w) != WEAKREFSXP)
	error(_("not a weak reference"));
    key = WEAKREF_KEY(w);
    fun = WEAKREF_FINALIZER(w);
    SET_WEAKREF_KEY(w, R_NilValue);
    SET_WEAKREF_VALUE(w, R_NilValue);
    SET_WEAKREF_FINALIZER(w, R_NilValue);
    if (! IS_READY_TO_FINALIZE(w))
	SET_READY_TO_FINALIZE(w); /* insures removal from list on next gc */
    PROTECT2 (key, fun);
    if (isCFinalizer(fun)) {
	/* Must be a C finalizer. */
	R_CFinalizer_t cfun = GetCFinalizer(fun);
	cfun(key);
    }
    else if (fun != R_NilValue) {
	/* An R finalizer. */
	PROTECT(e = LCONS(fun, CONS(key, R_NilValue)));
	eval(e, R_GlobalEnv);
	UNPROTECT(1);
    }
    UNPROTECT(2);
}

static Rboolean RunFinalizers(void)
{
    volatile SEXP s, last;
    volatile Rboolean finalizer_run = FALSE;

    for (s = R_weak_refs, last = R_NilValue; s != R_NilValue;) {
	SEXP next = WEAKREF_NEXT(s);
	if (IS_READY_TO_FINALIZE(s)) {
	    RCNTXT thiscontext;
	    RCNTXT * volatile saveToplevelContext;
	    volatile int savestack;
	    volatile SEXP topExp;

	    finalizer_run = TRUE;

	    /* A top level context is established for the finalizer to
	       insure that any errors that might occur do not spill
	       into the call that triggered the collection. */
	    begincontext(&thiscontext, CTXT_TOPLEVEL, R_NilValue, R_GlobalEnv,
			 R_BaseEnv, R_NilValue, R_NilValue);
	    saveToplevelContext = R_ToplevelContext;
	    PROTECT(topExp = R_CurrentExpr);
	    savestack = R_PPStackTop;
	    if (! SETJMP(thiscontext.cjmpbuf)) {
		R_GlobalContext = R_ToplevelContext = &thiscontext;

		/* The entry in the weak reference list is removed
		   before running the finalizer.  This insures that a
		   finalizer is run only once, even if running it
		   raises an error. */
		if (last == R_NilValue)
		    R_weak_refs = next;
		else
		    SET_WEAKREF_NEXT(last, next);
		/* The value of 'next' is protected to make is safe
		   for thsis routine to be called recursively from a
		   gc triggered by a finalizer. */
		PROTECT(next);
		R_RunWeakRefFinalizer(s);
		UNPROTECT(1);
	    }
	    endcontext(&thiscontext);
	    R_ToplevelContext = saveToplevelContext;
	    R_PPStackTop = savestack;
	    R_CurrentExpr = topExp;
	    UNPROTECT(1);
	}
	else last = s;
	s = next;
    }
    return finalizer_run;
}

void R_RunExitFinalizers(void)
{
    SEXP s;

    for (s = R_weak_refs; s != R_NilValue; s = WEAKREF_NEXT(s))
	if (FINALIZE_ON_EXIT(s))
	    SET_READY_TO_FINALIZE(s);
    RunFinalizers();
}

void R_RegisterFinalizerEx(SEXP s, SEXP fun, Rboolean onexit)
{
    R_MakeWeakRef(s, R_NilValue, fun, onexit);
}

void R_RegisterFinalizer(SEXP s, SEXP fun)
{
    R_RegisterFinalizerEx(s, fun, FALSE);
}

void R_RegisterCFinalizerEx(SEXP s, R_CFinalizer_t fun, Rboolean onexit)
{
    R_MakeWeakRefC(s, R_NilValue, fun, onexit);
}

void R_RegisterCFinalizer(SEXP s, R_CFinalizer_t fun)
{
    R_RegisterCFinalizerEx(s, fun, FALSE);
}

/* R interface function */

static SEXP do_regFinaliz(SEXP call, SEXP op, SEXP args, SEXP rho)
{
    int onexit;

    checkArity(op, args);

    if (TYPEOF(CAR(args)) != ENVSXP && TYPEOF(CAR(args)) != EXTPTRSXP)
	error(_("first argument must be environment or external pointer"));
    if (TYPEOF(CADR(args)) != CLOSXP)
	error(_("second argument must be a function"));

    onexit = asLogical(CADDR(args));
    if(onexit == NA_LOGICAL)
	error(_("third argument must be 'TRUE' or 'FALSE'"));

    R_RegisterFinalizerEx(CAR(args), CADR(args), onexit);
    return R_NilValue;
}


/* THE GENERATIONAL GARBAGE COLLECTOR. */

#define LOOK_AT(x) \
  ((x) != R_NoObject ? sggc_look_at(CPTR_FROM_SEXP(x)) : (void) 0)

#define MARK(x) sggc_mark(CPTR_FROM_SEXP(x))

#define NOT_MARKED(x) sggc_not_marked(CPTR_FROM_SEXP(x))


void sggc_find_root_ptrs (void)
{
    int i;

    /* Start with things that might currently be in the cache, so quicker
       to do now than later. */

    /* Contexts of R evaluations. */

    RCNTXT *ctxt;
    for (ctxt = R_GlobalContext; ctxt != NULL; ctxt = ctxt->nextcontext) {
        SEXP *cntxt_ptrs[] = { /* using this run-time initialized table may be
                                  slower, but is certainly more compact */
	    &ctxt->conexit,       /* on.exit expressions */
	    &ctxt->promargs,	  /* promises supplied to closure */
	    &ctxt->callfun,       /* the closure called */
	    &ctxt->sysparent,     /* calling environment */
	    &ctxt->call,          /* the call */
	    &ctxt->cloenv,        /* the closure environment */
	    &ctxt->handlerstack,  /* the condition handler stack */
	    &ctxt->restartstack,  /* the available restarts stack */
	    &ctxt->srcref,	  /* the current source reference */
            0
        };
        for (i = 0; cntxt_ptrs[i] != 0; i++)
            LOOK_AT(*cntxt_ptrs[i]);
    }

    /* Protected pointers */

    for (i = R_PPStackTop-1; i >= 0; i--) {
        if (R_PPStack[i] != R_NoObject) 
            LOOK_AT(R_PPStack[i]);
    }

    /* Pointers from protected local SEXP variables. */

    for (const struct R_local_protect *p = R_local_protect_start;
           p != NULL; p = p->next) {
        for (i = 0; i < p->cnt; i++) 
            if (*p->Protected[i]) LOOK_AT(*p->Protected[i]);
    }

    /* Byte code stack */

    for (SEXP *sp = R_BCNodeStackBase; sp<R_BCNodeStackTop; sp++)
        LOOK_AT(*sp);

    /* Scan symbols, using SGGC's set of uncollected objects of the
       symbol kind. We have to scan the symbol table specially because
       we need to clear LASTSYMENV and LASTSYMENVNOTFOUND.  Plus it's
       faster to mark / follow the pointers with special code here.
       So we don't need old-to-new processing when setting fields. */

    sggc_cptr_t nxt;

<<<<<<< HEAD
    for (nxt = sggc_first_uncollected_of_kind(SGGC_SYM_KIND);
         nxt != SGGC_NO_OBJECT;
         nxt = sggc_next_uncollected_of_kind(nxt)) {
        SEXP s = SEXP_FROM_CPTR(nxt);
        LASTSYMENV(s) = R_NoObject32;
        LASTSYMENVNOTFOUND(s) = R_NoObject32;
        MARK(PRINTNAME(s));
        if (SYMVALUE(s) != R_UnboundValue) LOOK_AT(SYMVALUE(s));
        if (ATTRIB(s) != R_NilValue) LOOK_AT(ATTRIB(s));
=======
       The symbol table may be nonexistent at startup (NULL). */

    if (0)  /* scan using the symbol table */
    {
        if (R_SymbolTable != NULL) { 
            for (i = 0; i < HSIZE; i++) {
                for (SEXP s = R_SymbolTable[i]; s!=R_NilValue; s = NEXTSYM_PTR(s)){
                    LASTSYMENV(s) = R_NoObject32;
                    LASTSYMENVNOTFOUND(s) = R_NoObject32;
                    MARK(PRINTNAME(s));
                    if (SYMVALUE(s) != R_UnboundValue) LOOK_AT(SYMVALUE(s));
                    if (ATTRIB_W(s) != R_NilValue) LOOK_AT(ATTRIB_W(s));
                }
            }
        }
    
        /* Clear fields in the few symbols not in the symbol table, though
           they shouldn't ever be set anyway.  Note that R_UnboundValue is
           a constant now, so its fields shouldn't change. */
    
        if (R_MissingArg) {
            LASTSYMENV(R_MissingArg) = R_NoObject32;
            LASTSYMENVNOTFOUND(R_MissingArg) = R_NoObject32;
            LASTSYMBINDING(R_MissingArg) = R_NoObject;
        }
        if (R_MissingUnder) {
            LASTSYMENV(R_MissingUnder) = R_NoObject32;
            LASTSYMENVNOTFOUND(R_MissingUnder) = R_NoObject32;
            LASTSYMBINDING(R_MissingUnder) = R_NoObject;
        }
        if (R_RestartToken) {
            LASTSYMENV(R_RestartToken) = R_NoObject32;
            LASTSYMENVNOTFOUND(R_RestartToken) = R_NoObject32;
            LASTSYMBINDING(R_RestartToken) = R_NoObject;
        }
    }
    else  /* scan using the SGGC uncollected set */
    {
        sggc_cptr_t nxt;
        for (nxt = sggc_first_uncollected_of_kind(SGGC_SYM_KIND);
             nxt != SGGC_NO_OBJECT;
             nxt = sggc_next_uncollected_of_kind(nxt)) {
            SEXP s = SEXP_FROM_CPTR(nxt);
            LASTSYMENV(s) = R_NoObject32;
            LASTSYMENVNOTFOUND(s) = R_NoObject32;
            MARK(PRINTNAME(s));
            if (SYMVALUE(s) != R_UnboundValue) LOOK_AT(SYMVALUE(s));
            if (ATTRIB_W(s) != R_NilValue) LOOK_AT(ATTRIB_W(s));
        }
>>>>>>> 41493b25
    }

    /* Forward other roots. */

    static SEXP *root_vars[] = { 
        &NA_STRING,	          /* Builtin constants */
        &R_BlankString,
	&R_BlankScalarString,

        &R_print.na_string,       /* Printing defaults - very kludgy! */
        &R_print.na_string_noquote,

        &R_GlobalEnv,	          /* Global environment */
        &R_BaseEnv,
        &R_Warnings,	          /* Warnings, if any */

        &R_HandlerStack,          /* Condition handler stack */
        &R_RestartStack,          /* Available restarts stack */
        &R_Srcref,                /* Current source reference */

        &R_PreciousList,
        0
    };

    for (i = 0; root_vars[i] != 0; i++)
        LOOK_AT(*root_vars[i]);

    if (R_VStack != R_NoObject) {
        SEXP v;
        for (v = R_VStack; v != R_NilValue; v = ATTRIB_W(v))
            MARK(v);  /* contains no pointers to follow, other than ATTRIB */
    }

    LOOK_AT(R_CurrentExpr);

    for (i = 0; i < R_MaxDevices; i++) {   /* Device display lists */
	pGEDevDesc gdd = GEgetDevice(i);
	if (gdd) {
	    if (gdd->displayList != R_NoObject)
                LOOK_AT(gdd->displayList);
	    if (gdd->savedSnapshot != R_NoObject)
                LOOK_AT(gdd->savedSnapshot);
	    if (gdd->dev != NULL && gdd->dev->eventEnv != R_NoObject)
	    	LOOK_AT(gdd->dev->eventEnv);
	}
    }

    if (framenames != R_NoObject)  /* used for interprocedure    */
        LOOK_AT(framenames);	   /*   communication in model.c */
}

void sggc_after_marking (int level, int rep)
{
    int any;
    SEXP s; 

    /* LOOK AT TASKS, THE FIRST TIME. */

    if (rep == 0) {

        /* Wait for all tasks whose output variable is no longer referenced
           (ie, not marked above) and is not in use by another task, to ensure
           they don't stay around for a long time.  (Such unreferenced outputs
           should rarely arise in real programs.) */
    
        for (SEXP *var_list = helpers_var_list(1); *var_list; var_list++) {
            SEXP v = *var_list;
            if (NOT_MARKED(v) && !helpers_is_in_use(v))
                helpers_wait_until_not_being_computed(v);
        }
    
        /* For a full collection, wait for tasks that have large variables
           as inputs or outputs that haven't already been marked above, so
           that we can then collect these variables. */
    
        if (level == 2) {
            for (SEXP *var_list = helpers_var_list(0); *var_list; var_list++) {
                SEXP v = *var_list;
                if (NOT_MARKED(v)) {
                    if (helpers_is_being_computed(v))
                        helpers_wait_until_not_being_computed(v);
                    if (helpers_is_in_use(v))
                        helpers_wait_until_not_in_use(v);
                }
            }
        }
    
        /* Look at all inputs and outputs of scheduled tasks. */
    
        any = 0;
        for (SEXP *var_list = helpers_var_list(0); *var_list; var_list++) {
            if (NOT_MARKED(*var_list)) {
                LOOK_AT(*var_list);
                any = 1;
            }
        }
     
        if (any) return;
    }

    /* IDENTIFY WEAKLY REACHABLE NODES */

    any = 0;
    for (s = R_weak_refs; s != R_NilValue; s = WEAKREF_NEXT(s)) {
        if (!NOT_MARKED(WEAKREF_KEY(s))) {
            if (NOT_MARKED(WEAKREF_VALUE(s))) {
                LOOK_AT(WEAKREF_VALUE(s));
                any = 1;
            }
            if (NOT_MARKED(WEAKREF_FINALIZER(s))) {
                LOOK_AT(WEAKREF_FINALIZER(s));
                any = 1;
            }
        }
    }

    if (any) return;

    /* mark nodes ready for finalizing */

    CheckFinalizers();

    /* process the weak reference chain */

    any = 0;
    for (s = R_weak_refs; s != R_NilValue; s = WEAKREF_NEXT(s)) {
        if (NOT_MARKED(s)) {
            LOOK_AT(s);
            any = 1;
        }
        if (NOT_MARKED(WEAKREF_KEY(s))) {
            LOOK_AT(WEAKREF_KEY(s));
            any = 1;
        }
        if (NOT_MARKED(WEAKREF_VALUE(s))) {
            LOOK_AT(WEAKREF_VALUE(s));
            any = 1;
        }
        if (NOT_MARKED(WEAKREF_FINALIZER(s))) {
            LOOK_AT(WEAKREF_FINALIZER(s));
            any = 1;
        }
    }

    if (any) return;

    /* PROCESS CHARSXP CACHE.  Don't do if free_charsxp being called instead. */

    if (SCAN_CHARSXP_CACHE 
      && R_StringHash != R_NoObject) /* in case of GC during initialization */
    {
        /* At this point, the hash table itself will not have been scanned.
           Some of the CHARSXP entries will be marked, either from being in 
           an older generation not being collected, or from a reference from
           a scanned node.  We need to remove unmarked entries here. */

        SEXP *p = &VECTOR_ELT(R_StringHash,0);
        SEXP *q = p + LENGTH (R_StringHash);
	int nc = 0;
	SEXP t;
        while (p < q) {
	    t = R_NilValue;
	    for (s = *p; s != R_NilValue; s = ATTRIB_W(s)) {
                if (DEBUG_GLOBAL_STRING_HASH && TYPEOF(s)!=CHARSXP)
                   REprintf(
                     "R_StringHash table contains a non-CHARSXP (%d, gc)!\n",
                      TYPEOF(s));
		if (NOT_MARKED(s)) { 
                    /* remove unused CHARSXP */
		    if (t == R_NilValue) /* head of list */
                        /* Do NOT use SET_VECTOR_ELT - no old-to-new tracking */
			*p = ATTRIB_W(s);
		    else
			ATTRIB_W(t) = ATTRIB_W(s);
		}
                else 
                    t = s;
	    }
	    if (*p != R_NilValue) nc++;
            p += 1;
	}
	SET_HASHSLOTSUSED (R_StringHash, nc);
    }

    if (R_StringHash!=R_NoObject) 
        MARK(R_StringHash);  /* don't look at contents */
}


/* Function called when a CHARSXP is freed.  Removes it from the cache.  
   Note that the manipulations should NOT be done with an old-to-new check! */

static int free_charsxp (sggc_cptr_t cptr)
{
    SEXP chr = SEXP_FROM_CPTR(cptr);

    if (TYPEOF(chr) != CHARSXP) abort();

    int index = CHAR_HASH(chr) & char_hash_mask;

    SEXP chain = VECTOR_ELT(R_StringHash,index);

    if (chain == chr) {  /* CHARSXP to be deleted is first in chain */
        chain = ATTRIB_W(chain);
        VECTOR_ELT(R_StringHash,index) = chain;
        if (chain == R_NilValue)
            SET_HASHSLOTSUSED (R_StringHash, HASHSLOTSUSED(R_StringHash) - 1);
    }


    else { /* CHARSXP to be deleted is not first in chain */
        SEXP prev;
        do {
            prev = chain;
            chain = ATTRIB_W(chain);
        } while (chain != chr);
        ATTRIB_W(prev) = ATTRIB_W(chain);
    }

    return 0;
}


/* public interface for controlling GC torture settings */
void R_gc_torture(int gap, int wait, Rboolean inhibit)
{
    if (gap != NA_INTEGER && gap >= 0)
	gc_force_wait = gc_force_gap = gap;
    if (gap > 0) {
	if (wait != NA_INTEGER && wait > 0)
	    gc_force_wait = wait;
    }
#ifdef PROTECTCHECK
    if (gap > 0) {
	if (inhibit != NA_LOGICAL)
	    gc_inhibit_release = inhibit;
    }
    else gc_inhibit_release = FALSE;
#endif
}

static SEXP do_gctorture(SEXP call, SEXP op, SEXP args, SEXP rho)
{
    int gap;
    SEXP old = ScalarLogical(gc_force_wait > 0);

    checkArity(op, args);

    if (isLogical(CAR(args))) {
	int on = asLogical(CAR(args));
	if (on == NA_LOGICAL) gap = NA_INTEGER;
	else if (on) gap = 1;
	else gap = 0;
    }
    else gap = asInteger(CAR(args));

    R_gc_torture(gap, 0, FALSE);

    return old;
}

static SEXP do_gctorture2(SEXP call, SEXP op, SEXP args, SEXP rho)
{
    int gap, wait;
    Rboolean inhibit;
    int old = gc_force_gap;

    checkArity(op, args);
    gap = asInteger(CAR(args));
    wait = asInteger(CADR(args));
    inhibit = asLogical(CADDR(args));
    R_gc_torture(gap, wait, inhibit);

    return ScalarInteger(old);
}

/* initialize gctorture settings from environment variables */
static void init_gctorture(void)
{
    char *arg = getenv("R_GCTORTURE");
    if (arg != NULL) {
	int gap = atoi(arg);
	if (gap > 0) {
	    gc_force_wait = gc_force_gap = gap;
	    arg = getenv("R_GCTORTURE_WAIT");
	    if (arg != NULL) {
		int wait = atoi(arg);
		if (wait > 0)
		    gc_force_wait = wait;
	    }
#ifdef PROTECTCHECK
	    arg = getenv("R_GCTORTURE_INHIBIT_RELEASE");
	    if (arg != NULL) {
		int inhibit = atoi(arg);
		if (inhibit > 0) gc_inhibit_release = TRUE;
		else gc_inhibit_release = FALSE;
	    }
#endif
	}
    }
}

static SEXP do_gcinfo(SEXP call, SEXP op, SEXP args, SEXP rho)
{
    int i;
    SEXP old = ScalarLogical(gc_reporting);
    checkArity(op, args);
    i = asLogical(CAR(args));
    if (i != NA_LOGICAL)
	gc_reporting = i;
    return old;
}

/* reports memory use to profiler in eval.c */

void attribute_hidden get_current_mem(unsigned long *smallvsize,
				      unsigned long *largevsize,
				      unsigned long *nodes)
{
    *smallvsize = 0 /* R_SmallVallocSize */;
    *largevsize = 0;
    *nodes = 0;
    return;
}

static SEXP do_gc(SEXP call, SEXP op, SEXP args, SEXP rho)
{
    static double max_objects = 0, max_megabytes = 0;

    SEXP value;
    int ogc, reset_max;

    checkArity(op, args);
    ogc = gc_reporting;
    gc_reporting = asLogical(CAR(args));
    reset_max = asLogical(CADR(args));
    if (reset_max) {
        max_objects = 0;
        max_megabytes = 0;
    }
    gc_next_level = 2;

    R_gc();

    gc_reporting = ogc;

    PROTECT(value = allocVector(REALSXP, 6));
    REAL(value)[0] = sggc_info.gen0_count + sggc_info.gen1_count + 
                     sggc_info.gen2_count + sggc_info.uncol_count;
    if (REAL(value)[0] > max_objects) max_objects = REAL(value)[0];
    REAL(value)[1] = max_objects;
    REAL(value)[2] = (double) sggc_info.total_mem_usage / (1<<20);
    if (REAL(value)[2] > max_megabytes) max_megabytes = REAL(value)[2];
    REAL(value)[3] = max_megabytes;
    REAL(value)[4] = sggc_info.n_segments;
    REAL(value)[5] = sggc_info.n_segments;

    UNPROTECT(1);
    return value;
}


/* InitMemory : Initialise the memory to be used in R. */

#define PP_REDZONE_SIZE 1000L
static R_size_t R_StandardPPStackSize, R_RealPPStackSize;

void attribute_hidden InitMemory()
{
    int i;

#if VALGRIND_TEST
    valgrind_test();
#endif

    /* Set up protection stack now, in case debug output uses it. */

    R_StandardPPStackSize = R_PPStackSize;
    R_RealPPStackSize = R_PPStackSize + PP_REDZONE_SIZE;
    if (!(R_PPStack = (SEXP *) malloc(R_RealPPStackSize * sizeof(SEXP))))
	R_Suicide("couldn't allocate memory for pointer stack");
    R_PPStackTop = 0;
#if VALGRIND_LEVEL>0
    VALGRIND_MAKE_MEM_NOACCESS(R_PPStack+R_PPStackSize, PP_REDZONE_SIZE);
#endif

    /* Optional display of sizes for the various kinds of SEXPREC structures. */

    if (getenv("R_SHOW_SEXPREC_SIZES")) {
        REprintf("Sizes of SEXPREC structures:\n");
        REprintf(
        "SEXPREC %d, SYM_SEXPREC %d, PRIM_SEXPREC %d, EXTPTR_SEXPREC %d, VECTOR_SEXPREC %d, VECTOR_SEXPREC_C %d\n",
         (int) sizeof (SEXPREC), 
         (int) sizeof (SYM_SEXPREC), 
         (int) sizeof (PRIM_SEXPREC),
         (int) sizeof (EXTPTR_SEXPREC),
         (int) sizeof (VECTOR_SEXPREC),
         (int) sizeof (VECTOR_SEXPREC_C));
    }

    sggc_init(SGGC_MAX_SEGMENTS);

    for (i = 0; i < 32; i++) {
        R_type_length1_to_kind[i] 
          = sggc_kind (R_type_to_sggc_type[i], Rf_nchunks(i,1));
    }

    extern void Rf_constant_init(void);
    Rf_constant_init();

#   if 0
        extern SEXP R_inspect(SEXP);
        close(1); dup(2);
        REprintf("-----\n"); fflush(stdout); fflush(stderr);
        REprintf("R_NilValue:\n");
        R_inspect(R_NilValue);
        REprintf("-----\n"); fflush(stdout); fflush(stderr);
        REprintf("EmptyEnv:\n");
        R_inspect(R_EmptyEnv);
        REprintf("-----\n"); fflush(stdout); fflush(stderr);
        REprintf("UnboundValue:\n");
        R_inspect(R_UnboundValue);
        REprintf("-----\n"); fflush(stdout); fflush(stderr);
        REprintf("TRUE:\n");
        R_inspect(R_ScalarLogicalTRUE);
        REprintf("-----\n"); fflush(stdout); fflush(stderr);
        REprintf("3L:\n");
        R_inspect(R_ScalarInteger0To10(3));
        REprintf("-----\n"); fflush(stdout); fflush(stderr);
        REprintf("1.0:\n");
        R_inspect(R_ScalarRealOne);
        REprintf("-----\n"); fflush(stdout); fflush(stderr);
        REprintf("pairlist(NA):\n");
        R_inspect(MaybeConstList1(R_ScalarLogicalNA));
        REprintf("-----\n"); fflush(stdout); fflush(stderr);
#   endif

    init_gctorture();

    gc_reporting = R_Verbose;

    R_BCNodeStackBase = (SEXP *) malloc(R_BCNODESTACKSIZE * sizeof(SEXP));
    if (R_BCNodeStackBase == NULL)
	R_Suicide("couldn't allocate node stack");
#ifdef BC_INT_STACK
    R_BCIntStackBase =
      (IStackval *) malloc(R_BCINTSTACKSIZE * sizeof(IStackval));
    if (R_BCIntStackBase == NULL)
	R_Suicide("couldn't allocate integer stack");
#endif
    R_BCNodeStackTop = R_BCNodeStackBase;
    R_BCNodeStackEnd = R_BCNodeStackBase + R_BCNODESTACKSIZE;
#ifdef BC_INT_STACK
    R_BCIntStackTop = R_BCIntStackBase;
    R_BCIntStackEnd = R_BCIntStackBase + R_BCINTSTACKSIZE;
#endif

    R_weak_refs = R_NilValue;  /* This is redundant: it's statically initialized
                                  above so it'll work in R_Suicide at startup */

    R_HandlerStack = R_RestartStack = R_VStack = R_CurrentExpr = R_NilValue;
    R_StringHash = R_NoObject;

    /*  Unbound values which are to be preserved through GCs */
    R_PreciousList = R_NilValue;
    
    /*  The current source line */
    R_Srcref = R_NilValue;
}


/* GC STRATEGY.  The numerical constants below are tunable, as is the
   overall strategy.  The numerical constants have not been given
   names because they are used only here, and their meanings are best
   discerned by looking at this code.  The argument is the number of
   chunks for the object being allocated (or anything small if it's small). */

#define DEBUG_STRATEGY 0  /* Set to 0, 1, or gc_reporting */

static void gc_strategy (sggc_nchunks_t nch)
{
    const size_t total_big_chunks = sggc_info.gen0_big_chunks 
      + sggc_info.gen1_big_chunks + sggc_info.gen2_big_chunks;

    gc_countdown = 100;

    /* See if a garbage collection should be done based on the size of the
       object being allocated. */

    if (nch > 0.4 * gc_big_chunks_last_full && nch > 0.7 * total_big_chunks) {
        if (DEBUG_STRATEGY) REprintf("GC from large allocation\n");
        gc_next_level = 2;
        goto collect;
    }

    /* See if a garbage collection should be done based on sizes of big objects,
       and if so at which level. */

    if (sggc_info.gen0_big_chunks + sggc_info.gen1_big_chunks > 500000) {
        if (sggc_info.gen0_big_chunks > 3.0 * sggc_info.gen1_big_chunks) {
            if (DEBUG_STRATEGY) REprintf("GC from big chunks level 0\n");
            gc_next_level = 0;
            goto collect;
        }
        else if (sggc_info.gen1_big_chunks > 0.5 * sggc_info.gen2_big_chunks) {
            if (DEBUG_STRATEGY) REprintf("GC from big chunks level 1\n");
            gc_next_level = 1;
            goto collect;
        }
        else if (total_big_chunks > 3.0 * gc_big_chunks_last_full) {
            if (DEBUG_STRATEGY) REprintf("GC from big chunks level 2\n");
            gc_next_level = 2;
            goto collect;
        }
    }

    /* See if a garbage collection should be done based on object counts,
       and if so at which level. */

    if (sggc_info.gen0_count * recovery_frac0 
           > 1.1 * (sggc_info.gen1_count + sggc_info.gen2_count)) {
        if ((gc_count-gc_count_last_full) * recovery_frac2 > 4.0) {
            if (DEBUG_STRATEGY) REprintf("GC from counts level 2\n");
            gc_next_level = 2;
            goto collect;
        }
        else if (sggc_info.gen1_count * recovery_frac1 
             > 0.1 * (sggc_info.gen1_count + sggc_info.gen2_count)) {
            if (DEBUG_STRATEGY) REprintf("GC from counts level 1\n");
            gc_next_level = 1;
            goto collect;
        }
        else {
            if (DEBUG_STRATEGY) REprintf("GC from counts level 0\n");
            gc_next_level = 0;
            goto collect;
        }
    }

    return;

    /* Do a garbage collection.  Be sure to do a full one once in a while. */

  collect:

    if (gc_next_level < 2 && gc_count - gc_count_last_full > 100) {
        if (DEBUG_STRATEGY) REprintf("Changed to level 2 by count\n");
        gc_next_level = 2;
    }

    R_gc_internal(1,R_NoObject);
}

static void update_strategy_data (struct sggc_info old_sggc_info)
{
    gc_count += 1;

    switch (gc_next_level) {

    case 0:
        recovery_frac0 = 0.9 * recovery_frac0 + 0.1 * (1 - 
          (double)(sggc_info.gen1_count-old_sggc_info.gen1_count) 
            / (1+old_sggc_info.gen0_count));
        if (recovery_frac0 < 0.1) recovery_frac0 = 0.1;
        break;

    case 1:
        gc_count1 += 1;
        recovery_frac1 = 0.9 * recovery_frac1 + 0.1 * (1 -
          (double)(sggc_info.gen2_count-old_sggc_info.gen2_count) 
            / (1+old_sggc_info.gen1_count));
        if (recovery_frac1 < 0.1) recovery_frac1 = 0.1;
        break;

    case 2: ;
        gc_count2 += 1;
        double recovered = old_sggc_info.gen2_count + old_sggc_info.gen1_count
                             - sggc_info.gen2_count;
        recovery_frac2 = 0.9 * recovery_frac2 + 0.1 * (
         recovered / (1 + old_sggc_info.gen2_count + old_sggc_info.gen1_count));
        if (recovery_frac2 < 0.05) recovery_frac2 = 0.05;
        gc_count_last_full = gc_count;
        gc_big_chunks_last_full = 
          sggc_info.gen1_big_chunks + sggc_info.gen2_big_chunks;
        break;
    
    }
}

/* Macro to wrap allocation statement in code to do garbage collections. */

#define ALLOC_WITH_COLLECT(alloc_stmt,fail_stmt,nch) do { \
    if (gc_force_wait > 0) { \
        gc_force_wait -= 1; \
        if (gc_force_wait == 0) { \
            gc_force_wait = gc_force_gap; \
            R_gc_internal(3,R_NoObject); \
        } \
    } \
    gc_countdown -= 1; \
    if (gc_countdown <= 0 || nch > 100000) gc_strategy(nch); \
    alloc_stmt; \
    while (cp == SGGC_NO_OBJECT) { \
        if (gc_last_level < 2 && gc_next_level < gc_last_level + 1) { \
            gc_next_level = gc_last_level + 1; \
        } \
        R_gc_internal(2,R_NoObject); \
        alloc_stmt; \
        if (cp == SGGC_NO_OBJECT && gc_last_level == 2 && !gc_ran_finalizers) \
            fail_stmt; \
    } \
} while (0)


/* Report failure of memory allocation. */

static void mem_error(void)
{
    errorcall(R_NilValue, _("memory exhausted (limit reached?)"));
}


/* Allocate an object.  Sets all flags to zero, attribute to R_NilValue, and
   type as passed.  Set LENGTH to 1 except if USE_AUX_FOR_ATTRIB enabled
   (since then LENGTH may not exist). */

static SEXP alloc_obj (SEXPTYPE type, R_len_t length)
{
    sggc_type_t sggctype = R_type_to_sggc_type[type];
    sggc_length_t sggclength = Rf_nchunks(type,length);
    sggc_cptr_t cp;

    ALLOC_WITH_COLLECT(cp = sggc_alloc (sggctype, sggclength),
                       mem_error(), sggclength);

    SEXP r = SEXP_FROM_CPTR (cp);
#if !USE_COMPRESSED_POINTERS
    r->cptr = cp;
#endif

    UPTR_FROM_SEXP(r)->sxpinfo = zero_sxpinfo;
    TYPEOF(r) = type;
    ATTRIB_W(r) = R_NilValue;

#   if USE_COMPRESSED_POINTERS
        /* LENGTH is in AUX1, which may be read-only. */
        if (!sggc_aux1_read_only (SGGC_KIND(cp)))
            * (R_len_t *) SGGC_AUX1(cp) = 1;
#   elif !USE_AUX_FOR_ATTRIB
        LENGTH(r) = 1;
#   endif

    return r;
}


/* Allocate a symbol.  Needs to be done with its own function because
   symbols share an sggc type with other objects, but should be in their 
   own kind. */

static SEXP alloc_sym (void)
{
    sggc_cptr_t cp;

    ALLOC_WITH_COLLECT(cp = sggc_alloc_small_kind (SGGC_SYM_KIND),
                       mem_error(), 1);

    SEXP r = SEXP_FROM_CPTR (cp);
#if !USE_COMPRESSED_POINTERS
    r->cptr = cp;
#endif

    UPTR_FROM_SEXP(r)->sxpinfo = zero_sxpinfo;
    TYPEOF(r) = SYMSXP;
    ATTRIB_W(r) = R_NilValue;

#   if USE_COMPRESSED_POINTERS
        /* LENGTH is in AUX1, which may be read-only. */
        if (!sggc_aux1_read_only (SGGC_SYM_KIND))
            * (R_len_t *) SGGC_AUX1(cp) = 1;
#   elif !USE_AUX_FOR_ATTRIB
        LENGTH(r) = 1;
#   endif

    return r;
}


/* Fast allocation of a small object.  It never garbage collects, but
   just returns R_NoObject if it fails to allocate (possibly because
   the sggc routine thought it wasn't easy), or if gctorture is enabled. 
   The caller must then call alloc_obj.  The caller must specify both 
   the R type and the correct corresponding SGGC kind, for the desired
   length (if relevant).  The TYPE and ATTRIB fields are set here, but 
   not LENGTH. */

static inline SEXP alloc_fast (sggc_kind_t kind, SEXPTYPE type)
{
    sggc_cptr_t cp;

    if (gc_force_wait > 0)
        return R_NoObject;

    cp = sggc_alloc_small_kind_quickly (kind);

    if (cp == SGGC_NO_OBJECT)
        return R_NoObject;

    SEXP r = SEXP_FROM_CPTR (cp);

#if !USE_COMPRESSED_POINTERS
    r->cptr = cp;
#endif

    UPTR_FROM_SEXP(r)->sxpinfo = zero_sxpinfo;
    TYPEOF(r) = type;
    ATTRIB_W(r) = R_NilValue;

#   if USE_COMPRESSED_POINTERS
        /* LENGTH is in AUX1, which may be read-only. */
        if (!sggc_aux1_read_only (kind))
            * (R_len_t *) SGGC_AUX1(cp) = 1;
#   elif !USE_AUX_FOR_ATTRIB
        LENGTH(r) = 1;
#   endif

    return r;
}


/* R_alloc allocates memory for use in C functions that is managed by
   the garbage collector, with the same SGGC type as INTSXP, etc.  

   If compressed pointers are used, the entire data area can be used.
   With uncompressed pointers, the first 16 bytes are needed for the
   compressed pointer and attribute fields.

   The allocated areas are linked through the ATTRIB pointer to be 
   traced by the garbage collector.  The root of this list is managed
   with vmaxget and vmaxset, defined here using the fast macros in Defn.h 

   NOTE:  One more byte is allocated than asked for.  This is apparently
   traditional. */

void *vmaxget(void)
{
    return VMAXGET();
}

void vmaxset(const void *ovmax)
{
    VMAXSET(ovmax);
}

char *R_alloc (size_t nelem, int eltsize)
{
    double dsize = (double)nelem * eltsize + 1 + SGGC_CHUNK_SIZE - 1;

    if (dsize < 0)
        return NULL;

    size_t size = nelem * eltsize + 1 + SGGC_CHUNK_SIZE - 1;;
#if !USE_COMPRESSED_POINTERS
    size += SGGC_CHUNK_SIZE;  /* Since need one chunk for header */
    dsize += SGGC_CHUNK_SIZE;
#endif

    if (size != dsize)  /* overflow when computing size */
        goto cannot_allocate;

    sggc_nchunks_t nch = size / SGGC_CHUNK_SIZE;

    if (nch != size / SGGC_CHUNK_SIZE)  /* overflow when computing nch*/
        goto cannot_allocate;

    sggc_cptr_t cp;

    ALLOC_WITH_COLLECT(cp = sggc_alloc (1, nch), 
                       goto cannot_allocate, nch);

    SEXP r = SEXP_FROM_CPTR (cp);
#if !USE_COMPRESSED_POINTERS
    r->cptr = cp;
#endif

    ATTRIB_W(r) = R_VStack;
    R_VStack = r;

    char *s = (char *) UPTR_FROM_SEXP(r);
#if !USE_COMPRESSED_POINTERS
    s += SGGC_CHUNK_SIZE;  /* don't use header, with cptr and attrib */
#endif 

    return s;

  cannot_allocate:
    error(_("cannot allocate memory block of size %0.1f Gb"),
          dsize/1024.0/1024.0/1024.0);
}


/* S COMPATIBILITY */

char *S_alloc(long nelem, int eltsize)
{
    R_size_t size  = nelem * eltsize;
    char *p = R_alloc(nelem, eltsize);

    memset(p, 0, size);
    return p;
}


char *S_realloc(char *p, long new, long old, int size)
{
    size_t nold;
    char *q;
    /* shrinking is a no-op */
    if(new <= old) return p;
    q = R_alloc((size_t)new, size);
    nold = (size_t)old * size;
    memcpy(q, p, nold);
    memset(q + nold, 0, (size_t)new*size - nold);
    return q;
}

/* "allocSExp" allocate a SEXPREC.  Should not be a vector type. */

SEXP allocSExp(SEXPTYPE t)
{
    SEXP s;

    switch (t) {

    case SYMSXP:
        return mkSYMSXP (R_BlankString, R_UnboundValue);
        
    case EXTPTRSXP:
        return R_MakeExternalPtr (NULL, R_NilValue, R_NilValue);

    default:
        s = alloc_obj(t,1);
        CAR(s) = R_NilValue;
        CDR(s) = R_NilValue;
        TAG(s) = R_NilValue;
        return s;
    }
}

/* Caller needn't protect arguments of cons. */

SEXP cons(SEXP car, SEXP cdr)
{
    SEXP s;

    if ((s = alloc_fast(SGGC_LIST_KIND,LISTSXP)) == R_NoObject) {
        PROTECT2(car,cdr);
        s = alloc_obj(LISTSXP,1);
        UNPROTECT(2);
    }

    CAR(s) = Rf_chk_valid_SEXP(car);
    CDR(s) = Rf_chk_valid_SEXP(cdr);
    TAG(s) = R_NilValue;

    return s;
}

/* Version of cons that sets TAG too.  Caller needn't protect arguments. */

SEXP cons_with_tag(SEXP car, SEXP cdr, SEXP tag)
{
    SEXP s;

    if ((s = alloc_fast(SGGC_LIST_KIND,LISTSXP)) == R_NoObject) {
        PROTECT3(car,cdr,tag);
        s = alloc_obj(LISTSXP,1);
        UNPROTECT(3);
    }

    CAR(s) = Rf_chk_valid_SEXP(car);
    CDR(s) = Rf_chk_valid_SEXP(cdr);
    TAG(s) = Rf_chk_valid_SEXP(tag);

    return s;
}

/*----------------------------------------------------------------------

  NewEnvironment

  Create an environment by extending "rho" with a frame obtained by
  pairing the variable names given by the tags on "namelist" with
  the values given by the elements of "valuelist".  Note that "namelist" 
  can be shorter than "valuelist" if the rest of "valuelist" already 
  has tags. (In particular, "namelist" can be R_NilValue if all of
  "valuelist" already has tags.)

  NewEnvironment is defined directly to avoid the need to protect its
  arguments unless a GC will actually occur.  This definition allows
  the namelist argument to be shorter than the valuelist; in this
  case the remaining values must be named already.  (This is useful
  in cases where the entire valuelist is already named--namelist can
  then be R_NilValue.)

  The valuelist is destructively modified and used as the
  environment's frame. */

SEXP NewEnvironment(SEXP namelist, SEXP valuelist, SEXP rho)
{
    SEXP newrho;

    if ((newrho = alloc_fast(SGGC_ENV_KIND,ENVSXP)) == R_NoObject) {
        PROTECT3(namelist,valuelist,rho);
        newrho = alloc_obj(ENVSXP,1);
        UNPROTECT(3);
    }

    SEXP v, n;

    FRAME(newrho) = valuelist;
    HASHTAB(newrho) = R_NilValue;
    ENCLOS(newrho) = Rf_chk_valid_SEXP(rho);

    v = Rf_chk_valid_SEXP(valuelist);
    n = Rf_chk_valid_SEXP(namelist);
    while (v != R_NilValue && n != R_NilValue) {
	SET_TAG(v, TAG(n));
	v = CDR(v);
	n = CDR(n);
    }

    return (newrho);
}

/* mkPROMISE protects its arguments.

   NAMEDCNT for the new promise is set to 1, and 'expr' has its NAMEDCNT
   set to the maximum. */

SEXP attribute_hidden mkPROMISE(SEXP expr, SEXP rho)
{
    SEXP s;

    if ((s = alloc_fast(SGGC_PROM_KIND,PROMSXP)) == R_NoObject) {
        PROTECT2(expr,rho);
        s = alloc_obj(PROMSXP,1);
        UNPROTECT(2);
    }

    SET_NAMEDCNT_MAX(expr);
    /* SET_NAMEDCNT_1(s); */

    UPTR_FROM_SEXP(s)->u.promsxp.value = R_UnboundValue;
    PRCODE(s) = Rf_chk_valid_SEXP(expr);
    PRENV(s) = Rf_chk_valid_SEXP(rho);
    PRSEEN(s) = 0;

    return s;
}


/* mkPRIMSXP - return a primitve function, "builtin" or "special".

   Primitive objects are recorded to avoid creation of extra ones
   during unserializaton or reconstruction after a package has
   clobbered the value assigned to the symbol for a primitive.
   Primitives are of an uncollected kind, so they don't need to be
   protected from garbage collection. */

static SEXP primitive_cache[R_MAX_FUNTAB_ENTRIES]; /* initialized to 0 by default */

SEXP attribute_hidden mkPRIMSXP(int offset, int eval)
{
    SEXPTYPE type = eval ? BUILTINSXP : SPECIALSXP;
    SEXP result;

    if (offset < 0 || offset >= R_MAX_FUNTAB_ENTRIES)
	error("offset is out of range for a primitive");

    result = primitive_cache[offset];

    /* Check for empty table entry - 0 is what entries are initialized to,
       possibly R_NoObject or R_NilValue, but in any case, not a valid value. */

    if (result == 0) {
	result = alloc_obj(type,1);
	SET_PRIMOFFSET(result, offset);
        primitive_cache[offset] = result;
    }
    else if (TYPEOF(result) != type)
	error("requested primitive type is not consistent with cached value");

    return result;
}


/* This is called by function() {}, where an invalid
   body should be impossible. When called from
   other places (eg do_asfunction) they
   should do this checking in advance */

/*  mkCLOSXP - return a closure with formals f,  */
/*             body b, and environment rho       */

SEXP attribute_hidden mkCLOSXP(SEXP formals, SEXP body, SEXP rho)
{
    SEXP c;

    if ((c = alloc_fast(SGGC_CLOS_KIND,CLOSXP)) == R_NoObject) {
        PROTECT3(formals,body,rho);
        c = alloc_obj(CLOSXP,1);
        UNPROTECT(3);
    }

    FORMALS(c) = formals;
    BODY(c) = body;
    CLOENV(c) = rho == R_NilValue ? R_GlobalEnv : rho;

    switch (TYPEOF(body)) {
    case CLOSXP:
    case BUILTINSXP:
    case SPECIALSXP:
    case DOTSXP:
    case ANYSXP:
	error(_("invalid body argument for 'function'"));
    default:
	break;
    }

    return c;
}


/*  mkSYMSXP - return a symsxp with the string  */
/*             name inserted in the name field  */

static int isDDName(SEXP name)
{
    const char *buf;
    char *endp;

    buf = CHAR(name);
    if (buf[0]=='.' && buf[1]=='.' && buf[2]!=0) {
	(void) strtol(buf+2, &endp, 10);
        return *endp == 0;
    }
    return 0;
}

SEXP attribute_hidden mkSYMSXP(SEXP name, SEXP value)
{
    SEXP c;

    PROTECT2(name,value);
    c = alloc_sym();
    UNPROTECT(2);

    SET_PRINTNAME (c, name);
    SET_SYMVALUE (c, value);
    LASTSYMENV(c) = R_NoObject32;
    LASTSYMENVNOTFOUND(c) = R_NoObject32;
    LASTSYMBINDING(c) = R_NoObject;

    SET_DDVAL(c, isDDName(name));

    return c;
}


/* Fast, specialized allocVector for vectors of length 1.  The type
   passed must be RAWSXP, LGLSXP, INTSXP, or REALSXP, so that they all
   fit in a SGGC_SMALL_VEC_KIND object, and so that there's no need to
   initialize a pointer in the data part. 

   The version with arguments is static.  Versions for each allowed
   type are defined below for use elsewhere in the interpreter, in which
   we hope the compiler will optimize the tail call to a simple jump. 
   (This avoids any need for an error check on "type" to guard against 
   mis-use.) */

static SEXP allocVector1 (SEXPTYPE type)
{
    SEXP s;

#if VALGRIND_LEVEL==0

    if ((s = alloc_fast(SGGC_SMALL_VEC_KIND,type)) == R_NoObject) {
        s = alloc_obj(type,1);
    }
#   if USE_AUX_FOR_ATTRIB
        LENGTH(s) = 1;
#   endif
    TRUELENGTH(s) = 0;
    if (R_IsMemReporting) R_ReportAllocation (s);

#else

    s = allocVector (type, 1);

#endif

    return s;
}

SEXP allocVector1RAW(void)  { return allocVector1(RAWSXP); }
SEXP allocVector1LGL(void)  { return allocVector1(LGLSXP); }
SEXP allocVector1INT(void)  { return allocVector1(INTSXP); }
SEXP allocVector1REAL(void) { return allocVector1(REALSXP); }


/* These are kept for compatibility, though ScalarLogicalMaybeConst
   is preferred, unless attributes are to be attached later. */

SEXP mkTrue(void)
{
    SEXP s = allocVector1LGL();
    LOGICAL(s)[0] = 1;
    return s;
}

SEXP mkFalse(void)
{
    SEXP s = allocVector1LGL();
    LOGICAL(s)[0] = 0;
    return s;
}


/* Versions of functions for allocation of scalars that may return a 
   shared object.  ScalarLogicalMaybeConst is in Rinlinedfuns.h. */

SEXP ScalarIntegerMaybeConst(int x)
{
    if (ENABLE_SHARED_CONSTANTS) {
        if (x >=0 && x <= 10)
            return R_ScalarInteger0To10(x);
        if (x == NA_INTEGER)
            return R_ScalarIntegerNA;
    }

    return ScalarInteger(x);
}

SEXP ScalarRealMaybeConst(double x)
{
    if (ENABLE_SHARED_CONSTANTS) {

        /* Compare to pre-allocated values as 8-byte unsigned integers, not 
           as doubles, since double comparison doesn't work for NA or when 
           comparing -0 and +0 (which should be distinct). */

        uint64_t xv = *(uint64_t*) &x;

        if (xv == *(uint64_t*) &REAL(R_ScalarRealZero)[0])
            return R_ScalarRealZero;
        if (xv == *(uint64_t*) &REAL(R_ScalarRealOne)[0])
            return R_ScalarRealOne;
        if (xv == *(uint64_t*) &REAL(R_ScalarRealNA)[0])
            return R_ScalarRealNA;
    }

    return ScalarReal(x);
}

SEXP ScalarComplexMaybeConst(Rcomplex x)
{
    return ScalarComplex(x);
}

SEXP ScalarStringMaybeConst(SEXP x)
{
    return ScalarString(x);
}

SEXP ScalarRawMaybeConst(Rbyte x)
{
    return ScalarRaw(x);
}

/* Allocate a vector object (and also list-like objects).
   This ensures validity of list-like (LISTSXP, VECSXP, EXPRSXP),
   STRSXP and CHARSXP types; others are initialized to all zero bits.
*/

SEXP allocVector(SEXPTYPE type, R_len_t length)
{
    SEXP s;
    int i;

    if (length < 0 )
        errorcall(R_GlobalContext->call,
                  _("negative length vectors are not allowed"));

    /* Handle pairlists, which aren't actually vectors, but are nevertheless
       allowed types for allocVector. */

    switch (type) {

    case NILSXP:
        return R_NilValue;
    case LANGSXP:
        if (length == 0) return R_NilValue;
        s = allocList(length);
        TYPEOF(s) = LANGSXP;
        return s;
    case LISTSXP:
        return allocList(length);

    case CHARSXP:
    case RAWSXP:
    case LGLSXP:
    case INTSXP:
    case REALSXP:
    case CPLXSXP:
    case STRSXP:
    case EXPRSXP:
    case VECSXP:
        break;

    default:
        error(_("invalid type/length (%s/%d) in vector allocation"),
              type2char(type), length);
    }

    s = alloc_obj(type,length);
    LENGTH(s) = length;
    TRUELENGTH(s) = 0;
    if (R_IsMemReporting) R_ReportAllocation (s);

#if VALGRIND_LEVEL>0
    VALGRIND_MAKE_MEM_UNDEFINED(DATAPTR(s), actual_size);
#endif

    /* Need to set STRSXPs to R_BlankString, VECSXP/EXPRSXPs to R_NilValue,
       and ensure CHARSXP is null-terminated. */

    if (type == VECSXP || type == EXPRSXP) {
        for (i = 0; i < length; i++)
            VECTOR_ELT(s,i) = R_NilValue;      /* no old-to-new check needed */
    }
    else if (type == STRSXP) {
        for (i = 0; i < length; i++)
            STRING_ELT(s,i) = R_BlankString;   /* no old-to-new check needed */
    }
    else if (type == CHARSXP) {
        CHAR_RW(s)[length] = 0; /* ensure there's a terminating null character*/
    }

    return s;
}

/* For future hiding of allocVector(CHARSXP) */
SEXP attribute_hidden allocCharsxp(R_len_t len)
{
    return allocVector(CHARSXP, len);
}


SEXP allocList(int n)
{
    int i;
    SEXP result;
    result = R_NilValue;
    for (i = 0; i < n; i++)
	result = CONS(R_NilValue, result);
    return result;
}

SEXP allocS4Object(void)
{
   SEXP s = alloc_obj(S4SXP,1);
   SET_S4_OBJECT(s);
   CDR(s) = R_NilValue;  /* unused, but looked at by garbage collector */
   TAG(s) = R_NilValue;
   return s;
}


/* "gc" a mark-sweep or in-place generational garbage collector */

void R_gc(void)
{
    R_gc_internal(0,R_NoObject);
}

extern double R_getClockIncrement(void);
extern void R_getProcTime(double *data);

static double gctimes[5], gcstarttimes[5];
static Rboolean gctime_enabled = FALSE;

/* this is primitive */
static SEXP do_gctime(SEXP call, SEXP op, SEXP args, SEXP env)
{
    SEXP ans;

    if (args == R_NilValue)
	gctime_enabled = TRUE;
    else {
	check1arg(args, call, "on");
	gctime_enabled = asLogical(CAR(args));
    }
    ans = allocVector(REALSXP, 5);
    REAL(ans)[0] = gctimes[0];
    REAL(ans)[1] = gctimes[1];
    REAL(ans)[2] = gctimes[2];
    REAL(ans)[3] = gctimes[3];
    REAL(ans)[4] = gctimes[4];
    return ans;
}

static void gc_start_timing(void)
{
    if (gctime_enabled)
	R_getProcTime(gcstarttimes);
}

static void gc_end_timing(void)
{
    if (gctime_enabled) {
	double times[5];
	R_getProcTime(times);

	gctimes[0] += times[0] - gcstarttimes[0];
	gctimes[1] += times[1] - gcstarttimes[1];
	gctimes[2] += times[2] - gcstarttimes[2];
	gctimes[3] += times[3] - gcstarttimes[3];
	gctimes[4] += times[4] - gcstarttimes[4];
    }
}

/* Procedure for counting object of various types, for do_memoryprofile. */

static SEXP counters_vec;

static void count_obj (sggc_cptr_t v, sggc_nchunks_t nch)
{
    int type = TYPEOF(SEXP_FROM_CPTR(v));
    if (type > LGLSXP) type -= 2;
    if (type < 24) INTEGER(counters_vec)[type] += 1;
}


/* Allocation function used by lphash, for allocating symbol hash table. */

void *lphash_malloc (size_t size)
{
    void *m;

    /* REprintf("lphash_malloc: %u\n",(unsigned)size); */

    m = malloc(size);

    if (m == NULL) {
        R_gc_internal (2, R_NoObject);
        m = malloc(size);
    }

    return m;
}


/* Main GC procedure.  Arguments are the reason for collection (0=requested,
   1=automatic, 2=space needed, 3=gctorture) and a vector in which to store 
   type counts, or R_NoObject if this is not to be done. */

static void R_gc_internal (int reason, SEXP counters)
{
    struct sggc_info old_sggc_info = sggc_info;

    if (DEBUG_STRATEGY) {
        printf (
         "AT START: Cnts: 0/%u 1/%u 2/%u, Bigchnks: 0/%u 1/%u 2/%u, Recov: 0/%.2f 1/%.2f 2/%.2f\n",
          sggc_info.gen0_count, 
          sggc_info.gen1_count, 
          sggc_info.gen2_count, 
          (unsigned) sggc_info.gen0_big_chunks, 
          (unsigned) sggc_info.gen1_big_chunks, 
          (unsigned) sggc_info.gen2_big_chunks, 
          recovery_frac0, recovery_frac1, recovery_frac2);
        printf("GC count: %lld, last full: %lld, last full big chunks: %u\n",
          gc_count, gc_count_last_full, (unsigned)gc_big_chunks_last_full);
    }

    BEGIN_SUSPEND_INTERRUPTS {

	gc_start_timing();
        counters_vec = counters;
        sggc_call_for_object_in_use (counters == R_NoObject ? 0 : count_obj);
        if (!SCAN_CHARSXP_CACHE) {
            sggc_kind_t k;
            for (k = SGGC_CHAR_KIND_START; k < SGGC_N_KINDS; k += SGGC_N_TYPES)
                sggc_call_for_newly_freed_object (k, free_charsxp);
        }

	sggc_collect(gc_next_level);

        sggc_call_for_object_in_use (0);
	gc_end_timing();

    } END_SUSPEND_INTERRUPTS;

    update_strategy_data(old_sggc_info);

    gc_last_level = gc_next_level;

    gc_next_level = 2;  /* just in case - should be changed before next call */

    if (gc_reporting || DEBUG_STRATEGY) {

        REprintf(
    "Garbage collection %lld = %lld+%lld+%lld (level %d), %.3f Megabytes, %s\n",
        gc_count, gc_count-gc_count1-gc_count2, gc_count1, gc_count2, 
        gc_last_level, (double) sggc_info.total_mem_usage / 1024 / 1024,
        reason == 0 ? "requested" : 
        reason == 1 ? "automatic" : 
        reason == 2 ? "space needed" : 
                      "gctorture");
    }

    if (DEBUG_STRATEGY) {
        printf (
         "Cnts: 1/%u 2/%u, Bigchnks: 1/%u 2/%u, Recov: 0/%.2f 1/%.2f 2/%.2f\n",
          sggc_info.gen1_count, 
          sggc_info.gen2_count, 
          (unsigned) sggc_info.gen1_big_chunks, 
          (unsigned) sggc_info.gen2_big_chunks, 
          recovery_frac0, recovery_frac1, recovery_frac2);
    }

    gc_ran_finalizers = RunFinalizers();
}

static SEXP do_memlimits(SEXP call, SEXP op, SEXP args, SEXP env)
{
    SEXP ans;

    checkArity(op, args);

    PROTECT(ans = allocVector(REALSXP, 2));
    REAL(ans)[0] = NA_REAL;
    REAL(ans)[1] = NA_REAL;
    UNPROTECT(1);
    return ans;
}

static SEXP do_memoryprofile(SEXP call, SEXP op, SEXP args, SEXP env)
{
    SEXP ans, nms, v;
    int i;

    /* Allocate space for counts. */

    PROTECT(ans = allocVector(INTSXP, 24));
    PROTECT(nms = allocVector(STRSXP, 24));
    for (i = 0; i < 24; i++) {
	INTEGER(ans)[i] = 0;
	SET_STRING_ELT(nms, i, type2str(i > LGLSXP? i+2 : i));
    }
    setAttrib(ans, R_NamesSymbol, nms);

    /* Do a GC, with counts added to 'ans'. */

    R_gc_internal(0,ans);

    /* Undo counts for objects allocated by R_alloc. */

    for (v = R_VStack; v != R_NilValue && v != R_NoObject; v = ATTRIB_W(v)) {
        int type = TYPEOF(v);
        if (type > LGLSXP) type -= 2;
        if (type < 24) INTEGER(ans)[type] -= 1;
    }

    UNPROTECT(2);
    return ans;
}

/* "protect" pushes a single argument onto R_PPStack.

   In handling a stack overflow we have to be careful not to use
   PROTECT. error("protect(): stack overflow") would call deparse1,
   which uses PROTECT and segfaults.

   However, the traceback creation in the normal error handler also
   does a PROTECT, as does the jumping code, at least if there are
   cleanup expressions to handle on the way out.  So for the moment
   we'll allocate a slightly larger PP stack and only enable the added
   red zone during handling of a stack overflow error.  LT 

   The PROTECT, UNPROTECT, PROTECT_WITH_INDEX, and REPROTECT macros at 
   the end of Defn.h do these things without procedure call overhead, and 
   are used here to define these functions, to keep the code in sync. 

   The procedure versions of protect, protect2, and protect3 do an
   error check.  Fiddling the condition for redefining PROTECT, etc.
   in Defn.h can enable use of these for debugging in the interpeter.
*/

static void reset_pp_stack(void *data)
{
    R_size_t *poldpps = data;
    R_PPStackSize =  *poldpps;
}

R_NORETURN void attribute_hidden Rf_protect_error (void)
{
    RCNTXT cntxt;
    R_size_t oldpps = R_PPStackSize;

    begincontext(&cntxt, CTXT_CCODE, R_NilValue, R_BaseEnv, R_BaseEnv,
             R_NilValue, R_NilValue);
    cntxt.cend = &reset_pp_stack;
    cntxt.cenddata = &oldpps;

    if (R_PPStackSize < R_RealPPStackSize)
        R_PPStackSize = R_RealPPStackSize;
    errorcall(R_NilValue, _("protect(): protection stack overflow"));
}

SEXP protect(SEXP s)
{
    if (s != R_NoObject && TYPEOF(s) == NILSXP && s != R_NilValue) abort();
    return PROTECT (Rf_chk_valid_SEXP(s));
}


/* Push 2 or 3 arguments onto protect stack.  BEWARE! All arguments will
   be evaluated (in the C sense) before any are protected. */

void Rf_protect2 (SEXP s1, SEXP s2)
{
    if (s1 != R_NoObject && TYPEOF(s1) == NILSXP && s1 != R_NilValue
     || s2 != R_NoObject && TYPEOF(s2) == NILSXP && s2 != R_NilValue) abort();

    PROTECT2 (Rf_chk_valid_SEXP(s1), Rf_chk_valid_SEXP(s2));
}

void Rf_protect3 (SEXP s1, SEXP s2, SEXP s3)
{
    if (s1 != R_NoObject && TYPEOF(s1) == NILSXP && s1 != R_NilValue
     || s2 != R_NoObject && TYPEOF(s2) == NILSXP && s2 != R_NilValue
     || s3 != R_NoObject && TYPEOF(s3) == NILSXP && s3 != R_NilValue) abort();

    PROTECT3 (Rf_chk_valid_SEXP(s1), Rf_chk_valid_SEXP(s2), Rf_chk_valid_SEXP(s3));
}


/* "unprotect" pop argument list from top of R_PPStack */

R_NORETURN void attribute_hidden Rf_unprotect_error (void)
{
    error(_("unprotect(): only %d protected items"), R_PPStackTop);
}

void unprotect(int l)
{
    UNPROTECT(l);
}


/* "unprotect_ptr" remove pointer from somewhere in R_PPStack.  Don't
   try to combine use of this with use of ProtectWithIndex! */

void unprotect_ptr(SEXP s)
{
    int i = R_PPStackTop;

    /* go look for  s  in  R_PPStack */
    /* (should be among the top few items) */
    do {
	if (i == 0)
	    error(_("unprotect_ptr: pointer not found"));
    } while ( R_PPStack[--i] != s );

    /* OK, got it, and  i  is indexing its location */
    /* Now drop stack above it, if any */

    while (++i < R_PPStackTop) R_PPStack[i - 1] = R_PPStack[i];

    R_PPStackTop--;
}

SEXP R_ProtectWithIndex(SEXP s, PROTECT_INDEX *pi)
{
    return PROTECT_WITH_INDEX(Rf_chk_valid_SEXP(s),pi);
}

void R_Reprotect(SEXP s, PROTECT_INDEX i)
{
    REPROTECT(Rf_chk_valid_SEXP(s),i);
}

/* remove all objects from the protection stack from index i upwards
   and return them in a vector. The order in the vector is from new
   to old. */
SEXP R_CollectFromIndex(PROTECT_INDEX i)
{
    SEXP res;
    R_size_t top = R_PPStackTop, j = 0;
    if (i > top) i = top;
    res = protect(allocVector(VECSXP, top - i));
    while (i < top)
	SET_VECTOR_ELT(res, j++, R_PPStack[--top]);
    R_PPStackTop = top; /* this includes the protect we used above */
    return res;
}

/* "initStack" initialize environment stack */
void initStack(void)
{
    R_PPStackTop = 0;
}


/* S-like wrappers for calloc, realloc and free that check for error
   conditions */

void *R_chk_calloc(size_t nelem, size_t elsize)
{
    void *p;
#ifndef HAVE_WORKING_CALLOC
    if(nelem == 0)
	return(NULL);
#endif
    p = calloc(nelem, elsize);
    if(!p) /* problem here is that we don't have a format for size_t. */
	error(_("Calloc could not allocate memory (%.0f of %u bytes)"),
	      (double) nelem, elsize);
    return(p);
}

void *R_chk_realloc(void *ptr, size_t size)
{
    void *p;
    /* Protect against broken realloc */
    if(ptr) p = realloc(ptr, size); else p = malloc(size);
    if(!p)
	error(_("Realloc could not re-allocate memory (%.0f bytes)"), 
	      (double) size);
    return(p);
}

void R_chk_free(void *ptr)
{
    /* S-PLUS warns here, but there seems no reason to do so */
    /* if(!ptr) warning("attempt to free NULL pointer by Free"); */
    if(ptr) free(ptr); /* ANSI C says free has no effect on NULL, but
			  better to be safe here */
}

/* This code keeps a list of objects which are not assigned to variables
   but which are required to persist across garbage collections.  The
   objects are registered with R_PreserveObject and deregistered with
   R_ReleaseObject. Preserving/Releasing R_NoObject is ignored. */

void R_PreserveObject(SEXP object)
{
    if (object != R_NoObject)
        R_PreciousList = CONS(object, R_PreciousList);
}

static SEXP RecursiveRelease(SEXP object, SEXP list)
{
    if (!isNull(list)) {
	if (object == CAR(list))
	    return CDR(list);
	else
	    CDR(list) = RecursiveRelease(object, CDR(list));
    }
    return list;
}

void R_ReleaseObject(SEXP object)
{
    if (object != R_NoObject)
        R_PreciousList = RecursiveRelease(object, R_PreciousList);
}


/* External Pointer Objects */
SEXP R_MakeExternalPtr(void *p, SEXP tag, SEXP prot)
{
    SEXP s = alloc_obj(EXTPTRSXP,1);
    EXTPTR_PTR(s) = p;
    EXTPTR_PROT(s) = Rf_chk_valid_SEXP(prot);
    EXTPTR_TAG(s) = Rf_chk_valid_SEXP(tag);
    return s;
}

/* Work around casting issues: works where it is needed */
typedef union {void *p; DL_FUNC fn;} fn_ptr;

/* used in package methods */
SEXP R_MakeExternalPtrFn(DL_FUNC p, SEXP tag, SEXP prot)
{
    fn_ptr tmp;
    SEXP s = alloc_obj(EXTPTRSXP,1);
    tmp.fn = p;
    EXTPTR_PTR(s) = tmp.p;
    EXTPTR_PROT(s) = Rf_chk_valid_SEXP(prot);
    EXTPTR_TAG(s) = Rf_chk_valid_SEXP(tag);
    return s;
}


/* ------------------------------------------------------------------------ */

static SEXP do_pnamedcnt(SEXP call, SEXP op, SEXP args, SEXP rho)
{   SEXP a;
    int j;

    if (args == R_NilValue)
        error(_("too few arguments"));

    check1arg_x (args, call);

    for (a = CDR(args); a != R_NilValue; a = CDR(a))
        if (!isString(CAR(a)))
            error(_("invalid argument"));

    /* access nmcnt directly, so won't delay for possible task syncronization */
    Rprintf ("PNAMEDCNT:  %d  %x  %s", 
      UPTR_FROM_SEXP(CAR(args))->sxpinfo.nmcnt,
      CAR(args),
      type2char(TYPEOF(CAR(args))));

    for (a = CDR(args); a != R_NilValue; a = CDR(a)) {
        Rprintf(" :");
        for (j = 0; j < LENGTH(CAR(a)); j++)
            Rprintf(" %s", CHAR(STRING_ELT(CAR(a),j)));
    }

    Rprintf("\n");

    return CAR(args);
}


/*******************************************/
/* Non-sampling memory use profiler reports vector allocations.
/*******************************************/

static void R_OutputStackTrace (void)
{
    RCNTXT *cptr;
    int newline;

    if (!R_MemStackReporting) goto print_newline;

    newline = R_MemReportingToTerminal | R_MemDetailsReporting;

    if (R_MemReportingOutfile != NULL) 
        fprintf (R_MemReportingOutfile, ":");
    if (R_MemReportingToTerminal) 
        REprintf (":");

    for (cptr = R_GlobalContext; cptr; cptr = cptr->nextcontext) {
	if ((cptr->callflag & (CTXT_FUNCTION | CTXT_BUILTIN))
	    && TYPEOF(cptr->call) == LANGSXP) {
	    SEXP fun = CAR(cptr->call);
	    if (!newline) newline = 1;
	    if (R_MemReportingOutfile != NULL)
                fprintf (R_MemReportingOutfile, "\"%s\" ",
		         TYPEOF(fun) == SYMSXP ? CHAR(PRINTNAME(fun)) :
		         "<Anonymous>");
	    if (R_MemReportingToTerminal)
                REprintf ("\"%s\" ",
		          TYPEOF(fun) == SYMSXP ? CHAR(PRINTNAME(fun)) :
		          "<Anonymous>");
	}
    }

    if (!newline) return;

print_newline:
    if (R_MemReportingOutfile != NULL) 
        fprintf (R_MemReportingOutfile, "\n");
    if (R_MemReportingToTerminal) 
        REprintf ("\n");
}

static void R_ReportAllocation (SEXP s)
{
    SEXPTYPE type = TYPEOF(s);
    R_len_t length = LENGTH(s);
    R_size_t size = SGGC_TOTAL_BYTES(type,length);

    if (size > R_MemReportingThreshold && length >= R_MemReportingNElem) {
        if (R_MemReportingOutfile != NULL) {
            if (R_MemDetailsReporting)
                fprintf (R_MemReportingOutfile, "%llu (%s %lu)",
                  (unsigned long long) size, type2char(type),
                  (unsigned long)length);
            else 
                fprintf (R_MemReportingOutfile, "%llu ",
                  (unsigned long long) size);
        }
        if (R_MemReportingToTerminal) {
            if (R_MemDetailsReporting)
                REprintf ("RPROFMEM: %llu (%s %lu)",
                  (unsigned long long) size, type2char(type),
                  (unsigned long)length);
            else
                REprintf ("RPROFMEM: %llu ", 
                  (unsigned long long) size);
        }
        R_OutputStackTrace();
    }
}

static void R_EndMemReporting(void)
{
    if(R_MemReportingOutfile != NULL) {
	fclose (R_MemReportingOutfile);
	R_MemReportingOutfile=NULL;
    }
    R_IsMemReporting = 0;
}

static void R_InitMemReporting(SEXP filename, int append)
{
    if (R_IsMemReporting)
        R_EndMemReporting();

    if (strlen(CHAR(filename)) > 0) {
        R_MemReportingOutfile = RC_fopen (filename, append ? "a" : "w", TRUE);
        if (R_MemReportingOutfile == NULL)
            error(_("Rprofmem: cannot open output file '%s'"), filename);
    }
    else
        R_MemReportingOutfile = NULL;

    R_IsMemReporting = 1;

    return;
}

static SEXP do_Rprofmem(SEXP call, SEXP op, SEXP args, SEXP rho)
{
    SEXP filename, ap;
    int append_mode;

    checkArity(op, args);

    ap = args;
    if (!isString(CAR(ap)) || (LENGTH(CAR(ap))) != 1)
	error(_("invalid '%s' argument"), "filename");
    filename = STRING_ELT(CAR(ap), 0);

    ap = CDR(ap);
    append_mode = asLogical(CAR(ap));

    ap = CDR(ap);
    if (!isReal(CAR(ap)) || (LENGTH(CAR(ap))) != 1)
	error(_("invalid '%s' argument"), "threshold");
    R_MemReportingThreshold = REAL(CAR(ap))[0];

    ap = CDR(ap);
    if (!isReal(CAR(ap)) || (LENGTH(CAR(ap))) != 1)
	error(_("invalid '%s' argument"), "nelem");
    R_MemReportingNElem = REAL(CAR(ap))[0];

    ap = CDR(ap);
    R_MemStackReporting = asLogical(CAR(ap));

    ap = CDR(ap);
    R_MemReportingToTerminal = asLogical(CAR(ap));

    ap = CDR(ap);
    /* R_MemPagesReporting = asLogical(CAR(ap)); - DEFUNCT */

    ap = CDR(ap);
    R_MemDetailsReporting = asLogical(CAR(ap));

    if (R_MemReportingToTerminal || strlen(CHAR(filename)) > 0)
	R_InitMemReporting(filename, append_mode);
    else
	R_EndMemReporting();

    return R_NilValue;
}


/* String cache routines, including string hashing - formerly in envir.c */

SEXP mkCharCE(const char *name, cetype_t enc)
{
    size_t len =  strlen(name);
    if (len > INT_MAX)
	error("R character strings are limited to 2^31-1 bytes");
    return mkCharLenCE(name, (int) len, enc);
}

/* no longer used in R but docuented in 2.7.x */
SEXP mkCharLen(const char *name, int len)
{
    return mkCharLenCE(name, len, CE_NATIVE);
}

SEXP mkChar(const char *name)
{
    size_t len =  strlen(name);
    if (len > INT_MAX)
	error("R character strings are limited to 2^31-1 bytes");
    return mkCharLenCE(name, (int) len, CE_NATIVE);
}

/* CHARSXP hashing follows the hash structure from envir.c, but need separate
   code for get/set of values since our keys are char* and not SEXP symbol types
   and the string hash table is treated specially in garbage collection.

   Experience has shown that it is better to use a different hash function,
   and a power of 2 for the hash size.
*/

void attribute_hidden InitStringHash()
{
    R_StringHash = allocVector (VECSXP, char_hash_size);
    HASHSIZE(R_StringHash) = char_hash_size;
    HASHSLOTSUSED(R_StringHash) = 0;
}

/* Resize the global R_StringHash CHARSXP cache */
static void R_StringHash_resize(unsigned int newsize)
{
    SEXP old_table = R_StringHash;
    SEXP new_table, new_chain, val, next;
    unsigned int counter, new_hashcode, newmask;
#if DEBUG_GLOBAL_STRING_HASH
    unsigned int oldsize = HASHSIZE(R_StringHash);
    unsigned int oldslotsused = HASHSLOTSUSED(R_StringHash);
#endif

    /* Allocate the new hash table.  Chain moving is destructive and 
       does not involve allocation, so this is the only point where
       GC can occur.  The allocation could fail - ideally we would recover 
       from that and carry on with the original table, but we don't now. */

    new_table = allocVector (VECSXP, newsize);
    SET_HASHSLOTSUSED (new_table, 0);
    newmask = newsize - 1;

    /* transfer chains from old table to new table */
    for (counter = 0; counter < LENGTH(old_table); counter++) {
	val = VECTOR_ELT(old_table, counter);
	while (val != R_NilValue) {
	    next = ATTRIB_W(val);
#if DEBUG_GLOBAL_STRING_HASH
            if (TYPEOF(val)!=CHARSXP)
               REprintf("R_StringHash table contains a non-CHARSXP (%d, rs)!\n",
                        TYPEOF(val));
#endif
	    new_hashcode = CHAR_HASH(val) & newmask;
	    new_chain = VECTOR_ELT(new_table, new_hashcode);
	    /* If using a previously-unused slot then increase HASHSLOTSUSED */
	    if (new_chain == R_NilValue)
		SET_HASHSLOTSUSED(new_table, HASHSLOTSUSED(new_table) + 1);
	    /* Move the current chain link to the new chain.  This is a 
               destrictive modification, which does NOT do the old-to-new
               check, since table entries aren't supposed to be marked
               in the initial pass of the GC. */
	    ATTRIB_W(val) = new_chain;                   /* not SET_ATTRIB! */
	    VECTOR_ELT(new_table, new_hashcode) = val; /* not SET_VECTOR_ELT! */
	    val = next;
	}
    }
    R_StringHash = new_table;
    char_hash_size = newsize;
    char_hash_mask = newmask;
#if DEBUG_GLOBAL_STRING_HASH
    Rprintf ("Resized:  size %d => %d,  slotsused %d => %d\n",
      oldsize, HASHSIZE(new_table), oldslotsused, HASHSLOTSUSED(new_table));
#endif
}

/* mkCharCE - make a character (CHARSXP) variable and set its
   encoding bit.  If a CHARSXP with the same string already exists in
   the global CHARSXP cache, R_StringHash, it is returned.  Otherwise,
   a new CHARSXP is created, added to the cache and then returned. 

   Note:  'name' has the specified length, but may not be null-terminated. */


/* Because allocCharsxp allocates len+1 bytes and zeros the last,
   this will always zero-terminate */
SEXP mkCharLenCE(const char *name, int len, cetype_t enc)
{
    int need_enc;
    Rboolean embedNul = FALSE, is_ascii = TRUE;

    switch(enc){
    case CE_NATIVE:
    case CE_UTF8:
    case CE_LATIN1:
    case CE_BYTES:
    case CE_SYMBOL:
    case CE_ANY:
	break;
    default:
	error(_("unknown encoding: %d"), enc);
    }
    for (int slen = 0; slen < len; slen++) {
	if ((unsigned int) name[slen] > 127) is_ascii = FALSE;
	if (!name[slen]) embedNul = TRUE;
    }
    if (embedNul) {
	SEXP c;
	/* This is tricky: we want to make a reasonable job of
	   representing this string, and EncodeString() is the most
	   comprehensive */
	c = allocCharsxp(len);
	memcpy(CHAR_RW(c), name, len);
	switch(enc) {
	case CE_UTF8: SET_UTF8(c); break;
	case CE_LATIN1: SET_LATIN1(c); break;
	case CE_BYTES: SET_BYTES(c); break;
	default: break;
	}
	if (is_ascii) SET_ASCII(c);
	error(_("embedded nul in string: '%s'"),
	      EncodeString(c, 0, 0, Rprt_adj_none));
    }

    if (enc && is_ascii) enc = CE_NATIVE;
    switch(enc) {
    case CE_UTF8: need_enc = UTF8_MASK; break;
    case CE_LATIN1: need_enc = LATIN1_MASK; break;
    case CE_BYTES: need_enc = BYTES_MASK; break;
    default: need_enc = 0;
    }

    unsigned int full_hash = Rf_char_hash_len (name,len);
    unsigned int hashcode = full_hash & char_hash_mask;
    SEXP val;

    /* Search for a cached value */

    for (val = VECTOR_ELT(R_StringHash, hashcode); 
         val != R_NilValue; 
         val = ATTRIB_W(val)) {
	if (need_enc == (ENC_KNOWN(val) | IS_BYTES(val))) {
            if (full_hash == CHAR_HASH(val) && LENGTH(val) == len
                   && memcmp (CHAR(val), name, len) == 0) {
                return val;
            }
	}
    }

    /* no cached value; need to allocate one and add to the cache */

    val = allocCharsxp(len);
    memcpy(CHAR_RW(val), name, len);
    switch(enc) {
    case 0:
        break;          /* don't set encoding */
    case CE_UTF8:
        SET_UTF8(val);
        break;
    case CE_LATIN1:
        SET_LATIN1(val);
        break;
    case CE_BYTES:
        SET_BYTES(val);
        break;
    default:
        error("unknown encoding mask: %d", enc);
    }
    if (is_ascii) SET_ASCII(val);
    CHAR_HASH(val) = full_hash;
    SET_CACHED(val);  /* Mark it */

    /* add the new value to the cache */
    
    if (VECTOR_ELT(R_StringHash, hashcode) == R_NilValue)
        SET_HASHSLOTSUSED(R_StringHash, HASHSLOTSUSED(R_StringHash) + 1);

    /* The modifications below should NOT do the old-to-new check, since
       the table should not be looked at in the initial GC scan. */
    ATTRIB_W(val) = VECTOR_ELT(R_StringHash, hashcode);    /* not SET_ATTRIB! */
    VECTOR_ELT(R_StringHash, hashcode) = val;          /* not SET_VECTOR_ELT! */

    /* Resize the hash table if desirable and possible. */
    if (HASHSLOTSUSED(R_StringHash) > 0.85 * HASHSIZE(R_StringHash)
         && 2*char_hash_size <= STRHASHMAXSIZE) {
        /* NOTE!  Must protect val here, since it is NOT protected by
           its presence in the hash table. */
        PROTECT(val);
        R_StringHash_resize (2*char_hash_size);
        UNPROTECT(1);
    }

    return val;
}


#if DEBUG_SHOW_CHARSXP_CACHE
/* Call this from gdb with

       call do_show_cache(10)

   for the first 10 cache chains in use. */
void do_show_cache(int n)
{
    int i, j;
    Rprintf("Cache size: %d\n", LENGTH(R_StringHash));
    Rprintf("Cache slots used:  %d\n", HASHSLOTSUSED(R_StringHash));
    for (i = 0, j = 0; j < n && i < LENGTH(R_StringHash); i++) {
	SEXP chain = VECTOR_ELT(R_StringHash, i);
	if (chain != R_NilValue) {
	    Rprintf("Line %d: ", i);
	    do {
		if (IS_UTF8(chain))
		    Rprintf("U");
		else if (IS_LATIN1(chain))
		    Rprintf("L");
		else if (IS_BYTES(chain))
		    Rprintf("B");
		Rprintf("|%s| ", CHAR(chain));
		chain = ATTRIB_W(chain);
	    } while (chain != R_NilValue);
	    Rprintf("\n");
	    j++;
	}
    }
}

void do_write_cache()
{
    int i;
    FILE *f = fopen("/tmp/CACHE", "w");
    if (f != NULL) {
	fprintf(f, "Cache size: %d\n", LENGTH(R_StringHash));
	fprintf(f, "Cache slots used:  %d\n", HASHSLOTSUSED(R_StringHash));
	for (i = 0; i < LENGTH(R_StringHash); i++) {
	    SEXP chain = VECTOR_ELT(R_StringHash, i);
	    if (chain != R_NilValue) {
		fprintf(f, "Line %d: ", i);
		do {
		    if (IS_UTF8(chain))
			fprintf(f, "U");
		    else if (IS_LATIN1(chain))
			fprintf(f, "L");
		    else if (IS_BYTES(chain))
			fprintf(f, "B");
		    fprintf(f, "|%s| ", CHAR(chain));
		    chain = ATTRIB_W(chain);
		} while (chain != R_NilValue);
		fprintf(f, "\n");
	    }
	}
	fclose(f);
    }
}
#endif /* DEBUG_SHOW_CHARSXP_CACHE */


/* RBufferUtils, moved from deparse.c */

#include "RBufferUtils.h"

/* Allocate at least blen+1 bytes, enough to hold a string of length blen. */

attribute_hidden void *R_AllocStringBuffer(size_t blen, R_StringBuffer *buf)
{
    size_t blen1, bsize = buf->defaultSize;

    /* for backwards compatibility, probably no longer needed */
    if(blen == (size_t)-1) {
	warning("R_AllocStringBuffer(-1) used: please report");
	R_FreeStringBufferL(buf);
	return NULL;
    }

    if (blen < buf->bufsize) return buf->data;
    blen1 = blen = (blen + 1);
    blen = (blen / bsize) * bsize;
    if(blen < blen1) blen += bsize;

    if(buf->data == NULL) {
	buf->data = (char *) malloc(blen);
        if (buf->data) buf->data[0] = 0;
    }
    else
	buf->data = (char *) realloc(buf->data, blen);

    if (!buf->data) {
	buf->bufsize = 0;
	/* don't translate internal error message */
	error("could not allocate memory (%u Mb) in C function 'R_AllocStringBuffer'",
	      (unsigned int) blen/1024/1024);
    }

    buf->bufsize = blen;
    return buf->data;
}

void attribute_hidden
R_FreeStringBuffer(R_StringBuffer *buf)
{
    if (buf->data != NULL) {
	free(buf->data);
	buf->bufsize = 0;
	buf->data = NULL;
    }
}

void attribute_hidden
R_FreeStringBufferL(R_StringBuffer *buf)
{
    if (buf->bufsize > buf->defaultSize) {
	free(buf->data);
	buf->bufsize = 0;
	buf->data = NULL;
    }
}


/* ======== These need direct access to gp field for efficiency ======== */

/* This has NA_STRING = NA_STRING.  Inlined version is SEQL. */
int Seql(SEXP a, SEXP b)
{
    /* The only case where pointer comparisons do not suffice is where
      we have two strings in different encodings (which must be
      non-ASCII strings). Note that one of the strings could be marked
      as unknown. */
    if (a == b) return 1;
    /* Leave this to compiler to optimize */
    if (IS_CACHED(a) && IS_CACHED(b) && ENC_KNOWN(a) == ENC_KNOWN(b))
	return 0;
    else {
    	SEXP vmax = R_VStack;
    	int result = !strcmp(translateCharUTF8(a), translateCharUTF8(b));
    	R_VStack = vmax; /* discard any memory used by translateCharUTF8 */
    	return result;
    }
}


/* A count of the memory used by an object.

   This is called from user-level, so only some types of objects are important.
   
   An object gets charged for all the space allocated on the heap and
   all the nodes specifically due to it (including padding to a whole
   number of chunks), but not for the space for its name, nor for
   .Internals it references.

   Sharing of CHARSXPs within a string (eg, in c("abc","abc")) is accounted
   for, but not other types of sharing (eg, in list("abc","abc")).

   Constant objects (in const-objs.c) are counted as being of zero size.
*/


SEXP csduplicated(SEXP x);  /* from unique.c */

static R_size_t objectsize(SEXP s)
{
    R_size_t cnt;
    SEXP dup;
    int i;

    if (IS_CONSTANT(s)) 
       return 0;

    cnt = SGGC_TOTAL_BYTES (TYPEOF(s), LENGTH(s));

    switch (TYPEOF(s)) {
    case NILSXP:
	return 0;
	break;
    case SYMSXP:
	break;
    case LISTSXP:
    case LANGSXP:
    case BCODESXP:
    case DOTSXP:
	cnt += objectsize(TAG(s));
	cnt += objectsize(CAR(s));
	cnt += objectsize(CDR(s));
	break;
    case CLOSXP:
	cnt += objectsize(FORMALS(s));
	cnt += objectsize(BODY(s));
	/* no charge for the environment */
	break;
    case ENVSXP:
    case PROMSXP:
    case SPECIALSXP:
    case BUILTINSXP:
    case RAWSXP:
    case LGLSXP:
    case INTSXP:
    case REALSXP:
    case CPLXSXP:
	break;
    case CHARSXP:
        if (s == NA_STRING || LENGTH(s) <= 1 /* surely shared elsewhere */)
            return 0;
        break;
    case STRSXP:
	dup = csduplicated(s);
	for (i = 0; i < LENGTH(s); i++) {
	    if (!LOGICAL(dup)[i])
		cnt += objectsize(STRING_ELT(s,i));
	}
	break;
    case VECSXP:
    case EXPRSXP:
    case WEAKREFSXP:
	/* Generic Vector Objects */
	for (i = 0; i < LENGTH(s); i++)
	    cnt += objectsize(VECTOR_ELT(s, i));
	break;
    case EXTPTRSXP:
	cnt += objectsize(EXTPTR_PROT(s));
	cnt += objectsize(EXTPTR_TAG(s));
	break;
    case S4SXP:
	/* Has TAG and ATTRIB but no CAR nor CDR */
	cnt += objectsize(TAG(s));
	break;
    default:
	UNIMPLEMENTED_TYPE("object.size", s);
    }

    /* Add in attributes, except for CHARSXP, where they are actually
       the links for the CHARSXP cache. */

    if (TYPEOF(s) != CHARSXP && TYPEOF(s) != SYMSXP)
        cnt += objectsize(ATTRIB(s));

    return cnt;
}


static SEXP do_objectsize(SEXP call, SEXP op, SEXP args, SEXP env)
{
    checkArity(op, args);
    return ScalarReal( (double) objectsize(CAR(args)) );
}


/* .Internal function for debugging the valgrind instrumentation code... */

volatile int R_valgrind_test_int;   /* places to store/access data */
volatile int R_valgrind_test_real;
volatile int R_valgrind_test_real2;

static SEXP do_testvalgrind(SEXP call, SEXP op, SEXP args, SEXP env)
{
    R_len_t sizel = asInteger(CAR(args));

    if (sizel == NA_INTEGER) {
        REprintf(
          "Using malloc'd memory for testvalgrind (level %d)\n", 
           VALGRIND_LEVEL);
        int *p = malloc(2*sizeof(int));
        REprintf("Undefined read for 'if'\n");
        if (*p==0) R_valgrind_test_real = 987; else R_valgrind_test_real += 33;
        REprintf("OK write\n");
        *p = 7+R_valgrind_test_real2;
        REprintf("OK read for 'if'\n");
        if (*p==0) R_valgrind_test_real = 9876; else R_valgrind_test_real += 37;
        REprintf("OK write\n");
        *(p+1) = 8+R_valgrind_test_real2;
#if VALGRIND_LEVEL>0
        VALGRIND_MAKE_MEM_NOACCESS(p,2*sizeof(int));
#endif
        REprintf("Not OK write\n");
        *p = 9+R_valgrind_test_real2;
        REprintf("Not OK read\n");
        R_valgrind_test_real = *(p+1);
#if VALGRIND_LEVEL>0
        VALGRIND_MAKE_MEM_DEFINED(p+1,sizeof(int));
#endif
        REprintf("Not OK read\n");
        R_valgrind_test_real = *p;
        REprintf("OK read\n");
        R_valgrind_test_real = *(p+1);
        /* Note: p not freed */
    }
    else if (sizel<0) {
        sizel = -sizel;
        REprintf(
          "Allocating integer vector of size %d for testvalgrind (level %d)\n",
           sizel, VALGRIND_LEVEL);
        SEXP vec = allocVector(INTSXP,sizel);

        REprintf("Invalid read before start of object\n");
        R_valgrind_test_int = ((int*)UPTR_FROM_SEXP(vec))[-1];
        REprintf("Invalid read after end of object\n");
        R_valgrind_test_int = INTEGER(vec)[sizel];

        REprintf("Invalid read used for 'if' from beginning of vector\n");
        if (INTEGER(vec)[0]>1) R_valgrind_test_int = 123; 
        else R_valgrind_test_int += 456;
        REprintf("Invalid read used for 'if' from end of vector\n");
        if (INTEGER(vec)[sizel-1]>1) R_valgrind_test_int = 987; 
        else R_valgrind_test_int += 654;

        REprintf("Store at beginning of vector\n");
        INTEGER(vec)[0] = 1234;
        REprintf("Store at end of vector\n");
        INTEGER(vec)[sizel-1] = 5678;

        REprintf("Valid read used for 'if' from beginning of vector\n");
        if (INTEGER(vec)[0]>1) R_valgrind_test_int = 123; 
        else R_valgrind_test_int += 456;
        REprintf("Valid read used for 'if' from end of vector\n");
        if (INTEGER(vec)[sizel-1]>1) R_valgrind_test_int = 987; 
        else R_valgrind_test_int += 654;

        REprintf("Do a garbage collection\n");
        R_gc();

        REprintf("Invalid read at beginning of no-longer-existing vector\n");
        R_valgrind_test_int = INTEGER(vec)[0];
        REprintf("Invalid read at end of no-longer-existing vector\n");
        R_valgrind_test_int = INTEGER(vec)[sizel-1];
        REprintf("Done testvalgrind\n");
    }
    else {
        REprintf(
          "Allocating real vector of size %d for testvalgrind (level %d)\n",
           sizel, VALGRIND_LEVEL);
        SEXP vec = allocVector(REALSXP,sizel);

        REprintf("Invalid read before start of object\n");
        R_valgrind_test_real = ((double*)UPTR_FROM_SEXP(vec))[-1];
        REprintf("Invalid read after end of object\n");
        R_valgrind_test_real = REAL(vec)[sizel];

        REprintf("Invalid read used for 'if' from beginning of vector\n");
        if (REAL(vec)[0]>1) R_valgrind_test_real = 123; 
        else R_valgrind_test_real += 456;
        REprintf("Invalid read used for 'if' from end of vector\n");
        if (REAL(vec)[sizel-1]>1) R_valgrind_test_real = 987; 
        else R_valgrind_test_real += 654;

        REprintf("Store at beginning of vector\n");
        REAL(vec)[0] = 1234;
        REprintf("Store at end of vector\n");
        REAL(vec)[sizel-1] = 5678;

        REprintf("Valid read used for 'if' from beginning of vector\n");
        if (REAL(vec)[0]>1) R_valgrind_test_real = 123; 
        else R_valgrind_test_real += 456;
        REprintf("Valid read used for 'if' from end of vector\n");
        if (REAL(vec)[sizel-1]>1) R_valgrind_test_real = 987; 
        else R_valgrind_test_real += 654;

        REprintf("Do a garbage collection\n");
        R_gc();

        REprintf("Invalid read at beginning of no-longer-existing vector\n");
        R_valgrind_test_real = REAL(vec)[0];
        REprintf("Invalid read at end of no-longer-existing vector\n");
        R_valgrind_test_real = REAL(vec)[sizel-1];
        REprintf("Done testvalgrind\n");
    }

    return R_NilValue;
}

/* FUNTAB entries defined in this source file. See names.c for documentation. */

attribute_hidden FUNTAB R_FunTab_memory[] =
{
/* printname	c-entry		offset	eval	arity	pp-kind	     precedence	rightassoc */

{"reg.finalizer",do_regFinaliz,	0,	11,	3,	{PP_FUNCALL, PREC_FN,	0}},
{"gctorture",	do_gctorture,	0,	11,	1,	{PP_FUNCALL, PREC_FN,	0}},
{"gctorture2",	do_gctorture2,	0,	11,	3,	{PP_FUNCALL, PREC_FN,	0}},
{"gcinfo",	do_gcinfo,	0,	11,	1,	{PP_FUNCALL, PREC_FN,	0}},
{"gc",		do_gc,		0,	11,	2,	{PP_FUNCALL, PREC_FN,	0}},
{"gc.time",	do_gctime,	0,	1,	-1,	{PP_FUNCALL, PREC_FN,	0}},
{"mem.limits",	do_memlimits,	0,	11,	2,	{PP_FUNCALL, PREC_FN,	0}},
{"memory.profile",do_memoryprofile, 0,	11,	0,	{PP_FUNCALL, PREC_FN,	0}},
{"pnamedcnt",	do_pnamedcnt,	0,	1,	-1,	{PP_FUNCALL, PREC_FN,	0}},
{"Rprofmem",	do_Rprofmem,	0,	11,	8,	{PP_FUNCALL, PREC_FN,	0}},
{"object.size",	do_objectsize,	0,	11,	1,	{PP_FUNCALL, PREC_FN,	0}},
{"testvalgrind",do_testvalgrind,0,	111,	1,	{PP_FUNCALL, PREC_FN,	0}},

{NULL,		NULL,		0,	0,	0,	{PP_INVALID, PREC_FN,	0}}
};<|MERGE_RESOLUTION|>--- conflicted
+++ resolved
@@ -585,7 +585,6 @@
 
     sggc_cptr_t nxt;
 
-<<<<<<< HEAD
     for (nxt = sggc_first_uncollected_of_kind(SGGC_SYM_KIND);
          nxt != SGGC_NO_OBJECT;
          nxt = sggc_next_uncollected_of_kind(nxt)) {
@@ -594,58 +593,7 @@
         LASTSYMENVNOTFOUND(s) = R_NoObject32;
         MARK(PRINTNAME(s));
         if (SYMVALUE(s) != R_UnboundValue) LOOK_AT(SYMVALUE(s));
-        if (ATTRIB(s) != R_NilValue) LOOK_AT(ATTRIB(s));
-=======
-       The symbol table may be nonexistent at startup (NULL). */
-
-    if (0)  /* scan using the symbol table */
-    {
-        if (R_SymbolTable != NULL) { 
-            for (i = 0; i < HSIZE; i++) {
-                for (SEXP s = R_SymbolTable[i]; s!=R_NilValue; s = NEXTSYM_PTR(s)){
-                    LASTSYMENV(s) = R_NoObject32;
-                    LASTSYMENVNOTFOUND(s) = R_NoObject32;
-                    MARK(PRINTNAME(s));
-                    if (SYMVALUE(s) != R_UnboundValue) LOOK_AT(SYMVALUE(s));
-                    if (ATTRIB_W(s) != R_NilValue) LOOK_AT(ATTRIB_W(s));
-                }
-            }
-        }
-    
-        /* Clear fields in the few symbols not in the symbol table, though
-           they shouldn't ever be set anyway.  Note that R_UnboundValue is
-           a constant now, so its fields shouldn't change. */
-    
-        if (R_MissingArg) {
-            LASTSYMENV(R_MissingArg) = R_NoObject32;
-            LASTSYMENVNOTFOUND(R_MissingArg) = R_NoObject32;
-            LASTSYMBINDING(R_MissingArg) = R_NoObject;
-        }
-        if (R_MissingUnder) {
-            LASTSYMENV(R_MissingUnder) = R_NoObject32;
-            LASTSYMENVNOTFOUND(R_MissingUnder) = R_NoObject32;
-            LASTSYMBINDING(R_MissingUnder) = R_NoObject;
-        }
-        if (R_RestartToken) {
-            LASTSYMENV(R_RestartToken) = R_NoObject32;
-            LASTSYMENVNOTFOUND(R_RestartToken) = R_NoObject32;
-            LASTSYMBINDING(R_RestartToken) = R_NoObject;
-        }
-    }
-    else  /* scan using the SGGC uncollected set */
-    {
-        sggc_cptr_t nxt;
-        for (nxt = sggc_first_uncollected_of_kind(SGGC_SYM_KIND);
-             nxt != SGGC_NO_OBJECT;
-             nxt = sggc_next_uncollected_of_kind(nxt)) {
-            SEXP s = SEXP_FROM_CPTR(nxt);
-            LASTSYMENV(s) = R_NoObject32;
-            LASTSYMENVNOTFOUND(s) = R_NoObject32;
-            MARK(PRINTNAME(s));
-            if (SYMVALUE(s) != R_UnboundValue) LOOK_AT(SYMVALUE(s));
-            if (ATTRIB_W(s) != R_NilValue) LOOK_AT(ATTRIB_W(s));
-        }
->>>>>>> 41493b25
+        if (ATTRIB_W(s) != R_NilValue) LOOK_AT(ATTRIB_W(s));
     }
 
     /* Forward other roots. */
