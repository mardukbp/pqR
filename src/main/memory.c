--- conflicted
+++ resolved
@@ -2750,7 +2750,130 @@
 }
 
 
-<<<<<<< HEAD
+/*  mkPRIMSXP - return a builtin function      */
+/*              either "builtin" or "special"  */
+
+/*  The value produced is cached do avoid the need for GC protection
+    in cases where a .Primitive is produced by unserializing or
+    reconstructed after a package has clobbered the value assigned to
+    a symbol in the base package. */
+
+SEXP attribute_hidden mkPRIMSXP(int offset, int eval)
+{
+    SEXP result;
+    SEXPTYPE type = eval ? BUILTINSXP : SPECIALSXP;
+    static SEXP PrimCache = NULL;
+    static int FunTabSize = 0;
+    
+    if (PrimCache == NULL) {
+	/* compute the number of entires in R_FunTab */
+	while (R_FunTab[FunTabSize].name)
+	    FunTabSize++;
+
+	/* allocate and protect the cache */
+	PrimCache = allocVector(VECSXP, FunTabSize);
+	R_PreserveObject(PrimCache);
+    }
+
+    if (offset < 0 || offset >= FunTabSize)
+	error("offset is out of R_FunTab range");
+
+    result = VECTOR_ELT(PrimCache, offset);
+
+    if (result == R_NilValue) {
+	result = allocSExp(type);
+	SET_PRIMOFFSET(result, offset);
+        SET_VECTOR_ELT (PrimCache, offset, result);
+    }
+    else if (TYPEOF(result) != type)
+	error("requested primitive type is not consistent with cached value");
+
+    return result;
+}
+
+
+/* This is called by function() {}, where an invalid
+   body should be impossible. When called from
+   other places (eg do_asfunction) they
+   should do this checking in advance */
+
+/*  mkCLOSXP - return a closure with formals f,  */
+/*             body b, and environment rho       */
+
+SEXP attribute_hidden mkCLOSXP(SEXP formals, SEXP body, SEXP rho)
+{
+    SEXP c;
+    PROTECT(formals);
+    PROTECT(body);
+    PROTECT(rho);
+    c = allocSExp(CLOSXP);
+
+#ifdef not_used_CheckFormals
+    if(isList(formals))
+	SET_FORMALS(c, formals);
+    else
+	error(_("invalid formal arguments for 'function'"));
+#else
+    SET_FORMALS(c, formals);
+#endif
+    switch (TYPEOF(body)) {
+    case CLOSXP:
+    case BUILTINSXP:
+    case SPECIALSXP:
+    case DOTSXP:
+    case ANYSXP:
+	error(_("invalid body argument for 'function'"));
+	break;
+    default:
+	SET_BODY(c, body);
+	break;
+    }
+
+    if(rho == R_NilValue)
+	SET_CLOENV(c, R_GlobalEnv);
+    else
+	SET_CLOENV(c, rho);
+    UNPROTECT(3);
+    return c;
+}
+
+
+/*  mkSYMSXP - return a symsxp with the string  */
+/*             name inserted in the name field  */
+
+static int isDDName(SEXP name)
+{
+    const char *buf;
+    char *endp;
+
+    buf = CHAR(name);
+    if (buf[0]=='.' && buf[1]=='.' && buf[2]!=0) {
+	(void) strtol(buf+2, &endp, 10);
+        return *endp == 0;
+    }
+    return 0;
+}
+
+SEXP attribute_hidden mkSYMSXP(SEXP name, SEXP value)
+
+{
+    SEXP c;
+    PROTECT2(name,value);
+    if (FORCE_GC || NO_FREE_NODES())
+	c = get_free_node_gc(SYM_SEXPREC_class);
+    else
+        c = get_free_node(SYM_SEXPREC_class);
+    TYPEOF(c) = SYMSXP;
+    PRINTNAME(c) = name;
+    SYMVALUE(c) = value;
+    INTERNAL(c) = R_NilValue;
+    NEXTSYM_PTR(c) = R_NilValue;
+    SET_DDVAL(c, isDDName(name));
+    UNPROTECT(2);
+    return c;
+}
+
+
 /* Fast, specialize allocVector for vectors of length 1.  The type 
    passed must be RAWSXP, LGLSXP, INTSXP, or REALSXP, so a that a vector
    of length 1 is guaranteed to fit in the first node class, and
@@ -2779,168 +2902,7 @@
 #else
     return allocVector (type, 1);
 #endif
-=======
-/*  mkPRIMSXP - return a builtin function      */
-/*              either "builtin" or "special"  */
-
-/*  The value produced is cached do avoid the need for GC protection
-    in cases where a .Primitive is produced by unserializing or
-    reconstructed after a package has clobbered the value assigned to
-    a symbol in the base package. */
-
-SEXP attribute_hidden mkPRIMSXP(int offset, int eval)
-{
-    SEXP result;
-    SEXPTYPE type = eval ? BUILTINSXP : SPECIALSXP;
-    static SEXP PrimCache = NULL;
-    static int FunTabSize = 0;
-    
-    if (PrimCache == NULL) {
-	/* compute the number of entires in R_FunTab */
-	while (R_FunTab[FunTabSize].name)
-	    FunTabSize++;
-
-	/* allocate and protect the cache */
-	PrimCache = allocVector(VECSXP, FunTabSize);
-	R_PreserveObject(PrimCache);
-    }
-
-    if (offset < 0 || offset >= FunTabSize)
-	error("offset is out of R_FunTab range");
-
-    result = VECTOR_ELT(PrimCache, offset);
-
-    if (result == R_NilValue) {
-	result = allocSExp(type);
-	SET_PRIMOFFSET(result, offset);
-        SET_VECTOR_ELT (PrimCache, offset, result);
-    }
-    else if (TYPEOF(result) != type)
-	error("requested primitive type is not consistent with cached value");
-
-    return result;
-}
-
-
-/* This is called by function() {}, where an invalid
-   body should be impossible. When called from
-   other places (eg do_asfunction) they
-   should do this checking in advance */
-
-/*  mkCLOSXP - return a closure with formals f,  */
-/*             body b, and environment rho       */
-
-SEXP attribute_hidden mkCLOSXP(SEXP formals, SEXP body, SEXP rho)
-{
-    SEXP c;
-    PROTECT(formals);
-    PROTECT(body);
-    PROTECT(rho);
-    c = allocSExp(CLOSXP);
-
-#ifdef not_used_CheckFormals
-    if(isList(formals))
-	SET_FORMALS(c, formals);
-    else
-	error(_("invalid formal arguments for 'function'"));
-#else
-    SET_FORMALS(c, formals);
-#endif
-    switch (TYPEOF(body)) {
-    case CLOSXP:
-    case BUILTINSXP:
-    case SPECIALSXP:
-    case DOTSXP:
-    case ANYSXP:
-	error(_("invalid body argument for 'function'"));
-	break;
-    default:
-	SET_BODY(c, body);
-	break;
-    }
-
-    if(rho == R_NilValue)
-	SET_CLOENV(c, R_GlobalEnv);
-    else
-	SET_CLOENV(c, rho);
-    UNPROTECT(3);
-    return c;
->>>>>>> 08cd59f9
-}
-
-SEXP allocVector1RAW(void)  { return allocVector1(RAWSXP); }
-SEXP allocVector1LGL(void)  { return allocVector1(LGLSXP); }
-SEXP allocVector1INT(void)  { return allocVector1(INTSXP); }
-SEXP allocVector1REAL(void) { return allocVector1(REALSXP); }
-
-<<<<<<< HEAD
-=======
-/*  mkSYMSXP - return a symsxp with the string  */
-/*             name inserted in the name field  */
-
-static int isDDName(SEXP name)
-{
-    const char *buf;
-    char *endp;
-
-    buf = CHAR(name);
-    if (buf[0]=='.' && buf[1]=='.' && buf[2]!=0) {
-	(void) strtol(buf+2, &endp, 10);
-        return *endp == 0;
-    }
-    return 0;
-}
-
-SEXP attribute_hidden mkSYMSXP(SEXP name, SEXP value)
-
-{
-    SEXP c;
-    PROTECT2(name,value);
-    if (FORCE_GC || NO_FREE_NODES())
-	c = get_free_node_gc(SYM_SEXPREC_class);
-    else
-        c = get_free_node(SYM_SEXPREC_class);
-    TYPEOF(c) = SYMSXP;
-    PRINTNAME(c) = name;
-    SYMVALUE(c) = value;
-    INTERNAL(c) = R_NilValue;
-    NEXTSYM_PTR(c) = R_NilValue;
-    SET_DDVAL(c, isDDName(name));
-    UNPROTECT(2);
-    return c;
-}
-
-
-/* Fast, specialize allocVector for vectors of length 1.  The type 
-   passed must be RAWSXP, LGLSXP, INTSXP, or REALSXP, so a that a vector
-   of length 1 is guaranteed to fit in the first node class, and
-   so that there's no need to initialize a pointer in the data part. 
-
-   The version with an argument is static.  Versions for each allowed
-   type are defined below for use elsewhere in the interpreter, in which
-   we hope the compiler will optimize the tail call to a simple jump. 
-   (This avoids any need for an error check on "type" to guard against 
-   mis-use.) */
-
-static SEXP allocVector1 (SEXPTYPE type)
-{
-#if VALGRIND_LEVEL==0
-    SEXP s;
-    if (FORCE_GC || NO_FREE_NODES())
-	s = get_free_node_gc(0);
-    else
-        s = get_free_node(0);
-    TYPEOF(s) = type;
-    LENGTH(s) = 1;
-    if (R_IsMemReporting && !R_MemPagesReporting)
-        R_ReportAllocation (
-          sizeof(SEXPREC_ALIGN) + NodeClassSize[0] * sizeof(VECREC), type, 1);
-    return s;
-#else
-    return allocVector (type, 1);
-#endif
-}
->>>>>>> 08cd59f9
+}
 
 SEXP allocVector1RAW(void)  { return allocVector1(RAWSXP); }
 SEXP allocVector1LGL(void)  { return allocVector1(LGLSXP); }
