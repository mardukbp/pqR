/*
 *  pqR : A pretty quick version of R
 *  Copyright (C) 2013, 2014, 2015, 2016, 2017, 2018 by Radford M. Neal
 *
 *  Based on R : A Computer Language for Statistical Data Analysis
 *  Copyright (C) 1995, 1996  Robert Gentleman and Ross Ihaka
 *  Copyright (C) 1998--2011  The R Core Team.
 *
 *  The changes in pqR from R-2.15.0 distributed by the R Core Team are
 *  documented in the NEWS and MODS files in the top-level source directory.
 *
 *  This program is free software; you can redistribute it and/or modify
 *  it under the terms of the GNU General Public License as published by
 *  the Free Software Foundation; either version 2 of the License, or
 *  (at your option) any later version.
 *
 *  This program is distributed in the hope that it will be useful,
 *  but WITHOUT ANY WARRANTY; without even the implied warranty of
 *  MERCHANTABILITY or FITNESS FOR A PARTICULAR PURPOSE.  See the
 *  GNU General Public License for more details.
 *
 *  You should have received a copy of the GNU General Public License
 *  along with this program; if not, a copy is available at
 *  http://www.r-project.org/Licenses/
 */


/* Memory management for pqR, using the SGGC (Segmented Generational
   Garbage Collector) module written by Radford M. Neal, found in 
   src/extra/sggc. */


#define USE_RINTERNALS

#ifdef HAVE_CONFIG_H
#include <config.h>
#endif

#include <R_ext/RS.h> /* for S4 allocation */

#define USE_FAST_PROTECT_MACROS   /* MUST use them in this module! */
#define USE_FAST_PROTECT_MACROS_DISABLED  /* ... even if disabled! */

#define SGGC_EXTERN  /* So SGGC globals are actually defined here */

#define R_USE_SIGNALS 1
#define NEED_SGGC_FUNCTIONS
#include <Defn.h>
#include <sggc/sggc.c>
#include <Print.h>
#include <R_ext/GraphicsEngine.h> /* GEDevDesc, GEgetDevice */
#include <R_ext/Rdynload.h>

#include <helpers/helpers-app.h>
#include <lphash/lphash-app.h>

#undef NOT_LVALUE          /* Allow CAR, etc. on left of assignment here, */
#define NOT_LVALUE(x) (x)  /* since it's needed to implement SETCAR, etc. */


/* CONFIGURATION OPTIONS.  

   Any valid settings for the options below should work, with different effects
   on performance.  However, some combinations may not have been tested 
   recently (or at all). */

#define STRHASHINITSIZE (1<<16) /* Initial number of slots in string hash table
                                   (must be a power of two) */

#define STRHASHMAXSIZE (1<<21)  /* Maximum slots in the string hash table */

#define SCAN_CHARSXP_CACHE 0    /* If 1, char cache is scanned after marking;
                                   if 0, uses sggc_call_for_newly_free_object */

#define MIN_PRINTNAME_SCAN_LEVEL 2 /* Minimum collection level at which the
                                      printnames of symbols are marked.  Values
                                      from 0 (always) to 3 (never) are valid */
 
#define ENABLE_SHARED_CONSTANTS 1  /* Normally 1, to enable use of shared
                                      constants 0.0, 0L, etc. But doesn't affect
                                      sharing of logicals FALSE, TRUE, and NA,
                                      which is done in Rinlinedfuns.h */

#define COUNTDOWN 300           /* Allocations done between strategy decisions*/


/* DEBUGGING OPTIONS.

   The 'testvalgrind' function invoked with .Internal is always present.

   Options set externally:

   VALGRIND_LEVEL  

       Set by --with-valgrind-instrumentation=n configure option, where
       n (default 0) controls VALGRIND instrumentation.  Currently, any
       non-zero value enables all the extra instrumentation.

   NVALGRIND

       It may be necessary to define NVALGRIND for a non-gcc
       compiler on a supported architecture if it has different
       syntax for inline assembly language from gcc.

   Other debug options are set by the definitions below. 

   See also src/extra/sggc/sggc-app.h. */

#define DEBUG_GLOBAL_STRING_HASH 0

#define DEBUG_SHOW_CHARSXP_CACHE 0


/* VALGRIND declarations.

   For Win32, Valgrind is useful only if running under Wine. */

#ifdef Win32
# ifndef USE_VALGRIND_FOR_WINE
# define NVALGRIND 1
#endif
#endif

#ifndef NVALGRIND
# include "memcheck.h"
#endif

#ifndef VALGRIND_LEVEL
#define VALGRIND_LEVEL 0
#endif

#if defined(Win32) && defined(LEA_MALLOC)
/*#include <stddef.h> */
extern void *Rm_malloc(size_t n);
extern void *Rm_calloc(size_t n_elements, size_t element_size);
extern void Rm_free(void * p);
extern void *Rm_realloc(void * p, size_t n);
#define calloc Rm_calloc
#define malloc Rm_malloc
#define realloc Rm_realloc
#define free Rm_free
#endif


/* Miscellaneous declarations for garbage collector. */

static const struct sxpinfo_struct zero_sxpinfo;  /* Initialized to zeros */

static void R_gc_internal(int,SEXP);   /* The main GC procedure */

static SEXP R_PreciousList;            /* List of Persistent Objects */
static SEXP R_StringHash;              /* Global hash of CHARSXPs */

extern SEXP framenames;                /* in model.c */

static sggc_kind_t R_type_length1_to_kind[32]; /* map R type to kind if len 1 */

SEXP R_gc_abort_if_free = R_NoObject;  /* Debugging aid:  If set to other than
                                          R_NoObject, will (maybe) cause abort
                                          if free after a garbage collection */


/* char_hash_size MUST be a power of 2 and char_hash_mask == char_hash_size - 1
   in order for x & char_hash_mask to be equivalent to x % char_hash_size. */

static unsigned int char_hash_size = STRHASHINITSIZE;
static unsigned int char_hash_mask = STRHASHINITSIZE-1;


/* Variables recording information used for GC strategy and info display. */

static int gc_countdown = COUNTDOWN;  /* Coll. before next strategic decision */

static long long int gc_count = 0;     /* Number of garbage collections done */
static long long int gc_count1 = 0;    /*   - at level 1 */
static long long int gc_count2 = 0;    /*   - at level 2 */

static long long int gc_count_last_full; /* gc_count after last done at lev 2 */
static size_t gc_big_chunks_last_full;   /* big chunks after last lev 2 */

static double recovery_frac0 = 0.5;  /* Recent average recovery from gen0 */
static double recovery_frac1 = 0.5;  /* Recent average recovery from gen1 */
static double recovery_frac2 = 0.1;  /* Recent average recovery from gen2 */


/* Other global variables. */

static int gc_last_level = 0;          /* Level of most recently done GC */
static int gc_next_level = 0;          /* Level currently planned for next GC */

static int gc_ran_finalizers;          /* Whether finalizers ran in last GC */
static int gc_reporting = 0;           /* Should message be printed on GC? */


/* Declarations relating to GC torture

   **** if the user specified a wait before starting to force
   **** collecitons it might make sense to also wait before starting
   **** to inhibit releases */

static int gc_force_wait = 0;
static int gc_force_gap = 0;
static Rboolean gc_inhibit_release = FALSE;

/* Declarations relating to Rprofmem */

static int R_IsMemReporting;
static int R_MemReportingToTerminal;
static int R_MemStackReporting;
static int R_MemDetailsReporting;
static FILE *R_MemReportingOutfile;
static R_size_t R_MemReportingThreshold;
static R_len_t R_MemReportingNElem;
static void R_ReportAllocation (SEXP);


R_size_t attribute_hidden R_GetMaxVSize(void)
{
    return R_SIZE_T_MAX;
}

void attribute_hidden R_SetMaxVSize(R_size_t size)
{
}

R_size_t attribute_hidden R_GetMaxNSize(void)
{
    return R_SIZE_T_MAX;
}

void attribute_hidden R_SetMaxNSize(R_size_t size)
{
}

void R_SetPPSize(R_size_t size)
{
    R_PPStackSize = size;
}


/* Finalization and Weak References */

/* The design of this mechanism is very close to the one described in
   "Stretching the storage manager: weak pointers and stable names in
   Haskell" by Peyton Jones, Marlow, and Elliott (at
   www.research.microsoft.com/Users/simonpj/papers/weak.ps.gz). --LT */

static SEXP R_weak_refs = R_NilValue;

#define READY_TO_FINALIZE_MASK 1

#define SET_READY_TO_FINALIZE(s) \
  (UPTR_FROM_SEXP(s)->sxpinfo.gp |= READY_TO_FINALIZE_MASK)
#define CLEAR_READY_TO_FINALIZE(s) \
  (UPTR_FROM_SEXP(s)->sxpinfo.gp &= ~READY_TO_FINALIZE_MASK)
#define IS_READY_TO_FINALIZE(s) \
  (UPTR_FROM_SEXP(s)->sxpinfo.gp & READY_TO_FINALIZE_MASK)

#define FINALIZE_ON_EXIT_MASK 2

#define SET_FINALIZE_ON_EXIT(s) \
  (UPTR_FROM_SEXP(s)->sxpinfo.gp |= FINALIZE_ON_EXIT_MASK)
#define CLEAR_FINALIZE_ON_EXIT(s) \
  (UPTR_FROM_SEXP(s)->sxpinfo.gp &= ~FINALIZE_ON_EXIT_MASK)
#define FINALIZE_ON_EXIT(s) \
  (UPTR_FROM_SEXP(s)->sxpinfo.gp & FINALIZE_ON_EXIT_MASK)

#define WEAKREF_SIZE 4
#define WEAKREF_KEY(w) VECTOR_ELT(w, 0)
#define SET_WEAKREF_KEY(w, k) SET_VECTOR_ELT(w, 0, k)
#define WEAKREF_VALUE(w) VECTOR_ELT(w, 1)
#define SET_WEAKREF_VALUE(w, v) SET_VECTOR_ELT(w, 1, v)
#define WEAKREF_FINALIZER(w) VECTOR_ELT(w, 2)
#define SET_WEAKREF_FINALIZER(w, f) SET_VECTOR_ELT(w, 2, f)
#define WEAKREF_NEXT(w) VECTOR_ELT(w, 3)
#define SET_WEAKREF_NEXT(w, n) SET_VECTOR_ELT(w, 3, n)

static SEXP MakeCFinalizer(R_CFinalizer_t cfun);

static SEXP NewWeakRef(SEXP key, SEXP val, SEXP fin, Rboolean onexit)
{
    SEXP w;

    switch (TYPEOF(key)) {
    case NILSXP:
    case ENVSXP:
    case EXTPTRSXP:
	break;
    default: error(_("can only weakly reference/finalize reference objects"));
    }

    PROTECT2 (key, fin);
    PROTECT (val = NAMEDCNT_GT_0(val) ? duplicate(val) : val);

    w = allocVector(VECSXP, WEAKREF_SIZE);
    SET_TYPEOF(w, WEAKREFSXP);
    if (key != R_NilValue) {
	/* If the key is R_NilValue we don't register the weak reference.
	   This is used in loading saved images. */
	SET_WEAKREF_KEY(w, key);
	SET_WEAKREF_VALUE(w, val);
	SET_WEAKREF_FINALIZER(w, fin);
	SET_WEAKREF_NEXT(w, R_weak_refs);
	CLEAR_READY_TO_FINALIZE(w);
	if (onexit)
	    SET_FINALIZE_ON_EXIT(w);
	else
	    CLEAR_FINALIZE_ON_EXIT(w);
	R_weak_refs = w;
    }
    UNPROTECT(3);
    return w;
}

SEXP R_MakeWeakRef(SEXP key, SEXP val, SEXP fin, Rboolean onexit)
{
    switch (TYPEOF(fin)) {
    case NILSXP:
    case CLOSXP:
    case BUILTINSXP:
    case SPECIALSXP:
	break;
    default: error(_("finalizer must be a function or NULL"));
    }
    return NewWeakRef(key, val, fin, onexit);
}

SEXP R_MakeWeakRefC(SEXP key, SEXP val, R_CFinalizer_t fin, Rboolean onexit)
{
    SEXP w;
    PROTECT2 (key, val);
    w = NewWeakRef(key, val, MakeCFinalizer(fin), onexit);
    UNPROTECT(2);
    return w;
}

static void CheckFinalizers(void)
{
    SEXP s;
    for (s = R_weak_refs; s != R_NilValue; s = WEAKREF_NEXT(s))
	if (sggc_not_marked(CPTR_FROM_SEXP(WEAKREF_KEY(s))) 
             && ! IS_READY_TO_FINALIZE(s))
	    SET_READY_TO_FINALIZE(s);
}

/* C finalizers are stored in a CHARSXP.  It would be nice if we could
   use EXTPTRSXP's but these only hold a void *, and function pointers
   are not guaranteed to be compatible with a void *.  There should be
   a cleaner way of doing this, but this will do for now. --LT */
/* Changed to RAWSXP in 2.8.0 */
static Rboolean isCFinalizer(SEXP fun)
{
    return TYPEOF(fun) == RAWSXP;
    /*return TYPEOF(fun) == EXTPTRSXP;*/
}

static SEXP MakeCFinalizer(R_CFinalizer_t cfun)
{
    SEXP s = allocVector(RAWSXP, sizeof(R_CFinalizer_t));
    *((R_CFinalizer_t *) RAW(s)) = cfun;
    return s;
    /*return R_MakeExternalPtr((void *) cfun, R_NilValue, R_NilValue);*/
}

static R_CFinalizer_t GetCFinalizer(SEXP fun)
{
    return *((R_CFinalizer_t *) RAW(fun));
    /*return (R_CFinalizer_t) R_ExternalPtrAddr(fun);*/
}

SEXP R_WeakRefKey(SEXP w)
{
    if (TYPEOF(w) != WEAKREFSXP)
	error(_("not a weak reference"));
    return WEAKREF_KEY(w);
}

SEXP R_WeakRefValue(SEXP w)
{
    SEXP v;
    if (TYPEOF(w) != WEAKREFSXP)
	error(_("not a weak reference"));
    v = WEAKREF_VALUE(w);
    if (v!=R_NilValue) 
        SET_NAMEDCNT_MAX(v);
    return v;
}

void R_RunWeakRefFinalizer(SEXP w)
{
    SEXP key, fun, e;
    if (TYPEOF(w) != WEAKREFSXP)
	error(_("not a weak reference"));
    key = WEAKREF_KEY(w);
    fun = WEAKREF_FINALIZER(w);
    SET_WEAKREF_KEY(w, R_NilValue);
    SET_WEAKREF_VALUE(w, R_NilValue);
    SET_WEAKREF_FINALIZER(w, R_NilValue);
    if (! IS_READY_TO_FINALIZE(w))
	SET_READY_TO_FINALIZE(w); /* insures removal from list on next gc */
    PROTECT2 (key, fun);
    if (isCFinalizer(fun)) {
	/* Must be a C finalizer. */
	R_CFinalizer_t cfun = GetCFinalizer(fun);
	cfun(key);
    }
    else if (fun != R_NilValue) {
	/* An R finalizer. */
	PROTECT(e = LCONS(fun, CONS(key, R_NilValue)));
	eval(e, R_GlobalEnv);
	UNPROTECT(1);
    }
    UNPROTECT(2);
}

static Rboolean RunFinalizers(void)
{
    volatile SEXP s, last;
    volatile Rboolean finalizer_run = FALSE;

    for (s = R_weak_refs, last = R_NilValue; s != R_NilValue;) {
	SEXP next = WEAKREF_NEXT(s);
	if (IS_READY_TO_FINALIZE(s)) {
	    RCNTXT thiscontext;
	    RCNTXT * volatile saveToplevelContext;
	    volatile int savestack;
	    volatile SEXP topExp;

	    finalizer_run = TRUE;

	    /* A top level context is established for the finalizer to
	       insure that any errors that might occur do not spill
	       into the call that triggered the collection. */
	    begincontext(&thiscontext, CTXT_TOPLEVEL, R_NilValue, R_GlobalEnv,
			 R_BaseEnv, R_NilValue, R_NilValue);
	    saveToplevelContext = R_ToplevelContext;
	    PROTECT(topExp = R_CurrentExpr);
	    savestack = R_PPStackTop;
	    if (! SETJMP(thiscontext.cjmpbuf)) {
		R_GlobalContext = R_ToplevelContext = &thiscontext;

		/* The entry in the weak reference list is removed
		   before running the finalizer.  This insures that a
		   finalizer is run only once, even if running it
		   raises an error. */
		if (last == R_NilValue)
		    R_weak_refs = next;
		else
		    SET_WEAKREF_NEXT(last, next);
		/* The value of 'next' is protected to make is safe
		   for thsis routine to be called recursively from a
		   gc triggered by a finalizer. */
		PROTECT(next);
		R_RunWeakRefFinalizer(s);
		UNPROTECT(1);
	    }
	    endcontext(&thiscontext);
	    R_ToplevelContext = saveToplevelContext;
	    R_PPStackTop = savestack;
	    R_CurrentExpr = topExp;
	    UNPROTECT(1);
	}
	else last = s;
	s = next;
    }
    return finalizer_run;
}

void R_RunExitFinalizers(void)
{
    SEXP s;

    for (s = R_weak_refs; s != R_NilValue; s = WEAKREF_NEXT(s))
	if (FINALIZE_ON_EXIT(s))
	    SET_READY_TO_FINALIZE(s);
    RunFinalizers();
}

void R_RegisterFinalizerEx(SEXP s, SEXP fun, Rboolean onexit)
{
    R_MakeWeakRef(s, R_NilValue, fun, onexit);
}

void R_RegisterFinalizer(SEXP s, SEXP fun)
{
    R_RegisterFinalizerEx(s, fun, FALSE);
}

void R_RegisterCFinalizerEx(SEXP s, R_CFinalizer_t fun, Rboolean onexit)
{
    R_MakeWeakRefC(s, R_NilValue, fun, onexit);
}

void R_RegisterCFinalizer(SEXP s, R_CFinalizer_t fun)
{
    R_RegisterCFinalizerEx(s, fun, FALSE);
}

/* R interface function */

static SEXP do_regFinaliz(SEXP call, SEXP op, SEXP args, SEXP rho)
{
    int onexit;

    checkArity(op, args);

    if (TYPEOF(CAR(args)) != ENVSXP && TYPEOF(CAR(args)) != EXTPTRSXP)
	error(_("first argument must be environment or external pointer"));
    if (TYPEOF(CADR(args)) != CLOSXP)
	error(_("second argument must be a function"));

    onexit = asLogical(CADDR(args));
    if(onexit == NA_LOGICAL)
	error(_("third argument must be 'TRUE' or 'FALSE'"));

    R_RegisterFinalizerEx(CAR(args), CADR(args), onexit);
    return R_NilValue;
}


/* THE GENERATIONAL GARBAGE COLLECTOR. */

#define LOOK_AT(x) \
  ((x) != R_NoObject ? sggc_look_at(CPTR_FROM_SEXP(x)) : (void) 0)

#define MARK(x) sggc_mark(CPTR_FROM_SEXP(x))

#define NOT_MARKED(x) sggc_not_marked(CPTR_FROM_SEXP(x))


void sggc_find_root_ptrs (void)
{
    int i;

    /* Start with things that might currently be in the cache, so quicker
       to do now than later. */

    /* Contexts of R evaluations. */

    RCNTXT *ctxt;
    for (ctxt = R_GlobalContext; ctxt != NULL; ctxt = ctxt->nextcontext) {
        SEXP *cntxt_ptrs[] = { /* using this run-time initialized table may be
                                  slower, but is certainly more compact */
	    &ctxt->conexit,       /* on.exit expressions */
	    &ctxt->promargs,	  /* promises supplied to closure */
	    &ctxt->callfun,       /* the closure called */
	    &ctxt->sysparent,     /* calling environment */
	    &ctxt->call,          /* the call */
	    &ctxt->cloenv,        /* the closure environment */
	    &ctxt->handlerstack,  /* the condition handler stack */
	    &ctxt->restartstack,  /* the available restarts stack */
	    &ctxt->srcref,	  /* the current source reference */
            0
        };
        for (i = 0; cntxt_ptrs[i] != 0; i++)
            LOOK_AT(*cntxt_ptrs[i]);
    }

    /* Protected pointers */

    for (i = R_PPStackTop-1; i >= 0; i--) {
        if (R_PPStack[i] != R_NoObject) 
            LOOK_AT(R_PPStack[i]);
    }

    /* Pointers from protected local SEXP variables. */

    for (const struct R_local_protect *p = R_local_protect_start;
           p != NULL; p = p->next) {
        for (i = 0; i < p->cnt; i++) 
            if (*p->Protected[i]) LOOK_AT(*p->Protected[i]);
    }

    /* Byte code stack */

    for (SEXP *sp = R_BCNodeStackBase; sp<R_BCNodeStackTop; sp++)
        LOOK_AT(*sp);

    /* Scan symbols, using SGGC's set of uncollected objects of the
       symbol kind. We have to scan the symbol table specially because
       we need to clear LASTSYMENV and LASTENVNOTFOUND.  Plus it's
       faster to mark / follow the pointers with special code here.
       So we don't need old-to-new processing when setting fields.

       Marking printnames is not necessary for correctness, since they
       won't be freed anyway, but this may perhaps be faster for full
       collections than almost freeing many of them and then backing
       out in free_charsxp. */

    int level = gc_next_level;
    sggc_cptr_t nxt;

    for (nxt = sggc_first_uncollected_of_kind(SGGC_SYM_KIND);
         nxt != SGGC_NO_OBJECT;
         nxt = sggc_next_uncollected_of_kind(nxt)) {
        SEXP s = SEXP_FROM_CPTR(nxt);
        LASTSYMENV(s) = R_NoObject32;
        LASTENVNOTFOUND(s) = R_NoObject32;
        if (SYMVALUE(s) != R_UnboundValue) LOOK_AT(SYMVALUE(s));
        if (ATTRIB_W(s) != R_NilValue) LOOK_AT(ATTRIB_W(s));
        if (level >= MIN_PRINTNAME_SCAN_LEVEL) MARK(PRINTNAME(s));
    }

    /* Forward other roots. */

    static SEXP *root_vars[] = { 
        &NA_STRING,	          /* Builtin constants */
	&R_BlankScalarString,     /* Will also protect R_BlankString */

        &R_print.na_string,       /* Printing defaults - very kludgy! */
        &R_print.na_string_noquote,

        &R_GlobalEnv,	          /* Global environment */
        &R_BaseEnv,
        &R_Warnings,	          /* Warnings, if any */

        &R_HandlerStack,          /* Condition handler stack */
        &R_RestartStack,          /* Available restarts stack */
        &R_Srcref,                /* Current source reference */

        &R_PreciousList,
        0
    };

    for (i = 0; root_vars[i] != 0; i++)
        LOOK_AT(*root_vars[i]);

    if (R_VStack != R_NoObject) {
        SEXP v;
        for (v = R_VStack; v != R_NilValue; v = ATTRIB_W(v))
            MARK(v);  /* contains no pointers to follow, other than ATTRIB */
    }

    LOOK_AT(R_CurrentExpr);

    for (i = 0; i < R_MaxDevices; i++) {   /* Device display lists */
	pGEDevDesc gdd = GEgetDevice(i);
	if (gdd) {
	    if (gdd->displayList != R_NoObject)
                LOOK_AT(gdd->displayList);
	    if (gdd->savedSnapshot != R_NoObject)
                LOOK_AT(gdd->savedSnapshot);
	    if (gdd->dev != NULL && gdd->dev->eventEnv != R_NoObject)
	    	LOOK_AT(gdd->dev->eventEnv);
	}
    }

    if (framenames != R_NoObject)  /* used for interprocedure    */
        LOOK_AT(framenames);	   /*   communication in model.c */
}

void sggc_after_marking (int level, int rep)
{
    int any;
    SEXP s; 

    /* LOOK AT TASKS, THE FIRST TIME. */

    if (rep == 0) {

        /* Wait for all tasks whose output variable is no longer referenced
           (ie, not marked above) and is not in use by another task, to ensure
           they don't stay around for a long time.  (Such unreferenced outputs
           should rarely arise in real programs.) */
    
        for (SEXP *var_list = helpers_var_list(1); *var_list; var_list++) {
            SEXP v = *var_list;
            if (NOT_MARKED(v) && !helpers_is_in_use(v))
                helpers_wait_until_not_being_computed(v);
        }
    
        /* For a full collection, wait for tasks that have large variables
           as inputs or outputs that haven't already been marked above, so
           that we can then collect these variables. */
    
        if (level == 2) {
            for (SEXP *var_list = helpers_var_list(0); *var_list; var_list++) {
                SEXP v = *var_list;
                if (NOT_MARKED(v)) {
                    if (helpers_is_being_computed(v))
                        helpers_wait_until_not_being_computed(v);
                    if (helpers_is_in_use(v))
                        helpers_wait_until_not_in_use(v);
                }
            }
        }
    
        /* Look at all inputs and outputs of scheduled tasks. */
    
        any = 0;
        for (SEXP *var_list = helpers_var_list(0); *var_list; var_list++) {
            if (NOT_MARKED(*var_list)) {
                LOOK_AT(*var_list);
                any = 1;
            }
        }
     
        if (any) return;
    }

    /* IDENTIFY WEAKLY REACHABLE NODES */

    any = 0;
    for (s = R_weak_refs; s != R_NilValue; s = WEAKREF_NEXT(s)) {
        if (!NOT_MARKED(WEAKREF_KEY(s))) {
            if (NOT_MARKED(WEAKREF_VALUE(s))) {
                LOOK_AT(WEAKREF_VALUE(s));
                any = 1;
            }
            if (NOT_MARKED(WEAKREF_FINALIZER(s))) {
                LOOK_AT(WEAKREF_FINALIZER(s));
                any = 1;
            }
        }
    }

    if (any) return;

    /* mark nodes ready for finalizing */

    CheckFinalizers();

    /* process the weak reference chain */

    any = 0;
    for (s = R_weak_refs; s != R_NilValue; s = WEAKREF_NEXT(s)) {
        if (NOT_MARKED(s)) {
            LOOK_AT(s);
            any = 1;
        }
        if (NOT_MARKED(WEAKREF_KEY(s))) {
            LOOK_AT(WEAKREF_KEY(s));
            any = 1;
        }
        if (NOT_MARKED(WEAKREF_VALUE(s))) {
            LOOK_AT(WEAKREF_VALUE(s));
            any = 1;
        }
        if (NOT_MARKED(WEAKREF_FINALIZER(s))) {
            LOOK_AT(WEAKREF_FINALIZER(s));
            any = 1;
        }
    }

    if (any) return;

    /* PROCESS CHARSXP CACHE.  Don't do if free_charsxp being called instead. */

    if (SCAN_CHARSXP_CACHE 
      && R_StringHash != R_NoObject) /* in case of GC during initialization */
    {
        /* At this point, the hash table itself will not have been scanned.
           Some of the CHARSXP entries will be marked, either from being in 
           an older generation not being collected, or from a reference from
           a scanned node.  We need to remove unmarked entries here. */

        SEXP *p = &VECTOR_ELT(R_StringHash,0);
        SEXP *q = p + LENGTH (R_StringHash);
	int nc = 0;
	SEXP t;
        while (p < q) {
	    t = R_NilValue;
	    for (s = *p; s != R_NilValue; s = ATTRIB_W(s)) {
                if (DEBUG_GLOBAL_STRING_HASH && TYPEOF(s)!=CHARSXP)
                   REprintf(
                     "R_StringHash table contains a non-CHARSXP (%d, gc)!\n",
                      TYPEOF(s));
		if (NOT_MARKED(s)) { 
                    /* remove unused CHARSXP */
		    if (t == R_NilValue) /* head of list */
                        /* Do NOT use SET_VECTOR_ELT - no old-to-new tracking */
			*p = ATTRIB_W(s);
		    else
			ATTRIB_W(t) = ATTRIB_W(s);
		}
                else 
                    t = s;
	    }
	    if (*p != R_NilValue) nc++;
            p += 1;
	}
	SET_HASHSLOTSUSED (R_StringHash, nc);
    }

    if (R_StringHash!=R_NoObject) 
        MARK(R_StringHash);  /* don't look at contents */
}


/* Function called when a CHARSXP is freed (if SCAN_CHARSXP_CACHE is
   not enabled).  Removes it from the cache.  Note that the
   manipulations should NOT be done with an old-to-new check! */

static int free_charsxp (sggc_cptr_t cptr)
{
    SEXP chr = SEXP_FROM_CPTR(cptr);

    if (TYPEOF(chr) != CHARSXP) abort();

    if (IS_PRINTNAME(chr))
        return 1;  /* don't free after all if it's used as a symbol printname */

    int index = CHAR_HASH(chr) & char_hash_mask;

    SEXP chain = VECTOR_ELT(R_StringHash,index);

    if (chain == chr) {  /* CHARSXP to be deleted is first in chain */
        chain = ATTRIB_W(chain);
        VECTOR_ELT(R_StringHash,index) = chain;
        if (chain == R_NilValue)
            SET_HASHSLOTSUSED (R_StringHash, HASHSLOTSUSED(R_StringHash) - 1);
    }


    else { /* CHARSXP to be deleted is not first in chain */
        SEXP prev;
        do {
            prev = chain;
            chain = ATTRIB_W(chain);
        } while (chain != chr);
        ATTRIB_W(prev) = ATTRIB_W(chain);
    }

    return 0;
}


/* public interface for controlling GC torture settings */
void R_gc_torture(int gap, int wait, int inhibit)
{
    if (gap != NA_INTEGER && gap >= 0)
	gc_force_wait = gc_force_gap = gap;
    if (gap > 0) {
	if (wait != NA_INTEGER && wait > 0)
	    gc_force_wait = wait;
    }
    if (gap > 0) {
	if (inhibit != NA_LOGICAL)
	    gc_inhibit_release = inhibit;
    }
    else gc_inhibit_release = FALSE;

    sggc_no_reuse (gc_inhibit_release);
}

static SEXP do_gctorture(SEXP call, SEXP op, SEXP args, SEXP rho)
{
    int gap;
    SEXP old = ScalarLogical(gc_force_wait > 0);

    checkArity(op, args);

    if (isLogical(CAR(args))) {
	int on = asLogical(CAR(args));
	if (on == NA_LOGICAL) gap = NA_INTEGER;
	else if (on) gap = 1;
	else gap = 0;
    }
    else gap = asInteger(CAR(args));

    R_gc_torture(gap, 0, FALSE);

    return old;
}

static SEXP do_gctorture2(SEXP call, SEXP op, SEXP args, SEXP rho)
{
    int gap, wait, inhibit;
    int old = gc_force_gap;

    checkArity(op, args);
    gap = asInteger(CAR(args));
    wait = asInteger(CADR(args));
    inhibit = asLogical(CADDR(args));
    R_gc_torture(gap, wait, inhibit);

    return ScalarInteger(old);
}

/* initialize gctorture settings from environment variables */
static void init_gctorture(void)
{
    char *arg = getenv("R_GCTORTURE");
    if (arg != NULL) {
        int gap, wait, inhibit;
        wait = inhibit = 0;
	gap = atoi(arg);
	if (gap > 0) {
	    wait = gap;
	    arg = getenv("R_GCTORTURE_WAIT");
	    if (arg != NULL) wait = atoi(arg);
	    arg = getenv("R_GCTORTURE_INHIBIT_RELEASE");
	    if (arg != NULL) 
                inhibit = arg[0]=='T' || arg[0]=='t' ? 1 : atoi(arg);
	}
        R_gc_torture(gap, wait, inhibit);
    }
}

static SEXP do_gcinfo(SEXP call, SEXP op, SEXP args, SEXP rho)
{
    int i;
    SEXP old = ScalarLogical(gc_reporting);
    checkArity(op, args);
    i = asLogical(CAR(args));
    if (i != NA_LOGICAL)
	gc_reporting = i;
    return old;
}

/* reports memory use to profiler in eval.c */

void attribute_hidden get_current_mem(unsigned long *smallvsize,
				      unsigned long *largevsize,
				      unsigned long *nodes)
{
    *smallvsize = 0 /* R_SmallVallocSize */;
    *largevsize = 0;
    *nodes = 0;
    return;
}

static SEXP do_gc(SEXP call, SEXP op, SEXP args, SEXP rho)
{
    static double max_objects = 0, max_megabytes = 0;

    SEXP value;
    int ogc, reset_max, lev;

    checkArity(op, args);
    ogc = gc_reporting;
    gc_reporting = asLogical(CAR(args));
    reset_max = asLogical(CADR(args));
    if (reset_max) {
        max_objects = 0;
        max_megabytes = 0;
    }
    lev = asInteger(CADDR(args));
    if (lev < 0 || lev > 2) lev = 2;
    gc_next_level = lev;

    R_gc();

    gc_reporting = ogc;

    PROTECT(value = allocVector(REALSXP, 6));
    REAL(value)[0] = sggc_info.gen0_count + sggc_info.gen1_count + 
                     sggc_info.gen2_count + sggc_info.uncol_count;
    if (REAL(value)[0] > max_objects) max_objects = REAL(value)[0];
    REAL(value)[1] = max_objects;
    REAL(value)[2] = (double) sggc_info.total_mem_usage / (1<<20);
    if (REAL(value)[2] > max_megabytes) max_megabytes = REAL(value)[2];
    REAL(value)[3] = max_megabytes;
    REAL(value)[4] = sggc_info.n_segments;
    REAL(value)[5] = sggc_info.n_segments;

    UNPROTECT(1);
    return value;
}


/* InitMemory : Initialise the memory to be used in R. */

#define PP_REDZONE_SIZE 1000L
static R_size_t R_StandardPPStackSize, R_RealPPStackSize;

void attribute_hidden InitMemory()
{
    int i;

#if VALGRIND_TEST
    valgrind_test();
#endif

    /* Set up protection stack now, in case debug output uses it. */

    R_StandardPPStackSize = R_PPStackSize;
    R_RealPPStackSize = R_PPStackSize + PP_REDZONE_SIZE;
    if (!(R_PPStack = (SEXP *) malloc(R_RealPPStackSize * sizeof(SEXP))))
	R_Suicide("couldn't allocate memory for pointer stack");
    R_PPStackTop = 0;
#if VALGRIND_LEVEL>0
    VALGRIND_MAKE_MEM_NOACCESS(R_PPStack+R_PPStackSize, PP_REDZONE_SIZE);
#endif

    /* Optional display of sizes for the various kinds of SEXPREC structures. */

    if (getenv("R_SHOW_SEXPREC_SIZES")) {
        REprintf("Sizes of SEXPREC structures:\n");
        REprintf(
        "SEXPREC %d, ENV_SEXPREC %d, SYM_SEXPREC %d, PRIM_SEXPREC %d, EXTPTR_SEXPREC %d, VECTOR_SEXPREC %d, VECTOR_SEXPREC_C %d\n",
         (int) sizeof (SEXPREC), 
         (int) sizeof (ENV_SEXPREC),
         (int) sizeof (SYM_SEXPREC),
         (int) sizeof (PRIM_SEXPREC),
         (int) sizeof (EXTPTR_SEXPREC),
         (int) sizeof (VECTOR_SEXPREC),
         (int) sizeof (VECTOR_SEXPREC_C));
    }

    sggc_init(SGGC_MAX_SEGMENTS);

    for (i = 0; i < 32; i++) {
        R_type_length1_to_kind[i] 
          = sggc_kind (R_type_to_sggc_type[i], Rf_nchunks(i,1));
    }

    extern void Rf_constant_init(void);
    Rf_constant_init();

#   if 0
        extern SEXP R_inspect(SEXP);
        close(1); dup(2);
        REprintf("-----\n"); fflush(stdout); fflush(stderr);
        REprintf("R_NilValue:\n");
        R_inspect(R_NilValue);
        REprintf("-----\n"); fflush(stdout); fflush(stderr);
        REprintf("EmptyEnv:\n");
        R_inspect(R_EmptyEnv);
        REprintf("-----\n"); fflush(stdout); fflush(stderr);
        REprintf("UnboundValue:\n");
        R_inspect(R_UnboundValue);
        REprintf("-----\n"); fflush(stdout); fflush(stderr);
        REprintf("TRUE:\n");
        R_inspect(R_ScalarLogicalTRUE);
        REprintf("-----\n"); fflush(stdout); fflush(stderr);
        REprintf("3L:\n");
        R_inspect(R_ScalarInteger0To10(3));
        REprintf("-----\n"); fflush(stdout); fflush(stderr);
        REprintf("1.0:\n");
        R_inspect(R_ScalarRealOne);
        REprintf("-----\n"); fflush(stdout); fflush(stderr);
        REprintf("pairlist(NA):\n");
        R_inspect(MaybeConstList1(R_ScalarLogicalNA));
        REprintf("-----\n"); fflush(stdout); fflush(stderr);
#   endif

    init_gctorture();

    gc_reporting = R_Verbose;

    R_BCNodeStackBase = (SEXP *) malloc(R_BCNODESTACKSIZE * sizeof(SEXP));
    if (R_BCNodeStackBase == NULL)
	R_Suicide("couldn't allocate node stack");
#ifdef BC_INT_STACK
    R_BCIntStackBase =
      (IStackval *) malloc(R_BCINTSTACKSIZE * sizeof(IStackval));
    if (R_BCIntStackBase == NULL)
	R_Suicide("couldn't allocate integer stack");
#endif
    R_BCNodeStackTop = R_BCNodeStackBase;
    R_BCNodeStackEnd = R_BCNodeStackBase + R_BCNODESTACKSIZE;
#ifdef BC_INT_STACK
    R_BCIntStackTop = R_BCIntStackBase;
    R_BCIntStackEnd = R_BCIntStackBase + R_BCINTSTACKSIZE;
#endif

    R_weak_refs = R_NilValue;  /* This is redundant: it's statically initialized
                                  above so it'll work in R_Suicide at startup */

    R_HandlerStack = R_RestartStack = R_VStack = R_CurrentExpr = R_NilValue;
    R_StringHash = R_NoObject;

    /*  Unbound values which are to be preserved through GCs */
    R_PreciousList = R_NilValue;
    
    /*  The current source line */
    R_Srcref = R_NilValue;
}


/* GC STRATEGY.  The numerical constants below are tunable, as is the
   overall strategy.  The numerical constants have not been given
   names because they are used only here, and their meanings are best
   discerned by looking at this code.  The argument is the number of
   chunks for the object being allocated (or anything small if it's small). */

#define DEBUG_STRATEGY 0  /* Set to 0, 1, or gc_reporting */

static void gc_strategy (sggc_nchunks_t nch)
{
    const size_t total_big_chunks = sggc_info.gen0_big_chunks 
      + sggc_info.gen1_big_chunks + sggc_info.gen2_big_chunks;

    gc_countdown = COUNTDOWN;

    /* See if a garbage collection should be done based on the size of the
       object being allocated. */

    if (nch > 0.4 * gc_big_chunks_last_full && nch > 0.7 * total_big_chunks) {
        if (DEBUG_STRATEGY) REprintf("GC from large allocation\n");
        gc_next_level = 2;
        goto collect;
    }

    /* See if a garbage collection should be done based on sizes of big objects,
       and if so at which level. */

    if (sggc_info.gen0_big_chunks + sggc_info.gen1_big_chunks > 500000) {
        if (sggc_info.gen0_big_chunks > 3.0 * sggc_info.gen1_big_chunks) {
            if (DEBUG_STRATEGY) REprintf("GC from big chunks level 0\n");
            gc_next_level = 0;
            goto collect;
        }
        else if (sggc_info.gen1_big_chunks > 0.5 * sggc_info.gen2_big_chunks) {
            if (DEBUG_STRATEGY) REprintf("GC from big chunks level 1\n");
            gc_next_level = 1;
            goto collect;
        }
        else if (total_big_chunks > 3.0 * gc_big_chunks_last_full) {
            if (DEBUG_STRATEGY) REprintf("GC from big chunks level 2\n");
            gc_next_level = 2;
            goto collect;
        }
    }

    /* See if a garbage collection should be done based on object counts,
       and if so at which level. */

    if (sggc_info.gen0_count * recovery_frac0 
           > 1.4 * (sggc_info.gen1_count + sggc_info.gen2_count)) {
        if ((gc_count-gc_count_last_full) * recovery_frac2 > 4.0) {
            if (DEBUG_STRATEGY) REprintf("GC from counts level 2\n");
            gc_next_level = 2;
            goto collect;
        }
        else if (sggc_info.gen1_count * recovery_frac1 
             > 0.1 * (sggc_info.gen1_count + sggc_info.gen2_count)) {
            if (DEBUG_STRATEGY) REprintf("GC from counts level 1\n");
            gc_next_level = 1;
            goto collect;
        }
        else {
            if (DEBUG_STRATEGY) REprintf("GC from counts level 0\n");
            gc_next_level = 0;
            goto collect;
        }
    }

    return;

    /* Do a garbage collection.  Be sure to do a full one once in a while. */

  collect:

    if (gc_next_level < 2 && gc_count - gc_count_last_full > 100) {
        if (DEBUG_STRATEGY) REprintf("Changed to level 2 by count\n");
        gc_next_level = 2;
    }

    R_gc_internal(1,R_NoObject);
}

static void update_strategy_data (struct sggc_info old_sggc_info)
{
    gc_count += 1;

    switch (gc_next_level) {

    case 0:
        recovery_frac0 = 0.9 * recovery_frac0 + 0.1 * (1 - 
          (double)(sggc_info.gen1_count-old_sggc_info.gen1_count) 
            / (1+old_sggc_info.gen0_count));
        if (recovery_frac0 < 0.1) recovery_frac0 = 0.1;
        break;

    case 1:
        gc_count1 += 1;
        recovery_frac1 = 0.9 * recovery_frac1 + 0.1 * (1 -
          (double)(sggc_info.gen2_count-old_sggc_info.gen2_count) 
            / (1+old_sggc_info.gen1_count));
        if (recovery_frac1 < 0.1) recovery_frac1 = 0.1;
        break;

    case 2: ;
        gc_count2 += 1;
        double recovered = old_sggc_info.gen2_count + old_sggc_info.gen1_count
                             - sggc_info.gen2_count;
        recovery_frac2 = 0.9 * recovery_frac2 + 0.1 * (
         recovered / (1 + old_sggc_info.gen2_count + old_sggc_info.gen1_count));
        if (recovery_frac2 < 0.05) recovery_frac2 = 0.05;
        gc_count_last_full = gc_count;
        gc_big_chunks_last_full = 
          sggc_info.gen1_big_chunks + sggc_info.gen2_big_chunks;
        break;
    
    }
}

/* Macro to wrap allocation statement in code to do garbage collections. 

   alloc_stmt should set variable cp to a newly allocated object, or
   to SGGC_NO_OBJECT if it can't.  fail_stmt is done if alloc_stmt
   fails again after a GC.  nch is the number of chunks being
   allocated. */

#define ALLOC_WITH_COLLECT(alloc_stmt,fail_stmt,nch) do { \
    if (gc_force_wait > 0) { \
        gc_force_wait -= 1; \
        if (gc_force_wait == 0) { \
            gc_force_wait = gc_force_gap; \
            R_gc_internal(3,R_NoObject); \
        } \
    } \
    gc_countdown -= 1; \
    if (gc_countdown <= 0 || nch > 5000) gc_strategy(nch); \
    alloc_stmt; \
    while (cp == SGGC_NO_OBJECT) { \
        if (gc_last_level < 2 && gc_next_level < gc_last_level + 1) { \
            gc_next_level = gc_last_level + 1; \
        } \
        R_gc_internal(2,R_NoObject); \
        alloc_stmt; \
        if (cp == SGGC_NO_OBJECT && gc_last_level == 2 && !gc_ran_finalizers) \
            fail_stmt; \
    } \
} while (0)


/* Report failure of memory allocation. */

static void mem_error(void)
{
    errorcall(R_NilValue, _("memory exhausted (limit reached?)"));
}


/* Allocate an object.  Sets all flags to zero, attribute to R_NilValue,
   and type as passed.  Sets LENGTH to 1 (not 'length') except if
   USE_AUX_FOR_ATTRIB enabled (since then LENGTH may not exist). */

static SEXP alloc_obj (SEXPTYPE type, R_len_t length)
{
    sggc_type_t sggctype = R_type_to_sggc_type[type];
    sggc_length_t sggclength = Rf_nchunks(type,length);
    sggc_cptr_t cp;

    ALLOC_WITH_COLLECT(cp = sggc_alloc (sggctype, sggclength),
                       mem_error(), sggclength);

    SEXP r = SEXP_FROM_CPTR (cp);
#if !USE_COMPRESSED_POINTERS
    r->cptr = cp;
#endif

    UPTR_FROM_SEXP(r)->sxpinfo = zero_sxpinfo;
    UPTR_FROM_SEXP(r)->sxpinfo.type_et_cetera = type;
    ATTRIB_W(r) = R_NilValue;

#   if USE_COMPRESSED_POINTERS
        /* LENGTH is in AUX1, which may be read-only. */
        if (!sggc_aux1_read_only (SGGC_KIND(cp)))
            * (R_len_t *) SGGC_AUX1(cp) = 1;
#   elif !USE_AUX_FOR_ATTRIB
        LENGTH(r) = 1;
#   endif

    if (0 && R_gc_abort_if_free == r) abort();  /* can enable as debug aid */

    return r;
}


/* Allocate a symbol.  Needs to be done with its own function because
   symbols share an sggc type with other objects, but should be in their 
   own kind. */

static SEXP alloc_sym (void)
{
    sggc_cptr_t cp;

    ALLOC_WITH_COLLECT(cp = sggc_alloc_small_kind (SGGC_SYM_KIND),
                       mem_error(), 1);

    SEXP r = SEXP_FROM_CPTR (cp);
#if !USE_COMPRESSED_POINTERS
    r->cptr = cp;
#endif

    UPTR_FROM_SEXP(r)->sxpinfo = zero_sxpinfo;

    UPTR_FROM_SEXP(r)->sxpinfo.type_et_cetera = SYMSXP;
    ATTRIB_W(r) = R_NilValue;

#   if USE_COMPRESSED_POINTERS
        /* LENGTH is in AUX1, which may be read-only. */
        if (!sggc_aux1_read_only (SGGC_SYM_KIND))
            * (R_len_t *) SGGC_AUX1(cp) = 1;
#   elif !USE_AUX_FOR_ATTRIB
        LENGTH(r) = 1;
#   endif

    if (0 && R_gc_abort_if_free == r) abort();  /* can enable as debug aid */

    return r;
}


/* Fast allocation of a small object.  It never garbage collects, but
   just returns R_NoObject if it fails to allocate (possibly because
   the sggc routine thought it wasn't easy), or if gctorture is enabled. 
   The caller must then call alloc_obj.  The caller must specify both 
   the R type and the correct corresponding SGGC kind, for the desired
   length (if relevant).  The TYPE and ATTRIB fields are set here, and
   LENGTH is set to 1, unless USE_AUX_FOR_ATTRIB is in effect. */

static inline SEXP alloc_fast (sggc_kind_t kind, SEXPTYPE type)
{
    sggc_cptr_t cp;

    if (gc_force_wait > 0)
        return R_NoObject;

    cp = sggc_alloc_small_kind_quickly (kind);

    if (cp == SGGC_NO_OBJECT) {
        gc_countdown = 0;
        return R_NoObject;
    }

    SEXP r = SEXP_FROM_CPTR (cp);

#if !USE_COMPRESSED_POINTERS
    r->cptr = cp;
#endif

    UPTR_FROM_SEXP(r)->sxpinfo = zero_sxpinfo;
    UPTR_FROM_SEXP(r)->sxpinfo.type_et_cetera = type;
    ATTRIB_W(r) = R_NilValue;

#   if USE_COMPRESSED_POINTERS
        /* LENGTH is in AUX1, which may be read-only. */
        if (!sggc_aux1_read_only (kind))
            * (R_len_t *) SGGC_AUX1(cp) = 1;
#   elif !USE_AUX_FOR_ATTRIB
        LENGTH(r) = 1;
#   else
        /* LENGTH may not exist */
#   endif

    if (0 && R_gc_abort_if_free == r) abort();  /* can enable as debug aid */

    return r;
}


/* R_alloc allocates memory for use in C functions that is managed by
   the garbage collector, with the same SGGC type as INTSXP, etc.  

   If compressed pointers are used, the entire data area can be used.
   With uncompressed pointers, the first 16 bytes are needed for the
   compressed pointer and attribute fields.

   The allocated areas are linked through the ATTRIB pointer to be 
   traced by the garbage collector.  The root of this list is managed
   with vmaxget and vmaxset, defined here using the fast macros in Defn.h 

   NOTE:  One more byte is allocated than asked for.  This is apparently
   traditional. */

void *vmaxget(void)
{
    return VMAXGET();
}

void vmaxset(const void *ovmax)
{
    VMAXSET(ovmax);
}

char *R_alloc (size_t nelem, int eltsize)
{
    double dsize = (double)nelem * eltsize + 1 + SGGC_CHUNK_SIZE - 1;

    if (dsize < 0)
        return NULL;

    size_t size = nelem * eltsize + 1 + SGGC_CHUNK_SIZE - 1;;
#if !USE_COMPRESSED_POINTERS
    size += SGGC_CHUNK_SIZE;  /* Since need one chunk for header */
    dsize += SGGC_CHUNK_SIZE;
#endif

    if (size != dsize)  /* overflow when computing size */
        goto cannot_allocate;

    sggc_nchunks_t nch = size / SGGC_CHUNK_SIZE;

    if (nch != size / SGGC_CHUNK_SIZE)  /* overflow when computing nch*/
        goto cannot_allocate;

    sggc_cptr_t cp;

    ALLOC_WITH_COLLECT(cp = sggc_alloc (1, nch), 
                       goto cannot_allocate, nch);

    SEXP r = SEXP_FROM_CPTR (cp);
#if !USE_COMPRESSED_POINTERS
    r->cptr = cp;
#endif

    ATTRIB_W(r) = R_VStack;
    R_VStack = r;

    char *s = (char *) UPTR_FROM_SEXP(r);
#if !USE_COMPRESSED_POINTERS
    s += SGGC_CHUNK_SIZE;  /* don't use header, with cptr and attrib */
#endif 

    if (0 && R_gc_abort_if_free == r) abort();  /* can enable as debug aid */

    return s;

  cannot_allocate:
    error(_("cannot allocate memory block of size %0.1f Gb"),
          dsize/1024.0/1024.0/1024.0);
}


/* S COMPATIBILITY */

char *S_alloc(long nelem, int eltsize)
{
    R_size_t size  = nelem * eltsize;
    char *p = R_alloc(nelem, eltsize);

    memset(p, 0, size);
    return p;
}


char *S_realloc(char *p, long new, long old, int size)
{
    size_t nold;
    char *q;
    /* shrinking is a no-op */
    if(new <= old) return p;
    q = R_alloc((size_t)new, size);
    nold = (size_t)old * size;
    memcpy(q, p, nold);
    memset(q + nold, 0, (size_t)new*size - nold);
    return q;
}

/* "allocSExp" allocate a SEXPREC.  Should not be a vector type. */

SEXP allocSExp(SEXPTYPE t)
{
    SEXP s;

    switch (t) {

    case SYMSXP:
        return mkSYMSXP (R_BlankString, R_UnboundValue);

    case ENVSXP:
        return NewEnvironment (R_NilValue, R_NilValue, R_NilValue);
        
    case EXTPTRSXP:
        return R_MakeExternalPtr (NULL, R_NilValue, R_NilValue);

    default:
        s = alloc_obj(t,1);
        CAR(s) = R_NilValue;
        CDR(s) = R_NilValue;
        TAG(s) = R_NilValue;
        return s;
    }
}

/* Caller needn't protect arguments of cons. */

SEXP cons(SEXP car, SEXP cdr)
{
    SEXP s;

    if ((s = alloc_fast(SGGC_LIST_KIND,LISTSXP)) == R_NoObject) {
        PROTECT2(car,cdr);
        s = alloc_obj(LISTSXP,1);
        UNPROTECT(2);
    }

    CAR(s) = Rf_chk_valid_SEXP(car);
    CDR(s) = Rf_chk_valid_SEXP(cdr);
    TAG(s) = R_NilValue;

    return s;
}

/* Version of cons that sets TAG too.  Caller needn't protect arguments. */

SEXP cons_with_tag(SEXP car, SEXP cdr, SEXP tag)
{
    SEXP s;

    if ((s = alloc_fast(SGGC_LIST_KIND,LISTSXP)) == R_NoObject) {
        PROTECT3(car,cdr,tag);
        s = alloc_obj(LISTSXP,1);
        UNPROTECT(3);
    }

    CAR(s) = Rf_chk_valid_SEXP(car);
    CDR(s) = Rf_chk_valid_SEXP(cdr);
    TAG(s) = Rf_chk_valid_SEXP(tag);

    return s;
}

/*----------------------------------------------------------------------

  NewEnvironment protects its arguments.

  Create an environment with "rho" as the enclosing environment, with
  frame obtained by pairing the variable names given by the tags on
  "namelist" with the values given by the elements of "valuelist".
  Note that "namelist" can be shorter than "valuelist" if the rest of
  "valuelist" already has tags. (In particular, "namelist" can be
  R_NilValue if all of "valuelist" already has tags.)  Note that the
  value list is destructively converted into the new frame. */

SEXP NewEnvironment(SEXP namelist, SEXP valuelist, SEXP rho)
{
    SEXP newrho;

    if ((newrho = alloc_fast(SGGC_ENV_KIND,ENVSXP)) == R_NoObject) {
        PROTECT3(namelist,valuelist,rho);
        newrho = alloc_obj(ENVSXP,1);
        UNPROTECT(3);
    }

    SEXP v, n;

    FRAME(newrho) = valuelist;
    HASHTAB(newrho) = R_NilValue;
    ENCLOS(newrho) = Rf_chk_valid_SEXP(rho);

    ENVSYMBITS(newrho) = ~(R_symbits_t)0;       /* all 1s disables */

#   if USE_ENV_TUNECNTS
        ((ENVSEXP)UPTR_FROM_SEXP(newrho))->env_tunecnt = 0;
#   endif

    v = Rf_chk_valid_SEXP(valuelist);
    n = Rf_chk_valid_SEXP(namelist);
    while (v != R_NilValue && n != R_NilValue) {
	SET_TAG(v, TAG(n));
	v = CDR(v);
	n = CDR(n);
    }

    return (newrho);
}


/* mkPROMISE protects its arguments.

   NAMEDCNT for 'expr' is set to set to the maximum. */

SEXP attribute_hidden mkPROMISE(SEXP expr, SEXP rho)
{
    SEXP s;

    if ((s = alloc_fast(SGGC_PROM_KIND,PROMSXP)) == R_NoObject) {
        PROTECT2(expr,rho);
        s = alloc_obj(PROMSXP,1);
        UNPROTECT(2);
    }

    SET_NAMEDCNT_MAX(expr);

    UPTR_FROM_SEXP(s)->u.promsxp.value = R_UnboundValue;
    PRCODE(s) = Rf_chk_valid_SEXP(expr);
    PRENV(s) = Rf_chk_valid_SEXP(rho);
    PRSEEN(s) = 0;

    return s;
}


/* mkValuePROMISE protects its arguments.  This creates a promise with
   value already filled in, and the environment set to R_NilValues (as
   is done when a promise is forced).  It is suitable when the purpose
   is to "quote" the value (with respect to later evaluation of the
   promise).

   NAMEDCNT for 'expr' is set to set to the maximum. */

SEXP attribute_hidden mkValuePROMISE(SEXP expr, SEXP value)
{
    SEXP s;

    if ((s = alloc_fast(SGGC_PROM_KIND,PROMSXP)) == R_NoObject) {
        PROTECT2(expr,value);
        s = alloc_obj(PROMSXP,1);
        UNPROTECT(2);
    }

    SET_NAMEDCNT_MAX(expr);

    UPTR_FROM_SEXP(s)->u.promsxp.value = Rf_chk_valid_SEXP(value);
    PRCODE(s) = Rf_chk_valid_SEXP(expr);
    PRENV(s) = R_NilValue;
    PRSEEN(s) = 0;

    return s;
}


/* mkPRIMSXP - return a primitve function, "builtin" or "special".

   Primitive objects are recorded to avoid creation of extra ones
   during unserializaton or reconstruction after a package has
   clobbered the value assigned to the symbol for a primitive.
   Primitives are of an uncollected kind, so they don't need to be
   protected from garbage collection. */

static SEXP primitive_cache[R_MAX_FUNTAB_ENTRIES]; /* initialized to 0 by default */

SEXP attribute_hidden mkPRIMSXP(int offset, int eval)
{
    SEXPTYPE type = eval ? BUILTINSXP : SPECIALSXP;
    SEXP result;

    if (offset < 0 || offset >= R_MAX_FUNTAB_ENTRIES)
	error("offset is out of range for a primitive");

    result = primitive_cache[offset];

    /* Check for empty table entry - 0 is what entries are initialized to,
       possibly R_NoObject or R_NilValue, but in any case, not a valid value. */

    if (result == 0) {
	result = alloc_obj(type,1);
	SET_PRIMOFFSET(result, offset);
        primitive_cache[offset] = result;
    }
    else if (TYPEOF(result) != type)
	error("requested primitive type is not consistent with cached value");

    return result;
}


/* This is called by function() {}, where an invalid
   body should be impossible. When called from
   other places (eg do_asfunction) they
   should do this checking in advance */

/*  mkCLOSXP - return a closure with formals f,  */
/*             body b, and environment rho       */

SEXP attribute_hidden mkCLOSXP(SEXP formals, SEXP body, SEXP rho)
{
    SEXP c;

    if ((c = alloc_fast(SGGC_CLOS_KIND,CLOSXP)) == R_NoObject) {
        PROTECT3(formals,body,rho);
        c = alloc_obj(CLOSXP,1);
        UNPROTECT(3);
    }

    FORMALS(c) = formals;
    BODY(c) = body;
    CLOENV(c) = rho == R_NilValue ? R_GlobalEnv : rho;

    switch (TYPEOF(body)) {
    case CLOSXP:
    case BUILTINSXP:
    case SPECIALSXP:
    case DOTSXP:
    case ANYSXP:
	error(_("invalid body argument for 'function'"));
    default:
	break;
    }

    return c;
}


/*  mkSYMSXP - return a symsxp with the string  */
/*             name inserted in the name field  */

static int isDDName(SEXP name)
{
    const char *buf;
    char *endp;

    buf = CHAR(name);
    if (buf[0]=='.' && buf[1]=='.' && buf[2]!=0) {
	(void) strtol(buf+2, &endp, 10);
        return *endp == 0;
    }
    return 0;
}

SEXP attribute_hidden mkSYMSXP(SEXP name, SEXP value)
{
    SEXP c;

    PROTECT2(name,value);
    c = alloc_sym();
    UNPROTECT(2);

    PRINTNAME(c) = name;
    IS_PRINTNAME(name) = 1;
#   if SYM_HASH_IN_SYM
        SYM_HASH(c) = CHAR_HASH(name);
#   endif    

    SYMVALUE(c) = value;
    LASTSYMENV(c) = R_NoObject32;
    LASTENVNOTFOUND(c) = R_NoObject32;
    LASTSYMBINDING(c) = R_NoObject;

    SYMBITS(c) = 0;       /* all 0s to disable feature if not set later */

#   if USE_SYM_TUNECNTS
        ((SYMSEXP)UPTR_FROM_SEXP(c))->sym_tunecnt = 0;
#   endif
#   if USE_SYM_TUNECNTS2
        ((SYMSEXP)UPTR_FROM_SEXP(c))->sym_tunecnt2 = 0;
#   endif

    int dd = isDDName(name);
    if (dd) SET_DDVAL_BIT(c);
    if (dd || strcmp(CHAR(name),"...") == 0) SET_VEC_DOTS_TR_BIT(c);

    return c;
}


/* Fast, specialized allocVector for vectors of length 1.  The type
   passed must be RAWSXP, LGLSXP, INTSXP, or REALSXP, so that they all
   fit in a SGGC_SMALL_VEC_KIND object, and so that there's no need to
   initialize a pointer in the data part. 

   The version with arguments is static.  Versions for each allowed
   type are defined below for use elsewhere in the interpreter, in which
   we hope the compiler will optimize the tail call to a simple jump. 
   (This avoids any need for an error check on "type" to guard against 
   mis-use.) */

static SEXP allocVector1 (SEXPTYPE type)
{
    SEXP s;

#if VALGRIND_LEVEL==0

    if ((s = alloc_fast(SGGC_SMALL_VEC_KIND,type)) == R_NoObject) {
        s = alloc_obj(type,1);
    }
#   if USE_AUX_FOR_ATTRIB
        LENGTH(s) = 1;
#   endif
    TRUELENGTH(s) = 0;
    if (R_IsMemReporting) R_ReportAllocation (s);

#else

    s = allocVector (type, 1);

#endif

    return s;
}

SEXP allocVector1RAW(void)  { return allocVector1(RAWSXP); }
SEXP allocVector1LGL(void)  { return allocVector1(LGLSXP); }
SEXP allocVector1INT(void)  { return allocVector1(INTSXP); }
SEXP allocVector1REAL(void) { return allocVector1(REALSXP); }


/* These are kept for compatibility, though ScalarLogicalMaybeConst
   is preferred, unless attributes are to be attached later. */

SEXP mkTrue(void)
{
    SEXP s = allocVector1LGL();
    LOGICAL(s)[0] = 1;
    return s;
}

SEXP mkFalse(void)
{
    SEXP s = allocVector1LGL();
    LOGICAL(s)[0] = 0;
    return s;
}


/* Versions of functions for allocation of scalars that may return a 
   shared object.  ScalarLogicalMaybeConst is in Rinlinedfuns.h. */

SEXP ScalarIntegerMaybeConst(int x)
{
    if (ENABLE_SHARED_CONSTANTS) {
        if (x >=0 && x <= 10)
            return R_ScalarInteger0To10(x);
        if (x == NA_INTEGER)
            return R_ScalarIntegerNA;
    }

    return ScalarInteger(x);
}

SEXP ScalarRealMaybeConst(double x)
{
    if (ENABLE_SHARED_CONSTANTS) {

        /* Compare to pre-allocated values as 8-byte unsigned integers, not 
           as doubles, since double comparison doesn't work for NA or when 
           comparing -0 and +0 (which should be distinct). */

        uint64_t xv = *(uint64_t*) &x;

        if (xv == *(uint64_t*) &REAL(R_ScalarRealZero)[0])
            return R_ScalarRealZero;
        if (xv == *(uint64_t*) &REAL(R_ScalarRealOne)[0])
            return R_ScalarRealOne;
        if (xv == *(uint64_t*) &REAL(R_ScalarRealNA)[0])
            return R_ScalarRealNA;
    }

    return ScalarReal(x);
}

SEXP ScalarComplexMaybeConst(Rcomplex x)
{
    return ScalarComplex(x);
}

SEXP ScalarStringMaybeConst(SEXP x)
{
    return ScalarString(x);
}

SEXP ScalarRawMaybeConst(Rbyte x)
{
    return ScalarRaw(x);
}

/* Allocate a vector object (and also list-like objects).  

   Initializes to ensure validity of list-like (LISTSXP, VECSXP,
   EXPRSXP), STRSXP and CHARSXP types; otherwise leaves data
   unitialized.  */

SEXP allocVector(SEXPTYPE type, R_len_t length)
{
    SEXP s;
    int i;

    if (length < 0)
        errorcall(R_GlobalContext->call,
                  _("negative length vectors are not allowed"));

    /* Handle pairlists, which aren't actually vectors, but are nevertheless
       allowed types for allocVector. */

    switch (type) {

    case NILSXP:
        return R_NilValue;
    case LANGSXP:
        if (length == 0) return R_NilValue;
        s = allocList(length);
        SET_TYPEOF0(s,LANGSXP);
        return s;
    case LISTSXP:
        return allocList(length);

    case CHARSXP:
    case RAWSXP:
    case LGLSXP:
    case INTSXP:
    case REALSXP:
    case CPLXSXP:
    case STRSXP:
    case EXPRSXP:
    case VECSXP:
        break;

    default:
        error(_("invalid type/length (%s/%d) in vector allocation"),
              type2char(type), length);
    }

    /* Bump up length for long vectors slightly to allow for small extension. */

    R_len_t alloc_len = length;
    if (alloc_len > INT_MAX-10)
        alloc_len = INT_MAX;
    else if (alloc_len > 1000)
        alloc_len += 10;

    s = alloc_obj(type,alloc_len);

    LENGTH(s) = length;
    TRUELENGTH(s) = 0;

    /* Mark non-scalars, enabling quicker identification of scalars. */

<<<<<<< HEAD
    if (length != 1)
=======
    if (length != 1 && type != CHARSXP)
>>>>>>> b217249b
        SET_VEC_DOTS_TR_BIT(s);

#if VALGRIND_LEVEL>0
    VALGRIND_MAKE_MEM_UNDEFINED(DATAPTR(s), actual_size);
#endif

    /* Need to set STRSXPs to R_BlankString, VECSXP/EXPRSXPs to R_NilValue,
       and ensure CHARSXP is null-terminated. */

    if (type == VECSXP || type == EXPRSXP) {
        for (i = 0; i < length; i++)
            VECTOR_ELT(s,i) = R_NilValue;      /* no old-to-new check needed */
    }
    else if (type == STRSXP) {
        for (i = 0; i < length; i++)
            STRING_ELT(s,i) = R_BlankString;   /* no old-to-new check needed */
    }
    else if (type == CHARSXP) {
        CHAR_RW(s)[length] = 0; /* ensure there's a terminating null character*/
    }

    if (R_IsMemReporting) R_ReportAllocation (s);

    return s;
}


/* Reallocate a vector with different length, returning the same
   storage if possible and reasonable, and otherwise new storage.  
   The last argument controls what happens if new storage is allocated: 
   If 'init' is 1, or the type of the vector is STRSXP, VECSXP, or
   EXPRSXP (the types with pointer elements), the old contents are
   copied to the new storage; otherwise the contents are left
   uninitialized.  If the new length is greater than the old length,
   new STRSXP, VECSXP, and EXPRSXP elements are set to NA or
   R_NilValue, and if 'init' is 1, new elements for other types are
   set to NA or raw 0 (but left uninitialized if 'init' is 0).

   Protects its first argument if necessary.  Also waits until it
   is not being computed, and is not in use by a helper. */

SEXP reallocVector (SEXP vec, R_len_t length, int init)
{
    if (length < 0)
        errorcall(R_GlobalContext->call,
                  _("negative length vectors are not allowed"));

    sggc_nchunks_t curr_chunks = sggc_nchunks_allocated (CPTR_FROM_SEXP(vec));
    sggc_nchunks_t new_chunks = Rf_nchunks (TYPEOF(vec), length);
    R_len_t curr_len = LENGTH(vec);

    /* See if we can just reduce LENGTH and return current location.
       Don't do this if the new vector would have lots of unused space
       - half or more, so that we won't reallocate into a small object
       of the same size (could be cleverer about this, but may not be
       worth it). */

    if (length <= curr_len) {
        if (length == curr_len)
            return vec;
        if (new_chunks >= (curr_chunks>>1) || curr_chunks - new_chunks < 4) {
            WAIT_UNTIL_COMPUTED(vec);
            helpers_wait_until_not_in_use(vec);
            LENGTH(vec) = length;
            if (length == 1) 
                UNSET_VEC_DOTS_TR_BIT(vec);
            else /* necessary since length might be zero */
                SET_VEC_DOTS_TR_BIT(vec);
            return vec;
        }
    }

    /* See if we need to allocate a bigger/smaller object, and copy
       over existing elements.  Allocate a bit extra if possible, to
       help with any future length extensions. */

    if (new_chunks > curr_chunks || length < curr_len) {

        if ((int) (new_chunks*1.05) <= INT_MAX)
            new_chunks = (int) (new_chunks*1.05);
        else
            new_chunks = INT_MAX;

        SEXP old_vec = vec;

        sggc_type_t sggctype = R_type_to_sggc_type[TYPEOF(vec)];
        sggc_cptr_t cp;

        PROTECT(old_vec);
        ALLOC_WITH_COLLECT(cp = sggc_alloc (sggctype, new_chunks),
                           mem_error(), new_chunks);
        UNPROTECT(1);

        WAIT_UNTIL_COMPUTED(old_vec);
        helpers_wait_until_not_in_use(vec);

        if (init || !isVectorNonpointer(vec)) {
            sggc_nchunks_t copy_chunks 
              = new_chunks < curr_chunks ? new_chunks : curr_chunks;
            memcpy (SGGC_DATA(cp), SGGC_DATA(CPTR_FROM_SEXP(old_vec)), 
                    (size_t) copy_chunks * SGGC_CHUNK_SIZE);
        }

        vec = SEXP_FROM_CPTR(cp);
#if !USE_COMPRESSED_POINTERS
        vec->cptr = cp;
#endif
        ATTRIB_W(vec) = ATTRIB_W(old_vec); /* these might not be in SGGC_DATA */
        LENGTH(vec) = length;

        if (R_IsMemReporting) R_ReportAllocation(vec);
    }
    else {
        WAIT_UNTIL_COMPUTED(vec);
        helpers_wait_until_not_in_use(vec);
        LENGTH(vec) = length;
    }

    if (length == 1) 
        UNSET_VEC_DOTS_TR_BIT(vec);
    else
        SET_VEC_DOTS_TR_BIT(vec);

    /* See if we need to initialize new elements. */

    if (length > curr_len && (init || !isVectorNonpointer(vec))) {

        R_len_t i;

        switch (TYPEOF(vec)) {
        case LGLSXP:
        case INTSXP:
            for (i = curr_len; i < length; i++)
                INTEGER(vec)[i] = NA_INTEGER;
            break;
        case REALSXP:
            for (i = curr_len; i < length; i++)
                REAL(vec)[i] = NA_REAL;
            break;
        case CPLXSXP:
            for (i = curr_len; i < length; i++) {
                COMPLEX(vec)[i].r = NA_REAL;
                COMPLEX(vec)[i].i = NA_REAL;
            }
            break;
        case STRSXP:
            for (i = curr_len; i < length; i++)
                SET_STRING_ELT_NA(vec, i);
            break;
        case VECSXP:
        case EXPRSXP:
            for (i = curr_len; i < length; i++)
                SET_VECTOR_ELT_NIL (vec, i);
            break;
        case RAWSXP:
            for (i = curr_len; i < length; i++)
                RAW(vec)[i] = 0;
            break;
        default:
            abort();
        }
    }

    /* Return the new vector. */

    return vec;
}


/* For future hiding of allocVector(CHARSXP) */
SEXP attribute_hidden allocCharsxp(R_len_t len)
{
    return allocVector(CHARSXP, len);
}


SEXP allocList(int n)
{
    int i;
    SEXP result;
    result = R_NilValue;
    for (i = 0; i < n; i++)
	result = CONS(R_NilValue, result);
    return result;
}

SEXP allocS4Object(void)
{
   SEXP s = alloc_obj(S4SXP,1);
   SET_S4_OBJECT(s);
   CDR(s) = R_NilValue;  /* unused, but looked at by garbage collector */
   TAG(s) = R_NilValue;
   return s;
}


/* "gc" a mark-sweep or in-place generational garbage collector */

void R_gc(void)
{
    R_gc_internal(0,R_NoObject);
}

extern double R_getClockIncrement(void);
extern void R_getProcTime(double *data);

static double gctimes[5], gcstarttimes[5];
static Rboolean gctime_enabled = FALSE;

/* this is primitive */
static SEXP do_gctime(SEXP call, SEXP op, SEXP args, SEXP env)
{
    SEXP ans;

    if (args == R_NilValue)
	gctime_enabled = TRUE;
    else {
	check1arg(args, call, "on");
	gctime_enabled = asLogical(CAR(args));
    }
    ans = allocVector(REALSXP, 5);
    REAL(ans)[0] = gctimes[0];
    REAL(ans)[1] = gctimes[1];
    REAL(ans)[2] = gctimes[2];
    REAL(ans)[3] = gctimes[3];
    REAL(ans)[4] = gctimes[4];
    return ans;
}

static void gc_start_timing(void)
{
    if (gctime_enabled)
	R_getProcTime(gcstarttimes);
}

static void gc_end_timing(void)
{
    if (gctime_enabled) {
	double times[5];
	R_getProcTime(times);

	gctimes[0] += times[0] - gcstarttimes[0];
	gctimes[1] += times[1] - gcstarttimes[1];
	gctimes[2] += times[2] - gcstarttimes[2];
	gctimes[3] += times[3] - gcstarttimes[3];
	gctimes[4] += times[4] - gcstarttimes[4];
    }
}

/* Procedure for counting object of various types, for do_memoryprofile. */

static SEXP counters_vec;

static void count_obj (sggc_cptr_t v, sggc_nchunks_t nch)
{
    int type = TYPEOF(SEXP_FROM_CPTR(v));
    if (type > LGLSXP) type -= 2;
    if (type < 24) INTEGER(counters_vec)[type] += 1;
}


/* Allocation function used by lphash, for allocating symbol hash table. */

void *lphash_malloc (size_t size)
{
    void *m;

    /* REprintf("lphash_malloc: %u\n",(unsigned)size); */

    m = malloc(size);

    if (m == NULL) {
        R_gc_internal (2, R_NoObject);
        m = malloc(size);
    }

    return m;
}


/* Main GC procedure.  Arguments are the reason for collection (0=requested,
   1=automatic, 2=space needed, 3=gctorture) and a vector in which to store 
   type counts, or R_NoObject if this is not to be done. */

static void R_gc_internal (int reason, SEXP counters)
{
    struct sggc_info old_sggc_info = sggc_info;

    if (DEBUG_STRATEGY) {
        printf (
         "AT START: Cnts: 0/%u 1/%u 2/%u, Bigchnks: 0/%u 1/%u 2/%u, Recov: 0/%.2f 1/%.2f 2/%.2f\n",
          sggc_info.gen0_count, 
          sggc_info.gen1_count, 
          sggc_info.gen2_count, 
          (unsigned) sggc_info.gen0_big_chunks, 
          (unsigned) sggc_info.gen1_big_chunks, 
          (unsigned) sggc_info.gen2_big_chunks, 
          recovery_frac0, recovery_frac1, recovery_frac2);
        printf("GC count: %lld, last full: %lld, last full big chunks: %u\n",
          gc_count, gc_count_last_full, (unsigned)gc_big_chunks_last_full);
    }

    BEGIN_SUSPEND_INTERRUPTS {

	gc_start_timing();
        counters_vec = counters;
        sggc_call_for_object_in_use (counters == R_NoObject ? 0 : count_obj);
        if (!SCAN_CHARSXP_CACHE) {
            sggc_kind_t k;
            for (k = SGGC_CHAR_KIND_START; k < SGGC_N_KINDS; k += SGGC_N_TYPES)
                sggc_call_for_newly_freed_object (k, free_charsxp);
        }

	sggc_collect(gc_next_level);

        sggc_call_for_object_in_use (0);
	gc_end_timing();

    } END_SUSPEND_INTERRUPTS;

    update_strategy_data(old_sggc_info);

    gc_last_level = gc_next_level;

    gc_next_level = 2;  /* just in case - should be changed before next call */

    if (gc_reporting || DEBUG_STRATEGY) {

        REprintf(
    "Garbage collection %lld = %lld+%lld+%lld (level %d), %.3f Megabytes, %s\n",
        gc_count, gc_count-gc_count1-gc_count2, gc_count1, gc_count2, 
        gc_last_level, (double) sggc_info.total_mem_usage / 1024 / 1024,
        reason == 0 ? "requested" : 
        reason == 1 ? "automatic" : 
        reason == 2 ? "space needed" : 
                      "gctorture");
    }

    if (DEBUG_STRATEGY) {
        printf (
         "Cnts: 1/%u 2/%u, Bigchnks: 1/%u 2/%u, Recov: 0/%.2f 1/%.2f 2/%.2f\n",
          sggc_info.gen1_count, 
          sggc_info.gen2_count, 
          (unsigned) sggc_info.gen1_big_chunks, 
          (unsigned) sggc_info.gen2_big_chunks, 
          recovery_frac0, recovery_frac1, recovery_frac2);
    }

    /* Debugging aid, which isn't fully-implemented yet. */

    if (R_gc_abort_if_free != R_NoObject) {
        sggc_check_valid_cptr (CPTR_FROM_SEXP(R_gc_abort_if_free));
    }

    gc_ran_finalizers = RunFinalizers();
}

static SEXP do_memlimits(SEXP call, SEXP op, SEXP args, SEXP env)
{
    SEXP ans;

    checkArity(op, args);

    PROTECT(ans = allocVector(REALSXP, 2));
    REAL(ans)[0] = NA_REAL;
    REAL(ans)[1] = NA_REAL;
    UNPROTECT(1);
    return ans;
}

static SEXP do_memoryprofile(SEXP call, SEXP op, SEXP args, SEXP env)
{
    SEXP ans, nms, v;
    int i;

    /* Allocate space for counts. */

    PROTECT(ans = allocVector(INTSXP, 24));
    PROTECT(nms = allocVector(STRSXP, 24));
    for (i = 0; i < 24; i++) {
	INTEGER(ans)[i] = 0;
	SET_STRING_ELT(nms, i, type2str(i > LGLSXP? i+2 : i));
    }
    setAttrib(ans, R_NamesSymbol, nms);

    /* Do a full GC, with counts added to 'ans'. */

    gc_next_level = 2;
    R_gc_internal(0,ans);

    /* Undo counts for objects allocated by R_alloc. */

    for (v = R_VStack; v != R_NilValue && v != R_NoObject; v = ATTRIB_W(v)) {
        int type = TYPEOF(v);
        if (type > LGLSXP) type -= 2;
        if (type < 24) INTEGER(ans)[type] -= 1;
    }

    UNPROTECT(2);
    return ans;
}

/* "protect" pushes a single argument onto R_PPStack.

   In handling a stack overflow we have to be careful not to use
   PROTECT. error("protect(): stack overflow") would call deparse1,
   which uses PROTECT and segfaults.

   However, the traceback creation in the normal error handler also
   does a PROTECT, as does the jumping code, at least if there are
   cleanup expressions to handle on the way out.  So for the moment
   we'll allocate a slightly larger PP stack and only enable the added
   red zone during handling of a stack overflow error.  LT 

   The PROTECT, UNPROTECT, PROTECT_WITH_INDEX, and REPROTECT macros at 
   the end of Defn.h do these things without procedure call overhead, and 
   are used here to define these functions, to keep the code in sync. 

   The procedure versions of protect, protect2, and protect3 do an
   error check.  Fiddling the condition for redefining PROTECT, etc.
   in Defn.h can enable use of these for debugging in the interpeter.
*/

static void reset_pp_stack(void *data)
{
    R_size_t *poldpps = data;
    R_PPStackSize =  *poldpps;
}

R_NORETURN void attribute_hidden Rf_protect_error (void)
{
    RCNTXT cntxt;
    R_size_t oldpps = R_PPStackSize;

    begincontext(&cntxt, CTXT_CCODE, R_NilValue, R_BaseEnv, R_BaseEnv,
             R_NilValue, R_NilValue);
    cntxt.cend = &reset_pp_stack;
    cntxt.cenddata = &oldpps;

    if (R_PPStackSize < R_RealPPStackSize)
        R_PPStackSize = R_RealPPStackSize;
    errorcall(R_NilValue, _("protect(): protection stack overflow"));
}

SEXP protect(SEXP s)
{
    if (s != R_NoObject && TYPEOF(s) == NILSXP && s != R_NilValue) abort();
    return PROTECT (Rf_chk_valid_SEXP(s));
}


/* Push 2 or 3 arguments onto protect stack.  BEWARE! All arguments will
   be evaluated (in the C sense) before any are protected. */

void Rf_protect2 (SEXP s1, SEXP s2)
{
    if (s1 != R_NoObject && TYPEOF(s1) == NILSXP && s1 != R_NilValue
     || s2 != R_NoObject && TYPEOF(s2) == NILSXP && s2 != R_NilValue) abort();

    PROTECT2 (Rf_chk_valid_SEXP(s1), Rf_chk_valid_SEXP(s2));
}

void Rf_protect3 (SEXP s1, SEXP s2, SEXP s3)
{
    if (s1 != R_NoObject && TYPEOF(s1) == NILSXP && s1 != R_NilValue
     || s2 != R_NoObject && TYPEOF(s2) == NILSXP && s2 != R_NilValue
     || s3 != R_NoObject && TYPEOF(s3) == NILSXP && s3 != R_NilValue) abort();

    PROTECT3 (Rf_chk_valid_SEXP(s1), Rf_chk_valid_SEXP(s2), Rf_chk_valid_SEXP(s3));
}


/* "unprotect" pop argument list from top of R_PPStack */

R_NORETURN void attribute_hidden Rf_unprotect_error (void)
{
    error(_("unprotect(): only %d protected items"), R_PPStackTop);
}

void unprotect(int l)
{
    UNPROTECT(l);
}


/* "unprotect_ptr" remove pointer from somewhere in R_PPStack.  Don't
   try to combine use of this with use of ProtectWithIndex! */

void unprotect_ptr(SEXP s)
{
    int i = R_PPStackTop;

    /* go look for  s  in  R_PPStack */
    /* (should be among the top few items) */
    do {
	if (i == 0)
	    error(_("unprotect_ptr: pointer not found"));
    } while ( R_PPStack[--i] != s );

    /* OK, got it, and  i  is indexing its location */
    /* Now drop stack above it, if any */

    while (++i < R_PPStackTop) R_PPStack[i - 1] = R_PPStack[i];

    R_PPStackTop--;
}

SEXP R_ProtectWithIndex(SEXP s, PROTECT_INDEX *pi)
{
    return PROTECT_WITH_INDEX(Rf_chk_valid_SEXP(s),pi);
}

void R_Reprotect(SEXP s, PROTECT_INDEX i)
{
    REPROTECT(Rf_chk_valid_SEXP(s),i);
}

/* remove all objects from the protection stack from index i upwards
   and return them in a vector. The order in the vector is from new
   to old. */
SEXP R_CollectFromIndex(PROTECT_INDEX i)
{
    SEXP res;
    R_size_t top = R_PPStackTop, j = 0;
    if (i > top) i = top;
    res = protect(allocVector(VECSXP, top - i));
    while (i < top)
	SET_VECTOR_ELT(res, j++, R_PPStack[--top]);
    R_PPStackTop = top; /* this includes the protect we used above */
    return res;
}

/* "initStack" initialize environment stack */
void initStack(void)
{
    R_PPStackTop = 0;
}


/* S-like wrappers for calloc, realloc and free that check for error
   conditions */

void *R_chk_calloc(size_t nelem, size_t elsize)
{
    void *p;
#ifndef HAVE_WORKING_CALLOC
    if(nelem == 0)
	return(NULL);
#endif
    p = calloc(nelem, elsize);
    if(!p) /* problem here is that we don't have a format for size_t. */
	error(_("Calloc could not allocate memory (%.0f of %u bytes)"),
	      (double) nelem, elsize);
    return(p);
}

void *R_chk_realloc(void *ptr, size_t size)
{
    void *p;
    /* Protect against broken realloc */
    if(ptr) p = realloc(ptr, size); else p = malloc(size);
    if(!p)
	error(_("Realloc could not re-allocate memory (%.0f bytes)"), 
	      (double) size);
    return(p);
}

void R_chk_free(void *ptr)
{
    /* S-PLUS warns here, but there seems no reason to do so */
    /* if(!ptr) warning("attempt to free NULL pointer by Free"); */
    if(ptr) free(ptr); /* ANSI C says free has no effect on NULL, but
			  better to be safe here */
}

/* This code keeps a list of objects which are not assigned to variables
   but which are required to persist across garbage collections.  The
   objects are registered with R_PreserveObject and deregistered with
   R_ReleaseObject. Preserving/Releasing R_NoObject is ignored. */

void R_PreserveObject(SEXP object)
{
    if (object != R_NoObject)
        R_PreciousList = CONS(object, R_PreciousList);
}

static SEXP RecursiveRelease(SEXP object, SEXP list)
{
    if (!isNull(list)) {
	if (object == CAR(list))
	    return CDR(list);
	else
	    CDR(list) = RecursiveRelease(object, CDR(list));
    }
    return list;
}

void R_ReleaseObject(SEXP object)
{
    if (object != R_NoObject)
        R_PreciousList = RecursiveRelease(object, R_PreciousList);
}


/* External Pointer Objects */
SEXP R_MakeExternalPtr(void *p, SEXP tag, SEXP prot)
{
    SEXP s = alloc_obj(EXTPTRSXP,1);
    EXTPTR_PTR(s) = p;
    EXTPTR_PROT(s) = Rf_chk_valid_SEXP(prot);
    EXTPTR_TAG(s) = Rf_chk_valid_SEXP(tag);
    return s;
}

/* Work around casting issues: works where it is needed */
typedef union {void *p; DL_FUNC fn;} fn_ptr;

/* used in package methods */
SEXP R_MakeExternalPtrFn(DL_FUNC p, SEXP tag, SEXP prot)
{
    fn_ptr tmp;
    SEXP s = alloc_obj(EXTPTRSXP,1);
    tmp.fn = p;
    EXTPTR_PTR(s) = tmp.p;
    EXTPTR_PROT(s) = Rf_chk_valid_SEXP(prot);
    EXTPTR_TAG(s) = Rf_chk_valid_SEXP(tag);
    return s;
}


/* ------------------------------------------------------------------------ */

static SEXP do_pnamedcnt(SEXP call, SEXP op, SEXP args, SEXP rho)
{   SEXP a;
    int j;

    if (args == R_NilValue)
        error(_("too few arguments"));

    check1arg_x (args, call);

    for (a = CDR(args); a != R_NilValue; a = CDR(a))
        if (!isString(CAR(a)))
            error(_("invalid argument"));

    /* access nmcnt directly, so won't delay for possible task syncronization */
    Rprintf ("PNAMEDCNT:  %d  %x  %s", 
      UPTR_FROM_SEXP(CAR(args))->sxpinfo.nmcnt,
      CAR(args),
      type2char(TYPEOF(CAR(args))));

    for (a = CDR(args); a != R_NilValue; a = CDR(a)) {
        Rprintf(" :");
        for (j = 0; j < LENGTH(CAR(a)); j++)
            Rprintf(" %s", CHAR(STRING_ELT(CAR(a),j)));
    }

    Rprintf("\n");

    return CAR(args);
}


/*******************************************/
/* Non-sampling memory use profiler reports vector allocations. */
/*******************************************/

static void R_OutputStackTrace (void)
{
    RCNTXT *cptr;
    int newline;

    if (!R_MemStackReporting) goto print_newline;

    newline = R_MemReportingToTerminal | R_MemDetailsReporting;

    if (R_MemReportingOutfile != NULL) 
        fprintf (R_MemReportingOutfile, ":");
    if (R_MemReportingToTerminal) 
        REprintf (":");

    for (cptr = R_GlobalContext; cptr; cptr = cptr->nextcontext) {
	if ((cptr->callflag & (CTXT_FUNCTION | CTXT_BUILTIN))
	    && TYPEOF(cptr->call) == LANGSXP) {
	    SEXP fun = CAR(cptr->call);
	    if (!newline) newline = 1;
	    if (R_MemReportingOutfile != NULL)
                fprintf (R_MemReportingOutfile, "\"%s\" ",
		         TYPEOF(fun) == SYMSXP ? CHAR(PRINTNAME(fun)) :
		         "<Anonymous>");
	    if (R_MemReportingToTerminal)
                REprintf ("\"%s\" ",
		          TYPEOF(fun) == SYMSXP ? CHAR(PRINTNAME(fun)) :
		          "<Anonymous>");
	}
    }

    if (!newline) return;

print_newline:
    if (R_MemReportingOutfile != NULL) 
        fprintf (R_MemReportingOutfile, "\n");
    if (R_MemReportingToTerminal) 
        REprintf ("\n");
}

static void R_ReportAllocation (SEXP s)
{
    PROTECT(s);

    SEXPTYPE type = TYPEOF(s);
    R_len_t length = LENGTH(s);
    R_size_t size = SGGC_TOTAL_BYTES(type,length);

    if (size > R_MemReportingThreshold && length >= R_MemReportingNElem) {
        if (R_MemReportingOutfile != NULL) {
            if (R_MemDetailsReporting)
                fprintf (R_MemReportingOutfile, "%llu (%s %lu)",
                  (unsigned long long) size, type2char(type),
                  (unsigned long)length);
            else 
                fprintf (R_MemReportingOutfile, "%llu ",
                  (unsigned long long) size);
        }
        if (R_MemReportingToTerminal) {
            if (R_MemDetailsReporting)
                REprintf("RPROFMEM: %llu (%s %lu)",
                         (unsigned long long) size, type2char(type),
                         (unsigned long)length);
            else
                REprintf ("RPROFMEM: %llu ", 
                  (unsigned long long) size);
        }
        R_OutputStackTrace();
    }

    UNPROTECT(1);
}

static void R_EndMemReporting(void)
{
    if(R_MemReportingOutfile != NULL) {
	fclose (R_MemReportingOutfile);
	R_MemReportingOutfile=NULL;
    }
    R_IsMemReporting = 0;
}

static void R_InitMemReporting(SEXP filename, int append)
{
    if (R_IsMemReporting)
        R_EndMemReporting();

    if (strlen(CHAR(filename)) > 0) {
        R_MemReportingOutfile = RC_fopen (filename, append ? "a" : "w", TRUE);
        if (R_MemReportingOutfile == NULL)
            error(_("Rprofmem: cannot open output file '%s'"), filename);
    }
    else
        R_MemReportingOutfile = NULL;

    R_IsMemReporting = 1;

    return;
}

static SEXP do_Rprofmem(SEXP call, SEXP op, SEXP args, SEXP rho)
{
    SEXP filename, ap;
    int append_mode;

    checkArity(op, args);

    ap = args;
    if (!isString(CAR(ap)) || (LENGTH(CAR(ap))) != 1)
	error(_("invalid '%s' argument"), "filename");
    filename = STRING_ELT(CAR(ap), 0);

    ap = CDR(ap);
    append_mode = asLogical(CAR(ap));

    ap = CDR(ap);
    if (!isReal(CAR(ap)) || (LENGTH(CAR(ap))) != 1)
	error(_("invalid '%s' argument"), "threshold");
    R_MemReportingThreshold = REAL(CAR(ap))[0];

    ap = CDR(ap);
    if (!isReal(CAR(ap)) || (LENGTH(CAR(ap))) != 1)
	error(_("invalid '%s' argument"), "nelem");
    R_MemReportingNElem = REAL(CAR(ap))[0];

    ap = CDR(ap);
    R_MemStackReporting = asLogical(CAR(ap));

    ap = CDR(ap);
    R_MemReportingToTerminal = asLogical(CAR(ap));

    ap = CDR(ap);
    /* R_MemPagesReporting = asLogical(CAR(ap)); - DEFUNCT */

    ap = CDR(ap);
    R_MemDetailsReporting = asLogical(CAR(ap));

    if (R_MemReportingToTerminal || strlen(CHAR(filename)) > 0)
	R_InitMemReporting(filename, append_mode);
    else
	R_EndMemReporting();

    return R_NilValue;
}


/* String cache routines, including string hashing - formerly in envir.c */

SEXP mkCharCE(const char *name, cetype_t enc)
{
    size_t len =  strlen(name);
    if (len > INT_MAX)
	error("R character strings are limited to 2^31-1 bytes");
    return mkCharLenCE(name, (int) len, enc);
}

/* no longer used in R but docuented in 2.7.x */
SEXP mkCharLen(const char *name, int len)
{
    return mkCharLenCE(name, len, CE_NATIVE);
}

SEXP mkChar(const char *name)
{
    size_t len =  strlen(name);
    if (len > INT_MAX)
	error("R character strings are limited to 2^31-1 bytes");
    return mkCharLenCE(name, (int) len, CE_NATIVE);
}

/* CHARSXP hashing follows the hash structure from envir.c, but need separate
   code for get/set of values since our keys are char* and not SEXP symbol types
   and the string hash table is treated specially in garbage collection.

   Experience has shown that it is better to use a power of 2 for the hash size.
*/

void attribute_hidden InitStringHash()
{
    R_StringHash = allocVector (VECSXP, char_hash_size);
    LENGTH(R_StringHash) = char_hash_size;
    HASHSLOTSUSED(R_StringHash) = 0;
}

/* Resize the global R_StringHash CHARSXP cache */
static void R_StringHash_resize(unsigned int newsize)
{
    SEXP old_table = R_StringHash;
    SEXP new_table, new_chain, val, next;
    unsigned int counter, new_hashcode, newmask;
#if DEBUG_GLOBAL_STRING_HASH
    unsigned int oldsize = LENGTH(R_StringHash);
    unsigned int oldslotsused = HASHSLOTSUSED(R_StringHash);
#endif

    /* Allocate the new hash table.  Chain moving is destructive and 
       does not involve allocation, so this is the only point where
       GC can occur.  The allocation could fail - ideally we would recover 
       from that and carry on with the original table, but we don't now. */

    new_table = allocVector (VECSXP, newsize);
    SET_HASHSLOTSUSED (new_table, 0);
    newmask = newsize - 1;

    /* transfer chains from old table to new table */
    for (counter = 0; counter < LENGTH(old_table); counter++) {
	val = VECTOR_ELT(old_table, counter);
	while (val != R_NilValue) {
	    next = ATTRIB_W(val);
#if DEBUG_GLOBAL_STRING_HASH
            if (TYPEOF(val)!=CHARSXP)
               REprintf("R_StringHash table contains a non-CHARSXP (%d, rs)!\n",
                        TYPEOF(val));
#endif
	    new_hashcode = CHAR_HASH(val) & newmask;
	    new_chain = VECTOR_ELT(new_table, new_hashcode);
	    /* If using a previously-unused slot then increase HASHSLOTSUSED */
	    if (new_chain == R_NilValue)
		SET_HASHSLOTSUSED(new_table, HASHSLOTSUSED(new_table) + 1);
	    /* Move the current chain link to the new chain.  This is a 
               destrictive modification, which does NOT do the old-to-new
               check, since table entries aren't supposed to be marked
               in the initial pass of the GC. */
	    ATTRIB_W(val) = new_chain;                   /* not SET_ATTRIB! */
	    VECTOR_ELT(new_table, new_hashcode) = val; /* not SET_VECTOR_ELT! */
	    val = next;
	}
    }
    R_StringHash = new_table;
    char_hash_size = newsize;
    char_hash_mask = newmask;
#if DEBUG_GLOBAL_STRING_HASH
    Rprintf ("Resized:  size %d => %d,  slotsused %d => %d\n",
      oldsize, LENGTH(new_table), oldslotsused, HASHSLOTSUSED(new_table));
#endif
}

/* Set up a new CHARSXP value, with given hash and encoding. */

static void setup_char_val (SEXP val, unsigned int full_hash, 
                            cetype_t enc, Rboolean is_ascii)
{    
    switch(enc) {
    case 0:
        break;          /* don't set encoding */
    case CE_UTF8:
        SET_UTF8(val);
        break;
    case CE_LATIN1:
        SET_LATIN1(val);
        break;
    case CE_BYTES:
        SET_BYTES(val);
        break;
    default:
        error("unknown encoding mask: %d", enc);
    }

    if (is_ascii) 
        SET_ASCII(val);
    else
        SET_VEC_DOTS_TR_BIT(val);

    CHAR_HASH(val) = full_hash;

    unsigned int hashcode = full_hash & char_hash_mask;

    if (VECTOR_ELT(R_StringHash, hashcode) == R_NilValue)
        SET_HASHSLOTSUSED(R_StringHash, HASHSLOTSUSED(R_StringHash) + 1);

    /* The modifications below should NOT do the old-to-new check, since
       the table should not be looked at in the initial GC scan. */
    ATTRIB_W(val) = VECTOR_ELT(R_StringHash, hashcode);    /* not SET_ATTRIB! */
    VECTOR_ELT(R_StringHash, hashcode) = val;          /* not SET_VECTOR_ELT! */

    /* Resize the hash table if desirable and possible. */
    if (HASHSLOTSUSED(R_StringHash) > 0.85 * LENGTH(R_StringHash)
         && 2*char_hash_size <= STRHASHMAXSIZE) {
        /* NOTE!  Must protect val here, since it is NOT protected by
           its presence in the hash table. */
        PROTECT(val);
        R_StringHash_resize (2*char_hash_size);
        UNPROTECT(1);
    }
}

/* mkCharLenCE - make a character (CHARSXP) object and set its
   encoding bit.  If a CHARSXP with the same string already exists in
   the global CHARSXP cache, R_StringHash, it is returned.  Otherwise,
   a new CHARSXP is created, added to the cache and then returned.

   Note:  'name' has the specified length, but may not be null-terminated.

   Because allocCharsxp allocates len+1 bytes and zeros the last,
   this will always zero-terminate */

SEXP mkCharLenCE(const char *name, int len, cetype_t enc)
{
    int need_enc;
    Rboolean embedNul = FALSE, is_ascii = TRUE;

#   if 1
        if (installed_already("DBG_MKCHAR")) {
            REprintf("mkCharLenCE: %.*s\n",len,name);
        }
#   endif

    switch(enc){
    case CE_NATIVE:
    case CE_UTF8:
    case CE_LATIN1:
    case CE_BYTES:
    case CE_SYMBOL:
    case CE_ANY:
	break;
    default:
	error(_("unknown encoding: %d"), enc);
    }
    for (int slen = 0; slen < len; slen++) {
	if ((unsigned int) name[slen] > 127) is_ascii = FALSE;
	if (!name[slen]) embedNul = TRUE;
    }
    if (embedNul) {
	SEXP c;
	/* This is tricky: for the error message, we want to make a reasonable
	   job of representing this string, and EncodeString() is the most
	   comprehensive */
	c = allocCharsxp(len);
	memcpy(CHAR_RW(c), name, len);
	switch(enc) {
	case CE_UTF8: SET_UTF8(c); break;
	case CE_LATIN1: SET_LATIN1(c); break;
	case CE_BYTES: SET_BYTES(c); break;
	default: break;
	}
	if (is_ascii)
            SET_ASCII(c);
        else
            SET_VEC_DOTS_TR_BIT(c);
	error(_("embedded nul in string: '%s'"),
	      EncodeString(c, 0, 0, Rprt_adj_none));
    }

    if (enc && is_ascii) enc = CE_NATIVE;
    switch(enc) {
    case CE_UTF8: need_enc = UTF8_MASK; break;
    case CE_LATIN1: need_enc = LATIN1_MASK; break;
    case CE_BYTES: need_enc = BYTES_MASK; break;
    default: need_enc = 0;
    }

    unsigned int full_hash = Rf_char_hash_len (name,len);
    unsigned int hashcode = full_hash & char_hash_mask;
    SEXP val;

    /* Search for a cached value */

    for (val = VECTOR_ELT(R_StringHash, hashcode); 
         val != R_NilValue; 
         val = ATTRIB_W(val)) {
	if (need_enc == (ENC_KNOWN(val) | IS_BYTES(val))) {
            if (full_hash == CHAR_HASH(val) && LENGTH(val) == len
                   && memcmp (CHAR(val), name, len) == 0) {
                return val;
            }
	}
    }

    /* no cached value; need to allocate one and add to the cache */

    val = allocCharsxp(len);
    memcpy(CHAR_RW(val), name, len);

    setup_char_val (val, full_hash, enc, is_ascii);

    return val;
}

/* mkCharMulti - make a character (CHARSXP) object from multiple 
   strings (not necessarily null-terminated) with specified lengths. 
   The end of the set of strings is marked by strings[i] being NULL.
   If non-zero, first_hash is the hash of the first string.  The
   encoding to use is also specified. */

SEXP attribute_hidden Rf_mkCharMulti (const char **strings, const int *lengths,
                                      unsigned first_hash, cetype_t enc)
{
    int i, j;

#   if 1
        if (installed_already("DBG_MKCHAR")) {
            REprintf("mkCharMulti\n");
        }
#   endif

    switch(enc){
    case CE_NATIVE:
    case CE_UTF8:
    case CE_LATIN1:
    case CE_BYTES:
    case CE_SYMBOL:
    case CE_ANY:
	break;
    default:
	error(_("unknown encoding: %d"), enc);
    }

    int is_ascii = TRUE;
    int len = 0;

    for (i = 0; strings[i] != NULL; i++) {
        const char *p = strings[i];
        int l = lengths[i];
        if (l > INT_MAX-len)
            error("R character strings are limited to 2^31-1 bytes");
        len += l;
        char or = 0;
        for (j = 0; j < l; j++)
            or |= p[j];
        if ((or >> 7) != 0)
            is_ascii = FALSE;
    }

    int need_enc;
    if (enc && is_ascii) enc = CE_NATIVE;
    switch(enc) {
    case CE_UTF8: need_enc = UTF8_MASK; break;
    case CE_LATIN1: need_enc = LATIN1_MASK; break;
    case CE_BYTES: need_enc = BYTES_MASK; break;
    default: need_enc = 0;
    }

    unsigned int full_hash;
    if (strings[0] == NULL) 
        full_hash = Rf_char_hash("");
    else
        full_hash = first_hash != 0 ? first_hash
                  : Rf_char_hash_len (strings[0], lengths[0]);

    if (strings[0] != NULL) {
        for (i = 1; strings[i] != NULL; i++)
            full_hash = 
              Rf_char_hash_more_len (full_hash, strings[i], lengths[i]);
    }

    unsigned int hashcode = full_hash & char_hash_mask;

    SEXP val;

    /* Search for a cached value */

    for (val = VECTOR_ELT(R_StringHash, hashcode); 
         val != R_NilValue; 
         val = ATTRIB_W(val)) {
	if (need_enc == (ENC_KNOWN(val) | IS_BYTES(val))) {
            if (full_hash == CHAR_HASH(val) && LENGTH(val) == len) {
                const char *q = CHAR(val);
                for (i = 0; strings[i] != NULL; i++) {
                    if (memcmp(q,strings[i],lengths[i]) != 0)
                        goto nxt;
                    q += lengths[i];
                }
                return val;
            }
	}
      nxt: ;
    }

    /* no cached value; need to allocate one and add to the cache */

    val = allocCharsxp(len);
    char *q;

    q = CHAR_RW(val);
    for (i = 0; strings[i] != NULL; i++) {
        memcpy(q,strings[i],lengths[i]);
        q += lengths[i];
    }
    *q = 0;

    setup_char_val (val, full_hash, enc, is_ascii);

    return val;
}

/* mkCharRep - make a character (CHARSXP) object from repetitions
   of a string (not necessarily null-terminated) with specified length. 
   The encoding to use is also specified. */

SEXP attribute_hidden Rf_mkCharRep (const char *string, int len, int rep, 
                                    cetype_t enc)
{
    int i, j;

    if ((uint64_t)len * rep > INT_MAX)
        error("R character strings are limited to 2^31-1 bytes");

    switch(enc){
    case CE_NATIVE:
    case CE_UTF8:
    case CE_LATIN1:
    case CE_BYTES:
    case CE_SYMBOL:
    case CE_ANY:
	break;
    default:
	error(_("unknown encoding: %d"), enc);
    }

    int is_ascii = TRUE;
    char or = 0;
    for (j = 0; j < len; j++)
        or |= string[j];
    if ((or >> 7) != 0)
        is_ascii = FALSE;

    int need_enc;
    if (enc && is_ascii) enc = CE_NATIVE;
    switch(enc) {
    case CE_UTF8: need_enc = UTF8_MASK; break;
    case CE_LATIN1: need_enc = LATIN1_MASK; break;
    case CE_BYTES: need_enc = BYTES_MASK; break;
    default: need_enc = 0;
    }

    /* Find the hash of the repeated string.  This could be done
       faster by exploiting the details of the hash algorithm, but 
       not for now... */

    unsigned int full_hash;
    if (rep == 0)
        full_hash = Rf_char_hash("");
    else
        full_hash = Rf_char_hash_len (string, len);
    for (i = 1; i < rep; i++)
        full_hash = Rf_char_hash_more_len (full_hash, string, len);

    unsigned int hashcode = full_hash & char_hash_mask;

    int lenrep = len * rep;
    SEXP val;

    /* Search for a cached value */

    for (val = VECTOR_ELT(R_StringHash, hashcode); 
         val != R_NilValue; 
         val = ATTRIB_W(val)) {
	if (need_enc == (ENC_KNOWN(val) | IS_BYTES(val))) {
            if (full_hash == CHAR_HASH(val) && LENGTH(val) == lenrep) {
                const char *q = CHAR(val);
                for (i = 0; i < rep; i++) {
                    if (memcmp(q,string,len) != 0)
                        goto nxt;
                    q += len;
                }
                return val;
            }
	}
      nxt: ;
    }

    /* no cached value; need to allocate one and add to the cache */

    val = allocCharsxp(lenrep);
    char *q;

    q = CHAR_RW(val);
    for (i = 0; i < rep; i++) {
        memcpy(q,string,len);
        q += len;
    }
    *q = 0;

    setup_char_val (val, full_hash, enc, is_ascii);

    return val;
}


#if DEBUG_SHOW_CHARSXP_CACHE
/* Call this from gdb with

       call do_show_cache(10)

   for the first 10 cache chains in use. */
void do_show_cache(int n)
{
    int i, j;
    Rprintf("Cache size: %d\n", LENGTH(R_StringHash));
    Rprintf("Cache slots used:  %d\n", HASHSLOTSUSED(R_StringHash));
    for (i = 0, j = 0; j < n && i < LENGTH(R_StringHash); i++) {
	SEXP chain = VECTOR_ELT(R_StringHash, i);
	if (chain != R_NilValue) {
	    Rprintf("Line %d: ", i);
	    do {
		if (IS_UTF8(chain))
		    Rprintf("U");
		else if (IS_LATIN1(chain))
		    Rprintf("L");
		else if (IS_BYTES(chain))
		    Rprintf("B");
		Rprintf("|%s| ", CHAR(chain));
		chain = ATTRIB_W(chain);
	    } while (chain != R_NilValue);
	    Rprintf("\n");
	    j++;
	}
    }
}

void do_write_cache()
{
    int i;
    FILE *f = fopen("/tmp/CACHE", "w");
    if (f != NULL) {
	fprintf(f, "Cache size: %d\n", LENGTH(R_StringHash));
	fprintf(f, "Cache slots used:  %d\n", HASHSLOTSUSED(R_StringHash));
	for (i = 0; i < LENGTH(R_StringHash); i++) {
	    SEXP chain = VECTOR_ELT(R_StringHash, i);
	    if (chain != R_NilValue) {
		fprintf(f, "Line %d: ", i);
		do {
		    if (IS_UTF8(chain))
			fprintf(f, "U");
		    else if (IS_LATIN1(chain))
			fprintf(f, "L");
		    else if (IS_BYTES(chain))
			fprintf(f, "B");
		    fprintf(f, "|%s| ", CHAR(chain));
		    chain = ATTRIB_W(chain);
		} while (chain != R_NilValue);
		fprintf(f, "\n");
	    }
	}
	fclose(f);
    }
}
#endif /* DEBUG_SHOW_CHARSXP_CACHE */


/* RBufferUtils, moved from deparse.c */

#include "RBufferUtils.h"

/* Allocate at least blen+1 bytes, enough to hold a string of length blen. 
   If called again with a different blen, without free in between, will 
   reallocate with old data preserved. */

attribute_hidden char *R_AllocStringBuffer (size_t blen, R_StringBuffer *buf)
{
    size_t bsize = buf->defaultSize;
    size_t blen1;

    /* for backwards compatibility, probably no longer needed */
    if (blen == (size_t)-1) {
	warning("R_AllocStringBuffer(-1) used: please report");
	R_FreeStringBufferL(buf);
	return NULL;
    }

    if (blen < buf->bufsize)
        return buf->data;
    blen1 = blen = (blen + 1);
    blen = (blen / bsize) * bsize;
    if (blen < blen1) blen += bsize;

    if (buf->data == NULL) {
	buf->data = (char *) malloc(blen);
        if (buf->data) buf->data[0] = 0;
    }
    else
	buf->data = (char *) realloc(buf->data, blen);

    if (!buf->data) {
	buf->bufsize = 0;
	/* don't translate internal error message */
	error("could not allocate memory (%u Mb) in C function 'R_AllocStringBuffer'",
	      (unsigned int) blen/1024/1024);
    }

    buf->bufsize = blen;
    return buf->data;
}

void attribute_hidden R_FreeStringBuffer(R_StringBuffer *buf)
{
    if (buf->data != NULL) {
	free(buf->data);
	buf->bufsize = 0;
	buf->data = NULL;
    }
}

void attribute_hidden R_FreeStringBufferL(R_StringBuffer *buf)
{
    if (buf->bufsize > buf->defaultSize) {
	free(buf->data);
	buf->bufsize = 0;
	buf->data = NULL;
    }
}


/* ======== These need direct access to gp field for efficiency ======== */

/* This has NA_STRING = NA_STRING.  Uses inlined version from Defn.h. */
int Seql(SEXP a, SEXP b)
{
    return SEQL(a,b);
}


/* A count of the memory used by an object.

   This is called from user-level, so only some types of objects are important.
   
   An object gets charged for all the space allocated on the heap and
   all the nodes specifically due to it (including padding to a whole
   number of chunks), but not for the space for its name, nor for
   .Internals it references.

   Sharing of CHARSXPs within a string (eg, in c("abc","abc")) is accounted
   for, but not other types of sharing (eg, in list("abc","abc")).

   Constant objects (in const-objs.c) are counted as being of zero size.
*/


SEXP csduplicated(SEXP x);  /* from unique.c */

static R_size_t objectsize(SEXP s)
{
    R_size_t cnt;
    SEXP dup;
    int i;

    if (IS_CONSTANT(s)) 
       return 0;

    cnt = SGGC_TOTAL_BYTES (TYPEOF(s), LENGTH(s));

    switch (TYPEOF(s)) {
    case NILSXP:
	return 0;
	break;
    case SYMSXP:
	break;
    case LISTSXP:
    case LANGSXP:
    case BCODESXP:
    case DOTSXP:
	cnt += objectsize(TAG(s));
	cnt += objectsize(CAR(s));
	cnt += objectsize(CDR(s));
	break;
    case CLOSXP:
	cnt += objectsize(FORMALS(s));
	cnt += objectsize(BODY(s));
	/* no charge for the environment */
	break;
    case ENVSXP:
    case PROMSXP:
    case SPECIALSXP:
    case BUILTINSXP:
    case RAWSXP:
    case LGLSXP:
    case INTSXP:
    case REALSXP:
    case CPLXSXP:
	break;
    case CHARSXP:
        if (s == NA_STRING || LENGTH(s) <= 1 /* surely shared elsewhere */)
            return 0;
        break;
    case STRSXP:
	dup = csduplicated(s);
	for (i = 0; i < LENGTH(s); i++) {
	    if (!LOGICAL(dup)[i])
		cnt += objectsize(STRING_ELT(s,i));
	}
	break;
    case VECSXP:
    case EXPRSXP:
    case WEAKREFSXP:
	/* Generic Vector Objects */
	for (i = 0; i < LENGTH(s); i++)
	    cnt += objectsize(VECTOR_ELT(s, i));
	break;
    case EXTPTRSXP:
	cnt += objectsize(EXTPTR_PROT(s));
	cnt += objectsize(EXTPTR_TAG(s));
	break;
    case S4SXP:
	/* Has TAG and ATTRIB but no CAR nor CDR */
	cnt += objectsize(TAG(s));
	break;
    default:
	UNIMPLEMENTED_TYPE("object.size", s);
    }

    /* Add in attributes, except for CHARSXP, where they are actually
       the links for the CHARSXP cache. */

    if (TYPEOF(s) != CHARSXP && TYPEOF(s) != SYMSXP)
        cnt += objectsize(ATTRIB(s));

    return cnt;
}


static SEXP do_objectsize(SEXP call, SEXP op, SEXP args, SEXP env)
{
    checkArity(op, args);
    return ScalarReal( (double) objectsize(CAR(args)) );
}


/* .Internal function for debugging the valgrind instrumentation code... */

volatile int R_valgrind_test_int;   /* places to store/access data */
volatile int R_valgrind_test_real;
volatile int R_valgrind_test_real2;

static SEXP do_testvalgrind(SEXP call, SEXP op, SEXP args, SEXP env)
{
    R_len_t sizel = asInteger(CAR(args));

    if (sizel == NA_INTEGER) {
        REprintf(
          "Using malloc'd memory for testvalgrind (level %d)\n", 
           VALGRIND_LEVEL);
        int *p = malloc(2*sizeof(int));
        REprintf("Undefined read for 'if'\n");
        if (*p==0) R_valgrind_test_real = 987; else R_valgrind_test_real += 33;
        REprintf("OK write\n");
        *p = 7+R_valgrind_test_real2;
        REprintf("OK read for 'if'\n");
        if (*p==0) R_valgrind_test_real = 9876; else R_valgrind_test_real += 37;
        REprintf("OK write\n");
        *(p+1) = 8+R_valgrind_test_real2;
#if VALGRIND_LEVEL>0
        VALGRIND_MAKE_MEM_NOACCESS(p,2*sizeof(int));
#endif
        REprintf("Not OK write\n");
        *p = 9+R_valgrind_test_real2;
        REprintf("Not OK read\n");
        R_valgrind_test_real = *(p+1);
#if VALGRIND_LEVEL>0
        VALGRIND_MAKE_MEM_DEFINED(p+1,sizeof(int));
#endif
        REprintf("Not OK read\n");
        R_valgrind_test_real = *p;
        REprintf("OK read\n");
        R_valgrind_test_real = *(p+1);
        /* Note: p not freed */
    }
    else if (sizel<0) {
        sizel = -sizel;
        REprintf(
          "Allocating integer vector of size %d for testvalgrind (level %d)\n",
           sizel, VALGRIND_LEVEL);
        SEXP vec = allocVector(INTSXP,sizel);

        REprintf("Invalid read before start of object\n");
        R_valgrind_test_int = ((int*)UPTR_FROM_SEXP(vec))[-1];
        REprintf("Invalid read after end of object\n");
        R_valgrind_test_int = INTEGER(vec)[sizel];

        REprintf("Invalid read used for 'if' from beginning of vector\n");
        if (INTEGER(vec)[0]>1) R_valgrind_test_int = 123; 
        else R_valgrind_test_int += 456;
        REprintf("Invalid read used for 'if' from end of vector\n");
        if (INTEGER(vec)[sizel-1]>1) R_valgrind_test_int = 987; 
        else R_valgrind_test_int += 654;

        REprintf("Store at beginning of vector\n");
        INTEGER(vec)[0] = 1234;
        REprintf("Store at end of vector\n");
        INTEGER(vec)[sizel-1] = 5678;

        REprintf("Valid read used for 'if' from beginning of vector\n");
        if (INTEGER(vec)[0]>1) R_valgrind_test_int = 123; 
        else R_valgrind_test_int += 456;
        REprintf("Valid read used for 'if' from end of vector\n");
        if (INTEGER(vec)[sizel-1]>1) R_valgrind_test_int = 987; 
        else R_valgrind_test_int += 654;

        REprintf("Do a garbage collection\n");
        R_gc();

        REprintf("Invalid read at beginning of no-longer-existing vector\n");
        R_valgrind_test_int = INTEGER(vec)[0];
        REprintf("Invalid read at end of no-longer-existing vector\n");
        R_valgrind_test_int = INTEGER(vec)[sizel-1];
        REprintf("Done testvalgrind\n");
    }
    else {
        REprintf(
          "Allocating real vector of size %d for testvalgrind (level %d)\n",
           sizel, VALGRIND_LEVEL);
        SEXP vec = allocVector(REALSXP,sizel);

        REprintf("Invalid read before start of object\n");
        R_valgrind_test_real = ((double*)UPTR_FROM_SEXP(vec))[-1];
        REprintf("Invalid read after end of object\n");
        R_valgrind_test_real = REAL(vec)[sizel];

        REprintf("Invalid read used for 'if' from beginning of vector\n");
        if (REAL(vec)[0]>1) R_valgrind_test_real = 123; 
        else R_valgrind_test_real += 456;
        REprintf("Invalid read used for 'if' from end of vector\n");
        if (REAL(vec)[sizel-1]>1) R_valgrind_test_real = 987; 
        else R_valgrind_test_real += 654;

        REprintf("Store at beginning of vector\n");
        REAL(vec)[0] = 1234;
        REprintf("Store at end of vector\n");
        REAL(vec)[sizel-1] = 5678;

        REprintf("Valid read used for 'if' from beginning of vector\n");
        if (REAL(vec)[0]>1) R_valgrind_test_real = 123; 
        else R_valgrind_test_real += 456;
        REprintf("Valid read used for 'if' from end of vector\n");
        if (REAL(vec)[sizel-1]>1) R_valgrind_test_real = 987; 
        else R_valgrind_test_real += 654;

        REprintf("Do a garbage collection\n");
        R_gc();

        REprintf("Invalid read at beginning of no-longer-existing vector\n");
        R_valgrind_test_real = REAL(vec)[0];
        REprintf("Invalid read at end of no-longer-existing vector\n");
        R_valgrind_test_real = REAL(vec)[sizel-1];
        REprintf("Done testvalgrind\n");
    }

    return R_NilValue;
}

/* FUNTAB entries defined in this source file. See names.c for documentation. */

attribute_hidden FUNTAB R_FunTab_memory[] =
{
/* printname	c-entry		offset	eval	arity	pp-kind	     precedence	rightassoc */

{"reg.finalizer",do_regFinaliz,	0,	11,	3,	{PP_FUNCALL, PREC_FN,	0}},
{"gctorture",	do_gctorture,	0,	11,	1,	{PP_FUNCALL, PREC_FN,	0}},
{"gctorture2",	do_gctorture2,	0,	11,	3,	{PP_FUNCALL, PREC_FN,	0}},
{"gcinfo",	do_gcinfo,	0,	11,	1,	{PP_FUNCALL, PREC_FN,	0}},
{"gc",		do_gc,		0,	11,	3,	{PP_FUNCALL, PREC_FN,	0}},
{"gc.time",	do_gctime,	0,	1,	-1,	{PP_FUNCALL, PREC_FN,	0}},
{"mem.limits",	do_memlimits,	0,	11,	2,	{PP_FUNCALL, PREC_FN,	0}},
{"memory.profile",do_memoryprofile, 0,	11,	0,	{PP_FUNCALL, PREC_FN,	0}},
{"pnamedcnt",	do_pnamedcnt,	0,	1,	-1,	{PP_FUNCALL, PREC_FN,	0}},
{"Rprofmem",	do_Rprofmem,	0,	11,	8,	{PP_FUNCALL, PREC_FN,	0}},
{"object.size",	do_objectsize,	0,	11,	1,	{PP_FUNCALL, PREC_FN,	0}},
{"testvalgrind",do_testvalgrind,0,	111,	1,	{PP_FUNCALL, PREC_FN,	0}},

{NULL,		NULL,		0,	0,	0,	{PP_INVALID, PREC_FN,	0}}
};<|MERGE_RESOLUTION|>--- conflicted
+++ resolved
@@ -1901,11 +1901,7 @@
 
     /* Mark non-scalars, enabling quicker identification of scalars. */
 
-<<<<<<< HEAD
-    if (length != 1)
-=======
     if (length != 1 && type != CHARSXP)
->>>>>>> b217249b
         SET_VEC_DOTS_TR_BIT(s);
 
 #if VALGRIND_LEVEL>0
