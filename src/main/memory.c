--- conflicted
+++ resolved
@@ -868,14 +868,6 @@
     if (x == NULL) {
         REprintf("NULL pointer when looking at children (%lx %d %d)!\n",n,w,g);
         err = 1;
-<<<<<<< HEAD
-    }
-    if (w == 1 && x != NULL && NODE_GENERATION(x) < g && n != R_StringHash) {
-	REprintf("untraced old-to-new reference (%lx %lx %d %d %d %d)!\n",
-          n, x, NODE_GENERATION(x), g, n->sxpinfo.gcoton, x->sxpinfo.gcoton);
-        err = 1;
-    }
-=======
     }
     if (w == 1 && x != NULL && NODE_GENERATION(x) < g && n != R_StringHash) {
 	REprintf(
@@ -890,7 +882,6 @@
         );
         err = 1;
     }
->>>>>>> 768c4c5d
     return err;
 }
 
@@ -920,19 +911,13 @@
                 REprintf("Node in New list is marked!\n");
                 REprintf(" -- %s %d\n",type2char(TYPEOF(s)),i);
             }
-<<<<<<< HEAD
-=======
 #if FLAG_OLD_TO_NEW
->>>>>>> 768c4c5d
             if (s->sxpinfo.gcoton) {
                 REprintf("Node in New has gcoton set!\n");
                 REprintf(" -- %s %d %d\n", type2char(TYPEOF(s)),
                          i, NODE_CLASS(s));
             }
-<<<<<<< HEAD
-=======
-#endif
->>>>>>> 768c4c5d
+#endif
 	}
 	for (gen = 0, OldCount = 0, OldToNewCount = 0;
 	     gen < NUM_OLD_GENERATIONS;
@@ -945,19 +930,13 @@
                     REprintf("Garbled links in Old list!\n");
                     REprintf(" -- %d %d %d\n",i,gen,OldCount);
                 }
-<<<<<<< HEAD
-=======
 #if FLAG_OLD_TO_NEW
->>>>>>> 768c4c5d
                 if (s->sxpinfo.gcoton) {
 		    REprintf("Node in Old has gcoton set!\n");
                     REprintf(" -- %s %d %d\n", type2char(TYPEOF(s)),
                              i, NODE_CLASS(s));
                 }
-<<<<<<< HEAD
-=======
-#endif
->>>>>>> 768c4c5d
+#endif
 		if (i != NODE_CLASS(s)) {
 		    REprintf("Inconsistent class assignment for node (2)!\n");
                     REprintf(" -- %s %d %d\n", type2char(TYPEOF(s)),
@@ -982,20 +961,13 @@
                     REprintf("Garbled links in OldToNew list!\n");
                     REprintf(" -- %d %d %d\n",i,gen,OldToNewCount);
                 }
-<<<<<<< HEAD
-                if (FLAG_OLD_TO_NEW && !s->sxpinfo.gcoton) {
-=======
 #if FLAG_OLD_TO_NEW
                 if (!s->sxpinfo.gcoton) {
->>>>>>> 768c4c5d
 		    REprintf("Node in OldToNew does not have gcoton set!\n");
                     REprintf(" -- %s %d %d\n", type2char(TYPEOF(s)),
                              i, NODE_CLASS(s));
                 }
-<<<<<<< HEAD
-=======
-#endif
->>>>>>> 768c4c5d
+#endif
 		if (i != NODE_CLASS(s)) {
 		    REprintf("Inconsistent class assignment for node (3)!\n");
                     REprintf(" -- %s %d %d\n", type2char(TYPEOF(s)),
@@ -1025,15 +997,9 @@
 #endif /* DEBUG_GC>1 */
 
 #if DEBUG_GC>0
-<<<<<<< HEAD
 
 #define DEBUG_TABLE 1  /* 1 to get a full table of counts in gc info printed */
 
-=======
-
-#define DEBUG_TABLE 1  /* 1 to get a full table of counts in gc info printed */
-
->>>>>>> 768c4c5d
 static unsigned int old_to_new_count = 0;
 
 static void DEBUG_GC_SUMMARY(int gclev)
@@ -1059,7 +1025,6 @@
         }
 	REprintf(" %d:%d", i, OldCount);
         total += OldCount;
-<<<<<<< HEAD
     }
     REprintf(" (total %lu)\n", total);
     if (R_NodesInUse != total) 
@@ -1078,26 +1043,6 @@
             REprintf("\n");
         }
     }
-=======
-    }
-    REprintf(" (total %lu)\n", total);
-    if (R_NodesInUse != total) 
-        REprintf("Total != R_NodesInUse (%lu) !!\n",R_NodesInUse);
-#if DEBUG_TABLE
-    REprintf("          ");
-    for (i = 0; i < NUM_NODE_CLASSES; i++) REprintf("  class%d",i);
-    REprintf("\n");
-    for (t = 0; t < 32; t++) {
-        REprintf("%10s",sexptype2char(t));
-        for (i = 0; i < NUM_NODE_CLASSES; i++) REprintf("%8d",count[i][0][t]);
-        REprintf("\n");
-        for (gen = 1; gen < NUM_OLD_GENERATIONS; gen++) {
-            REprintf("          ");
-            for (i = 0; i < NUM_NODE_CLASSES; i++) REprintf("%8d",count[i][gen][t]);
-            REprintf("\n");
-        }
-    }
->>>>>>> 768c4c5d
 #endif
     total = 0;
     for (SEXP s = R_PreciousList; s != R_NilValue; s = CDR(s))
@@ -1881,7 +1826,6 @@
         &R_BaseEnv,
         &R_EmptyEnv,
         &R_Warnings,	          /* Warnings, if any */
-<<<<<<< HEAD
 
         &R_VariantResult,         /* Marker for variant result of op */
         &R_HandlerStack,          /* Condition handler stack */
@@ -1897,23 +1841,6 @@
     if (R_VStack != NULL)
         FORWARD_NODE(R_VStack);
 
-=======
-
-        &R_VariantResult,         /* Marker for variant result of op */
-        &R_HandlerStack,          /* Condition handler stack */
-        &R_RestartStack,          /* Available restarts stack */
-
-        &R_PreciousList,
-        0
-    };
-
-    for (i = 0; root_vars[i] != 0; i++)
-        FORWARD_NODE(*root_vars[i]);
-
-    if (R_VStack != NULL)
-        FORWARD_NODE(R_VStack);
-
->>>>>>> 768c4c5d
     if (R_SymbolTable != NULL) /* Symbol table, could be NULL during startup */
         for (i = 0; i < HSIZE; i++)
             FORWARD_NODE(R_SymbolTable[i]);
@@ -2122,7 +2049,6 @@
 	release_or_sort_pages(0);
 	DEBUG_CHECK_NODE_COUNTS("after heap adjustment");
     }
-<<<<<<< HEAD
 
     /* reset Free pointers */
     for (i = 0; i < NUM_SMALL_NODE_CLASSES; i++)
@@ -2140,25 +2066,6 @@
     }
 #endif
 
-=======
-
-    /* reset Free pointers */
-    for (i = 0; i < NUM_SMALL_NODE_CLASSES; i++)
-	R_GenHeap[i].Free = NEXT_NODE(R_GenHeap[i].New);
-
-#if VALGRIND_LEVEL>0
-    /* Tell Valgrind that free nodes are not accessible */
-    for (i = 0; i < NUM_SMALL_NODE_CLASSES; i++) {
-	for (s = R_GenHeap[i].Free; s != R_GenHeap[i].New; s = NEXT_NODE(s)) {
-            VALGRIND_MAKE_MEM_NOACCESS(s, NODE_SIZE(i));
-            VALGRIND_MAKE_MEM_DEFINED (&s->gengc_next_node, sizeof(SEXP));
-            VALGRIND_MAKE_MEM_DEFINED (&s->gengc_prev_node, sizeof(SEXP));
-            VALGRIND_MAKE_MEM_DEFINED (&s->sxpinfo, sizeof s->sxpinfo);
-	}
-    }
-#endif
-
->>>>>>> 768c4c5d
     gen_gc_counts[gens_collected]++;
 
     if (gc_reporting) {
@@ -3823,7 +3730,6 @@
 void attribute_hidden (SET_CACHED)(SEXP x) { SET_CACHED(x); }
 int  attribute_hidden (IS_CACHED)(SEXP x) { return IS_CACHED(x); }
 
-<<<<<<< HEAD
 
 /* ------------------------------------------------------------------------
    Function (plus global variables) not intended to ever be called, and 
@@ -3908,36 +3814,6 @@
 }
 
 
-=======
-SEXP attribute_hidden do_pnamedcnt(SEXP call, SEXP op, SEXP args, SEXP rho)
-{   SEXP a;
-    int j;
-
-    if (args == R_NilValue)
-        error(_("too few arguments"));
-
-    check1arg_x (args, call);
-
-    for (a = CDR(args); a != R_NilValue; a = CDR(a))
-        if (!isString(CAR(a)))
-            error(_("invalid argument"));
-
-    Rprintf ("PNAMEDCNT:  %d  %x  %s", NAMED(CAR(args)), CAR(args),
-                                       type2char(TYPEOF(CAR(args))));
-
-    for (a = CDR(args); a != R_NilValue; a = CDR(a)) {
-        Rprintf(" :");
-        for (j = 0; j < LENGTH(CAR(a)); j++)
-            Rprintf(" %s", CHAR(STRING_ELT(CAR(a),j)));
-    }
-
-    Rprintf("\n");
-
-    return CAR(args);
-}
-
-
->>>>>>> 768c4c5d
 /*******************************************/
 /* Non-sampling memory use profiler reports vector allocations and/or
    calls to GetNewPage */
