--- conflicted
+++ resolved
@@ -2755,15 +2755,9 @@
 }
 
 /* Versions of functions for allocation of scalars that may return a 
-<<<<<<< HEAD
-   shared object.  ScalarLogicalShared is in Rinlinedfuns.h. */
-
-SEXP ScalarIntegerShared(int x)
-=======
    shared object.  ScalarLogicalMaybeConst is in Rinlinedfuns.h. */
 
 SEXP ScalarIntegerMaybeConst(int x)
->>>>>>> c187a452
 {
     if (ENABLE_SHARED_CONSTANTS) {
         if (x >=0 && x <= 10)
@@ -2777,11 +2771,7 @@
     return ans;
 }
 
-<<<<<<< HEAD
-SEXP ScalarRealShared(double x)
-=======
 SEXP ScalarRealMaybeConst(double x)
->>>>>>> c187a452
 {
     if (ENABLE_SHARED_CONSTANTS) {
 
@@ -2802,22 +2792,14 @@
     return ans;
 }
 
-<<<<<<< HEAD
-SEXP ScalarComplexShared(Rcomplex x)
-=======
 SEXP ScalarComplexMaybeConst(Rcomplex x)
->>>>>>> c187a452
 {
     SEXP ans = allocVector(CPLXSXP, 1);
     COMPLEX(ans)[0] = x;
     return ans;
 }
 
-<<<<<<< HEAD
-SEXP ScalarStringShared(SEXP x)
-=======
 SEXP ScalarStringMaybeConst(SEXP x)
->>>>>>> c187a452
 {
     SEXP ans;
     PROTECT(x);
@@ -2827,11 +2809,7 @@
     return ans;
 }
 
-<<<<<<< HEAD
-SEXP ScalarRawShared(Rbyte x)
-=======
 SEXP ScalarRawMaybeConst(Rbyte x)
->>>>>>> c187a452
 {
     SEXP ans = allocVector(RAWSXP, 1);
     RAW(ans)[0] = x;
