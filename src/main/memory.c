/*
 *  pqR : A pretty quick version of R
 *  Copyright (C) 2013, 2014 by Radford M. Neal
 *
 *  Based on R : A Computer Language for Statistical Data Analysis
 *  Copyright (C) 1995, 1996  Robert Gentleman and Ross Ihaka
 *  Copyright (C) 1998--2011  The R Development Core Team.
 *
 *  The changes in pqR from R-2.15.0 distributed by the R Core Team are
 *  documented in the NEWS and MODS files in the top-level source directory.
 *
 *  This program is free software; you can redistribute it and/or modify
 *  it under the terms of the GNU General Public License as published by
 *  the Free Software Foundation; either version 2 of the License, or
 *  (at your option) any later version.
 *
 *  This program is distributed in the hope that it will be useful,
 *  but WITHOUT ANY WARRANTY; without even the implied warranty of
 *  MERCHANTABILITY or FITNESS FOR A PARTICULAR PURPOSE.  See the
 *  GNU General Public License for more details.
 *
 *  You should have received a copy of the GNU General Public License
 *  along with this program; if not, a copy is available at
 *  http://www.r-project.org/Licenses/
 */

/*
 *	This code implements a non-moving generational collector
 *      with two or three generations.
 *
 *	Memory allocated by R_alloc is maintained in a stack.  Code
 *	that R_allocs memory must use vmaxget/VMAXGET and vmaxset/VMAXSET 
 *	to obtain and reset the stack pointer.
 */

#define USE_RINTERNALS

#ifdef HAVE_CONFIG_H
#include <config.h>
#endif

#include <R_ext/RS.h> /* for S4 allocation */

#define USE_FAST_PROTECT_MACROS   /* MUST be defined in this module! */
#define R_USE_SIGNALS 1
#include <Defn.h>
#include <R_ext/GraphicsEngine.h> /* GEDevDesc, GEgetDevice */
#include <R_ext/Rdynload.h>

#include <helpers/helpers-app.h>


/* CONFIGURATION OPTIONS.  

   Any valid settings for the options below should work, with different effects
   on performance.  However, some combinations may not have been tested 
   recently (or at all). */

#define EXPEL_OLD_TO_NEW 0 /* Immediately expel, rather than use OldToNew? */

#define FLAG_OLD_TO_NEW 1  /* Use "prev" field to flag nodes already moved
                              to OldToNew?  (Only when EXPEL_OLD_TO_NEW is 0) */

#define SORT_NODES 1  /* Sort free nodes in every page on each full GC? */

#define NODE_ALIGN 64 /* Address boundary for aligning nodes in pages, to try
                         to improve cache performance (must be a power of 2) */

#define PAGE_SIZE (2048+64) /* Number of bytes in a page of nodes. */

#define MAX_NODE_CLASSES 8  /* Max number of node classes, from bits in gccls */
#define NUM_NODE_CLASSES 8  /* At least 2, and no more than the max above */

#define STRHASHINITSIZE (1<<16) /* Initial number of slots in string hash table
                                   (must be a power of two) */
#define STRHASHMAXSIZE (1<<21)  /* Maximum slots in the string hash table */

#define ENABLE_SHARED_CONSTANTS 1  /* Normally 1, to enable use of shared
                                      constants 0.0, 0L, etc. But doesn't affect
                                      sharing of logicals FALSE, TRUE, and NA,
                                      which is done in Rinlinedfuns.h */

/* NodeClassSize gives the number of VECRECs in nodes of the small node classes.
   One of these will be identified (at run time) as SEXPREC_class, used for
   "cons" cells (so it's necessary that one be big enough for this).  Note 
   that the last node class is for larger vectors, and has no entry here.

   The values in the initialization below will usually be replaced by values 
   derived from NodeClassBytes32 or NodeClassBytes64, which are designed for 
   32-bit and 64-bit systems, unless USE_FALBACK_SIZES is set to 1.

   The initialization below is for the maximum number of small node classes.
   The number of classes used may be smaller, as determined by the setting of
   NUM_NODE_CLASSES above. 

   The first node class must be big enough to hold a length one vector of
   RAWSXP, LGLSXP, INTSXP, or REALSXP type (but not necessarily CPLXSXP).
*/

static int NodeClassSize[MAX_NODE_CLASSES-1]    /* Fallback sizes, in VECRECs */
        = {  1,  2,  4,  6,  8,  16,  32 };     /*  (typically 8-byte chunks) */

#define USE_FALLBACK_SIZES 0  /* Use above sizes even when sizes below apply? */

static int NodeClassBytes32[MAX_NODE_CLASSES-1] /* Sizes for 32-bit platforms */
        = { 32, 40, 48, 64, 80,  96, 128 };     /*  (bytes, including header) */
/* VECRECs:  1,  2,  3,  5,  7,   9,  13     (assuming 24-byte SEXPREC_ALIGN) */

static int NodeClassBytes64[MAX_NODE_CLASSES-1] /* Sizes for 64-bit platforms */
        = { 48, 56, 64, 80, 96, 128, 192 };     /*  (bytes, including header) */
/* VECRECs:  1,  2,  3,  5,  7,  11,  19     (assuming 40-byte SEXPREC_ALIGN) */


/* DEBUGGING OPTIONS.

   The 'testvalgrind' function invoked with .Internal is always present.

   Options set externally:

   VALGRIND_LEVEL  

       Set by --with-valgrind-instrumentation=n configure option, where
       n (default 0) controls VALGRIND instrumentation.  Currently, any
       non-zero value enables all the extra instrumentation.

   NVALGRIND

       It may be necessary to define NVALGRIND for a non-gcc
       compiler on a supported architecture if it has different
       syntax for inline assembly language from gcc.

   PROTECT_CHECK / TESTING_WRITE_BARRIER

       If defined, tries to detect unprotected SEXPs.  See below.

   Other debug options are set by the definitions below. */

#define TOLERATE_NULL 1 /* If non-zero, node forwarding & aging ignores zero
                           pointers (which shouldn't exist), to avoid crashing.
                           Some packages incorrectly create objects with zero
                           pointers, so this option should probably be set to 1,
                           but it could be set to 0 for debugging purposes. */

#define DEBUG_GC 0  /* How much debug info to write about node lists in a GC  */
                    /* 0: none, 1: summary only, 2: do checks, 3: print counts*/

#define DEBUG_ADJUST_HEAP 0 /* Whether to write debug info on heap adjustments*/

#define DEBUG_RELEASE 0  /* Whether to write debug info on page releases */

#define SNAP_CHECK 0  /* 1 to check validity of list when snapping/unsnapping */

#define PAGE_PAD 0      /* Number of extra bytes to allocate at the end of each
                           page as padding, to help detect/alleviate overruns */

#define LARGE_VEC_PAD 0 /* Number of extra bytes to allocate at the end of each
                           large vector as padding, for overrun detection... */

#define DEBUG_GLOBAL_STRING_HASH 0

#define DEBUG_SHOW_CHARSXP_CACHE 0

#define PRINT_TYPE_STATS 0 /* Set to 1 to print stats on # of objects of each 
                              type after garbage collection initiated by gc() */

<<<<<<< HEAD
#define ABORT_ON_BAD_SEXPTYPE 1 /* Set to 1 to make bad SEXPTYPE result in a
                                   call of abort() rather than a report */

=======
>>>>>>> 763a405f

/* VALGRIND declarations.

   For Win32, Valgrind is useful only if running under Wine. */

#ifdef Win32
# ifndef USE_VALGRIND_FOR_WINE
# define NVALGRIND 1
#endif
#endif

#ifndef NVALGRIND
# include "memcheck.h"
#endif

#ifndef VALGRIND_LEVEL
#define VALGRIND_LEVEL 0
#endif


static void GetNewPage(int node_class);

#if defined(Win32) && defined(LEA_MALLOC)
/*#include <stddef.h> */
extern void *Rm_malloc(size_t n);
extern void *Rm_calloc(size_t n_elements, size_t element_size);
extern void Rm_free(void * p);
extern void *Rm_realloc(void * p, size_t n);
#define calloc Rm_calloc
#define malloc Rm_malloc
#define realloc Rm_realloc
#define free Rm_free
#endif

/* malloc uses size_t.  We are assuming here that size_t is at least
   as large as unsigned long.  Changed from int at 1.6.0 to (i) allow
   2-4Gb objects on 32-bit system and (ii) objects limited only by
   length on a 64-bit system.
*/

static int gc_reporting = 0;
static int gc_count = 0;


#ifdef TESTING_WRITE_BARRIER
# define PROTECTCHECK
#endif

#ifdef PROTECTCHECK
/* This is used to help detect unprotected SEXP values.  It is most
   useful if the strict barrier is enabled as well. The strategy is:

       All GCs are full GCs

       New nodes are marked as NEWSXP

       After a GC all free nodes that are not of type NEWSXP are
       marked as type FREESXP

       Most calls to accessor functions check their SEXP inputs and
       SEXP outputs with CHK() to see if a reachable node is a
       FREESXP and signal an error if a FREESXP is found.

   Combined with GC torture this can help locate where an unprotected
   SEXP is being used.

   This approach will miss cases where an unprotected node has been
   re-allocated.  For these cases it is possible to set
   gc_inhibit_release to TRUE.  FREESXP nodes will not be reallocated,
   or large ones released, until gc_inhibit_release is set to FALSE
   again.  This will of course result in memory growth and should be
   used with care and typically in combination with OS mechanisms to
   limit process memory usage.  LT */

/* Before a node is marked as a FREESXP by the collector the previous
   type is recorded.  For now using the LEVELS field seems
   reasonable.  */
#define OLDTYPE(s) LEVELS(s)
#define SETOLDTYPE(s, t) SETLEVELS(s, t)

static const char *sexptype2char(SEXPTYPE type);

static R_INLINE SEXP CHK(SEXP x)
{
    /* **** NULL check because of R_CurrentExpr */
    if (x != NULL && TYPEOF(x) == FREESXP)
	error("unprotected object (%p) encountered (was %s)",
	      x, sexptype2char(OLDTYPE(x)));
    return x;
}
#else
#define CHK(x) (x)
#endif

/* The following three variables definitions are used to record the
   address and type of the first bad type seen during a collection,
   and for FREESXP nodes they record the old type as well. */
static SEXPTYPE bad_sexp_type_seen = 0;
static SEXP bad_sexp_type_sexp = NULL;
#ifdef PROTECTCHECK
static SEXPTYPE bad_sexp_type_old_type = 0;
#endif
static int bad_sexp_type_line = 0;

#if ABORT_ON_BAD_SEXPTYPE
#define register_bad_sexp_type(s,line) abort()
#else
static void register_bad_sexp_type(SEXP s, int line)
{
    if (bad_sexp_type_seen == 0) {
	bad_sexp_type_seen = TYPEOF(s);
	bad_sexp_type_sexp = s;
	bad_sexp_type_line = line;
#ifdef PROTECTCHECK
	if (TYPEOF(s) == FREESXP)
	    bad_sexp_type_old_type = OLDTYPE(s);
#endif
    }
}
#endif


/* slight modification of typename() from install.c -- should probably merge */
static const char *sexptype2char(SEXPTYPE type) {
    switch (type) {
    case NILSXP:	return "NILSXP";
    case SYMSXP:	return "SYMSXP";
    case LISTSXP:	return "LISTSXP";
    case CLOSXP:	return "CLOSXP";
    case ENVSXP:	return "ENVSXP";
    case PROMSXP:	return "PROMSXP";
    case LANGSXP:	return "LANGSXP";
    case SPECIALSXP:	return "SPECIALSXP";
    case BUILTINSXP:	return "BUILTINSXP";
    case CHARSXP:	return "CHARSXP";
    case LGLSXP:	return "LGLSXP";
    case INTSXP:	return "INTSXP";
    case REALSXP:	return "REALSXP";
    case CPLXSXP:	return "CPLXSXP";
    case STRSXP:	return "STRSXP";
    case DOTSXP:	return "DOTSXP";
    case ANYSXP:	return "ANYSXP";
    case VECSXP:	return "VECSXP";
    case EXPRSXP:	return "EXPRSXP";
    case BCODESXP:	return "BCODESXP";
    case EXTPTRSXP:	return "EXTPTRSXP";
    case WEAKREFSXP:	return "WEAKREFSXP";
    case S4SXP:		return "S4SXP";
    case RAWSXP:	return "RAWSXP";
    case NEWSXP:	return "NEWSXP"; /* should never happen */
    case FREESXP:	return "FREESXP";
    default:	 	return "<unknown>";
    }
}


/* Declarations relating to GC torture

   **** if the user specified a wait before starting to force
   **** collecitons it might make sense to also wait before starting
   **** to inhibit releases */

static int gc_force_wait = 0;
static int gc_force_gap = 0;
static Rboolean gc_inhibit_release = FALSE;
#define FORCE_GC (gc_force_wait > 0 ? (--gc_force_wait > 0 ? 0 : (gc_force_wait = gc_force_gap, 1)) : 0)

#define GC_PROT(X) do { \
    int __wait__ = gc_force_wait; \
    int __gap__ = gc_force_gap;			   \
    Rboolean __release__ = gc_inhibit_release;	   \
    X;						   \
    gc_force_wait = __wait__;			   \
    gc_force_gap = __gap__;			   \
    gc_inhibit_release = __release__;		   \
}  while(0)


/* Declarations relating to Rprofmem */

static int R_IsMemReporting;
static int R_MemReportingToTerminal;
static int R_MemPagesReporting;
static int R_MemStackReporting;
static int R_MemDetailsReporting;
static FILE *R_MemReportingOutfile;
static R_size_t R_MemReportingThreshold;
static R_len_t R_MemReportingNElem;
static void R_ReportAllocation (R_size_t, SEXPTYPE, R_len_t);
static void R_ReportNewPage();

extern SEXP framenames;  /* in model.c */

static void R_gc_internal(R_size_t size_needed);
static void R_gc_full(R_size_t size_needed);
static void mem_err_heap(R_size_t size);
static void mem_err_malloc(R_size_t size);

static SEXPREC UnmarkedNodeTemplate; /* initialized to zeros, since static */

static SEXP R_StringHash;   /* Global hash of CHARSXPs */

#define NODE_IS_MARKED(s) (MARK(s))
#define MARK_NODE(s) (MARK(s)=1)  /* Should only be called if !NODE_IS_MARKED 
                                     since s could be a read-only constant */
#define UNMARK_NODE(s) (MARK(s)=0)

/* Tuning Constants. Most of these could be made settable from R,
   within some reasonable constraints at least.  Since there are quite
   a lot of constants it would probably make sense to put together
   several "packages" representing different space/speed tradeoffs
   (e.g. very aggressive freeing and small increments to conserve
   memory; much less frequent releasing and larger increments to
   increase speed). */

/* There are three levels of collections.  Level 0 collects only the
   youngest generation, level 1 collects the two youngest generations,
   and level 2 collects all generations.  Higher level collections
   occur at least after specified numbers of lower level ones.  After
   LEVEL_0_FREQ level zero collections a level 1 collection is done;
   after every LEVEL_1_FREQ level 1 collections a level 2 collection
   occurs.  Thus, roughly, every LEVEL_0_FREQ-th collection is a level
   1 collection and every (LEVEL_0_FREQ * LEVEL_1_FREQ)-th collection
   is a level 2 collection.  */
#define LEVEL_0_FREQ 20
#define LEVEL_1_FREQ 5
static int collect_counts_max[] = { LEVEL_0_FREQ, LEVEL_1_FREQ };

/* When a level N collection fails to produce at least MinFreeFrac *
   R_NSize free nodes and MinFreeFrac * R_VSize free vector space, the
   next collection will be a level N + 1 collection.

   This constant is also used in heap size adjustment as a minimal
   fraction of the minimal heap size levels that should be available
   for allocation. */
static double R_MinFreeFrac = 0.2;

/* When pages are released, a number of free nodes equal to
   R_MaxKeepFrac times the number of allocated nodes for each class is
   retained.  Pages not needed to meet this requirement are released.
   An attempt to release pages is made every level 1 or level 2 collection. */
static double R_MaxKeepFrac = 0.5;

/* The heap size constants R_NSize and R_VSize are used for triggering
   collections.  The initial values set by defaults or command line
   arguments are used as minimal values.  After full collections these
   levels are adjusted up or down, though not below the minimal values
   or above the maximum values, towards maintain heap occupancy within
   a specified range.  When the number of nodes in use reaches
   R_NGrowFrac * R_NSize, the value of R_NSize is incremented by
   R_NGrowIncrMin + R_NGrowIncrFrac * R_NSize.  When the number of
   nodes in use falls below R_NShrinkFrac, R_NSize is decremented by
   R_NShrinkIncrMin + R_NShrinkFrac * R_NSize.  Analogous adjustments
   are made to R_VSize.

   This mechanism for adjusting the heap size constants is very
   primitive but hopefully adequate for now.  Some modeling and
   experimentation would be useful.  We want the heap sizes to get set
   at levels adequate for the current computations.  The present
   mechanism uses only the size of the current live heap to provide
   information about the current needs; since the current live heap
   size can be very volatile, the adjustment mechanism only makes
   gradual adjustments.  A more sophisticated strategy would use more
   of the live heap history. */
static double R_NGrowFrac = 0.70;
static double R_NShrinkFrac = 0.30;

static double R_VGrowFrac = 0.70;
static double R_VShrinkFrac = 0.30;

#ifdef SMALL_MEMORY
/* On machines with only 32M of memory (or on a classic Mac OS port)
   it might be a good idea to use settings like these that are more
   aggressive at keeping memory usage down. */
static double R_NGrowIncrFrac = 0.0, R_NShrinkIncrFrac = 0.2;
static int R_NGrowIncrMin = 50000, R_NShrinkIncrMin = 0;
static double R_VGrowIncrFrac = 0.0, R_VShrinkIncrFrac = 0.2;
static int R_VGrowIncrMin = 100000, R_VShrinkIncrMin = 0;

#else /* SMALL_MEMORY not defined */
static double R_NGrowIncrFrac = 0.05, R_NShrinkIncrFrac = 0.2;
static int R_NGrowIncrMin = 40000, R_NShrinkIncrMin = 0;
static double R_VGrowIncrFrac = 0.05, R_VShrinkIncrFrac = 0.2;
static int R_VGrowIncrMin = 80000, R_VShrinkIncrMin = 0;
#endif

/* Maximal Heap Limits.  These variables contain upper limits on the
   heap sizes.  They could be made adjustable from the R level,
   perhaps by a handler for a recoverable error.

   Access to these values is provided with reader and writer
   functions; the writer function insures that the maximal values are
   never set below the current ones. */
static R_size_t R_MaxVSize = R_SIZE_T_MAX;
static R_size_t R_MaxNSize = R_SIZE_T_MAX;
static int vsfac = 1; /* current units for vsize: changes at initialization */

R_size_t attribute_hidden R_GetMaxVSize(void)
{
    if (R_MaxVSize == R_SIZE_T_MAX) return R_SIZE_T_MAX;
    return R_MaxVSize*vsfac;
}

void attribute_hidden R_SetMaxVSize(R_size_t size)
{
    if (size == R_SIZE_T_MAX) return;
    if (size / vsfac >= R_VSize) R_MaxVSize = (size+1)/vsfac;
}

R_size_t attribute_hidden R_GetMaxNSize(void)
{
    return R_MaxNSize;
}

void attribute_hidden R_SetMaxNSize(R_size_t size)
{
    if (size >= R_NSize) R_MaxNSize = size;
}

void R_SetPPSize(R_size_t size)
{
    R_PPStackSize = size;
}

/* Miscellaneous Globals. */

static SEXP R_PreciousList;             /* List of Persistent Objects */
static R_size_t R_LargeVallocSize = 0;
static R_size_t R_SmallNallocSize = 0;
static R_size_t orig_R_NSize;
static R_size_t orig_R_VSize;

static R_size_t R_N_maxused=0;		/* Records of maximum used (but can */
static R_size_t R_V_maxused=0;		/*   be reset by gc(reset=TRUE)     */
static double R_NMega_max=0.0;


/* Node Classes.  Smallish vectors and "cons" cells are in classes 
   1, ..., NUM_SMALL_NODE_CLASSES.  Large vector nodes are in class 
   LARGE_NODE_CLASS.  For vector nodes the node header is followed 
   in memory by the vector data, offset from the header by SEXPREC_ALIGN. */

#define LARGE_NODE_CLASS (NUM_NODE_CLASSES - 1)
#define NUM_SMALL_NODE_CLASSES (NUM_NODE_CLASSES - 1)

#define NODE_CLASS(s) ((s)->sxpinfo.gccls)
#define SET_NODE_CLASS(s,v) (((s)->sxpinfo.gccls) = (v))

static int SEXPREC_class;    /* Small node class used for "cons" cells */
static int sizeof_SEXPREC;   /* Size of SEXPREC_class nodes */


/* Node Generations. */

#define NUM_OLD_GENERATIONS 2

/* sxpinfo allocates one bit for the old generation count, so only 1
   or 2 is allowed */
#if NUM_OLD_GENERATIONS > 2 || NUM_OLD_GENERATIONS < 1
# error number of old generations must be 1 or 2
#endif

#define NODE_GENERATION(s) ((s)->sxpinfo.gcgen)
#define SET_NODE_GENERATION(s,g) ((s)->sxpinfo.gcgen=(g))

#define NODE_GEN_IS_YOUNGEST(x) (!NODE_IS_MARKED(x))
#define NODE_GEN_IS_YOUNGER(s,g) \
  (! NODE_IS_MARKED(s) || NODE_GENERATION(s) < (g))

static int num_old_gens_to_collect = 0;
static int gen_gc_counts[NUM_OLD_GENERATIONS + 1];
static int collect_counts[NUM_OLD_GENERATIONS];


/* Node Pages.  Nodes other than large vector nodes are allocated
   from fixed size pages.  The pages for each node class are kept in a
   linked list. */

typedef union PAGE_HEADER {
  union PAGE_HEADER *next;
  double align;
} PAGE_HEADER;

#define NODE_SIZE(c) (sizeof(SEXPREC_ALIGN) + NodeClassSize[c] * sizeof(VECREC))

#define PAGE_SKIP(p) \
    ( (((uintptr_t)(p+1)+(NODE_ALIGN-1)) & ~(NODE_ALIGN-1)) - (uintptr_t)(p+1) )
#define PAGE_DATA(p) \
    ( (void *) ((uintptr_t)(p+1) + PAGE_SKIP(p)) )
#define PAGE_COUNT(p,nsize) \
    ( (PAGE_SIZE - sizeof(PAGE_HEADER) - PAGE_SKIP(p)) / nsize )

#define VHEAP_FREE() (R_VSize - R_LargeVallocSize /* - R_SmallVallocSize */)


/* The Heap Structure.  Nodes for each class/generation combination
   are arranged in circular doubly-linked lists.  The double linking
   allows nodes to be removed in constant time; this is used by the
   collector to move reachable nodes out of free space and into the
   appropriate generation.  The circularity eliminates the need for
   end checks.  In addition, each link is anchored at an artificial
   node, the Peg SEXPREC's in the structure below, which simplifies
   pointer maintenance.  The circular doubly-linked arrangement is
   taken from Baker's in-place incremental collector design; see
   ftp://ftp.netcom.com/pub/hb/hbaker/NoMotionGC.html or the Jones and
   Lins GC book.  The linked lists are implemented by adding two
   pointer fields to the SEXPREC structure, which increases its size
   from 5 to 7 words. Other approaches are possible but don't seem
   worth pursuing for R.

   There are two options for dealing with old-to-new pointers.  The
   first option is to make sure they never occur by transferring all
   referenced younger objects to the generation of the referrer when a
   reference to a newer object is assigned to an older one.  This is
   enabled by setting EXPEL_OLD_TO_NEW to 1.  The second alternative,
   used when EXPEL_OLD_TO_NEW is 0, is to keep track of all nodes that 
   may contain references to newer nodes and to "age" the nodes they 
   refer to at the beginning of each collection.  The first option is 
   simpler in some ways, but will create more floating garbage and add 
   a bit to the execution time, though the difference is probably marginal 
   on both counts.*/

static struct gen_heap {

    SEXP Old[NUM_OLD_GENERATIONS];      /* Marked nodes of old generations */
    SEXP New;                           /* Unmarked nodes, free or newly used */
    SEXP Free;                          /* Free nodes, points inside New. 
                                           Not used for LARGE_NODE_CLASS */
#if !EXPEL_OLD_TO_NEW
    SEXP OldToNew[NUM_OLD_GENERATIONS]; /* Old nodes pointing to younger ones */
#endif

    SEXPREC OldPeg[NUM_OLD_GENERATIONS]; /* Actual space for the heads of the */
    SEXPREC NewPeg;                      /*   lists in Old, New, and OldToNew */
#if !EXPEL_OLD_TO_NEW
    SEXPREC OldToNewPeg[NUM_OLD_GENERATIONS];
#endif

    int OldCount[NUM_OLD_GENERATIONS];  /* # of nodes in Old and OldToNew */
    int AllocCount;                     /* # of nodes allocated, used or not */
    int PageCount;                      /* # of pages alloc'd */
    PAGE_HEADER *pages;                 /* Ptr to most recently alloc'd page */

} R_GenHeap[NUM_NODE_CLASSES];

static R_size_t R_NodesInUse = 0;

#define NEXT_NODE(s) (s)->gengc_next_node
#define PREV_NODE(s) (s)->gengc_prev_node
#define SET_NEXT_NODE(s,t) (NEXT_NODE(s) = (t))
#define SET_PREV_NODE(s,t) (PREV_NODE(s) = (t))
#define MAKE_EMPTY(s) (NEXT_NODE(s) = PREV_NODE(s) = (s))


/* Node List Manipulation */

/* unsnap node s from its list */
#define UNSNAP_NODE(s) do { \
  SEXP un__n__ = (s); \
  SEXP next = NEXT_NODE(un__n__); \
  SEXP prev = PREV_NODE(un__n__); \
  if (SNAP_CHECK && \
        (!SORT_NODES || num_old_gens_to_collect!=NUM_OLD_GENERATIONS)) { \
      if (PREV_NODE(next) != un__n__ || NEXT_NODE(prev) != un__n__) abort(); \
  } \
  SET_NEXT_NODE(prev, next); \
  SET_PREV_NODE(next, prev); \
} while(0)

/* snap in node s before node t */
#define SNAP_NODE(s,t) do { \
  SEXP sn__n__ = (s); \
  SEXP next = (t); \
  SEXP prev = PREV_NODE(next); \
  if (SNAP_CHECK && \
        (!SORT_NODES || num_old_gens_to_collect!=NUM_OLD_GENERATIONS)) { \
      if (NEXT_NODE(prev) != next) abort(); \
  } \
  SET_NEXT_NODE(sn__n__, next); \
  SET_PREV_NODE(next, sn__n__); \
  SET_NEXT_NODE(prev, sn__n__); \
  SET_PREV_NODE(sn__n__, prev); \
} while (0)

/* move all nodes on from_peg to to_peg */
#define BULK_MOVE(from_peg,to_peg) do { \
  SEXP __from__ = (from_peg); \
  SEXP __to__ = (to_peg); \
  SEXP first_old = NEXT_NODE(__from__); \
  SEXP last_old = PREV_NODE(__from__); \
  SEXP first_new = NEXT_NODE(__to__); \
  SET_PREV_NODE(first_old, __to__); \
  SET_NEXT_NODE(__to__, first_old); \
  SET_PREV_NODE(first_new, last_old); \
  SET_NEXT_NODE(last_old, first_new); \
  SET_NEXT_NODE(__from__, __from__); \
  SET_PREV_NODE(__from__, __from__); \
} while (0);


/* Processing Node Children */

#ifdef USE_ATTRIB_FIELD_FOR_CHARSXP_CACHE_CHAINS
/* When the CHARSXP hash chains are maintained through the ATTRIB
   field it is important that we NOT trace those fields otherwise too
   many CHARSXPs will be kept alive artificially. As a safety we don't
   ignore all non-NULL ATTRIB values for CHARSXPs but only those that
   are themselves CHARSXPs, which is what they will be if they are
   part of a hash chain.  Theoretically, for CHARSXPs the ATTRIB field
   should always be either R_NilValue or a CHARSXP. */
# ifdef PROTECTCHECK
#  define HAS_GENUINE_ATTRIB(x) \
    (TYPEOF(x) != FREESXP && ATTRIB(x) != R_NilValue && \
     (TYPEOF(x) != CHARSXP || TYPEOF(ATTRIB(x)) != CHARSXP))
# else
#  define HAS_GENUINE_ATTRIB(x) \
    (ATTRIB(x) != R_NilValue && \
     (TYPEOF(x) != CHARSXP || TYPEOF(ATTRIB(x)) != CHARSXP))
# endif
#else
# ifdef PROTECTCHECK
#  define HAS_GENUINE_ATTRIB(x) \
    (TYPEOF(x) != FREESXP && ATTRIB(x) != R_NilValue)
# else
#  define HAS_GENUINE_ATTRIB(x) (ATTRIB(x) != R_NilValue)
# endif
#endif
#ifdef PROTECTCHECK
#define FREE_FORWARD_CASE case FREESXP: if (gc_inhibit_release) break;
#define FREE_FORWARD_ELSE_IF \
            else if (typ_ == FREESXP && gc_inhibit_release) break;
#else
#define FREE_FORWARD_CASE
#define FREE_FORWARD_ELSE_IF
#endif

/* This macro calls dc_action_ for each child of n_, passing
   dc_extra_ as a second argument for each call.

   It combines handling of all "no action" types, and of all 
   "three-pointer" types, and of all "vector of pointers" types,
   relying on the layouts of these being parallel. */

#define no_action_types \
( (1 << NILSXP) + \
  (1 << BUILTINSXP) + \
  (1 << SPECIALSXP) + \
  (1 << CHARSXP) + \
  (1 << LGLSXP) + \
  (1 << INTSXP) + \
  (1 << REALSXP) + \
  (1 << CPLXSXP) + \
  (1 << WEAKREFSXP) + \
  (1 << RAWSXP) + \
  (1 << S4SXP) )

#define three_pointer_types \
( (1 << ENVSXP) + \
  (1 << CLOSXP) + \
  (1 << PROMSXP) + \
  (1 << LISTSXP) + \
  (1 << LANGSXP) + \
  (1 << DOTSXP) + \
  (1 << SYMSXP) + \
  (1 << BCODESXP) )

#define vector_of_pointers_types \
( (1 << VECSXP) + \
  (1 << EXPRSXP) + \
  (1 << STRSXP) )

#define DO_CHILDREN(n_,dc_action_,dc_extra_) do { \
    if (HAS_GENUINE_ATTRIB(n_)) { \
        dc_action_ (ATTRIB(n_), dc_extra_); \
    } \
    int typ_ = TYPEOF(n_); \
    if (! ((no_action_types >> typ_) & 1)) { \
        SEXP *strt_; R_len_t cnt_; \
        if ((three_pointer_types >> typ_) & 1) { \
            strt_ = &CAR(n_); cnt_ = 3; \
        } \
        else if ((vector_of_pointers_types >> typ_) & 1) { \
            cnt_ = LENGTH(n_); \
            if (cnt_ == 0) break; \
            strt_ = &STRING_ELT(n_,0); \
        } \
        else if (typ_ == EXTPTRSXP) { \
            strt_ = &CDR(n_); cnt_ = 2; \
        } \
        FREE_FORWARD_ELSE_IF \
        else \
            register_bad_sexp_type(n_, __LINE__); \
        do { \
            dc_action_ (*strt_++, dc_extra_); \
            cnt_ -= 1; \
        } while (cnt_ > 0); \
    } \
} while(0)

#define DO_CHILDREN_DEBUG(__n__,dc__action__,extra1,extra2) do { \
  int _r_, _c_ = 0; \
  if (HAS_GENUINE_ATTRIB(__n__)) { \
    _c_ += _r_ = dc__action__(ATTRIB(__n__), __n__,extra1,extra2); \
    if (_r_) REprintf("  -- %s attrib\n",type2char(TYPEOF(__n__))); \
  } \
  switch (TYPEOF(__n__)) { \
  case NILSXP: \
  case BUILTINSXP: \
  case SPECIALSXP: \
  case CHARSXP: \
  case LGLSXP: \
  case INTSXP: \
  case REALSXP: \
  case CPLXSXP: \
  case WEAKREFSXP: \
  case RAWSXP: \
  case S4SXP: \
    break; \
  case STRSXP: \
  case EXPRSXP: \
  case VECSXP: \
    { \
      int i; \
      for (i = 0; i < LENGTH(__n__); i++) { \
	_c_ += _r_ = dc__action__(STRING_ELT(__n__, i), __n__,extra1,extra2); \
        if (_r_) REprintf(" -- %s %d\n",type2char(TYPEOF(__n__)),i); \
      } \
    } \
    break; \
  case ENVSXP: \
    _c_ += _r_ = dc__action__(FRAME(__n__), __n__,extra1,extra2); \
    if (_r_) REprintf(" -- %s frame\n",type2char(TYPEOF(__n__))); \
    _c_ += _r_ = dc__action__(ENCLOS(__n__), __n__,extra1,extra2); \
    if (_r_) REprintf(" -- %s enclos\n",type2char(TYPEOF(__n__))); \
    _c_ += _r_ = dc__action__(HASHTAB(__n__), __n__,extra1,extra2); \
    if (_r_) REprintf(" -- %s hashtab\n",type2char(TYPEOF(__n__))); \
    break; \
  case CLOSXP: \
  case PROMSXP: \
  case LISTSXP: \
  case LANGSXP: \
  case DOTSXP: \
  case SYMSXP: \
  case BCODESXP: \
    _c_ += _r_ = dc__action__(TAG(__n__), __n__,extra1,extra2); \
    if (_r_) REprintf(" -- %s tag\n",type2char(TYPEOF(__n__))); \
    _c_ += _r_ = dc__action__(CAR(__n__), __n__,extra1,extra2); \
    if (_r_) REprintf(" -- %s car\n",type2char(TYPEOF(__n__))); \
    _c_ += _r_ = dc__action__(CDR(__n__), __n__,extra1,extra2); \
    if (_r_) REprintf(" -- %s cdr\n",type2char(TYPEOF(__n__))); \
    break; \
  case EXTPTRSXP: \
    _c_ += _r_ = dc__action__(EXTPTR_PROT(__n__), __n__,extra1,extra2); \
    if (_r_) REprintf(" -- %s prot\n",type2char(TYPEOF(__n__))); \
    _c_ += _r_ = dc__action__(EXTPTR_TAG(__n__), __n__,extra1,extra2); \
    if (_r_) REprintf(" -- %s tag\n",type2char(TYPEOF(__n__))); \
    break; \
  FREE_FORWARD_CASE \
  default: \
    register_bad_sexp_type(__n__, __LINE__);		\
  } \
  if (_c_ && getenv("ABORT")) abort(); \
} while(0)


/* Forwarding Nodes.  These macros mark nodes or children of nodes and
   place them on the forwarding list.  The forwarding list is assumed
   to be in a local variable of the caller named "forwarded_nodes". 

   Forwarding a zero pointer is tolerated if TOLERATE_NULL is set to 1, 
   although such zero pointers are not supposed to be there. */

#define FORWARD_NODE(s) do { \
  SEXP fn__n__ = (s); \
  if ((!TOLERATE_NULL || fn__n__) && !NODE_IS_MARKED(fn__n__)) { \
    CHECK_FOR_FREE_NODE(fn__n__) \
    MARK_NODE(fn__n__); \
    UNSNAP_NODE(fn__n__); \
    SET_NEXT_NODE(fn__n__, forwarded_nodes); \
    forwarded_nodes = fn__n__; \
  } \
} while (0)

#define FC_FORWARD_NODE(__n__,__dummy__) FORWARD_NODE(__n__)
#define FORWARD_CHILDREN(__n__) DO_CHILDREN(__n__,FC_FORWARD_NODE, 0)


/* This macro should help localize where a FREESXP node is encountered
   in the GC */
#ifdef PROTECTCHECK
#define CHECK_FOR_FREE_NODE(s) { \
    SEXP cf__n__ = (s); \
    if (TYPEOF(cf__n__) == FREESXP && ! gc_inhibit_release) \
	register_bad_sexp_type(cf__n__, __LINE__); \
}
#else
#define CHECK_FOR_FREE_NODE(s)
#endif


/* Node Allocation. */

static R_INLINE SEXP get_free_node (int c)
{
    /* if (c < 0 || c >= NUM_SMALL_NODE_CLASSES) abort(); */

    SEXP n = R_GenHeap[c].Free;
    if (n == R_GenHeap[c].New) {
        GetNewPage(c);
        n = R_GenHeap[c].Free;
        if (n == R_GenHeap[c].New) abort();
    }
    R_GenHeap[c].Free = NEXT_NODE(n);
    R_NodesInUse++;

#if VALGRIND_LEVEL>0
    VALGRIND_MAKE_MEM_UNDEFINED (n, NODE_SIZE(c));
    VALGRIND_MAKE_MEM_DEFINED (&n->gengc_next_node, sizeof(SEXP));
    VALGRIND_MAKE_MEM_DEFINED (&n->gengc_prev_node, sizeof(SEXP));
#endif

    n->sxpinfo = UnmarkedNodeTemplate.sxpinfo;
    SET_NODE_CLASS(n,c);
    R_SmallNallocSize += NodeClassSize[c];
    return n;
}

#define NO_FREE_NODES() (R_NodesInUse >= R_NSize)


/* Debugging Routines. */

#if DEBUG_GC>1

int CheckStuff(SEXP x, SEXP n, int w, int g)
{
    int err = 0;
    if (x == NULL) {
        REprintf("NULL pointer when looking at children (%lx %d %d)!\n",n,w,g);
        err = 1;
    }
    if (w == 1 && x != NULL && NODE_GENERATION(x) < g && n != R_StringHash) {
	REprintf(
          "untraced old-to-new reference (%lx %lx %d %d"
#if FLAG_OLD_TO_NEW
           "%d %d"
#endif
          "\n", n, x, NODE_GENERATION(x), g 
#if FLAG_OLD_TO_NEW
          , n->gengc_prev_node!=0, x->gengc_prev_node!=0
#endif
        );
        err = 1;
    }
    return err;
}

void DEBUG_CHECK_NODE_COUNTS(char *where)
{
    int i, OldCount, NewCount, OldToNewCount, gen;
    SEXP s;

    if (DEBUG_GC>2) {
        REprintf("%s:\n", where);
        REprintf("Class      New      Old OldToNew    Total\n");
    }
    for (i = 0; i < NUM_NODE_CLASSES; i++) {
	for (s = NEXT_NODE(R_GenHeap[i].New), NewCount = 0;
	     s != R_GenHeap[i].New;
	     s = NEXT_NODE(s)) {
	    NewCount++;
            if (s != NEXT_NODE(PREV_NODE(s)) || s != PREV_NODE(NEXT_NODE(s))) {
                REprintf("Garbled links in New list!\n");
                REprintf(" -- %d %d\n",i,NewCount);
            }
	    if (i != NODE_CLASS(s)) {
		REprintf("Inconsistent class assignment for node (1)!\n");
                REprintf(" -- %s %d %d\n",type2char(TYPEOF(s)),i,NODE_CLASS(s));
            }
            if (NODE_IS_MARKED(s)) {
                REprintf("Node in New list is marked!\n");
                REprintf(" -- %s %d\n",type2char(TYPEOF(s)),i);
            }
#if FLAG_OLD_TO_NEW
            if (s->gengc_prev_node == 0) {
                REprintf("Node in New has zero prev!\n");
                REprintf(" -- %s %d %d\n", type2char(TYPEOF(s)),
                         i, NODE_CLASS(s));
            }
#endif
	}
	for (gen = 0, OldCount = 0, OldToNewCount = 0;
	     gen < NUM_OLD_GENERATIONS;
	     gen++) {
	    for (s = NEXT_NODE(R_GenHeap[i].Old[gen]);
		 s != R_GenHeap[i].Old[gen];
		 s = NEXT_NODE(s)) {
		OldCount++;
                if (s!=NEXT_NODE(PREV_NODE(s)) || s!=PREV_NODE(NEXT_NODE(s))) {
                    REprintf("Garbled links in Old list!\n");
                    REprintf(" -- %d %d %d\n",i,gen,OldCount);
                }
#if FLAG_OLD_TO_NEW
                if (s->gengc_prev_node == 0) {
		    REprintf("Node in Old has zero prev!\n");
                    REprintf(" -- %s %d %d\n", type2char(TYPEOF(s)),
                             i, NODE_CLASS(s));
                }
#endif
		if (i != NODE_CLASS(s)) {
		    REprintf("Inconsistent class assignment for node (2)!\n");
                    REprintf(" -- %s %d %d\n", type2char(TYPEOF(s)),
                             i, NODE_CLASS(s));
                }
		if (gen != NODE_GENERATION(s)) {
		    REprintf("Inconsistent node generation (1)!\n");
                    REprintf(" -- %s %d %d\n", type2char(TYPEOF(s)),
                             gen, NODE_GENERATION(s));
                }
                if (!NODE_IS_MARKED(s)) {
                    REprintf("Node in Old list is unmarked!\n");
                    REprintf(" -- %s %d %d\n",type2char(TYPEOF(s)),i,gen);
                }
		DO_CHILDREN_DEBUG(s, CheckStuff, 1, gen);
	    }
	    for (s = NEXT_NODE(R_GenHeap[i].OldToNew[gen]);
		 s != R_GenHeap[i].OldToNew[gen];
		 s = NEXT_NODE(s)) {
		OldToNewCount++;
                if (s!=NEXT_NODE(PREV_NODE(s)) || s!=PREV_NODE(NEXT_NODE(s))) {
                    REprintf("Garbled links in OldToNew list!\n");
                    REprintf(" -- %d %d %d\n",i,gen,OldToNewCount);
                }
#if FLAG_OLD_TO_NEW
                if (s->gengc_prev_node != 0) {
		    REprintf("Node in OldToNew does not have zero prev!\n");
                    REprintf(" -- %s %d %d\n", type2char(TYPEOF(s)),
                             i, NODE_CLASS(s));
                }
#endif
		if (i != NODE_CLASS(s)) {
		    REprintf("Inconsistent class assignment for node (3)!\n");
                    REprintf(" -- %s %d %d\n", type2char(TYPEOF(s)),
                             i, NODE_CLASS(s));
                }
		if (gen != NODE_GENERATION(s)) {
		    REprintf("Inconsistent node generation (2)!\n");
                    REprintf(" -- %s %d %d\n", type2char(TYPEOF(s)),
                             gen, NODE_GENERATION(s));
                }
                if (!NODE_IS_MARKED(s)) {
                    REprintf("Node in OldToNew list is unmarked!\n");
                    REprintf(" -- %s %d %d\n",type2char(TYPEOF(s)),i,gen);
                }
		DO_CHILDREN_DEBUG(s, CheckStuff, 2, gen);
	    }
	}
        if (DEBUG_GC>2) {
            REprintf ("  %1d   %8d %8d %8d %8d\n",
                       i, NewCount, OldCount, OldToNewCount,
                       NewCount + OldCount + OldToNewCount);
        }
    }
}
#else
#define DEBUG_CHECK_NODE_COUNTS(s)
#endif /* DEBUG_GC>1 */

#if DEBUG_GC>0

#define DEBUG_TABLE 1  /* 1 to get a full table of counts in gc info printed */

static unsigned int old_to_new_count = 0;

static void DEBUG_GC_SUMMARY(int gclev)
{
    int i, gen, OldCount, total;
#if DEBUG_TABLE
    int count[NUM_NODE_CLASSES][NUM_OLD_GENERATIONS][32];
    int t;
#endif
    REprintf("\nGC at level %d, VSize = %lu + %lu = %lu\nClass counts -", 
             gclev, 0 /* R_SmallVallocSize */, R_LargeVallocSize,
	     /* R_SmallVallocSize + */ R_LargeVallocSize);
    total = 0;
    for (i = 0; i < NUM_NODE_CLASSES; i++) {
	for (gen = 0, OldCount = 0; gen < NUM_OLD_GENERATIONS; gen++) {
	    OldCount += R_GenHeap[i].OldCount[gen];
#if DEBUG_TABLE
            for (t = 0; t < 32; t++) count[i][gen][t] = 0;
            for (SEXP s = NEXT_NODE(R_GenHeap[i].Old[gen]);
                 s != R_GenHeap[i].Old[gen]; s = NEXT_NODE(s)) 
                count[i][gen][TYPEOF(s)] += 1;
#endif
        }
	REprintf(" %d:%d", i, OldCount);
        total += OldCount;
    }
    REprintf(" (total %lu)\n", total);
    if (R_NodesInUse != total) 
        REprintf("Total != R_NodesInUse (%lu) !!\n",R_NodesInUse);
#if DEBUG_TABLE
    REprintf("          ");
    for (i = 0; i < NUM_NODE_CLASSES; i++) REprintf("  class%d",i);
    REprintf("\n");
    for (t = 0; t < 32; t++) {
        REprintf("%10s",sexptype2char(t));
        for (i = 0; i < NUM_NODE_CLASSES; i++) REprintf("%8d",count[i][0][t]);
        REprintf("\n");
        for (gen = 1; gen < NUM_OLD_GENERATIONS; gen++) {
            REprintf("          ");
            for (i = 0; i < NUM_NODE_CLASSES; i++) REprintf("%8d",count[i][gen][t]);
            REprintf("\n");
        }
    }
#endif
    total = 0;
    for (SEXP s = R_PreciousList; s != R_NilValue; s = CDR(s))
        total += 1;
    REprintf("Number of objects on precious list: %d\n",total);
    REprintf("Old-to-new since last report: %u\n",old_to_new_count);
    old_to_new_count = 0;
}
#else
#define DEBUG_GC_SUMMARY(x)
#endif /* DEBUG_GC>0 */

#if DEBUG_ADJUST_HEAP
static void DEBUG_ADJUST_HEAP_PRINT(double node_occup, double vect_occup)
{
    int i;
    R_size_t alloc;
    REprintf("Node occupancy: %.0f%%\nVector occupancy: %.0f%%\n",
	     100.0 * node_occup, 100.0 * vect_occup);
    alloc = R_LargeVallocSize +
	sizeof(SEXPREC_ALIGN) * R_GenHeap[LARGE_NODE_CLASS].AllocCount;
    for (i = 0; i < NUM_SMALL_NODE_CLASSES; i++)
	alloc += PAGE_SIZE * R_GenHeap[i].PageCount;
    REprintf("Total allocation: %lu\n", alloc);
    REprintf("Ncells %lu\nVcells %lu\n", R_NSize, R_VSize);
}
#else
#define DEBUG_ADJUST_HEAP_PRINT(node_occup, vect_occup)
#endif /* DEBUG_ADJUST_HEAP */

#if DEBUG_RELEASE
static void DEBUG_RELEASE_PRINT(int rel_pages, int rel_count, int maxrel, int i)
{
    if (maxrel > 0) {
	int gen, n;
	REprintf(
         "Class: %d, pages = %d, maxrel = %d, pages release = %d, nodes released = %d\n",
		 i, R_GenHeap[i].PageCount, maxrel, rel_pages, rel_count);
	for (gen = 0, n = 0; gen < NUM_OLD_GENERATIONS; gen++)
	    n += R_GenHeap[i].OldCount[gen];
	REprintf("Allocated = %d, in use = %d\n", R_GenHeap[i].AllocCount, n);
    }
}
#else
#define DEBUG_RELEASE_PRINT(rel_pages, rel_count, maxrel, i)
#endif /* DEBUG_RELEASE */


/* Page Allocation and Release. */

static void GetNewPage(int node_class)
{
    SEXP s;
    char *data;
    PAGE_HEADER *page;
    int node_size, page_count, i;

    page = malloc(PAGE_SIZE+PAGE_PAD);
    if (page == NULL) {
	R_gc_full(0);
	page = malloc(PAGE_SIZE+PAGE_PAD);
	if (page == NULL)
	    mem_err_malloc((R_size_t) PAGE_SIZE);
    }

    node_size = NODE_SIZE(node_class);
    page_count = PAGE_COUNT(page,node_size);

    if (R_IsMemReporting) R_ReportNewPage();
    page->next = R_GenHeap[node_class].pages;
    R_GenHeap[node_class].pages = page;
    R_GenHeap[node_class].PageCount++;

    /* Put nodes in page into "New", used by "Free".  Make sure they will be 
       allocated in increasing order of address, for cache efficiency. */

    SEXP base = R_GenHeap[node_class].New;
    for (i = 0, data = PAGE_DATA(page); i<page_count; i++, data += node_size) {
	s = (SEXP) data;
        s->sxpinfo = UnmarkedNodeTemplate.sxpinfo;
	SET_NODE_CLASS(s, node_class);
#ifdef PROTECTCHECK
	TYPEOF(s) = NEWSXP;
#endif
	SNAP_NODE(s, base);
        if (i == 0) R_GenHeap[node_class].Free = s;
    }

    if ((uintptr_t)data > (uintptr_t)page + PAGE_SIZE) abort();

    R_GenHeap[node_class].AllocCount += page_count;

#if VALGRIND_LEVEL>0
    VALGRIND_MAKE_MEM_NOACCESS (page, PAGE_SIZE+PAGE_PAD);
    VALGRIND_MAKE_MEM_DEFINED (&page->next, sizeof page->next);
    for (i = 0, data = PAGE_DATA(page); i<page_count; i++, data += node_size) {
	s = (SEXP) data;
        VALGRIND_MAKE_MEM_DEFINED (&s->gengc_next_node, sizeof(SEXP));
        VALGRIND_MAKE_MEM_DEFINED (&s->gengc_prev_node, sizeof(SEXP));
        VALGRIND_MAKE_MEM_DEFINED (&s->sxpinfo, sizeof s->sxpinfo);
    }
#endif
}

/* Scan pages, releasing (some) pages with no nodes in use, and (maybe)
   sorting nodes in increasing order by address (in an attempt to improve 
   locality of reference), putting unused nodes in the New list, and nodes
   in use in the Old list for their generation.  Releasing and sorting in 
   one scan gives better cache / virtual memory performance. */

static void release_or_sort_pages (int sort)
{
    for (int i = 0; i < NUM_SMALL_NODE_CLASSES; i++) {
        int node_size = NODE_SIZE(i);
        R_size_t maxrel, rel_count;
        PAGE_HEADER *page, *last;
        SEXP *old, new;
        int rel_pages;

        maxrel = R_GenHeap[i].AllocCount;
        for (int gen = 0; gen < NUM_OLD_GENERATIONS; gen++)
            maxrel -= (1.0 + R_MaxKeepFrac) * R_GenHeap[i].OldCount[gen];

        /* all nodes in New space should be both free and unmarked */
        rel_count = 0;
        rel_pages = 0;
        last = NULL;
        page = R_GenHeap[i].pages;

        if (sort) {
            old = R_GenHeap[i].Old;
            for (int g = 0; g < NUM_OLD_GENERATIONS; g++) 
                MAKE_EMPTY(old[g]);
            new = R_GenHeap[i].New;
            MAKE_EMPTY(new);
        }

        while (page != NULL && (sort || rel_count < maxrel)) {
            int page_count = PAGE_COUNT(page,node_size);
            PAGE_HEADER *next = page->next;
            char *data;
            int j;
            if (rel_count < maxrel) { /* want to release more */
                for (j = 0, data = PAGE_DATA(page);
                     j < page_count && !NODE_IS_MARKED((SEXP)data); 
                     j++, data += node_size) ;
                if (j == page_count) { /* no marked nodes - free this page */
                    if (!sort) {
                        for (j = 0, data = PAGE_DATA(page); 
                             j < page_count; 
                             j++, data += node_size) 
                            UNSNAP_NODE((SEXP)data);
                    }
                    R_GenHeap[i].AllocCount -= page_count;
                    R_GenHeap[i].PageCount--;
                    rel_pages += 1;
                    rel_count += page_count;
                    free(page);
                    page = next;
                    if (last == NULL)
                        R_GenHeap[i].pages = page;
                    else
                        last->next = page;
                    continue;
                }
            }
            if (sort) {
                for (j = 0, data = PAGE_DATA(page);
                     j < page_count; 
                     j++, data += node_size) {
                    if (NODE_IS_MARKED((SEXP)data)) 
                        SNAP_NODE((SEXP)data, old[NODE_GENERATION((SEXP)data)]);
                    else
                        SNAP_NODE((SEXP)data, new);
                }
            }
            last = page;
            page = next;
        }

        DEBUG_RELEASE_PRINT(rel_pages, rel_count, maxrel, i);
    }
}

/* compute size in VEC units so result will fit in LENGTH field for FREESXPs */
static R_INLINE R_size_t getVecSizeInVEC(SEXP s)
{
    R_size_t size;
    switch (TYPEOF(s)) {	/* get size in bytes */
    case CHARSXP:
	size = LENGTH(s) + 1;
	break;
    case RAWSXP:
	size = LENGTH(s);
	break;
    case LGLSXP:
    case INTSXP:
	size = LENGTH(s) * sizeof(int);
	break;
    case REALSXP:
	size = LENGTH(s) * sizeof(double);
	break;
    case CPLXSXP:
	size = LENGTH(s) * sizeof(Rcomplex);
	break;
    case STRSXP:
    case EXPRSXP:
    case VECSXP:
	size = LENGTH(s) * sizeof(SEXP);
	break;
    default:
	register_bad_sexp_type(s, __LINE__);
	size = 0;
    }
    return BYTE2VEC(size);
}

static void ReleaseLargeFreeVectors(void)
{
    SEXP s = NEXT_NODE(R_GenHeap[LARGE_NODE_CLASS].New);

    while (s != R_GenHeap[LARGE_NODE_CLASS].New) {
	SEXP next = NEXT_NODE(s);
        R_size_t size;
#ifdef PROTECTCHECK
        if (TYPEOF(s) == FREESXP)
            size = LENGTH(s);
        else
            /* should not get here -- arrange for a warning/error? */
            size = getVecSizeInVEC(s);
#else
        size = getVecSizeInVEC(s);
#endif
        R_LargeVallocSize -= size;
        R_GenHeap[LARGE_NODE_CLASS].AllocCount--;
        free(s);
        s = next;
    }

    MAKE_EMPTY (R_GenHeap[LARGE_NODE_CLASS].New);
}


/* Heap Size Adjustment. */

static void AdjustHeapSize(R_size_t size_needed)
{
    R_size_t R_MinNFree = orig_R_NSize * R_MinFreeFrac;
    R_size_t R_MinVFree = orig_R_VSize * R_MinFreeFrac;
    R_size_t NNeeded = R_NodesInUse + R_MinNFree;
    R_size_t VNeeded = /* R_SmallVallocSize + */ R_LargeVallocSize
	+ size_needed + R_MinVFree;
    double node_occup = ((double) NNeeded) / R_NSize;
    double vect_occup =	((double) VNeeded) / R_VSize;

    if (node_occup > R_NGrowFrac) {
	R_size_t change = R_NGrowIncrMin + R_NGrowIncrFrac * R_NSize;
	if (R_MaxNSize >= R_NSize + change)
	    R_NSize += change;
    }
    else if (node_occup < R_NShrinkFrac) {
	R_NSize -= (R_NShrinkIncrMin + R_NShrinkIncrFrac * R_NSize);
	if (R_NSize < NNeeded)
	    R_NSize = (NNeeded < R_MaxNSize) ? NNeeded: R_MaxNSize;
	if (R_NSize < orig_R_NSize)
	    R_NSize = orig_R_NSize;
    }

    if (vect_occup > 1.0 && VNeeded < R_MaxVSize)
	R_VSize = VNeeded;
    if (vect_occup > R_VGrowFrac) {
	R_size_t change = R_VGrowIncrMin + R_VGrowIncrFrac * R_VSize;
	if (R_MaxVSize - R_VSize >= change)
	    R_VSize += change;
    }
    else if (vect_occup < R_VShrinkFrac) {
	R_VSize -= R_VShrinkIncrMin + R_VShrinkIncrFrac * R_VSize;
	if (R_VSize < VNeeded)
	    R_VSize = VNeeded;
	if (R_VSize < orig_R_VSize)
	    R_VSize = orig_R_VSize;
    }

    DEBUG_ADJUST_HEAP_PRINT(node_occup, vect_occup);
}


/* Managing Old-to-New References.  Tolerates s being zero (incorrectly) if
   TOLERATE_NULL is set to 1. */

#define AGE_NODE(s,g) do { \
  SEXP an__n__ = (s); \
  int an__g__ = (g); \
  if ((!TOLERATE_NULL || an__n__) && NODE_GEN_IS_YOUNGER(an__n__, an__g__)) { \
    if (NODE_IS_MARKED(an__n__)) \
       R_GenHeap[NODE_CLASS(an__n__)].OldCount[NODE_GENERATION(an__n__)]--; \
    else \
      MARK_NODE(an__n__); \
    SET_NODE_GENERATION(an__n__, an__g__); \
    UNSNAP_NODE(an__n__); \
    SET_NEXT_NODE(an__n__, forwarded_nodes); \
    forwarded_nodes = an__n__; \
  } \
} while (0)

static void AgeNodeAndChildren(SEXP s, int gen)
{
    SEXP forwarded_nodes = NULL;
    AGE_NODE(s, gen);
    while (forwarded_nodes != NULL) {
	s = forwarded_nodes;
	forwarded_nodes = NEXT_NODE(forwarded_nodes);
	if (NODE_GENERATION(s) != gen)
	    REprintf("****snapping into wrong generation\n");
	SNAP_NODE(s, R_GenHeap[NODE_CLASS(s)].Old[gen]);
	R_GenHeap[NODE_CLASS(s)].OldCount[gen]++;
	DO_CHILDREN(s, AGE_NODE, gen);
    }
}

static void old_to_new(SEXP x, SEXP y)
{
#if EXPEL_OLD_TO_NEW
    AgeNodeAndChildren(y, NODE_GENERATION(x));
#else
    UNSNAP_NODE(x);
#if FLAG_OLD_TO_NEW
    SEXP h = R_GenHeap[NODE_CLASS(x)].OldToNew[NODE_GENERATION(x)];
    SET_NEXT_NODE(x,NEXT_NODE(h));
    SET_NEXT_NODE(h,x);
    x->gengc_prev_node = 0;
#else
    SNAP_NODE(x, R_GenHeap[NODE_CLASS(x)].OldToNew[NODE_GENERATION(x)]);
#endif
#endif

#if DEBUG_GC>0
    old_to_new_count += 1;
#endif
}

#if EXPEL_OLD_TO_NEW
#define CHECK_OLD_TO_NEW(x,y) do { \
  if (NODE_IS_MARKED(CHK(x)) \
       && (!NODE_IS_MARKED(y) || NODE_GENERATION(x) > NODE_GENERATION(y))) \
      old_to_new(x,y); \
  } while (0)
#else
#if FLAG_OLD_TO_NEW
#define CHECK_OLD_TO_NEW(x,y) do { \
  if (NODE_IS_MARKED(CHK(x)) \
   && (x)->gengc_prev_node != 0 \
   && (!NODE_IS_MARKED(CHK(y)) || NODE_GENERATION(x) > NODE_GENERATION(y))) \
      old_to_new(x,y); \
  } while (0)
#else
#define CHECK_OLD_TO_NEW(x,y) do { \
  if (NODE_IS_MARKED(CHK(x)) \
   && (!NODE_IS_MARKED(CHK(y)) || NODE_GENERATION(x) > NODE_GENERATION(y))) \
      old_to_new(x,y); \
  } while (0)
#endif
#endif


/* Finalization and Weak References */

/* The design of this mechanism is very close to the one described in
   "Stretching the storage manager: weak pointers and stable names in
   Haskell" by Peyton Jones, Marlow, and Elliott (at
   www.research.microsoft.com/Users/simonpj/papers/weak.ps.gz). --LT */

static SEXP R_weak_refs = NULL;

#define READY_TO_FINALIZE_MASK 1

#define SET_READY_TO_FINALIZE(s) ((s)->sxpinfo.gp |= READY_TO_FINALIZE_MASK)
#define CLEAR_READY_TO_FINALIZE(s) ((s)->sxpinfo.gp &= ~READY_TO_FINALIZE_MASK)
#define IS_READY_TO_FINALIZE(s) ((s)->sxpinfo.gp & READY_TO_FINALIZE_MASK)

#define FINALIZE_ON_EXIT_MASK 2

#define SET_FINALIZE_ON_EXIT(s) ((s)->sxpinfo.gp |= FINALIZE_ON_EXIT_MASK)
#define CLEAR_FINALIZE_ON_EXIT(s) ((s)->sxpinfo.gp &= ~FINALIZE_ON_EXIT_MASK)
#define FINALIZE_ON_EXIT(s) ((s)->sxpinfo.gp & FINALIZE_ON_EXIT_MASK)

#define WEAKREF_SIZE 4
#define WEAKREF_KEY(w) VECTOR_ELT(w, 0)
#define SET_WEAKREF_KEY(w, k) SET_VECTOR_ELT(w, 0, k)
#define WEAKREF_VALUE(w) VECTOR_ELT(w, 1)
#define SET_WEAKREF_VALUE(w, v) SET_VECTOR_ELT(w, 1, v)
#define WEAKREF_FINALIZER(w) VECTOR_ELT(w, 2)
#define SET_WEAKREF_FINALIZER(w, f) SET_VECTOR_ELT(w, 2, f)
#define WEAKREF_NEXT(w) VECTOR_ELT(w, 3)
#define SET_WEAKREF_NEXT(w, n) SET_VECTOR_ELT(w, 3, n)

static SEXP MakeCFinalizer(R_CFinalizer_t cfun);

static SEXP NewWeakRef(SEXP key, SEXP val, SEXP fin, Rboolean onexit)
{
    SEXP w;

    switch (TYPEOF(key)) {
    case NILSXP:
    case ENVSXP:
    case EXTPTRSXP:
	break;
    default: error(_("can only weakly reference/finalize reference objects"));
    }

    PROTECT2 (key, fin);
    PROTECT (val = NAMEDCNT_GT_0(val) ? duplicate(val) : val);

    w = allocVector(VECSXP, WEAKREF_SIZE);
    SET_TYPEOF(w, WEAKREFSXP);
    if (key != R_NilValue) {
	/* If the key is R_NilValue we don't register the weak reference.
	   This is used in loading saved images. */
	SET_WEAKREF_KEY(w, key);
	SET_WEAKREF_VALUE(w, val);
	SET_WEAKREF_FINALIZER(w, fin);
	SET_WEAKREF_NEXT(w, R_weak_refs);
	CLEAR_READY_TO_FINALIZE(w);
	if (onexit)
	    SET_FINALIZE_ON_EXIT(w);
	else
	    CLEAR_FINALIZE_ON_EXIT(w);
	R_weak_refs = w;
    }
    UNPROTECT(3);
    return w;
}

SEXP R_MakeWeakRef(SEXP key, SEXP val, SEXP fin, Rboolean onexit)
{
    switch (TYPEOF(fin)) {
    case NILSXP:
    case CLOSXP:
    case BUILTINSXP:
    case SPECIALSXP:
	break;
    default: error(_("finalizer must be a function or NULL"));
    }
    return NewWeakRef(key, val, fin, onexit);
}

SEXP R_MakeWeakRefC(SEXP key, SEXP val, R_CFinalizer_t fin, Rboolean onexit)
{
    SEXP w;
    PROTECT2 (key, val);
    w = NewWeakRef(key, val, MakeCFinalizer(fin), onexit);
    UNPROTECT(2);
    return w;
}

static void CheckFinalizers(void)
{
    SEXP s;
    for (s = R_weak_refs; s != R_NilValue; s = WEAKREF_NEXT(s))
	if (! NODE_IS_MARKED(WEAKREF_KEY(s)) && ! IS_READY_TO_FINALIZE(s))
	    SET_READY_TO_FINALIZE(s);
}

/* C finalizers are stored in a CHARSXP.  It would be nice if we could
   use EXTPTRSXP's but these only hold a void *, and function pointers
   are not guaranteed to be compatible with a void *.  There should be
   a cleaner way of doing this, but this will do for now. --LT */
/* Changed to RAWSXP in 2.8.0 */
static Rboolean isCFinalizer(SEXP fun)
{
    return TYPEOF(fun) == RAWSXP;
    /*return TYPEOF(fun) == EXTPTRSXP;*/
}

static SEXP MakeCFinalizer(R_CFinalizer_t cfun)
{
    SEXP s = allocVector(RAWSXP, sizeof(R_CFinalizer_t));
    *((R_CFinalizer_t *) RAW(s)) = cfun;
    return s;
    /*return R_MakeExternalPtr((void *) cfun, R_NilValue, R_NilValue);*/
}

static R_CFinalizer_t GetCFinalizer(SEXP fun)
{
    return *((R_CFinalizer_t *) RAW(fun));
    /*return (R_CFinalizer_t) R_ExternalPtrAddr(fun);*/
}

SEXP R_WeakRefKey(SEXP w)
{
    if (TYPEOF(w) != WEAKREFSXP)
	error(_("not a weak reference"));
    return WEAKREF_KEY(w);
}

SEXP R_WeakRefValue(SEXP w)
{
    SEXP v;
    if (TYPEOF(w) != WEAKREFSXP)
	error(_("not a weak reference"));
    v = WEAKREF_VALUE(w);
    if (v!=R_NilValue) 
        SET_NAMEDCNT_MAX(v);
    return v;
}

void R_RunWeakRefFinalizer(SEXP w)
{
    SEXP key, fun, e;
    if (TYPEOF(w) != WEAKREFSXP)
	error(_("not a weak reference"));
    key = WEAKREF_KEY(w);
    fun = WEAKREF_FINALIZER(w);
    SET_WEAKREF_KEY(w, R_NilValue);
    SET_WEAKREF_VALUE(w, R_NilValue);
    SET_WEAKREF_FINALIZER(w, R_NilValue);
    if (! IS_READY_TO_FINALIZE(w))
	SET_READY_TO_FINALIZE(w); /* insures removal from list on next gc */
    PROTECT2 (key, fun);
    if (isCFinalizer(fun)) {
	/* Must be a C finalizer. */
	R_CFinalizer_t cfun = GetCFinalizer(fun);
	cfun(key);
    }
    else if (fun != R_NilValue) {
	/* An R finalizer. */
	PROTECT(e = LCONS(fun, LCONS(key, R_NilValue)));
	eval(e, R_GlobalEnv);
	UNPROTECT(1);
    }
    UNPROTECT(2);
}

static Rboolean RunFinalizers(void)
{
    volatile SEXP s, last;
    volatile Rboolean finalizer_run = FALSE;

    for (s = R_weak_refs, last = R_NilValue; s != R_NilValue;) {
	SEXP next = WEAKREF_NEXT(s);
	if (IS_READY_TO_FINALIZE(s)) {
	    RCNTXT thiscontext;
	    RCNTXT * volatile saveToplevelContext;
	    volatile int savestack;
	    volatile SEXP topExp;

	    finalizer_run = TRUE;

	    /* A top level context is established for the finalizer to
	       insure that any errors that might occur do not spill
	       into the call that triggered the collection. */
	    begincontext(&thiscontext, CTXT_TOPLEVEL, R_NilValue, R_GlobalEnv,
			 R_BaseEnv, R_NilValue, R_NilValue);
	    saveToplevelContext = R_ToplevelContext;
	    PROTECT(topExp = R_CurrentExpr);
	    savestack = R_PPStackTop;
	    if (! SETJMP(thiscontext.cjmpbuf)) {
		R_GlobalContext = R_ToplevelContext = &thiscontext;

		/* The entry in the weak reference list is removed
		   before running the finalizer.  This insures that a
		   finalizer is run only once, even if running it
		   raises an error. */
		if (last == R_NilValue)
		    R_weak_refs = next;
		else
		    SET_WEAKREF_NEXT(last, next);
		/* The value of 'next' is protected to make is safe
		   for thsis routine to be called recursively from a
		   gc triggered by a finalizer. */
		PROTECT(next);
		R_RunWeakRefFinalizer(s);
		UNPROTECT(1);
	    }
	    endcontext(&thiscontext);
	    R_ToplevelContext = saveToplevelContext;
	    R_PPStackTop = savestack;
	    R_CurrentExpr = topExp;
	    UNPROTECT(1);
	}
	else last = s;
	s = next;
    }
    return finalizer_run;
}

void R_RunExitFinalizers(void)
{
    SEXP s;

    for (s = R_weak_refs; s != R_NilValue; s = WEAKREF_NEXT(s))
	if (FINALIZE_ON_EXIT(s))
	    SET_READY_TO_FINALIZE(s);
    RunFinalizers();
}

void R_RegisterFinalizerEx(SEXP s, SEXP fun, Rboolean onexit)
{
    R_MakeWeakRef(s, R_NilValue, fun, onexit);
}

void R_RegisterFinalizer(SEXP s, SEXP fun)
{
    R_RegisterFinalizerEx(s, fun, FALSE);
}

void R_RegisterCFinalizerEx(SEXP s, R_CFinalizer_t fun, Rboolean onexit)
{
    R_MakeWeakRefC(s, R_NilValue, fun, onexit);
}

void R_RegisterCFinalizer(SEXP s, R_CFinalizer_t fun)
{
    R_RegisterCFinalizerEx(s, fun, FALSE);
}

/* R interface function */

static SEXP do_regFinaliz(SEXP call, SEXP op, SEXP args, SEXP rho)
{
    int onexit;

    checkArity(op, args);

    if (TYPEOF(CAR(args)) != ENVSXP && TYPEOF(CAR(args)) != EXTPTRSXP)
	error(_("first argument must be environment or external pointer"));
    if (TYPEOF(CADR(args)) != CLOSXP)
	error(_("second argument must be a function"));

    onexit = asLogical(CADDR(args));
    if(onexit == NA_LOGICAL)
	error(_("third argument must be 'TRUE' or 'FALSE'"));

    R_RegisterFinalizerEx(CAR(args), CADR(args), onexit);
    return R_NilValue;
}


/* THE GENERATIONAL GARBAGE COLLECTOR. */

/* Take nodes from forwarded list, forward their children, and snap
   into the Old list for their class - except snapping isn't done (apart
   from large nodes) if no_snap is 1 (which is set when small nodes will 
   later be scanned sequentially as part of a full collection). */

static void process_nodes (SEXP forwarded_nodes, int no_snap)
{
    if (forwarded_nodes == NULL) return;

    SEXP s = forwarded_nodes;
    int cl = NODE_CLASS(s);

    for (;;) {
        struct gen_heap *h = &R_GenHeap[cl];
        do {
            int gn = NODE_GENERATION(s);
            h->OldCount[gn] += 1;
            forwarded_nodes = NEXT_NODE(s);
            if (!no_snap || cl == LARGE_NODE_CLASS) 
                SNAP_NODE(s, h->Old[gn]);
            FORWARD_CHILDREN(s);
            if (forwarded_nodes == NULL)
                return;
            s = forwarded_nodes;
        } while (NODE_CLASS(s) == cl);
        cl = NODE_CLASS(s);
    }
}

#if !EXPEL_OLD_TO_NEW
/* Eliminate old-to-new references in generations to collect by
   transferring referenced nodes to referring generation.  The outer
   loop must be over generations, in increasing order - otherwise
   unsnapping a child might unsnap it from an OldToNew list before
   its children are looked at. */

static void transfer_old_to_new (int num_old_gens_to_collect)
{   int gen, i;
    SEXP s;
    for (gen = 0; gen < num_old_gens_to_collect; gen++) {
	for (i = 0; i < NUM_NODE_CLASSES; i++) {
	    s = NEXT_NODE(R_GenHeap[i].OldToNew[gen]);
	    while (s != R_GenHeap[i].OldToNew[gen]) {
		SEXP next = NEXT_NODE(s);
		DO_CHILDREN(s, AgeNodeAndChildren, gen);
		if (NODE_GENERATION(s) != gen)
		    REprintf("****snapping into wrong generation\n");
		SNAP_NODE(s, R_GenHeap[i].Old[gen]);
		s = next;
	    }
	    MAKE_EMPTY(s);
	}
    }
}
#endif

/* Unmark all marked nodes in old generations to be collected and move to 
   New space */

void unmark_and_move_to_new (int num_old_gens_to_collect)
{   int gen, i;
    for (gen = 0; gen < num_old_gens_to_collect; gen++) {
        for (i = 0; i < NUM_NODE_CLASSES; i++) {
            SEXP peg = R_GenHeap[i].Old[gen];
            SEXP s = NEXT_NODE(peg);
            R_GenHeap[i].OldCount[gen] = 0;
            if (s == peg) continue;
            if (gen != NUM_OLD_GENERATIONS - 1) {
                do {
                    SET_NODE_GENERATION (s, gen+1);
                    UNMARK_NODE(s);
                    s = NEXT_NODE(s);
                } while (s != peg);
            }
            else {
                do {
                    UNMARK_NODE(s);
                    s = NEXT_NODE(s);
                } while (s != peg);
            }
            BULK_MOVE(peg, R_GenHeap[i].New);
        }
    }
}

static void RunGenCollect(R_size_t size_needed)
{
    int i, gen, gens_collected;
    RCNTXT *ctxt;
    SEXP s;
    SEXP forwarded_nodes;

    bad_sexp_type_seen = 0;

    /* determine number of generations to collect */
    while (num_old_gens_to_collect < NUM_OLD_GENERATIONS) {
	if (collect_counts[num_old_gens_to_collect]-- <= 0) {
	    collect_counts[num_old_gens_to_collect] =
		collect_counts_max[num_old_gens_to_collect];
	    num_old_gens_to_collect++;
	}
	else break;
    }

#ifdef PROTECTCHECK
    num_old_gens_to_collect = NUM_OLD_GENERATIONS;
#endif

 again:
    gens_collected = num_old_gens_to_collect;

    int no_snap =
      SORT_NODES && num_old_gens_to_collect == NUM_OLD_GENERATIONS;

#if DEBUG_GC>1
    char mess[20];
    sprintf(mess,"START OF GC (%d)",num_old_gens_to_collect);
    DEBUG_CHECK_NODE_COUNTS(mess);
#endif

#if !EXPEL_OLD_TO_NEW
    transfer_old_to_new (num_old_gens_to_collect);
    DEBUG_CHECK_NODE_COUNTS("after transfering old to new");
#endif

    unmark_and_move_to_new (num_old_gens_to_collect);

    DEBUG_CHECK_NODE_COUNTS("after unmarking and moving to new");

    forwarded_nodes = NULL;

#if !EXPEL_OLD_TO_NEW
    /* scan nodes in uncollected old generations with old-to-new pointers */
    for (gen = num_old_gens_to_collect; gen < NUM_OLD_GENERATIONS; gen++)
	for (i = 0; i < NUM_NODE_CLASSES; i++)
	    for (s = NEXT_NODE(R_GenHeap[i].OldToNew[gen]);
		 s != R_GenHeap[i].OldToNew[gen];
		 s = NEXT_NODE(s))
		FORWARD_CHILDREN(s);
    DEBUG_CHECK_NODE_COUNTS("after scanning uncollected old generations");
#endif

    /* forward all roots */

    static SEXP *root_vars[] = { 
        &NA_STRING,	          /* Builtin constants */
        &R_BlankString,
        &R_RestartToken,
        &R_MissingArg,

        &R_GlobalEnv,	          /* Global environment */
        &R_BaseEnv,
        &R_Warnings,	          /* Warnings, if any */

        &R_HandlerStack,          /* Condition handler stack */
        &R_RestartStack,          /* Available restarts stack */

        &R_PreciousList,
        0
    };

    for (i = 0; root_vars[i] != 0; i++)
        FORWARD_NODE(*root_vars[i]);

    if (R_VStack != NULL)
        FORWARD_NODE(R_VStack);

    if (R_SymbolTable != NULL) /* Symbol table, could be NULL during startup */
        for (i = 0; i < HSIZE; i++)
            FORWARD_NODE(R_SymbolTable[i]);

    if (R_CurrentExpr != NULL)	           /* Current expression */
	FORWARD_NODE(R_CurrentExpr);

    for (i = 0; i < R_MaxDevices; i++) {   /* Device display lists */
	pGEDevDesc gdd = GEgetDevice(i);
	if (gdd) {
	    if (gdd->displayList != NULL)
                FORWARD_NODE(gdd->displayList);
	    if (gdd->savedSnapshot != NULL)
                FORWARD_NODE(gdd->savedSnapshot);
	    if (gdd->dev != NULL && gdd->dev->eventEnv != NULL)
	    	FORWARD_NODE(gdd->dev->eventEnv);
	}
    }

    for (ctxt = R_GlobalContext ; ctxt != NULL ; ctxt = ctxt->nextcontext) {
        SEXP *cntxt_ptrs[] = { /* using a run-time initialized table might be
                                  slower, but is certainly more compact */
	    &ctxt->conexit,       /* on.exit expressions */
	    &ctxt->promargs,	  /* promises supplied to closure */
	    &ctxt->callfun,       /* the closure called */
	    &ctxt->sysparent,     /* calling environment */
	    &ctxt->call,          /* the call */
	    &ctxt->cloenv,        /* the closure environment */
	    &ctxt->handlerstack,  /* the condition handler stack */
	    &ctxt->restartstack,  /* the available restarts stack */
	    &ctxt->srcref,	  /* the current source reference */
            0
        };
        for (i = 0; cntxt_ptrs[i] != 0; i++)
            FORWARD_NODE(*cntxt_ptrs[i]);
    }

    if (framenames != NULL)		   /* used for interprocedure    */
        FORWARD_NODE(framenames);	   /*   communication in model.c */

    for (i = 0; i < R_PPStackTop; i++)	   /* Protected pointers */
        if (R_PPStack[i] != NULL) 
            FORWARD_NODE(R_PPStack[i]);

    for (SEXP *sp = R_BCNodeStackBase; sp<R_BCNodeStackTop; sp++) /* Byte code stack */
        FORWARD_NODE(*sp);


    /* MAIN PROCESSING STEP.  Marks most nodes that are in use. */

    process_nodes (forwarded_nodes, no_snap); 
    forwarded_nodes = NULL;

    DEBUG_CHECK_NODE_COUNTS("after processing forwarded list (1)");


    /* HANDLE INPUTS AND OUTPUTS OF TASKS. */

    /* Wait for all tasks whose output variable is no longer referenced
       (ie, not marked above) and is not in use by another task, to ensure
       they don't stay around for a long time.  (Such unreferenced outputs
       should rarely arise in real programs.) */

    for (SEXP *var_list = helpers_var_list(1); *var_list; var_list++) {
        SEXP v = *var_list;
        if (!NODE_IS_MARKED(v) && !helpers_is_in_use(v))
            helpers_wait_until_not_being_computed(v);
    }

    /* For a full collection, wait for tasks that have large variables
       as inputs or outputs that haven't already been marked above, so
       that we can then collect these variables. */

    if (num_old_gens_to_collect == NUM_OLD_GENERATIONS) {
        for (SEXP *var_list = helpers_var_list(0); *var_list; var_list++) {
            SEXP v = *var_list;
            if (!NODE_IS_MARKED(v) && NODE_CLASS(v) == LARGE_NODE_CLASS) {
                if (helpers_is_being_computed(v))
                    helpers_wait_until_not_being_computed(v);
                if (helpers_is_in_use(v))
                    helpers_wait_until_not_in_use(v);
            }
        }
    }

    /* Forward and then process all inputs and outputs of scheduled tasks. */

    for (SEXP *var_list = helpers_var_list(0); *var_list; var_list++)
        FORWARD_NODE(*var_list);

    process_nodes (forwarded_nodes, no_snap); 
    forwarded_nodes = NULL;

    DEBUG_CHECK_NODE_COUNTS("after processing forwarded list (2)");


    /* IDENTIFY WEAKLY REACHABLE NODES */
    {
	Rboolean recheck_weak_refs;
	do {
	    recheck_weak_refs = FALSE;
	    for (s = R_weak_refs; s != R_NilValue; s = WEAKREF_NEXT(s)) {
		if (NODE_IS_MARKED(WEAKREF_KEY(s))) {
		    if (! NODE_IS_MARKED(WEAKREF_VALUE(s))) {
			recheck_weak_refs = TRUE;
			FORWARD_NODE(WEAKREF_VALUE(s));
		    }
		    if (! NODE_IS_MARKED(WEAKREF_FINALIZER(s))) {
			recheck_weak_refs = TRUE;
			FORWARD_NODE(WEAKREF_FINALIZER(s));
		    }
		}
	    }
	    process_nodes (forwarded_nodes, no_snap); 
            forwarded_nodes = NULL;
	} while (recheck_weak_refs);
    }

    /* mark nodes ready for finalizing */
    CheckFinalizers();

    /* process the weak reference chain */
    for (s = R_weak_refs; s != R_NilValue; s = WEAKREF_NEXT(s)) {
	FORWARD_NODE(s);
	FORWARD_NODE(WEAKREF_KEY(s));
	FORWARD_NODE(WEAKREF_VALUE(s));
	FORWARD_NODE(WEAKREF_FINALIZER(s));
    }
    process_nodes (forwarded_nodes, no_snap); 
    forwarded_nodes = NULL;

    DEBUG_CHECK_NODE_COUNTS("after processing forwarded list (3)");

    /* process CHARSXP cache */
    if (R_StringHash != NULL) /* in case of GC during initialization */
    {
        /* At this point, the hash table itself will not have been scanned.
           Some of the CHARSXP entries will be marked, either from being in 
           an older generation not being collected, or from a reference from
           a scanned node.  We need to remove unmarked entries here. */

	SEXP t;
	int nc = 0;
	for (i = 0; i < LENGTH(R_StringHash); i++) {
	    s = VECTOR_ELT(R_StringHash, i);
	    t = R_NilValue;
	    while (s != R_NilValue) {
#if DEBUG_GLOBAL_STRING_HASH
                if (TYPEOF(s)!=CHARSXP)
                   REprintf(
                     "R_StringHash table contains a non-CHARSXP (%d, gc)!\n",
                      TYPEOF(s));
#endif
		if (! NODE_IS_MARKED(CXHEAD(s))) { 
                    /* remove unused CHARSXP, and associated cons cell (if 
                       not linking by attribute field) */
		    if (t == R_NilValue) /* head of list */
                        /* Do NOT use SET_VECTOR_ELT - no old-to-new tracking */
			VECTOR_ELT(R_StringHash, i) = CXTAIL(s);
		    else
			CXTAIL(t) = CXTAIL(s);
		    s = CXTAIL(s);
		    continue;
		}
		t = s;
		s = CXTAIL(s);
	    }
	    if(VECTOR_ELT(R_StringHash, i) != R_NilValue) nc++;
	}
	SET_HASHSLOTSUSED (R_StringHash, nc);
        FORWARD_NODE(R_StringHash);
    }
    process_nodes (forwarded_nodes, no_snap); 
    forwarded_nodes = NULL;

    DEBUG_CHECK_NODE_COUNTS("after processing forwarded list (4)");

#ifdef PROTECTCHECK
    for(i=0; i< NUM_SMALL_NODE_CLASSES;i++){
	s = NEXT_NODE(R_GenHeap[i].New);
	while (s != R_GenHeap[i].New) {
	    SEXP next = NEXT_NODE(s);
	    if (TYPEOF(s) != NEWSXP) {
		if (TYPEOF(s) != FREESXP) {
		    SETOLDTYPE(s, TYPEOF(s));
		    TYPEOF(s) = FREESXP;
		}
		if (gc_inhibit_release)
		    FORWARD_NODE(s);
	    }
	    s = next;
	}
    }
    s = NEXT_NODE(R_GenHeap[LARGE_NODE_CLASS].New);
    while (s != R_GenHeap[LARGE_NODE_CLASS].New) {
	SEXP next = NEXT_NODE(s);
	if (TYPEOF(s) != NEWSXP) {
	    if (TYPEOF(s) != FREESXP) {
		/**** could also leave this alone and restore the old
		      node type in ReleaseLargeFreeVectors before
		      calculating size */
		R_size_t size = getVecSizeInVEC(s);
		LENGTH(s) = size;
		SETOLDTYPE(s, TYPEOF(s));
		TYPEOF(s) = FREESXP;
	    }
	    if (gc_inhibit_release)
		FORWARD_NODE(s);
	}
	s = next;
    }
    if (gc_inhibit_release) {
	process_nodes (forwarded_nodes, no_snap); 
        forwarded_nodes = NULL;
    }
#endif

    /* release large vector allocations */
    ReleaseLargeFreeVectors();

    DEBUG_CHECK_NODE_COUNTS("after releasing large allocated nodes");

    /* update heap statistics */
    R_Collected = R_NSize;
    R_SmallNallocSize = 0;
    for (gen = 0; gen < NUM_OLD_GENERATIONS; gen++) {
	for (i = 0; i < NUM_SMALL_NODE_CLASSES; i++)
	    R_SmallNallocSize += R_GenHeap[i].OldCount[gen] * NodeClassSize[i];
	for (i = 0; i < NUM_NODE_CLASSES; i++)
	    R_Collected -= R_GenHeap[i].OldCount[gen];
    }
    R_NodesInUse = R_NSize - R_Collected;

    if (num_old_gens_to_collect < NUM_OLD_GENERATIONS) {
	if (R_Collected < R_MinFreeFrac * R_NSize ||
	    VHEAP_FREE() < size_needed + R_MinFreeFrac * R_VSize) {
	    num_old_gens_to_collect++;
	    if (R_Collected <= 0 || VHEAP_FREE() < size_needed)
		goto again;
	}
	else num_old_gens_to_collect = 0;
    }
    else num_old_gens_to_collect = 0;

    if (gens_collected == NUM_OLD_GENERATIONS) {
	/**** do some adjustment for intermediate collections? */
	AdjustHeapSize(size_needed);
	release_or_sort_pages(SORT_NODES);
	DEBUG_CHECK_NODE_COUNTS("after heap adjustment");
    }
    else if (gens_collected > 0) {
	release_or_sort_pages(0);
	DEBUG_CHECK_NODE_COUNTS("after heap adjustment");
    }

    /* reset Free pointers */
    for (i = 0; i < NUM_SMALL_NODE_CLASSES; i++)
	R_GenHeap[i].Free = NEXT_NODE(R_GenHeap[i].New);

#if VALGRIND_LEVEL>0
    /* Tell Valgrind that free nodes are not accessible */
    for (i = 0; i < NUM_SMALL_NODE_CLASSES; i++) {
	for (s = R_GenHeap[i].Free; s != R_GenHeap[i].New; s = NEXT_NODE(s)) {
            VALGRIND_MAKE_MEM_NOACCESS(s, NODE_SIZE(i));
            VALGRIND_MAKE_MEM_DEFINED (&s->gengc_next_node, sizeof(SEXP));
            VALGRIND_MAKE_MEM_DEFINED (&s->gengc_prev_node, sizeof(SEXP));
            VALGRIND_MAKE_MEM_DEFINED (&s->sxpinfo, sizeof s->sxpinfo);
	}
    }
#endif

    gen_gc_counts[gens_collected]++;

    if (gc_reporting) {
	REprintf("Garbage collection %d = %d", gc_count, gen_gc_counts[0]);
	for (i = 0; i < NUM_OLD_GENERATIONS; i++)
	    REprintf("+%d", gen_gc_counts[i + 1]);
	REprintf(" (level %d) ... ", gens_collected);
	DEBUG_GC_SUMMARY(gens_collected);
    }
}

/* public interface for controlling GC torture settings */
void R_gc_torture(int gap, int wait, Rboolean inhibit)
{
    if (gap != NA_INTEGER && gap >= 0)
	gc_force_wait = gc_force_gap = gap;
    if (gap > 0) {
	if (wait != NA_INTEGER && wait > 0)
	    gc_force_wait = wait;
    }
#ifdef PROTECTCHECK
    if (gap > 0) {
	if (inhibit != NA_LOGICAL)
	    gc_inhibit_release = inhibit;
    }
    else gc_inhibit_release = FALSE;
#endif
}

static SEXP do_gctorture(SEXP call, SEXP op, SEXP args, SEXP rho)
{
    int gap;
    SEXP old = ScalarLogical(gc_force_wait > 0);

    checkArity(op, args);

    if (isLogical(CAR(args))) {
	Rboolean on = asLogical(CAR(args));
	if (on == NA_LOGICAL) gap = NA_INTEGER;
	else if (on) gap = 1;
	else gap = 0;
    }
    else gap = asInteger(CAR(args));

    R_gc_torture(gap, 0, FALSE);

    return old;
}

static SEXP do_gctorture2(SEXP call, SEXP op, SEXP args, SEXP rho)
{
    int gap, wait;
    Rboolean inhibit;
    SEXP old = ScalarInteger(gc_force_gap);

    checkArity(op, args);
    gap = asInteger(CAR(args));
    wait = asInteger(CADR(args));
    inhibit = asLogical(CADDR(args));
    R_gc_torture(gap, wait, inhibit);

    return old;
}

/* initialize gctorture settings from environment variables */
static void init_gctorture(void)
{
    char *arg = getenv("R_GCTORTURE");
    if (arg != NULL) {
	int gap = atoi(arg);
	if (gap > 0) {
	    gc_force_wait = gc_force_gap = gap;
	    arg = getenv("R_GCTORTURE_WAIT");
	    if (arg != NULL) {
		int wait = atoi(arg);
		if (wait > 0)
		    gc_force_wait = wait;
	    }
#ifdef PROTECTCHECK
	    arg = getenv("R_GCTORTURE_INHIBIT_RELEASE");
	    if (arg != NULL) {
		int inhibit = atoi(arg);
		if (inhibit > 0) gc_inhibit_release = TRUE;
		else gc_inhibit_release = FALSE;
	    }
#endif
	}
    }
}

static SEXP do_gcinfo(SEXP call, SEXP op, SEXP args, SEXP rho)
{
    int i;
    SEXP old = ScalarLogical(gc_reporting);
    checkArity(op, args);
    i = asLogical(CAR(args));
    if (i != NA_LOGICAL)
	gc_reporting = i;
    return old;
}

/* reports memory use to profiler in eval.c */

void attribute_hidden get_current_mem(unsigned long *smallvsize,
				      unsigned long *largevsize,
				      unsigned long *nodes)
{
    *smallvsize = 0 /* R_SmallVallocSize */;
    *largevsize = R_LargeVallocSize;
    *nodes = R_NodesInUse * sizeof(SEXPREC_ALIGN) 
           + R_SmallNallocSize * sizeof(VECREC);
    return;
}

static SEXP do_gc(SEXP call, SEXP op, SEXP args, SEXP rho)
{
    SEXP value;
    int ogc, reset_max;
    double R_NMega;
    R_size_t onsize = R_NSize /* can change during collection */;

    checkArity(op, args);
    ogc = gc_reporting;
    gc_reporting = asLogical(CAR(args));
    reset_max = asLogical(CADR(args));
    num_old_gens_to_collect = NUM_OLD_GENERATIONS;

    R_gc();

#   if PRINT_TYPE_STATS
        int count[32], count0[32], count00[32], count01[32];
        for (int i = 0; i<32; i++) 
            count[i] = count0[i] = count00[i] = count01[i] = 0;
        REprintf (
         "\n# OF OBJECTS OF EACH TYPE (PLUS COUNT IN CLASS 0, LENGTH 0/1)\n");
        REprintf ("\n%11s%10s %10s %10s %10s\n", 
                  "Type", "Total", "Class 0", "Length 0", "Length 1");
        for (int i = 0; i < NUM_NODE_CLASSES; i++) {
            for (int g = 0; g < NUM_OLD_GENERATIONS; g++) {
                for (SEXP s = NEXT_NODE(R_GenHeap[i].Old[g]);
                     s != R_GenHeap[i].Old[g]; 
                     s = NEXT_NODE(s)) {
                    count[TYPEOF(s)] += 1;
                    if (i == 0) {
                        count0[TYPEOF(s)] += 1;
                        if (LENGTH(s) == 0) count00[TYPEOF(s)] += 1;
                        if (LENGTH(s) == 1) count01[TYPEOF(s)] += 1;
                    }
                }
            }
        }
        for (int i = 0; i<32; i++)
            printf ("%11s%10d %10d %10d %10d\n", sexptype2char(i),
                    count[i], count0[i], count00[i], count01[i]);
        REprintf("\n");
#   endif

    gc_reporting = ogc;
    /*- now return the [used , gc trigger size] for cells and heap */
    PROTECT(value = allocVector(REALSXP, 14));
    REAL(value)[0] = onsize - R_Collected;
    REAL(value)[1] = R_VSize - VHEAP_FREE();
    REAL(value)[4] = R_NSize;
    REAL(value)[5] = R_VSize;
    /* next four are in 0.1Mb, rounded up */
    R_NMega = (onsize-R_Collected)/Mega * sizeof(SEXPREC_ALIGN) 
               + R_SmallNallocSize/Mega * vsfac;
    REAL(value)[2] = 0.1*ceil(10. * R_NMega);
    REAL(value)[3] = 0.1*ceil(10. * (R_VSize - VHEAP_FREE())/Mega * vsfac);
    REAL(value)[6] = 0.1*ceil(10. * R_NSize/Mega * sizeof_SEXPREC);
    REAL(value)[7] = 0.1*ceil(10. * R_VSize/Mega * vsfac);
    REAL(value)[8] = (R_MaxNSize < R_SIZE_T_MAX) ?
	0.1*ceil(10. * R_MaxNSize/Mega * sizeof_SEXPREC) : NA_REAL;
    REAL(value)[9] = (R_MaxVSize < R_SIZE_T_MAX) ?
	0.1*ceil(10. * R_MaxVSize/Mega * vsfac) : NA_REAL;
    if (reset_max){
	    R_N_maxused = onsize - R_Collected;
	    R_NMega_max = R_NMega;
	    R_V_maxused = R_VSize - VHEAP_FREE();
    }
    REAL(value)[10] = R_N_maxused;
    REAL(value)[11] = R_V_maxused;
    REAL(value)[12] = 0.1*ceil(10. * R_NMega_max);
    REAL(value)[13] = 0.1*ceil(10. * R_V_maxused/Mega*vsfac);
    UNPROTECT(1);
    return value;
}


static void mem_err_heap(R_size_t size)
{
    errorcall(R_NilValue, _("vector memory exhausted (limit reached?)"));
}


static void mem_err_cons(void)
{
    errorcall(R_NilValue, _("cons memory exhausted (limit reached?)"));
}

static void mem_err_malloc(R_size_t size)
{
    errorcall(R_NilValue, _("memory exhausted (limit reached?)"));
}


/* InitMemory : Initialise the memory to be used in R. */
/* This includes: stack space, node space and vector space */

#define PP_REDZONE_SIZE 1000L
static R_size_t R_StandardPPStackSize, R_RealPPStackSize;

void attribute_hidden InitMemory()
{
    int gen, i;

#if VALGRIND_TEST
    valgrind_test();
#endif

    /* Set node class sizes.  Values for usual 32-bit and 64-bit architectures
       are designed to promote cache alignment. */

    if (!USE_FALLBACK_SIZES) {
        if (sizeof(SEXPREC_ALIGN)==24 && sizeof(VECREC)==8) {
            for (i = 0; i < NUM_SMALL_NODE_CLASSES; i++)
                NodeClassSize[i] 
                  = (NodeClassBytes32[i]-sizeof(SEXPREC_ALIGN))/sizeof(VECREC);
        }
        if (sizeof(SEXPREC_ALIGN)==40 && sizeof(VECREC)==8) {
            for (i = 0; i < NUM_SMALL_NODE_CLASSES; i++)
                NodeClassSize[i] 
                  = (NodeClassBytes64[i]-sizeof(SEXPREC_ALIGN))/sizeof(VECREC);
        }
    }

    /* Find the class to use for "cons" cells. */

    for (i = 0; i < NUM_SMALL_NODE_CLASSES; i++) {
        int size = sizeof(SEXPREC_ALIGN) + NodeClassSize[i]*sizeof(VECREC);
        if (sizeof(SEXPREC) <= size) {
            SEXPREC_class = i;
            sizeof_SEXPREC = size;
            break;
        }
    }
    if (i == NUM_SMALL_NODE_CLASSES)
        R_Suicide("none of the small node classes is big enough for a SEXPREC");

    init_gctorture();

    gc_reporting = R_Verbose;
    R_StandardPPStackSize = R_PPStackSize;
    R_RealPPStackSize = R_PPStackSize + PP_REDZONE_SIZE;
    if (!(R_PPStack = (SEXP *) malloc(R_RealPPStackSize * sizeof(SEXP))))
	R_Suicide("couldn't allocate memory for pointer stack");
    R_PPStackTop = 0;
#if VALGRIND_LEVEL>0
    VALGRIND_MAKE_MEM_NOACCESS(R_PPStack+R_PPStackSize, PP_REDZONE_SIZE);
#endif
    vsfac = sizeof(VECREC);
    R_VSize = (R_VSize + 1)/vsfac;
    if (R_MaxVSize < R_SIZE_T_MAX) R_MaxVSize = (R_MaxVSize + 1)/vsfac;

    UNMARK_NODE(&UnmarkedNodeTemplate);

    for (i = 0; i < NUM_NODE_CLASSES; i++) {
        for (gen = 0; gen < NUM_OLD_GENERATIONS; gen++) {
            R_GenHeap[i].Old[gen] = &R_GenHeap[i].OldPeg[gen];
            MAKE_EMPTY (R_GenHeap[i].Old[gen]);
#if VALGRIND_LEVEL>0
            VALGRIND_MAKE_MEM_NOACCESS(&R_GenHeap[i].OldPeg[gen], 
                                       sizeof(SEXPREC));
            VALGRIND_MAKE_MEM_DEFINED(&R_GenHeap[i].OldPeg[gen].gengc_next_node,
                                      sizeof(SEXP));
            VALGRIND_MAKE_MEM_DEFINED(&R_GenHeap[i].OldPeg[gen].gengc_prev_node,
                                      sizeof(SEXP));
#endif
#if !EXPEL_OLD_TO_NEW
            R_GenHeap[i].OldToNew[gen] = &R_GenHeap[i].OldToNewPeg[gen];
            MAKE_EMPTY (R_GenHeap[i].OldToNew[gen]);
#if VALGRIND_LEVEL>0
            VALGRIND_MAKE_MEM_NOACCESS(&R_GenHeap[i].OldToNewPeg[gen],
                                       sizeof(SEXPREC));
            VALGRIND_MAKE_MEM_DEFINED (&R_GenHeap[i].OldToNewPeg[gen].gengc_next_node,
                                       sizeof(SEXP));
            VALGRIND_MAKE_MEM_DEFINED (&R_GenHeap[i].OldToNewPeg[gen].gengc_prev_node,
                                       sizeof(SEXP));
#endif
#endif
            R_GenHeap[i].OldCount[gen] = 0;
        }
        R_GenHeap[i].New = &R_GenHeap[i].NewPeg;
        MAKE_EMPTY (R_GenHeap[i].New);
#if VALGRIND_LEVEL>0
        VALGRIND_MAKE_MEM_NOACCESS(&R_GenHeap[i].NewPeg, 
                                   sizeof(SEXPREC));
        VALGRIND_MAKE_MEM_DEFINED (&R_GenHeap[i].NewPeg.gengc_next_node,
                                   sizeof(SEXP));
        VALGRIND_MAKE_MEM_DEFINED (&R_GenHeap[i].NewPeg.gengc_prev_node,
                                   sizeof(SEXP));
#endif
    }

    for (i = 0; i < NUM_SMALL_NODE_CLASSES; i++)
        R_GenHeap[i].Free = NEXT_NODE(R_GenHeap[i].New);
#if VALGRIND_LEVEL>0
    VALGRIND_MAKE_MEM_NOACCESS(&R_GenHeap[LARGE_NODE_CLASS].Free, sizeof(SEXP));
#endif

    SET_NODE_CLASS(&UnmarkedNodeTemplate, 0);
    orig_R_NSize = R_NSize;
    orig_R_VSize = R_VSize;

    R_BCNodeStackBase = (SEXP *) malloc(R_BCNODESTACKSIZE * sizeof(SEXP));
    if (R_BCNodeStackBase == NULL)
	R_Suicide("couldn't allocate node stack");
#ifdef BC_INT_STACK
    R_BCIntStackBase =
      (IStackval *) malloc(R_BCINTSTACKSIZE * sizeof(IStackval));
    if (R_BCIntStackBase == NULL)
	R_Suicide("couldn't allocate integer stack");
#endif
    R_BCNodeStackTop = R_BCNodeStackBase;
    R_BCNodeStackEnd = R_BCNodeStackBase + R_BCNODESTACKSIZE;
#ifdef BC_INT_STACK
    R_BCIntStackTop = R_BCIntStackBase;
    R_BCIntStackEnd = R_BCIntStackBase + R_BCINTSTACKSIZE;
#endif

    R_weak_refs = R_NilValue;

    R_HandlerStack = R_RestartStack = R_NilValue;

    /*  Unbound values which are to be preserved through GCs */
    R_PreciousList = R_NilValue;
    
    /*  The current source line */
    R_Srcref = R_NilValue;
}


/* Since memory allocated from the heap is non-moving, R_alloc just
   allocates off the heap as RAWSXP/REALSXP and maintains the stack of
   allocations through the ATTRIB pointer.  The stack pointer R_VStack
   is traced by the collector.  Defined using the fast macros in Defn.h */
void *vmaxget(void)
{
    return VMAXGET();
}

void vmaxset(const void *ovmax)
{
    VMAXSET(ovmax);
}

char *R_alloc(size_t nelem, int eltsize)
{
    R_size_t size = nelem * eltsize;
    double dsize = (double)nelem * eltsize;
    if (dsize > 0) { /* precaution against integer overflow */
	SEXP s;
#if SIZEOF_SIZE_T > 4
	/* In this case by allocating larger units we can get up to
	   size(double) * (2^31 - 1) bytes, approx 16Gb */
	if(dsize < R_LEN_T_MAX)
	    s = allocVector(RAWSXP, size + 1);
	else if(dsize < sizeof(double) * (R_LEN_T_MAX - 1))
	    s = allocVector(REALSXP, (int)(0.99+dsize/sizeof(double)));
	else {
	    error(_("cannot allocate memory block of size %0.1f Gb"),
		  dsize/1024.0/1024.0/1024.0);
	    s = R_NilValue; /* -Wall */
	}
#else
	if(dsize > R_LEN_T_MAX) /* must be in the Gb range */
	    error(_("cannot allocate memory block of size %0.1f Gb"),
		  dsize/1024.0/1024.0/1024.0);
	s = allocVector(RAWSXP, size + 1);
#endif
	ATTRIB(s) = R_VStack == NULL ? R_NilValue : R_VStack;
	R_VStack = s;
	return (char *)DATAPTR(s);
    }
    else return NULL;
}



/* S COMPATIBILITY */

char *S_alloc(long nelem, int eltsize)
{
    R_size_t size  = nelem * eltsize;
    char *p = R_alloc(nelem, eltsize);

    memset(p, 0, size);
    return p;
}


char *S_realloc(char *p, long new, long old, int size)
{
    size_t nold;
    char *q;
    /* shrinking is a no-op */
    if(new <= old) return p;
    q = R_alloc((size_t)new, size);
    nold = (size_t)old * size;
    memcpy(q, p, nold);
    memset(q + nold, 0, (size_t)new*size - nold);
    return q;
}

/* "allocSExp" allocate a SEXPREC */
/* call gc if necessary */

SEXP allocSExp(SEXPTYPE t)
{
    SEXP s;
    if (FORCE_GC || NO_FREE_NODES()) {
	R_gc_internal(0);
	if (NO_FREE_NODES())
	    mem_err_cons();
    }
    s = get_free_node(SEXPREC_class);
    TYPEOF(s) = t;
    CAR(s) = R_NilValue;
    CDR(s) = R_NilValue;
    TAG(s) = R_NilValue;
    ATTRIB(s) = R_NilValue;
    return s;
}

static SEXP allocSExpNonCons(SEXPTYPE t)
{
    SEXP s;
    if (FORCE_GC || NO_FREE_NODES()) {
	R_gc_internal(0);
	if (NO_FREE_NODES())
	    mem_err_cons();
    }
    s = get_free_node(SEXPREC_class);
    TYPEOF(s) = t;
    ATTRIB(s) = R_NilValue;
    return s;
}

/* cons is defined directly to avoid the need to protect its arguments
   unless a GC will actually occur. */
SEXP cons(SEXP car, SEXP cdr)
{
    SEXP s;
    if (FORCE_GC || NO_FREE_NODES()) {
	Rf_protect2 (car, cdr);
	R_gc_internal(0);
	UNPROTECT(2);
	if (NO_FREE_NODES())
	    mem_err_cons();
    }
    s = get_free_node(SEXPREC_class);
    TYPEOF(s) = LISTSXP;
    CAR(s) = CHK(car);
    CDR(s) = CHK(cdr);
    TAG(s) = R_NilValue;
    ATTRIB(s) = R_NilValue;
    return s;
}

/* version of cons that sets TAG too.  Caller needn't protect arguments. */
SEXP cons_with_tag(SEXP car, SEXP cdr, SEXP tag)
{
    SEXP s;
    if (FORCE_GC || NO_FREE_NODES()) {
	Rf_protect3 (car, cdr, tag);
	R_gc_internal(0);
	UNPROTECT(3);
	if (NO_FREE_NODES())
	    mem_err_cons();
    }
    s = get_free_node(SEXPREC_class);
    SET_TYPEOF(s,LISTSXP);
    CAR(s) = CHK(car);
    CDR(s) = CHK(cdr);
    TAG(s) = CHK(tag);
    ATTRIB(s) = R_NilValue;
    return s;
}

/*----------------------------------------------------------------------

  NewEnvironment

  Create an environment by extending "rho" with a frame obtained by
  pairing the variable names given by the tags on "namelist" with
  the values given by the elements of "valuelist".  Note that "namelist" 
  can be shorter than "valuelist" if the rest of "valuelist" already 
  has tags. (In particular, "namelist" can be R_NilValue if all of
  "valuelist" already has tags.)

  NewEnvironment is defined directly to avoid the need to protect its
  arguments unless a GC will actually occur.  This definition allows
  the namelist argument to be shorter than the valuelist; in this
  case the remaining values must be named already.  (This is useful
  in cases where the entire valuelist is already named--namelist can
  then be R_NilValue.)

  The valuelist is destructively modified and used as the
  environment's frame.
*/
SEXP NewEnvironment(SEXP namelist, SEXP valuelist, SEXP rho)
{
    SEXP v, n, newrho;

    if (FORCE_GC || NO_FREE_NODES()) {
	Rf_protect3 (namelist, valuelist, rho);
	R_gc_internal(0);
	UNPROTECT(3);
	if (NO_FREE_NODES())
	    mem_err_cons();
    }
    newrho = get_free_node(SEXPREC_class);
    TYPEOF(newrho) = ENVSXP;
    FRAME(newrho) = valuelist;
    ENCLOS(newrho) = CHK(rho);
    HASHTAB(newrho) = R_NilValue;
    ATTRIB(newrho) = R_NilValue;

    v = CHK(valuelist);
    n = CHK(namelist);
    while (v != R_NilValue && n != R_NilValue) {
	SET_TAG(v, TAG(n));
	v = CDR(v);
	n = CDR(n);
    }
    return (newrho);
}

/* mkPROMISE is defined directly do avoid the need to protect its arguments
   unless a GC will actually occur. 

   NAMEDCNT for the new promise is set to 1, and 'expr' has its NAMEDCNT
   set to the maximum. */

SEXP attribute_hidden mkPROMISE(SEXP expr, SEXP rho)
{
    SEXP s;
    if (FORCE_GC || NO_FREE_NODES()) {
	Rf_protect2 (expr, rho);
	R_gc_internal(0);
	UNPROTECT(2);
	if (NO_FREE_NODES())
	    mem_err_cons();
    }
    s = get_free_node(SEXPREC_class);

    SET_NAMEDCNT_MAX(expr);
    /* SET_NAMEDCNT_1(s); */

    TYPEOF(s) = PROMSXP;
    s->u.promsxp.value = R_UnboundValue;
    PRCODE(s) = CHK(expr);
    PRENV(s) = CHK(rho);
    PRSEEN(s) = 0;
    ATTRIB(s) = R_NilValue;
    return s;
}

/* Allocation of scalars, which compiler may optimize into specialized
   versions of allocVector.  These versions always return an unshared 
   value. */

SEXP ScalarLogical(int x)
{
    SEXP ans = allocVector(LGLSXP, 1);
    LOGICAL(ans)[0] = x == 0 || x == NA_LOGICAL ? x : 1;
    return ans;
}

SEXP ScalarInteger(int x)
{
    SEXP ans = allocVector(INTSXP, 1);
    INTEGER(ans)[0] = x;
    return ans;
}

SEXP ScalarReal(double x)
{
    SEXP ans = allocVector(REALSXP, 1);
    REAL(ans)[0] = x;
    return ans;
}


SEXP ScalarComplex(Rcomplex x)
{
    SEXP ans = allocVector(CPLXSXP, 1);
    COMPLEX(ans)[0] = x;
    return ans;
}

SEXP ScalarString(SEXP x)
{
    SEXP ans;
    PROTECT(x);
    ans = allocVector(STRSXP, 1);
    SET_STRING_ELT(ans, 0, x);
    UNPROTECT(1);
    return ans;
}

SEXP ScalarRaw(Rbyte x)
{
    SEXP ans = allocVector(RAWSXP, 1);
    RAW(ans)[0] = x;
    return ans;
}

/* Versions of functions for allocation of scalars that may return a 
   shared object.  ScalarLogicalMaybeConst is in Rinlinedfuns.h. */

SEXP ScalarIntegerMaybeConst(int x)
{
    if (ENABLE_SHARED_CONSTANTS) {
        if (x >=0 && x <= 10)
            return R_ScalarInteger0To10(x);
        if (x == NA_INTEGER)
            return R_ScalarIntegerNA;
    }

    SEXP ans = allocVector(INTSXP, 1);
    INTEGER(ans)[0] = x;
    return ans;
}

SEXP ScalarRealMaybeConst(double x)
{
    if (ENABLE_SHARED_CONSTANTS) {

        /* Compare to pre-allocated values as 8-byte unsigned integers, not 
           as doubles, since double comparison doesn't work for NA or when 
           comparing -0 and +0 (which should be distinct). */

        if (*(uint64_t*) &x == *(uint64_t*) &REAL(R_ScalarRealNA)[0]) 
            return R_ScalarRealNA;
        if (*(uint64_t*) &x == *(uint64_t*) &REAL(R_ScalarRealZero)[0]) 
            return R_ScalarRealZero;
        if (*(uint64_t*) &x == *(uint64_t*) &REAL(R_ScalarRealOne)[0]) 
            return R_ScalarRealOne;
    }

    SEXP ans = allocVector(REALSXP, 1);
    REAL(ans)[0] = x;
    return ans;
}

SEXP ScalarComplexMaybeConst(Rcomplex x)
{
    SEXP ans = allocVector(CPLXSXP, 1);
    COMPLEX(ans)[0] = x;
    return ans;
}

SEXP ScalarStringMaybeConst(SEXP x)
{
    SEXP ans;
    PROTECT(x);
    ans = allocVector(STRSXP, 1);
    SET_STRING_ELT(ans, 0, x);
    UNPROTECT(1);
    return ans;
}

SEXP ScalarRawMaybeConst(Rbyte x)
{
    SEXP ans = allocVector(RAWSXP, 1);
    RAW(ans)[0] = x;
    return ans;
}

/* Allocate a vector object (and also list-like objects).
   This ensures only validity of list-like (LISTSXP, VECSXP, EXPRSXP),
   STRSXP and CHARSXP types;  e.g., atomic types remain un-initialized
   and must be initialized upstream, e.g., in do_makevector().
*/

#define FAST_ALLOC_TYPES ( \
    (1<<LGLSXP) + (1<<INTSXP) + (1<<REALSXP) + (1<<RAWSXP) )

SEXP allocVector(SEXPTYPE type, R_len_t length)
{
    SEXP s;

    if (length < 0 )
        errorcall(R_GlobalContext->call,
                  _("negative length vectors are not allowed"));

    /* Do numeric (not complex) vectors of length 1 and 0 specially, for speed.
       These are guaranteed to fit in the first node class.  Don't do this with
       VALGRIND_LEVEL>0, since that needs actual_size, etc. */

#if VALGRIND_LEVEL==0
    if (length <= 1 && ((FAST_ALLOC_TYPES>>type) & 1)) {
        if (FORCE_GC || NO_FREE_NODES()) {
	    R_gc_internal(0);
	    if (NO_FREE_NODES())
	        mem_err_cons();
        }
        s = get_free_node(0);
        ATTRIB(s) = R_NilValue;
        TYPEOF(s) = type;
        LENGTH(s) = length;
        if (R_IsMemReporting && !R_MemPagesReporting)
            R_ReportAllocation (
                sizeof(SEXPREC_ALIGN) + NodeClassSize[0] * sizeof(VECREC),
                type, length);
        return s;
    }
#endif

    /* Find the number of bytes in the data part of the vector that are
       actually used.  Also, create and return lists, which aren't actually
       vectors, but are nevertheless allowed types for allocVector. */

    R_size_t actual_size = 0;

    switch (type) {
    case RAWSXP:
        actual_size = length;
        break;
    case CHARSXP:
        actual_size = length + 1;
        break;
    case LGLSXP:
    case INTSXP:
        if (length > R_SIZE_T_MAX / sizeof(int))
            errorcall (R_GlobalContext->call,
                       _("cannot allocate vector of length %d"), length);
        actual_size = length * sizeof(int);
        break;
    case REALSXP:
        if (length > R_SIZE_T_MAX / sizeof(double))
            errorcall (R_GlobalContext->call,
                       _("cannot allocate vector of length %d"), length);
        actual_size = length * sizeof(double);
        break;
    case CPLXSXP:
        if (length > R_SIZE_T_MAX / sizeof(Rcomplex))
            errorcall (R_GlobalContext->call,
                       _("cannot allocate vector of length %d"), length);
        actual_size = length * sizeof(Rcomplex);
        break;
    case STRSXP:
    case EXPRSXP:
    case VECSXP:
        if (length > R_SIZE_T_MAX / sizeof(SEXP))
            errorcall (R_GlobalContext->call,
                      _("cannot allocate vector of length %d"), length);
        actual_size = length * sizeof(SEXP);
        break;

    case NILSXP:
        return R_NilValue;
    case LANGSXP:
        if(length == 0) return R_NilValue;
        s = allocList(length);
        TYPEOF(s) = LANGSXP;
        return s;
    case LISTSXP:
        return allocList(length);

    default:
        error(_("invalid type/length (%s/%d) in vector allocation"),
              type2char(type), length);
    }

    /* Compute number of notional "vector cells" to allocate. */

    R_size_t size = actual_size == 0 ? 0 : (actual_size-1) / sizeof(VECREC) + 1;

    /* Find the node class to use. */

    int node_class = LARGE_NODE_CLASS;
    R_size_t alloc_size = size;
    R_len_t i;

    for (i = 0; i < NUM_SMALL_NODE_CLASSES; i++) {
        if (size <= NodeClassSize[i]) {
            node_class = i;
            alloc_size = NodeClassSize[i];
            break;
        }
    }

    if (node_class < NUM_SMALL_NODE_CLASSES) {
        if (FORCE_GC || NO_FREE_NODES()) {
	    R_gc_internal(0);
	    if (NO_FREE_NODES())
	        mem_err_cons();
        }
        s = get_free_node(node_class);
#if VALGRIND_LEVEL>0
        VALGRIND_MAKE_MEM_NOACCESS (DATAPTR(s), NODE_SIZE(NODE_CLASS(s))
                                                 - sizeof(SEXPREC_ALIGN));
#endif
    }
    else {
        /* save current R_VSize to roll back adjustment if malloc fails */
        R_size_t old_R_VSize = R_VSize;
        R_size_t size_to_malloc;
        if (FORCE_GC || NO_FREE_NODES() || VHEAP_FREE() < alloc_size) {
            R_gc_internal(alloc_size);
	    if (NO_FREE_NODES())
	        mem_err_cons();
	    if (VHEAP_FREE() < alloc_size)
	        mem_err_heap(size);
        }
        s = NULL; 
        if (size < (R_SIZE_T_MAX / sizeof(VECREC)) - sizeof(SEXPREC_ALIGN)) {
            size_to_malloc = sizeof(SEXPREC_ALIGN) + size * sizeof(VECREC)
                              + LARGE_VEC_PAD;
            s = malloc(size_to_malloc);
            if (s == NULL) {
                /* If we are near the address space limit, we
                   might be short of address space.  So return
                   all unused objects to malloc and try again. */
                R_gc_full(alloc_size);
                s = malloc(size_to_malloc);
            }
        }
        if (s == NULL) {
            double dsize = (double)size * sizeof(VECREC)/1024.0;
            /* reset the vector heap limit */
            R_VSize = old_R_VSize;
            if(dsize > 1024.0*1024.0)
                errorcall(R_NilValue,
                          _("cannot allocate vector of size %0.1f Gb"),
                          dsize/1024.0/1024.0);
            else if(dsize > 1024.0)
                errorcall(R_NilValue,
                          _("cannot allocate vector of size %0.1f Mb"),
                          dsize/1024.0);
            else
                errorcall(R_NilValue,
                          _("cannot allocate vector of size %0.f Kb"),
                          dsize);
        }
        s->sxpinfo = UnmarkedNodeTemplate.sxpinfo;
        SET_NODE_CLASS(s, LARGE_NODE_CLASS);
        R_LargeVallocSize += size;
        R_GenHeap[LARGE_NODE_CLASS].AllocCount++;
        R_NodesInUse++;
        SNAP_NODE(s, R_GenHeap[LARGE_NODE_CLASS].New);
#if VALGRIND_LEVEL>0
        VALGRIND_MAKE_MEM_NOACCESS (DATAPTR(s), size_to_malloc
                                                 - sizeof(SEXPREC_ALIGN));
#endif
    }

    ATTRIB(s) = R_NilValue;
    TYPEOF(s) = type;
    LENGTH(s) = length;

    if (R_IsMemReporting) {
        if (!R_MemPagesReporting || node_class >= NUM_SMALL_NODE_CLASSES)
            R_ReportAllocation (
                sizeof(SEXPREC_ALIGN) + alloc_size * sizeof(VECREC),
                type, length);
    }

#if VALGRIND_LEVEL>0
    VALGRIND_MAKE_MEM_UNDEFINED(DATAPTR(s), actual_size);
#endif

    /* For EXPRSXP, VECSXP, and STRSXP, prevent disaster in the case */
    /* that an uninitialised list vector or string vector is marked */
    /* Direct assignment is OK since the node was just allocated and */
    /* so is at least as new as R_NilValue and R_BlankString.  Strings
    /* are initialized to R_BlankString. */

    if (type == EXPRSXP || type == VECSXP) {
	SEXP *data = STRING_PTR(s);
	for (i = 0; i < length; i++)
	    data[i] = R_NilValue;
    }
    else if(type == STRSXP) {
	SEXP *data = STRING_PTR(s);
	for (i = 0; i < length; i++)
	    data[i] = R_BlankString;
    }
    else if (type == CHARSXP) {
	CHAR_RW(s)[length] = 0;
    }

    return s;
}

/* For future hiding of allocVector(CHARSXP) */
SEXP attribute_hidden allocCharsxp(R_len_t len)
{
    return allocVector(CHARSXP, len);
}


SEXP allocList(int n)
{
    int i;
    SEXP result;
    result = R_NilValue;
    for (i = 0; i < n; i++)
	result = CONS(R_NilValue, result);
    return result;
}

SEXP allocS4Object(void)
{
   SEXP s;
   GC_PROT(s = allocSExpNonCons(S4SXP));
   SET_S4_OBJECT(s);
   TAG(s) = R_NilValue;
   return s;
}


/* "gc" a mark-sweep or in-place generational garbage collector */

void R_gc(void)
{
    R_gc_internal(0);
}

static void R_gc_full(R_size_t size_needed)
{
    num_old_gens_to_collect = NUM_OLD_GENERATIONS;
    R_gc_internal(size_needed);
}

extern double R_getClockIncrement(void);
extern void R_getProcTime(double *data);

static double gctimes[5], gcstarttimes[5];
static Rboolean gctime_enabled = FALSE;

/* this is primitive */
static SEXP do_gctime(SEXP call, SEXP op, SEXP args, SEXP env)
{
    SEXP ans;

    if (args == R_NilValue)
	gctime_enabled = TRUE;
    else {
	check1arg(args, call, "on");
	gctime_enabled = asLogical(CAR(args));
    }
    ans = allocVector(REALSXP, 5);
    REAL(ans)[0] = gctimes[0];
    REAL(ans)[1] = gctimes[1];
    REAL(ans)[2] = gctimes[2];
    REAL(ans)[3] = gctimes[3];
    REAL(ans)[4] = gctimes[4];
    return ans;
}

static void gc_start_timing(void)
{
    if (gctime_enabled)
	R_getProcTime(gcstarttimes);
}

static void gc_end_timing(void)
{
    if (gctime_enabled) {
	double times[5];
	R_getProcTime(times);

#if 0   /* DISABLED:  Seems to make no sense (regardless of real resolution) */
	double delta = R_getClockIncrement();
	/* add delta to compensate for timer resolution:
	   NB: as all current Unix-alike systems use getrusage, 
	   this may over-compensate.
	 */
	gctimes[0] += times[0] - gcstarttimes[0] + delta;
	gctimes[1] += times[1] - gcstarttimes[1] + delta;
#else
	gctimes[0] += times[0] - gcstarttimes[0];
	gctimes[1] += times[1] - gcstarttimes[1];
#endif
	gctimes[2] += times[2] - gcstarttimes[2];
	gctimes[3] += times[3] - gcstarttimes[3];
	gctimes[4] += times[4] - gcstarttimes[4];
    }
}

#define R_MAX(a,b) ( (a) < (b) ? (b) : (a) )

static void R_gc_internal(R_size_t size_needed)
{
    R_size_t onsize = R_NSize /* can change during collection */;
    double ncells, vcells, vfrac, nfrac;
    Rboolean first = TRUE;
    SEXPTYPE first_bad_sexp_type = 0;
#ifdef PROTECTCHECK
    SEXPTYPE first_bad_sexp_type_old_type = 0;
#endif
    SEXP first_bad_sexp_type_sexp = NULL;
    int first_bad_sexp_type_line = 0;

 again:

    gc_count++;

    R_N_maxused = R_MAX(R_N_maxused, R_NodesInUse);
    R_NMega_max = R_MAX(R_NMega_max, R_NodesInUse/Mega * sizeof(SEXPREC_ALIGN)
                                      + R_SmallNallocSize/Mega * vsfac);
    R_V_maxused = R_MAX(R_V_maxused, R_VSize - VHEAP_FREE());

    BEGIN_SUSPEND_INTERRUPTS {
	gc_start_timing();
	RunGenCollect(size_needed);
	gc_end_timing();
    } END_SUSPEND_INTERRUPTS;

    if (bad_sexp_type_seen != 0 && first_bad_sexp_type == 0) {
	first_bad_sexp_type = bad_sexp_type_seen;
#ifdef PROTECTCHECK
	first_bad_sexp_type_old_type = bad_sexp_type_old_type;
#endif
	first_bad_sexp_type_sexp = bad_sexp_type_sexp;
	first_bad_sexp_type_line = bad_sexp_type_line;
    }

    if (gc_reporting) {
	ncells = onsize - R_Collected;
	nfrac = (100.0 * ncells) / R_NSize;
	/* We try to make this consistent with the results returned by gc */
	ncells = 0.1*ceil(10.0 * (ncells * sizeof_SEXPREC/Mega
                                   + R_SmallNallocSize/Mega * vsfac));
	REprintf("\n%.1f Mbytes of cons cells used (%d%%)\n",
		 ncells, (int) (nfrac + 0.5));
	vcells = R_VSize - VHEAP_FREE();
	vfrac = (100.0 * vcells) / R_VSize;
	vcells = 0.1*ceil(10.0*vcells/Mega * vsfac);
	REprintf("%.1f Mbytes of vectors used (%d%%)\n",
		 vcells, (int) (vfrac + 0.5));
    }

    if (first) {
	first = FALSE;
	/* Run any eligible finalizers.  The return result of
	   RunFinalizers is TRUE if any finalizers are actually run.
	   There is a small chance that running finalizers here may
	   chew up enough memory to make another immediate collection
	   necessary.  If so, we jump back to the beginning and run
	   the collection, but on this second pass we do not run
	   finalizers. */
	if (RunFinalizers() &&
	    (NO_FREE_NODES() || size_needed > VHEAP_FREE()))
	    goto again;
    }

    if (first_bad_sexp_type != 0) {
#ifdef PROTECTCHECK
	if (first_bad_sexp_type == FREESXP)
	    error("GC encountered a node (%p) with type FREESXP (was %s)"
		  " at memory.c:%d",
		  first_bad_sexp_type_sexp,
		  sexptype2char(first_bad_sexp_type_old_type),
		  first_bad_sexp_type_line);
	else
	    error("GC encountered a node (%p) with an unknown SEXP type: %s"
		  " at memory.c:%d",
		  first_bad_sexp_type_sexp,
		  sexptype2char(first_bad_sexp_type),
		  first_bad_sexp_type_line);
#else
	error("GC encountered a node (%p) with an unknown SEXP type: %s"
	      " at memory.c:%d",
	      first_bad_sexp_type_sexp,
	      sexptype2char(first_bad_sexp_type),
	      first_bad_sexp_type_line);
#endif
    }
}

static SEXP do_memlimits(SEXP call, SEXP op, SEXP args, SEXP env)
{
    SEXP ans;
    double nsize, vsize;
    R_size_t tmp;

    checkArity(op, args);
    nsize = asReal(CAR(args));
    vsize = asReal(CADR(args));

    if (ISNAN(nsize) || nsize <= 0) ;
    else if (nsize >= R_SIZE_T_MAX) R_MaxNSize = R_SIZE_T_MAX;
    else if (R_FINITE(nsize)) R_SetMaxNSize((R_size_t) nsize);

    if (ISNAN(vsize) || vsize <= 0) ;
    else if (vsize >= R_SIZE_T_MAX) R_MaxVSize = R_SIZE_T_MAX;
    else if (R_FINITE(vsize)) R_SetMaxVSize((R_size_t) vsize);

    PROTECT(ans = allocVector(REALSXP, 2));
    tmp = R_GetMaxNSize();
    REAL(ans)[0] = (tmp < R_SIZE_T_MAX) ? tmp : NA_REAL;
    tmp = R_GetMaxVSize();
    REAL(ans)[1] = (tmp < R_SIZE_T_MAX) ? tmp : NA_REAL;
    UNPROTECT(1);
    return ans;
}

static SEXP do_memoryprofile(SEXP call, SEXP op, SEXP args, SEXP env)
{
    SEXP ans, nms;
    int i, tmp;

    PROTECT(ans = allocVector(INTSXP, 24));
    PROTECT(nms = allocVector(STRSXP, 24));
    for (i = 0; i < 24; i++) {
	INTEGER(ans)[i] = 0;
	SET_STRING_ELT(nms, i, type2str(i > LGLSXP? i+2 : i));
    }
    setAttrib(ans, R_NamesSymbol, nms);

    BEGIN_SUSPEND_INTERRUPTS {
      int gen;

      /* run a full GC to make sure that all stuff in use is in Old space */
      num_old_gens_to_collect = NUM_OLD_GENERATIONS;
      R_gc();
      for (gen = 0; gen < NUM_OLD_GENERATIONS; gen++) {
	for (i = 0; i < NUM_NODE_CLASSES; i++) {
	  SEXP s;
	  for (s = NEXT_NODE(R_GenHeap[i].Old[gen]);
	       s != R_GenHeap[i].Old[gen];
	       s = NEXT_NODE(s)) {
	      tmp = TYPEOF(s);
	      if(tmp > LGLSXP) tmp -= 2;
	      INTEGER(ans)[tmp]++;
	  }
	}
      }
    } END_SUSPEND_INTERRUPTS;
    UNPROTECT(2);
    return ans;
}

/* "protect" push a single argument onto R_PPStack.

   In handling a stack overflow we have to be careful not to use
   PROTECT. error("protect(): stack overflow") would call deparse1,
   which uses PROTECT and segfaults.

   However, the traceback creation in the normal error handler also
   does a PROTECT, as does the jumping code, at least if there are
   cleanup expressions to handle on the way out.  So for the moment
   we'll allocate a slightly larger PP stack and only enable the added
   red zone during handling of a stack overflow error.  LT 

   The PROTECT, UNPROTECT, PROTECT_WITH_INDEX, and REPROTECT macros at 
   the end of Defn.h do these things without procedure call overhead, and 
   are used here to define these functions, to keep the code in sync. 
*/

static void reset_pp_stack(void *data)
{
    R_size_t *poldpps = data;
    R_PPStackSize =  *poldpps;
}

void attribute_hidden Rf_protect_error (void)
{
    RCNTXT cntxt;
    R_size_t oldpps = R_PPStackSize;

    begincontext(&cntxt, CTXT_CCODE, R_NilValue, R_BaseEnv, R_BaseEnv,
             R_NilValue, R_NilValue);
    cntxt.cend = &reset_pp_stack;
    cntxt.cenddata = &oldpps;

    if (R_PPStackSize < R_RealPPStackSize)
        R_PPStackSize = R_RealPPStackSize;
    errorcall(R_NilValue, _("protect(): protection stack overflow"));

    /* endcontext(&cntxt); */ /* not reached */
}

SEXP protect(SEXP s)
{
    return PROTECT (CHK(s));
}


/* Push 2 or 3 arguments onto protect stack.  BEWARE! All arguments will
   be evaluated (in the C sense) before any are protected. */

void Rf_protect2 (SEXP s1, SEXP s2)
{
    PROTECT2 (CHK(s1), CHK(s2));
}

void Rf_protect3 (SEXP s1, SEXP s2, SEXP s3)
{
    PROTECT3 (CHK(s1), CHK(s2), CHK(s3));
}


/* "unprotect" pop argument list from top of R_PPStack */

void attribute_hidden Rf_unprotect_error (void)
{
    error(_("unprotect(): only %d protected items"), R_PPStackTop);
}

void unprotect(int l)
{
    UNPROTECT(l);
}


/* "unprotect_ptr" remove pointer from somewhere in R_PPStack.  Don't
   try to combine use of this with use of ProtectWithIndex! */

void unprotect_ptr(SEXP s)
{
    int i = R_PPStackTop;

    /* go look for  s  in  R_PPStack */
    /* (should be among the top few items) */
    do {
	if (i == 0)
	    error(_("unprotect_ptr: pointer not found"));
    } while ( R_PPStack[--i] != s );

    /* OK, got it, and  i  is indexing its location */
    /* Now drop stack above it, if any */

    while (++i < R_PPStackTop) R_PPStack[i - 1] = R_PPStack[i];

    R_PPStackTop--;
}

SEXP R_ProtectWithIndex(SEXP s, PROTECT_INDEX *pi)
{
    return PROTECT_WITH_INDEX(CHK(s),pi);
}

void R_Reprotect(SEXP s, PROTECT_INDEX i)
{
    REPROTECT(CHK(s),i);
}

/* remove all objects from the protection stack from index i upwards
   and return them in a vector. The order in the vector is from new
   to old. */
SEXP R_CollectFromIndex(PROTECT_INDEX i)
{
    SEXP res;
    R_size_t top = R_PPStackTop, j = 0;
    if (i > top) i = top;
    res = protect(allocVector(VECSXP, top - i));
    while (i < top)
	SET_VECTOR_ELT(res, j++, R_PPStack[--top]);
    R_PPStackTop = top; /* this includes the protect we used above */
    return res;
}

/* "initStack" initialize environment stack */
void initStack(void)
{
    R_PPStackTop = 0;
}


/* S-like wrappers for calloc, realloc and free that check for error
   conditions */

void *R_chk_calloc(size_t nelem, size_t elsize)
{
    void *p;
#ifndef HAVE_WORKING_CALLOC
    if(nelem == 0)
	return(NULL);
#endif
    p = calloc(nelem, elsize);
    if(!p) /* problem here is that we don't have a format for size_t. */
	error(_("Calloc could not allocate memory (%.0f of %u bytes)"),
	      (double) nelem, elsize);
    return(p);
}

void *R_chk_realloc(void *ptr, size_t size)
{
    void *p;
    /* Protect against broken realloc */
    if(ptr) p = realloc(ptr, size); else p = malloc(size);
    if(!p)
	error(_("Realloc could not re-allocate memory (%.0f bytes)"), 
	      (double) size);
    return(p);
}

void R_chk_free(void *ptr)
{
    /* S-PLUS warns here, but there seems no reason to do so */
    /* if(!ptr) warning("attempt to free NULL pointer by Free"); */
    if(ptr) free(ptr); /* ANSI C says free has no effect on NULL, but
			  better to be safe here */
}

/* This code keeps a list of objects which are not assigned to variables
   but which are required to persist across garbage collections.  The
   objects are registered with R_PreserveObject and deregistered with
   R_ReleaseObject. Preserving/Releasing NULL is ignored. */

void R_PreserveObject(SEXP object)
{
    if (object != NULL)
        R_PreciousList = CONS(object, R_PreciousList);
}

static SEXP RecursiveRelease(SEXP object, SEXP list)
{
    if (!isNull(list)) {
	if (object == CAR(list))
	    return CDR(list);
	else
	    CDR(list) = RecursiveRelease(object, CDR(list));
    }
    return list;
}

void R_ReleaseObject(SEXP object)
{
    if (object != NULL)
        R_PreciousList = RecursiveRelease(object, R_PreciousList);
}


/* External Pointer Objects */
SEXP R_MakeExternalPtr(void *p, SEXP tag, SEXP prot)
{
    SEXP s = allocSExp(EXTPTRSXP);
    EXTPTR_PTR(s) = p;
    EXTPTR_PROT(s) = CHK(prot);
    EXTPTR_TAG(s) = CHK(tag);
    return s;
}

void *R_ExternalPtrAddr(SEXP s)
{
    return EXTPTR_PTR(CHK(s));
}

SEXP R_ExternalPtrTag(SEXP s)
{
    return CHK(EXTPTR_TAG(CHK(s)));
}

SEXP R_ExternalPtrProtected(SEXP s)
{
    return CHK(EXTPTR_PROT(CHK(s)));
}

void R_ClearExternalPtr(SEXP s)
{
    EXTPTR_PTR(s) = NULL;
}

void R_SetExternalPtrAddr(SEXP s, void *p)
{
    EXTPTR_PTR(s) = p;
}

void R_SetExternalPtrTag(SEXP s, SEXP tag)
{
    CHECK_OLD_TO_NEW(s, tag);
    EXTPTR_TAG(s) = tag;
}

void R_SetExternalPtrProtected(SEXP s, SEXP p)
{
    CHECK_OLD_TO_NEW(s, p);
    EXTPTR_PROT(s) = p;
}

/* Work around casting issues: works where it is needed */
typedef union {void *p; DL_FUNC fn;} fn_ptr;

/* used in package methods */
SEXP R_MakeExternalPtrFn(DL_FUNC p, SEXP tag, SEXP prot)
{
    fn_ptr tmp;
    SEXP s = allocSExp(EXTPTRSXP);
    tmp.fn = p;
    EXTPTR_PTR(s) = tmp.p;
    EXTPTR_PROT(s) = CHK(prot);
    EXTPTR_TAG(s) = CHK(tag);
    return s;
}

attribute_hidden
DL_FUNC R_ExternalPtrAddrFn(SEXP s)
{
    fn_ptr tmp;
    tmp.p =  EXTPTR_PTR(CHK(s));
    return tmp.fn;
}



/* The following functions are replacements for the accessor macros.
   They are used by code that does not have direct access to the
   internal representation of objects.  The replacement functions
   implement the write barrier. */

/* General Cons Cell Attributes */
SEXP (ATTRIB)(SEXP x) { return CHK(ATTRIB(CHK(x))); }
int (OBJECT)(SEXP x) { return OBJECT(CHK(x)); }
int (MARK)(SEXP x) { return MARK(CHK(x)); }
int (TYPEOF)(SEXP x) { return TYPEOF(CHK(x)); }
int (NAMED)(SEXP x) { return NAMED(CHK(x)); }
int (RTRACE)(SEXP x) { return RTRACE(CHK(x)); }
int (LEVELS)(SEXP x) { return LEVELS(CHK(x)); }

void (SET_ATTRIB)(SEXP x, SEXP v) {
    if(TYPEOF(v) != LISTSXP && TYPEOF(v) != NILSXP)
	error("value of 'SET_ATTRIB' must be a pairlist or NULL, not a '%s'",
	      type2char(TYPEOF(x)));
    if (ATTRIB(x) != v) {
        CHECK_OLD_TO_NEW(x, v);
        ATTRIB(x) = v;
    }
}

void SET_ATTRIB_TO_ANYTHING(SEXP x, SEXP v) {
    if (ATTRIB(x) != v) {
        CHECK_OLD_TO_NEW(x, v);
        ATTRIB(x) = v;
    }
}

void (SET_OBJECT)(SEXP x, int v) { SET_OBJECT(CHK(x), v); }
void (SET_TYPEOF)(SEXP x, int v) { SET_TYPEOF(CHK(x), v); }
void (SET_NAMED)(SEXP x, int v) { SET_NAMED(CHK(x), v); }
void (SET_RTRACE)(SEXP x, int v) { SET_RTRACE(CHK(x), v); }
int (SETLEVELS)(SEXP x, int v) { return SETLEVELS(CHK(x), v); }
void DUPLICATE_ATTRIB(SEXP to, SEXP from) {
    SET_ATTRIB(CHK(to), duplicate(CHK(ATTRIB(CHK(from)))));
    SET_OBJECT(CHK(to), OBJECT(from));
    if (IS_S4_OBJECT(from)) SET_S4_OBJECT(to); else UNSET_S4_OBJECT(to);
}

/* S4 object testing */
int (IS_S4_OBJECT)(SEXP x){ return IS_S4_OBJECT(CHK(x)); }
void (SET_S4_OBJECT)(SEXP x){ SET_S4_OBJECT(CHK(x)); }
void (UNSET_S4_OBJECT)(SEXP x){ UNSET_S4_OBJECT(CHK(x)); }

/* Vector Accessors */
int (LENGTH)(SEXP x) { return LENGTH(CHK(x)); }
int (TRUELENGTH)(SEXP x) { return TRUELENGTH(CHK(x)); }
void (SETLENGTH)(SEXP x, int v) { SETLENGTH(CHK(x), v); }
void (SET_TRUELENGTH)(SEXP x, int v) { SET_TRUELENGTH(CHK(x), v); }

const char *(R_CHAR)(SEXP x) {
    if(TYPEOF(x) != CHARSXP)
	error("%s() can only be applied to a '%s', not a '%s'",
	      "CHAR", "CHARSXP", type2char(TYPEOF(x)));
    return (const char *)CHAR(x);
}

SEXP (STRING_ELT)(SEXP x, int i) {
    if(TYPEOF(x) != STRSXP)
	error("%s() can only be applied to a '%s', not a '%s'",
	      "STRING_ELT", "character vector", type2char(TYPEOF(x)));
    return CHK(STRING_ELT(x, i));
}

SEXP (VECTOR_ELT)(SEXP x, int i) {
    /* We need to allow vector-like types here */
    if(TYPEOF(x) != VECSXP &&
       TYPEOF(x) != EXPRSXP &&
       TYPEOF(x) != WEAKREFSXP)
	error("%s() can only be applied to a '%s', not a '%s'",
	      "VECTOR_ELT", "list", type2char(TYPEOF(x)));
    return CHK(VECTOR_ELT(x, i));
}

int *(LOGICAL)(SEXP x) {
    if(TYPEOF(x) != LGLSXP)
	error("%s() can only be applied to a '%s', not a '%s'",
	      "LOGICAL",  "logical", type2char(TYPEOF(x)));
  return LOGICAL(x);
}

/* Maybe this should exclude logicals, but it is widely used */
int *(INTEGER)(SEXP x) {
    if(TYPEOF(x) != INTSXP && TYPEOF(x) != LGLSXP)
	error("%s() can only be applied to a '%s', not a '%s'",
	      "INTEGER", "integer", type2char(TYPEOF(x)));
    return INTEGER(x);
}

Rbyte *(RAW)(SEXP x) {
    if(TYPEOF(x) != RAWSXP)
	error("%s() can only be applied to a '%s', not a '%s'",
	      "RAW", "raw", type2char(TYPEOF(x)));
    return RAW(x);
}

double *(REAL)(SEXP x) {
    if(TYPEOF(x) != REALSXP)
	error("%s() can only be applied to a '%s', not a '%s'",
	      "REAL", "numeric", type2char(TYPEOF(x)));
    return REAL(x);
}

Rcomplex *(COMPLEX)(SEXP x) {
    if(TYPEOF(x) != CPLXSXP)
	error("%s() can only be applied to a '%s', not a '%s'",
	      "COMPLEX", "complex", type2char(TYPEOF(x)));
    return COMPLEX(x);
}

SEXP *(STRING_PTR)(SEXP x) { return STRING_PTR(CHK(x)); }

SEXP *(VECTOR_PTR)(SEXP x)
{
  error(_("not safe to return vector pointer"));
  return NULL;
}

void (SET_STRING_ELT)(SEXP x, int i, SEXP v) {
    if(TYPEOF(x) != STRSXP)
	error("%s() can only be applied to a '%s', not a '%s'",
	      "SET_STRING_ELT", "character vector", type2char(TYPEOF(x)));
    if(TYPEOF(v) != CHARSXP)
       error("Value of SET_STRING_ELT() must be a 'CHARSXP' not a '%s'",
	     type2char(TYPEOF(v)));
    CHECK_OLD_TO_NEW(x, v);
    STRING_ELT(x, i) = v;
}

/* Copy n string elements from v (starting at j) to x (starting at i). */
void copy_string_elements(SEXP x, int i, SEXP v, int j, int n) 
{
    SEXP e;
    int k;

    if(TYPEOF(x) != STRSXP)
	error("%s() can only be applied to a '%s', not a '%s'",
         "copy_string_elements", "character vector", type2char(TYPEOF(x)));

    if (NODE_GEN_IS_YOUNGEST(x)) {
        /* x can't be older than anything */
        for (k = 0; k<n; k++) {
            e = STRING_ELT(v,j+k);
            STRING_ELT(x,i+k) = e;
        }
    }
    else {  
        /* need to check each time if x is older */
        for (k = 0; k<n; k++) {
            e = STRING_ELT(v,j+k);
            CHECK_OLD_TO_NEW(x, e);
            STRING_ELT(x,i+k) = e;
        }
    }
}

SEXP (SET_VECTOR_ELT)(SEXP x, int i, SEXP v) {
    /*  we need to allow vector-like types here */
    if(TYPEOF(x) != VECSXP &&
       TYPEOF(x) != EXPRSXP &&
       TYPEOF(x) != WEAKREFSXP) {
	error("%s() can only be applied to a '%s', not a '%s'",
	      "SET_VECTOR_ELT", "list", type2char(TYPEOF(x)));
    }
    CHECK_OLD_TO_NEW(x, v);
    return VECTOR_ELT(x, i) = v;
}

/* Copy n vector elements from v (starting at j) to x (starting at i). */
void copy_vector_elements(SEXP x, int i, SEXP v, int j, int n) 
{
    SEXP e;
    int k;

    /*  we need to allow vector-like types here */
    if(TYPEOF(x) != VECSXP &&
       TYPEOF(x) != EXPRSXP &&
       TYPEOF(x) != WEAKREFSXP) {
	error("%s() can only be applied to a '%s', not a '%s'",
	      "copy_vector_elements", "list", type2char(TYPEOF(x)));
    }

    if (NODE_GEN_IS_YOUNGEST(x)) {
        /* x can't be older than anything */
        for (k = 0; k<n; k++) {
            e = VECTOR_ELT(v,j+k);
            VECTOR_ELT(x,i+k) = e;
        }
    }
    else {  
        /* need to check each time if x is older */
        for (k = 0; k<n; k++) {
            e = VECTOR_ELT(v,j+k);
            CHECK_OLD_TO_NEW(x, e);
            VECTOR_ELT(x,i+k) = e;
        }
    }
}


/* List Accessors */
SEXP (TAG)(SEXP e) { return CHK(TAG(CHK(e))); }
SEXP (CAR)(SEXP e) { return CHK(CAR(CHK(e))); }
SEXP (CDR)(SEXP e) { return CHK(CDR(CHK(e))); }
SEXP (CAAR)(SEXP e) { return CHK(CAAR(CHK(e))); }
SEXP (CDAR)(SEXP e) { return CHK(CDAR(CHK(e))); }
SEXP (CADR)(SEXP e) { return CHK(CADR(CHK(e))); }
SEXP (CDDR)(SEXP e) { return CHK(CDDR(CHK(e))); }
SEXP (CADDR)(SEXP e) { return CHK(CADDR(CHK(e))); }
SEXP (CADDDR)(SEXP e) { return CHK(CADDDR(CHK(e))); }
SEXP (CAD4R)(SEXP e) { return CHK(CAD4R(CHK(e))); }
int (MISSING)(SEXP x) { return MISSING(CHK(x)); }

void (SET_TAG)(SEXP x, SEXP v) { CHECK_OLD_TO_NEW(x, v); TAG(x) = v; }

SEXP (SETCAR)(SEXP x, SEXP y)
{
    CHECK_OLD_TO_NEW(x, y);
    CAR(x) = y;
    return y;
}

SEXP (SETCDR)(SEXP x, SEXP y)
{
    CHECK_OLD_TO_NEW(x, y);
    CDR(x) = y;
    return y;
}

SEXP (SETCADR)(SEXP x, SEXP y)
{
    SEXP cell;
    cell = CDR(x);
    CHECK_OLD_TO_NEW(cell, y);
    CAR(cell) = y;
    return y;
}

SEXP (SETCADDR)(SEXP x, SEXP y)
{
    SEXP cell;
    cell = CDDR(x);
    CHECK_OLD_TO_NEW(cell, y);
    CAR(cell) = y;
    return y;
}

#define CDDDR(x) CDR(CDR(CDR(x)))

SEXP (SETCADDDR)(SEXP x, SEXP y)
{
    SEXP cell;
    cell = CDDDR(x);
    CHECK_OLD_TO_NEW(cell, y);
    CAR(cell) = y;
    return y;
}

#define CD4R(x) CDR(CDR(CDR(CDR(x))))

SEXP (SETCAD4R)(SEXP x, SEXP y)
{
    SEXP cell;
    cell = CD4R(x);
    CHECK_OLD_TO_NEW(cell, y);
    CAR(cell) = y;
    return y;
}

void (SET_MISSING)(SEXP x, int v) { SET_MISSING(CHK(x), v); }

/* Closure Accessors */
SEXP (FORMALS)(SEXP x) { return CHK(FORMALS(CHK(x))); }
SEXP (BODY)(SEXP x) { return CHK(BODY(CHK(x))); }
SEXP (CLOENV)(SEXP x) { return CHK(CLOENV(CHK(x))); }
int (RDEBUG)(SEXP x) { return RDEBUG(CHK(x)); }
int (RSTEP)(SEXP x) { return RSTEP(CHK(x)); }

void (SET_FORMALS)(SEXP x, SEXP v) { CHECK_OLD_TO_NEW(x, v); FORMALS(x) = v; }
void (SET_BODY)(SEXP x, SEXP v) { CHECK_OLD_TO_NEW(x, v); BODY(x) = v; }
void (SET_CLOENV)(SEXP x, SEXP v) { CHECK_OLD_TO_NEW(x, v); CLOENV(x) = v; }
void (SET_RDEBUG)(SEXP x, int v) { SET_RDEBUG(CHK(x), v); }
void (SET_RSTEP)(SEXP x, int v) { SET_RSTEP(CHK(x), v); }

/* Primitive Accessors */
attribute_hidden int (PRIMOFFSET)(SEXP x) { return PRIMOFFSET(x); }
attribute_hidden void (SET_PRIMOFFSET)(SEXP x, int v) { SET_PRIMOFFSET(x, v); }

/* Symbol Accessors */
SEXP (PRINTNAME)(SEXP x) { return CHK(PRINTNAME(CHK(x))); }
SEXP (SYMVALUE)(SEXP x) { return CHK(SYMVALUE(CHK(x))); }
SEXP (INTERNAL)(SEXP x) { return CHK(INTERNAL(CHK(x))); }
int (DDVAL)(SEXP x) { return DDVAL(CHK(x)); }

void (SET_PRINTNAME)(SEXP x, SEXP v) { CHECK_OLD_TO_NEW(x, v); PRINTNAME(x) = v; }
void (SET_SYMVALUE)(SEXP x, SEXP v) { CHECK_OLD_TO_NEW(x, v); SYMVALUE(x) = v; }
void (SET_INTERNAL)(SEXP x, SEXP v) { CHECK_OLD_TO_NEW(x, v); INTERNAL(x) = v; }
void (SET_DDVAL)(SEXP x, int v) { SET_DDVAL(CHK(x), v); }

/* Environment Accessors */
SEXP (FRAME)(SEXP x) { return CHK(FRAME(CHK(x))); }
SEXP (ENCLOS)(SEXP x) { return CHK(ENCLOS(CHK(x))); }
SEXP (HASHTAB)(SEXP x) { return CHK(HASHTAB(CHK(x))); }
int (ENVFLAGS)(SEXP x) { return ENVFLAGS(CHK(x)); }

void (SET_FRAME)(SEXP x, SEXP v) { CHECK_OLD_TO_NEW(x, v); FRAME(x) = v; }
void (SET_ENCLOS)(SEXP x, SEXP v) { CHECK_OLD_TO_NEW(x, v); ENCLOS(x) = v; }
void (SET_HASHTAB)(SEXP x, SEXP v) { CHECK_OLD_TO_NEW(x, v); HASHTAB(x) = v; }
void (SET_ENVFLAGS)(SEXP x, int v) { SET_ENVFLAGS(x, v); }

/* Promise Accessors */
SEXP (PRCODE)(SEXP x) { return CHK(PRCODE(CHK(x))); }
SEXP (PRENV)(SEXP x) { return CHK(PRENV(CHK(x))); }
SEXP (PRVALUE)(SEXP x) { return CHK(PRVALUE(CHK(x))); }
int (PRSEEN)(SEXP x) { return PRSEEN(CHK(x)); }

void (SET_PRENV)(SEXP x, SEXP v){ CHECK_OLD_TO_NEW(x, v); PRENV(x) = v; }
void (SET_PRVALUE)(SEXP x, SEXP v) 
  { CHECK_OLD_TO_NEW(x, v); x->u.promsxp.value = v; }
void (SET_PRCODE)(SEXP x, SEXP v) { CHECK_OLD_TO_NEW(x, v); PRCODE(x) = v; }
void (SET_PRSEEN)(SEXP x, int v) { SET_PRSEEN(CHK(x), v); }

/* Hashing Accessors */
int (HASHASH)(SEXP x) { return HASHASH(CHK(x)); }
int (HASHVALUE)(SEXP x) { return HASHVALUE(CHK(x)); }

void (SET_HASHASH)(SEXP x, int v) { SET_HASHASH(CHK(x), v); }
void (SET_HASHVALUE)(SEXP x, int v) { SET_HASHVALUE(CHK(x), v); }

/* Test functions */
Rboolean Rf_isNull(SEXP s) { return isNull(s); }
Rboolean Rf_isRaw(SEXP s) { return isRaw(s); }
Rboolean Rf_isSymbol(SEXP s) { return isSymbol(s); }
Rboolean Rf_isLogical(SEXP s) { return isLogical(s); }
Rboolean Rf_isReal(SEXP s) { return isReal(s); }
Rboolean Rf_isComplex(SEXP s) { return isComplex(s); }
Rboolean Rf_isExpression(SEXP s) { return isExpression(s); }
Rboolean Rf_isEnvironment(SEXP s) { return isEnvironment(s); }
Rboolean Rf_isString(SEXP s) { return isString(s); }
Rboolean Rf_isObject(SEXP s) { return isObject(s); }

/* Bindings accessors */
Rboolean attribute_hidden
(IS_ACTIVE_BINDING)(SEXP b) {return IS_ACTIVE_BINDING(b);}
Rboolean attribute_hidden
(BINDING_IS_LOCKED)(SEXP b) {return BINDING_IS_LOCKED(b);}
void attribute_hidden
(SET_ACTIVE_BINDING_BIT)(SEXP b) {SET_ACTIVE_BINDING_BIT(b);}
void attribute_hidden (LOCK_BINDING)(SEXP b) {LOCK_BINDING(b);}
void attribute_hidden (UNLOCK_BINDING)(SEXP b) {UNLOCK_BINDING(b);}

/* R_FunTab accessors */
int (PRIMVAL)(SEXP x) { return PRIMVAL(x); }
CCODE (PRIMFUN)(SEXP x) { return PRIMFUN(x); }
void (SET_PRIMFUN)(SEXP x, CCODE f) { SET_PRIMFUN(x,f); }

/* for use when testing the write barrier */
int  attribute_hidden (IS_BYTES)(SEXP x) { return IS_BYTES(x); }
int  attribute_hidden (IS_LATIN1)(SEXP x) { return IS_LATIN1(x); }
int  attribute_hidden (IS_ASCII)(SEXP x) { return IS_ASCII(x); }
int  attribute_hidden (IS_UTF8)(SEXP x) { return IS_UTF8(x); }
void attribute_hidden (SET_BYTES)(SEXP x) { SET_BYTES(x); }
void attribute_hidden (SET_LATIN1)(SEXP x) { SET_LATIN1(x); }
void attribute_hidden (SET_UTF8)(SEXP x) { SET_UTF8(x); }
void attribute_hidden (SET_ASCII)(SEXP x) { SET_ASCII(x); }
int  attribute_hidden (ENC_KNOWN)(SEXP x) { return ENC_KNOWN(x); }
void attribute_hidden (SET_CACHED)(SEXP x) { SET_CACHED(x); }
int  attribute_hidden (IS_CACHED)(SEXP x) { return IS_CACHED(x); }


/* ------------------------------------------------------------------------
   Function (plus global variables) not intended to ever be called, and 
   normally not defined, whose code can be examined to see how the compiler
   is implementing facilities such as the NAMEDCNT macros. 
*/

#if 0

SEXP R_tobj_a, R_tobj_b, R_tobj_c, R_tobj_d, R_tobj_e, R_tobj_f, R_tobj_g,
     R_tobj_h, R_tobj_i, R_tobj_j, R_tobj_k, R_tobj_l, R_tobj_m, R_tobj_n,
     R_tobj_o, R_tobj_p, R_tobj_q, R_tobj_r, R_tobj_s, R_tobj_t, R_tobj_u,
     R_tobj_v, R_tobj_w, R_tobj_x, R_tobj_y, R_tobj_z;

int  R_tint_a, R_tint_b, R_tint_c, R_tint_d, R_tint_e, R_tint_f, R_tint_g,
     R_tint_h, R_tint_i, R_tint_j, R_tint_k, R_tint_l, R_tint_m, R_tint_n,
     R_tint_o, R_tint_p, R_tint_q, R_tint_r, R_tint_s, R_tint_t, R_tint_u,
     R_tint_v, R_tint_w, R_tint_x, R_tint_y, R_tint_z;

void Rf_code_gen_test_func (void)
{
  R_tint_a = NAMEDCNT(R_tobj_a);
  R_tint_b = NAMED(R_tobj_b);

  if (NAMEDCNT_EQ_0(R_tobj_c)) REprintf("xx\n");
  if (NAMEDCNT_GT_0(R_tobj_d)) REprintf("xx\n");
  if (NAMEDCNT_GT_1(R_tobj_e)) REprintf("xx\n");

  SET_NAMEDCNT(R_tobj_f,R_tint_f);
  SET_NAMEDCNT_0(R_tobj_g);
  SET_NAMEDCNT_1(R_tobj_h);
  SET_NAMEDCNT_MAX(R_tobj_i);

  SET_NAMED(R_tobj_j,R_tint_j);

  INC_NAMEDCNT(R_tobj_k);
  DEC_NAMEDCNT(R_tobj_l);

  R_tint_m = LEVELS(R_tobj_m);
  R_tint_n = TRUELENGTH(R_tobj_n);

  SETLEVELS(R_tobj_o,R_tint_o);
  SET_TRUELENGTH(R_tobj_p,R_tint_p);

  R_tint_q = TYPEOF(R_tobj_q);
  R_tint_r = NODE_CLASS(R_tobj_r);

  SET_NODE_CLASS(R_tobj_s,R_tint_s);
}

#endif


/* ------------------------------------------------------------------------ */

static SEXP do_pnamedcnt(SEXP call, SEXP op, SEXP args, SEXP rho)
{   SEXP a;
    int j;

    if (args == R_NilValue)
        error(_("too few arguments"));

    check1arg_x (args, call);

    for (a = CDR(args); a != R_NilValue; a = CDR(a))
        if (!isString(CAR(a)))
            error(_("invalid argument"));

    /* access nmcnt directly, so won't delay for possible task syncronization */
    Rprintf ("PNAMEDCNT:  %d  %x  %s", CAR(args)->sxpinfo.nmcnt, CAR(args),
                                       type2char(TYPEOF(CAR(args))));

    for (a = CDR(args); a != R_NilValue; a = CDR(a)) {
        Rprintf(" :");
        for (j = 0; j < LENGTH(CAR(a)); j++)
            Rprintf(" %s", CHAR(STRING_ELT(CAR(a),j)));
    }

    Rprintf("\n");

    return CAR(args);
}


/*******************************************/
/* Non-sampling memory use profiler reports vector allocations and/or
   calls to GetNewPage */
/*******************************************/

static void R_OutputStackTrace (void)
{
    RCNTXT *cptr;
    int newline;

    if (!R_MemStackReporting) goto print_newline;

    newline = R_MemReportingToTerminal | R_MemDetailsReporting;

    if (R_MemReportingOutfile != NULL) 
        fprintf (R_MemReportingOutfile, ":");
    if (R_MemReportingToTerminal) 
        REprintf (":");

    for (cptr = R_GlobalContext; cptr; cptr = cptr->nextcontext) {
	if ((cptr->callflag & (CTXT_FUNCTION | CTXT_BUILTIN))
	    && TYPEOF(cptr->call) == LANGSXP) {
	    SEXP fun = CAR(cptr->call);
	    if (!newline) newline = 1;
	    if (R_MemReportingOutfile != NULL)
                fprintf (R_MemReportingOutfile, "\"%s\" ",
		         TYPEOF(fun) == SYMSXP ? CHAR(PRINTNAME(fun)) :
		         "<Anonymous>");
	    if (R_MemReportingToTerminal)
                REprintf ("\"%s\" ",
		          TYPEOF(fun) == SYMSXP ? CHAR(PRINTNAME(fun)) :
		          "<Anonymous>");
	}
    }

    if (!newline) return;

print_newline:
    if (R_MemReportingOutfile != NULL) 
        fprintf (R_MemReportingOutfile, "\n");
    if (R_MemReportingToTerminal) 
        REprintf ("\n");
}

static void R_ReportAllocation (R_size_t size, SEXPTYPE type, R_len_t length)
{
    if (size > R_MemReportingThreshold && length >= R_MemReportingNElem) {
        if (R_MemReportingOutfile != NULL) {
            if (R_MemDetailsReporting)
                fprintf (R_MemReportingOutfile, "%lu (%s %lu)",
                  (unsigned long) size, type2char(type), (unsigned long)length);
            else 
                fprintf (R_MemReportingOutfile, "%lu ",
                  (unsigned long) size);
        }
        if (R_MemReportingToTerminal) {
            if (R_MemDetailsReporting)
                REprintf ("RPROFMEM: %lu (%s %lu)",
                  (unsigned long) size, type2char(type), (unsigned long)length);
            else
                REprintf ("RPROFMEM: %lu ", 
                  (unsigned long) size);
        }
        R_OutputStackTrace();
    }
}

static void R_ReportNewPage(void)
{
    if (R_MemPagesReporting) {
        if (R_MemReportingOutfile != NULL)
            fprintf (R_MemReportingOutfile, "new page");
        if (R_MemReportingToTerminal)
            REprintf ("RPROFMEM: new page");
	R_OutputStackTrace();
    }
}

static void R_EndMemReporting(void)
{
    if(R_MemReportingOutfile != NULL) {
	fclose (R_MemReportingOutfile);
	R_MemReportingOutfile=NULL;
    }
    R_IsMemReporting = 0;
}

static void R_InitMemReporting(SEXP filename, int append)
{
    if (R_IsMemReporting)
        R_EndMemReporting();

    if (strlen(CHAR(filename)) > 0) {
        R_MemReportingOutfile = RC_fopen (filename, append ? "a" : "w", TRUE);
        if (R_MemReportingOutfile == NULL)
            error(_("Rprofmem: cannot open output file '%s'"), filename);
    }
    else
        R_MemReportingOutfile = NULL;

    R_IsMemReporting = 1;

    return;
}

static SEXP do_Rprofmem(SEXP call, SEXP op, SEXP args, SEXP rho)
{
    SEXP filename, ap;
    int append_mode;

    checkArity(op, args);

    ap = args;
    if (!isString(CAR(ap)) || (LENGTH(CAR(ap))) != 1)
	error(_("invalid '%s' argument"), "filename");
    filename = STRING_ELT(CAR(ap), 0);

    ap = CDR(ap);
    append_mode = asLogical(CAR(ap));

    ap = CDR(ap);
    if (!isReal(CAR(ap)) || (LENGTH(CAR(ap))) != 1)
	error(_("invalid '%s' argument"), "threshold");
    R_MemReportingThreshold = REAL(CAR(ap))[0];

    ap = CDR(ap);
    if (!isReal(CAR(ap)) || (LENGTH(CAR(ap))) != 1)
	error(_("invalid '%s' argument"), "nelem");
    R_MemReportingNElem = REAL(CAR(ap))[0];

    ap = CDR(ap);
    R_MemStackReporting = asLogical(CAR(ap));

    ap = CDR(ap);
    R_MemReportingToTerminal = asLogical(CAR(ap));

    ap = CDR(ap);
    R_MemPagesReporting = asLogical(CAR(ap));

    ap = CDR(ap);
    R_MemDetailsReporting = asLogical(CAR(ap));

    if (R_MemReportingToTerminal || strlen(CHAR(filename)) > 0)
	R_InitMemReporting(filename, append_mode);
    else
	R_EndMemReporting();

    return R_NilValue;
}


/* String cache routines, including string hashing - formerly in envir.c */

SEXP mkCharCE(const char *name, cetype_t enc)
{
    return mkCharLenCE(name, strlen(name), enc);
}

/* no longer used in R but docuented in 2.7.x */
SEXP mkCharLen(const char *name, int len)
{
    return mkCharLenCE(name, len, CE_NATIVE);
}

SEXP mkChar(const char *name)
{
    return mkCharLenCE(name, strlen(name), CE_NATIVE);
}

/* CHARSXP hashing follows the hash structure from envir.c, but need separate
   code for get/set of values since our keys are char* and not SEXP symbol types
   and the string hash table is treated specially in garbage collection.

   Experience has shown that it is better to use a different hash function,
   and a power of 2 for the hash size.
*/

/* char_hash_size MUST be a power of 2 and char_hash_mask == char_hash_size - 1
   in order for x & char_hash_mask to be equivalent to x % char_hash_size. */

static unsigned int char_hash_size = STRHASHINITSIZE;
static unsigned int char_hash_mask = STRHASHINITSIZE-1;

static unsigned int char_hash(const char *s, int len)
{
    /* djb2 as from http://www.cse.yorku.ca/~oz/hash.html */
    char *p;
    int i;
    unsigned int h = 5381;
    for (p = (char *) s, i = 0; i < len; p++, i++)
	h = ((h << 5) + h) + (*p);
    return h;
}

void attribute_hidden InitStringHash()
{
    R_StringHash = allocVector (VECSXP, char_hash_size);
    HASHSIZE(R_StringHash) = char_hash_size;
    HASHSLOTSUSED(R_StringHash) = 0;
}

/* Resize the global R_StringHash CHARSXP cache */
static void R_StringHash_resize(unsigned int newsize)
{
    SEXP old_table = R_StringHash;
    SEXP new_table, chain, new_chain, val, next;
    unsigned int counter, new_hashcode, newmask;
#if DEBUG_GLOBAL_STRING_HASH
    unsigned int oldsize = HASHSIZE(R_StringHash);
    unsigned int oldslotsused = HASHSLOTSUSED(R_StringHash);
#endif

    /* Allocate the new hash table.  Chain moving is destructive and 
       does not involve allocation, so this is the only point where
       GC can occur.  The allocation could fail - ideally we would recover 
       from that and carry on with the original table, but we don't now. */

    new_table = allocVector (VECSXP, newsize);
    SET_HASHSLOTSUSED (new_table, 0);
    newmask = newsize - 1;

    /* transfer chains from old table to new table */
    for (counter = 0; counter < LENGTH(old_table); counter++) {
	chain = VECTOR_ELT(old_table, counter);
	while (chain != R_NilValue) {
	    val = CXHEAD(chain);
	    next = CXTAIL(chain);
#if DEBUG_GLOBAL_STRING_HASH
            if (TYPEOF(val)!=CHARSXP)
               REprintf("R_StringHash table contains a non-CHARSXP (%d, rs)!\n",
                        TYPEOF(val));
#endif
	    new_hashcode = char_hash (CHAR(val), LENGTH(val)) & newmask;
	    new_chain = VECTOR_ELT(new_table, new_hashcode);
	    /* If using a previously-unused slot then increase HASHSLOTSUSED */
	    if (new_chain == R_NilValue)
		SET_HASHSLOTSUSED(new_table, HASHSLOTSUSED(new_table) + 1);
	    /* Move the current chain link to the new chain.  This is a 
               destrictive modification, which does NOT do the old-to-new
               check, since table entries aren't supposed to be marked
               in the initial pass of the GC. */
	    CXTAIL(val) = new_chain;
	    VECTOR_ELT(new_table, new_hashcode) = val;
	    chain = next;
	}
    }
    R_StringHash = new_table;
    char_hash_size = newsize;
    char_hash_mask = newmask;
#if DEBUG_GLOBAL_STRING_HASH
    Rprintf ("Resized:  size %d => %d,  slotsused %d => %d\n",
      oldsize, HASHSIZE(new_table), oldslotsused, HASHSLOTSUSED(new_table));
#endif
}

/* mkCharCE - make a character (CHARSXP) variable and set its
   encoding bit.  If a CHARSXP with the same string already exists in
   the global CHARSXP cache, R_StringHash, it is returned.  Otherwise,
   a new CHARSXP is created, added to the cache and then returned. */


/* Because allocCharsxp allocates len+1 bytes and zeros the last,
   this will always zero-terminate */
SEXP mkCharLenCE(const char *name, int len, cetype_t enc)
{
    SEXP cval, chain;
    unsigned int hashcode;
    int need_enc;
    Rboolean embedNul = FALSE, is_ascii = TRUE;

    switch(enc){
    case CE_NATIVE:
    case CE_UTF8:
    case CE_LATIN1:
    case CE_BYTES:
    case CE_SYMBOL:
    case CE_ANY:
	break;
    default:
	error(_("unknown encoding: %d"), enc);
    }
    for (int slen = 0; slen < len; slen++) {
	if ((unsigned int) name[slen] > 127) is_ascii = FALSE;
	if (!name[slen]) embedNul = TRUE;
    }
    if (embedNul) {
	SEXP c;
	/* This is tricky: we want to make a reasonable job of
	   representing this string, and EncodeString() is the most
	   comprehensive */
	c = allocCharsxp(len);
	memcpy(CHAR_RW(c), name, len);
	switch(enc) {
	case CE_UTF8: SET_UTF8(c); break;
	case CE_LATIN1: SET_LATIN1(c); break;
	case CE_BYTES: SET_BYTES(c); break;
	default: break;
	}
	if (is_ascii) SET_ASCII(c);
	error(_("embedded nul in string: '%s'"),
	      EncodeString(c, 0, 0, Rprt_adj_none));
    }

    if (enc && is_ascii) enc = CE_NATIVE;
    switch(enc) {
    case CE_UTF8: need_enc = UTF8_MASK; break;
    case CE_LATIN1: need_enc = LATIN1_MASK; break;
    case CE_BYTES: need_enc = BYTES_MASK; break;
    default: need_enc = 0;
    }

    hashcode = char_hash(name, len) & char_hash_mask;

    /* Search for a cached value */
    cval = R_NilValue;
    for (chain = VECTOR_ELT(R_StringHash, hashcode); 
         chain != R_NilValue; 
         chain = CXTAIL(chain)) {
	SEXP val = CXHEAD(chain);
	if (need_enc == (ENC_KNOWN(val) | IS_BYTES(val))) {
            if (LENGTH(val) == len) {
                if (len == 0 || *CHAR(val) == *name /* quick pretest */
                                   && memcmp(CHAR(val), name, len) == 0) {
                    cval = val;
                    break;
                }
            }
	}
    }
    if (cval == R_NilValue) {
	/* no cached value; need to allocate one and add to the cache */
	cval = allocCharsxp(len);
	memcpy(CHAR_RW(cval), name, len);
	switch(enc) {
	case 0:
	    break;          /* don't set encoding */
	case CE_UTF8:
	    SET_UTF8(cval);
	    break;
	case CE_LATIN1:
	    SET_LATIN1(cval);
	    break;
	case CE_BYTES:
	    SET_BYTES(cval);
	    break;
	default:
	    error("unknown encoding mask: %d", enc);
	}
	if (is_ascii) SET_ASCII(cval);
	SET_CACHED(cval);  /* Mark it */
	/* add the new value to the cache */
	chain = VECTOR_ELT(R_StringHash, hashcode);
	if (chain == R_NilValue)
	    SET_HASHSLOTSUSED(R_StringHash, HASHSLOTSUSED(R_StringHash) + 1);

        /* The modifications below should NOT do the old-to-new check, since
           the table should not be looked at in the initial GC scan. */
#ifdef USE_ATTRIB_FIELD_FOR_CHARSXP_CACHE_CHAINS
	CXTAIL(cval) = chain;
        chain = cval;
#else
        chain = CONS(cval,chain);
#endif
	VECTOR_ELT(R_StringHash, hashcode) = chain;

	/* Resize the hash table if desirable and possible. */
	if (HASHSLOTSUSED(R_StringHash) > 0.85 * HASHSIZE(R_StringHash)
             && 2*char_hash_size <= STRHASHMAXSIZE) {
            /* NOTE!  Must protect cval here, since it is NOT protected by
               its presence in the hash table. */
            PROTECT(cval);
	    R_StringHash_resize (2*char_hash_size);
            UNPROTECT(1);
        }
    }

    return cval;
}


#if DEBUG_SHOW_CHARSXP_CACHE
/* Call this from gdb with

       call do_show_cache(10)

   for the first 10 cache chains in use. */
void do_show_cache(int n)
{
    int i, j;
    Rprintf("Cache size: %d\n", LENGTH(R_StringHash));
    Rprintf("Cache slots used:  %d\n", HASHSLOTSUSED(R_StringHash));
    for (i = 0, j = 0; j < n && i < LENGTH(R_StringHash); i++) {
	SEXP chain = VECTOR_ELT(R_StringHash, i);
	if (chain != R_NilValue) {
	    Rprintf("Line %d: ", i);
	    do {
		if (IS_UTF8(CXHEAD(chain)))
		    Rprintf("U");
		else if (IS_LATIN1(CXHEAD(chain)))
		    Rprintf("L");
		else if (IS_BYTES(CXHEAD(chain)))
		    Rprintf("B");
		Rprintf("|%s| ", CHAR(CXHEAD(chain)));
		chain = CXTAIL(chain);
	    } while (chain != R_NilValue);
	    Rprintf("\n");
	    j++;
	}
    }
}

void do_write_cache()
{
    int i;
    FILE *f = fopen("/tmp/CACHE", "w");
    if (f != NULL) {
	fprintf(f, "Cache size: %d\n", LENGTH(R_StringHash));
	fprintf(f, "Cache slots used:  %d\n", HASHSLOTSUSED(R_StringHash));
	for (i = 0; i < LENGTH(R_StringHash); i++) {
	    SEXP chain = VECTOR_ELT(R_StringHash, i);
	    if (chain != R_NilValue) {
		fprintf(f, "Line %d: ", i);
		do {
		    if (IS_UTF8(CXHEAD(chain)))
			fprintf(f, "U");
		    else if (IS_LATIN1(CXHEAD(chain)))
			fprintf(f, "L");
		    else if (IS_BYTES(CXHEAD(chain)))
			fprintf(f, "B");
		    fprintf(f, "|%s| ", CHAR(CXHEAD(chain)));
		    chain = CXTAIL(chain);
		} while (chain != R_NilValue);
		fprintf(f, "\n");
	    }
	}
	fclose(f);
    }
}
#endif /* DEBUG_SHOW_CHARSXP_CACHE */


/* RBufferUtils, moved from deparse.c */

#include "RBufferUtils.h"

/* Allocate at least blen+1 bytes, enough to hold a string of length blen. */

attribute_hidden void *R_AllocStringBuffer(size_t blen, R_StringBuffer *buf)
{
    size_t blen1, bsize = buf->defaultSize;

    /* for backwards compatibility, probably no longer needed */
    if(blen == (size_t)-1) {
	warning("R_AllocStringBuffer(-1) used: please report");
	R_FreeStringBufferL(buf);
	return NULL;
    }

    if (blen < buf->bufsize) return buf->data;
    blen1 = blen = (blen + 1);
    blen = (blen / bsize) * bsize;
    if(blen < blen1) blen += bsize;

    if(buf->data == NULL) {
	buf->data = (char *) malloc(blen);
        if (buf->data) buf->data[0] = 0;
    }
    else
	buf->data = (char *) realloc(buf->data, blen);

    if (!buf->data) {
	buf->bufsize = 0;
	/* don't translate internal error message */
	error("could not allocate memory (%u Mb) in C function 'R_AllocStringBuffer'",
	      (unsigned int) blen/1024/1024);
    }

    buf->bufsize = blen;
    return buf->data;
}

void attribute_hidden
R_FreeStringBuffer(R_StringBuffer *buf)
{
    if (buf->data != NULL) {
	free(buf->data);
	buf->bufsize = 0;
	buf->data = NULL;
    }
}

void attribute_hidden
R_FreeStringBufferL(R_StringBuffer *buf)
{
    if (buf->bufsize > buf->defaultSize) {
	free(buf->data);
	buf->bufsize = 0;
	buf->data = NULL;
    }
}

/* See if space for an operand can be used for the result too.  Assumes
   independent element-by-element computation.  Returns the operand that
   can be reused, or R_NilValue if neither can be reused. */

SEXP attribute_hidden can_save_alloc (SEXP s1, SEXP s2, SEXPTYPE typ)
{
    int n1 = LENGTH(s1);
    int n2 = LENGTH(s2);

    if (n1==0 || n2==0)  
        return R_NilValue;  /* since result may not have length max(n1,n2) */

    /* Try to use space for 2nd arg if both same length, so 1st argument's
       attributes will then take precedence when copied. */

    if (n2>=n1) {
        if (TYPEOF(s2)==typ && NAMEDCNT_EQ_0(s2)) {
            /* Must remove any "names" attribute of s2 to match action of
               copyMostAttrib.  Any "dim" and "dimnames" attributes are allowed
               to stay, since they will be overwritten anyway. */
            if (ATTRIB(s2)!=R_NilValue) 
                setAttrib (s2, R_NamesSymbol, R_NilValue);
            return s2;
        }
        else {
            /* Can use 1st arg's space only if 2nd arg has no attributes, else
               we may not get attributes of result right. */
            if (n1==n2 && TYPEOF(s1)==typ && NAMEDCNT_EQ_0(s1)
                       && ATTRIB(s2)==R_NilValue)
                return s1;
        }
    } else {
        if (TYPEOF(s1)==typ && NAMEDCNT_EQ_0(s1))
            return s1;
    }

    return R_NilValue;
}


/* ======== These need direct access to gp field for efficiency ======== */

/* FIXME: consider inlining here */
/* this has NA_STRING = NA_STRING */
int Seql(SEXP a, SEXP b)
{
    /* The only case where pointer comparisons do not suffice is where
      we have two strings in different encodings (which must be
      non-ASCII strings). Note that one of the strings could be marked
      as unknown. */
    if (a == b) return 1;
    /* Leave this to compiler to optimize */
    if (IS_CACHED(a) && IS_CACHED(b) && ENC_KNOWN(a) == ENC_KNOWN(b))
	return 0;
    else {
    	SEXP vmax = R_VStack;
    	int result = !strcmp(translateCharUTF8(a), translateCharUTF8(b));
    	R_VStack = vmax; /* discard any memory used by translateCharUTF8 */
    	return result;
    }
}


/* A count of the memory used by an object.

   This is called from user-level, so only some types of objects are important.
   
   An object gets charged for all the space allocated on the heap and
   all the nodes specifically due to it (including padding to the size
   of its node class), but not for the space for its name, nor for
   .Internals it references, nor for unused padding in pages of nodes. 

   Sharing of CHARSXPs withing a string (eg, in c("abc","abc")) is accounted
   for, but not other types of sharing (eg, in list("abc","abc")).
*/


SEXP csduplicated(SEXP x);  /* from unique.c */

static R_size_t objectsize(SEXP s)
{
    int i;
    SEXP tmp, dup;
    Rboolean isVec = FALSE;
    R_size_t cnt = 0;

    switch (TYPEOF(s)) {
    case NILSXP:
	return(0);
	break;
    case SYMSXP:
	break;
    case LISTSXP:
    case LANGSXP:
    case BCODESXP:
	cnt += objectsize(TAG(s));
	cnt += objectsize(CAR(s));
	cnt += objectsize(CDR(s));
	break;
    case CLOSXP:
	cnt += objectsize(FORMALS(s));
	cnt += objectsize(BODY(s));
	/* no charge for the environment */
	break;
    case ENVSXP:
    case PROMSXP:
    case SPECIALSXP:
    case BUILTINSXP:
	break;
    case RAWSXP:
    case CHARSXP:
    case LGLSXP:
    case INTSXP:
    case REALSXP:
    case CPLXSXP:
	isVec = TRUE;
	break;
    case STRSXP:
	dup = csduplicated(s);
	for (i = 0; i < LENGTH(s); i++) {
	    tmp = STRING_ELT(s, i);
	    if(tmp != NA_STRING && !LOGICAL(dup)[i])
		cnt += objectsize(tmp);
	}
	isVec = TRUE;
	break;
    case DOTSXP:
    case ANYSXP:
	/* we don't know about these */
	break;
    case VECSXP:
    case EXPRSXP:
    case WEAKREFSXP:
	/* Generic Vector Objects */
	for (i = 0; i < length(s); i++)
	    cnt += objectsize(VECTOR_ELT(s, i));
	isVec = TRUE;
	break;
    case EXTPTRSXP:
#if 0  /* disabled - seems to make no sense */
	cnt += sizeof(void *);  /* the actual pointer */
#endif
	cnt += objectsize(EXTPTR_PROT(s));
	cnt += objectsize(EXTPTR_TAG(s));
	break;
    case S4SXP:
	/* Has TAG and ATTRIB but no CAR nor CDR */
	cnt += objectsize(TAG(s));
	break;
    default:
	UNIMPLEMENTED_TYPE("object.size", s);
    }

    if (!isVec)
        cnt += sizeof_SEXPREC;
    else
        cnt += sizeof(SEXPREC_ALIGN) + sizeof(VECREC) *
                ( NODE_CLASS(s) == LARGE_NODE_CLASS 
                    ? getVecSizeInVEC(s)
                    : NodeClassSize[NODE_CLASS(s)] );

    /* add in attributes: these are fake for CHARXPs */
    if(TYPEOF(s) != CHARSXP) cnt += objectsize(ATTRIB(s));

    return(cnt);
}


static SEXP do_objectsize(SEXP call, SEXP op, SEXP args, SEXP env)
{
    checkArity(op, args);
    return ScalarReal( (double) objectsize(CAR(args)) );
}


/* .Internal function for debugging the valgrind instrumentation code... */

volatile int R_valgrind_test_int;   /* places to store/access data */
volatile int R_valgrind_test_real;
volatile int R_valgrind_test_real2;

static SEXP do_testvalgrind(SEXP call, SEXP op, SEXP args, SEXP env)
{
    R_len_t sizel = asInteger(CAR(args));

    if (sizel == NA_INTEGER) {
        REprintf(
          "Using malloc'd memory for testvalgrind (level %d)\n", 
           VALGRIND_LEVEL);
        int *p = malloc(2*sizeof(int));
        REprintf("Undefined read for 'if'\n");
        if (*p==0) R_valgrind_test_real = 987; else R_valgrind_test_real += 33;
        REprintf("OK write\n");
        *p = 7+R_valgrind_test_real2;
        REprintf("OK read for 'if'\n");
        if (*p==0) R_valgrind_test_real = 9876; else R_valgrind_test_real += 37;
        REprintf("OK write\n");
        *(p+1) = 8+R_valgrind_test_real2;
#if VALGRIND_LEVEL>0
        VALGRIND_MAKE_MEM_NOACCESS(p,2*sizeof(int));
#endif
        REprintf("Not OK write\n");
        *p = 9+R_valgrind_test_real2;
        REprintf("Not OK read\n");
        R_valgrind_test_real = *(p+1);
#if VALGRIND_LEVEL>0
        VALGRIND_MAKE_MEM_DEFINED(p+1,sizeof(int));
#endif
        REprintf("Not OK read\n");
        R_valgrind_test_real = *p;
        REprintf("OK read\n");
        R_valgrind_test_real = *(p+1);
        /* Note: p not freed */
    }
    else if (sizel<0) {
        sizel = -sizel;
        REprintf(
          "Allocating integer vector of size %d for testvalgrind (level %d)\n",
           sizel, VALGRIND_LEVEL);
        SEXP vec = allocVector(INTSXP,sizel);

        REprintf("Invalid read before start of object\n");
        R_valgrind_test_int = ((int*)vec)[-1];
        REprintf("Invalid read after end of object\n");
        R_valgrind_test_int = INTEGER(vec)[sizel];

        REprintf("Invalid read used for 'if' from beginning of vector\n");
        if (INTEGER(vec)[0]>1) R_valgrind_test_int = 123; 
        else R_valgrind_test_int += 456;
        REprintf("Invalid read used for 'if' from end of vector\n");
        if (INTEGER(vec)[sizel-1]>1) R_valgrind_test_int = 987; 
        else R_valgrind_test_int += 654;

        REprintf("Store at beginning of vector\n");
        INTEGER(vec)[0] = 1234;
        REprintf("Store at end of vector\n");
        INTEGER(vec)[sizel-1] = 5678;

        REprintf("Valid read used for 'if' from beginning of vector\n");
        if (INTEGER(vec)[0]>1) R_valgrind_test_int = 123; 
        else R_valgrind_test_int += 456;
        REprintf("Valid read used for 'if' from end of vector\n");
        if (INTEGER(vec)[sizel-1]>1) R_valgrind_test_int = 987; 
        else R_valgrind_test_int += 654;

        REprintf("Do a garbage collection\n");
        R_gc();

        REprintf("Invalid read at beginning of no-longer-existing vector\n");
        R_valgrind_test_int = INTEGER(vec)[0];
        REprintf("Invalid read at end of no-longer-existing vector\n");
        R_valgrind_test_int = INTEGER(vec)[sizel-1];
        REprintf("Done testvalgrind\n");
    }
    else {
        REprintf(
          "Allocating real vector of size %d for testvalgrind (level %d)\n",
           sizel, VALGRIND_LEVEL);
        SEXP vec = allocVector(REALSXP,sizel);

        REprintf("Invalid read before start of object\n");
        R_valgrind_test_real = ((double*)vec)[-1];
        REprintf("Invalid read after end of object\n");
        R_valgrind_test_real = REAL(vec)[sizel];

        REprintf("Invalid read used for 'if' from beginning of vector\n");
        if (REAL(vec)[0]>1) R_valgrind_test_real = 123; 
        else R_valgrind_test_real += 456;
        REprintf("Invalid read used for 'if' from end of vector\n");
        if (REAL(vec)[sizel-1]>1) R_valgrind_test_real = 987; 
        else R_valgrind_test_real += 654;

        REprintf("Store at beginning of vector\n");
        REAL(vec)[0] = 1234;
        REprintf("Store at end of vector\n");
        REAL(vec)[sizel-1] = 5678;

        REprintf("Valid read used for 'if' from beginning of vector\n");
        if (REAL(vec)[0]>1) R_valgrind_test_real = 123; 
        else R_valgrind_test_real += 456;
        REprintf("Valid read used for 'if' from end of vector\n");
        if (REAL(vec)[sizel-1]>1) R_valgrind_test_real = 987; 
        else R_valgrind_test_real += 654;

        REprintf("Do a garbage collection\n");
        R_gc();

        REprintf("Invalid read at beginning of no-longer-existing vector\n");
        R_valgrind_test_real = REAL(vec)[0];
        REprintf("Invalid read at end of no-longer-existing vector\n");
        R_valgrind_test_real = REAL(vec)[sizel-1];
        REprintf("Done testvalgrind\n");
    }

    return R_NilValue;
}

/* FUNTAB entries defined in this source file. See names.c for documentation. */

attribute_hidden FUNTAB R_FunTab_memory[] =
{
/* printname	c-entry		offset	eval	arity	pp-kind	     precedence	rightassoc */

{"reg.finalizer",do_regFinaliz,	0,	11,	3,	{PP_FUNCALL, PREC_FN,	0}},
{"gctorture",	do_gctorture,	0,	11,	1,	{PP_FUNCALL, PREC_FN,	0}},
{"gctorture2",	do_gctorture2,	0,	11,	3,	{PP_FUNCALL, PREC_FN,	0}},
{"gcinfo",	do_gcinfo,	0,	11,	1,	{PP_FUNCALL, PREC_FN,	0}},
{"gc",		do_gc,		0,	11,	2,	{PP_FUNCALL, PREC_FN,	0}},
{"gc.time",	do_gctime,	0,	1,	-1,	{PP_FUNCALL, PREC_FN,	0}},
{"mem.limits",	do_memlimits,	0,	11,	2,	{PP_FUNCALL, PREC_FN,	0}},
{"memory.profile",do_memoryprofile, 0,	11,	0,	{PP_FUNCALL, PREC_FN,	0}},
{"pnamedcnt",	do_pnamedcnt,	0,	1,	-1,	{PP_FUNCALL, PREC_FN,	0}},
{"Rprofmem",	do_Rprofmem,	0,	11,	8,	{PP_FUNCALL, PREC_FN,	0}},
{"object.size",	do_objectsize,	0,	11,	1,	{PP_FUNCALL, PREC_FN,	0}},
{"testvalgrind",do_testvalgrind,0,	111,	1,	{PP_FUNCALL, PREC_FN,	0}},

{NULL,		NULL,		0,	0,	0,	{PP_INVALID, PREC_FN,	0}}
};<|MERGE_RESOLUTION|>--- conflicted
+++ resolved
@@ -163,12 +163,9 @@
 #define PRINT_TYPE_STATS 0 /* Set to 1 to print stats on # of objects of each 
                               type after garbage collection initiated by gc() */
 
-<<<<<<< HEAD
 #define ABORT_ON_BAD_SEXPTYPE 1 /* Set to 1 to make bad SEXPTYPE result in a
                                    call of abort() rather than a report */
 
-=======
->>>>>>> 763a405f
 
 /* VALGRIND declarations.
 
