--- conflicted
+++ resolved
@@ -469,13 +469,8 @@
 static R_size_t R_N_maxused=0;		/* Records of maximum used (but can */
 static R_size_t R_V_maxused=0;		/*   be reset by gc(reset=TRUE)     */
 static double R_NMega_max=0.0;
-<<<<<<< HEAD
-
-
-=======
-
-
->>>>>>> 8929577f
+
+
 /* Node Classes.  Smallish vectors and "cons" cells are in classes 
    1, ..., NUM_SMALL_NODE_CLASSES.  Large vector nodes are in class 
    LARGE_NODE_CLASS.  For vector nodes the node header is followed 
@@ -523,7 +518,6 @@
 } PAGE_HEADER;
 
 #define NODE_SIZE(c) (sizeof(SEXPREC_ALIGN) + NodeClassSize[c] * sizeof(VECREC))
-<<<<<<< HEAD
 
 #define PAGE_SKIP(p) \
     ( (((uintptr_t)(p+1)+(NODE_ALIGN-1)) & ~(NODE_ALIGN-1)) - (uintptr_t)(p+1) )
@@ -532,16 +526,6 @@
 #define PAGE_COUNT(p,nsize) \
     ( (PAGE_SIZE - sizeof(PAGE_HEADER) - PAGE_SKIP(p)) / nsize )
 
-=======
-
-#define PAGE_SKIP(p) \
-    ( (((uintptr_t)(p+1)+(NODE_ALIGN-1)) & ~(NODE_ALIGN-1)) - (uintptr_t)(p+1) )
-#define PAGE_DATA(p) \
-    ( (void *) ((uintptr_t)(p+1) + PAGE_SKIP(p)) )
-#define PAGE_COUNT(p,nsize) \
-    ( (PAGE_SIZE - sizeof(PAGE_HEADER) - PAGE_SKIP(p)) / nsize )
-
->>>>>>> 8929577f
 #define VHEAP_FREE() (R_VSize - R_LargeVallocSize /* - R_SmallVallocSize */)
 
 
@@ -885,21 +869,12 @@
     if (x == NULL) {
         REprintf("NULL pointer when looking at children (%lx %d %d)!\n",n,w,g);
         err = 1;
-<<<<<<< HEAD
     }
     if (w == 1 && x != NULL && NODE_GENERATION(x) < g && n != R_StringHash) {
 	REprintf("untraced old-to-new reference (%lx %lx %d %d %d %d)!\n",
           n, x, NODE_GENERATION(x), g, n->sxpinfo.gcoton, x->sxpinfo.gcoton);
         err = 1;
     }
-=======
-    }
-    if (w == 1 && x != NULL && NODE_GENERATION(x) < g && n != R_StringHash) {
-	REprintf("untraced old-to-new reference (%lx %lx %d %d %d %d)!\n",
-          n, x, NODE_GENERATION(x), g, n->sxpinfo.gcoton, x->sxpinfo.gcoton);
-        err = 1;
-    }
->>>>>>> 8929577f
     return err;
 }
 
@@ -1007,7 +982,6 @@
 #else
 #define DEBUG_CHECK_NODE_COUNTS(s)
 #endif /* DEBUG_GC>1 */
-<<<<<<< HEAD
 
 #if DEBUG_GC>0
 
@@ -1015,15 +989,6 @@
 
 static unsigned int old_to_new_count = 0;
 
-=======
-
-#if DEBUG_GC>0
-
-#define DEBUG_TABLE 1  /* 1 to get a full table of counts in gc info printed */
-
-static unsigned int old_to_new_count = 0;
-
->>>>>>> 8929577f
 static void DEBUG_GC_SUMMARY(int gclev)
 {
     int i, gen, OldCount, total;
@@ -1753,10 +1718,6 @@
 
 static void unmark_and_move_to_new (int num_old_gens_to_collect)
 {   int gen, i;
-<<<<<<< HEAD
-    SEXP s;
-=======
->>>>>>> 8929577f
     for (gen = 0; gen < num_old_gens_to_collect; gen++) {
         for (i = 0; i < NUM_NODE_CLASSES; i++) {
             SEXP peg = R_GenHeap[i].Old[gen];
@@ -1811,7 +1772,6 @@
     char mess[20];
     sprintf(mess,"START OF GC (%d)",num_old_gens_to_collect);
     DEBUG_CHECK_NODE_COUNTS(mess);
-<<<<<<< HEAD
 #endif
 
 #if !EXPEL_OLD_TO_NEW
@@ -1821,17 +1781,6 @@
 
     unmark_and_move_to_new (num_old_gens_to_collect);
 
-=======
-#endif
-
-#if !EXPEL_OLD_TO_NEW
-    transfer_old_to_new (num_old_gens_to_collect);
-    DEBUG_CHECK_NODE_COUNTS("after transfering old to new");
-#endif
-
-    unmark_and_move_to_new (num_old_gens_to_collect);
-
->>>>>>> 8929577f
     DEBUG_CHECK_NODE_COUNTS("after unmarking and moving to new");
 
     forwarded_nodes = NULL;
@@ -4443,15 +4392,9 @@
 static R_size_t objectsize(SEXP s)
 {
     int i;
-<<<<<<< HEAD
-    R_size_t cnt = 0, vcnt = 0;
-    SEXP tmp, dup;
-    Rboolean isVec = FALSE;
-=======
     SEXP tmp, dup;
     Rboolean isVec = FALSE;
     R_size_t cnt = 0;
->>>>>>> 8929577f
 
     switch (TYPEOF(s)) {
     case NILSXP:
@@ -4476,27 +4419,6 @@
     case SPECIALSXP:
     case BUILTINSXP:
 	break;
-<<<<<<< HEAD
-    case CHARSXP:
-	vcnt = BYTE2VEC(LENGTH(s)+1);
-	isVec = TRUE;
-	break;
-    case LGLSXP:
-    case INTSXP:
-	vcnt = INT2VEC(LENGTH(s));
-	isVec = TRUE;
-	break;
-    case REALSXP:
-	vcnt = FLOAT2VEC(LENGTH(s));
-	isVec = TRUE;
-	break;
-    case CPLXSXP:
-	vcnt = COMPLEX2VEC(LENGTH(s));
-	isVec = TRUE;
-	break;
-    case STRSXP:
-	vcnt = PTR2VEC(LENGTH(s));
-=======
     case RAWSXP:
     case CHARSXP:
     case LGLSXP:
@@ -4506,7 +4428,6 @@
 	isVec = TRUE;
 	break;
     case STRSXP:
->>>>>>> 8929577f
 	dup = csduplicated(s);
 	for (i = 0; i < LENGTH(s); i++) {
 	    tmp = STRING_ELT(s, i);
@@ -4523,10 +4444,6 @@
     case EXPRSXP:
     case WEAKREFSXP:
 	/* Generic Vector Objects */
-<<<<<<< HEAD
-	vcnt = PTR2VEC(length(s));
-=======
->>>>>>> 8929577f
 	for (i = 0; i < length(s); i++)
 	    cnt += objectsize(VECTOR_ELT(s, i));
 	isVec = TRUE;
@@ -4538,13 +4455,6 @@
 	cnt += objectsize(EXTPTR_PROT(s));
 	cnt += objectsize(EXTPTR_TAG(s));
 	break;
-<<<<<<< HEAD
-    case RAWSXP:
-	vcnt = BYTE2VEC(length(s));
-	isVec = TRUE;
-	break;
-=======
->>>>>>> 8929577f
     case S4SXP:
 	/* Has TAG and ATTRIB but no CAR nor CDR */
 	cnt += objectsize(TAG(s));
