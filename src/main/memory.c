--- conflicted
+++ resolved
@@ -2754,7 +2754,6 @@
 }
 
 /* Versions of functions for allocation of scalars that may return a 
-<<<<<<< HEAD
    shared object.  ScalarLogicalMaybeConst is in Rinlinedfuns.h. */
 
 SEXP ScalarIntegerMaybeConst(int x)
@@ -2765,23 +2764,12 @@
         if (x == NA_INTEGER)
             return R_ScalarIntegerNA;
     }
-=======
-   shared object.  ScalarLogicalShared is in Rinlinedfuns.h. */
-
-SEXP ScalarIntegerShared(int x)
-{
-    if (x >=0 && x <= 10)
-        return R_ScalarInteger0To10(x);
-    if (x == NA_INTEGER)
-        return R_ScalarIntegerNA;
->>>>>>> fbe7d3e6
 
     SEXP ans = allocVector(INTSXP, 1);
     INTEGER(ans)[0] = x;
     return ans;
 }
 
-<<<<<<< HEAD
 SEXP ScalarRealMaybeConst(double x)
 {
     if (ENABLE_SHARED_CONSTANTS) {
@@ -2797,42 +2785,20 @@
         if (*(uint64_t*) &x == *(uint64_t*) &REAL(R_ScalarRealOne)[0]) 
             return R_ScalarRealOne;
     }
-=======
-SEXP ScalarRealShared(double x)
-{
-    /* Compare to pre-allocated values as 8-byte integers, not as doubles,
-       since double comparison doesn't work for NA or when comparing -0 and
-       +0 (which should be distinct). */
-
-    if (*(int64_t*) &x == *(int64_t*) &REAL(R_ScalarRealNA)[0]) 
-        return R_ScalarRealNA;
-    if (*(int64_t*) &x == *(int64_t*) &REAL(R_ScalarRealZero)[0]) 
-        return R_ScalarRealZero;
-    if (*(int64_t*) &x == *(int64_t*) &REAL(R_ScalarRealOne)[0]) 
-        return R_ScalarRealOne;
->>>>>>> fbe7d3e6
 
     SEXP ans = allocVector(REALSXP, 1);
     REAL(ans)[0] = x;
     return ans;
 }
 
-<<<<<<< HEAD
 SEXP ScalarComplexMaybeConst(Rcomplex x)
-=======
-SEXP ScalarComplexShared(Rcomplex x)
->>>>>>> fbe7d3e6
 {
     SEXP ans = allocVector(CPLXSXP, 1);
     COMPLEX(ans)[0] = x;
     return ans;
 }
 
-<<<<<<< HEAD
 SEXP ScalarStringMaybeConst(SEXP x)
-=======
-SEXP ScalarStringShared(SEXP x)
->>>>>>> fbe7d3e6
 {
     SEXP ans;
     PROTECT(x);
@@ -2842,11 +2808,7 @@
     return ans;
 }
 
-<<<<<<< HEAD
 SEXP ScalarRawMaybeConst(Rbyte x)
-=======
-SEXP ScalarRawShared(Rbyte x)
->>>>>>> fbe7d3e6
 {
     SEXP ans = allocVector(RAWSXP, 1);
     RAW(ans)[0] = x;
