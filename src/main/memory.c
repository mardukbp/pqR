/*
 *  pqR : A pretty quick version of R
 *  Copyright (C) 2013, 2014 by Radford M. Neal
 *
 *  Based on R : A Computer Language for Statistical Data Analysis
 *  Copyright (C) 1995, 1996  Robert Gentleman and Ross Ihaka
 *  Copyright (C) 1998--2011  The R Development Core Team.
 *
 *  The changes in pqR from R-2.15.0 distributed by the R Core Team are
 *  documented in the NEWS and MODS files in the top-level source directory.
 *
 *  This program is free software; you can redistribute it and/or modify
 *  it under the terms of the GNU General Public License as published by
 *  the Free Software Foundation; either version 2 of the License, or
 *  (at your option) any later version.
 *
 *  This program is distributed in the hope that it will be useful,
 *  but WITHOUT ANY WARRANTY; without even the implied warranty of
 *  MERCHANTABILITY or FITNESS FOR A PARTICULAR PURPOSE.  See the
 *  GNU General Public License for more details.
 *
 *  You should have received a copy of the GNU General Public License
 *  along with this program; if not, a copy is available at
 *  http://www.r-project.org/Licenses/
 */

/*
 *	This code implements a non-moving generational collector
 *      with two or three generations.
 *
 *	Memory allocated by R_alloc is maintained in a stack.  Code
 *	that R_allocs memory must use vmaxget/VMAXGET and vmaxset/VMAXSET 
 *	to obtain and reset the stack pointer.
 */

#define USE_RINTERNALS

#ifdef HAVE_CONFIG_H
#include <config.h>
#endif

#include <R_ext/RS.h> /* for S4 allocation */

#define USE_FAST_PROTECT_MACROS   /* MUST be defined in this module! */
#define R_USE_SIGNALS 1
#include <Defn.h>
#include <R_ext/GraphicsEngine.h> /* GEDevDesc, GEgetDevice */
#include <R_ext/Rdynload.h>

#include <helpers/helpers-app.h>


/* CONFIGURATION OPTIONS.  

   Any valid settings for the options below should work, with different effects
   on performance.  However, some combinations may not have been tested 
   recently (or at all). */

#define EXPEL_OLD_TO_NEW 0 /* Immediately expel, rather than use OldToNew? */

#define FLAG_OLD_TO_NEW 1  /* Use "prev" field to flag nodes already moved
                              to OldToNew?  (Only when EXPEL_OLD_TO_NEW is 0) */

#define SORT_NODES 1  /* Sort free nodes in every page on each full GC? */

#define NODE_ALIGN 64 /* Address boundary for aligning nodes in pages, to try
                         to improve cache performance (must be a power of 2) */

#define PAGE_SIZE (2048+64) /* Number of bytes in a page of nodes. */

#define MAX_NODE_CLASSES 8  /* Max number of node classes, from bits in gccls */
#define NUM_NODE_CLASSES 8  /* At least 2, and no more than the max above */

#define STRHASHINITSIZE (1<<16) /* Initial number of slots in string hash table
                                   (must be a power of two) */
#define STRHASHMAXSIZE (1<<21)  /* Maximum slots in the string hash table */

#define ENABLE_SHARED_CONSTANTS 1  /* Normally 1, to enable use of shared
                                      constants 0.0, 0L, etc. But doesn't affect
                                      sharing of logicals FALSE, TRUE, and NA,
                                      which is done in Rinlinedfuns.h */

/* NodeClassSize gives the number of VECRECs in nodes of the small node classes.
   One of these will be identified (at run time) as SEXPREC_class, used for
   "cons" cells (so it's necessary that one be big enough for this).  Note 
   that the last node class is for larger vectors, and has no entry here.

   The values in the initialization below will usually be replaced by values 
   derived from NodeClassBytes32 or NodeClassBytes64, which are designed for 
   32-bit and 64-bit systems, unless USE_FALBACK_SIZES is set to 1.

   The initialization below is for the maximum number of small node classes.
   The number of classes used may be smaller, as determined by the setting of
   NUM_NODE_CLASSES above. 

   The first node class must be big enough to hold a length one vector of
   RAWSXP, LGLSXP, INTSXP, or REALSXP type (but not necessarily CPLXSXP).
*/

static int NodeClassSize[MAX_NODE_CLASSES-1]    /* Fallback sizes, in VECRECs */
        = {  1,  2,  4,  6,  8,  16,  32 };     /*  (typically 8-byte chunks) */

#define USE_FALLBACK_SIZES 0  /* Use above sizes even when sizes below apply? */

static int NodeClassBytes32[MAX_NODE_CLASSES-1] /* Sizes for 32-bit platforms */
        = { 32, 40, 48, 64, 80,  96, 128 };     /*  (bytes, including header) */
/* VECRECs:  1,  2,  3,  5,  7,   9,  13     (assuming 24-byte SEXPREC_ALIGN) */

static int NodeClassBytes64[MAX_NODE_CLASSES-1] /* Sizes for 64-bit platforms */
        = { 48, 56, 64, 80, 96, 128, 192 };     /*  (bytes, including header) */
/* VECRECs:  1,  2,  3,  5,  7,  11,  19     (assuming 40-byte SEXPREC_ALIGN) */


/* DEBUGGING OPTIONS.

   The 'testvalgrind' function invoked with .Internal is always present.

   Options set externally:

   VALGRIND_LEVEL  

       Set by --with-valgrind-instrumentation=n configure option, where
       n (default 0) controls VALGRIND instrumentation.  Currently, any
       non-zero value enables all the extra instrumentation.

   NVALGRIND

       It may be necessary to define NVALGRIND for a non-gcc
       compiler on a supported architecture if it has different
       syntax for inline assembly language from gcc.

   PROTECT_CHECK / TESTING_WRITE_BARRIER

       If defined, tries to detect unprotected SEXPs.  See below.

   Other debug options are set by the definitions below. */

#define TOLERATE_NULL 1 /* If non-zero, node forwarding & aging ignores zero
                           pointers (which shouldn't exist), to avoid crashing.
                           Some packages incorrectly create objects with zero
                           pointers, so this option should probably be set to 1,
                           but it could be set to 0 for debugging purposes. */

#define DEBUG_GC 0  /* How much debug info to write about node lists in a GC  */
                    /* 0: none, 1: summary only, 2: do checks, 3: print counts*/

#define DEBUG_ADJUST_HEAP 0 /* Whether to write debug info on heap adjustments*/

#define DEBUG_RELEASE 0  /* Whether to write debug info on page releases */

#define SNAP_CHECK 0  /* 1 to check validity of list when snapping/unsnapping */

#define PAGE_PAD 0      /* Number of extra bytes to allocate at the end of each
                           page as padding, to help detect/alleviate overruns */

#define LARGE_VEC_PAD 0 /* Number of extra bytes to allocate at the end of each
                           large vector as padding, for overrun detection... */

#define DEBUG_GLOBAL_STRING_HASH 0

#define DEBUG_SHOW_CHARSXP_CACHE 0

#define PRINT_TYPE_STATS 0 /* Set to 1 to print stats on # of objects of each 
                              type after garbage collection initiated by gc() */

<<<<<<< HEAD
=======
#define ABORT_ON_BAD_SEXPTYPE 1 /* Set to 1 to make bad SEXPTYPE result in a
                                   call of abort() rather than a report */

>>>>>>> 3b9ed659

/* VALGRIND declarations.

   For Win32, Valgrind is useful only if running under Wine. */

#ifdef Win32
# ifndef USE_VALGRIND_FOR_WINE
# define NVALGRIND 1
#endif
#endif

#ifndef NVALGRIND
# include "memcheck.h"
#endif

#ifndef VALGRIND_LEVEL
#define VALGRIND_LEVEL 0
#endif


static void GetNewPage(int node_class);

#if defined(Win32) && defined(LEA_MALLOC)
/*#include <stddef.h> */
extern void *Rm_malloc(size_t n);
extern void *Rm_calloc(size_t n_elements, size_t element_size);
extern void Rm_free(void * p);
extern void *Rm_realloc(void * p, size_t n);
#define calloc Rm_calloc
#define malloc Rm_malloc
#define realloc Rm_realloc
#define free Rm_free
#endif

/* malloc uses size_t.  We are assuming here that size_t is at least
   as large as unsigned long.  Changed from int at 1.6.0 to (i) allow
   2-4Gb objects on 32-bit system and (ii) objects limited only by
   length on a 64-bit system.
*/

static int gc_reporting = 0;
static int gc_count = 0;


#ifdef TESTING_WRITE_BARRIER
# define PROTECTCHECK
#endif

#ifdef PROTECTCHECK
/* This is used to help detect unprotected SEXP values.  It is most
   useful if the strict barrier is enabled as well. The strategy is:

       All GCs are full GCs

       New nodes are marked as NEWSXP

       After a GC all free nodes that are not of type NEWSXP are
       marked as type FREESXP

       Most calls to accessor functions check their SEXP inputs and
       SEXP outputs with CHK() to see if a reachable node is a
       FREESXP and signal an error if a FREESXP is found.

   Combined with GC torture this can help locate where an unprotected
   SEXP is being used.

   This approach will miss cases where an unprotected node has been
   re-allocated.  For these cases it is possible to set
   gc_inhibit_release to TRUE.  FREESXP nodes will not be reallocated,
   or large ones released, until gc_inhibit_release is set to FALSE
   again.  This will of course result in memory growth and should be
   used with care and typically in combination with OS mechanisms to
   limit process memory usage.  LT */

/* Before a node is marked as a FREESXP by the collector the previous
   type is recorded.  For now using the LEVELS field seems
   reasonable.  */
#define OLDTYPE(s) LEVELS(s)
#define SETOLDTYPE(s, t) SETLEVELS(s, t)

static const char *sexptype2char(SEXPTYPE type);

static R_INLINE SEXP CHK(SEXP x)
{
    /* **** NULL check because of R_CurrentExpr */
    if (x != NULL && TYPEOF(x) == FREESXP)
	error("unprotected object (%p) encountered (was %s)",
	      x, sexptype2char(OLDTYPE(x)));
    return x;
}
#else
#define CHK(x) (x)
#endif

/* The following three variables definitions are used to record the
   address and type of the first bad type seen during a collection,
   and for FREESXP nodes they record the old type as well. */
static SEXPTYPE bad_sexp_type_seen = 0;
static SEXP bad_sexp_type_sexp = NULL;
#ifdef PROTECTCHECK
static SEXPTYPE bad_sexp_type_old_type = 0;
#endif
static int bad_sexp_type_line = 0;

#if ABORT_ON_BAD_SEXPTYPE
#define register_bad_sexp_type(s,line) abort()
#else
static void register_bad_sexp_type(SEXP s, int line)
{
    if (bad_sexp_type_seen == 0) {
	bad_sexp_type_seen = TYPEOF(s);
	bad_sexp_type_sexp = s;
	bad_sexp_type_line = line;
#ifdef PROTECTCHECK
	if (TYPEOF(s) == FREESXP)
	    bad_sexp_type_old_type = OLDTYPE(s);
#endif
    }
}
#endif


/* slight modification of typename() from install.c -- should probably merge */
static const char *sexptype2char(SEXPTYPE type) {
    switch (type) {
    case NILSXP:	return "NILSXP";
    case SYMSXP:	return "SYMSXP";
    case LISTSXP:	return "LISTSXP";
    case CLOSXP:	return "CLOSXP";
    case ENVSXP:	return "ENVSXP";
    case PROMSXP:	return "PROMSXP";
    case LANGSXP:	return "LANGSXP";
    case SPECIALSXP:	return "SPECIALSXP";
    case BUILTINSXP:	return "BUILTINSXP";
    case CHARSXP:	return "CHARSXP";
    case LGLSXP:	return "LGLSXP";
    case INTSXP:	return "INTSXP";
    case REALSXP:	return "REALSXP";
    case CPLXSXP:	return "CPLXSXP";
    case STRSXP:	return "STRSXP";
    case DOTSXP:	return "DOTSXP";
    case ANYSXP:	return "ANYSXP";
    case VECSXP:	return "VECSXP";
    case EXPRSXP:	return "EXPRSXP";
    case BCODESXP:	return "BCODESXP";
    case EXTPTRSXP:	return "EXTPTRSXP";
    case WEAKREFSXP:	return "WEAKREFSXP";
    case S4SXP:		return "S4SXP";
    case RAWSXP:	return "RAWSXP";
    case NEWSXP:	return "NEWSXP"; /* should never happen */
    case FREESXP:	return "FREESXP";
    default:	 	return "<unknown>";
    }
}


/* Declarations relating to GC torture

   **** if the user specified a wait before starting to force
   **** collecitons it might make sense to also wait before starting
   **** to inhibit releases */

static int gc_force_wait = 0;
static int gc_force_gap = 0;
static Rboolean gc_inhibit_release = FALSE;
#define FORCE_GC (gc_force_wait > 0 ? (--gc_force_wait > 0 ? 0 : (gc_force_wait = gc_force_gap, 1)) : 0)

#define GC_PROT(X) do { \
    int __wait__ = gc_force_wait; \
    int __gap__ = gc_force_gap;			   \
    Rboolean __release__ = gc_inhibit_release;	   \
    X;						   \
    gc_force_wait = __wait__;			   \
    gc_force_gap = __gap__;			   \
    gc_inhibit_release = __release__;		   \
}  while(0)


/* Declarations relating to Rprofmem */

static int R_IsMemReporting;
static int R_MemReportingToTerminal;
static int R_MemPagesReporting;
static int R_MemStackReporting;
static int R_MemDetailsReporting;
static FILE *R_MemReportingOutfile;
static R_size_t R_MemReportingThreshold;
static R_len_t R_MemReportingNElem;
static void R_ReportAllocation (R_size_t, SEXPTYPE, R_len_t);
static void R_ReportNewPage();

extern SEXP framenames;  /* in model.c */

static void R_gc_internal(R_size_t size_needed);
static void R_gc_full(R_size_t size_needed);
static void mem_err_heap(R_size_t size);
static void mem_err_malloc(R_size_t size);

static SEXPREC UnmarkedNodeTemplate; /* initialized to zeros, since static */

static SEXP R_StringHash;   /* Global hash of CHARSXPs */

#define NODE_IS_MARKED(s) (MARK(s))
#define MARK_NODE(s) (MARK(s)=1)  /* Should only be called if !NODE_IS_MARKED 
                                     since s could be a read-only constant */
#define UNMARK_NODE(s) (MARK(s)=0)

/* Tuning Constants. Most of these could be made settable from R,
   within some reasonable constraints at least.  Since there are quite
   a lot of constants it would probably make sense to put together
   several "packages" representing different space/speed tradeoffs
   (e.g. very aggressive freeing and small increments to conserve
   memory; much less frequent releasing and larger increments to
   increase speed). */

/* There are three levels of collections.  Level 0 collects only the
   youngest generation, level 1 collects the two youngest generations,
   and level 2 collects all generations.  Higher level collections
   occur at least after specified numbers of lower level ones.  After
   LEVEL_0_FREQ level zero collections a level 1 collection is done;
   after every LEVEL_1_FREQ level 1 collections a level 2 collection
   occurs.  Thus, roughly, every LEVEL_0_FREQ-th collection is a level
   1 collection and every (LEVEL_0_FREQ * LEVEL_1_FREQ)-th collection
   is a level 2 collection.  */
#define LEVEL_0_FREQ 20
#define LEVEL_1_FREQ 5
static int collect_counts_max[] = { LEVEL_0_FREQ, LEVEL_1_FREQ };

/* When a level N collection fails to produce at least MinFreeFrac *
   R_NSize free nodes and MinFreeFrac * R_VSize free vector space, the
   next collection will be a level N + 1 collection.

   This constant is also used in heap size adjustment as a minimal
   fraction of the minimal heap size levels that should be available
   for allocation. */
static double R_MinFreeFrac = 0.2;

/* When pages are released, a number of free nodes equal to
   R_MaxKeepFrac times the number of allocated nodes for each class is
   retained.  Pages not needed to meet this requirement are released.
   An attempt to release pages is made every level 1 or level 2 collection. */
static double R_MaxKeepFrac = 0.5;

/* The heap size constants R_NSize and R_VSize are used for triggering
   collections.  The initial values set by defaults or command line
   arguments are used as minimal values.  After full collections these
   levels are adjusted up or down, though not below the minimal values
   or above the maximum values, towards maintain heap occupancy within
   a specified range.  When the number of nodes in use reaches
   R_NGrowFrac * R_NSize, the value of R_NSize is incremented by
   R_NGrowIncrMin + R_NGrowIncrFrac * R_NSize.  When the number of
   nodes in use falls below R_NShrinkFrac, R_NSize is decremented by
   R_NShrinkIncrMin + R_NShrinkFrac * R_NSize.  Analogous adjustments
   are made to R_VSize.

   This mechanism for adjusting the heap size constants is very
   primitive but hopefully adequate for now.  Some modeling and
   experimentation would be useful.  We want the heap sizes to get set
   at levels adequate for the current computations.  The present
   mechanism uses only the size of the current live heap to provide
   information about the current needs; since the current live heap
   size can be very volatile, the adjustment mechanism only makes
   gradual adjustments.  A more sophisticated strategy would use more
   of the live heap history. */
static double R_NGrowFrac = 0.70;
static double R_NShrinkFrac = 0.30;

static double R_VGrowFrac = 0.70;
static double R_VShrinkFrac = 0.30;

#ifdef SMALL_MEMORY
/* On machines with only 32M of memory (or on a classic Mac OS port)
   it might be a good idea to use settings like these that are more
   aggressive at keeping memory usage down. */
static double R_NGrowIncrFrac = 0.0, R_NShrinkIncrFrac = 0.2;
static int R_NGrowIncrMin = 50000, R_NShrinkIncrMin = 0;
static double R_VGrowIncrFrac = 0.0, R_VShrinkIncrFrac = 0.2;
static int R_VGrowIncrMin = 100000, R_VShrinkIncrMin = 0;

#else /* SMALL_MEMORY not defined */
static double R_NGrowIncrFrac = 0.05, R_NShrinkIncrFrac = 0.2;
static int R_NGrowIncrMin = 40000, R_NShrinkIncrMin = 0;
static double R_VGrowIncrFrac = 0.05, R_VShrinkIncrFrac = 0.2;
static int R_VGrowIncrMin = 80000, R_VShrinkIncrMin = 0;
#endif

/* Maximal Heap Limits.  These variables contain upper limits on the
   heap sizes.  They could be made adjustable from the R level,
   perhaps by a handler for a recoverable error.

   Access to these values is provided with reader and writer
   functions; the writer function insures that the maximal values are
   never set below the current ones. */
static R_size_t R_MaxVSize = R_SIZE_T_MAX;
static R_size_t R_MaxNSize = R_SIZE_T_MAX;
static int vsfac = 1; /* current units for vsize: changes at initialization */

R_size_t attribute_hidden R_GetMaxVSize(void)
{
    if (R_MaxVSize == R_SIZE_T_MAX) return R_SIZE_T_MAX;
    return R_MaxVSize*vsfac;
}

void attribute_hidden R_SetMaxVSize(R_size_t size)
{
    if (size == R_SIZE_T_MAX) return;
    if (size / vsfac >= R_VSize) R_MaxVSize = (size+1)/vsfac;
}

R_size_t attribute_hidden R_GetMaxNSize(void)
{
    return R_MaxNSize;
}

void attribute_hidden R_SetMaxNSize(R_size_t size)
{
    if (size >= R_NSize) R_MaxNSize = size;
}

void R_SetPPSize(R_size_t size)
{
    R_PPStackSize = size;
}

/* Miscellaneous Globals. */

static SEXP R_PreciousList;             /* List of Persistent Objects */
static R_size_t R_LargeVallocSize = 0;
static R_size_t R_SmallNallocSize = 0;
static R_size_t orig_R_NSize;
static R_size_t orig_R_VSize;

static R_size_t R_N_maxused=0;		/* Records of maximum used (but can */
static R_size_t R_V_maxused=0;		/*   be reset by gc(reset=TRUE)     */
static double R_NMega_max=0.0;


/* Node Classes.  Smallish vectors and "cons" cells are in classes 
   1, ..., NUM_SMALL_NODE_CLASSES.  Large vector nodes are in class 
   LARGE_NODE_CLASS.  For vector nodes the node header is followed 
   in memory by the vector data, offset from the header by SEXPREC_ALIGN. */

#define LARGE_NODE_CLASS (NUM_NODE_CLASSES - 1)
#define NUM_SMALL_NODE_CLASSES (NUM_NODE_CLASSES - 1)

#define NODE_CLASS(s) ((s)->sxpinfo.gccls)
#define SET_NODE_CLASS(s,v) (((s)->sxpinfo.gccls) = (v))

static int SEXPREC_class;    /* Small node class used for "cons" cells */
static int sizeof_SEXPREC;   /* Size of SEXPREC_class nodes */


/* Node Generations. */

#define NUM_OLD_GENERATIONS 2

/* sxpinfo allocates one bit for the old generation count, so only 1
   or 2 is allowed */
#if NUM_OLD_GENERATIONS > 2 || NUM_OLD_GENERATIONS < 1
# error number of old generations must be 1 or 2
#endif

#define NODE_GENERATION(s) ((s)->sxpinfo.gcgen)
#define SET_NODE_GENERATION(s,g) ((s)->sxpinfo.gcgen=(g))

#define NODE_GEN_IS_YOUNGEST(x) (!NODE_IS_MARKED(x))
#define NODE_GEN_IS_YOUNGER(s,g) \
  (! NODE_IS_MARKED(s) || NODE_GENERATION(s) < (g))

static int num_old_gens_to_collect = 0;
static int gen_gc_counts[NUM_OLD_GENERATIONS + 1];
static int collect_counts[NUM_OLD_GENERATIONS];


/* Node Pages.  Nodes other than large vector nodes are allocated
   from fixed size pages.  The pages for each node class are kept in a
   linked list. */

typedef union PAGE_HEADER {
  union PAGE_HEADER *next;
  double align;
} PAGE_HEADER;

#define NODE_SIZE(c) (sizeof(SEXPREC_ALIGN) + NodeClassSize[c] * sizeof(VECREC))

#define PAGE_SKIP(p) \
    ( (((uintptr_t)(p+1)+(NODE_ALIGN-1)) & ~(NODE_ALIGN-1)) - (uintptr_t)(p+1) )
#define PAGE_DATA(p) \
    ( (void *) ((uintptr_t)(p+1) + PAGE_SKIP(p)) )
#define PAGE_COUNT(p,nsize) \
    ( (PAGE_SIZE - sizeof(PAGE_HEADER) - PAGE_SKIP(p)) / nsize )

#define VHEAP_FREE() (R_VSize - R_LargeVallocSize /* - R_SmallVallocSize */)


/* The Heap Structure.  Nodes for each class/generation combination
   are arranged in circular doubly-linked lists.  The double linking
   allows nodes to be removed in constant time; this is used by the
   collector to move reachable nodes out of free space and into the
   appropriate generation.  The circularity eliminates the need for
   end checks.  In addition, each link is anchored at an artificial
   node, the Peg SEXPREC's in the structure below, which simplifies
   pointer maintenance.  The circular doubly-linked arrangement is
   taken from Baker's in-place incremental collector design; see
   ftp://ftp.netcom.com/pub/hb/hbaker/NoMotionGC.html or the Jones and
   Lins GC book.  The linked lists are implemented by adding two
   pointer fields to the SEXPREC structure, which increases its size
   from 5 to 7 words. Other approaches are possible but don't seem
   worth pursuing for R.

   There are two options for dealing with old-to-new pointers.  The
   first option is to make sure they never occur by transferring all
   referenced younger objects to the generation of the referrer when a
   reference to a newer object is assigned to an older one.  This is
   enabled by setting EXPEL_OLD_TO_NEW to 1.  The second alternative,
   used when EXPEL_OLD_TO_NEW is 0, is to keep track of all nodes that 
   may contain references to newer nodes and to "age" the nodes they 
   refer to at the beginning of each collection.  The first option is 
   simpler in some ways, but will create more floating garbage and add 
   a bit to the execution time, though the difference is probably marginal 
   on both counts.*/

static struct gen_heap {

    SEXP Old[NUM_OLD_GENERATIONS];      /* Marked nodes of old generations */
    SEXP New;                           /* Unmarked nodes, free or newly used */
    SEXP Free;                          /* Free nodes, points inside New. 
                                           Not used for LARGE_NODE_CLASS */
#if !EXPEL_OLD_TO_NEW
    SEXP OldToNew[NUM_OLD_GENERATIONS]; /* Old nodes pointing to younger ones */
#endif

    SEXPREC OldPeg[NUM_OLD_GENERATIONS]; /* Actual space for the heads of the */
    SEXPREC NewPeg;                      /*   lists in Old, New, and OldToNew */
#if !EXPEL_OLD_TO_NEW
    SEXPREC OldToNewPeg[NUM_OLD_GENERATIONS];
#endif

    int OldCount[NUM_OLD_GENERATIONS];  /* # of nodes in Old and OldToNew */
    int AllocCount;                     /* # of nodes allocated, used or not */
    int PageCount;                      /* # of pages alloc'd */
    PAGE_HEADER *pages;                 /* Ptr to most recently alloc'd page */

} R_GenHeap[NUM_NODE_CLASSES];

static R_size_t R_NodesInUse = 0;

#define NEXT_NODE(s) (s)->gengc_next_node
#define PREV_NODE(s) (s)->gengc_prev_node
#define SET_NEXT_NODE(s,t) (NEXT_NODE(s) = (t))
#define SET_PREV_NODE(s,t) (PREV_NODE(s) = (t))
#define MAKE_EMPTY(s) (NEXT_NODE(s) = PREV_NODE(s) = (s))


/* Node List Manipulation */

/* unsnap node s from its list */
#define UNSNAP_NODE(s) do { \
  SEXP un__n__ = (s); \
  SEXP next = NEXT_NODE(un__n__); \
  SEXP prev = PREV_NODE(un__n__); \
  if (SNAP_CHECK && \
        (!SORT_NODES || num_old_gens_to_collect!=NUM_OLD_GENERATIONS)) { \
      if (PREV_NODE(next) != un__n__ || NEXT_NODE(prev) != un__n__) abort(); \
  } \
  SET_NEXT_NODE(prev, next); \
  SET_PREV_NODE(next, prev); \
} while(0)

/* snap in node s before node t */
#define SNAP_NODE(s,t) do { \
  SEXP sn__n__ = (s); \
  SEXP next = (t); \
  SEXP prev = PREV_NODE(next); \
  if (SNAP_CHECK && \
        (!SORT_NODES || num_old_gens_to_collect!=NUM_OLD_GENERATIONS)) { \
      if (NEXT_NODE(prev) != next) abort(); \
  } \
  SET_NEXT_NODE(sn__n__, next); \
  SET_PREV_NODE(next, sn__n__); \
  SET_NEXT_NODE(prev, sn__n__); \
  SET_PREV_NODE(sn__n__, prev); \
} while (0)

/* move all nodes on from_peg to to_peg */
#define BULK_MOVE(from_peg,to_peg) do { \
  SEXP __from__ = (from_peg); \
  SEXP __to__ = (to_peg); \
  SEXP first_old = NEXT_NODE(__from__); \
  SEXP last_old = PREV_NODE(__from__); \
  SEXP first_new = NEXT_NODE(__to__); \
  SET_PREV_NODE(first_old, __to__); \
  SET_NEXT_NODE(__to__, first_old); \
  SET_PREV_NODE(first_new, last_old); \
  SET_NEXT_NODE(last_old, first_new); \
  SET_NEXT_NODE(__from__, __from__); \
  SET_PREV_NODE(__from__, __from__); \
} while (0);


/* Processing Node Children */

#ifdef USE_ATTRIB_FIELD_FOR_CHARSXP_CACHE_CHAINS
/* When the CHARSXP hash chains are maintained through the ATTRIB
   field it is important that we NOT trace those fields otherwise too
   many CHARSXPs will be kept alive artificially. As a safety we don't
   ignore all non-NULL ATTRIB values for CHARSXPs but only those that
   are themselves CHARSXPs, which is what they will be if they are
   part of a hash chain.  Theoretically, for CHARSXPs the ATTRIB field
   should always be either R_NilValue or a CHARSXP. */
# ifdef PROTECTCHECK
#  define HAS_GENUINE_ATTRIB(x) \
    (TYPEOF(x) != FREESXP && ATTRIB(x) != R_NilValue && \
     (TYPEOF(x) != CHARSXP || TYPEOF(ATTRIB(x)) != CHARSXP))
# else
#  define HAS_GENUINE_ATTRIB(x) \
    (ATTRIB(x) != R_NilValue && \
     (TYPEOF(x) != CHARSXP || TYPEOF(ATTRIB(x)) != CHARSXP))
# endif
#else
# ifdef PROTECTCHECK
#  define HAS_GENUINE_ATTRIB(x) \
    (TYPEOF(x) != FREESXP && ATTRIB(x) != R_NilValue)
# else
#  define HAS_GENUINE_ATTRIB(x) (ATTRIB(x) != R_NilValue)
# endif
#endif
#ifdef PROTECTCHECK
#define FREE_FORWARD_CASE case FREESXP: if (gc_inhibit_release) break;
#define FREE_FORWARD_ELSE_IF \
            else if (typ_ == FREESXP && gc_inhibit_release) break;
#else
#define FREE_FORWARD_CASE
#define FREE_FORWARD_ELSE_IF
#endif

/* This macro calls dc_action_ for each child of n_, passing
   dc_extra_ as a second argument for each call.

   It combines handling of all "no action" types, and of all 
   "three-pointer" types, and of all "vector of pointers" types,
   relying on the layouts of these being parallel. */

#define no_action_types \
( (1 << NILSXP) + \
  (1 << BUILTINSXP) + \
  (1 << SPECIALSXP) + \
  (1 << CHARSXP) + \
  (1 << LGLSXP) + \
  (1 << INTSXP) + \
  (1 << REALSXP) + \
  (1 << CPLXSXP) + \
  (1 << WEAKREFSXP) + \
  (1 << RAWSXP) + \
  (1 << S4SXP) )

#define three_pointer_types \
( (1 << ENVSXP) + \
  (1 << CLOSXP) + \
  (1 << PROMSXP) + \
  (1 << LISTSXP) + \
  (1 << LANGSXP) + \
  (1 << DOTSXP) + \
  (1 << SYMSXP) + \
  (1 << BCODESXP) )

#define vector_of_pointers_types \
( (1 << VECSXP) + \
  (1 << EXPRSXP) + \
  (1 << STRSXP) )

#define DO_CHILDREN(n_,dc_action_,dc_extra_) do { \
    if (HAS_GENUINE_ATTRIB(n_)) { \
        dc_action_ (ATTRIB(n_), dc_extra_); \
    } \
    int typ_ = TYPEOF(n_); \
    if (! ((no_action_types >> typ_) & 1)) { \
        SEXP *strt_; R_len_t cnt_; \
        if ((three_pointer_types >> typ_) & 1) { \
            strt_ = &CAR(n_); cnt_ = 3; \
        } \
        else if ((vector_of_pointers_types >> typ_) & 1) { \
            cnt_ = LENGTH(n_); \
            if (cnt_ == 0) break; \
            strt_ = &STRING_ELT(n_,0); \
        } \
        else if (typ_ == EXTPTRSXP) { \
            strt_ = &CDR(n_); cnt_ = 2; \
        } \
        FREE_FORWARD_ELSE_IF \
        else \
            register_bad_sexp_type(n_, __LINE__); \
        do { \
            dc_action_ (*strt_++, dc_extra_); \
            cnt_ -= 1; \
        } while (cnt_ > 0); \
    } \
} while(0)

#define DO_CHILDREN_DEBUG(__n__,dc__action__,extra1,extra2) do { \
  int _r_, _c_ = 0; \
  if (HAS_GENUINE_ATTRIB(__n__)) { \
    _c_ += _r_ = dc__action__(ATTRIB(__n__), __n__,extra1,extra2); \
    if (_r_) REprintf("  -- %s attrib\n",type2char(TYPEOF(__n__))); \
  } \
  switch (TYPEOF(__n__)) { \
  case NILSXP: \
  case BUILTINSXP: \
  case SPECIALSXP: \
  case CHARSXP: \
  case LGLSXP: \
  case INTSXP: \
  case REALSXP: \
  case CPLXSXP: \
  case WEAKREFSXP: \
  case RAWSXP: \
  case S4SXP: \
    break; \
  case STRSXP: \
  case EXPRSXP: \
  case VECSXP: \
    { \
      int i; \
      for (i = 0; i < LENGTH(__n__); i++) { \
	_c_ += _r_ = dc__action__(STRING_ELT(__n__, i), __n__,extra1,extra2); \
        if (_r_) REprintf(" -- %s %d\n",type2char(TYPEOF(__n__)),i); \
      } \
    } \
    break; \
  case ENVSXP: \
    _c_ += _r_ = dc__action__(FRAME(__n__), __n__,extra1,extra2); \
    if (_r_) REprintf(" -- %s frame\n",type2char(TYPEOF(__n__))); \
    _c_ += _r_ = dc__action__(ENCLOS(__n__), __n__,extra1,extra2); \
    if (_r_) REprintf(" -- %s enclos\n",type2char(TYPEOF(__n__))); \
    _c_ += _r_ = dc__action__(HASHTAB(__n__), __n__,extra1,extra2); \
    if (_r_) REprintf(" -- %s hashtab\n",type2char(TYPEOF(__n__))); \
    break; \
  case CLOSXP: \
  case PROMSXP: \
  case LISTSXP: \
  case LANGSXP: \
  case DOTSXP: \
  case SYMSXP: \
  case BCODESXP: \
    _c_ += _r_ = dc__action__(TAG(__n__), __n__,extra1,extra2); \
    if (_r_) REprintf(" -- %s tag\n",type2char(TYPEOF(__n__))); \
    _c_ += _r_ = dc__action__(CAR(__n__), __n__,extra1,extra2); \
    if (_r_) REprintf(" -- %s car\n",type2char(TYPEOF(__n__))); \
    _c_ += _r_ = dc__action__(CDR(__n__), __n__,extra1,extra2); \
    if (_r_) REprintf(" -- %s cdr\n",type2char(TYPEOF(__n__))); \
    break; \
  case EXTPTRSXP: \
    _c_ += _r_ = dc__action__(EXTPTR_PROT(__n__), __n__,extra1,extra2); \
    if (_r_) REprintf(" -- %s prot\n",type2char(TYPEOF(__n__))); \
    _c_ += _r_ = dc__action__(EXTPTR_TAG(__n__), __n__,extra1,extra2); \
    if (_r_) REprintf(" -- %s tag\n",type2char(TYPEOF(__n__))); \
    break; \
  FREE_FORWARD_CASE \
  default: \
    register_bad_sexp_type(__n__, __LINE__);		\
  } \
  if (_c_ && getenv("ABORT")) abort(); \
} while(0)


/* Forwarding Nodes.  These macros mark nodes or children of nodes and
   place them on the forwarding list.  The forwarding list is assumed
   to be in a local variable of the caller named "forwarded_nodes". 

   Forwarding a zero pointer is tolerated if TOLERATE_NULL is set to 1, 
   although such zero pointers are not supposed to be there. */

#define FORWARD_NODE(s) do { \
  SEXP fn__n__ = (s); \
  if ((!TOLERATE_NULL || fn__n__) && !NODE_IS_MARKED(fn__n__)) { \
    CHECK_FOR_FREE_NODE(fn__n__) \
    MARK_NODE(fn__n__); \
    UNSNAP_NODE(fn__n__); \
    SET_NEXT_NODE(fn__n__, forwarded_nodes); \
    forwarded_nodes = fn__n__; \
  } \
} while (0)

#define FC_FORWARD_NODE(__n__,__dummy__) FORWARD_NODE(__n__)
#define FORWARD_CHILDREN(__n__) DO_CHILDREN(__n__,FC_FORWARD_NODE, 0)


/* This macro should help localize where a FREESXP node is encountered
   in the GC */
#ifdef PROTECTCHECK
#define CHECK_FOR_FREE_NODE(s) { \
    SEXP cf__n__ = (s); \
    if (TYPEOF(cf__n__) == FREESXP && ! gc_inhibit_release) \
	register_bad_sexp_type(cf__n__, __LINE__); \
}
#else
#define CHECK_FOR_FREE_NODE(s)
#endif


/* Node Allocation. */

static R_INLINE SEXP get_free_node (int c)
{
    /* if (c < 0 || c >= NUM_SMALL_NODE_CLASSES) abort(); */

    SEXP n = R_GenHeap[c].Free;
    if (n == R_GenHeap[c].New) {
        GetNewPage(c);
        n = R_GenHeap[c].Free;
        if (n == R_GenHeap[c].New) abort();
    }
    R_GenHeap[c].Free = NEXT_NODE(n);
    R_NodesInUse++;

#if VALGRIND_LEVEL>0
    VALGRIND_MAKE_MEM_UNDEFINED (n, NODE_SIZE(c));
    VALGRIND_MAKE_MEM_DEFINED (&n->gengc_next_node, sizeof(SEXP));
    VALGRIND_MAKE_MEM_DEFINED (&n->gengc_prev_node, sizeof(SEXP));
#endif

    n->sxpinfo = UnmarkedNodeTemplate.sxpinfo;
    SET_NODE_CLASS(n,c);
    R_SmallNallocSize += NodeClassSize[c];
    return n;
}

#define NO_FREE_NODES() (R_NodesInUse >= R_NSize)


/* Debugging Routines. */

#if DEBUG_GC>1

int CheckStuff(SEXP x, SEXP n, int w, int g)
{
    int err = 0;
    if (x == NULL) {
        REprintf("NULL pointer when looking at children (%lx %d %d)!\n",n,w,g);
        err = 1;
    }
    if (w == 1 && x != NULL && NODE_GENERATION(x) < g && n != R_StringHash) {
	REprintf(
          "untraced old-to-new reference (%lx %lx %d %d"
#if FLAG_OLD_TO_NEW
           "%d %d"
#endif
          "\n", n, x, NODE_GENERATION(x), g 
#if FLAG_OLD_TO_NEW
          , n->gengc_prev_node!=0, x->gengc_prev_node!=0
#endif
        );
        err = 1;
    }
    return err;
}

void DEBUG_CHECK_NODE_COUNTS(char *where)
{
    int i, OldCount, NewCount, OldToNewCount, gen;
    SEXP s;

    if (DEBUG_GC>2) {
        REprintf("%s:\n", where);
        REprintf("Class      New      Old OldToNew    Total\n");
    }
    for (i = 0; i < NUM_NODE_CLASSES; i++) {
	for (s = NEXT_NODE(R_GenHeap[i].New), NewCount = 0;
	     s != R_GenHeap[i].New;
	     s = NEXT_NODE(s)) {
	    NewCount++;
            if (s != NEXT_NODE(PREV_NODE(s)) || s != PREV_NODE(NEXT_NODE(s))) {
                REprintf("Garbled links in New list!\n");
                REprintf(" -- %d %d\n",i,NewCount);
            }
	    if (i != NODE_CLASS(s)) {
		REprintf("Inconsistent class assignment for node (1)!\n");
                REprintf(" -- %s %d %d\n",type2char(TYPEOF(s)),i,NODE_CLASS(s));
            }
            if (NODE_IS_MARKED(s)) {
                REprintf("Node in New list is marked!\n");
                REprintf(" -- %s %d\n",type2char(TYPEOF(s)),i);
            }
#if FLAG_OLD_TO_NEW
            if (s->gengc_prev_node == 0) {
                REprintf("Node in New has zero prev!\n");
                REprintf(" -- %s %d %d\n", type2char(TYPEOF(s)),
                         i, NODE_CLASS(s));
            }
#endif
	}
	for (gen = 0, OldCount = 0, OldToNewCount = 0;
	     gen < NUM_OLD_GENERATIONS;
	     gen++) {
	    for (s = NEXT_NODE(R_GenHeap[i].Old[gen]);
		 s != R_GenHeap[i].Old[gen];
		 s = NEXT_NODE(s)) {
		OldCount++;
                if (s!=NEXT_NODE(PREV_NODE(s)) || s!=PREV_NODE(NEXT_NODE(s))) {
                    REprintf("Garbled links in Old list!\n");
                    REprintf(" -- %d %d %d\n",i,gen,OldCount);
                }
#if FLAG_OLD_TO_NEW
                if (s->gengc_prev_node == 0) {
		    REprintf("Node in Old has zero prev!\n");
                    REprintf(" -- %s %d %d\n", type2char(TYPEOF(s)),
                             i, NODE_CLASS(s));
                }
#endif
		if (i != NODE_CLASS(s)) {
		    REprintf("Inconsistent class assignment for node (2)!\n");
                    REprintf(" -- %s %d %d\n", type2char(TYPEOF(s)),
                             i, NODE_CLASS(s));
                }
		if (gen != NODE_GENERATION(s)) {
		    REprintf("Inconsistent node generation (1)!\n");
                    REprintf(" -- %s %d %d\n", type2char(TYPEOF(s)),
                             gen, NODE_GENERATION(s));
                }
                if (!NODE_IS_MARKED(s)) {
                    REprintf("Node in Old list is unmarked!\n");
                    REprintf(" -- %s %d %d\n",type2char(TYPEOF(s)),i,gen);
                }
		DO_CHILDREN_DEBUG(s, CheckStuff, 1, gen);
	    }
	    for (s = NEXT_NODE(R_GenHeap[i].OldToNew[gen]);
		 s != R_GenHeap[i].OldToNew[gen];
		 s = NEXT_NODE(s)) {
		OldToNewCount++;
                if (s!=NEXT_NODE(PREV_NODE(s)) || s!=PREV_NODE(NEXT_NODE(s))) {
                    REprintf("Garbled links in OldToNew list!\n");
                    REprintf(" -- %d %d %d\n",i,gen,OldToNewCount);
                }
#if FLAG_OLD_TO_NEW
                if (s->gengc_prev_node != 0) {
		    REprintf("Node in OldToNew does not have zero prev!\n");
                    REprintf(" -- %s %d %d\n", type2char(TYPEOF(s)),
                             i, NODE_CLASS(s));
                }
#endif
		if (i != NODE_CLASS(s)) {
		    REprintf("Inconsistent class assignment for node (3)!\n");
                    REprintf(" -- %s %d %d\n", type2char(TYPEOF(s)),
                             i, NODE_CLASS(s));
                }
		if (gen != NODE_GENERATION(s)) {
		    REprintf("Inconsistent node generation (2)!\n");
                    REprintf(" -- %s %d %d\n", type2char(TYPEOF(s)),
                             gen, NODE_GENERATION(s));
                }
                if (!NODE_IS_MARKED(s)) {
                    REprintf("Node in OldToNew list is unmarked!\n");
                    REprintf(" -- %s %d %d\n",type2char(TYPEOF(s)),i,gen);
                }
		DO_CHILDREN_DEBUG(s, CheckStuff, 2, gen);
	    }
	}
        if (DEBUG_GC>2) {
            REprintf ("  %1d   %8d %8d %8d %8d\n",
                       i, NewCount, OldCount, OldToNewCount,
                       NewCount + OldCount + OldToNewCount);
        }
    }
}
#else
#define DEBUG_CHECK_NODE_COUNTS(s)
#endif /* DEBUG_GC>1 */

#if DEBUG_GC>0

#define DEBUG_TABLE 1  /* 1 to get a full table of counts in gc info printed */

static unsigned int old_to_new_count = 0;

static void DEBUG_GC_SUMMARY(int gclev)
{
    int i, gen, OldCount, total;
#if DEBUG_TABLE
    int count[NUM_NODE_CLASSES][NUM_OLD_GENERATIONS][32];
    int t;
#endif
    REprintf("\nGC at level %d, VSize = %lu + %lu = %lu\nClass counts -", 
             gclev, 0 /* R_SmallVallocSize */, R_LargeVallocSize,
	     /* R_SmallVallocSize + */ R_LargeVallocSize);
    total = 0;
    for (i = 0; i < NUM_NODE_CLASSES; i++) {
	for (gen = 0, OldCount = 0; gen < NUM_OLD_GENERATIONS; gen++) {
	    OldCount += R_GenHeap[i].OldCount[gen];
#if DEBUG_TABLE
            for (t = 0; t < 32; t++) count[i][gen][t] = 0;
            for (SEXP s = NEXT_NODE(R_GenHeap[i].Old[gen]);
                 s != R_GenHeap[i].Old[gen]; s = NEXT_NODE(s)) 
                count[i][gen][TYPEOF(s)] += 1;
#endif
        }
	REprintf(" %d:%d", i, OldCount);
        total += OldCount;
    }
    REprintf(" (total %lu)\n", total);
    if (R_NodesInUse != total) 
        REprintf("Total != R_NodesInUse (%lu) !!\n",R_NodesInUse);
#if DEBUG_TABLE
    REprintf("          ");
    for (i = 0; i < NUM_NODE_CLASSES; i++) REprintf("  class%d",i);
    REprintf("\n");
    for (t = 0; t < 32; t++) {
        REprintf("%10s",sexptype2char(t));
        for (i = 0; i < NUM_NODE_CLASSES; i++) REprintf("%8d",count[i][0][t]);
        REprintf("\n");
        for (gen = 1; gen < NUM_OLD_GENERATIONS; gen++) {
            REprintf("          ");
            for (i = 0; i < NUM_NODE_CLASSES; i++) REprintf("%8d",count[i][gen][t]);
            REprintf("\n");
        }
    }
#endif
    total = 0;
    for (SEXP s = R_PreciousList; s != R_NilValue; s = CDR(s))
        total += 1;
    REprintf("Number of objects on precious list: %d\n",total);
    REprintf("Old-to-new since last report: %u\n",old_to_new_count);
    old_to_new_count = 0;
}
#else
#define DEBUG_GC_SUMMARY(x)
#endif /* DEBUG_GC>0 */

#if DEBUG_ADJUST_HEAP
static void DEBUG_ADJUST_HEAP_PRINT(double node_occup, double vect_occup)
{
    int i;
    R_size_t alloc;
    REprintf("Node occupancy: %.0f%%\nVector occupancy: %.0f%%\n",
	     100.0 * node_occup, 100.0 * vect_occup);
    alloc = R_LargeVallocSize +
	sizeof(SEXPREC_ALIGN) * R_GenHeap[LARGE_NODE_CLASS].AllocCount;
    for (i = 0; i < NUM_SMALL_NODE_CLASSES; i++)
	alloc += PAGE_SIZE * R_GenHeap[i].PageCount;
    REprintf("Total allocation: %lu\n", alloc);
    REprintf("Ncells %lu\nVcells %lu\n", R_NSize, R_VSize);
}
#else
#define DEBUG_ADJUST_HEAP_PRINT(node_occup, vect_occup)
#endif /* DEBUG_ADJUST_HEAP */

#if DEBUG_RELEASE
static void DEBUG_RELEASE_PRINT(int rel_pages, int rel_count, int maxrel, int i)
{
    if (maxrel > 0) {
	int gen, n;
	REprintf(
         "Class: %d, pages = %d, maxrel = %d, pages release = %d, nodes released = %d\n",
		 i, R_GenHeap[i].PageCount, maxrel, rel_pages, rel_count);
	for (gen = 0, n = 0; gen < NUM_OLD_GENERATIONS; gen++)
	    n += R_GenHeap[i].OldCount[gen];
	REprintf("Allocated = %d, in use = %d\n", R_GenHeap[i].AllocCount, n);
    }
}
#else
#define DEBUG_RELEASE_PRINT(rel_pages, rel_count, maxrel, i)
#endif /* DEBUG_RELEASE */


/* Page Allocation and Release. */

static void GetNewPage(int node_class)
{
    SEXP s;
    char *data;
    PAGE_HEADER *page;
    int node_size, page_count, i;

    page = malloc(PAGE_SIZE+PAGE_PAD);
    if (page == NULL) {
	R_gc_full(0);
	page = malloc(PAGE_SIZE+PAGE_PAD);
	if (page == NULL)
	    mem_err_malloc((R_size_t) PAGE_SIZE);
    }

    node_size = NODE_SIZE(node_class);
    page_count = PAGE_COUNT(page,node_size);

    if (R_IsMemReporting) R_ReportNewPage();
    page->next = R_GenHeap[node_class].pages;
    R_GenHeap[node_class].pages = page;
    R_GenHeap[node_class].PageCount++;

    /* Put nodes in page into "New", used by "Free".  Make sure they will be 
       allocated in increasing order of address, for cache efficiency. */

    SEXP base = R_GenHeap[node_class].New;
    for (i = 0, data = PAGE_DATA(page); i<page_count; i++, data += node_size) {
	s = (SEXP) data;
        s->sxpinfo = UnmarkedNodeTemplate.sxpinfo;
	SET_NODE_CLASS(s, node_class);
#ifdef PROTECTCHECK
	TYPEOF(s) = NEWSXP;
#endif
	SNAP_NODE(s, base);
        if (i == 0) R_GenHeap[node_class].Free = s;
    }

    if ((uintptr_t)data > (uintptr_t)page + PAGE_SIZE) abort();

    R_GenHeap[node_class].AllocCount += page_count;

#if VALGRIND_LEVEL>0
    VALGRIND_MAKE_MEM_NOACCESS (page, PAGE_SIZE+PAGE_PAD);
    VALGRIND_MAKE_MEM_DEFINED (&page->next, sizeof page->next);
    for (i = 0, data = PAGE_DATA(page); i<page_count; i++, data += node_size) {
	s = (SEXP) data;
        VALGRIND_MAKE_MEM_DEFINED (&s->gengc_next_node, sizeof(SEXP));
        VALGRIND_MAKE_MEM_DEFINED (&s->gengc_prev_node, sizeof(SEXP));
        VALGRIND_MAKE_MEM_DEFINED (&s->sxpinfo, sizeof s->sxpinfo);
    }
#endif
}

/* Scan pages, releasing (some) pages with no nodes in use, and (maybe)
   sorting nodes in increasing order by address (in an attempt to improve 
   locality of reference), putting unused nodes in the New list, and nodes
   in use in the Old list for their generation.  Releasing and sorting in 
   one scan gives better cache / virtual memory performance. */

static void release_or_sort_pages (int sort)
{
    for (int i = 0; i < NUM_SMALL_NODE_CLASSES; i++) {
        int node_size = NODE_SIZE(i);
        R_size_t maxrel, rel_count;
        PAGE_HEADER *page, *last;
        SEXP *old, new;
        int rel_pages;

        maxrel = R_GenHeap[i].AllocCount;
        for (int gen = 0; gen < NUM_OLD_GENERATIONS; gen++)
            maxrel -= (1.0 + R_MaxKeepFrac) * R_GenHeap[i].OldCount[gen];

        /* all nodes in New space should be both free and unmarked */
        rel_count = 0;
        rel_pages = 0;
        last = NULL;
        page = R_GenHeap[i].pages;

        if (sort) {
            old = R_GenHeap[i].Old;
            for (int g = 0; g < NUM_OLD_GENERATIONS; g++) 
                MAKE_EMPTY(old[g]);
            new = R_GenHeap[i].New;
            MAKE_EMPTY(new);
        }

        while (page != NULL && (sort || rel_count < maxrel)) {
            int page_count = PAGE_COUNT(page,node_size);
            PAGE_HEADER *next = page->next;
            char *data;
            int j;
            if (rel_count < maxrel) { /* want to release more */
                for (j = 0, data = PAGE_DATA(page);
                     j < page_count && !NODE_IS_MARKED((SEXP)data); 
                     j++, data += node_size) ;
                if (j == page_count) { /* no marked nodes - free this page */
                    if (!sort) {
                        for (j = 0, data = PAGE_DATA(page); 
                             j < page_count; 
                             j++, data += node_size) 
                            UNSNAP_NODE((SEXP)data);
                    }
                    R_GenHeap[i].AllocCount -= page_count;
                    R_GenHeap[i].PageCount--;
                    rel_pages += 1;
                    rel_count += page_count;
                    free(page);
                    page = next;
                    if (last == NULL)
                        R_GenHeap[i].pages = page;
                    else
                        last->next = page;
                    continue;
                }
            }
            if (sort) {
                for (j = 0, data = PAGE_DATA(page);
                     j < page_count; 
                     j++, data += node_size) {
                    if (NODE_IS_MARKED((SEXP)data)) 
                        SNAP_NODE((SEXP)data, old[NODE_GENERATION((SEXP)data)]);
                    else
                        SNAP_NODE((SEXP)data, new);
                }
            }
            last = page;
            page = next;
        }

        DEBUG_RELEASE_PRINT(rel_pages, rel_count, maxrel, i);
    }
}

/* compute size in VEC units so result will fit in LENGTH field for FREESXPs */
static R_INLINE R_size_t getVecSizeInVEC(SEXP s)
{
    R_size_t size;
    switch (TYPEOF(s)) {	/* get size in bytes */
    case CHARSXP:
	size = LENGTH(s) + 1;
	break;
    case RAWSXP:
	size = LENGTH(s);
	break;
    case LGLSXP:
    case INTSXP:
	size = LENGTH(s) * sizeof(int);
	break;
    case REALSXP:
	size = LENGTH(s) * sizeof(double);
	break;
    case CPLXSXP:
	size = LENGTH(s) * sizeof(Rcomplex);
	break;
    case STRSXP:
    case EXPRSXP:
    case VECSXP:
	size = LENGTH(s) * sizeof(SEXP);
	break;
    default:
	register_bad_sexp_type(s, __LINE__);
	size = 0;
    }
    return BYTE2VEC(size);
}

static void ReleaseLargeFreeVectors(void)
{
    SEXP s = NEXT_NODE(R_GenHeap[LARGE_NODE_CLASS].New);

    while (s != R_GenHeap[LARGE_NODE_CLASS].New) {
	SEXP next = NEXT_NODE(s);
        R_size_t size;
#ifdef PROTECTCHECK
        if (TYPEOF(s) == FREESXP)
            size = LENGTH(s);
        else
            /* should not get here -- arrange for a warning/error? */
            size = getVecSizeInVEC(s);
#else
        size = getVecSizeInVEC(s);
#endif
        R_LargeVallocSize -= size;
        R_GenHeap[LARGE_NODE_CLASS].AllocCount--;
        free(s);
        s = next;
    }

    MAKE_EMPTY (R_GenHeap[LARGE_NODE_CLASS].New);
}


/* Heap Size Adjustment. */

static void AdjustHeapSize(R_size_t size_needed)
{
    R_size_t R_MinNFree = orig_R_NSize * R_MinFreeFrac;
    R_size_t R_MinVFree = orig_R_VSize * R_MinFreeFrac;
    R_size_t NNeeded = R_NodesInUse + R_MinNFree;
    R_size_t VNeeded = /* R_SmallVallocSize + */ R_LargeVallocSize
	+ size_needed + R_MinVFree;
    double node_occup = ((double) NNeeded) / R_NSize;
    double vect_occup =	((double) VNeeded) / R_VSize;

    if (node_occup > R_NGrowFrac) {
	R_size_t change = R_NGrowIncrMin + R_NGrowIncrFrac * R_NSize;
	if (R_MaxNSize >= R_NSize + change)
	    R_NSize += change;
    }
    else if (node_occup < R_NShrinkFrac) {
	R_NSize -= (R_NShrinkIncrMin + R_NShrinkIncrFrac * R_NSize);
	if (R_NSize < NNeeded)
	    R_NSize = (NNeeded < R_MaxNSize) ? NNeeded: R_MaxNSize;
	if (R_NSize < orig_R_NSize)
	    R_NSize = orig_R_NSize;
    }

    if (vect_occup > 1.0 && VNeeded < R_MaxVSize)
	R_VSize = VNeeded;
    if (vect_occup > R_VGrowFrac) {
	R_size_t change = R_VGrowIncrMin + R_VGrowIncrFrac * R_VSize;
	if (R_MaxVSize - R_VSize >= change)
	    R_VSize += change;
    }
    else if (vect_occup < R_VShrinkFrac) {
	R_VSize -= R_VShrinkIncrMin + R_VShrinkIncrFrac * R_VSize;
	if (R_VSize < VNeeded)
	    R_VSize = VNeeded;
	if (R_VSize < orig_R_VSize)
	    R_VSize = orig_R_VSize;
    }

    DEBUG_ADJUST_HEAP_PRINT(node_occup, vect_occup);
}


/* Managing Old-to-New References.  Tolerates s being zero (incorrectly) if
   TOLERATE_NULL is set to 1. */

#define AGE_NODE(s,g) do { \
  SEXP an__n__ = (s); \
  int an__g__ = (g); \
  if ((!TOLERATE_NULL || an__n__) && NODE_GEN_IS_YOUNGER(an__n__, an__g__)) { \
    if (NODE_IS_MARKED(an__n__)) \
       R_GenHeap[NODE_CLASS(an__n__)].OldCount[NODE_GENERATION(an__n__)]--; \
    else \
      MARK_NODE(an__n__); \
    SET_NODE_GENERATION(an__n__, an__g__); \
    UNSNAP_NODE(an__n__); \
    SET_NEXT_NODE(an__n__, forwarded_nodes); \
    forwarded_nodes = an__n__; \
  } \
} while (0)

static void AgeNodeAndChildren(SEXP s, int gen)
{
    SEXP forwarded_nodes = NULL;
    AGE_NODE(s, gen);
    while (forwarded_nodes != NULL) {
	s = forwarded_nodes;
	forwarded_nodes = NEXT_NODE(forwarded_nodes);
	if (NODE_GENERATION(s) != gen)
	    REprintf("****snapping into wrong generation\n");
	SNAP_NODE(s, R_GenHeap[NODE_CLASS(s)].Old[gen]);
	R_GenHeap[NODE_CLASS(s)].OldCount[gen]++;
	DO_CHILDREN(s, AGE_NODE, gen);
    }
}

static void old_to_new(SEXP x, SEXP y)
{
#if EXPEL_OLD_TO_NEW
    AgeNodeAndChildren(y, NODE_GENERATION(x));
#else
    UNSNAP_NODE(x);
#if FLAG_OLD_TO_NEW
    SEXP h = R_GenHeap[NODE_CLASS(x)].OldToNew[NODE_GENERATION(x)];
    SET_NEXT_NODE(x,NEXT_NODE(h));
    SET_NEXT_NODE(h,x);
    x->gengc_prev_node = 0;
#else
    SNAP_NODE(x, R_GenHeap[NODE_CLASS(x)].OldToNew[NODE_GENERATION(x)]);
#endif
#endif

#if DEBUG_GC>0
    old_to_new_count += 1;
#endif
}

#if EXPEL_OLD_TO_NEW
#define CHECK_OLD_TO_NEW(x,y) do { \
  if (NODE_IS_MARKED(CHK(x)) \
       && (!NODE_IS_MARKED(y) || NODE_GENERATION(x) > NODE_GENERATION(y))) \
      old_to_new(x,y); \
  } while (0)
#else
#if FLAG_OLD_TO_NEW
#define CHECK_OLD_TO_NEW(x,y) do { \
  if (NODE_IS_MARKED(CHK(x)) \
   && (x)->gengc_prev_node != 0 \
   && (!NODE_IS_MARKED(CHK(y)) || NODE_GENERATION(x) > NODE_GENERATION(y))) \
      old_to_new(x,y); \
  } while (0)
#else
#define CHECK_OLD_TO_NEW(x,y) do { \
  if (NODE_IS_MARKED(CHK(x)) \
   && (!NODE_IS_MARKED(CHK(y)) || NODE_GENERATION(x) > NODE_GENERATION(y))) \
      old_to_new(x,y); \
  } while (0)
#endif
#endif


/* Finalization and Weak References */

/* The design of this mechanism is very close to the one described in
   "Stretching the storage manager: weak pointers and stable names in
   Haskell" by Peyton Jones, Marlow, and Elliott (at
   www.research.microsoft.com/Users/simonpj/papers/weak.ps.gz). --LT */

static SEXP R_weak_refs = NULL;

#define READY_TO_FINALIZE_MASK 1

#define SET_READY_TO_FINALIZE(s) ((s)->sxpinfo.gp |= READY_TO_FINALIZE_MASK)
#define CLEAR_READY_TO_FINALIZE(s) ((s)->sxpinfo.gp &= ~READY_TO_FINALIZE_MASK)
#define IS_READY_TO_FINALIZE(s) ((s)->sxpinfo.gp & READY_TO_FINALIZE_MASK)

#define FINALIZE_ON_EXIT_MASK 2

#define SET_FINALIZE_ON_EXIT(s) ((s)->sxpinfo.gp |= FINALIZE_ON_EXIT_MASK)
#define CLEAR_FINALIZE_ON_EXIT(s) ((s)->sxpinfo.gp &= ~FINALIZE_ON_EXIT_MASK)
#define FINALIZE_ON_EXIT(s) ((s)->sxpinfo.gp & FINALIZE_ON_EXIT_MASK)

#define WEAKREF_SIZE 4
#define WEAKREF_KEY(w) VECTOR_ELT(w, 0)
#define SET_WEAKREF_KEY(w, k) SET_VECTOR_ELT(w, 0, k)
#define WEAKREF_VALUE(w) VECTOR_ELT(w, 1)
#define SET_WEAKREF_VALUE(w, v) SET_VECTOR_ELT(w, 1, v)
#define WEAKREF_FINALIZER(w) VECTOR_ELT(w, 2)
#define SET_WEAKREF_FINALIZER(w, f) SET_VECTOR_ELT(w, 2, f)
#define WEAKREF_NEXT(w) VECTOR_ELT(w, 3)
#define SET_WEAKREF_NEXT(w, n) SET_VECTOR_ELT(w, 3, n)

static SEXP MakeCFinalizer(R_CFinalizer_t cfun);

static SEXP NewWeakRef(SEXP key, SEXP val, SEXP fin, Rboolean onexit)
{
    SEXP w;

    switch (TYPEOF(key)) {
    case NILSXP:
    case ENVSXP:
    case EXTPTRSXP:
	break;
    default: error(_("can only weakly reference/finalize reference objects"));
    }

    PROTECT2 (key, fin);
    PROTECT (val = NAMEDCNT_GT_0(val) ? duplicate(val) : val);

    w = allocVector(VECSXP, WEAKREF_SIZE);
    SET_TYPEOF(w, WEAKREFSXP);
    if (key != R_NilValue) {
	/* If the key is R_NilValue we don't register the weak reference.
	   This is used in loading saved images. */
	SET_WEAKREF_KEY(w, key);
	SET_WEAKREF_VALUE(w, val);
	SET_WEAKREF_FINALIZER(w, fin);
	SET_WEAKREF_NEXT(w, R_weak_refs);
	CLEAR_READY_TO_FINALIZE(w);
	if (onexit)
	    SET_FINALIZE_ON_EXIT(w);
	else
	    CLEAR_FINALIZE_ON_EXIT(w);
	R_weak_refs = w;
    }
    UNPROTECT(3);
    return w;
}

SEXP R_MakeWeakRef(SEXP key, SEXP val, SEXP fin, Rboolean onexit)
{
    switch (TYPEOF(fin)) {
    case NILSXP:
    case CLOSXP:
    case BUILTINSXP:
    case SPECIALSXP:
	break;
    default: error(_("finalizer must be a function or NULL"));
    }
    return NewWeakRef(key, val, fin, onexit);
}

SEXP R_MakeWeakRefC(SEXP key, SEXP val, R_CFinalizer_t fin, Rboolean onexit)
{
    SEXP w;
    PROTECT2 (key, val);
    w = NewWeakRef(key, val, MakeCFinalizer(fin), onexit);
    UNPROTECT(2);
    return w;
}

static void CheckFinalizers(void)
{
    SEXP s;
    for (s = R_weak_refs; s != R_NilValue; s = WEAKREF_NEXT(s))
	if (! NODE_IS_MARKED(WEAKREF_KEY(s)) && ! IS_READY_TO_FINALIZE(s))
	    SET_READY_TO_FINALIZE(s);
}

/* C finalizers are stored in a CHARSXP.  It would be nice if we could
   use EXTPTRSXP's but these only hold a void *, and function pointers
   are not guaranteed to be compatible with a void *.  There should be
   a cleaner way of doing this, but this will do for now. --LT */
/* Changed to RAWSXP in 2.8.0 */
static Rboolean isCFinalizer(SEXP fun)
{
    return TYPEOF(fun) == RAWSXP;
    /*return TYPEOF(fun) == EXTPTRSXP;*/
}

static SEXP MakeCFinalizer(R_CFinalizer_t cfun)
{
    SEXP s = allocVector(RAWSXP, sizeof(R_CFinalizer_t));
    *((R_CFinalizer_t *) RAW(s)) = cfun;
    return s;
    /*return R_MakeExternalPtr((void *) cfun, R_NilValue, R_NilValue);*/
}

static R_CFinalizer_t GetCFinalizer(SEXP fun)
{
    return *((R_CFinalizer_t *) RAW(fun));
    /*return (R_CFinalizer_t) R_ExternalPtrAddr(fun);*/
}

SEXP R_WeakRefKey(SEXP w)
{
    if (TYPEOF(w) != WEAKREFSXP)
	error(_("not a weak reference"));
    return WEAKREF_KEY(w);
}

SEXP R_WeakRefValue(SEXP w)
{
    SEXP v;
    if (TYPEOF(w) != WEAKREFSXP)
	error(_("not a weak reference"));
    v = WEAKREF_VALUE(w);
    if (v!=R_NilValue) 
        SET_NAMEDCNT_MAX(v);
    return v;
}

void R_RunWeakRefFinalizer(SEXP w)
{
    SEXP key, fun, e;
    if (TYPEOF(w) != WEAKREFSXP)
	error(_("not a weak reference"));
    key = WEAKREF_KEY(w);
    fun = WEAKREF_FINALIZER(w);
    SET_WEAKREF_KEY(w, R_NilValue);
    SET_WEAKREF_VALUE(w, R_NilValue);
    SET_WEAKREF_FINALIZER(w, R_NilValue);
    if (! IS_READY_TO_FINALIZE(w))
	SET_READY_TO_FINALIZE(w); /* insures removal from list on next gc */
    PROTECT2 (key, fun);
    if (isCFinalizer(fun)) {
	/* Must be a C finalizer. */
	R_CFinalizer_t cfun = GetCFinalizer(fun);
	cfun(key);
    }
    else if (fun != R_NilValue) {
	/* An R finalizer. */
	PROTECT(e = LCONS(fun, LCONS(key, R_NilValue)));
	eval(e, R_GlobalEnv);
	UNPROTECT(1);
    }
    UNPROTECT(2);
}

static Rboolean RunFinalizers(void)
{
    volatile SEXP s, last;
    volatile Rboolean finalizer_run = FALSE;

    for (s = R_weak_refs, last = R_NilValue; s != R_NilValue;) {
	SEXP next = WEAKREF_NEXT(s);
	if (IS_READY_TO_FINALIZE(s)) {
	    RCNTXT thiscontext;
	    RCNTXT * volatile saveToplevelContext;
	    volatile int savestack;
	    volatile SEXP topExp;

	    finalizer_run = TRUE;

	    /* A top level context is established for the finalizer to
	       insure that any errors that might occur do not spill
	       into the call that triggered the collection. */
	    begincontext(&thiscontext, CTXT_TOPLEVEL, R_NilValue, R_GlobalEnv,
			 R_BaseEnv, R_NilValue, R_NilValue);
	    saveToplevelContext = R_ToplevelContext;
	    PROTECT(topExp = R_CurrentExpr);
	    savestack = R_PPStackTop;
	    if (! SETJMP(thiscontext.cjmpbuf)) {
		R_GlobalContext = R_ToplevelContext = &thiscontext;

		/* The entry in the weak reference list is removed
		   before running the finalizer.  This insures that a
		   finalizer is run only once, even if running it
		   raises an error. */
		if (last == R_NilValue)
		    R_weak_refs = next;
		else
		    SET_WEAKREF_NEXT(last, next);
		/* The value of 'next' is protected to make is safe
		   for thsis routine to be called recursively from a
		   gc triggered by a finalizer. */
		PROTECT(next);
		R_RunWeakRefFinalizer(s);
		UNPROTECT(1);
	    }
	    endcontext(&thiscontext);
	    R_ToplevelContext = saveToplevelContext;
	    R_PPStackTop = savestack;
	    R_CurrentExpr = topExp;
	    UNPROTECT(1);
	}
	else last = s;
	s = next;
    }
    return finalizer_run;
}

void R_RunExitFinalizers(void)
{
    SEXP s;

    for (s = R_weak_refs; s != R_NilValue; s = WEAKREF_NEXT(s))
	if (FINALIZE_ON_EXIT(s))
	    SET_READY_TO_FINALIZE(s);
    RunFinalizers();
}

void R_RegisterFinalizerEx(SEXP s, SEXP fun, Rboolean onexit)
{
    R_MakeWeakRef(s, R_NilValue, fun, onexit);
}

void R_RegisterFinalizer(SEXP s, SEXP fun)
{
    R_RegisterFinalizerEx(s, fun, FALSE);
}

void R_RegisterCFinalizerEx(SEXP s, R_CFinalizer_t fun, Rboolean onexit)
{
    R_MakeWeakRefC(s, R_NilValue, fun, onexit);
}

void R_RegisterCFinalizer(SEXP s, R_CFinalizer_t fun)
{
    R_RegisterCFinalizerEx(s, fun, FALSE);
}

/* R interface function */

static SEXP do_regFinaliz(SEXP call, SEXP op, SEXP args, SEXP rho)
{
    int onexit;

    checkArity(op, args);

    if (TYPEOF(CAR(args)) != ENVSXP && TYPEOF(CAR(args)) != EXTPTRSXP)
	error(_("first argument must be environment or external pointer"));
    if (TYPEOF(CADR(args)) != CLOSXP)
	error(_("second argument must be a function"));

    onexit = asLogical(CADDR(args));
    if(onexit == NA_LOGICAL)
	error(_("third argument must be 'TRUE' or 'FALSE'"));

    R_RegisterFinalizerEx(CAR(args), CADR(args), onexit);
    return R_NilValue;
}


/* THE GENERATIONAL GARBAGE COLLECTOR. */

/* Take nodes from forwarded list, forward their children, and snap
   into the Old list for their class - except snapping isn't done (apart
   from large nodes) if no_snap is 1 (which is set when small nodes will 
   later be scanned sequentially as part of a full collection). */

static void process_nodes (SEXP forwarded_nodes, int no_snap)
{
    if (forwarded_nodes == NULL) return;

    SEXP s = forwarded_nodes;
    int cl = NODE_CLASS(s);

    for (;;) {
        struct gen_heap *h = &R_GenHeap[cl];
        do {
            int gn = NODE_GENERATION(s);
            h->OldCount[gn] += 1;
            forwarded_nodes = NEXT_NODE(s);
            if (!no_snap || cl == LARGE_NODE_CLASS) 
                SNAP_NODE(s, h->Old[gn]);
            FORWARD_CHILDREN(s);
            if (forwarded_nodes == NULL)
                return;
            s = forwarded_nodes;
        } while (NODE_CLASS(s) == cl);
        cl = NODE_CLASS(s);
    }
}

#if !EXPEL_OLD_TO_NEW
/* Eliminate old-to-new references in generations to collect by
   transferring referenced nodes to referring generation.  The outer
   loop must be over generations, in increasing order - otherwise
   unsnapping a child might unsnap it from an OldToNew list before
   its children are looked at. */

static void transfer_old_to_new (int num_old_gens_to_collect)
{   int gen, i;
    SEXP s;
    for (gen = 0; gen < num_old_gens_to_collect; gen++) {
	for (i = 0; i < NUM_NODE_CLASSES; i++) {
	    s = NEXT_NODE(R_GenHeap[i].OldToNew[gen]);
	    while (s != R_GenHeap[i].OldToNew[gen]) {
		SEXP next = NEXT_NODE(s);
		DO_CHILDREN(s, AgeNodeAndChildren, gen);
		if (NODE_GENERATION(s) != gen)
		    REprintf("****snapping into wrong generation\n");
		SNAP_NODE(s, R_GenHeap[i].Old[gen]);
		s = next;
	    }
	    MAKE_EMPTY(s);
	}
    }
}
#endif

/* Unmark all marked nodes in old generations to be collected and move to 
   New space */

void unmark_and_move_to_new (int num_old_gens_to_collect)
{   int gen, i;
    for (gen = 0; gen < num_old_gens_to_collect; gen++) {
        for (i = 0; i < NUM_NODE_CLASSES; i++) {
            SEXP peg = R_GenHeap[i].Old[gen];
            SEXP s = NEXT_NODE(peg);
            R_GenHeap[i].OldCount[gen] = 0;
            if (s == peg) continue;
            if (gen != NUM_OLD_GENERATIONS - 1) {
                do {
                    SET_NODE_GENERATION (s, gen+1);
                    UNMARK_NODE(s);
                    s = NEXT_NODE(s);
                } while (s != peg);
            }
            else {
                do {
                    UNMARK_NODE(s);
                    s = NEXT_NODE(s);
                } while (s != peg);
            }
            BULK_MOVE(peg, R_GenHeap[i].New);
        }
    }
}

static void RunGenCollect(R_size_t size_needed)
{
    int i, gen, gens_collected;
    RCNTXT *ctxt;
    SEXP s;
    SEXP forwarded_nodes;

    bad_sexp_type_seen = 0;

    /* determine number of generations to collect */
    while (num_old_gens_to_collect < NUM_OLD_GENERATIONS) {
	if (collect_counts[num_old_gens_to_collect]-- <= 0) {
	    collect_counts[num_old_gens_to_collect] =
		collect_counts_max[num_old_gens_to_collect];
	    num_old_gens_to_collect++;
	}
	else break;
    }

#ifdef PROTECTCHECK
    num_old_gens_to_collect = NUM_OLD_GENERATIONS;
#endif

 again:
    gens_collected = num_old_gens_to_collect;

    int no_snap =
      SORT_NODES && num_old_gens_to_collect == NUM_OLD_GENERATIONS;

#if DEBUG_GC>1
    char mess[20];
    sprintf(mess,"START OF GC (%d)",num_old_gens_to_collect);
    DEBUG_CHECK_NODE_COUNTS(mess);
#endif

#if !EXPEL_OLD_TO_NEW
    transfer_old_to_new (num_old_gens_to_collect);
    DEBUG_CHECK_NODE_COUNTS("after transfering old to new");
#endif

    unmark_and_move_to_new (num_old_gens_to_collect);

    DEBUG_CHECK_NODE_COUNTS("after unmarking and moving to new");

    forwarded_nodes = NULL;

#if !EXPEL_OLD_TO_NEW
    /* scan nodes in uncollected old generations with old-to-new pointers */
    for (gen = num_old_gens_to_collect; gen < NUM_OLD_GENERATIONS; gen++)
	for (i = 0; i < NUM_NODE_CLASSES; i++)
	    for (s = NEXT_NODE(R_GenHeap[i].OldToNew[gen]);
		 s != R_GenHeap[i].OldToNew[gen];
		 s = NEXT_NODE(s))
		FORWARD_CHILDREN(s);
    DEBUG_CHECK_NODE_COUNTS("after scanning uncollected old generations");
#endif

    /* forward all roots */

    static SEXP *root_vars[] = { 
        &NA_STRING,	          /* Builtin constants */
        &R_BlankString,
        &R_UnboundValue,
        &R_RestartToken,
        &R_MissingArg,

        &R_GlobalEnv,	          /* Global environment */
        &R_BaseEnv,
        &R_EmptyEnv,
        &R_Warnings,	          /* Warnings, if any */

        &R_HandlerStack,          /* Condition handler stack */
        &R_RestartStack,          /* Available restarts stack */

        &R_PreciousList,
        0
    };

    for (i = 0; root_vars[i] != 0; i++)
        FORWARD_NODE(*root_vars[i]);

    if (R_VStack != NULL)
        FORWARD_NODE(R_VStack);

    if (R_SymbolTable != NULL) /* Symbol table, could be NULL during startup */
        for (i = 0; i < HSIZE; i++)
            FORWARD_NODE(R_SymbolTable[i]);

    if (R_CurrentExpr != NULL)	           /* Current expression */
	FORWARD_NODE(R_CurrentExpr);

    for (i = 0; i < R_MaxDevices; i++) {   /* Device display lists */
	pGEDevDesc gdd = GEgetDevice(i);
	if (gdd) {
	    if (gdd->displayList != NULL)
                FORWARD_NODE(gdd->displayList);
	    if (gdd->savedSnapshot != NULL)
                FORWARD_NODE(gdd->savedSnapshot);
	    if (gdd->dev != NULL && gdd->dev->eventEnv != NULL)
	    	FORWARD_NODE(gdd->dev->eventEnv);
	}
    }

    for (ctxt = R_GlobalContext ; ctxt != NULL ; ctxt = ctxt->nextcontext) {
        SEXP *cntxt_ptrs[] = { /* using a run-time initialized table might be
                                  slower, but is certainly more compact */
	    &ctxt->conexit,       /* on.exit expressions */
	    &ctxt->promargs,	  /* promises supplied to closure */
	    &ctxt->callfun,       /* the closure called */
	    &ctxt->sysparent,     /* calling environment */
	    &ctxt->call,          /* the call */
	    &ctxt->cloenv,        /* the closure environment */
	    &ctxt->handlerstack,  /* the condition handler stack */
	    &ctxt->restartstack,  /* the available restarts stack */
	    &ctxt->srcref,	  /* the current source reference */
            0
        };
        for (i = 0; cntxt_ptrs[i] != 0; i++)
            FORWARD_NODE(*cntxt_ptrs[i]);
    }

    if (framenames != NULL)		   /* used for interprocedure    */
        FORWARD_NODE(framenames);	   /*   communication in model.c */

    for (i = 0; i < R_PPStackTop; i++)	   /* Protected pointers */
        if (R_PPStack[i] != NULL) 
            FORWARD_NODE(R_PPStack[i]);

    for (SEXP *sp = R_BCNodeStackBase; sp<R_BCNodeStackTop; sp++) /* Byte code stack */
        FORWARD_NODE(*sp);


    /* MAIN PROCESSING STEP.  Marks most nodes that are in use. */

    process_nodes (forwarded_nodes, no_snap); 
    forwarded_nodes = NULL;

    DEBUG_CHECK_NODE_COUNTS("after processing forwarded list (1)");


    /* HANDLE INPUTS AND OUTPUTS OF TASKS. */

    /* Wait for all tasks whose output variable is no longer referenced
       (ie, not marked above) and is not in use by another task, to ensure
       they don't stay around for a long time.  (Such unreferenced outputs
       should rarely arise in real programs.) */

    for (SEXP *var_list = helpers_var_list(1); *var_list; var_list++) {
        SEXP v = *var_list;
        if (!NODE_IS_MARKED(v) && !helpers_is_in_use(v))
            helpers_wait_until_not_being_computed(v);
    }

    /* For a full collection, wait for tasks that have large variables
       as inputs or outputs that haven't already been marked above, so
       that we can then collect these variables. */

    if (num_old_gens_to_collect == NUM_OLD_GENERATIONS) {
        for (SEXP *var_list = helpers_var_list(0); *var_list; var_list++) {
            SEXP v = *var_list;
            if (!NODE_IS_MARKED(v) && NODE_CLASS(v) == LARGE_NODE_CLASS) {
                if (helpers_is_being_computed(v))
                    helpers_wait_until_not_being_computed(v);
                if (helpers_is_in_use(v))
                    helpers_wait_until_not_in_use(v);
            }
        }
    }

    /* Forward and then process all inputs and outputs of scheduled tasks. */

    for (SEXP *var_list = helpers_var_list(0); *var_list; var_list++)
        FORWARD_NODE(*var_list);

    process_nodes (forwarded_nodes, no_snap); 
    forwarded_nodes = NULL;

    DEBUG_CHECK_NODE_COUNTS("after processing forwarded list (2)");


    /* IDENTIFY WEAKLY REACHABLE NODES */
    {
	Rboolean recheck_weak_refs;
	do {
	    recheck_weak_refs = FALSE;
	    for (s = R_weak_refs; s != R_NilValue; s = WEAKREF_NEXT(s)) {
		if (NODE_IS_MARKED(WEAKREF_KEY(s))) {
		    if (! NODE_IS_MARKED(WEAKREF_VALUE(s))) {
			recheck_weak_refs = TRUE;
			FORWARD_NODE(WEAKREF_VALUE(s));
		    }
		    if (! NODE_IS_MARKED(WEAKREF_FINALIZER(s))) {
			recheck_weak_refs = TRUE;
			FORWARD_NODE(WEAKREF_FINALIZER(s));
		    }
		}
	    }
	    process_nodes (forwarded_nodes, no_snap); 
            forwarded_nodes = NULL;
	} while (recheck_weak_refs);
    }

    /* mark nodes ready for finalizing */
    CheckFinalizers();

    /* process the weak reference chain */
    for (s = R_weak_refs; s != R_NilValue; s = WEAKREF_NEXT(s)) {
	FORWARD_NODE(s);
	FORWARD_NODE(WEAKREF_KEY(s));
	FORWARD_NODE(WEAKREF_VALUE(s));
	FORWARD_NODE(WEAKREF_FINALIZER(s));
    }
    process_nodes (forwarded_nodes, no_snap); 
    forwarded_nodes = NULL;

    DEBUG_CHECK_NODE_COUNTS("after processing forwarded list (3)");

    /* process CHARSXP cache */
    if (R_StringHash != NULL) /* in case of GC during initialization */
    {
        /* At this point, the hash table itself will not have been scanned.
           Some of the CHARSXP entries will be marked, either from being in 
           an older generation not being collected, or from a reference from
           a scanned node.  We need to remove unmarked entries here. */

	SEXP t;
	int nc = 0;
	for (i = 0; i < LENGTH(R_StringHash); i++) {
	    s = VECTOR_ELT(R_StringHash, i);
	    t = R_NilValue;
	    while (s != R_NilValue) {
#if DEBUG_GLOBAL_STRING_HASH
                if (TYPEOF(s)!=CHARSXP)
                   REprintf(
                     "R_StringHash table contains a non-CHARSXP (%d, gc)!\n",
                      TYPEOF(s));
#endif
		if (! NODE_IS_MARKED(CXHEAD(s))) { 
                    /* remove unused CHARSXP, and associated cons cell (if 
                       not linking by attribute field) */
		    if (t == R_NilValue) /* head of list */
                        /* Do NOT use SET_VECTOR_ELT - no old-to-new tracking */
			VECTOR_ELT(R_StringHash, i) = CXTAIL(s);
		    else
			CXTAIL(t) = CXTAIL(s);
		    s = CXTAIL(s);
		    continue;
		}
		t = s;
		s = CXTAIL(s);
	    }
	    if(VECTOR_ELT(R_StringHash, i) != R_NilValue) nc++;
	}
	SET_HASHSLOTSUSED (R_StringHash, nc);
        FORWARD_NODE(R_StringHash);
    }
    process_nodes (forwarded_nodes, no_snap); 
    forwarded_nodes = NULL;

    DEBUG_CHECK_NODE_COUNTS("after processing forwarded list (4)");

#ifdef PROTECTCHECK
    for(i=0; i< NUM_SMALL_NODE_CLASSES;i++){
	s = NEXT_NODE(R_GenHeap[i].New);
	while (s != R_GenHeap[i].New) {
	    SEXP next = NEXT_NODE(s);
	    if (TYPEOF(s) != NEWSXP) {
		if (TYPEOF(s) != FREESXP) {
		    SETOLDTYPE(s, TYPEOF(s));
		    TYPEOF(s) = FREESXP;
		}
		if (gc_inhibit_release)
		    FORWARD_NODE(s);
	    }
	    s = next;
	}
    }
    s = NEXT_NODE(R_GenHeap[LARGE_NODE_CLASS].New);
    while (s != R_GenHeap[LARGE_NODE_CLASS].New) {
	SEXP next = NEXT_NODE(s);
	if (TYPEOF(s) != NEWSXP) {
	    if (TYPEOF(s) != FREESXP) {
		/**** could also leave this alone and restore the old
		      node type in ReleaseLargeFreeVectors before
		      calculating size */
		R_size_t size = getVecSizeInVEC(s);
		LENGTH(s) = size;
		SETOLDTYPE(s, TYPEOF(s));
		TYPEOF(s) = FREESXP;
	    }
	    if (gc_inhibit_release)
		FORWARD_NODE(s);
	}
	s = next;
    }
    if (gc_inhibit_release) {
	process_nodes (forwarded_nodes, no_snap); 
        forwarded_nodes = NULL;
    }
#endif

    /* release large vector allocations */
    ReleaseLargeFreeVectors();

    DEBUG_CHECK_NODE_COUNTS("after releasing large allocated nodes");

    /* update heap statistics */
    R_Collected = R_NSize;
    R_SmallNallocSize = 0;
    for (gen = 0; gen < NUM_OLD_GENERATIONS; gen++) {
	for (i = 0; i < NUM_SMALL_NODE_CLASSES; i++)
	    R_SmallNallocSize += R_GenHeap[i].OldCount[gen] * NodeClassSize[i];
	for (i = 0; i < NUM_NODE_CLASSES; i++)
	    R_Collected -= R_GenHeap[i].OldCount[gen];
    }
    R_NodesInUse = R_NSize - R_Collected;

    if (num_old_gens_to_collect < NUM_OLD_GENERATIONS) {
	if (R_Collected < R_MinFreeFrac * R_NSize ||
	    VHEAP_FREE() < size_needed + R_MinFreeFrac * R_VSize) {
	    num_old_gens_to_collect++;
	    if (R_Collected <= 0 || VHEAP_FREE() < size_needed)
		goto again;
	}
	else num_old_gens_to_collect = 0;
    }
    else num_old_gens_to_collect = 0;

    if (gens_collected == NUM_OLD_GENERATIONS) {
	/**** do some adjustment for intermediate collections? */
	AdjustHeapSize(size_needed);
	release_or_sort_pages(SORT_NODES);
	DEBUG_CHECK_NODE_COUNTS("after heap adjustment");
    }
    else if (gens_collected > 0) {
	release_or_sort_pages(0);
	DEBUG_CHECK_NODE_COUNTS("after heap adjustment");
    }

    /* reset Free pointers */
    for (i = 0; i < NUM_SMALL_NODE_CLASSES; i++)
	R_GenHeap[i].Free = NEXT_NODE(R_GenHeap[i].New);

#if VALGRIND_LEVEL>0
    /* Tell Valgrind that free nodes are not accessible */
    for (i = 0; i < NUM_SMALL_NODE_CLASSES; i++) {
	for (s = R_GenHeap[i].Free; s != R_GenHeap[i].New; s = NEXT_NODE(s)) {
            VALGRIND_MAKE_MEM_NOACCESS(s, NODE_SIZE(i));
            VALGRIND_MAKE_MEM_DEFINED (&s->gengc_next_node, sizeof(SEXP));
            VALGRIND_MAKE_MEM_DEFINED (&s->gengc_prev_node, sizeof(SEXP));
            VALGRIND_MAKE_MEM_DEFINED (&s->sxpinfo, sizeof s->sxpinfo);
	}
    }
#endif

    gen_gc_counts[gens_collected]++;

    if (gc_reporting) {
	REprintf("Garbage collection %d = %d", gc_count, gen_gc_counts[0]);
	for (i = 0; i < NUM_OLD_GENERATIONS; i++)
	    REprintf("+%d", gen_gc_counts[i + 1]);
	REprintf(" (level %d) ... ", gens_collected);
	DEBUG_GC_SUMMARY(gens_collected);
    }
}

/* public interface for controlling GC torture settings */
void R_gc_torture(int gap, int wait, Rboolean inhibit)
{
    if (gap != NA_INTEGER && gap >= 0)
	gc_force_wait = gc_force_gap = gap;
    if (gap > 0) {
	if (wait != NA_INTEGER && wait > 0)
	    gc_force_wait = wait;
    }
#ifdef PROTECTCHECK
    if (gap > 0) {
	if (inhibit != NA_LOGICAL)
	    gc_inhibit_release = inhibit;
    }
    else gc_inhibit_release = FALSE;
#endif
}

static SEXP do_gctorture(SEXP call, SEXP op, SEXP args, SEXP rho)
{
    int gap;
    SEXP old = ScalarLogical(gc_force_wait > 0);

    checkArity(op, args);

    if (isLogical(CAR(args))) {
	Rboolean on = asLogical(CAR(args));
	if (on == NA_LOGICAL) gap = NA_INTEGER;
	else if (on) gap = 1;
	else gap = 0;
    }
    else gap = asInteger(CAR(args));

    R_gc_torture(gap, 0, FALSE);

    return old;
}

static SEXP do_gctorture2(SEXP call, SEXP op, SEXP args, SEXP rho)
{
    int gap, wait;
    Rboolean inhibit;
    SEXP old = ScalarInteger(gc_force_gap);

    checkArity(op, args);
    gap = asInteger(CAR(args));
    wait = asInteger(CADR(args));
    inhibit = asLogical(CADDR(args));
    R_gc_torture(gap, wait, inhibit);

    return old;
}

/* initialize gctorture settings from environment variables */
static void init_gctorture(void)
{
    char *arg = getenv("R_GCTORTURE");
    if (arg != NULL) {
	int gap = atoi(arg);
	if (gap > 0) {
	    gc_force_wait = gc_force_gap = gap;
	    arg = getenv("R_GCTORTURE_WAIT");
	    if (arg != NULL) {
		int wait = atoi(arg);
		if (wait > 0)
		    gc_force_wait = wait;
	    }
#ifdef PROTECTCHECK
	    arg = getenv("R_GCTORTURE_INHIBIT_RELEASE");
	    if (arg != NULL) {
		int inhibit = atoi(arg);
		if (inhibit > 0) gc_inhibit_release = TRUE;
		else gc_inhibit_release = FALSE;
	    }
#endif
	}
    }
}

static SEXP do_gcinfo(SEXP call, SEXP op, SEXP args, SEXP rho)
{
    int i;
    SEXP old = ScalarLogical(gc_reporting);
    checkArity(op, args);
    i = asLogical(CAR(args));
    if (i != NA_LOGICAL)
	gc_reporting = i;
    return old;
}

/* reports memory use to profiler in eval.c */

void attribute_hidden get_current_mem(unsigned long *smallvsize,
				      unsigned long *largevsize,
				      unsigned long *nodes)
{
    *smallvsize = 0 /* R_SmallVallocSize */;
    *largevsize = R_LargeVallocSize;
    *nodes = R_NodesInUse * sizeof(SEXPREC_ALIGN) 
           + R_SmallNallocSize * sizeof(VECREC);
    return;
}

static SEXP do_gc(SEXP call, SEXP op, SEXP args, SEXP rho)
{
    SEXP value;
    int ogc, reset_max;
    double R_NMega;
    R_size_t onsize = R_NSize /* can change during collection */;

    checkArity(op, args);
    ogc = gc_reporting;
    gc_reporting = asLogical(CAR(args));
    reset_max = asLogical(CADR(args));
    num_old_gens_to_collect = NUM_OLD_GENERATIONS;

    R_gc();

#   if PRINT_TYPE_STATS
        int count[32], count0[32], count00[32], count01[32];
        for (int i = 0; i<32; i++) 
            count[i] = count0[i] = count00[i] = count01[i] = 0;
        REprintf (
         "\n# OF OBJECTS OF EACH TYPE (PLUS COUNT IN CLASS 0, LENGTH 0/1)\n");
        REprintf ("\n%11s%10s %10s %10s %10s\n", 
                  "Type", "Total", "Class 0", "Length 0", "Length 1");
        for (int i = 0; i < NUM_NODE_CLASSES; i++) {
            for (int g = 0; g < NUM_OLD_GENERATIONS; g++) {
                for (SEXP s = NEXT_NODE(R_GenHeap[i].Old[g]);
                     s != R_GenHeap[i].Old[g]; 
                     s = NEXT_NODE(s)) {
                    count[TYPEOF(s)] += 1;
                    if (i == 0) {
                        count0[TYPEOF(s)] += 1;
                        if (LENGTH(s) == 0) count00[TYPEOF(s)] += 1;
                        if (LENGTH(s) == 1) count01[TYPEOF(s)] += 1;
                    }
                }
            }
        }
        for (int i = 0; i<32; i++)
            printf ("%11s%10d %10d %10d %10d\n", sexptype2char(i),
                    count[i], count0[i], count00[i], count01[i]);
        REprintf("\n");
#   endif

    gc_reporting = ogc;
    /*- now return the [used , gc trigger size] for cells and heap */
    PROTECT(value = allocVector(REALSXP, 14));
    REAL(value)[0] = onsize - R_Collected;
    REAL(value)[1] = R_VSize - VHEAP_FREE();
    REAL(value)[4] = R_NSize;
    REAL(value)[5] = R_VSize;
    /* next four are in 0.1Mb, rounded up */
    R_NMega = (onsize-R_Collected)/Mega * sizeof(SEXPREC_ALIGN) 
               + R_SmallNallocSize/Mega * vsfac;
    REAL(value)[2] = 0.1*ceil(10. * R_NMega);
    REAL(value)[3] = 0.1*ceil(10. * (R_VSize - VHEAP_FREE())/Mega * vsfac);
    REAL(value)[6] = 0.1*ceil(10. * R_NSize/Mega * sizeof_SEXPREC);
    REAL(value)[7] = 0.1*ceil(10. * R_VSize/Mega * vsfac);
    REAL(value)[8] = (R_MaxNSize < R_SIZE_T_MAX) ?
	0.1*ceil(10. * R_MaxNSize/Mega * sizeof_SEXPREC) : NA_REAL;
    REAL(value)[9] = (R_MaxVSize < R_SIZE_T_MAX) ?
	0.1*ceil(10. * R_MaxVSize/Mega * vsfac) : NA_REAL;
    if (reset_max){
	    R_N_maxused = onsize - R_Collected;
	    R_NMega_max = R_NMega;
	    R_V_maxused = R_VSize - VHEAP_FREE();
    }
    REAL(value)[10] = R_N_maxused;
    REAL(value)[11] = R_V_maxused;
    REAL(value)[12] = 0.1*ceil(10. * R_NMega_max);
    REAL(value)[13] = 0.1*ceil(10. * R_V_maxused/Mega*vsfac);
    UNPROTECT(1);
    return value;
}


static void mem_err_heap(R_size_t size)
{
    errorcall(R_NilValue, _("vector memory exhausted (limit reached?)"));
}


static void mem_err_cons(void)
{
    errorcall(R_NilValue, _("cons memory exhausted (limit reached?)"));
}

static void mem_err_malloc(R_size_t size)
{
    errorcall(R_NilValue, _("memory exhausted (limit reached?)"));
}


/* InitMemory : Initialise the memory to be used in R. */
/* This includes: stack space, node space and vector space */

#define PP_REDZONE_SIZE 1000L
static R_size_t R_StandardPPStackSize, R_RealPPStackSize;

void attribute_hidden InitMemory()
{
    int gen, i;

#if VALGRIND_TEST
    valgrind_test();
#endif

    /* Set node class sizes.  Values for usual 32-bit and 64-bit architectures
       are designed to promote cache alignment. */

    if (!USE_FALLBACK_SIZES) {
        if (sizeof(SEXPREC_ALIGN)==24 && sizeof(VECREC)==8) {
            for (i = 0; i < NUM_SMALL_NODE_CLASSES; i++)
                NodeClassSize[i] 
                  = (NodeClassBytes32[i]-sizeof(SEXPREC_ALIGN))/sizeof(VECREC);
        }
        if (sizeof(SEXPREC_ALIGN)==40 && sizeof(VECREC)==8) {
            for (i = 0; i < NUM_SMALL_NODE_CLASSES; i++)
                NodeClassSize[i] 
                  = (NodeClassBytes64[i]-sizeof(SEXPREC_ALIGN))/sizeof(VECREC);
        }
    }

    /* Find the class to use for "cons" cells. */

    for (i = 0; i < NUM_SMALL_NODE_CLASSES; i++) {
        int size = sizeof(SEXPREC_ALIGN) + NodeClassSize[i]*sizeof(VECREC);
        if (sizeof(SEXPREC) <= size) {
            SEXPREC_class = i;
            sizeof_SEXPREC = size;
            break;
        }
    }
    if (i == NUM_SMALL_NODE_CLASSES)
        R_Suicide("none of the small node classes is big enough for a SEXPREC");

    init_gctorture();

    gc_reporting = R_Verbose;
    R_StandardPPStackSize = R_PPStackSize;
    R_RealPPStackSize = R_PPStackSize + PP_REDZONE_SIZE;
    if (!(R_PPStack = (SEXP *) malloc(R_RealPPStackSize * sizeof(SEXP))))
	R_Suicide("couldn't allocate memory for pointer stack");
    R_PPStackTop = 0;
#if VALGRIND_LEVEL>0
    VALGRIND_MAKE_MEM_NOACCESS(R_PPStack+R_PPStackSize, PP_REDZONE_SIZE);
#endif
    vsfac = sizeof(VECREC);
    R_VSize = (R_VSize + 1)/vsfac;
    if (R_MaxVSize < R_SIZE_T_MAX) R_MaxVSize = (R_MaxVSize + 1)/vsfac;

    UNMARK_NODE(&UnmarkedNodeTemplate);

    for (i = 0; i < NUM_NODE_CLASSES; i++) {
        for (gen = 0; gen < NUM_OLD_GENERATIONS; gen++) {
            R_GenHeap[i].Old[gen] = &R_GenHeap[i].OldPeg[gen];
            MAKE_EMPTY (R_GenHeap[i].Old[gen]);
#if VALGRIND_LEVEL>0
            VALGRIND_MAKE_MEM_NOACCESS(&R_GenHeap[i].OldPeg[gen], 
                                       sizeof(SEXPREC));
            VALGRIND_MAKE_MEM_DEFINED(&R_GenHeap[i].OldPeg[gen].gengc_next_node,
                                      sizeof(SEXP));
            VALGRIND_MAKE_MEM_DEFINED(&R_GenHeap[i].OldPeg[gen].gengc_prev_node,
                                      sizeof(SEXP));
#endif
#if !EXPEL_OLD_TO_NEW
            R_GenHeap[i].OldToNew[gen] = &R_GenHeap[i].OldToNewPeg[gen];
            MAKE_EMPTY (R_GenHeap[i].OldToNew[gen]);
#if VALGRIND_LEVEL>0
            VALGRIND_MAKE_MEM_NOACCESS(&R_GenHeap[i].OldToNewPeg[gen],
                                       sizeof(SEXPREC));
            VALGRIND_MAKE_MEM_DEFINED (&R_GenHeap[i].OldToNewPeg[gen].gengc_next_node,
                                       sizeof(SEXP));
            VALGRIND_MAKE_MEM_DEFINED (&R_GenHeap[i].OldToNewPeg[gen].gengc_prev_node,
                                       sizeof(SEXP));
#endif
#endif
            R_GenHeap[i].OldCount[gen] = 0;
        }
        R_GenHeap[i].New = &R_GenHeap[i].NewPeg;
        MAKE_EMPTY (R_GenHeap[i].New);
#if VALGRIND_LEVEL>0
        VALGRIND_MAKE_MEM_NOACCESS(&R_GenHeap[i].NewPeg, 
                                   sizeof(SEXPREC));
        VALGRIND_MAKE_MEM_DEFINED (&R_GenHeap[i].NewPeg.gengc_next_node,
                                   sizeof(SEXP));
        VALGRIND_MAKE_MEM_DEFINED (&R_GenHeap[i].NewPeg.gengc_prev_node,
                                   sizeof(SEXP));
#endif
    }

    for (i = 0; i < NUM_SMALL_NODE_CLASSES; i++)
        R_GenHeap[i].Free = NEXT_NODE(R_GenHeap[i].New);
#if VALGRIND_LEVEL>0
    VALGRIND_MAKE_MEM_NOACCESS(&R_GenHeap[LARGE_NODE_CLASS].Free, sizeof(SEXP));
#endif

    SET_NODE_CLASS(&UnmarkedNodeTemplate, 0);
    orig_R_NSize = R_NSize;
    orig_R_VSize = R_VSize;

    R_BCNodeStackBase = (SEXP *) malloc(R_BCNODESTACKSIZE * sizeof(SEXP));
    if (R_BCNodeStackBase == NULL)
	R_Suicide("couldn't allocate node stack");
#ifdef BC_INT_STACK
    R_BCIntStackBase =
      (IStackval *) malloc(R_BCINTSTACKSIZE * sizeof(IStackval));
    if (R_BCIntStackBase == NULL)
	R_Suicide("couldn't allocate integer stack");
#endif
    R_BCNodeStackTop = R_BCNodeStackBase;
    R_BCNodeStackEnd = R_BCNodeStackBase + R_BCNODESTACKSIZE;
#ifdef BC_INT_STACK
    R_BCIntStackTop = R_BCIntStackBase;
    R_BCIntStackEnd = R_BCIntStackBase + R_BCINTSTACKSIZE;
#endif

    R_weak_refs = R_NilValue;

    R_HandlerStack = R_RestartStack = R_NilValue;

    /*  Unbound values which are to be preserved through GCs */
    R_PreciousList = R_NilValue;
    
    /*  The current source line */
    R_Srcref = R_NilValue;
}


/* Since memory allocated from the heap is non-moving, R_alloc just
   allocates off the heap as RAWSXP/REALSXP and maintains the stack of
   allocations through the ATTRIB pointer.  The stack pointer R_VStack
   is traced by the collector.  Defined using the fast macros in Defn.h */
void *vmaxget(void)
{
    return VMAXGET();
}

void vmaxset(const void *ovmax)
{
    VMAXSET(ovmax);
}

char *R_alloc(size_t nelem, int eltsize)
{
    R_size_t size = nelem * eltsize;
    double dsize = (double)nelem * eltsize;
    if (dsize > 0) { /* precaution against integer overflow */
	SEXP s;
#if SIZEOF_SIZE_T > 4
	/* In this case by allocating larger units we can get up to
	   size(double) * (2^31 - 1) bytes, approx 16Gb */
	if(dsize < R_LEN_T_MAX)
	    s = allocVector(RAWSXP, size + 1);
	else if(dsize < sizeof(double) * (R_LEN_T_MAX - 1))
	    s = allocVector(REALSXP, (int)(0.99+dsize/sizeof(double)));
	else {
	    error(_("cannot allocate memory block of size %0.1f Gb"),
		  dsize/1024.0/1024.0/1024.0);
	    s = R_NilValue; /* -Wall */
	}
#else
	if(dsize > R_LEN_T_MAX) /* must be in the Gb range */
	    error(_("cannot allocate memory block of size %0.1f Gb"),
		  dsize/1024.0/1024.0/1024.0);
	s = allocVector(RAWSXP, size + 1);
#endif
	ATTRIB(s) = R_VStack == NULL ? R_NilValue : R_VStack;
	R_VStack = s;
	return (char *)DATAPTR(s);
    }
    else return NULL;
}



/* S COMPATIBILITY */

char *S_alloc(long nelem, int eltsize)
{
    R_size_t size  = nelem * eltsize;
    char *p = R_alloc(nelem, eltsize);

    memset(p, 0, size);
    return p;
}


char *S_realloc(char *p, long new, long old, int size)
{
    size_t nold;
    char *q;
    /* shrinking is a no-op */
    if(new <= old) return p;
    q = R_alloc((size_t)new, size);
    nold = (size_t)old * size;
    memcpy(q, p, nold);
    memset(q + nold, 0, (size_t)new*size - nold);
    return q;
}

/* "allocSExp" allocate a SEXPREC */
/* call gc if necessary */

SEXP allocSExp(SEXPTYPE t)
{
    SEXP s;
    if (FORCE_GC || NO_FREE_NODES()) {
	R_gc_internal(0);
	if (NO_FREE_NODES())
	    mem_err_cons();
    }
    s = get_free_node(SEXPREC_class);
    TYPEOF(s) = t;
    CAR(s) = R_NilValue;
    CDR(s) = R_NilValue;
    TAG(s) = R_NilValue;
    ATTRIB(s) = R_NilValue;
    return s;
}

static SEXP allocSExpNonCons(SEXPTYPE t)
{
    SEXP s;
    if (FORCE_GC || NO_FREE_NODES()) {
	R_gc_internal(0);
	if (NO_FREE_NODES())
	    mem_err_cons();
    }
    s = get_free_node(SEXPREC_class);
    TYPEOF(s) = t;
    ATTRIB(s) = R_NilValue;
    return s;
}

/* cons is defined directly to avoid the need to protect its arguments
   unless a GC will actually occur. */
SEXP cons(SEXP car, SEXP cdr)
{
    SEXP s;
    if (FORCE_GC || NO_FREE_NODES()) {
	Rf_protect2 (car, cdr);
	R_gc_internal(0);
	UNPROTECT(2);
	if (NO_FREE_NODES())
	    mem_err_cons();
    }
    s = get_free_node(SEXPREC_class);
    TYPEOF(s) = LISTSXP;
    CAR(s) = CHK(car);
    CDR(s) = CHK(cdr);
    TAG(s) = R_NilValue;
    ATTRIB(s) = R_NilValue;
    return s;
}

/* version of cons that sets TAG too.  Caller needn't protect arguments. */
SEXP cons_with_tag(SEXP car, SEXP cdr, SEXP tag)
{
    SEXP s;
    if (FORCE_GC || NO_FREE_NODES()) {
	Rf_protect3 (car, cdr, tag);
	R_gc_internal(0);
	UNPROTECT(3);
	if (NO_FREE_NODES())
	    mem_err_cons();
    }
    s = get_free_node(SEXPREC_class);
    SET_TYPEOF(s,LISTSXP);
    CAR(s) = CHK(car);
    CDR(s) = CHK(cdr);
    TAG(s) = CHK(tag);
    ATTRIB(s) = R_NilValue;
    return s;
}

/*----------------------------------------------------------------------

  NewEnvironment

  Create an environment by extending "rho" with a frame obtained by
  pairing the variable names given by the tags on "namelist" with
  the values given by the elements of "valuelist".  Note that "namelist" 
  can be shorter than "valuelist" if the rest of "valuelist" already 
  has tags. (In particular, "namelist" can be R_NilValue if all of
  "valuelist" already has tags.)

  NewEnvironment is defined directly to avoid the need to protect its
  arguments unless a GC will actually occur.  This definition allows
  the namelist argument to be shorter than the valuelist; in this
  case the remaining values must be named already.  (This is useful
  in cases where the entire valuelist is already named--namelist can
  then be R_NilValue.)

  The valuelist is destructively modified and used as the
  environment's frame.
*/
SEXP NewEnvironment(SEXP namelist, SEXP valuelist, SEXP rho)
{
    SEXP v, n, newrho;

    if (FORCE_GC || NO_FREE_NODES()) {
	Rf_protect3 (namelist, valuelist, rho);
	R_gc_internal(0);
	UNPROTECT(3);
	if (NO_FREE_NODES())
	    mem_err_cons();
    }
    newrho = get_free_node(SEXPREC_class);
    TYPEOF(newrho) = ENVSXP;
    FRAME(newrho) = valuelist;
    ENCLOS(newrho) = CHK(rho);
    HASHTAB(newrho) = R_NilValue;
    ATTRIB(newrho) = R_NilValue;

    v = CHK(valuelist);
    n = CHK(namelist);
    while (v != R_NilValue && n != R_NilValue) {
	SET_TAG(v, TAG(n));
	v = CDR(v);
	n = CDR(n);
    }
    return (newrho);
}

/* mkPROMISE is defined directly do avoid the need to protect its arguments
   unless a GC will actually occur. 

   NAMEDCNT for the new promise is set to 1, and 'expr' has its NAMEDCNT
   set to the maximum. */

SEXP attribute_hidden mkPROMISE(SEXP expr, SEXP rho)
{
    SEXP s;
    if (FORCE_GC || NO_FREE_NODES()) {
	Rf_protect2 (expr, rho);
	R_gc_internal(0);
	UNPROTECT(2);
	if (NO_FREE_NODES())
	    mem_err_cons();
    }
    s = get_free_node(SEXPREC_class);

    SET_NAMEDCNT_MAX(expr);
    /* SET_NAMEDCNT_1(s); */

    TYPEOF(s) = PROMSXP;
    s->u.promsxp.value = R_UnboundValue;
    PRCODE(s) = CHK(expr);
    PRENV(s) = CHK(rho);
    PRSEEN(s) = 0;
    ATTRIB(s) = R_NilValue;
    return s;
}

/* Allocation of scalars, which compiler may optimize into specialized
   versions of allocVector.  These versions always return an unshared 
   value. */

SEXP ScalarLogical(int x)
{
    SEXP ans = allocVector(LGLSXP, 1);
    LOGICAL(ans)[0] = x == 0 || x == NA_LOGICAL ? x : 1;
    return ans;
}

SEXP ScalarInteger(int x)
{
    SEXP ans = allocVector(INTSXP, 1);
    INTEGER(ans)[0] = x;
    return ans;
}

SEXP ScalarReal(double x)
{
    SEXP ans = allocVector(REALSXP, 1);
    REAL(ans)[0] = x;
    return ans;
}


SEXP ScalarComplex(Rcomplex x)
{
    SEXP ans = allocVector(CPLXSXP, 1);
    COMPLEX(ans)[0] = x;
    return ans;
}

SEXP ScalarString(SEXP x)
{
    SEXP ans;
    PROTECT(x);
    ans = allocVector(STRSXP, 1);
    SET_STRING_ELT(ans, 0, x);
    UNPROTECT(1);
    return ans;
}

SEXP ScalarRaw(Rbyte x)
{
    SEXP ans = allocVector(RAWSXP, 1);
    RAW(ans)[0] = x;
    return ans;
}

/* Versions of functions for allocation of scalars that may return a 
   shared object.  ScalarLogicalMaybeConst is in Rinlinedfuns.h. */

SEXP ScalarIntegerMaybeConst(int x)
{
    if (ENABLE_SHARED_CONSTANTS) {
        if (x >=0 && x <= 10)
            return R_ScalarInteger0To10(x);
        if (x == NA_INTEGER)
            return R_ScalarIntegerNA;
    }

    SEXP ans = allocVector(INTSXP, 1);
    INTEGER(ans)[0] = x;
    return ans;
}

SEXP ScalarRealMaybeConst(double x)
{
    if (ENABLE_SHARED_CONSTANTS) {
<<<<<<< HEAD

        /* Compare to pre-allocated values as 8-byte integers, not as doubles,
           since double comparison doesn't work for NA or when comparing -0 and
           +0 (which should be distinct). */

=======

        /* Compare to pre-allocated values as 8-byte integers, not as doubles,
           since double comparison doesn't work for NA or when comparing -0 and
           +0 (which should be distinct). */

>>>>>>> 3b9ed659
        if (*(int64_t*) &x == *(int64_t*) &REAL(R_ScalarRealNA)[0]) 
            return R_ScalarRealNA;
        if (*(int64_t*) &x == *(int64_t*) &REAL(R_ScalarRealZero)[0]) 
            return R_ScalarRealZero;
        if (*(int64_t*) &x == *(int64_t*) &REAL(R_ScalarRealOne)[0]) 
            return R_ScalarRealOne;
    }

    SEXP ans = allocVector(REALSXP, 1);
    REAL(ans)[0] = x;
    return ans;
}

SEXP ScalarComplexMaybeConst(Rcomplex x)
{
    SEXP ans = allocVector(CPLXSXP, 1);
    COMPLEX(ans)[0] = x;
    return ans;
}

SEXP ScalarStringMaybeConst(SEXP x)
{
    SEXP ans;
    PROTECT(x);
    ans = allocVector(STRSXP, 1);
    SET_STRING_ELT(ans, 0, x);
    UNPROTECT(1);
    return ans;
}

SEXP ScalarRawMaybeConst(Rbyte x)
{
    SEXP ans = allocVector(RAWSXP, 1);
    RAW(ans)[0] = x;
    return ans;
}

/* Allocate a vector object (and also list-like objects).
   This ensures only validity of list-like (LISTSXP, VECSXP, EXPRSXP),
   STRSXP and CHARSXP types;  e.g., atomic types remain un-initialized
   and must be initialized upstream, e.g., in do_makevector().
*/

#define FAST_ALLOC_TYPES ( \
    (1<<LGLSXP) + (1<<INTSXP) + (1<<REALSXP) + (1<<RAWSXP) )

SEXP allocVector(SEXPTYPE type, R_len_t length)
{
    SEXP s;

    if (length < 0 )
        errorcall(R_GlobalContext->call,
                  _("negative length vectors are not allowed"));

    /* Do numeric (not complex) vectors of length 1 and 0 specially, for speed.
       These are guaranteed to fit in the first node class.  Don't do this with
       VALGRIND_LEVEL>0, since that needs actual_size, etc. */

#if VALGRIND_LEVEL==0
    if (length <= 1 && ((FAST_ALLOC_TYPES>>type) & 1)) {
        if (FORCE_GC || NO_FREE_NODES()) {
	    R_gc_internal(0);
	    if (NO_FREE_NODES())
	        mem_err_cons();
        }
        s = get_free_node(0);
        ATTRIB(s) = R_NilValue;
        TYPEOF(s) = type;
        LENGTH(s) = length;
        if (R_IsMemReporting && !R_MemPagesReporting)
            R_ReportAllocation (
                sizeof(SEXPREC_ALIGN) + NodeClassSize[0] * sizeof(VECREC),
                type, length);
        return s;
    }
#endif

    /* Find the number of bytes in the data part of the vector that are
       actually used.  Also, create and return lists, which aren't actually
       vectors, but are nevertheless allowed types for allocVector. */

    R_size_t actual_size = 0;

    switch (type) {
    case RAWSXP:
        actual_size = length;
        break;
    case CHARSXP:
        actual_size = length + 1;
        break;
    case LGLSXP:
    case INTSXP:
        if (length > R_SIZE_T_MAX / sizeof(int))
            errorcall (R_GlobalContext->call,
                       _("cannot allocate vector of length %d"), length);
        actual_size = length * sizeof(int);
        break;
    case REALSXP:
        if (length > R_SIZE_T_MAX / sizeof(double))
            errorcall (R_GlobalContext->call,
                       _("cannot allocate vector of length %d"), length);
        actual_size = length * sizeof(double);
        break;
    case CPLXSXP:
        if (length > R_SIZE_T_MAX / sizeof(Rcomplex))
            errorcall (R_GlobalContext->call,
                       _("cannot allocate vector of length %d"), length);
        actual_size = length * sizeof(Rcomplex);
        break;
    case STRSXP:
    case EXPRSXP:
    case VECSXP:
        if (length > R_SIZE_T_MAX / sizeof(SEXP))
            errorcall (R_GlobalContext->call,
                      _("cannot allocate vector of length %d"), length);
        actual_size = length * sizeof(SEXP);
        break;

    case NILSXP:
        return R_NilValue;
    case LANGSXP:
        if(length == 0) return R_NilValue;
        s = allocList(length);
        TYPEOF(s) = LANGSXP;
        return s;
    case LISTSXP:
        return allocList(length);

    default:
        error(_("invalid type/length (%s/%d) in vector allocation"),
              type2char(type), length);
    }

    /* Compute number of notional "vector cells" to allocate. */

    R_size_t size = actual_size == 0 ? 0 : (actual_size-1) / sizeof(VECREC) + 1;

    /* Find the node class to use. */

    int node_class = LARGE_NODE_CLASS;
    R_size_t alloc_size = size;
    R_len_t i;

    for (i = 0; i < NUM_SMALL_NODE_CLASSES; i++) {
        if (size <= NodeClassSize[i]) {
            node_class = i;
            alloc_size = NodeClassSize[i];
            break;
        }
    }

    if (node_class < NUM_SMALL_NODE_CLASSES) {
        if (FORCE_GC || NO_FREE_NODES()) {
	    R_gc_internal(0);
	    if (NO_FREE_NODES())
	        mem_err_cons();
        }
        s = get_free_node(node_class);
#if VALGRIND_LEVEL>0
        VALGRIND_MAKE_MEM_NOACCESS (DATAPTR(s), NODE_SIZE(NODE_CLASS(s))
                                                 - sizeof(SEXPREC_ALIGN));
#endif
    }
    else {
        /* save current R_VSize to roll back adjustment if malloc fails */
        R_size_t old_R_VSize = R_VSize;
        R_size_t size_to_malloc;
        if (FORCE_GC || NO_FREE_NODES() || VHEAP_FREE() < alloc_size) {
            R_gc_internal(alloc_size);
	    if (NO_FREE_NODES())
	        mem_err_cons();
	    if (VHEAP_FREE() < alloc_size)
	        mem_err_heap(size);
        }
        s = NULL; 
        if (size < (R_SIZE_T_MAX / sizeof(VECREC)) - sizeof(SEXPREC_ALIGN)) {
            size_to_malloc = sizeof(SEXPREC_ALIGN) + size * sizeof(VECREC)
                              + LARGE_VEC_PAD;
            s = malloc(size_to_malloc);
            if (s == NULL) {
                /* If we are near the address space limit, we
                   might be short of address space.  So return
                   all unused objects to malloc and try again. */
                R_gc_full(alloc_size);
                s = malloc(size_to_malloc);
            }
        }
        if (s == NULL) {
            double dsize = (double)size * sizeof(VECREC)/1024.0;
            /* reset the vector heap limit */
            R_VSize = old_R_VSize;
            if(dsize > 1024.0*1024.0)
                errorcall(R_NilValue,
                          _("cannot allocate vector of size %0.1f Gb"),
                          dsize/1024.0/1024.0);
            else if(dsize > 1024.0)
                errorcall(R_NilValue,
                          _("cannot allocate vector of size %0.1f Mb"),
                          dsize/1024.0);
            else
                errorcall(R_NilValue,
                          _("cannot allocate vector of size %0.f Kb"),
                          dsize);
        }
        s->sxpinfo = UnmarkedNodeTemplate.sxpinfo;
        SET_NODE_CLASS(s, LARGE_NODE_CLASS);
        R_LargeVallocSize += size;
        R_GenHeap[LARGE_NODE_CLASS].AllocCount++;
        R_NodesInUse++;
        SNAP_NODE(s, R_GenHeap[LARGE_NODE_CLASS].New);
#if VALGRIND_LEVEL>0
        VALGRIND_MAKE_MEM_NOACCESS (DATAPTR(s), size_to_malloc
                                                 - sizeof(SEXPREC_ALIGN));
#endif
    }

    ATTRIB(s) = R_NilValue;
    TYPEOF(s) = type;
    LENGTH(s) = length;

    if (R_IsMemReporting) {
        if (!R_MemPagesReporting || node_class >= NUM_SMALL_NODE_CLASSES)
            R_ReportAllocation (
                sizeof(SEXPREC_ALIGN) + alloc_size * sizeof(VECREC),
                type, length);
    }

#if VALGRIND_LEVEL>0
    VALGRIND_MAKE_MEM_UNDEFINED(DATAPTR(s), actual_size);
#endif

    /* For EXPRSXP, VECSXP, and STRSXP, prevent disaster in the case */
    /* that an uninitialised list vector or string vector is marked */
    /* Direct assignment is OK since the node was just allocated and */
    /* so is at least as new as R_NilValue and R_BlankString.  Strings
    /* are initialized to R_BlankString. */

    if (type == EXPRSXP || type == VECSXP) {
	SEXP *data = STRING_PTR(s);
	for (i = 0; i < length; i++)
	    data[i] = R_NilValue;
    }
    else if(type == STRSXP) {
	SEXP *data = STRING_PTR(s);
	for (i = 0; i < length; i++)
	    data[i] = R_BlankString;
    }
    else if (type == CHARSXP) {
	CHAR_RW(s)[length] = 0;
    }

    return s;
}

/* For future hiding of allocVector(CHARSXP) */
SEXP attribute_hidden allocCharsxp(R_len_t len)
{
    return allocVector(CHARSXP, len);
}


SEXP allocList(int n)
{
    int i;
    SEXP result;
    result = R_NilValue;
    for (i = 0; i < n; i++)
	result = CONS(R_NilValue, result);
    return result;
}

SEXP allocS4Object(void)
{
   SEXP s;
   GC_PROT(s = allocSExpNonCons(S4SXP));
   SET_S4_OBJECT(s);
   TAG(s) = R_NilValue;
   return s;
}


/* "gc" a mark-sweep or in-place generational garbage collector */

void R_gc(void)
{
    R_gc_internal(0);
}

static void R_gc_full(R_size_t size_needed)
{
    num_old_gens_to_collect = NUM_OLD_GENERATIONS;
    R_gc_internal(size_needed);
}

extern double R_getClockIncrement(void);
extern void R_getProcTime(double *data);

static double gctimes[5], gcstarttimes[5];
static Rboolean gctime_enabled = FALSE;

/* this is primitive */
static SEXP do_gctime(SEXP call, SEXP op, SEXP args, SEXP env)
{
    SEXP ans;

    if (args == R_NilValue)
	gctime_enabled = TRUE;
    else {
	check1arg(args, call, "on");
	gctime_enabled = asLogical(CAR(args));
    }
    ans = allocVector(REALSXP, 5);
    REAL(ans)[0] = gctimes[0];
    REAL(ans)[1] = gctimes[1];
    REAL(ans)[2] = gctimes[2];
    REAL(ans)[3] = gctimes[3];
    REAL(ans)[4] = gctimes[4];
    return ans;
}

static void gc_start_timing(void)
{
    if (gctime_enabled)
	R_getProcTime(gcstarttimes);
}

static void gc_end_timing(void)
{
    if (gctime_enabled) {
	double times[5];
	R_getProcTime(times);

#if 0   /* DISABLED:  Seems to make no sense (regardless of real resolution) */
	double delta = R_getClockIncrement();
	/* add delta to compensate for timer resolution:
	   NB: as all current Unix-alike systems use getrusage, 
	   this may over-compensate.
	 */
	gctimes[0] += times[0] - gcstarttimes[0] + delta;
	gctimes[1] += times[1] - gcstarttimes[1] + delta;
#else
	gctimes[0] += times[0] - gcstarttimes[0];
	gctimes[1] += times[1] - gcstarttimes[1];
#endif
	gctimes[2] += times[2] - gcstarttimes[2];
	gctimes[3] += times[3] - gcstarttimes[3];
	gctimes[4] += times[4] - gcstarttimes[4];
    }
}

#define R_MAX(a,b) ( (a) < (b) ? (b) : (a) )

static void R_gc_internal(R_size_t size_needed)
{
    R_size_t onsize = R_NSize /* can change during collection */;
    double ncells, vcells, vfrac, nfrac;
    Rboolean first = TRUE;
    SEXPTYPE first_bad_sexp_type = 0;
#ifdef PROTECTCHECK
    SEXPTYPE first_bad_sexp_type_old_type = 0;
#endif
    SEXP first_bad_sexp_type_sexp = NULL;
    int first_bad_sexp_type_line = 0;

 again:

    gc_count++;

    R_N_maxused = R_MAX(R_N_maxused, R_NodesInUse);
    R_NMega_max = R_MAX(R_NMega_max, R_NodesInUse/Mega * sizeof(SEXPREC_ALIGN)
                                      + R_SmallNallocSize/Mega * vsfac);
    R_V_maxused = R_MAX(R_V_maxused, R_VSize - VHEAP_FREE());

    BEGIN_SUSPEND_INTERRUPTS {
	gc_start_timing();
	RunGenCollect(size_needed);
	gc_end_timing();
    } END_SUSPEND_INTERRUPTS;

    if (bad_sexp_type_seen != 0 && first_bad_sexp_type == 0) {
	first_bad_sexp_type = bad_sexp_type_seen;
#ifdef PROTECTCHECK
	first_bad_sexp_type_old_type = bad_sexp_type_old_type;
#endif
	first_bad_sexp_type_sexp = bad_sexp_type_sexp;
	first_bad_sexp_type_line = bad_sexp_type_line;
    }

    if (gc_reporting) {
	ncells = onsize - R_Collected;
	nfrac = (100.0 * ncells) / R_NSize;
	/* We try to make this consistent with the results returned by gc */
	ncells = 0.1*ceil(10.0 * (ncells * sizeof_SEXPREC/Mega
                                   + R_SmallNallocSize/Mega * vsfac));
	REprintf("\n%.1f Mbytes of cons cells used (%d%%)\n",
		 ncells, (int) (nfrac + 0.5));
	vcells = R_VSize - VHEAP_FREE();
	vfrac = (100.0 * vcells) / R_VSize;
	vcells = 0.1*ceil(10.0*vcells/Mega * vsfac);
	REprintf("%.1f Mbytes of vectors used (%d%%)\n",
		 vcells, (int) (vfrac + 0.5));
    }

    if (first) {
	first = FALSE;
	/* Run any eligible finalizers.  The return result of
	   RunFinalizers is TRUE if any finalizers are actually run.
	   There is a small chance that running finalizers here may
	   chew up enough memory to make another immediate collection
	   necessary.  If so, we jump back to the beginning and run
	   the collection, but on this second pass we do not run
	   finalizers. */
	if (RunFinalizers() &&
	    (NO_FREE_NODES() || size_needed > VHEAP_FREE()))
	    goto again;
    }

    if (first_bad_sexp_type != 0) {
#ifdef PROTECTCHECK
	if (first_bad_sexp_type == FREESXP)
	    error("GC encountered a node (%p) with type FREESXP (was %s)"
		  " at memory.c:%d",
		  first_bad_sexp_type_sexp,
		  sexptype2char(first_bad_sexp_type_old_type),
		  first_bad_sexp_type_line);
	else
	    error("GC encountered a node (%p) with an unknown SEXP type: %s"
		  " at memory.c:%d",
		  first_bad_sexp_type_sexp,
		  sexptype2char(first_bad_sexp_type),
		  first_bad_sexp_type_line);
#else
	error("GC encountered a node (%p) with an unknown SEXP type: %s"
	      " at memory.c:%d",
	      first_bad_sexp_type_sexp,
	      sexptype2char(first_bad_sexp_type),
	      first_bad_sexp_type_line);
#endif
    }
}

static SEXP do_memlimits(SEXP call, SEXP op, SEXP args, SEXP env)
{
    SEXP ans;
    double nsize, vsize;
    R_size_t tmp;

    checkArity(op, args);
    nsize = asReal(CAR(args));
    vsize = asReal(CADR(args));

    if (ISNAN(nsize) || nsize <= 0) ;
    else if (nsize >= R_SIZE_T_MAX) R_MaxNSize = R_SIZE_T_MAX;
    else if (R_FINITE(nsize)) R_SetMaxNSize((R_size_t) nsize);

    if (ISNAN(vsize) || vsize <= 0) ;
    else if (vsize >= R_SIZE_T_MAX) R_MaxVSize = R_SIZE_T_MAX;
    else if (R_FINITE(vsize)) R_SetMaxVSize((R_size_t) vsize);

    PROTECT(ans = allocVector(REALSXP, 2));
    tmp = R_GetMaxNSize();
    REAL(ans)[0] = (tmp < R_SIZE_T_MAX) ? tmp : NA_REAL;
    tmp = R_GetMaxVSize();
    REAL(ans)[1] = (tmp < R_SIZE_T_MAX) ? tmp : NA_REAL;
    UNPROTECT(1);
    return ans;
}

static SEXP do_memoryprofile(SEXP call, SEXP op, SEXP args, SEXP env)
{
    SEXP ans, nms;
    int i, tmp;

    PROTECT(ans = allocVector(INTSXP, 24));
    PROTECT(nms = allocVector(STRSXP, 24));
    for (i = 0; i < 24; i++) {
	INTEGER(ans)[i] = 0;
	SET_STRING_ELT(nms, i, type2str(i > LGLSXP? i+2 : i));
    }
    setAttrib(ans, R_NamesSymbol, nms);

    BEGIN_SUSPEND_INTERRUPTS {
      int gen;

      /* run a full GC to make sure that all stuff in use is in Old space */
      num_old_gens_to_collect = NUM_OLD_GENERATIONS;
      R_gc();
      for (gen = 0; gen < NUM_OLD_GENERATIONS; gen++) {
	for (i = 0; i < NUM_NODE_CLASSES; i++) {
	  SEXP s;
	  for (s = NEXT_NODE(R_GenHeap[i].Old[gen]);
	       s != R_GenHeap[i].Old[gen];
	       s = NEXT_NODE(s)) {
	      tmp = TYPEOF(s);
	      if(tmp > LGLSXP) tmp -= 2;
	      INTEGER(ans)[tmp]++;
	  }
	}
      }
    } END_SUSPEND_INTERRUPTS;
    UNPROTECT(2);
    return ans;
}

/* "protect" push a single argument onto R_PPStack.

   In handling a stack overflow we have to be careful not to use
   PROTECT. error("protect(): stack overflow") would call deparse1,
   which uses PROTECT and segfaults.

   However, the traceback creation in the normal error handler also
   does a PROTECT, as does the jumping code, at least if there are
   cleanup expressions to handle on the way out.  So for the moment
   we'll allocate a slightly larger PP stack and only enable the added
   red zone during handling of a stack overflow error.  LT 

   The PROTECT, UNPROTECT, PROTECT_WITH_INDEX, and REPROTECT macros at 
   the end of Defn.h do these things without procedure call overhead, and 
   are used here to define these functions, to keep the code in sync. 
*/

static void reset_pp_stack(void *data)
{
    R_size_t *poldpps = data;
    R_PPStackSize =  *poldpps;
}

void attribute_hidden Rf_protect_error (void)
{
    RCNTXT cntxt;
    R_size_t oldpps = R_PPStackSize;

    begincontext(&cntxt, CTXT_CCODE, R_NilValue, R_BaseEnv, R_BaseEnv,
             R_NilValue, R_NilValue);
    cntxt.cend = &reset_pp_stack;
    cntxt.cenddata = &oldpps;

    if (R_PPStackSize < R_RealPPStackSize)
        R_PPStackSize = R_RealPPStackSize;
    errorcall(R_NilValue, _("protect(): protection stack overflow"));

    /* endcontext(&cntxt); */ /* not reached */
}

SEXP protect(SEXP s)
{
    return PROTECT (CHK(s));
}


/* Push 2 or 3 arguments onto protect stack.  BEWARE! All arguments will
   be evaluated (in the C sense) before any are protected. */

void Rf_protect2 (SEXP s1, SEXP s2)
{
    PROTECT2 (CHK(s1), CHK(s2));
}

void Rf_protect3 (SEXP s1, SEXP s2, SEXP s3)
{
    PROTECT3 (CHK(s1), CHK(s2), CHK(s3));
}


/* "unprotect" pop argument list from top of R_PPStack */

void attribute_hidden Rf_unprotect_error (void)
{
    error(_("unprotect(): only %d protected items"), R_PPStackTop);
}

void unprotect(int l)
{
    UNPROTECT(l);
}


/* "unprotect_ptr" remove pointer from somewhere in R_PPStack.  Don't
   try to combine use of this with use of ProtectWithIndex! */

void unprotect_ptr(SEXP s)
{
    int i = R_PPStackTop;

    /* go look for  s  in  R_PPStack */
    /* (should be among the top few items) */
    do {
	if (i == 0)
	    error(_("unprotect_ptr: pointer not found"));
    } while ( R_PPStack[--i] != s );

    /* OK, got it, and  i  is indexing its location */
    /* Now drop stack above it, if any */

    while (++i < R_PPStackTop) R_PPStack[i - 1] = R_PPStack[i];

    R_PPStackTop--;
}

SEXP R_ProtectWithIndex(SEXP s, PROTECT_INDEX *pi)
{
    return PROTECT_WITH_INDEX(CHK(s),pi);
}

void R_Reprotect(SEXP s, PROTECT_INDEX i)
{
    REPROTECT(CHK(s),i);
}

/* remove all objects from the protection stack from index i upwards
   and return them in a vector. The order in the vector is from new
   to old. */
SEXP R_CollectFromIndex(PROTECT_INDEX i)
{
    SEXP res;
    R_size_t top = R_PPStackTop, j = 0;
    if (i > top) i = top;
    res = protect(allocVector(VECSXP, top - i));
    while (i < top)
	SET_VECTOR_ELT(res, j++, R_PPStack[--top]);
    R_PPStackTop = top; /* this includes the protect we used above */
    return res;
}

/* "initStack" initialize environment stack */
void initStack(void)
{
    R_PPStackTop = 0;
}


/* S-like wrappers for calloc, realloc and free that check for error
   conditions */

void *R_chk_calloc(size_t nelem, size_t elsize)
{
    void *p;
#ifndef HAVE_WORKING_CALLOC
    if(nelem == 0)
	return(NULL);
#endif
    p = calloc(nelem, elsize);
    if(!p) /* problem here is that we don't have a format for size_t. */
	error(_("Calloc could not allocate memory (%.0f of %u bytes)"),
	      (double) nelem, elsize);
    return(p);
}

void *R_chk_realloc(void *ptr, size_t size)
{
    void *p;
    /* Protect against broken realloc */
    if(ptr) p = realloc(ptr, size); else p = malloc(size);
    if(!p)
	error(_("Realloc could not re-allocate memory (%.0f bytes)"), 
	      (double) size);
    return(p);
}

void R_chk_free(void *ptr)
{
    /* S-PLUS warns here, but there seems no reason to do so */
    /* if(!ptr) warning("attempt to free NULL pointer by Free"); */
    if(ptr) free(ptr); /* ANSI C says free has no effect on NULL, but
			  better to be safe here */
}

/* This code keeps a list of objects which are not assigned to variables
   but which are required to persist across garbage collections.  The
   objects are registered with R_PreserveObject and deregistered with
   R_ReleaseObject. Preserving/Releasing NULL is ignored. */

void R_PreserveObject(SEXP object)
{
    if (object != NULL)
        R_PreciousList = CONS(object, R_PreciousList);
}

static SEXP RecursiveRelease(SEXP object, SEXP list)
{
    if (!isNull(list)) {
	if (object == CAR(list))
	    return CDR(list);
	else
	    CDR(list) = RecursiveRelease(object, CDR(list));
    }
    return list;
}

void R_ReleaseObject(SEXP object)
{
    if (object != NULL)
        R_PreciousList = RecursiveRelease(object, R_PreciousList);
}


/* External Pointer Objects */
SEXP R_MakeExternalPtr(void *p, SEXP tag, SEXP prot)
{
    SEXP s = allocSExp(EXTPTRSXP);
    EXTPTR_PTR(s) = p;
    EXTPTR_PROT(s) = CHK(prot);
    EXTPTR_TAG(s) = CHK(tag);
    return s;
}

void *R_ExternalPtrAddr(SEXP s)
{
    return EXTPTR_PTR(CHK(s));
}

SEXP R_ExternalPtrTag(SEXP s)
{
    return CHK(EXTPTR_TAG(CHK(s)));
}

SEXP R_ExternalPtrProtected(SEXP s)
{
    return CHK(EXTPTR_PROT(CHK(s)));
}

void R_ClearExternalPtr(SEXP s)
{
    EXTPTR_PTR(s) = NULL;
}

void R_SetExternalPtrAddr(SEXP s, void *p)
{
    EXTPTR_PTR(s) = p;
}

void R_SetExternalPtrTag(SEXP s, SEXP tag)
{
    CHECK_OLD_TO_NEW(s, tag);
    EXTPTR_TAG(s) = tag;
}

void R_SetExternalPtrProtected(SEXP s, SEXP p)
{
    CHECK_OLD_TO_NEW(s, p);
    EXTPTR_PROT(s) = p;
}

/* Work around casting issues: works where it is needed */
typedef union {void *p; DL_FUNC fn;} fn_ptr;

/* used in package methods */
SEXP R_MakeExternalPtrFn(DL_FUNC p, SEXP tag, SEXP prot)
{
    fn_ptr tmp;
    SEXP s = allocSExp(EXTPTRSXP);
    tmp.fn = p;
    EXTPTR_PTR(s) = tmp.p;
    EXTPTR_PROT(s) = CHK(prot);
    EXTPTR_TAG(s) = CHK(tag);
    return s;
}

attribute_hidden
DL_FUNC R_ExternalPtrAddrFn(SEXP s)
{
    fn_ptr tmp;
    tmp.p =  EXTPTR_PTR(CHK(s));
    return tmp.fn;
}



/* The following functions are replacements for the accessor macros.
   They are used by code that does not have direct access to the
   internal representation of objects.  The replacement functions
   implement the write barrier. */

/* General Cons Cell Attributes */
SEXP (ATTRIB)(SEXP x) { return CHK(ATTRIB(CHK(x))); }
int (OBJECT)(SEXP x) { return OBJECT(CHK(x)); }
int (MARK)(SEXP x) { return MARK(CHK(x)); }
int (TYPEOF)(SEXP x) { return TYPEOF(CHK(x)); }
int (NAMED)(SEXP x) { return NAMED(CHK(x)); }
int (RTRACE)(SEXP x) { return RTRACE(CHK(x)); }
int (LEVELS)(SEXP x) { return LEVELS(CHK(x)); }

void (SET_ATTRIB)(SEXP x, SEXP v) {
    if(TYPEOF(v) != LISTSXP && TYPEOF(v) != NILSXP)
	error("value of 'SET_ATTRIB' must be a pairlist or NULL, not a '%s'",
	      type2char(TYPEOF(x)));
    if (ATTRIB(x) != v) {
        CHECK_OLD_TO_NEW(x, v);
        ATTRIB(x) = v;
    }
}
void (SET_OBJECT)(SEXP x, int v) { SET_OBJECT(CHK(x), v); }
void (SET_TYPEOF)(SEXP x, int v) { SET_TYPEOF(CHK(x), v); }
void (SET_NAMED)(SEXP x, int v) { SET_NAMED(CHK(x), v); }
void (SET_RTRACE)(SEXP x, int v) { SET_RTRACE(CHK(x), v); }
int (SETLEVELS)(SEXP x, int v) { return SETLEVELS(CHK(x), v); }
void DUPLICATE_ATTRIB(SEXP to, SEXP from) {
    SET_ATTRIB(CHK(to), duplicate(CHK(ATTRIB(CHK(from)))));
    SET_OBJECT(CHK(to), OBJECT(from));
    if (IS_S4_OBJECT(from)) SET_S4_OBJECT(to); else UNSET_S4_OBJECT(to);
}

/* S4 object testing */
int (IS_S4_OBJECT)(SEXP x){ return IS_S4_OBJECT(CHK(x)); }
void (SET_S4_OBJECT)(SEXP x){ SET_S4_OBJECT(CHK(x)); }
void (UNSET_S4_OBJECT)(SEXP x){ UNSET_S4_OBJECT(CHK(x)); }

/* Vector Accessors */
int (LENGTH)(SEXP x) { return LENGTH(CHK(x)); }
int (TRUELENGTH)(SEXP x) { return TRUELENGTH(CHK(x)); }
void (SETLENGTH)(SEXP x, int v) { SETLENGTH(CHK(x), v); }
void (SET_TRUELENGTH)(SEXP x, int v) { SET_TRUELENGTH(CHK(x), v); }

const char *(R_CHAR)(SEXP x) {
    if(TYPEOF(x) != CHARSXP)
	error("%s() can only be applied to a '%s', not a '%s'",
	      "CHAR", "CHARSXP", type2char(TYPEOF(x)));
    return (const char *)CHAR(x);
}

SEXP (STRING_ELT)(SEXP x, int i) {
    if(TYPEOF(x) != STRSXP)
	error("%s() can only be applied to a '%s', not a '%s'",
	      "STRING_ELT", "character vector", type2char(TYPEOF(x)));
    return CHK(STRING_ELT(x, i));
}

SEXP (VECTOR_ELT)(SEXP x, int i) {
    /* We need to allow vector-like types here */
    if(TYPEOF(x) != VECSXP &&
       TYPEOF(x) != EXPRSXP &&
       TYPEOF(x) != WEAKREFSXP)
	error("%s() can only be applied to a '%s', not a '%s'",
	      "VECTOR_ELT", "list", type2char(TYPEOF(x)));
    return CHK(VECTOR_ELT(x, i));
}

int *(LOGICAL)(SEXP x) {
    if(TYPEOF(x) != LGLSXP)
	error("%s() can only be applied to a '%s', not a '%s'",
	      "LOGICAL",  "logical", type2char(TYPEOF(x)));
  return LOGICAL(x);
}

/* Maybe this should exclude logicals, but it is widely used */
int *(INTEGER)(SEXP x) {
    if(TYPEOF(x) != INTSXP && TYPEOF(x) != LGLSXP)
	error("%s() can only be applied to a '%s', not a '%s'",
	      "INTEGER", "integer", type2char(TYPEOF(x)));
    return INTEGER(x);
}

Rbyte *(RAW)(SEXP x) {
    if(TYPEOF(x) != RAWSXP)
	error("%s() can only be applied to a '%s', not a '%s'",
	      "RAW", "raw", type2char(TYPEOF(x)));
    return RAW(x);
}

double *(REAL)(SEXP x) {
    if(TYPEOF(x) != REALSXP)
	error("%s() can only be applied to a '%s', not a '%s'",
	      "REAL", "numeric", type2char(TYPEOF(x)));
    return REAL(x);
}

Rcomplex *(COMPLEX)(SEXP x) {
    if(TYPEOF(x) != CPLXSXP)
	error("%s() can only be applied to a '%s', not a '%s'",
	      "COMPLEX", "complex", type2char(TYPEOF(x)));
    return COMPLEX(x);
}

SEXP *(STRING_PTR)(SEXP x) { return STRING_PTR(CHK(x)); }

SEXP *(VECTOR_PTR)(SEXP x)
{
  error(_("not safe to return vector pointer"));
  return NULL;
}

void (SET_STRING_ELT)(SEXP x, int i, SEXP v) {
    if(TYPEOF(x) != STRSXP)
	error("%s() can only be applied to a '%s', not a '%s'",
	      "SET_STRING_ELT", "character vector", type2char(TYPEOF(x)));
    if(TYPEOF(v) != CHARSXP)
       error("Value of SET_STRING_ELT() must be a 'CHARSXP' not a '%s'",
	     type2char(TYPEOF(v)));
    CHECK_OLD_TO_NEW(x, v);
    STRING_ELT(x, i) = v;
}

/* Copy n string elements from v (starting at j) to x (starting at i). */
void copy_string_elements(SEXP x, int i, SEXP v, int j, int n) 
{
    SEXP e;
    int k;

    if(TYPEOF(x) != STRSXP)
	error("%s() can only be applied to a '%s', not a '%s'",
         "copy_string_elements", "character vector", type2char(TYPEOF(x)));

    if (NODE_GEN_IS_YOUNGEST(x)) {
        /* x can't be older than anything */
        for (k = 0; k<n; k++) {
            e = STRING_ELT(v,j+k);
            STRING_ELT(x,i+k) = e;
        }
    }
    else {  
        /* need to check each time if x is older */
        for (k = 0; k<n; k++) {
            e = STRING_ELT(v,j+k);
            CHECK_OLD_TO_NEW(x, e);
            STRING_ELT(x,i+k) = e;
        }
    }
}

SEXP (SET_VECTOR_ELT)(SEXP x, int i, SEXP v) {
    /*  we need to allow vector-like types here */
    if(TYPEOF(x) != VECSXP &&
       TYPEOF(x) != EXPRSXP &&
       TYPEOF(x) != WEAKREFSXP) {
	error("%s() can only be applied to a '%s', not a '%s'",
	      "SET_VECTOR_ELT", "list", type2char(TYPEOF(x)));
    }
    CHECK_OLD_TO_NEW(x, v);
    return VECTOR_ELT(x, i) = v;
}

/* Copy n vector elements from v (starting at j) to x (starting at i). */
void copy_vector_elements(SEXP x, int i, SEXP v, int j, int n) 
{
    SEXP e;
    int k;

    /*  we need to allow vector-like types here */
    if(TYPEOF(x) != VECSXP &&
       TYPEOF(x) != EXPRSXP &&
       TYPEOF(x) != WEAKREFSXP) {
	error("%s() can only be applied to a '%s', not a '%s'",
	      "copy_vector_elements", "list", type2char(TYPEOF(x)));
    }

    if (NODE_GEN_IS_YOUNGEST(x)) {
        /* x can't be older than anything */
        for (k = 0; k<n; k++) {
            e = VECTOR_ELT(v,j+k);
            VECTOR_ELT(x,i+k) = e;
        }
    }
    else {  
        /* need to check each time if x is older */
        for (k = 0; k<n; k++) {
            e = VECTOR_ELT(v,j+k);
            CHECK_OLD_TO_NEW(x, e);
            VECTOR_ELT(x,i+k) = e;
        }
    }
}


/* List Accessors */
SEXP (TAG)(SEXP e) { return CHK(TAG(CHK(e))); }
SEXP (CAR)(SEXP e) { return CHK(CAR(CHK(e))); }
SEXP (CDR)(SEXP e) { return CHK(CDR(CHK(e))); }
SEXP (CAAR)(SEXP e) { return CHK(CAAR(CHK(e))); }
SEXP (CDAR)(SEXP e) { return CHK(CDAR(CHK(e))); }
SEXP (CADR)(SEXP e) { return CHK(CADR(CHK(e))); }
SEXP (CDDR)(SEXP e) { return CHK(CDDR(CHK(e))); }
SEXP (CADDR)(SEXP e) { return CHK(CADDR(CHK(e))); }
SEXP (CADDDR)(SEXP e) { return CHK(CADDDR(CHK(e))); }
SEXP (CAD4R)(SEXP e) { return CHK(CAD4R(CHK(e))); }
int (MISSING)(SEXP x) { return MISSING(CHK(x)); }

void (SET_TAG)(SEXP x, SEXP v) { CHECK_OLD_TO_NEW(x, v); TAG(x) = v; }

SEXP (SETCAR)(SEXP x, SEXP y)
{
    CHECK_OLD_TO_NEW(x, y);
    CAR(x) = y;
    return y;
}

SEXP (SETCDR)(SEXP x, SEXP y)
{
    CHECK_OLD_TO_NEW(x, y);
    CDR(x) = y;
    return y;
}

SEXP (SETCADR)(SEXP x, SEXP y)
{
    SEXP cell;
    cell = CDR(x);
    CHECK_OLD_TO_NEW(cell, y);
    CAR(cell) = y;
    return y;
}

SEXP (SETCADDR)(SEXP x, SEXP y)
{
    SEXP cell;
    cell = CDDR(x);
    CHECK_OLD_TO_NEW(cell, y);
    CAR(cell) = y;
    return y;
}

#define CDDDR(x) CDR(CDR(CDR(x)))

SEXP (SETCADDDR)(SEXP x, SEXP y)
{
    SEXP cell;
    cell = CDDDR(x);
    CHECK_OLD_TO_NEW(cell, y);
    CAR(cell) = y;
    return y;
}

#define CD4R(x) CDR(CDR(CDR(CDR(x))))

SEXP (SETCAD4R)(SEXP x, SEXP y)
{
    SEXP cell;
    cell = CD4R(x);
    CHECK_OLD_TO_NEW(cell, y);
    CAR(cell) = y;
    return y;
}

void (SET_MISSING)(SEXP x, int v) { SET_MISSING(CHK(x), v); }

/* Closure Accessors */
SEXP (FORMALS)(SEXP x) { return CHK(FORMALS(CHK(x))); }
SEXP (BODY)(SEXP x) { return CHK(BODY(CHK(x))); }
SEXP (CLOENV)(SEXP x) { return CHK(CLOENV(CHK(x))); }
int (RDEBUG)(SEXP x) { return RDEBUG(CHK(x)); }
int (RSTEP)(SEXP x) { return RSTEP(CHK(x)); }

void (SET_FORMALS)(SEXP x, SEXP v) { CHECK_OLD_TO_NEW(x, v); FORMALS(x) = v; }
void (SET_BODY)(SEXP x, SEXP v) { CHECK_OLD_TO_NEW(x, v); BODY(x) = v; }
void (SET_CLOENV)(SEXP x, SEXP v) { CHECK_OLD_TO_NEW(x, v); CLOENV(x) = v; }
void (SET_RDEBUG)(SEXP x, int v) { SET_RDEBUG(CHK(x), v); }
void (SET_RSTEP)(SEXP x, int v) { SET_RSTEP(CHK(x), v); }

/* Primitive Accessors */
attribute_hidden int (PRIMOFFSET)(SEXP x) { return PRIMOFFSET(x); }
attribute_hidden void (SET_PRIMOFFSET)(SEXP x, int v) { SET_PRIMOFFSET(x, v); }

/* Symbol Accessors */
SEXP (PRINTNAME)(SEXP x) { return CHK(PRINTNAME(CHK(x))); }
SEXP (SYMVALUE)(SEXP x) { return CHK(SYMVALUE(CHK(x))); }
SEXP (INTERNAL)(SEXP x) { return CHK(INTERNAL(CHK(x))); }
int (DDVAL)(SEXP x) { return DDVAL(CHK(x)); }

void (SET_PRINTNAME)(SEXP x, SEXP v) { CHECK_OLD_TO_NEW(x, v); PRINTNAME(x) = v; }
void (SET_SYMVALUE)(SEXP x, SEXP v) { CHECK_OLD_TO_NEW(x, v); SYMVALUE(x) = v; }
void (SET_INTERNAL)(SEXP x, SEXP v) { CHECK_OLD_TO_NEW(x, v); INTERNAL(x) = v; }
void (SET_DDVAL)(SEXP x, int v) { SET_DDVAL(CHK(x), v); }

/* Environment Accessors */
SEXP (FRAME)(SEXP x) { return CHK(FRAME(CHK(x))); }
SEXP (ENCLOS)(SEXP x) { return CHK(ENCLOS(CHK(x))); }
SEXP (HASHTAB)(SEXP x) { return CHK(HASHTAB(CHK(x))); }
int (ENVFLAGS)(SEXP x) { return ENVFLAGS(CHK(x)); }

void (SET_FRAME)(SEXP x, SEXP v) { CHECK_OLD_TO_NEW(x, v); FRAME(x) = v; }
void (SET_ENCLOS)(SEXP x, SEXP v) { CHECK_OLD_TO_NEW(x, v); ENCLOS(x) = v; }
void (SET_HASHTAB)(SEXP x, SEXP v) { CHECK_OLD_TO_NEW(x, v); HASHTAB(x) = v; }
void (SET_ENVFLAGS)(SEXP x, int v) { SET_ENVFLAGS(x, v); }

/* Promise Accessors */
SEXP (PRCODE)(SEXP x) { return CHK(PRCODE(CHK(x))); }
SEXP (PRENV)(SEXP x) { return CHK(PRENV(CHK(x))); }
SEXP (PRVALUE)(SEXP x) { return CHK(PRVALUE(CHK(x))); }
int (PRSEEN)(SEXP x) { return PRSEEN(CHK(x)); }

void (SET_PRENV)(SEXP x, SEXP v){ CHECK_OLD_TO_NEW(x, v); PRENV(x) = v; }
void (SET_PRVALUE)(SEXP x, SEXP v) 
  { CHECK_OLD_TO_NEW(x, v); x->u.promsxp.value = v; }
void (SET_PRCODE)(SEXP x, SEXP v) { CHECK_OLD_TO_NEW(x, v); PRCODE(x) = v; }
void (SET_PRSEEN)(SEXP x, int v) { SET_PRSEEN(CHK(x), v); }

/* Hashing Accessors */
int (HASHASH)(SEXP x) { return HASHASH(CHK(x)); }
int (HASHVALUE)(SEXP x) { return HASHVALUE(CHK(x)); }

void (SET_HASHASH)(SEXP x, int v) { SET_HASHASH(CHK(x), v); }
void (SET_HASHVALUE)(SEXP x, int v) { SET_HASHVALUE(CHK(x), v); }

/* Test functions */
Rboolean Rf_isNull(SEXP s) { return isNull(s); }
Rboolean Rf_isRaw(SEXP s) { return isRaw(s); }
Rboolean Rf_isSymbol(SEXP s) { return isSymbol(s); }
Rboolean Rf_isLogical(SEXP s) { return isLogical(s); }
Rboolean Rf_isReal(SEXP s) { return isReal(s); }
Rboolean Rf_isComplex(SEXP s) { return isComplex(s); }
Rboolean Rf_isExpression(SEXP s) { return isExpression(s); }
Rboolean Rf_isEnvironment(SEXP s) { return isEnvironment(s); }
Rboolean Rf_isString(SEXP s) { return isString(s); }
Rboolean Rf_isObject(SEXP s) { return isObject(s); }

/* Bindings accessors */
Rboolean attribute_hidden
(IS_ACTIVE_BINDING)(SEXP b) {return IS_ACTIVE_BINDING(b);}
Rboolean attribute_hidden
(BINDING_IS_LOCKED)(SEXP b) {return BINDING_IS_LOCKED(b);}
void attribute_hidden
(SET_ACTIVE_BINDING_BIT)(SEXP b) {SET_ACTIVE_BINDING_BIT(b);}
void attribute_hidden (LOCK_BINDING)(SEXP b) {LOCK_BINDING(b);}
void attribute_hidden (UNLOCK_BINDING)(SEXP b) {UNLOCK_BINDING(b);}

/* R_FunTab accessors */
int (PRIMVAL)(SEXP x) { return PRIMVAL(x); }
CCODE (PRIMFUN)(SEXP x) { return PRIMFUN(x); }
void (SET_PRIMFUN)(SEXP x, CCODE f) { SET_PRIMFUN(x,f); }

/* for use when testing the write barrier */
int  attribute_hidden (IS_BYTES)(SEXP x) { return IS_BYTES(x); }
int  attribute_hidden (IS_LATIN1)(SEXP x) { return IS_LATIN1(x); }
int  attribute_hidden (IS_ASCII)(SEXP x) { return IS_ASCII(x); }
int  attribute_hidden (IS_UTF8)(SEXP x) { return IS_UTF8(x); }
void attribute_hidden (SET_BYTES)(SEXP x) { SET_BYTES(x); }
void attribute_hidden (SET_LATIN1)(SEXP x) { SET_LATIN1(x); }
void attribute_hidden (SET_UTF8)(SEXP x) { SET_UTF8(x); }
void attribute_hidden (SET_ASCII)(SEXP x) { SET_ASCII(x); }
int  attribute_hidden (ENC_KNOWN)(SEXP x) { return ENC_KNOWN(x); }
void attribute_hidden (SET_CACHED)(SEXP x) { SET_CACHED(x); }
int  attribute_hidden (IS_CACHED)(SEXP x) { return IS_CACHED(x); }


/* ------------------------------------------------------------------------
   Function (plus global variables) not intended to ever be called, and 
   normally not defined, whose code can be examined to see how the compiler
   is implementing facilities such as the NAMEDCNT macros. 
*/

#if 0

SEXP R_tobj_a, R_tobj_b, R_tobj_c, R_tobj_d, R_tobj_e, R_tobj_f, R_tobj_g,
     R_tobj_h, R_tobj_i, R_tobj_j, R_tobj_k, R_tobj_l, R_tobj_m, R_tobj_n,
     R_tobj_o, R_tobj_p, R_tobj_q, R_tobj_r, R_tobj_s, R_tobj_t, R_tobj_u,
     R_tobj_v, R_tobj_w, R_tobj_x, R_tobj_y, R_tobj_z;

int  R_tint_a, R_tint_b, R_tint_c, R_tint_d, R_tint_e, R_tint_f, R_tint_g,
     R_tint_h, R_tint_i, R_tint_j, R_tint_k, R_tint_l, R_tint_m, R_tint_n,
     R_tint_o, R_tint_p, R_tint_q, R_tint_r, R_tint_s, R_tint_t, R_tint_u,
     R_tint_v, R_tint_w, R_tint_x, R_tint_y, R_tint_z;

void Rf_code_gen_test_func (void)
{
  R_tint_a = NAMEDCNT(R_tobj_a);
  R_tint_b = NAMED(R_tobj_b);

  if (NAMEDCNT_EQ_0(R_tobj_c)) REprintf("xx\n");
  if (NAMEDCNT_GT_0(R_tobj_d)) REprintf("xx\n");
  if (NAMEDCNT_GT_1(R_tobj_e)) REprintf("xx\n");

  SET_NAMEDCNT(R_tobj_f,R_tint_f);
  SET_NAMEDCNT_0(R_tobj_g);
  SET_NAMEDCNT_1(R_tobj_h);
  SET_NAMEDCNT_MAX(R_tobj_i);

  SET_NAMED(R_tobj_j,R_tint_j);

  INC_NAMEDCNT(R_tobj_k);
  DEC_NAMEDCNT(R_tobj_l);

  R_tint_m = LEVELS(R_tobj_m);
  R_tint_n = TRUELENGTH(R_tobj_n);

  SETLEVELS(R_tobj_o,R_tint_o);
  SET_TRUELENGTH(R_tobj_p,R_tint_p);

  R_tint_q = TYPEOF(R_tobj_q);
  R_tint_r = NODE_CLASS(R_tobj_r);

  SET_NODE_CLASS(R_tobj_s,R_tint_s);
}

#endif


/* ------------------------------------------------------------------------ */

static SEXP do_pnamedcnt(SEXP call, SEXP op, SEXP args, SEXP rho)
{   SEXP a;
    int j;

    if (args == R_NilValue)
        error(_("too few arguments"));

    check1arg_x (args, call);

    for (a = CDR(args); a != R_NilValue; a = CDR(a))
        if (!isString(CAR(a)))
            error(_("invalid argument"));

    /* access nmcnt directly, so won't delay for possible task syncronization */
    Rprintf ("PNAMEDCNT:  %d  %x  %s", CAR(args)->sxpinfo.nmcnt, CAR(args),
                                       type2char(TYPEOF(CAR(args))));

    for (a = CDR(args); a != R_NilValue; a = CDR(a)) {
        Rprintf(" :");
        for (j = 0; j < LENGTH(CAR(a)); j++)
            Rprintf(" %s", CHAR(STRING_ELT(CAR(a),j)));
    }

    Rprintf("\n");

    return CAR(args);
}


/*******************************************/
/* Non-sampling memory use profiler reports vector allocations and/or
   calls to GetNewPage */
/*******************************************/

static void R_OutputStackTrace (void)
{
    RCNTXT *cptr;
    int newline;

    if (!R_MemStackReporting) goto print_newline;

    newline = R_MemReportingToTerminal | R_MemDetailsReporting;

    if (R_MemReportingOutfile != NULL) 
        fprintf (R_MemReportingOutfile, ":");
    if (R_MemReportingToTerminal) 
        REprintf (":");

    for (cptr = R_GlobalContext; cptr; cptr = cptr->nextcontext) {
	if ((cptr->callflag & (CTXT_FUNCTION | CTXT_BUILTIN))
	    && TYPEOF(cptr->call) == LANGSXP) {
	    SEXP fun = CAR(cptr->call);
	    if (!newline) newline = 1;
	    if (R_MemReportingOutfile != NULL)
                fprintf (R_MemReportingOutfile, "\"%s\" ",
		         TYPEOF(fun) == SYMSXP ? CHAR(PRINTNAME(fun)) :
		         "<Anonymous>");
	    if (R_MemReportingToTerminal)
                REprintf ("\"%s\" ",
		          TYPEOF(fun) == SYMSXP ? CHAR(PRINTNAME(fun)) :
		          "<Anonymous>");
	}
    }

    if (!newline) return;

print_newline:
    if (R_MemReportingOutfile != NULL) 
        fprintf (R_MemReportingOutfile, "\n");
    if (R_MemReportingToTerminal) 
        REprintf ("\n");
}

static void R_ReportAllocation (R_size_t size, SEXPTYPE type, R_len_t length)
{
    if (size > R_MemReportingThreshold && length >= R_MemReportingNElem) {
        if (R_MemReportingOutfile != NULL) {
            if (R_MemDetailsReporting)
                fprintf (R_MemReportingOutfile, "%lu (%s %lu)",
                  (unsigned long) size, type2char(type), (unsigned long)length);
            else 
                fprintf (R_MemReportingOutfile, "%lu ",
                  (unsigned long) size);
        }
        if (R_MemReportingToTerminal) {
            if (R_MemDetailsReporting)
                REprintf ("RPROFMEM: %lu (%s %lu)",
                  (unsigned long) size, type2char(type), (unsigned long)length);
            else
                REprintf ("RPROFMEM: %lu ", 
                  (unsigned long) size);
        }
        R_OutputStackTrace();
    }
}

static void R_ReportNewPage(void)
{
    if (R_MemPagesReporting) {
        if (R_MemReportingOutfile != NULL)
            fprintf (R_MemReportingOutfile, "new page");
        if (R_MemReportingToTerminal)
            REprintf ("RPROFMEM: new page");
	R_OutputStackTrace();
    }
}

static void R_EndMemReporting(void)
{
    if(R_MemReportingOutfile != NULL) {
	fclose (R_MemReportingOutfile);
	R_MemReportingOutfile=NULL;
    }
    R_IsMemReporting = 0;
}

static void R_InitMemReporting(SEXP filename, int append)
{
    if (R_IsMemReporting)
        R_EndMemReporting();

    if (strlen(CHAR(filename)) > 0) {
        R_MemReportingOutfile = RC_fopen (filename, append ? "a" : "w", TRUE);
        if (R_MemReportingOutfile == NULL)
            error(_("Rprofmem: cannot open output file '%s'"), filename);
    }
    else
        R_MemReportingOutfile = NULL;

    R_IsMemReporting = 1;

    return;
}

static SEXP do_Rprofmem(SEXP call, SEXP op, SEXP args, SEXP rho)
{
    SEXP filename, ap;
    int append_mode;

    checkArity(op, args);

    ap = args;
    if (!isString(CAR(ap)) || (LENGTH(CAR(ap))) != 1)
	error(_("invalid '%s' argument"), "filename");
    filename = STRING_ELT(CAR(ap), 0);

    ap = CDR(ap);
    append_mode = asLogical(CAR(ap));

    ap = CDR(ap);
    if (!isReal(CAR(ap)) || (LENGTH(CAR(ap))) != 1)
	error(_("invalid '%s' argument"), "threshold");
    R_MemReportingThreshold = REAL(CAR(ap))[0];

    ap = CDR(ap);
    if (!isReal(CAR(ap)) || (LENGTH(CAR(ap))) != 1)
	error(_("invalid '%s' argument"), "nelem");
    R_MemReportingNElem = REAL(CAR(ap))[0];

    ap = CDR(ap);
    R_MemStackReporting = asLogical(CAR(ap));

    ap = CDR(ap);
    R_MemReportingToTerminal = asLogical(CAR(ap));

    ap = CDR(ap);
    R_MemPagesReporting = asLogical(CAR(ap));

    ap = CDR(ap);
    R_MemDetailsReporting = asLogical(CAR(ap));

    if (R_MemReportingToTerminal || strlen(CHAR(filename)) > 0)
	R_InitMemReporting(filename, append_mode);
    else
	R_EndMemReporting();

    return R_NilValue;
}


/* String cache routines, including string hashing - formerly in envir.c */

SEXP mkCharCE(const char *name, cetype_t enc)
{
    return mkCharLenCE(name, strlen(name), enc);
}

/* no longer used in R but docuented in 2.7.x */
SEXP mkCharLen(const char *name, int len)
{
    return mkCharLenCE(name, len, CE_NATIVE);
}

SEXP mkChar(const char *name)
{
    return mkCharLenCE(name, strlen(name), CE_NATIVE);
}

/* CHARSXP hashing follows the hash structure from envir.c, but need separate
   code for get/set of values since our keys are char* and not SEXP symbol types
   and the string hash table is treated specially in garbage collection.

   Experience has shown that it is better to use a different hash function,
   and a power of 2 for the hash size.
*/

/* char_hash_size MUST be a power of 2 and char_hash_mask == char_hash_size - 1
   in order for x & char_hash_mask to be equivalent to x % char_hash_size. */

static unsigned int char_hash_size = STRHASHINITSIZE;
static unsigned int char_hash_mask = STRHASHINITSIZE-1;

static unsigned int char_hash(const char *s, int len)
{
    /* djb2 as from http://www.cse.yorku.ca/~oz/hash.html */
    char *p;
    int i;
    unsigned int h = 5381;
    for (p = (char *) s, i = 0; i < len; p++, i++)
	h = ((h << 5) + h) + (*p);
    return h;
}

void attribute_hidden InitStringHash()
{
    R_StringHash = allocVector (VECSXP, char_hash_size);
    HASHSIZE(R_StringHash) = char_hash_size;
    HASHSLOTSUSED(R_StringHash) = 0;
}

/* Resize the global R_StringHash CHARSXP cache */
static void R_StringHash_resize(unsigned int newsize)
{
    SEXP old_table = R_StringHash;
    SEXP new_table, chain, new_chain, val, next;
    unsigned int counter, new_hashcode, newmask;
#if DEBUG_GLOBAL_STRING_HASH
    unsigned int oldsize = HASHSIZE(R_StringHash);
    unsigned int oldslotsused = HASHSLOTSUSED(R_StringHash);
#endif

    /* Allocate the new hash table.  Chain moving is destructive and 
       does not involve allocation, so this is the only point where
       GC can occur.  The allocation could fail - ideally we would recover 
       from that and carry on with the original table, but we don't now. */

    new_table = allocVector (VECSXP, newsize);
    SET_HASHSLOTSUSED (new_table, 0);
    newmask = newsize - 1;

    /* transfer chains from old table to new table */
    for (counter = 0; counter < LENGTH(old_table); counter++) {
	chain = VECTOR_ELT(old_table, counter);
	while (chain != R_NilValue) {
	    val = CXHEAD(chain);
	    next = CXTAIL(chain);
#if DEBUG_GLOBAL_STRING_HASH
            if (TYPEOF(val)!=CHARSXP)
               REprintf("R_StringHash table contains a non-CHARSXP (%d, rs)!\n",
                        TYPEOF(val));
#endif
	    new_hashcode = char_hash (CHAR(val), LENGTH(val)) & newmask;
	    new_chain = VECTOR_ELT(new_table, new_hashcode);
	    /* If using a previously-unused slot then increase HASHSLOTSUSED */
	    if (new_chain == R_NilValue)
		SET_HASHSLOTSUSED(new_table, HASHSLOTSUSED(new_table) + 1);
	    /* Move the current chain link to the new chain.  This is a 
               destrictive modification, which does NOT do the old-to-new
               check, since table entries aren't supposed to be marked
               in the initial pass of the GC. */
	    CXTAIL(val) = new_chain;
	    VECTOR_ELT(new_table, new_hashcode) = val;
	    chain = next;
	}
    }
    R_StringHash = new_table;
    char_hash_size = newsize;
    char_hash_mask = newmask;
#if DEBUG_GLOBAL_STRING_HASH
    Rprintf ("Resized:  size %d => %d,  slotsused %d => %d\n",
      oldsize, HASHSIZE(new_table), oldslotsused, HASHSLOTSUSED(new_table));
#endif
}

/* mkCharCE - make a character (CHARSXP) variable and set its
   encoding bit.  If a CHARSXP with the same string already exists in
   the global CHARSXP cache, R_StringHash, it is returned.  Otherwise,
   a new CHARSXP is created, added to the cache and then returned. */


/* Because allocCharsxp allocates len+1 bytes and zeros the last,
   this will always zero-terminate */
SEXP mkCharLenCE(const char *name, int len, cetype_t enc)
{
    SEXP cval, chain;
    unsigned int hashcode;
    int need_enc;
    Rboolean embedNul = FALSE, is_ascii = TRUE;

    switch(enc){
    case CE_NATIVE:
    case CE_UTF8:
    case CE_LATIN1:
    case CE_BYTES:
    case CE_SYMBOL:
    case CE_ANY:
	break;
    default:
	error(_("unknown encoding: %d"), enc);
    }
    for (int slen = 0; slen < len; slen++) {
	if ((unsigned int) name[slen] > 127) is_ascii = FALSE;
	if (!name[slen]) embedNul = TRUE;
    }
    if (embedNul) {
	SEXP c;
	/* This is tricky: we want to make a reasonable job of
	   representing this string, and EncodeString() is the most
	   comprehensive */
	c = allocCharsxp(len);
	memcpy(CHAR_RW(c), name, len);
	switch(enc) {
	case CE_UTF8: SET_UTF8(c); break;
	case CE_LATIN1: SET_LATIN1(c); break;
	case CE_BYTES: SET_BYTES(c); break;
	default: break;
	}
	if (is_ascii) SET_ASCII(c);
	error(_("embedded nul in string: '%s'"),
	      EncodeString(c, 0, 0, Rprt_adj_none));
    }

    if (enc && is_ascii) enc = CE_NATIVE;
    switch(enc) {
    case CE_UTF8: need_enc = UTF8_MASK; break;
    case CE_LATIN1: need_enc = LATIN1_MASK; break;
    case CE_BYTES: need_enc = BYTES_MASK; break;
    default: need_enc = 0;
    }

    hashcode = char_hash(name, len) & char_hash_mask;

    /* Search for a cached value */
    cval = R_NilValue;
    for (chain = VECTOR_ELT(R_StringHash, hashcode); 
         chain != R_NilValue; 
         chain = CXTAIL(chain)) {
	SEXP val = CXHEAD(chain);
	if (need_enc == (ENC_KNOWN(val) | IS_BYTES(val))) {
            if (LENGTH(val) == len) {
                if (len == 0 || *CHAR(val) == *name /* quick pretest */
                                   && memcmp(CHAR(val), name, len) == 0) {
                    cval = val;
                    break;
                }
            }
	}
    }
    if (cval == R_NilValue) {
	/* no cached value; need to allocate one and add to the cache */
	cval = allocCharsxp(len);
	memcpy(CHAR_RW(cval), name, len);
	switch(enc) {
	case 0:
	    break;          /* don't set encoding */
	case CE_UTF8:
	    SET_UTF8(cval);
	    break;
	case CE_LATIN1:
	    SET_LATIN1(cval);
	    break;
	case CE_BYTES:
	    SET_BYTES(cval);
	    break;
	default:
	    error("unknown encoding mask: %d", enc);
	}
	if (is_ascii) SET_ASCII(cval);
	SET_CACHED(cval);  /* Mark it */
	/* add the new value to the cache */
	chain = VECTOR_ELT(R_StringHash, hashcode);
	if (chain == R_NilValue)
	    SET_HASHSLOTSUSED(R_StringHash, HASHSLOTSUSED(R_StringHash) + 1);

        /* The modifications below should NOT do the old-to-new check, since
           the table should not be looked at in the initial GC scan. */
#ifdef USE_ATTRIB_FIELD_FOR_CHARSXP_CACHE_CHAINS
	CXTAIL(cval) = chain;
        chain = cval;
#else
        chain = CONS(cval,chain);
#endif
	VECTOR_ELT(R_StringHash, hashcode) = chain;

	/* Resize the hash table if desirable and possible. */
	if (HASHSLOTSUSED(R_StringHash) > 0.85 * HASHSIZE(R_StringHash)
             && 2*char_hash_size <= STRHASHMAXSIZE) {
            /* NOTE!  Must protect cval here, since it is NOT protected by
               its presence in the hash table. */
            PROTECT(cval);
	    R_StringHash_resize (2*char_hash_size);
            UNPROTECT(1);
        }
    }

    return cval;
}


#if DEBUG_SHOW_CHARSXP_CACHE
/* Call this from gdb with

       call do_show_cache(10)

   for the first 10 cache chains in use. */
void do_show_cache(int n)
{
    int i, j;
    Rprintf("Cache size: %d\n", LENGTH(R_StringHash));
    Rprintf("Cache slots used:  %d\n", HASHSLOTSUSED(R_StringHash));
    for (i = 0, j = 0; j < n && i < LENGTH(R_StringHash); i++) {
	SEXP chain = VECTOR_ELT(R_StringHash, i);
	if (chain != R_NilValue) {
	    Rprintf("Line %d: ", i);
	    do {
		if (IS_UTF8(CXHEAD(chain)))
		    Rprintf("U");
		else if (IS_LATIN1(CXHEAD(chain)))
		    Rprintf("L");
		else if (IS_BYTES(CXHEAD(chain)))
		    Rprintf("B");
		Rprintf("|%s| ", CHAR(CXHEAD(chain)));
		chain = CXTAIL(chain);
	    } while (chain != R_NilValue);
	    Rprintf("\n");
	    j++;
	}
    }
}

void do_write_cache()
{
    int i;
    FILE *f = fopen("/tmp/CACHE", "w");
    if (f != NULL) {
	fprintf(f, "Cache size: %d\n", LENGTH(R_StringHash));
	fprintf(f, "Cache slots used:  %d\n", HASHSLOTSUSED(R_StringHash));
	for (i = 0; i < LENGTH(R_StringHash); i++) {
	    SEXP chain = VECTOR_ELT(R_StringHash, i);
	    if (chain != R_NilValue) {
		fprintf(f, "Line %d: ", i);
		do {
		    if (IS_UTF8(CXHEAD(chain)))
			fprintf(f, "U");
		    else if (IS_LATIN1(CXHEAD(chain)))
			fprintf(f, "L");
		    else if (IS_BYTES(CXHEAD(chain)))
			fprintf(f, "B");
		    fprintf(f, "|%s| ", CHAR(CXHEAD(chain)));
		    chain = CXTAIL(chain);
		} while (chain != R_NilValue);
		fprintf(f, "\n");
	    }
	}
	fclose(f);
    }
}
#endif /* DEBUG_SHOW_CHARSXP_CACHE */


/* RBufferUtils, moved from deparse.c */

#include "RBufferUtils.h"

attribute_hidden
void *R_AllocStringBuffer(size_t blen, R_StringBuffer *buf)
{
    size_t blen1, bsize = buf->defaultSize;

    /* for backwards compatibility, probably no longer needed */
    if(blen == (size_t)-1) {
	warning("R_AllocStringBuffer(-1) used: please report");
	R_FreeStringBufferL(buf);
	return NULL;
    }

    if (blen < buf->bufsize) return buf->data;
    blen1 = blen = (blen + 1);
    blen = (blen / bsize) * bsize;
    if(blen < blen1) blen += bsize;

    if(buf->data == NULL) {
	buf->data = (char *) malloc(blen);
        if (buf->data) buf->data[0] = 0;
    }
    else
	buf->data = (char *) realloc(buf->data, blen);

    if (!buf->data) {
	buf->bufsize = 0;
	/* don't translate internal error message */
	error("could not allocate memory (%u Mb) in C function 'R_AllocStringBuffer'",
	      (unsigned int) blen/1024/1024);
    }

    buf->bufsize = blen;
    return buf->data;
}

void attribute_hidden
R_FreeStringBuffer(R_StringBuffer *buf)
{
    if (buf->data != NULL) {
	free(buf->data);
	buf->bufsize = 0;
	buf->data = NULL;
    }
}

void attribute_hidden
R_FreeStringBufferL(R_StringBuffer *buf)
{
    if (buf->bufsize > buf->defaultSize) {
	free(buf->data);
	buf->bufsize = 0;
	buf->data = NULL;
    }
}

/* See if space for an operand can be used for the result too.  Assumes
   independent element-by-element computation.  Returns the operand that
   can be reused, or R_NilValue if neither can be reused. */

SEXP attribute_hidden can_save_alloc (SEXP s1, SEXP s2, SEXPTYPE typ)
{
    int n1 = LENGTH(s1);
    int n2 = LENGTH(s2);

    if (n1==0 || n2==0)  
        return R_NilValue;  /* since result may not have length max(n1,n2) */

    /* Try to use space for 2nd arg if both same length, so 1st argument's
       attributes will then take precedence when copied. */

    if (n2>=n1) {
        if (TYPEOF(s2)==typ && NAMEDCNT_EQ_0(s2)) {
            /* Must remove any "names" attribute of s2 to match action of
               copyMostAttrib.  Any "dim" and "dimnames" attributes are allowed
               to stay, since they will be overwritten anyway. */
            if (ATTRIB(s2)!=R_NilValue) 
                setAttrib (s2, R_NamesSymbol, R_NilValue);
            return s2;
        }
        else {
            /* Can use 1st arg's space only if 2nd arg has no attributes, else
               we may not get attributes of result right. */
            if (n1==n2 && TYPEOF(s1)==typ && NAMEDCNT_EQ_0(s1)
                       && ATTRIB(s2)==R_NilValue)
                return s1;
        }
    } else {
        if (TYPEOF(s1)==typ && NAMEDCNT_EQ_0(s1))
            return s1;
    }

    return R_NilValue;
}


/* ======== These need direct access to gp field for efficiency ======== */

/* FIXME: consider inlining here */
/* this has NA_STRING = NA_STRING */
int Seql(SEXP a, SEXP b)
{
    /* The only case where pointer comparisons do not suffice is where
      we have two strings in different encodings (which must be
      non-ASCII strings). Note that one of the strings could be marked
      as unknown. */
    if (a == b) return 1;
    /* Leave this to compiler to optimize */
    if (IS_CACHED(a) && IS_CACHED(b) && ENC_KNOWN(a) == ENC_KNOWN(b))
	return 0;
    else {
    	SEXP vmax = R_VStack;
    	int result = !strcmp(translateCharUTF8(a), translateCharUTF8(b));
    	R_VStack = vmax; /* discard any memory used by translateCharUTF8 */
    	return result;
    }
}


/* A count of the memory used by an object.

   This is called from user-level, so only some types of objects are important.
   
   An object gets charged for all the space allocated on the heap and
   all the nodes specifically due to it (including padding to the size
   of its node class), but not for the space for its name, nor for
   .Internals it references, nor for unused padding in pages of nodes. 

   Sharing of CHARSXPs withing a string (eg, in c("abc","abc")) is accounted
   for, but not other types of sharing (eg, in list("abc","abc")).
*/


SEXP csduplicated(SEXP x);  /* from unique.c */

static R_size_t objectsize(SEXP s)
{
    int i;
    SEXP tmp, dup;
    Rboolean isVec = FALSE;
    R_size_t cnt = 0;

    switch (TYPEOF(s)) {
    case NILSXP:
	return(0);
	break;
    case SYMSXP:
	break;
    case LISTSXP:
    case LANGSXP:
    case BCODESXP:
	cnt += objectsize(TAG(s));
	cnt += objectsize(CAR(s));
	cnt += objectsize(CDR(s));
	break;
    case CLOSXP:
	cnt += objectsize(FORMALS(s));
	cnt += objectsize(BODY(s));
	/* no charge for the environment */
	break;
    case ENVSXP:
    case PROMSXP:
    case SPECIALSXP:
    case BUILTINSXP:
	break;
    case RAWSXP:
    case CHARSXP:
    case LGLSXP:
    case INTSXP:
    case REALSXP:
    case CPLXSXP:
	isVec = TRUE;
	break;
    case STRSXP:
	dup = csduplicated(s);
	for (i = 0; i < LENGTH(s); i++) {
	    tmp = STRING_ELT(s, i);
	    if(tmp != NA_STRING && !LOGICAL(dup)[i])
		cnt += objectsize(tmp);
	}
	isVec = TRUE;
	break;
    case DOTSXP:
    case ANYSXP:
	/* we don't know about these */
	break;
    case VECSXP:
    case EXPRSXP:
    case WEAKREFSXP:
	/* Generic Vector Objects */
	for (i = 0; i < length(s); i++)
	    cnt += objectsize(VECTOR_ELT(s, i));
	isVec = TRUE;
	break;
    case EXTPTRSXP:
#if 0  /* disabled - seems to make no sense */
	cnt += sizeof(void *);  /* the actual pointer */
#endif
	cnt += objectsize(EXTPTR_PROT(s));
	cnt += objectsize(EXTPTR_TAG(s));
	break;
    case S4SXP:
	/* Has TAG and ATTRIB but no CAR nor CDR */
	cnt += objectsize(TAG(s));
	break;
    default:
	UNIMPLEMENTED_TYPE("object.size", s);
    }

    if (!isVec)
        cnt += sizeof_SEXPREC;
    else
        cnt += sizeof(SEXPREC_ALIGN) + sizeof(VECREC) *
                ( NODE_CLASS(s) == LARGE_NODE_CLASS 
                    ? getVecSizeInVEC(s)
                    : NodeClassSize[NODE_CLASS(s)] );

    /* add in attributes: these are fake for CHARXPs */
    if(TYPEOF(s) != CHARSXP) cnt += objectsize(ATTRIB(s));

    return(cnt);
}


static SEXP do_objectsize(SEXP call, SEXP op, SEXP args, SEXP env)
{
    checkArity(op, args);
    return ScalarReal( (double) objectsize(CAR(args)) );
}


/* .Internal function for debugging the valgrind instrumentation code... */

volatile int R_valgrind_test_int;   /* places to store/access data */
volatile int R_valgrind_test_real;
volatile int R_valgrind_test_real2;

static SEXP do_testvalgrind(SEXP call, SEXP op, SEXP args, SEXP env)
{
    R_len_t sizel = asInteger(CAR(args));

    if (sizel == NA_INTEGER) {
        REprintf(
          "Using malloc'd memory for testvalgrind (level %d)\n", 
           VALGRIND_LEVEL);
        int *p = malloc(2*sizeof(int));
        REprintf("Undefined read for 'if'\n");
        if (*p==0) R_valgrind_test_real = 987; else R_valgrind_test_real += 33;
        REprintf("OK write\n");
        *p = 7+R_valgrind_test_real2;
        REprintf("OK read for 'if'\n");
        if (*p==0) R_valgrind_test_real = 9876; else R_valgrind_test_real += 37;
        REprintf("OK write\n");
        *(p+1) = 8+R_valgrind_test_real2;
#if VALGRIND_LEVEL>0
        VALGRIND_MAKE_MEM_NOACCESS(p,2*sizeof(int));
#endif
        REprintf("Not OK write\n");
        *p = 9+R_valgrind_test_real2;
        REprintf("Not OK read\n");
        R_valgrind_test_real = *(p+1);
#if VALGRIND_LEVEL>0
        VALGRIND_MAKE_MEM_DEFINED(p+1,sizeof(int));
#endif
        REprintf("Not OK read\n");
        R_valgrind_test_real = *p;
        REprintf("OK read\n");
        R_valgrind_test_real = *(p+1);
        /* Note: p not freed */
    }
    else if (sizel<0) {
        sizel = -sizel;
        REprintf(
          "Allocating integer vector of size %d for testvalgrind (level %d)\n",
           sizel, VALGRIND_LEVEL);
        SEXP vec = allocVector(INTSXP,sizel);

        REprintf("Invalid read before start of object\n");
        R_valgrind_test_int = ((int*)vec)[-1];
        REprintf("Invalid read after end of object\n");
        R_valgrind_test_int = INTEGER(vec)[sizel];

        REprintf("Invalid read used for 'if' from beginning of vector\n");
        if (INTEGER(vec)[0]>1) R_valgrind_test_int = 123; 
        else R_valgrind_test_int += 456;
        REprintf("Invalid read used for 'if' from end of vector\n");
        if (INTEGER(vec)[sizel-1]>1) R_valgrind_test_int = 987; 
        else R_valgrind_test_int += 654;

        REprintf("Store at beginning of vector\n");
        INTEGER(vec)[0] = 1234;
        REprintf("Store at end of vector\n");
        INTEGER(vec)[sizel-1] = 5678;

        REprintf("Valid read used for 'if' from beginning of vector\n");
        if (INTEGER(vec)[0]>1) R_valgrind_test_int = 123; 
        else R_valgrind_test_int += 456;
        REprintf("Valid read used for 'if' from end of vector\n");
        if (INTEGER(vec)[sizel-1]>1) R_valgrind_test_int = 987; 
        else R_valgrind_test_int += 654;

        REprintf("Do a garbage collection\n");
        R_gc();

        REprintf("Invalid read at beginning of no-longer-existing vector\n");
        R_valgrind_test_int = INTEGER(vec)[0];
        REprintf("Invalid read at end of no-longer-existing vector\n");
        R_valgrind_test_int = INTEGER(vec)[sizel-1];
        REprintf("Done testvalgrind\n");
    }
    else {
        REprintf(
          "Allocating real vector of size %d for testvalgrind (level %d)\n",
           sizel, VALGRIND_LEVEL);
        SEXP vec = allocVector(REALSXP,sizel);

        REprintf("Invalid read before start of object\n");
        R_valgrind_test_real = ((double*)vec)[-1];
        REprintf("Invalid read after end of object\n");
        R_valgrind_test_real = REAL(vec)[sizel];

        REprintf("Invalid read used for 'if' from beginning of vector\n");
        if (REAL(vec)[0]>1) R_valgrind_test_real = 123; 
        else R_valgrind_test_real += 456;
        REprintf("Invalid read used for 'if' from end of vector\n");
        if (REAL(vec)[sizel-1]>1) R_valgrind_test_real = 987; 
        else R_valgrind_test_real += 654;

        REprintf("Store at beginning of vector\n");
        REAL(vec)[0] = 1234;
        REprintf("Store at end of vector\n");
        REAL(vec)[sizel-1] = 5678;

        REprintf("Valid read used for 'if' from beginning of vector\n");
        if (REAL(vec)[0]>1) R_valgrind_test_real = 123; 
        else R_valgrind_test_real += 456;
        REprintf("Valid read used for 'if' from end of vector\n");
        if (REAL(vec)[sizel-1]>1) R_valgrind_test_real = 987; 
        else R_valgrind_test_real += 654;

        REprintf("Do a garbage collection\n");
        R_gc();

        REprintf("Invalid read at beginning of no-longer-existing vector\n");
        R_valgrind_test_real = REAL(vec)[0];
        REprintf("Invalid read at end of no-longer-existing vector\n");
        R_valgrind_test_real = REAL(vec)[sizel-1];
        REprintf("Done testvalgrind\n");
    }

    return R_NilValue;
}

/* FUNTAB entries defined in this source file. See names.c for documentation. */

attribute_hidden FUNTAB R_FunTab_memory[] =
{
/* printname	c-entry		offset	eval	arity	pp-kind	     precedence	rightassoc */

{"reg.finalizer",do_regFinaliz,	0,	11,	3,	{PP_FUNCALL, PREC_FN,	0}},
{"gctorture",	do_gctorture,	0,	11,	1,	{PP_FUNCALL, PREC_FN,	0}},
{"gctorture2",	do_gctorture2,	0,	11,	3,	{PP_FUNCALL, PREC_FN,	0}},
{"gcinfo",	do_gcinfo,	0,	11,	1,	{PP_FUNCALL, PREC_FN,	0}},
{"gc",		do_gc,		0,	11,	2,	{PP_FUNCALL, PREC_FN,	0}},
{"gc.time",	do_gctime,	0,	1,	-1,	{PP_FUNCALL, PREC_FN,	0}},
{"mem.limits",	do_memlimits,	0,	11,	2,	{PP_FUNCALL, PREC_FN,	0}},
{"memory.profile",do_memoryprofile, 0,	11,	0,	{PP_FUNCALL, PREC_FN,	0}},
{"pnamedcnt",	do_pnamedcnt,	0,	1,	-1,	{PP_FUNCALL, PREC_FN,	0}},
{"Rprofmem",	do_Rprofmem,	0,	11,	8,	{PP_FUNCALL, PREC_FN,	0}},
{"object.size",	do_objectsize,	0,	11,	1,	{PP_FUNCALL, PREC_FN,	0}},
{"testvalgrind",do_testvalgrind,0,	111,	1,	{PP_FUNCALL, PREC_FN,	0}},

{NULL,		NULL,		0,	0,	0,	{PP_INVALID, PREC_FN,	0}}
};<|MERGE_RESOLUTION|>--- conflicted
+++ resolved
@@ -163,12 +163,9 @@
 #define PRINT_TYPE_STATS 0 /* Set to 1 to print stats on # of objects of each 
                               type after garbage collection initiated by gc() */
 
-<<<<<<< HEAD
-=======
 #define ABORT_ON_BAD_SEXPTYPE 1 /* Set to 1 to make bad SEXPTYPE result in a
                                    call of abort() rather than a report */
 
->>>>>>> 3b9ed659
 
 /* VALGRIND declarations.
 
@@ -2802,19 +2799,11 @@
 SEXP ScalarRealMaybeConst(double x)
 {
     if (ENABLE_SHARED_CONSTANTS) {
-<<<<<<< HEAD
 
         /* Compare to pre-allocated values as 8-byte integers, not as doubles,
            since double comparison doesn't work for NA or when comparing -0 and
            +0 (which should be distinct). */
 
-=======
-
-        /* Compare to pre-allocated values as 8-byte integers, not as doubles,
-           since double comparison doesn't work for NA or when comparing -0 and
-           +0 (which should be distinct). */
-
->>>>>>> 3b9ed659
         if (*(int64_t*) &x == *(int64_t*) &REAL(R_ScalarRealNA)[0]) 
             return R_ScalarRealNA;
         if (*(int64_t*) &x == *(int64_t*) &REAL(R_ScalarRealZero)[0]) 
