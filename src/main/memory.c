
/*
 *  pqR : A pretty quick version of R
 *  Copyright (C) 2013 by Radford M. Neal
 *
 *  Based on R : A Computer Language for Statistical Data Analysis
 *  Copyright (C) 1995, 1996  Robert Gentleman and Ross Ihaka
 *  Copyright (C) 1998--2011  The R Development Core Team.
 *
 *  The changes in pqR from R-2.15.0 distributed by the R Core Team are
 *  documented in the NEWS and MODS files in the top-level source directory.
 *
 *  This program is free software; you can redistribute it and/or modify
 *  it under the terms of the GNU General Public License as published by
 *  the Free Software Foundation; either version 2 of the License, or
 *  (at your option) any later version.
 *
 *  This program is distributed in the hope that it will be useful,
 *  but WITHOUT ANY WARRANTY; without even the implied warranty of
 *  MERCHANTABILITY or FITNESS FOR A PARTICULAR PURPOSE.  See the
 *  GNU General Public License for more details.
 *
 *  You should have received a copy of the GNU General Public License
 *  along with this program; if not, a copy is available at
 *  http://www.r-project.org/Licenses/
 */

/*
 *	This code implements a non-moving generational collector
 *      with two or three generations.
 *
 *	Memory allocated by R_alloc is maintained in a stack.  Code
 *	that R_allocs memory must use vmaxget/VMAXGET and vmaxset/VMAXSET 
 *	to obtain and reset the stack pointer.
 */

#define USE_RINTERNALS


#ifdef HAVE_CONFIG_H
#include <config.h>
#endif

#include <R_ext/RS.h> /* for S4 allocation */

/* Declarations for Valgrind.

   These are controlled by the
     --with-valgrind-instrumentation=
   option to configure, which sets VALGRIND_LEVEL to the
   supplied value (default 0) and defines NVALGRIND if
   the value is 0.

   level 0 is no additional instrumentation
   level 1 marks uninitialized numeric, logical, integer vectors
	   and R_alloc memory
   level 2 marks the data section of vector nodes as inaccessible
           when they are freed.
   level 3 marks the first three bytes of sxpinfo and the ATTRIB
           field on both vector and non-vector nodes, and the
           three words of data in non-vector nodes.

   It may be necessary to define NVALGRIND for a non-gcc
   compiler on a supported architecture if it has different
   syntax for inline assembly language from gcc.

   For Win32, Valgrind is useful only if running under Wine,
*/
#ifdef Win32
# ifndef USE_VALGRIND_FOR_WINE
# define NVALGRIND 1
#endif
#endif

#ifndef NVALGRIND
# include "memcheck.h"
#endif


#ifndef VALGRIND_LEVEL
#define VALGRIND_LEVEL 0
#endif

#define USE_FAST_PROTECT_MACROS   /* MUST be defined in this module! */
#define R_USE_SIGNALS 1
#include <Defn.h>
#include <R_ext/GraphicsEngine.h> /* GEDevDesc, GEgetDevice */
#include <R_ext/Rdynload.h>

#if defined(Win32) && defined(LEA_MALLOC)
/*#include <stddef.h> */
extern void *Rm_malloc(size_t n);
extern void *Rm_calloc(size_t n_elements, size_t element_size);
extern void Rm_free(void * p);
extern void *Rm_realloc(void * p, size_t n);
#define calloc Rm_calloc
#define malloc Rm_malloc
#define realloc Rm_realloc
#define free Rm_free
#endif

/* malloc uses size_t.  We are assuming here that size_t is at least
   as large as unsigned long.  Changed from int at 1.6.0 to (i) allow
   2-4Gb objects on 32-bit system and (ii) objects limited only by
   length on a 64-bit system.
*/

static int gc_reporting = 0;
static int gc_count = 0;

#ifdef TESTING_WRITE_BARRIER
# define PROTECTCHECK
#endif

#ifdef PROTECTCHECK
/* This is used to help detect unprotected SEXP values.  It is most
   useful if the strict barrier is enabled as well. The strategy is:

       All GCs are full GCs

       New nodes are marked as NEWSXP

       After a GC all free nodes that are not of type NEWSXP are
       marked as type FREESXP

       Most calls to accessor functions check their SEXP inputs and
       SEXP outputs with CHK() to see if a reachable node is a
       FREESXP and signal an error if a FREESXP is found.

   Combined with GC torture this can help locate where an unprotected
   SEXP is being used.

   This approach will miss cases where an unprotected node has been
   re-allocated.  For these cases it is possible to set
   gc_inhibit_release to TRUE.  FREESXP nodes will not be reallocated,
   or large ones released, until gc_inhibit_release is set to FALSE
   again.  This will of course result in memory growth and should be
   used with care and typically in combination with OS mechanisms to
   limit process memory usage.  LT */

/* Before a node is marked as a FREESXP by the collector the previous
   type is recorded.  For now using the LEVELS field seems
   reasonable.  */
#define OLDTYPE(s) LEVELS(s)
#define SETOLDTYPE(s, t) SETLEVELS(s, t)

static const char *sexptype2char(SEXPTYPE type);

static R_INLINE SEXP CHK(SEXP x)
{
    /* **** NULL check because of R_CurrentExpr */
    if (x != NULL && TYPEOF(x) == FREESXP)
	error("unprotected object (%p) encountered (was %s)",
	      x, sexptype2char(OLDTYPE(x)));
    return x;
}
#else
#define CHK(x) x
#endif

/* The following three variables definitions are used to record the
   address and type of the first bad type seen during a collection,
   and for FREESXP nodes they record the old type as well. */
static SEXPTYPE bad_sexp_type_seen = 0;
static SEXP bad_sexp_type_sexp = NULL;
#ifdef PROTECTCHECK
static SEXPTYPE bad_sexp_type_old_type = 0;
#endif
static int bad_sexp_type_line = 0;

static R_INLINE void register_bad_sexp_type(SEXP s, int line)
{
    if (bad_sexp_type_seen == 0) {
	bad_sexp_type_seen = TYPEOF(s);
	bad_sexp_type_sexp = s;
	bad_sexp_type_line = line;
#ifdef PROTECTCHECK
	if (TYPEOF(s) == FREESXP)
	    bad_sexp_type_old_type = OLDTYPE(s);
#endif
    }
}

/* slight modification of typename() from install.c -- should probably merge */
static const char *sexptype2char(SEXPTYPE type) {
    switch (type) {
    case NILSXP:	return "NILSXP";
    case SYMSXP:	return "SYMSXP";
    case LISTSXP:	return "LISTSXP";
    case CLOSXP:	return "CLOSXP";
    case ENVSXP:	return "ENVSXP";
    case PROMSXP:	return "PROMSXP";
    case LANGSXP:	return "LANGSXP";
    case SPECIALSXP:	return "SPECIALSXP";
    case BUILTINSXP:	return "BUILTINSXP";
    case CHARSXP:	return "CHARSXP";
    case LGLSXP:	return "LGLSXP";
    case INTSXP:	return "INTSXP";
    case REALSXP:	return "REALSXP";
    case CPLXSXP:	return "CPLXSXP";
    case STRSXP:	return "STRSXP";
    case DOTSXP:	return "DOTSXP";
    case ANYSXP:	return "ANYSXP";
    case VECSXP:	return "VECSXP";
    case EXPRSXP:	return "EXPRSXP";
    case BCODESXP:	return "BCODESXP";
    case EXTPTRSXP:	return "EXTPTRSXP";
    case WEAKREFSXP:	return "WEAKREFSXP";
    case S4SXP:		return "S4SXP";
    case RAWSXP:	return "RAWSXP";
    case NEWSXP:	return "NEWSXP"; /* should never happen */
    case FREESXP:	return "FREESXP";
    default:	 	return "<unknown>";
    }
}

#define GC_TORTURE

#ifdef GC_TORTURE
/* **** if the user specified a wait before starting to force
   **** collecitons it might make sense to also wait before starting
   **** to inhibit releases */
static int gc_force_wait = 0;
static int gc_force_gap = 0;
static Rboolean gc_inhibit_release = FALSE;
#define FORCE_GC (gc_force_wait > 0 ? (--gc_force_wait > 0 ? 0 : (gc_force_wait = gc_force_gap, 1)) : 0)
#else
# define FORCE_GC 0
#endif

/* Declarations relating to Rprofmem */

static int R_IsMemReporting;
static int R_MemReportingToTerminal;
static int R_MemPagesReporting;
static int R_MemStackReporting;
static int R_MemDetailsReporting;
static FILE *R_MemReportingOutfile;
static R_size_t R_MemReportingThreshold;
static R_len_t R_MemReportingNElem;
static void R_ReportAllocation (R_size_t, SEXPTYPE, R_len_t);
static void R_ReportNewPage();

extern SEXP framenames;

#define GC_PROT(X) do { \
    int __wait__ = gc_force_wait; \
    int __gap__ = gc_force_gap;			   \
    Rboolean __release__ = gc_inhibit_release;	   \
    X;						   \
    gc_force_wait = __wait__;			   \
    gc_force_gap = __gap__;			   \
    gc_inhibit_release = __release__;		   \
}  while(0)

static void R_gc_internal(R_size_t size_needed);
static void R_gc_full(R_size_t size_needed);
static void mem_err_heap(R_size_t size);
static void mem_err_malloc(R_size_t size);

static SEXPREC UnmarkedNodeTemplate;
#define NODE_IS_MARKED(s) (MARK(s)==1)
#define MARK_NODE(s) (MARK(s)=1)
#define UNMARK_NODE(s) (MARK(s)=0)


/* Tuning Constants. Most of these could be made settable from R,
   within some reasonable constraints at least.  Since there are quite
   a lot of constants it would probably make sense to put together
   several "packages" representing different space/speed tradeoffs
   (e.g. very aggressive freeing and small increments to conserve
   memory; much less frequent releasing and larger increments to
   increase speed). */

/* There are three levels of collections.  Level 0 collects only the
   youngest generation, level 1 collects the two youngest generations,
   and level 2 collects all generations.  Higher level collections
   occur at least after specified numbers of lower level ones.  After
   LEVEL_0_FREQ level zero collections a level 1 collection is done;
   after every LEVEL_1_FREQ level 1 collections a level 2 collection
   occurs.  Thus, roughly, every LEVEL_0_FREQ-th collection is a level
   1 collection and every (LEVEL_0_FREQ * LEVEL_1_FREQ)-th collection
   is a level 2 collection.  */
#define LEVEL_0_FREQ 20
#define LEVEL_1_FREQ 5
static int collect_counts_max[] = { LEVEL_0_FREQ, LEVEL_1_FREQ };

/* When a level N collection fails to produce at least MinFreeFrac *
   R_NSize free nodes and MinFreeFrac * R_VSize free vector space, the
   next collection will be a level N + 1 collection.

   This constant is also used in heap size adjustment as a minimal
   fraction of the minimal heap size levels that should be available
   for allocation. */
static double R_MinFreeFrac = 0.2;

/* When pages are released, a number of free nodes equal to
   R_MaxKeepFrac times the number of allocated nodes for each class is
   retained.  Pages not needed to meet this requirement are released.
   An attempt to release pages is made every R_PageReleaseFreq level 1
   or level 2 collections. */
static double R_MaxKeepFrac = 0.5;
static int R_PageReleaseFreq = 1;

/* The heap size constants R_NSize and R_VSize are used for triggering
   collections.  The initial values set by defaults or command line
   arguments are used as minimal values.  After full collections these
   levels are adjusted up or down, though not below the minimal values
   or above the maximum values, towards maintain heap occupancy within
   a specified range.  When the number of nodes in use reaches
   R_NGrowFrac * R_NSize, the value of R_NSize is incremented by
   R_NGrowIncrMin + R_NGrowIncrFrac * R_NSize.  When the number of
   nodes in use falls below R_NShrinkFrac, R_NSize is decremented by
   R_NShrinkIncrMin * R_NShrinkFrac * R_NSize.  Analogous adjustments
   are made to R_VSize.

   This mechanism for adjusting the heap size constants is very
   primitive but hopefully adequate for now.  Some modeling and
   experimentation would be useful.  We want the heap sizes to get set
   at levels adequate for the current computations.  The present
   mechanism uses only the size of the current live heap to provide
   information about the current needs; since the current live heap
   size can be very volatile, the adjustment mechanism only makes
   gradual adjustments.  A more sophisticated strategy would use more
   of the live heap history. */
static double R_NGrowFrac = 0.70;
static double R_NShrinkFrac = 0.30;

static double R_VGrowFrac = 0.70;
static double R_VShrinkFrac = 0.30;

#ifdef SMALL_MEMORY
/* On machines with only 32M of memory (or on a classic Mac OS port)
   it might be a good idea to use settings like these that are more
   aggressive at keeping memory usage down. */
static double R_NGrowIncrFrac = 0.0, R_NShrinkIncrFrac = 0.2;
static int R_NGrowIncrMin = 50000, R_NShrinkIncrMin = 0;
static double R_VGrowIncrFrac = 0.0, R_VShrinkIncrFrac = 0.2;
static int R_VGrowIncrMin = 100000, R_VShrinkIncrMin = 0;
#else
static double R_NGrowIncrFrac = 0.05, R_NShrinkIncrFrac = 0.2;
static int R_NGrowIncrMin = 40000, R_NShrinkIncrMin = 0;
static double R_VGrowIncrFrac = 0.05, R_VShrinkIncrFrac = 0.2;
static int R_VGrowIncrMin = 80000, R_VShrinkIncrMin = 0;
#endif

/* Maximal Heap Limits.  These variables contain upper limits on the
   heap sizes.  They could be made adjustable from the R level,
   perhaps by a handler for a recoverable error.

   Access to these values is provided with reader and writer
   functions; the writer function insures that the maximal values are
   never set below the current ones. */
static R_size_t R_MaxVSize = R_SIZE_T_MAX;
static R_size_t R_MaxNSize = R_SIZE_T_MAX;
static int vsfac = 1; /* current units for vsize: changes at initialization */

R_size_t attribute_hidden R_GetMaxVSize(void)
{
    if (R_MaxVSize == R_SIZE_T_MAX) return R_SIZE_T_MAX;
    return R_MaxVSize*vsfac;
}

void attribute_hidden R_SetMaxVSize(R_size_t size)
{
    if (size == R_SIZE_T_MAX) return;
    if (size / vsfac >= R_VSize) R_MaxVSize = (size+1)/vsfac;
}

R_size_t attribute_hidden R_GetMaxNSize(void)
{
    return R_MaxNSize;
}

void attribute_hidden R_SetMaxNSize(R_size_t size)
{
    if (size >= R_NSize) R_MaxNSize = size;
}

void R_SetPPSize(R_size_t size)
{
    R_PPStackSize = size;
}

/* Miscellaneous Globals. */

static SEXP R_PreciousList = NULL;      /* List of Persistent Objects */
static R_size_t R_LargeVallocSize = 0;
static R_size_t R_SmallVallocSize = 0;
static R_size_t orig_R_NSize;
static R_size_t orig_R_VSize;

static R_size_t R_N_maxused=0;
static R_size_t R_V_maxused=0;

/* Node Classes.  Non-vector nodes are of class zero. Small vector
   nodes are in classes 1, ..., NUM_SMALL_NODE_CLASSES, and large
   vector nodes are in class LARGE_NODE_CLASS.  For vector nodes the
   node header is followed in memory by the vector data, offset from
   the header by SEXPREC_ALIGN. */

#define NUM_NODE_CLASSES 8

/* sxpinfo allocates 3 bits for the node class, so at most 8 are allowed */
#if NUM_NODE_CLASSES > 8
# error NUM_NODE_CLASSES must be at most 8
#endif

#define LARGE_NODE_CLASS (NUM_NODE_CLASSES - 1)
#define NUM_SMALL_NODE_CLASSES (NUM_NODE_CLASSES - 1)

/* the number of VECREC's in nodes of the small node classes */
static int NodeClassSize[NUM_SMALL_NODE_CLASSES] = { 0, 1, 2, 4, 6, 8, 16 };

#define NODE_CLASS(s) ((s)->sxpinfo.gccls)
#define SET_NODE_CLASS(s,v) (((s)->sxpinfo.gccls) = (v))


/* Node Generations. */

#define NUM_OLD_GENERATIONS 2

/* sxpinfo allocates one bit for the old generation count, so only 1
   or 2 is allowed */
#if NUM_OLD_GENERATIONS > 2 || NUM_OLD_GENERATIONS < 1
# error number of old generations must be 1 or 2
#endif

#define NODE_GENERATION(s) ((s)->sxpinfo.gcgen)
#define SET_NODE_GENERATION(s,g) ((s)->sxpinfo.gcgen=(g))

#define NODE_GEN_IS_YOUNGEST(x) (!NODE_IS_MARKED(x))
#define NODE_GEN_IS_YOUNGER(s,g) \
  (! NODE_IS_MARKED(s) || NODE_GENERATION(s) < (g))
#define NODE_IS_OLDER(x, y) \
  (NODE_IS_MARKED(x) && \
   (! NODE_IS_MARKED(y) || NODE_GENERATION(x) > NODE_GENERATION(y)))

static int num_old_gens_to_collect = 0;
static int gen_gc_counts[NUM_OLD_GENERATIONS + 1];
static int collect_counts[NUM_OLD_GENERATIONS];


/* Node Pages.  Non-vector nodes and small vector nodes are allocated
   from fixed size pages.  The pages for each node class are kept in a
   linked list. */

typedef union PAGE_HEADER {
  union PAGE_HEADER *next;
  double align;
} PAGE_HEADER;

#define BASE_PAGE_SIZE 2000
#define R_PAGE_SIZE \
  (((BASE_PAGE_SIZE - sizeof(PAGE_HEADER)) / sizeof(SEXPREC)) \
   * sizeof(SEXPREC) \
   + sizeof(PAGE_HEADER))
#define NODE_SIZE(c) \
  ((c) == 0 ? sizeof(SEXPREC) : \
   sizeof(SEXPREC_ALIGN) + NodeClassSize[c] * sizeof(VECREC))

#define PAGE_DATA(p) ((void *) (p + 1))
#define VHEAP_FREE() (R_VSize - R_LargeVallocSize - R_SmallVallocSize)


/* The Heap Structure.  Nodes for each class/generation combination
   are arranged in circular doubly-linked lists.  The double linking
   allows nodes to be removed in constant time; this is used by the
   collector to move reachable nodes out of free space and into the
   appropriate generation.  The circularity eliminates the need for
   end checks.  In addition, each link is anchored at an artificial
   node, the Peg SEXPREC's in the structure below, which simplifies
   pointer maintenance.  The circular doubly-linked arrangement is
   taken from Baker's in-place incremental collector design; see
   ftp://ftp.netcom.com/pub/hb/hbaker/NoMotionGC.html or the Jones and
   Lins GC book.  The linked lists are implemented by adding two
   pointer fields to the SEXPREC structure, which increases its size
   from 5 to 7 words. Other approaches are possible but don't seem
   worth pursuing for R.

   There are two options for dealing with old-to-new pointers.  The
   first option is to make sure they never occur by transferring all
   referenced younger objects to the generation of the referrer when a
   reference to a newer object is assigned to an older one.  This is
   enabled by defining EXPEL_OLD_TO_NEW.  The second alternative is to
   keep track of all nodes that may contain references to newer nodes
   and to "age" the nodes they refer to at the beginning of each
   collection.  This is the default.  The first option is simpler in
   some ways, but will create more floating garbage and add a bit to
   the execution time, though the difference is probably marginal on
   both counts.*/
/*#define EXPEL_OLD_TO_NEW*/
static struct {
    SEXP Old[NUM_OLD_GENERATIONS], New, Free;
    SEXPREC OldPeg[NUM_OLD_GENERATIONS], NewPeg;
#ifndef EXPEL_OLD_TO_NEW
    SEXP OldToNew[NUM_OLD_GENERATIONS];
    SEXPREC OldToNewPeg[NUM_OLD_GENERATIONS];
#endif
    int OldCount[NUM_OLD_GENERATIONS], AllocCount, PageCount;
    PAGE_HEADER *pages;
} R_GenHeap[NUM_NODE_CLASSES];

static R_size_t R_NodesInUse = 0;

#define NEXT_NODE(s) (s)->gengc_next_node
#define PREV_NODE(s) (s)->gengc_prev_node
#define SET_NEXT_NODE(s,t) (NEXT_NODE(s) = (t))
#define SET_PREV_NODE(s,t) (PREV_NODE(s) = (t))


/* Node List Manipulation */

/* unsnap node s from its list */
#define UNSNAP_NODE(s) do { \
  SEXP un__n__ = (s); \
  SEXP next = NEXT_NODE(un__n__); \
  SEXP prev = PREV_NODE(un__n__); \
  SET_NEXT_NODE(prev, next); \
  SET_PREV_NODE(next, prev); \
} while(0)

/* snap in node s before node t */
#define SNAP_NODE(s,t) do { \
  SEXP sn__n__ = (s); \
  SEXP next = (t); \
  SEXP prev = PREV_NODE(next); \
  SET_NEXT_NODE(sn__n__, next); \
  SET_PREV_NODE(next, sn__n__); \
  SET_NEXT_NODE(prev, sn__n__); \
  SET_PREV_NODE(sn__n__, prev); \
} while (0)

/* move all nodes on from_peg to to_peg */
#define BULK_MOVE(from_peg,to_peg) do { \
  SEXP __from__ = (from_peg); \
  SEXP __to__ = (to_peg); \
  SEXP first_old = NEXT_NODE(__from__); \
  SEXP last_old = PREV_NODE(__from__); \
  SEXP first_new = NEXT_NODE(__to__); \
  SET_PREV_NODE(first_old, __to__); \
  SET_NEXT_NODE(__to__, first_old); \
  SET_PREV_NODE(first_new, last_old); \
  SET_NEXT_NODE(last_old, first_new); \
  SET_NEXT_NODE(__from__, __from__); \
  SET_PREV_NODE(__from__, __from__); \
} while (0);


/* Processing Node Children */

/* This macro calls dc__action__ for each child of __n__, passing
   dc__extra__ as a second argument for each call. */
#ifdef USE_ATTRIB_FIELD_FOR_CHARSXP_CACHE_CHAINS
/* When the CHARSXP hash chains are maintained through the ATTRIB
   field it is important that we NOT trace those fields otherwise too
   many CHARSXPs will be kept alive artificially. As a safety we don't
   ignore all non-NULL ATTRIB values for CHARSXPs but only those that
   are themselves CHARSXPs, which is what they will be if they are
   part of a hash chain.  Theoretically, for CHARSXPs the ATTRIB field
   should always be either R_NilValue or a CHARSXP. */
# ifdef PROTECTCHECK
#  define HAS_GENUINE_ATTRIB(x) \
    (TYPEOF(x) != FREESXP && ATTRIB(x) != R_NilValue && \
     (TYPEOF(x) != CHARSXP || TYPEOF(ATTRIB(x)) != CHARSXP))
# else
#  define HAS_GENUINE_ATTRIB(x) \
    (ATTRIB(x) != R_NilValue && \
     (TYPEOF(x) != CHARSXP || TYPEOF(ATTRIB(x)) != CHARSXP))
# endif
#else
# ifdef PROTECTCHECK
#  define HAS_GENUINE_ATTRIB(x) \
    (TYPEOF(x) != FREESXP && ATTRIB(x) != R_NilValue)
# else
#  define HAS_GENUINE_ATTRIB(x) (ATTRIB(x) != R_NilValue)
# endif
#endif
#ifdef PROTECTCHECK
#define FREE_FORWARD_CASE case FREESXP: if (gc_inhibit_release) break;
#else
#define FREE_FORWARD_CASE
#endif
#define DO_CHILDREN(__n__,dc__action__,dc__extra__) do { \
  if (HAS_GENUINE_ATTRIB(__n__)) \
    dc__action__(ATTRIB(__n__), dc__extra__); \
  switch (TYPEOF(__n__)) { \
  case NILSXP: \
  case BUILTINSXP: \
  case SPECIALSXP: \
  case CHARSXP: \
  case LGLSXP: \
  case INTSXP: \
  case REALSXP: \
  case CPLXSXP: \
  case WEAKREFSXP: \
  case RAWSXP: \
  case S4SXP: \
    break; \
  case STRSXP: \
  case EXPRSXP: \
  case VECSXP: \
    { \
      int i; \
      for (i = 0; i < LENGTH(__n__); i++) \
	dc__action__(STRING_ELT(__n__, i), dc__extra__); \
    } \
    break; \
  case ENVSXP: \
    dc__action__(FRAME(__n__), dc__extra__); \
    dc__action__(ENCLOS(__n__), dc__extra__); \
    dc__action__(HASHTAB(__n__), dc__extra__); \
    break; \
  case CLOSXP: \
  case PROMSXP: \
  case LISTSXP: \
  case LANGSXP: \
  case DOTSXP: \
  case SYMSXP: \
  case BCODESXP: \
    dc__action__(TAG(__n__), dc__extra__); \
    dc__action__(CAR(__n__), dc__extra__); \
    dc__action__(CDR(__n__), dc__extra__); \
    break; \
  case EXTPTRSXP: \
    dc__action__(EXTPTR_PROT(__n__), dc__extra__); \
    dc__action__(EXTPTR_TAG(__n__), dc__extra__); \
    break; \
  FREE_FORWARD_CASE \
  default: \
    register_bad_sexp_type(__n__, __LINE__);		\
  } \
} while(0)


/* Forwarding Nodes.  These macros mark nodes or children of nodes and
   place them on the forwarding list.  The forwarding list is assumed
   to be in a local variable of the caller named named
   forwarded_nodes. */

#define FORWARD_NODE(s) do { \
  SEXP fn__n__ = (s); \
  if (fn__n__ && ! NODE_IS_MARKED(fn__n__)) { \
    CHECK_FOR_FREE_NODE(fn__n__) \
    MARK_NODE(fn__n__); \
    UNSNAP_NODE(fn__n__); \
    SET_NEXT_NODE(fn__n__, forwarded_nodes); \
    forwarded_nodes = fn__n__; \
  } \
} while (0)

#define FC_FORWARD_NODE(__n__,__dummy__) FORWARD_NODE(__n__)
#define FORWARD_CHILDREN(__n__) DO_CHILDREN(__n__,FC_FORWARD_NODE, 0)

/* This macro should help localize where a FREESXP node is encountered
   in the GC */
#ifdef PROTECTCHECK
#define CHECK_FOR_FREE_NODE(s) { \
    SEXP cf__n__ = (s); \
    if (TYPEOF(cf__n__) == FREESXP && ! gc_inhibit_release) \
	register_bad_sexp_type(cf__n__, __LINE__); \
}
#else
#define CHECK_FOR_FREE_NODE(s)
#endif


/* Node Allocation. */

#define CLASS_GET_FREE_NODE(c,s) do { \
  SEXP __n__ = R_GenHeap[c].Free; \
  if (__n__ == R_GenHeap[c].New) { \
    GetNewPage(c); \
    __n__ = R_GenHeap[c].Free; \
  } \
  R_GenHeap[c].Free = NEXT_NODE(__n__); \
  R_NodesInUse++; \
  (s) = __n__; \
} while (0)

#define NO_FREE_NODES() (R_NodesInUse >= R_NSize)
#define GET_FREE_NODE(s) CLASS_GET_FREE_NODE(0,s)


/* Debugging Routines. */

#ifdef DEBUG_GC
static void CheckNodeGeneration(SEXP x, int g)
{
    if (NODE_GENERATION(x) < g) {
	REprintf("untraced old-to-new reference\n");
    }
}

static void DEBUG_CHECK_NODE_COUNTS(char *where)
{
    int i, OldCount, NewCount, OldToNewCount, gen;
    SEXP s;

    REprintf("Node counts %s:\n", where);
    for (i = 0; i < NUM_NODE_CLASSES; i++) {
	for (s = NEXT_NODE(R_GenHeap[i].New), NewCount = 0;
	     s != R_GenHeap[i].New;
	     s = NEXT_NODE(s)) {
	    NewCount++;
	    if (i != NODE_CLASS(s))
		REprintf("Inconsistent class assignment for node!\n");
	}
	for (gen = 0, OldCount = 0, OldToNewCount = 0;
	     gen < NUM_OLD_GENERATIONS;
	     gen++) {
	    for (s = NEXT_NODE(R_GenHeap[i].Old[gen]);
		 s != R_GenHeap[i].Old[gen];
		 s = NEXT_NODE(s)) {
		OldCount++;
		if (i != NODE_CLASS(s))
		    REprintf("Inconsistent class assignment for node!\n");
		if (gen != NODE_GENERATION(s))
		    REprintf("Inconsistent node generation\n");
		DO_CHILDREN(s, CheckNodeGeneration, gen);
	    }
	    for (s = NEXT_NODE(R_GenHeap[i].OldToNew[gen]);
		 s != R_GenHeap[i].OldToNew[gen];
		 s = NEXT_NODE(s)) {
		OldToNewCount++;
		if (i != NODE_CLASS(s))
		    REprintf("Inconsistent class assignment for node!\n");
		if (gen != NODE_GENERATION(s))
		    REprintf("Inconsistent node generation\n");
	    }
	}
	REprintf("Class: %d, New = %d, Old = %d, OldToNew = %d, Total = %d\n",
		 i,
		 NewCount, OldCount, OldToNewCount,
		 NewCount + OldCount + OldToNewCount);
    }
}

static void DEBUG_GC_SUMMARY(int full_gc)
{
    int i, gen, OldCount;
    REprintf("\n%s, VSize = %lu", full_gc ? "Full" : "Minor",
	     R_SmallVallocSize + R_LargeVallocSize);
    for (i = 1; i < NUM_NODE_CLASSES; i++) {
	for (gen = 0, OldCount = 0; gen < NUM_OLD_GENERATIONS; gen++)
	    OldCount += R_GenHeap[i].OldCount[gen];
	REprintf(", class %d: %d", i, OldCount);
    }
}
#else
#define DEBUG_CHECK_NODE_COUNTS(s)
#define DEBUG_GC_SUMMARY(x)
#endif /* DEBUG_GC */

#ifdef DEBUG_ADJUST_HEAP
static void DEBUG_ADJUST_HEAP_PRINT(double node_occup, double vect_occup)
{
    int i;
    R_size_t alloc;
    REprintf("Node occupancy: %.0f%%\nVector occupancy: %.0f%%\n",
	     100.0 * node_occup, 100.0 * vect_occup);
    alloc = R_LargeVallocSize +
	sizeof(SEXPREC_ALIGN) * R_GenHeap[LARGE_NODE_CLASS].AllocCount;
    for (i = 0; i < NUM_SMALL_NODE_CLASSES; i++)
	alloc += R_PAGE_SIZE * R_GenHeap[i].PageCount;
    REprintf("Total allocation: %lu\n", alloc);
    REprintf("Ncells %lu\nVcells %lu\n", R_NSize, R_VSize);
}
#else
#define DEBUG_ADJUST_HEAP_PRINT(node_occup, vect_occup)
#endif /* DEBUG_ADJUST_HEAP */

#ifdef DEBUG_RELEASE_MEM
static void DEBUG_RELEASE_PRINT(int rel_pages, int maxrel_pages, int i)
{
    if (maxrel_pages > 0) {
	int gen, n;
	REprintf("Class: %d, pages = %d, maxrel = %d, released = %d\n", i,
		 R_GenHeap[i].PageCount, maxrel_pages, rel_pages);
	for (gen = 0, n = 0; gen < NUM_OLD_GENERATIONS; gen++)
	    n += R_GenHeap[i].OldCount[gen];
	REprintf("Allocated = %d, in use = %d\n", R_GenHeap[i].AllocCount, n);
    }
}
#else
#define DEBUG_RELEASE_PRINT(rel_pages, maxrel_pages, i)
#endif /* DEBUG_RELEASE_MEM */


/* Page Allocation and Release. */

static void GetNewPage(int node_class)
{
    SEXP s, base;
    char *data;
    PAGE_HEADER *page;
    int node_size, page_count, i;

    node_size = NODE_SIZE(node_class);
    page_count = (R_PAGE_SIZE - sizeof(PAGE_HEADER)) / node_size;

    page = malloc(R_PAGE_SIZE);
    if (page == NULL) {
	R_gc_full(0);
	page = malloc(R_PAGE_SIZE);
	if (page == NULL)
	    mem_err_malloc((R_size_t) R_PAGE_SIZE);
    }
    if (R_IsMemReporting) R_ReportNewPage();
    page->next = R_GenHeap[node_class].pages;
    R_GenHeap[node_class].pages = page;
    R_GenHeap[node_class].PageCount++;

    data = PAGE_DATA(page);
    base = R_GenHeap[node_class].New;
    for (i = 0; i < page_count; i++, data += node_size) {
	s = (SEXP) data;
	R_GenHeap[node_class].AllocCount++;
	SNAP_NODE(s, base);
#if  VALGRIND_LEVEL > 1
	if (NodeClassSize[node_class]>0)
	    VALGRIND_MAKE_NOACCESS(DATAPTR(s), NodeClassSize[node_class]*sizeof(VECREC));
#if  VALGRIND_LEVEL > 2
        else 
            VALGRIND_MAKE_NOACCESS(&(s->u), 3*(sizeof(void *)));
        VALGRIND_MAKE_NOACCESS(s, 3); /* start of sxpinfo */	
        VALGRIND_MAKE_NOACCESS(&ATTRIB(s), sizeof(void *));
#endif
#endif
	s->sxpinfo = UnmarkedNodeTemplate.sxpinfo;
	SET_NODE_CLASS(s, node_class);
#ifdef PROTECTCHECK
	TYPEOF(s) = NEWSXP;
#endif
	base = s;
	R_GenHeap[node_class].Free = s;
    }
}

static void ReleasePage(PAGE_HEADER *page, int node_class)
{
    SEXP s;
    char *data;
    int node_size, page_count, i;

    node_size = NODE_SIZE(node_class);
    page_count = (R_PAGE_SIZE - sizeof(PAGE_HEADER)) / node_size;
    data = PAGE_DATA(page);

    for (i = 0; i < page_count; i++, data += node_size) {
	s = (SEXP) data;
	UNSNAP_NODE(s);
	R_GenHeap[node_class].AllocCount--;
    }
    R_GenHeap[node_class].PageCount--;
    free(page);
}

static void TryToReleasePages(void)
{
    SEXP s;
    int i;
    static int release_count = 0;

    if (release_count == 0) {
	release_count = R_PageReleaseFreq;
	for (i = 0; i < NUM_SMALL_NODE_CLASSES; i++) {
	    int pages_free = 0;
	    PAGE_HEADER *page, *last, *next;
	    int node_size = NODE_SIZE(i);
	    int page_count = (R_PAGE_SIZE - sizeof(PAGE_HEADER)) / node_size;
	    int maxrel, maxrel_pages, rel_pages, gen;

	    maxrel = R_GenHeap[i].AllocCount;
	    for (gen = 0; gen < NUM_OLD_GENERATIONS; gen++)
		maxrel -= (1.0 + R_MaxKeepFrac) * R_GenHeap[i].OldCount[gen];
	    maxrel_pages = maxrel > 0 ? maxrel / page_count : 0;

	    /* all nodes in New space should be both free and unmarked */
	    for (page = R_GenHeap[i].pages, rel_pages = 0, last = NULL;
		 rel_pages < maxrel_pages && page != NULL;) {
		int j, in_use;
		char *data = PAGE_DATA(page);

		next = page->next;
		for (in_use = 0, j = 0; j < page_count;
		     j++, data += node_size) {
		    s = (SEXP) data;
		    if (NODE_IS_MARKED(s)) {
			in_use = 1;
			break;
		    }
		}
		if (! in_use) {
		    ReleasePage(page, i);
		    if (last == NULL)
			R_GenHeap[i].pages = next;
		    else
			last->next = next;
		    pages_free++;
		    rel_pages++;
		}
		else last = page;
		page = next;
	    }
	    DEBUG_RELEASE_PRINT(rel_pages, maxrel_pages, i);
	    R_GenHeap[i].Free = NEXT_NODE(R_GenHeap[i].New);
	}
    }
    else release_count--;
}

/* compute size in VEC units so result will fit in LENGTH field for FREESXPs */
static R_INLINE R_size_t getVecSizeInVEC(SEXP s)
{
    R_size_t size;
    switch (TYPEOF(s)) {	/* get size in bytes */
    case CHARSXP:
	size = LENGTH(s) + 1;
	break;
    case RAWSXP:
	size = LENGTH(s);
	break;
    case LGLSXP:
    case INTSXP:
	size = LENGTH(s) * sizeof(int);
	break;
    case REALSXP:
	size = LENGTH(s) * sizeof(double);
	break;
    case CPLXSXP:
	size = LENGTH(s) * sizeof(Rcomplex);
	break;
    case STRSXP:
    case EXPRSXP:
    case VECSXP:
	size = LENGTH(s) * sizeof(SEXP);
	break;
    default:
	register_bad_sexp_type(s, __LINE__);
	size = 0;
    }
    return BYTE2VEC(size);
}

static void ReleaseLargeFreeVectors(void)
{
    SEXP s = NEXT_NODE(R_GenHeap[LARGE_NODE_CLASS].New);
    while (s != R_GenHeap[LARGE_NODE_CLASS].New) {
	SEXP next = NEXT_NODE(s);
	if (CHAR(s) != NULL) {
	    R_size_t size;
#ifdef PROTECTCHECK
	    if (TYPEOF(s) == FREESXP)
		size = LENGTH(s);
	    else
		/* should not get here -- arrange for a warning/error? */
		size = getVecSizeInVEC(s);
#else
	    size = getVecSizeInVEC(s);
#endif
	    UNSNAP_NODE(s);
	    R_LargeVallocSize -= size;
	    R_GenHeap[LARGE_NODE_CLASS].AllocCount--;
	    free(s);
	}
	s = next;
    }
}


/* Heap Size Adjustment. */

static void AdjustHeapSize(R_size_t size_needed)
{
    R_size_t R_MinNFree = orig_R_NSize * R_MinFreeFrac;
    R_size_t R_MinVFree = orig_R_VSize * R_MinFreeFrac;
    R_size_t NNeeded = R_NodesInUse + R_MinNFree;
    R_size_t VNeeded = R_SmallVallocSize + R_LargeVallocSize
	+ size_needed + R_MinVFree;
    double node_occup = ((double) NNeeded) / R_NSize;
    double vect_occup =	((double) VNeeded) / R_VSize;

    if (node_occup > R_NGrowFrac) {
	R_size_t change = R_NGrowIncrMin + R_NGrowIncrFrac * R_NSize;
	if (R_MaxNSize >= R_NSize + change)
	    R_NSize += change;
    }
    else if (node_occup < R_NShrinkFrac) {
	R_NSize -= (R_NShrinkIncrMin + R_NShrinkIncrFrac * R_NSize);
	if (R_NSize < NNeeded)
	    R_NSize = (NNeeded < R_MaxNSize) ? NNeeded: R_MaxNSize;
	if (R_NSize < orig_R_NSize)
	    R_NSize = orig_R_NSize;
    }

    if (vect_occup > 1.0 && VNeeded < R_MaxVSize)
	R_VSize = VNeeded;
    if (vect_occup > R_VGrowFrac) {
	R_size_t change = R_VGrowIncrMin + R_VGrowIncrFrac * R_VSize;
	if (R_MaxVSize - R_VSize >= change)
	    R_VSize += change;
    }
    else if (vect_occup < R_VShrinkFrac) {
	R_VSize -= R_VShrinkIncrMin + R_VShrinkIncrFrac * R_VSize;
	if (R_VSize < VNeeded)
	    R_VSize = VNeeded;
	if (R_VSize < orig_R_VSize)
	    R_VSize = orig_R_VSize;
    }

    DEBUG_ADJUST_HEAP_PRINT(node_occup, vect_occup);
}


/* Managing Old-to-New References. */

#define AGE_NODE(s,g) do { \
  SEXP an__n__ = (s); \
  int an__g__ = (g); \
  if (an__n__ && NODE_GEN_IS_YOUNGER(an__n__, an__g__)) { \
    if (NODE_IS_MARKED(an__n__)) \
       R_GenHeap[NODE_CLASS(an__n__)].OldCount[NODE_GENERATION(an__n__)]--; \
    else \
      MARK_NODE(an__n__); \
    SET_NODE_GENERATION(an__n__, an__g__); \
    UNSNAP_NODE(an__n__); \
    SET_NEXT_NODE(an__n__, forwarded_nodes); \
    forwarded_nodes = an__n__; \
  } \
} while (0)

static void AgeNodeAndChildren(SEXP s, int gen)
{
    SEXP forwarded_nodes = NULL;
    AGE_NODE(s, gen);
    while (forwarded_nodes != NULL) {
	s = forwarded_nodes;
	forwarded_nodes = NEXT_NODE(forwarded_nodes);
	if (NODE_GENERATION(s) != gen)
	    REprintf("****snapping into wrong generation\n");
	SNAP_NODE(s, R_GenHeap[NODE_CLASS(s)].Old[gen]);
	R_GenHeap[NODE_CLASS(s)].OldCount[gen]++;
	DO_CHILDREN(s, AGE_NODE, gen);
    }
}

static void old_to_new(SEXP x, SEXP y)
{
#ifdef EXPEL_OLD_TO_NEW
    AgeNodeAndChildren(y, NODE_GENERATION(x));
#else
    UNSNAP_NODE(x);
    SNAP_NODE(x, R_GenHeap[NODE_CLASS(x)].OldToNew[NODE_GENERATION(x)]);
#endif
}

#define CHECK_OLD_TO_NEW(x,y) do { \
  if (NODE_IS_OLDER(CHK(x), CHK(y))) old_to_new(x,y);  } while (0)


/* Node Sorting.  SortNodes attempts to improve locality of reference
   by rearranging the free list to place nodes on the same place page
   together and order nodes within pages.  This involves a sweep of the
   heap, so it should not be done too often, but doing it at least
   occasionally does seem essential.  Sorting on each full colllection is
   probably sufficient.
*/

#define SORT_NODES
#ifdef SORT_NODES
static void SortNodes(void)
{
    SEXP s;
    int i;

    for (i = 0; i < NUM_SMALL_NODE_CLASSES; i++) {
	PAGE_HEADER *page;
	int node_size = NODE_SIZE(i);
	int page_count = (R_PAGE_SIZE - sizeof(PAGE_HEADER)) / node_size;

	SET_NEXT_NODE(R_GenHeap[i].New, R_GenHeap[i].New);
	SET_PREV_NODE(R_GenHeap[i].New, R_GenHeap[i].New);
	for (page = R_GenHeap[i].pages; page != NULL; page = page->next) {
	    int j;
	    char *data = PAGE_DATA(page);

	    for (j = 0; j < page_count; j++, data += node_size) {
		s = (SEXP) data;
		if (! NODE_IS_MARKED(s))
		    SNAP_NODE(s, R_GenHeap[i].New);
	    }
	}
	R_GenHeap[i].Free = NEXT_NODE(R_GenHeap[i].New);
    }
}
#endif


/* Finalization and Weak References */

/* The design of this mechanism is very close to the one described in
   "Stretching the storage manager: weak pointers and stable names in
   Haskell" by Peyton Jones, Marlow, and Elliott (at
   www.research.microsoft.com/Users/simonpj/papers/weak.ps.gz). --LT */

static SEXP R_weak_refs = NULL;

#define READY_TO_FINALIZE_MASK 1

#define SET_READY_TO_FINALIZE(s) ((s)->sxpinfo.gp |= READY_TO_FINALIZE_MASK)
#define CLEAR_READY_TO_FINALIZE(s) ((s)->sxpinfo.gp &= ~READY_TO_FINALIZE_MASK)
#define IS_READY_TO_FINALIZE(s) ((s)->sxpinfo.gp & READY_TO_FINALIZE_MASK)

#define FINALIZE_ON_EXIT_MASK 2

#define SET_FINALIZE_ON_EXIT(s) ((s)->sxpinfo.gp |= FINALIZE_ON_EXIT_MASK)
#define CLEAR_FINALIZE_ON_EXIT(s) ((s)->sxpinfo.gp &= ~FINALIZE_ON_EXIT_MASK)
#define FINALIZE_ON_EXIT(s) ((s)->sxpinfo.gp & FINALIZE_ON_EXIT_MASK)

#define WEAKREF_SIZE 4
#define WEAKREF_KEY(w) VECTOR_ELT(w, 0)
#define SET_WEAKREF_KEY(w, k) SET_VECTOR_ELT(w, 0, k)
#define WEAKREF_VALUE(w) VECTOR_ELT(w, 1)
#define SET_WEAKREF_VALUE(w, v) SET_VECTOR_ELT(w, 1, v)
#define WEAKREF_FINALIZER(w) VECTOR_ELT(w, 2)
#define SET_WEAKREF_FINALIZER(w, f) SET_VECTOR_ELT(w, 2, f)
#define WEAKREF_NEXT(w) VECTOR_ELT(w, 3)
#define SET_WEAKREF_NEXT(w, n) SET_VECTOR_ELT(w, 3, n)

static SEXP MakeCFinalizer(R_CFinalizer_t cfun);

static SEXP NewWeakRef(SEXP key, SEXP val, SEXP fin, Rboolean onexit)
{
    SEXP w;

    switch (TYPEOF(key)) {
    case NILSXP:
    case ENVSXP:
    case EXTPTRSXP:
	break;
    default: error(_("can only weakly reference/finalize reference objects"));
    }

    PROTECT(key);
    PROTECT(val = NAMED(val) ? duplicate(val) : val);
    PROTECT(fin);
    w = allocVector(VECSXP, WEAKREF_SIZE);
    SET_TYPEOF(w, WEAKREFSXP);
    if (key != R_NilValue) {
	/* If the key is R_NilValue we don't register the weak reference.
	   This is used in loading saved images. */
	SET_WEAKREF_KEY(w, key);
	SET_WEAKREF_VALUE(w, val);
	SET_WEAKREF_FINALIZER(w, fin);
	SET_WEAKREF_NEXT(w, R_weak_refs);
	CLEAR_READY_TO_FINALIZE(w);
	if (onexit)
	    SET_FINALIZE_ON_EXIT(w);
	else
	    CLEAR_FINALIZE_ON_EXIT(w);
	R_weak_refs = w;
    }
    UNPROTECT(3);
    return w;
}

SEXP R_MakeWeakRef(SEXP key, SEXP val, SEXP fin, Rboolean onexit)
{
    switch (TYPEOF(fin)) {
    case NILSXP:
    case CLOSXP:
    case BUILTINSXP:
    case SPECIALSXP:
	break;
    default: error(_("finalizer must be a function or NULL"));
    }
    return NewWeakRef(key, val, fin, onexit);
}

SEXP R_MakeWeakRefC(SEXP key, SEXP val, R_CFinalizer_t fin, Rboolean onexit)
{
    SEXP w;
    PROTECT(key);
    PROTECT(val);
    w = NewWeakRef(key, val, MakeCFinalizer(fin), onexit);
    UNPROTECT(2);
    return w;
}

static void CheckFinalizers(void)
{
    SEXP s;
    for (s = R_weak_refs; s != R_NilValue; s = WEAKREF_NEXT(s))
	if (! NODE_IS_MARKED(WEAKREF_KEY(s)) && ! IS_READY_TO_FINALIZE(s))
	    SET_READY_TO_FINALIZE(s);
}

/* C finalizers are stored in a CHARSXP.  It would be nice if we could
   use EXTPTRSXP's but these only hold a void *, and function pointers
   are not guaranteed to be compatible with a void *.  There should be
   a cleaner way of doing this, but this will do for now. --LT */
/* Changed to RAWSXP in 2.8.0 */
static Rboolean isCFinalizer(SEXP fun)
{
    return TYPEOF(fun) == RAWSXP;
    /*return TYPEOF(fun) == EXTPTRSXP;*/
}

static SEXP MakeCFinalizer(R_CFinalizer_t cfun)
{
    SEXP s = allocVector(RAWSXP, sizeof(R_CFinalizer_t));
    *((R_CFinalizer_t *) RAW(s)) = cfun;
    return s;
    /*return R_MakeExternalPtr((void *) cfun, R_NilValue, R_NilValue);*/
}

static R_CFinalizer_t GetCFinalizer(SEXP fun)
{
    return *((R_CFinalizer_t *) RAW(fun));
    /*return (R_CFinalizer_t) R_ExternalPtrAddr(fun);*/
}

SEXP R_WeakRefKey(SEXP w)
{
    if (TYPEOF(w) != WEAKREFSXP)
	error(_("not a weak reference"));
    return WEAKREF_KEY(w);
}

SEXP R_WeakRefValue(SEXP w)
{
    SEXP v;
    if (TYPEOF(w) != WEAKREFSXP)
	error(_("not a weak reference"));
    v = WEAKREF_VALUE(w);
    if (v != R_NilValue && NAMED(v) != 2)
	SET_NAMED(v, 2);
    return v;
}

void R_RunWeakRefFinalizer(SEXP w)
{
    SEXP key, fun, e;
    if (TYPEOF(w) != WEAKREFSXP)
	error(_("not a weak reference"));
    key = WEAKREF_KEY(w);
    fun = WEAKREF_FINALIZER(w);
    SET_WEAKREF_KEY(w, R_NilValue);
    SET_WEAKREF_VALUE(w, R_NilValue);
    SET_WEAKREF_FINALIZER(w, R_NilValue);
    if (! IS_READY_TO_FINALIZE(w))
	SET_READY_TO_FINALIZE(w); /* insures removal from list on next gc */
    PROTECT(key);
    PROTECT(fun);
    if (isCFinalizer(fun)) {
	/* Must be a C finalizer. */
	R_CFinalizer_t cfun = GetCFinalizer(fun);
	cfun(key);
    }
    else if (fun != R_NilValue) {
	/* An R finalizer. */
	PROTECT(e = LCONS(fun, LCONS(key, R_NilValue)));
	eval(e, R_GlobalEnv);
	UNPROTECT(1);
    }
    UNPROTECT(2);
}

static Rboolean RunFinalizers(void)
{
    volatile SEXP s, last;
    volatile Rboolean finalizer_run = FALSE;

    for (s = R_weak_refs, last = R_NilValue; s != R_NilValue;) {
	SEXP next = WEAKREF_NEXT(s);
	if (IS_READY_TO_FINALIZE(s)) {
	    RCNTXT thiscontext;
	    RCNTXT * volatile saveToplevelContext;
	    volatile int savestack;
	    volatile SEXP topExp;

	    finalizer_run = TRUE;

	    /* A top level context is established for the finalizer to
	       insure that any errors that might occur do not spill
	       into the call that triggered the collection. */
	    begincontext(&thiscontext, CTXT_TOPLEVEL, R_NilValue, R_GlobalEnv,
			 R_BaseEnv, R_NilValue, R_NilValue);
	    saveToplevelContext = R_ToplevelContext;
	    PROTECT(topExp = R_CurrentExpr);
	    savestack = R_PPStackTop;
	    if (! SETJMP(thiscontext.cjmpbuf)) {
		R_GlobalContext = R_ToplevelContext = &thiscontext;

		/* The entry in the weak reference list is removed
		   before running the finalizer.  This insures that a
		   finalizer is run only once, even if running it
		   raises an error. */
		if (last == R_NilValue)
		    R_weak_refs = next;
		else
		    SET_WEAKREF_NEXT(last, next);
		/* The value of 'next' is protected to make is safe
		   for thsis routine to be called recursively from a
		   gc triggered by a finalizer. */
		PROTECT(next);
		R_RunWeakRefFinalizer(s);
		UNPROTECT(1);
	    }
	    endcontext(&thiscontext);
	    R_ToplevelContext = saveToplevelContext;
	    R_PPStackTop = savestack;
	    R_CurrentExpr = topExp;
	    UNPROTECT(1);
	}
	else last = s;
	s = next;
    }
    return finalizer_run;
}

void R_RunExitFinalizers(void)
{
    SEXP s;

    for (s = R_weak_refs; s != R_NilValue; s = WEAKREF_NEXT(s))
	if (FINALIZE_ON_EXIT(s))
	    SET_READY_TO_FINALIZE(s);
    RunFinalizers();
}

void R_RegisterFinalizerEx(SEXP s, SEXP fun, Rboolean onexit)
{
    R_MakeWeakRef(s, R_NilValue, fun, onexit);
}

void R_RegisterFinalizer(SEXP s, SEXP fun)
{
    R_RegisterFinalizerEx(s, fun, FALSE);
}

void R_RegisterCFinalizerEx(SEXP s, R_CFinalizer_t fun, Rboolean onexit)
{
    R_MakeWeakRefC(s, R_NilValue, fun, onexit);
}

void R_RegisterCFinalizer(SEXP s, R_CFinalizer_t fun)
{
    R_RegisterCFinalizerEx(s, fun, FALSE);
}

/* R interface function */

SEXP attribute_hidden do_regFinaliz(SEXP call, SEXP op, SEXP args, SEXP rho)
{
    int onexit;

    checkArity(op, args);

    if (TYPEOF(CAR(args)) != ENVSXP && TYPEOF(CAR(args)) != EXTPTRSXP)
	error(_("first argument must be environment or external pointer"));
    if (TYPEOF(CADR(args)) != CLOSXP)
	error(_("second argument must be a function"));

    onexit = asLogical(CADDR(args));
    if(onexit == NA_LOGICAL)
	error(_("third argument must be 'TRUE' or 'FALSE'"));

    R_RegisterFinalizerEx(CAR(args), CADR(args), onexit);
    return R_NilValue;
}


/* The Generational Collector. */

#define PROCESS_NODES() do { \
    while (forwarded_nodes != NULL) { \
	s = forwarded_nodes; \
	forwarded_nodes = NEXT_NODE(forwarded_nodes); \
	SNAP_NODE(s, R_GenHeap[NODE_CLASS(s)].Old[NODE_GENERATION(s)]); \
	R_GenHeap[NODE_CLASS(s)].OldCount[NODE_GENERATION(s)]++; \
	FORWARD_CHILDREN(s); \
    } \
} while (0)

static void RunGenCollect(R_size_t size_needed)
{
    int i, gen, gens_collected;
    RCNTXT *ctxt;
    SEXP s;
    SEXP forwarded_nodes;

    bad_sexp_type_seen = 0;

    /* determine number of generations to collect */
    while (num_old_gens_to_collect < NUM_OLD_GENERATIONS) {
	if (collect_counts[num_old_gens_to_collect]-- <= 0) {
	    collect_counts[num_old_gens_to_collect] =
		collect_counts_max[num_old_gens_to_collect];
	    num_old_gens_to_collect++;
	}
	else break;
    }

#ifdef PROTECTCHECK
    num_old_gens_to_collect = NUM_OLD_GENERATIONS;
#endif

 again:
    gens_collected = num_old_gens_to_collect;

#ifndef EXPEL_OLD_TO_NEW
    /* eliminate old-to-new references in generations to collect by
       transferring referenced nodes to referring generation */
    for (gen = 0; gen < num_old_gens_to_collect; gen++) {
	for (i = 0; i < NUM_NODE_CLASSES; i++) {
	    s = NEXT_NODE(R_GenHeap[i].OldToNew[gen]);
	    while (s != R_GenHeap[i].OldToNew[gen]) {
		SEXP next = NEXT_NODE(s);
		DO_CHILDREN(s, AgeNodeAndChildren, gen);
		UNSNAP_NODE(s);
		if (NODE_GENERATION(s) != gen)
		    REprintf("****snapping into wrong generation\n");
		SNAP_NODE(s, R_GenHeap[i].Old[gen]);
		s = next;
	    }
	}
    }
#endif

    DEBUG_CHECK_NODE_COUNTS("at start");

    /* unmark all marked nodes in old generations to be collected and
       move to New space */
    for (gen = 0; gen < num_old_gens_to_collect; gen++) {
	for (i = 0; i < NUM_NODE_CLASSES; i++) {
	    R_GenHeap[i].OldCount[gen] = 0;
	    s = NEXT_NODE(R_GenHeap[i].Old[gen]);
	    while (s != R_GenHeap[i].Old[gen]) {
		SEXP next = NEXT_NODE(s);
		if (gen < NUM_OLD_GENERATIONS - 1)
		    SET_NODE_GENERATION(s, gen + 1);
		UNMARK_NODE(s);
		s = next;
	    }
	    if (NEXT_NODE(R_GenHeap[i].Old[gen]) != R_GenHeap[i].Old[gen])
		BULK_MOVE(R_GenHeap[i].Old[gen], R_GenHeap[i].New);
	}
    }

    forwarded_nodes = NULL;

#ifndef EXPEL_OLD_TO_NEW
    /* scan nodes in uncollected old generations with old-to-new pointers */
    for (gen = num_old_gens_to_collect; gen < NUM_OLD_GENERATIONS; gen++)
	for (i = 0; i < NUM_NODE_CLASSES; i++)
	    for (s = NEXT_NODE(R_GenHeap[i].OldToNew[gen]);
		 s != R_GenHeap[i].OldToNew[gen];
		 s = NEXT_NODE(s))
		FORWARD_CHILDREN(s);
#endif

    /* forward all roots */
    FORWARD_NODE(R_NilValue);	           /* Builtin constants */
    FORWARD_NODE(NA_STRING);
    FORWARD_NODE(R_BlankString);
    FORWARD_NODE(R_UnboundValue);
    FORWARD_NODE(R_RestartToken);
    FORWARD_NODE(R_MissingArg);
    FORWARD_NODE(R_ScalarLogicalNA);
    FORWARD_NODE(R_ScalarLogicalFALSE);
    FORWARD_NODE(R_ScalarLogicalTRUE);

    FORWARD_NODE(R_GlobalEnv);	           /* Global environment */
    FORWARD_NODE(R_BaseEnv);
    FORWARD_NODE(R_EmptyEnv);
    FORWARD_NODE(R_Warnings);	           /* Warnings, if any */

    FORWARD_NODE(R_VariantResult);        /* Marker for variant result of op */
    FORWARD_NODE(R_HandlerStack);          /* Condition handler stack */
    FORWARD_NODE(R_RestartStack);          /* Available restarts stack */

    if (R_SymbolTable != NULL)             /* in case of GC during startup */
	for (i = 0; i < HSIZE; i++)        /* Symbol table */
	    FORWARD_NODE(R_SymbolTable[i]);

    if (R_CurrentExpr != NULL)	           /* Current expression */
	FORWARD_NODE(R_CurrentExpr);

    for (i = 0; i < R_MaxDevices; i++) {   /* Device display lists */
	pGEDevDesc gdd = GEgetDevice(i);
	if (gdd) {
	    FORWARD_NODE(gdd->displayList);
	    FORWARD_NODE(gdd->savedSnapshot);
	    if (gdd->dev)
	    	FORWARD_NODE(gdd->dev->eventEnv);
	}
    }

    for (ctxt = R_GlobalContext ; ctxt != NULL ; ctxt = ctxt->nextcontext) {
	FORWARD_NODE(ctxt->conexit);       /* on.exit expressions */
	FORWARD_NODE(ctxt->promargs);	   /* promises supplied to closure */
	FORWARD_NODE(ctxt->callfun);       /* the closure called */
	FORWARD_NODE(ctxt->sysparent);     /* calling environment */
	FORWARD_NODE(ctxt->call);          /* the call */
	FORWARD_NODE(ctxt->cloenv);        /* the closure environment */
	FORWARD_NODE(ctxt->handlerstack);  /* the condition handler stack */
	FORWARD_NODE(ctxt->restartstack);  /* the available restarts stack */
	FORWARD_NODE(ctxt->srcref);	   /* the current source reference */
    }

    FORWARD_NODE(framenames);		   /* used for interprocedure
					      communication in model.c */

    FORWARD_NODE(R_PreciousList);

    for (i = 0; i < R_PPStackTop; i++)	   /* Protected pointers */
	FORWARD_NODE(R_PPStack[i]);

    FORWARD_NODE(R_VStack);		   /* R_alloc stack */

    for (SEXP *sp = R_BCNodeStackBase; sp < R_BCNodeStackTop; sp++)
	FORWARD_NODE(*sp);

    /* main processing loop */
    PROCESS_NODES();

    /* identify weakly reachable nodes */
    {
	Rboolean recheck_weak_refs;
	do {
	    recheck_weak_refs = FALSE;
	    for (s = R_weak_refs; s != R_NilValue; s = WEAKREF_NEXT(s)) {
		if (NODE_IS_MARKED(WEAKREF_KEY(s))) {
		    if (! NODE_IS_MARKED(WEAKREF_VALUE(s))) {
			recheck_weak_refs = TRUE;
			FORWARD_NODE(WEAKREF_VALUE(s));
		    }
		    if (! NODE_IS_MARKED(WEAKREF_FINALIZER(s))) {
			recheck_weak_refs = TRUE;
			FORWARD_NODE(WEAKREF_FINALIZER(s));
		    }
		}
	    }
	    PROCESS_NODES();
	} while (recheck_weak_refs);
    }

    /* mark nodes ready for finalizing */
    CheckFinalizers();

    /* process the weak reference chain */
    for (s = R_weak_refs; s != R_NilValue; s = WEAKREF_NEXT(s)) {
	FORWARD_NODE(s);
	FORWARD_NODE(WEAKREF_KEY(s));
	FORWARD_NODE(WEAKREF_VALUE(s));
	FORWARD_NODE(WEAKREF_FINALIZER(s));
    }
    PROCESS_NODES();

    DEBUG_CHECK_NODE_COUNTS("after processing forwarded list");

    /* process CHARSXP cache */
    if (R_StringHash != NULL) /* in case of GC during initialization */
    {
	SEXP t;
	int nc = 0;
	for (i = 0; i < LENGTH(R_StringHash); i++) {
	    s = VECTOR_ELT(R_StringHash, i);
	    t = R_NilValue;
	    while (s != R_NilValue) {
		if (! NODE_IS_MARKED(CXHEAD(s))) { /* remove unused CHARSXP and cons cell */
		    if (t == R_NilValue) /* head of list */
			VECTOR_ELT(R_StringHash, i) = CXTAIL(s);
		    else
			CXTAIL(t) = CXTAIL(s);
		    s = CXTAIL(s);
		    continue;
		}
		FORWARD_NODE(s);
		FORWARD_NODE(CXHEAD(s));
		t = s;
		s = CXTAIL(s);
	    }
	    if(VECTOR_ELT(R_StringHash, i) != R_NilValue) nc++;
	}
	SET_TRUELENGTH(R_StringHash, nc); /* SET_HASHPRI, really */
    }
    FORWARD_NODE(R_StringHash);
    PROCESS_NODES();

#ifdef PROTECTCHECK
    for(i=0; i< NUM_SMALL_NODE_CLASSES;i++){
	s = NEXT_NODE(R_GenHeap[i].New);
	while (s != R_GenHeap[i].New) {
	    SEXP next = NEXT_NODE(s);
	    if (TYPEOF(s) != NEWSXP) {
		if (TYPEOF(s) != FREESXP) {
		    SETOLDTYPE(s, TYPEOF(s));
		    TYPEOF(s) = FREESXP;
		}
		if (gc_inhibit_release)
		    FORWARD_NODE(s);
	    }
	    s = next;
	}
    }
    s = NEXT_NODE(R_GenHeap[LARGE_NODE_CLASS].New);
    while (s != R_GenHeap[LARGE_NODE_CLASS].New) {
	SEXP next = NEXT_NODE(s);
	if (TYPEOF(s) != NEWSXP) {
	    if (TYPEOF(s) != FREESXP) {
		/**** could also leave this alone and restore the old
		      node type in ReleaseLargeFreeVectors before
		      calculating size */
		if (CHAR(s) != NULL) {
		    R_size_t size = getVecSizeInVEC(s);
		    LENGTH(s) = size;
		}
		SETOLDTYPE(s, TYPEOF(s));
		TYPEOF(s) = FREESXP;
	    }
	    if (gc_inhibit_release)
		FORWARD_NODE(s);
	}
	s = next;
    }
    if (gc_inhibit_release)
	PROCESS_NODES();
#endif

    /* release large vector allocations */
    ReleaseLargeFreeVectors();

    DEBUG_CHECK_NODE_COUNTS("after releasing large allocated nodes");

    /* tell Valgrind about free nodes */
#if VALGRIND_LEVEL > 1
    for(i=1; i< NUM_NODE_CLASSES;i++){
	for(s=NEXT_NODE(R_GenHeap[i].New); s!=R_GenHeap[i].Free; s=NEXT_NODE(s)){
	    VALGRIND_MAKE_NOACCESS(DATAPTR(s), NodeClassSize[i]*sizeof(VECREC));
# if VALGRIND_LEVEL > 2
	    VALGRIND_MAKE_NOACCESS(&ATTRIB(s),sizeof(void *));
            VALGRIND_MAKE_NOACCESS(s,3);
# endif
	}
    }
#if VALGRIND_LEVEL > 2
    for(s=NEXT_NODE(R_GenHeap[0].New);s!=R_GenHeap[0].Free; s=NEXT_NODE(s)){
            VALGRIND_MAKE_NOACCESS(&(s->u),3*(sizeof(void *)));
            VALGRIND_MAKE_NOACCESS(s,3);
    }
#endif
#endif

    /* reset Free pointers */
    for (i = 0; i < NUM_NODE_CLASSES; i++)
	R_GenHeap[i].Free = NEXT_NODE(R_GenHeap[i].New);


    /* update heap statistics */
    R_Collected = R_NSize;
    R_SmallVallocSize = 0;
    for (gen = 0; gen < NUM_OLD_GENERATIONS; gen++) {
	for (i = 1; i < NUM_SMALL_NODE_CLASSES; i++)
	    R_SmallVallocSize += R_GenHeap[i].OldCount[gen] * NodeClassSize[i];
	for (i = 0; i < NUM_NODE_CLASSES; i++)
	    R_Collected -= R_GenHeap[i].OldCount[gen];
    }
    R_NodesInUse = R_NSize - R_Collected;

    if (num_old_gens_to_collect < NUM_OLD_GENERATIONS) {
	if (R_Collected < R_MinFreeFrac * R_NSize ||
	    VHEAP_FREE() < size_needed + R_MinFreeFrac * R_VSize) {
	    num_old_gens_to_collect++;
	    if (R_Collected <= 0 || VHEAP_FREE() < size_needed)
		goto again;
	}
	else num_old_gens_to_collect = 0;
    }
    else num_old_gens_to_collect = 0;

    gen_gc_counts[gens_collected]++;

    if (gens_collected == NUM_OLD_GENERATIONS) {
	/**** do some adjustment for intermediate collections? */
	AdjustHeapSize(size_needed);
	TryToReleasePages();
	DEBUG_CHECK_NODE_COUNTS("after heap adjustment");
    }
    else if (gens_collected > 0) {
	TryToReleasePages();
	DEBUG_CHECK_NODE_COUNTS("after heap adjustment");
    }
#ifdef SORT_NODES
    if (gens_collected == NUM_OLD_GENERATIONS)
	SortNodes();
#endif

    if (gc_reporting) {
	REprintf("Garbage collection %d = %d", gc_count, gen_gc_counts[0]);
	for (i = 0; i < NUM_OLD_GENERATIONS; i++)
	    REprintf("+%d", gen_gc_counts[i + 1]);
	REprintf(" (level %d) ... ", gens_collected);
	DEBUG_GC_SUMMARY(gens_collected == NUM_OLD_GENERATIONS);
    }
}

/* public interface for controlling GC torture settings */
void R_gc_torture(int gap, int wait, Rboolean inhibit)
{
    if (gap != NA_INTEGER && gap >= 0)
	gc_force_wait = gc_force_gap = gap;
    if (gap > 0) {
	if (wait != NA_INTEGER && wait > 0)
	    gc_force_wait = wait;
    }
#ifdef PROTECTCHECK
    if (gap > 0) {
	if (inhibit != NA_LOGICAL)
	    gc_inhibit_release = inhibit;
    }
    else gc_inhibit_release = FALSE;
#endif
}

SEXP attribute_hidden do_gctorture(SEXP call, SEXP op, SEXP args, SEXP rho)
{
    int gap;
    SEXP old = ScalarLogical(gc_force_wait > 0);

    checkArity(op, args);

    if (isLogical(CAR(args))) {
	Rboolean on = asLogical(CAR(args));
	if (on == NA_LOGICAL) gap = NA_INTEGER;
	else if (on) gap = 1;
	else gap = 0;
    }
    else gap = asInteger(CAR(args));

    R_gc_torture(gap, 0, FALSE);

    return old;
}

SEXP attribute_hidden do_gctorture2(SEXP call, SEXP op, SEXP args, SEXP rho)
{
    int gap, wait;
    Rboolean inhibit;
    SEXP old = ScalarInteger(gc_force_gap);

    checkArity(op, args);
    gap = asInteger(CAR(args));
    wait = asInteger(CADR(args));
    inhibit = asLogical(CADDR(args));
    R_gc_torture(gap, wait, inhibit);

    return old;
}

/* initialize gctorture settings from environment variables */
static void init_gctorture(void)
{
    char *arg = getenv("R_GCTORTURE");
    if (arg != NULL) {
	int gap = atoi(arg);
	if (gap > 0) {
	    gc_force_wait = gc_force_gap = gap;
	    arg = getenv("R_GCTORTURE_WAIT");
	    if (arg != NULL) {
		int wait = atoi(arg);
		if (wait > 0)
		    gc_force_wait = wait;
	    }
#ifdef PROTECTCHECK
	    arg = getenv("R_GCTORTURE_INHIBIT_RELEASE");
	    if (arg != NULL) {
		int inhibit = atoi(arg);
		if (inhibit > 0) gc_inhibit_release = TRUE;
		else gc_inhibit_release = FALSE;
	    }
#endif
	}
    }
}

SEXP attribute_hidden do_gcinfo(SEXP call, SEXP op, SEXP args, SEXP rho)
{
    int i;
    SEXP old = ScalarLogical(gc_reporting);
    checkArity(op, args);
    i = asLogical(CAR(args));
    if (i != NA_LOGICAL)
	gc_reporting = i;
    return old;
}

/* reports memory use to profiler in eval.c */

void attribute_hidden get_current_mem(unsigned long *smallvsize,
				      unsigned long *largevsize,
				      unsigned long *nodes)
{
    *smallvsize = R_SmallVallocSize;
    *largevsize = R_LargeVallocSize;
    *nodes = R_NodesInUse * sizeof(SEXPREC);
    return;
}

SEXP attribute_hidden do_gc(SEXP call, SEXP op, SEXP args, SEXP rho)
{
    SEXP value;
    int ogc, reset_max;
    R_size_t onsize = R_NSize /* can change during collection */;

    checkArity(op, args);
    ogc = gc_reporting;
    gc_reporting = asLogical(CAR(args));
    reset_max = asLogical(CADR(args));
    num_old_gens_to_collect = NUM_OLD_GENERATIONS;
    R_gc();
    gc_reporting = ogc;
    /*- now return the [used , gc trigger size] for cells and heap */
    PROTECT(value = allocVector(REALSXP, 14));
    REAL(value)[0] = onsize - R_Collected;
    REAL(value)[1] = R_VSize - VHEAP_FREE();
    REAL(value)[4] = R_NSize;
    REAL(value)[5] = R_VSize;
    /* next four are in 0.1Mb, rounded up */
    REAL(value)[2] = 0.1*ceil(10. * (onsize - R_Collected)/Mega * sizeof(SEXPREC));
    REAL(value)[3] = 0.1*ceil(10. * (R_VSize - VHEAP_FREE())/Mega * vsfac);
    REAL(value)[6] = 0.1*ceil(10. * R_NSize/Mega * sizeof(SEXPREC));
    REAL(value)[7] = 0.1*ceil(10. * R_VSize/Mega * vsfac);
    REAL(value)[8] = (R_MaxNSize < R_SIZE_T_MAX) ?
	0.1*ceil(10. * R_MaxNSize/Mega * sizeof(SEXPREC)) : NA_REAL;
    REAL(value)[9] = (R_MaxVSize < R_SIZE_T_MAX) ?
	0.1*ceil(10. * R_MaxVSize/Mega * vsfac) : NA_REAL;
    if (reset_max){
	    R_N_maxused = onsize - R_Collected;
	    R_V_maxused = R_VSize - VHEAP_FREE();
    }
    REAL(value)[10] = R_N_maxused;
    REAL(value)[11] = R_V_maxused;
    REAL(value)[12] = 0.1*ceil(10. * R_N_maxused/Mega*sizeof(SEXPREC));
    REAL(value)[13] = 0.1*ceil(10. * R_V_maxused/Mega*vsfac);
    UNPROTECT(1);
    return value;
}


static void mem_err_heap(R_size_t size)
{
    errorcall(R_NilValue, _("vector memory exhausted (limit reached?)"));
}


static void mem_err_cons(void)
{
    errorcall(R_NilValue, _("cons memory exhausted (limit reached?)"));
}

static void mem_err_malloc(R_size_t size)
{
    errorcall(R_NilValue, _("memory exhausted (limit reached?)"));
}

/* InitMemory : Initialise the memory to be used in R. */
/* This includes: stack space, node space and vector space */

#define PP_REDZONE_SIZE 1000L
static R_size_t R_StandardPPStackSize, R_RealPPStackSize;

void attribute_hidden InitMemory()
{
    int i;
    int gen;

    init_gctorture();

    gc_reporting = R_Verbose;
    R_StandardPPStackSize = R_PPStackSize;
    R_RealPPStackSize = R_PPStackSize + PP_REDZONE_SIZE;
    if (!(R_PPStack = (SEXP *) malloc(R_RealPPStackSize * sizeof(SEXP))))
	R_Suicide("couldn't allocate memory for pointer stack");
    R_PPStackTop = 0;
#if VALGRIND_LEVEL > 1
    VALGRIND_MAKE_NOACCESS(R_PPStack+R_PPStackSize, PP_REDZONE_SIZE);
#endif
    vsfac = sizeof(VECREC);
    R_VSize = (R_VSize + 1)/vsfac;
    if (R_MaxVSize < R_SIZE_T_MAX) R_MaxVSize = (R_MaxVSize + 1)/vsfac;

    UNMARK_NODE(&UnmarkedNodeTemplate);

    for (i = 0; i < NUM_NODE_CLASSES; i++) {
      for (gen = 0; gen < NUM_OLD_GENERATIONS; gen++) {
	R_GenHeap[i].Old[gen] = &R_GenHeap[i].OldPeg[gen];
	SET_PREV_NODE(R_GenHeap[i].Old[gen], R_GenHeap[i].Old[gen]);
	SET_NEXT_NODE(R_GenHeap[i].Old[gen], R_GenHeap[i].Old[gen]);

#ifndef EXPEL_OLD_TO_NEW
	R_GenHeap[i].OldToNew[gen] = &R_GenHeap[i].OldToNewPeg[gen];
	SET_PREV_NODE(R_GenHeap[i].OldToNew[gen], R_GenHeap[i].OldToNew[gen]);
	SET_NEXT_NODE(R_GenHeap[i].OldToNew[gen], R_GenHeap[i].OldToNew[gen]);
#endif

	R_GenHeap[i].OldCount[gen] = 0;
      }
      R_GenHeap[i].New = &R_GenHeap[i].NewPeg;
      SET_PREV_NODE(R_GenHeap[i].New, R_GenHeap[i].New);
      SET_NEXT_NODE(R_GenHeap[i].New, R_GenHeap[i].New);
    }

    for (i = 0; i < NUM_NODE_CLASSES; i++)
	R_GenHeap[i].Free = NEXT_NODE(R_GenHeap[i].New);

    SET_NODE_CLASS(&UnmarkedNodeTemplate, 0);
    orig_R_NSize = R_NSize;
    orig_R_VSize = R_VSize;

    /* R_NilValue */
    /* THIS MUST BE THE FIRST CONS CELL ALLOCATED */
    /* OR ARMAGEDDON HAPPENS. */
    /* Field assignments for R_NilValue must not go through write barrier
       since the write barrier prevents assignments to R_NilValue's fields.
       because of checks for nil */
    GET_FREE_NODE(R_NilValue);
    R_NilValue_COPY_ = R_NilValue;
    R_NilValue->sxpinfo = UnmarkedNodeTemplate.sxpinfo;
    TYPEOF(R_NilValue) = NILSXP;
    CAR(R_NilValue) = R_NilValue;
    CDR(R_NilValue) = R_NilValue;
    TAG(R_NilValue) = R_NilValue;
    ATTRIB(R_NilValue) = R_NilValue;

    R_BCNodeStackBase = (SEXP *) malloc(R_BCNODESTACKSIZE * sizeof(SEXP));
    if (R_BCNodeStackBase == NULL)
	R_Suicide("couldn't allocate node stack");
#ifdef BC_INT_STACK
    R_BCIntStackBase =
      (IStackval *) malloc(R_BCINTSTACKSIZE * sizeof(IStackval));
    if (R_BCIntStackBase == NULL)
	R_Suicide("couldn't allocate integer stack");
#endif
    R_BCNodeStackTop = R_BCNodeStackBase;
    R_BCNodeStackEnd = R_BCNodeStackBase + R_BCNODESTACKSIZE;
#ifdef BC_INT_STACK
    R_BCIntStackTop = R_BCIntStackBase;
    R_BCIntStackEnd = R_BCIntStackBase + R_BCINTSTACKSIZE;
#endif

    R_weak_refs = R_NilValue;

    R_HandlerStack = R_RestartStack = R_NilValue;

    /*  Unbound values which are to be preserved through GCs */
    R_PreciousList = R_NilValue;
    
    /*  The current source line */
    R_Srcref = R_NilValue;
}

/* Since memory allocated from the heap is non-moving, R_alloc just
   allocates off the heap as RAWSXP/REALSXP and maintains the stack of
   allocations through the ATTRIB pointer.  The stack pointer R_VStack
   is traced by the collector.  Defined using the fast macros in Defn.h */
void *vmaxget(void)
{
    return VMAXGET();
}

void vmaxset(const void *ovmax)
{
    VMAXSET(ovmax);
}

char *R_alloc(size_t nelem, int eltsize)
{
    R_size_t size = nelem * eltsize;
    double dsize = (double)nelem * eltsize;
    if (dsize > 0) { /* precaution against integer overflow */
	SEXP s;
#if SIZEOF_SIZE_T > 4
	/* In this case by allocating larger units we can get up to
	   size(double) * (2^31 - 1) bytes, approx 16Gb */
	if(dsize < R_LEN_T_MAX)
	    s = allocVector(RAWSXP, size + 1);
	else if(dsize < sizeof(double) * (R_LEN_T_MAX - 1))
	    s = allocVector(REALSXP, (int)(0.99+dsize/sizeof(double)));
	else {
	    error(_("cannot allocate memory block of size %0.1f Gb"),
		  dsize/1024.0/1024.0/1024.0);
	    s = R_NilValue; /* -Wall */
	}
#else
	if(dsize > R_LEN_T_MAX) /* must be in the Gb range */
	    error(_("cannot allocate memory block of size %0.1f Gb"),
		  dsize/1024.0/1024.0/1024.0);
	s = allocVector(RAWSXP, size + 1);
#endif
	ATTRIB(s) = R_VStack;
	R_VStack = s;
#if VALGRIND_LEVEL > 0
	VALGRIND_MAKE_WRITABLE(DATAPTR(s), (int) dsize);
        VALGRIND_MAKE_WRITABLE(&(ATTRIB(s)), sizeof(void *));
        VALGRIND_MAKE_WRITABLE(s,3);
#endif
	return (char *)DATAPTR(s);
    }
    else return NULL;
}



/* S COMPATIBILITY */

char *S_alloc(long nelem, int eltsize)
{
    R_size_t size  = nelem * eltsize;
    char *p = R_alloc(nelem, eltsize);

    memset(p, 0, size);
    return p;
}


char *S_realloc(char *p, long new, long old, int size)
{
    size_t nold;
    char *q;
    /* shrinking is a no-op */
    if(new <= old) return p;
    q = R_alloc((size_t)new, size);
    nold = (size_t)old * size;
    memcpy(q, p, nold);
    memset(q + nold, 0, (size_t)new*size - nold);
    return q;
}

/* "allocSExp" allocate a SEXPREC */
/* call gc if necessary */

SEXP allocSExp(SEXPTYPE t)
{
    SEXP s;
    if (FORCE_GC || NO_FREE_NODES()) {
	R_gc_internal(0);
	if (NO_FREE_NODES())
	    mem_err_cons();
    }
    GET_FREE_NODE(s);
    s->sxpinfo = UnmarkedNodeTemplate.sxpinfo;
    TYPEOF(s) = t;
    CAR(s) = R_NilValue;
    CDR(s) = R_NilValue;
    TAG(s) = R_NilValue;
#if VALGRIND_LEVEL > 2
    VALGRIND_MAKE_WRITABLE(&ATTRIB(s), sizeof(void *));
    VALGRIND_MAKE_WRITABLE(&(s->u), 3*(sizeof(void *)));
    VALGRIND_MAKE_WRITABLE(s,3);
#endif
    ATTRIB(s) = R_NilValue;
    return s;
}

static SEXP allocSExpNonCons(SEXPTYPE t)
{
    SEXP s;
    if (FORCE_GC || NO_FREE_NODES()) {
	R_gc_internal(0);
	if (NO_FREE_NODES())
	    mem_err_cons();
    }
    GET_FREE_NODE(s);
    s->sxpinfo = UnmarkedNodeTemplate.sxpinfo;
    TYPEOF(s) = t;
    TAG(s) = R_NilValue;
#if VALGRIND_LEVEL > 2
    VALGRIND_MAKE_WRITABLE(&ATTRIB(s), sizeof(void *));
    VALGRIND_MAKE_WRITABLE(&(s->u), 3*(sizeof(void *)));
    VALGRIND_MAKE_WRITABLE(s,3);
#endif
    ATTRIB(s) = R_NilValue;
    return s;
}

/* cons is defined directly to avoid the need to protect its arguments
   unless a GC will actually occur. */
SEXP cons(SEXP car, SEXP cdr)
{
    SEXP s;
    if (FORCE_GC || NO_FREE_NODES()) {
	PROTECT(car);
	PROTECT(cdr);
	R_gc_internal(0);
	UNPROTECT(2);
	if (NO_FREE_NODES())
	    mem_err_cons();
    }
    GET_FREE_NODE(s);
#if VALGRIND_LEVEL > 2
    VALGRIND_MAKE_WRITABLE(&ATTRIB(s), sizeof(void *));
    VALGRIND_MAKE_WRITABLE(&(s->u), 3*(sizeof(void *)));
    VALGRIND_MAKE_WRITABLE(s,3);
#endif
    s->sxpinfo = UnmarkedNodeTemplate.sxpinfo;
    TYPEOF(s) = LISTSXP;
    CAR(s) = CHK(car);
    CDR(s) = CHK(cdr);
    TAG(s) = R_NilValue;
    ATTRIB(s) = R_NilValue;
    return s;
}

/* version of cons that sets TAG too.  Caller needn't protect arguments. */
SEXP cons_with_tag(SEXP car, SEXP cdr, SEXP tag)
{
    SEXP s;
    if (FORCE_GC || NO_FREE_NODES()) {
	PROTECT(car);
	PROTECT(cdr);
	PROTECT(tag);
	R_gc_internal(0);
	UNPROTECT(3);
	if (NO_FREE_NODES())
	    mem_err_cons();
    }
    GET_FREE_NODE(s);
#if VALGRIND_LEVEL > 2
    VALGRIND_MAKE_WRITABLE(&ATTRIB(s), sizeof(void *));
    VALGRIND_MAKE_WRITABLE(&(s->u), 3*(sizeof(void *)));
    VALGRIND_MAKE_WRITABLE(s,3);
#endif
    s->sxpinfo = UnmarkedNodeTemplate.sxpinfo;
    SET_TYPEOF(s,LISTSXP);
    CAR(s) = CHK(car);
    CDR(s) = CHK(cdr);
    TAG(s) = CHK(tag);
    ATTRIB(s) = R_NilValue;
    return s;
}

/*----------------------------------------------------------------------

  NewEnvironment

  Create an environment by extending "rho" with a frame obtained by
  pairing the variable names given by the tags on "namelist" with
  the values given by the elements of "valuelist".  Note that "namelist" 
  can be shorter than "valuelist" if the rest of "valuelist" already 
  has tags. (In particular, "namelist" can be R_NilValue if all of
  "valuelist" already has tags.)

  NewEnvironment is defined directly to avoid the need to protect its
  arguments unless a GC will actually occur.  This definition allows
  the namelist argument to be shorter than the valuelist; in this
  case the remaining values must be named already.  (This is useful
  in cases where the entire valuelist is already named--namelist can
  then be R_NilValue.)

  The valuelist is destructively modified and used as the
  environment's frame.
*/
SEXP NewEnvironment(SEXP namelist, SEXP valuelist, SEXP rho)
{
    SEXP v, n, newrho;

    if (FORCE_GC || NO_FREE_NODES()) {
	PROTECT(namelist);
	PROTECT(valuelist);
	PROTECT(rho);
	R_gc_internal(0);
	UNPROTECT(3);
	if (NO_FREE_NODES())
	    mem_err_cons();
    }
    GET_FREE_NODE(newrho);
#if VALGRIND_LEVEL > 2
    VALGRIND_MAKE_WRITABLE(&ATTRIB(newrho), sizeof(void *));
    VALGRIND_MAKE_WRITABLE(&(newrho->u), 3*(sizeof(void *)));
    VALGRIND_MAKE_WRITABLE(newrho,3);
#endif
    newrho->sxpinfo = UnmarkedNodeTemplate.sxpinfo;
    TYPEOF(newrho) = ENVSXP;
    FRAME(newrho) = valuelist;
    ENCLOS(newrho) = CHK(rho);
    HASHTAB(newrho) = R_NilValue;
    ATTRIB(newrho) = R_NilValue;

    v = CHK(valuelist);
    n = CHK(namelist);
    while (v != R_NilValue && n != R_NilValue) {
	SET_TAG(v, TAG(n));
	v = CDR(v);
	n = CDR(n);
    }
    return (newrho);
}

/* mkPROMISE is defined directly do avoid the need to protect its arguments
   unless a GC will actually occur. */
SEXP attribute_hidden mkPROMISE(SEXP expr, SEXP rho)
{
    SEXP s;
    if (FORCE_GC || NO_FREE_NODES()) {
	PROTECT(expr);
	PROTECT(rho);
	R_gc_internal(0);
	UNPROTECT(2);
	if (NO_FREE_NODES())
	    mem_err_cons();
    }
    GET_FREE_NODE(s);
#if VALGRIND_LEVEL > 2
    VALGRIND_MAKE_WRITABLE(&ATTRIB(s), sizeof(void *));
    VALGRIND_MAKE_WRITABLE(&(s->u), 3*(sizeof(void *)));
    VALGRIND_MAKE_WRITABLE(s,3);
#endif
    /* precaution to ensure code does not get modified via
       substitute() and the like */
    if (NAMED(expr) < 2) SET_NAMED(expr, 2);

    s->sxpinfo = UnmarkedNodeTemplate.sxpinfo;
    TYPEOF(s) = PROMSXP;
    PRCODE(s) = CHK(expr);
    PRENV(s) = CHK(rho);
    PRVALUE(s) = R_UnboundValue;
    PRSEEN(s) = 0;
    ATTRIB(s) = R_NilValue;
    return s;
}

/* All vector objects must be a multiple of sizeof(SEXPREC_ALIGN)
   bytes so that alignment is preserved for all objects */

/* Allocate a vector object (and also list-like objects).
   This ensures only validity of list-like (LISTSXP, VECSXP, EXPRSXP),
   STRSXP and CHARSXP types;  e.g., atomic types remain un-initialized
   and must be initialized upstream, e.g., in do_makevector().
*/
#define intCHARSXP 73

SEXP allocVector(SEXPTYPE type, R_len_t length)
{
    SEXP s;     /* For the generational collector it would be safer to
		   work in terms of a VECSEXP here, but that would
		   require several casts below... */
    R_len_t i;
    R_size_t size = 0, alloc_size, old_R_VSize;
    int node_class;
#if VALGRIND_LEVEL > 0
    R_size_t actual_size = 0;
#endif

    /* Handle some scalars directly to improve speed. */
    if (length == 1) {
	switch(type) {
	case REALSXP:
	case INTSXP:
	case LGLSXP:
	    node_class = 1;
	    alloc_size = NodeClassSize[1];
	    if (FORCE_GC || NO_FREE_NODES() || VHEAP_FREE() < alloc_size) {
		R_gc_internal(alloc_size);
		if (NO_FREE_NODES())
		    mem_err_cons();
		if (VHEAP_FREE() < alloc_size)
		    mem_err_heap(size);
	    }

	    CLASS_GET_FREE_NODE(node_class, s);
#if VALGRIND_LEVEL > 2
	    VALGRIND_MAKE_WRITABLE(&ATTRIB(s), sizeof(void *));
            VALGRIND_MAKE_WRITABLE(s, 3);
#endif
#if VALGRIND_LEVEL > 1
	    switch(type) {
	    case REALSXP: actual_size = sizeof(double); break;
	    case INTSXP: actual_size = sizeof(int); break;
	    case LGLSXP: actual_size = sizeof(int); break;
	    }
	    VALGRIND_MAKE_WRITABLE(DATAPTR(s), actual_size);
#endif
	    s->sxpinfo = UnmarkedNodeTemplate.sxpinfo;
	    SET_NODE_CLASS(s, node_class);
	    R_SmallVallocSize += alloc_size;
	    ATTRIB(s) = R_NilValue;
	    TYPEOF(s) = type;
	    LENGTH(s) = length;
<<<<<<< HEAD
=======
	    TRUELENGTH(s) = 0;
	    NAMED(s) = 0;
>>>>>>> fa97ef7c
            if (R_IsMemReporting && !R_MemPagesReporting) {
                R_ReportAllocation (sizeof(SEXPREC_ALIGN) + sizeof(VECREC),
                                    type, length);
            }
	    return(s);
	}
    }

    if (length < 0 )
	errorcall(R_GlobalContext->call,
		  _("negative length vectors are not allowed"));
    /* number of vector cells to allocate */
    switch (type) {
    case NILSXP:
	return R_NilValue;
    case RAWSXP:
	size = BYTE2VEC(length);
#if VALGRIND_LEVEL > 0
	actual_size=length;
#endif
	break;
    case CHARSXP:
	error("use of allocVector(CHARSXP ...) is defunct\n");
    case intCHARSXP:
	size = BYTE2VEC(length + 1);
#if VALGRIND_LEVEL > 0
	actual_size = length + 1;
#endif
	break;
    case LGLSXP:
    case INTSXP:
	if (length <= 0)
	    size = 0;
	else {
	    if (length > R_SIZE_T_MAX / sizeof(int))
		errorcall(R_GlobalContext->call,
			  _("cannot allocate vector of length %d"), length);
	    size = INT2VEC(length);
#if VALGRIND_LEVEL > 0
	    actual_size = length*sizeof(int);
#endif
	}
	break;
    case REALSXP:
	if (length <= 0)
	    size = 0;
	else {
	    if (length > R_SIZE_T_MAX / sizeof(double))
		errorcall(R_GlobalContext->call,
			  _("cannot allocate vector of length %d"), length);
	    size = FLOAT2VEC(length);
#if VALGRIND_LEVEL > 0
	    actual_size = length * sizeof(double);
#endif
	}
	break;
    case CPLXSXP:
	if (length <= 0)
	    size = 0;
	else {
	    if (length > R_SIZE_T_MAX / sizeof(Rcomplex))
		errorcall(R_GlobalContext->call,
			  _("cannot allocate vector of length %d"), length);
	    size = COMPLEX2VEC(length);
#if VALGRIND_LEVEL > 0
	    actual_size = length * sizeof(Rcomplex);
#endif
	}
	break;
    case STRSXP:
    case EXPRSXP:
    case VECSXP:
	if (length <= 0)
	    size = 0;
	else {
	    if (length > R_SIZE_T_MAX / sizeof(SEXP))
		errorcall(R_GlobalContext->call,
			  _("cannot allocate vector of length %d"), length);
	    size = PTR2VEC(length);
#if VALGRIND_LEVEL > 0
	    actual_size = length * sizeof(SEXP);
#endif
	}
	break;
    case LANGSXP:
	if(length == 0) return R_NilValue;
	s = allocList(length);
	TYPEOF(s) = LANGSXP;
	return s;
    case LISTSXP:
	return allocList(length);
    default:
	error(_("invalid type/length (%s/%d) in vector allocation"),
	      type2char(type), length);
    }

    if (size <= NodeClassSize[1]) {
	node_class = 1;
	alloc_size = NodeClassSize[1];
    }
    else {
	node_class = LARGE_NODE_CLASS;
	alloc_size = size;
	for (i = 2; i < NUM_SMALL_NODE_CLASSES; i++) {
	    if (size <= NodeClassSize[i]) {
		node_class = i;
		alloc_size = NodeClassSize[i];
		break;
	    }
	}
    }

    /* save current R_VSize to roll back adjustment if malloc fails */
    old_R_VSize = R_VSize;

    /* we need to do the gc here so allocSExp doesn't! */
    if (FORCE_GC || NO_FREE_NODES() || VHEAP_FREE() < alloc_size) {
	R_gc_internal(alloc_size);
	if (NO_FREE_NODES())
	    mem_err_cons();
	if (VHEAP_FREE() < alloc_size)
	    mem_err_heap(size);
    }

    if (size > 0) {
	if (node_class < NUM_SMALL_NODE_CLASSES) {
	    CLASS_GET_FREE_NODE(node_class, s);
#if VALGRIND_LEVEL > 2
	    VALGRIND_MAKE_WRITABLE(&ATTRIB(s), sizeof(void *));
            VALGRIND_MAKE_WRITABLE(s, 3);
#endif
#if VALGRIND_LEVEL > 1
	    VALGRIND_MAKE_WRITABLE(DATAPTR(s), actual_size);
#endif
	    s->sxpinfo = UnmarkedNodeTemplate.sxpinfo;
	    SET_NODE_CLASS(s, node_class);
	    R_SmallVallocSize += alloc_size;
	}
	else {
	    Rboolean success = FALSE;
	    s = NULL; /* initialize to suppress warning */
	    if (size < (R_SIZE_T_MAX / sizeof(VECREC)) - sizeof(SEXPREC_ALIGN)) {
		s = malloc(sizeof(SEXPREC_ALIGN) + size * sizeof(VECREC));
		if (s == NULL) {
		    /* If we are near the address space limit, we
		       might be short of address space.  So return
		       all unused objects to malloc and try again. */
		    R_gc_full(alloc_size);
		    s = malloc(sizeof(SEXPREC_ALIGN) + size * sizeof(VECREC));
		}
		if (s != NULL) success = TRUE;
	    }
	    if (! success) {
		double dsize = (double)size * sizeof(VECREC)/1024.0;
		/* reset the vector heap limit */
		R_VSize = old_R_VSize;
		if(dsize > 1024.0*1024.0)
		    errorcall(R_NilValue,
			      _("cannot allocate vector of size %0.1f Gb"),
			      dsize/1024.0/1024.0);
		if(dsize > 1024.0)
		    errorcall(R_NilValue,
			      _("cannot allocate vector of size %0.1f Mb"),
			      dsize/1024.0);
		else
		    errorcall(R_NilValue,
			      _("cannot allocate vector of size %0.f Kb"),
			      dsize);
	    }
	    s->sxpinfo = UnmarkedNodeTemplate.sxpinfo;
	    SET_NODE_CLASS(s, LARGE_NODE_CLASS);
	    R_LargeVallocSize += size;
	    R_GenHeap[LARGE_NODE_CLASS].AllocCount++;
	    R_NodesInUse++;
	    SNAP_NODE(s, R_GenHeap[LARGE_NODE_CLASS].New);
	}
	ATTRIB(s) = R_NilValue;
	TYPEOF(s) = type;
    }
    else {
	GC_PROT(s = allocSExpNonCons(type));
    }
    LENGTH(s) = length;

    /* For EXPRSXP, VECSXP, and STRSXP, prevent disaster in the case */
    /* that an uninitialised list vector or string vector is marked */
    /* Direct assignment is OK since the node was just allocated and */
    /* so is at least as new as R_NilValue and R_BlankString */
    if (type == EXPRSXP || type == VECSXP) {
	SEXP *data = STRING_PTR(s);
#if VALGRIND_LEVEL > 1
	VALGRIND_MAKE_READABLE(STRING_PTR(s), actual_size);
#endif
	for (i = 0; i < length; i++)
	    data[i] = R_NilValue;
    }
    else if(type == STRSXP) {
	SEXP *data = STRING_PTR(s);
#if VALGRIND_LEVEL > 1
	VALGRIND_MAKE_READABLE(STRING_PTR(s), actual_size);
#endif
	for (i = 0; i < length; i++)
	    data[i] = R_BlankString;
    }
    else if (type == CHARSXP || type == intCHARSXP) {
#if VALGRIND_LEVEL > 0
	VALGRIND_MAKE_WRITABLE(CHAR(s), actual_size);
#endif
	CHAR_RW(s)[length] = 0;
    }
#if VALGRIND_LEVEL > 0
    else if (type == REALSXP)
	VALGRIND_MAKE_WRITABLE(REAL(s), actual_size);
    else if (type == INTSXP)
	VALGRIND_MAKE_WRITABLE(INTEGER(s), actual_size);
    else if (type == LGLSXP)
	VALGRIND_MAKE_WRITABLE(LOGICAL(s), actual_size);
    else if (type == CPLXSXP)
	VALGRIND_MAKE_WRITABLE(COMPLEX(s), actual_size);
    else if (type == RAWSXP)
	VALGRIND_MAKE_WRITABLE(RAW(s), actual_size);
#endif

    if (R_IsMemReporting) {
        if (!R_MemPagesReporting
              || size > 0 && node_class >= NUM_SMALL_NODE_CLASSES)
            R_ReportAllocation (
                sizeof(SEXPREC_ALIGN) + alloc_size * sizeof(VECREC),
                type, length);
    }

    return s;
}

/* For future hiding of allocVector(CHARSXP) */
SEXP attribute_hidden allocCharsxp(R_len_t len)
{
    return allocVector(intCHARSXP, len);
}


SEXP allocList(int n)
{
    int i;
    SEXP result;
    result = R_NilValue;
    for (i = 0; i < n; i++)
	result = CONS(R_NilValue, result);
    return result;
}

SEXP allocS4Object(void)
{
   SEXP s;
   GC_PROT(s = allocSExpNonCons(S4SXP));
   SET_S4_OBJECT(s);
   return s;
}


/* "gc" a mark-sweep or in-place generational garbage collector */

void R_gc(void)
{
    R_gc_internal(0);
}

static void R_gc_full(R_size_t size_needed)
{
    num_old_gens_to_collect = NUM_OLD_GENERATIONS;
    R_gc_internal(size_needed);
}

extern double R_getClockIncrement(void);
extern void R_getProcTime(double *data);

static double gctimes[5], gcstarttimes[5];
static Rboolean gctime_enabled = FALSE;

/* this is primitive */
SEXP attribute_hidden do_gctime(SEXP call, SEXP op, SEXP args, SEXP env)
{
    SEXP ans;

    if (args == R_NilValue)
	gctime_enabled = TRUE;
    else {
	check1arg(args, call, "on");
	gctime_enabled = asLogical(CAR(args));
    }
    ans = allocVector(REALSXP, 5);
    REAL(ans)[0] = gctimes[0];
    REAL(ans)[1] = gctimes[1];
    REAL(ans)[2] = gctimes[2];
    REAL(ans)[3] = gctimes[3];
    REAL(ans)[4] = gctimes[4];
    return ans;
}

static void gc_start_timing(void)
{
    if (gctime_enabled)
	R_getProcTime(gcstarttimes);
}

static void gc_end_timing(void)
{
    if (gctime_enabled) {
	double times[5], delta;
	R_getProcTime(times);
	delta = R_getClockIncrement();

	/* add delta to compensate for timer resolution:
	   NB: as all current Unix-alike systems use getrusage, 
	   this may over-compensate.
	 */
	gctimes[0] += times[0] - gcstarttimes[0] + delta;
	gctimes[1] += times[1] - gcstarttimes[1] + delta;
	gctimes[2] += times[2] - gcstarttimes[2];
	gctimes[3] += times[3] - gcstarttimes[3];
	gctimes[4] += times[4] - gcstarttimes[4];
    }
}

#define R_MAX(a,b) (a) < (b) ? (b) : (a)

static void R_gc_internal(R_size_t size_needed)
{
    R_size_t onsize = R_NSize /* can change during collection */;
    double ncells, vcells, vfrac, nfrac;
    Rboolean first = TRUE;
    SEXPTYPE first_bad_sexp_type = 0;
#ifdef PROTECTCHECK
    SEXPTYPE first_bad_sexp_type_old_type = 0;
#endif
    SEXP first_bad_sexp_type_sexp = NULL;
    int first_bad_sexp_type_line = 0;

 again:

    gc_count++;

    R_N_maxused = R_MAX(R_N_maxused, R_NodesInUse);
    R_V_maxused = R_MAX(R_V_maxused, R_VSize - VHEAP_FREE());

    BEGIN_SUSPEND_INTERRUPTS {
	gc_start_timing();
	RunGenCollect(size_needed);
	gc_end_timing();
    } END_SUSPEND_INTERRUPTS;

    if (bad_sexp_type_seen != 0 && first_bad_sexp_type == 0) {
	first_bad_sexp_type = bad_sexp_type_seen;
#ifdef PROTECTCHECK
	first_bad_sexp_type_old_type = bad_sexp_type_old_type;
#endif
	first_bad_sexp_type_sexp = bad_sexp_type_sexp;
	first_bad_sexp_type_line = bad_sexp_type_line;
    }

    if (gc_reporting) {
	ncells = onsize - R_Collected;
	nfrac = (100.0 * ncells) / R_NSize;
	/* We try to make this consistent with the results returned by gc */
	ncells = 0.1*ceil(10*ncells * sizeof(SEXPREC)/Mega);
	REprintf("\n%.1f Mbytes of cons cells used (%d%%)\n",
		 ncells, (int) (nfrac + 0.5));
	vcells = R_VSize - VHEAP_FREE();
	vfrac = (100.0 * vcells) / R_VSize;
	vcells = 0.1*ceil(10*vcells * vsfac/Mega);
	REprintf("%.1f Mbytes of vectors used (%d%%)\n",
		 vcells, (int) (vfrac + 0.5));
    }

    if (first) {
	first = FALSE;
	/* Run any eligible finalizers.  The return result of
	   RunFinalizers is TRUE if any finalizers are actually run.
	   There is a small chance that running finalizers here may
	   chew up enough memory to make another immediate collection
	   necessary.  If so, we jump back to the beginning and run
	   the collection, but on this second pass we do not run
	   finalizers. */
	if (RunFinalizers() &&
	    (NO_FREE_NODES() || size_needed > VHEAP_FREE()))
	    goto again;
    }

    if (first_bad_sexp_type != 0) {
#ifdef PROTECTCHECK
	if (first_bad_sexp_type == FREESXP)
	    error("GC encountered a node (%p) with type FREESXP (was %s)"
		  " at memory.c:%d",
		  first_bad_sexp_type_sexp,
		  sexptype2char(first_bad_sexp_type_old_type),
		  first_bad_sexp_type_line);
	else
	    error("GC encountered a node (%p) with an unknown SEXP type: %s"
		  " at memory.c:%d",
		  first_bad_sexp_type_sexp,
		  sexptype2char(first_bad_sexp_type),
		  first_bad_sexp_type_line);
#else
	error("GC encountered a node (%p) with an unknown SEXP type: %s"
	      " at memory.c:%d",
	      first_bad_sexp_type_sexp,
	      sexptype2char(first_bad_sexp_type),
	      first_bad_sexp_type_line);
#endif
    }
}

SEXP attribute_hidden do_memlimits(SEXP call, SEXP op, SEXP args, SEXP env)
{
    SEXP ans;
    double nsize, vsize;
    R_size_t tmp;

    checkArity(op, args);
    nsize = asReal(CAR(args));
    vsize = asReal(CADR(args));

    if (ISNAN(nsize) || nsize <= 0) ;
    else if (nsize >= R_SIZE_T_MAX) R_MaxNSize = R_SIZE_T_MAX;
    else if (R_FINITE(nsize)) R_SetMaxNSize((R_size_t) nsize);

    if (ISNAN(vsize) || vsize <= 0) ;
    else if (vsize >= R_SIZE_T_MAX) R_MaxVSize = R_SIZE_T_MAX;
    else if (R_FINITE(vsize)) R_SetMaxVSize((R_size_t) vsize);

    PROTECT(ans = allocVector(REALSXP, 2));
    tmp = R_GetMaxNSize();
    REAL(ans)[0] = (tmp < R_SIZE_T_MAX) ? tmp : NA_REAL;
    tmp = R_GetMaxVSize();
    REAL(ans)[1] = (tmp < R_SIZE_T_MAX) ? tmp : NA_REAL;
    UNPROTECT(1);
    return ans;
}

SEXP attribute_hidden do_memoryprofile(SEXP call, SEXP op, SEXP args, SEXP env)
{
    SEXP ans, nms;
    int i, tmp;

    PROTECT(ans = allocVector(INTSXP, 24));
    PROTECT(nms = allocVector(STRSXP, 24));
    for (i = 0; i < 24; i++) {
	INTEGER(ans)[i] = 0;
	SET_STRING_ELT(nms, i, type2str(i > LGLSXP? i+2 : i));
    }
    setAttrib(ans, R_NamesSymbol, nms);

    BEGIN_SUSPEND_INTERRUPTS {
      int gen;

      /* run a full GC to make sure that all stuff in use is in Old space */
      num_old_gens_to_collect = NUM_OLD_GENERATIONS;
      R_gc();
      for (gen = 0; gen < NUM_OLD_GENERATIONS; gen++) {
	for (i = 0; i < NUM_NODE_CLASSES; i++) {
	  SEXP s;
	  for (s = NEXT_NODE(R_GenHeap[i].Old[gen]);
	       s != R_GenHeap[i].Old[gen];
	       s = NEXT_NODE(s)) {
	      tmp = TYPEOF(s);
	      if(tmp > LGLSXP) tmp -= 2;
	      INTEGER(ans)[tmp]++;
	  }
	}
      }
    } END_SUSPEND_INTERRUPTS;
    UNPROTECT(2);
    return ans;
}

/* "protect" push a single argument onto R_PPStack.

   In handling a stack overflow we have to be careful not to use
   PROTECT. error("protect(): stack overflow") would call deparse1,
   which uses PROTECT and segfaults.

   However, the traceback creation in the normal error handler also
   does a PROTECT, as does the jumping code, at least if there are
   cleanup expressions to handle on the way out.  So for the moment
   we'll allocate a slightly larger PP stack and only enable the added
   red zone during handling of a stack overflow error.  LT 

   The PROTECT, UNPROTECT, PROTECT_WITH_INDEX, and REPROTECT macros at 
   the end of Defn.h do these things without procedure call overhead, and 
   are used here to define these functions, to keep the code in sync. 
*/

static void reset_pp_stack(void *data)
{
    R_size_t *poldpps = data;
    R_PPStackSize =  *poldpps;
}

<<<<<<< HEAD
SEXP attribute_hidden Rf_protect_error (void) /* SEXP only so it will work    */
{                                             /* with "?" in macros in Defn.h */
=======
void attribute_hidden Rf_protect_error (void)
{
>>>>>>> fa97ef7c
    RCNTXT cntxt;
    R_size_t oldpps = R_PPStackSize;

    begincontext(&cntxt, CTXT_CCODE, R_NilValue, R_BaseEnv, R_BaseEnv,
             R_NilValue, R_NilValue);
    cntxt.cend = &reset_pp_stack;
    cntxt.cenddata = &oldpps;

    if (R_PPStackSize < R_RealPPStackSize)
        R_PPStackSize = R_RealPPStackSize;
    errorcall(R_NilValue, _("protect(): protection stack overflow"));

<<<<<<< HEAD
    endcontext(&cntxt); /* not reached */
    return R_NilValue;
=======
    /* endcontext(&cntxt); */ /* not reached */
>>>>>>> fa97ef7c
}

SEXP protect(SEXP s)
{
    return PROTECT (CHK(s));
}


/* Push 2 or 3 arguments onto protect stack.  BEWARE! All arguments will
   be evaluated (in the C sense) before any are protected. */

void Rf_protect2 (SEXP s1, SEXP s2)
{
    PROTECT2 (CHK(s1), CHK(s2));
}

void Rf_protect3 (SEXP s1, SEXP s2, SEXP s3)
{
    PROTECT3 (CHK(s1), CHK(s2), CHK(s3));
}


/* "unprotect" pop argument list from top of R_PPStack */

void attribute_hidden Rf_unprotect_error (void)
{
    error(_("unprotect(): only %d protected items"), R_PPStackTop);
}

void unprotect(int l)
{
    UNPROTECT(l);
}


/* "unprotect_ptr" remove pointer from somewhere in R_PPStack.  Don't
   try to combine use of this with use of ProtectWithIndex! */

void unprotect_ptr(SEXP s)
{
    int i = R_PPStackTop;

    /* go look for  s  in  R_PPStack */
    /* (should be among the top few items) */
    do {
	if (i == 0)
	    error(_("unprotect_ptr: pointer not found"));
    } while ( R_PPStack[--i] != s );

    /* OK, got it, and  i  is indexing its location */
    /* Now drop stack above it, if any */

    while (++i < R_PPStackTop) R_PPStack[i - 1] = R_PPStack[i];

    R_PPStackTop--;
}

SEXP R_ProtectWithIndex(SEXP s, PROTECT_INDEX *pi)
{
    return PROTECT_WITH_INDEX(CHK(s),pi);
}

void R_Reprotect(SEXP s, PROTECT_INDEX i)
{
    REPROTECT(CHK(s),i);
}

/* remove all objects from the protection stack from index i upwards
   and return them in a vector. The order in the vector is from new
   to old. */
SEXP R_CollectFromIndex(PROTECT_INDEX i)
{
    SEXP res;
    R_size_t top = R_PPStackTop, j = 0;
    if (i > top) i = top;
    res = protect(allocVector(VECSXP, top - i));
    while (i < top)
	SET_VECTOR_ELT(res, j++, R_PPStack[--top]);
    R_PPStackTop = top; /* this includes the protect we used above */
    return res;
}

/* "initStack" initialize environment stack */
void initStack(void)
{
    R_PPStackTop = 0;
}


/* S-like wrappers for calloc, realloc and free that check for error
   conditions */

void *R_chk_calloc(size_t nelem, size_t elsize)
{
    void *p;
#ifndef HAVE_WORKING_CALLOC
    if(nelem == 0)
	return(NULL);
#endif
    p = calloc(nelem, elsize);
    if(!p) /* problem here is that we don't have a format for size_t. */
	error(_("Calloc could not allocate memory (%.0f of %u bytes)"),
	      (double) nelem, elsize);
    return(p);
}

void *R_chk_realloc(void *ptr, size_t size)
{
    void *p;
    /* Protect against broken realloc */
    if(ptr) p = realloc(ptr, size); else p = malloc(size);
    if(!p)
	error(_("Realloc could not re-allocate memory (%.0f bytes)"), 
	      (double) size);
    return(p);
}

void R_chk_free(void *ptr)
{
    /* S-PLUS warns here, but there seems no reason to do so */
    /* if(!ptr) warning("attempt to free NULL pointer by Free"); */
    if(ptr) free(ptr); /* ANSI C says free has no effect on NULL, but
			  better to be safe here */
}

/* This code keeps a list of objects which are not assigned to variables
   but which are required to persist across garbage collections.  The
   objects are registered with R_PreserveObject and deregistered with
   R_ReleaseObject. */

void R_PreserveObject(SEXP object)
{
    R_PreciousList = CONS(object, R_PreciousList);
}

static SEXP RecursiveRelease(SEXP object, SEXP list)
{
    if (!isNull(list)) {
	if (object == CAR(list))
	    return CDR(list);
	else
	    CDR(list) = RecursiveRelease(object, CDR(list));
    }
    return list;
}

void R_ReleaseObject(SEXP object)
{
    R_PreciousList =  RecursiveRelease(object, R_PreciousList);
}


/* External Pointer Objects */
SEXP R_MakeExternalPtr(void *p, SEXP tag, SEXP prot)
{
    SEXP s = allocSExp(EXTPTRSXP);
    EXTPTR_PTR(s) = p;
    EXTPTR_PROT(s) = CHK(prot);
    EXTPTR_TAG(s) = CHK(tag);
    return s;
}

void *R_ExternalPtrAddr(SEXP s)
{
    return EXTPTR_PTR(CHK(s));
}

SEXP R_ExternalPtrTag(SEXP s)
{
    return CHK(EXTPTR_TAG(CHK(s)));
}

SEXP R_ExternalPtrProtected(SEXP s)
{
    return CHK(EXTPTR_PROT(CHK(s)));
}

void R_ClearExternalPtr(SEXP s)
{
    EXTPTR_PTR(s) = NULL;
}

void R_SetExternalPtrAddr(SEXP s, void *p)
{
    EXTPTR_PTR(s) = p;
}

void R_SetExternalPtrTag(SEXP s, SEXP tag)
{
    CHECK_OLD_TO_NEW(s, tag);
    EXTPTR_TAG(s) = tag;
}

void R_SetExternalPtrProtected(SEXP s, SEXP p)
{
    CHECK_OLD_TO_NEW(s, p);
    EXTPTR_PROT(s) = p;
}

/* Work around casting issues: works where it is needed */
typedef union {void *p; DL_FUNC fn;} fn_ptr;

/* used in package methods */
SEXP R_MakeExternalPtrFn(DL_FUNC p, SEXP tag, SEXP prot)
{
    fn_ptr tmp;
    SEXP s = allocSExp(EXTPTRSXP);
    tmp.fn = p;
    EXTPTR_PTR(s) = tmp.p;
    EXTPTR_PROT(s) = CHK(prot);
    EXTPTR_TAG(s) = CHK(tag);
    return s;
}

attribute_hidden
DL_FUNC R_ExternalPtrAddrFn(SEXP s)
{
    fn_ptr tmp;
    tmp.p =  EXTPTR_PTR(CHK(s));
    return tmp.fn;
}



/* The following functions are replacements for the accessor macros.
   They are used by code that does not have direct access to the
   internal representation of objects.  The replacement functions
   implement the write barrier. */

/* General Cons Cell Attributes */
SEXP (ATTRIB)(SEXP x) { return CHK(ATTRIB(CHK(x))); }
int (OBJECT)(SEXP x) { return OBJECT(CHK(x)); }
int (MARK)(SEXP x) { return MARK(CHK(x)); }
int (TYPEOF)(SEXP x) { return TYPEOF(CHK(x)); }
int (NAMED)(SEXP x) { return NAMED(CHK(x)); }
int (RTRACE)(SEXP x) { return RTRACE(CHK(x)); }
int (LEVELS)(SEXP x) { return LEVELS(CHK(x)); }

void (SET_ATTRIB)(SEXP x, SEXP v) {
    if(TYPEOF(v) != LISTSXP && TYPEOF(v) != NILSXP)
	error("value of 'SET_ATTRIB' must be a pairlist or NULL, not a '%s'",
	      type2char(TYPEOF(x)));
    CHECK_OLD_TO_NEW(x, v);
    ATTRIB(x) = v;
}
void (SET_OBJECT)(SEXP x, int v) { SET_OBJECT(CHK(x), v); }
void (SET_TYPEOF)(SEXP x, int v) { SET_TYPEOF(CHK(x), v); }
void (SET_NAMED)(SEXP x, int v) { SET_NAMED(CHK(x), v); }
void (SET_RTRACE)(SEXP x, int v) { SET_RTRACE(CHK(x), v); }
int (SETLEVELS)(SEXP x, int v) { return SETLEVELS(CHK(x), v); }
void DUPLICATE_ATTRIB(SEXP to, SEXP from) {
    SET_ATTRIB(CHK(to), duplicate(CHK(ATTRIB(CHK(from)))));
    SET_OBJECT(CHK(to), OBJECT(from));
    IS_S4_OBJECT(from) ?  SET_S4_OBJECT(to) : UNSET_S4_OBJECT(to);
}

/* S4 object testing */
int (IS_S4_OBJECT)(SEXP x){ return IS_S4_OBJECT(CHK(x)); }
void (SET_S4_OBJECT)(SEXP x){ SET_S4_OBJECT(CHK(x)); }
void (UNSET_S4_OBJECT)(SEXP x){ UNSET_S4_OBJECT(CHK(x)); }

/* Vector Accessors */
int (LENGTH)(SEXP x) { return LENGTH(CHK(x)); }
int (TRUELENGTH)(SEXP x) { return TRUELENGTH(CHK(x)); }
void (SETLENGTH)(SEXP x, int v) { SETLENGTH(CHK(x), v); }
void (SET_TRUELENGTH)(SEXP x, int v) { SET_TRUELENGTH(CHK(x), v); }

const char *(R_CHAR)(SEXP x) {
    if(TYPEOF(x) != CHARSXP)
	error("%s() can only be applied to a '%s', not a '%s'",
	      "CHAR", "CHARSXP", type2char(TYPEOF(x)));
    return (const char *)CHAR(x);
}

SEXP (STRING_ELT)(SEXP x, int i) {
    if(TYPEOF(x) != STRSXP)
	error("%s() can only be applied to a '%s', not a '%s'",
	      "STRING_ELT", "character vector", type2char(TYPEOF(x)));
    return CHK(STRING_ELT(x, i));
}

SEXP (VECTOR_ELT)(SEXP x, int i) {
    /* We need to allow vector-like types here */
    if(TYPEOF(x) != VECSXP &&
       TYPEOF(x) != EXPRSXP &&
       TYPEOF(x) != WEAKREFSXP)
	error("%s() can only be applied to a '%s', not a '%s'",
	      "VECTOR_ELT", "list", type2char(TYPEOF(x)));
    return CHK(VECTOR_ELT(x, i));
}

int *(LOGICAL)(SEXP x) {
    if(TYPEOF(x) != LGLSXP)
	error("%s() can only be applied to a '%s', not a '%s'",
	      "LOGICAL",  "logical", type2char(TYPEOF(x)));
  return LOGICAL(x);
}

/* Maybe this should exclude logicals, but it is widely used */
int *(INTEGER)(SEXP x) {
    if(TYPEOF(x) != INTSXP && TYPEOF(x) != LGLSXP)
	error("%s() can only be applied to a '%s', not a '%s'",
	      "INTEGER", "integer", type2char(TYPEOF(x)));
    return INTEGER(x);
}

Rbyte *(RAW)(SEXP x) {
    if(TYPEOF(x) != RAWSXP)
	error("%s() can only be applied to a '%s', not a '%s'",
	      "RAW", "raw", type2char(TYPEOF(x)));
    return RAW(x);
}

double *(REAL)(SEXP x) {
    if(TYPEOF(x) != REALSXP)
	error("%s() can only be applied to a '%s', not a '%s'",
	      "REAL", "numeric", type2char(TYPEOF(x)));
    return REAL(x);
}

Rcomplex *(COMPLEX)(SEXP x) {
    if(TYPEOF(x) != CPLXSXP)
	error("%s() can only be applied to a '%s', not a '%s'",
	      "COMPLEX", "complex", type2char(TYPEOF(x)));
    return COMPLEX(x);
}

SEXP *(STRING_PTR)(SEXP x) { return STRING_PTR(CHK(x)); }

SEXP *(VECTOR_PTR)(SEXP x)
{
  error(_("not safe to return vector pointer"));
  return NULL;
}

void (SET_STRING_ELT)(SEXP x, int i, SEXP v) {
    if(TYPEOF(x) != STRSXP)
	error("%s() can only be applied to a '%s', not a '%s'",
	      "SET_STRING_ELT", "character vector", type2char(TYPEOF(x)));
    if(TYPEOF(v) != CHARSXP)
       error("Value of SET_STRING_ELT() must be a 'CHARSXP' not a '%s'",
	     type2char(TYPEOF(v)));
    CHECK_OLD_TO_NEW(x, v);
    STRING_ELT(x, i) = v;
}

/* Copy n string elements from v (starting at j) to x (starting at i). */
void copy_string_elements(SEXP x, int i, SEXP v, int j, int n) 
{
    SEXP e;
    int k;

    if(TYPEOF(x) != STRSXP)
	error("%s() can only be applied to a '%s', not a '%s'",
         "copy_string_elements", "character vector", type2char(TYPEOF(x)));

    if (NODE_GEN_IS_YOUNGEST(x)) {
        /* x can't be older than anything */
        for (k = 0; k<n; k++) {
            e = STRING_ELT(v,j+k);
            STRING_ELT(x,i+k) = e;
        }
    }
    else {  
        /* need to check each time if x is older */
        for (k = 0; k<n; k++) {
            e = STRING_ELT(v,j+k);
            CHECK_OLD_TO_NEW(x, e);
            STRING_ELT(x,i+k) = e;
        }
    }
}

SEXP (SET_VECTOR_ELT)(SEXP x, int i, SEXP v) {
    /*  we need to allow vector-like types here */
    if(TYPEOF(x) != VECSXP &&
       TYPEOF(x) != EXPRSXP &&
       TYPEOF(x) != WEAKREFSXP) {
	error("%s() can only be applied to a '%s', not a '%s'",
	      "SET_VECTOR_ELT", "list", type2char(TYPEOF(x)));
    }
    CHECK_OLD_TO_NEW(x, v);
    return VECTOR_ELT(x, i) = v;
}

/* Copy n vector elements from v (starting at j) to x (starting at i). */
void copy_vector_elements(SEXP x, int i, SEXP v, int j, int n) 
{
    SEXP e;
    int k;

    /*  we need to allow vector-like types here */
    if(TYPEOF(x) != VECSXP &&
       TYPEOF(x) != EXPRSXP &&
       TYPEOF(x) != WEAKREFSXP) {
	error("%s() can only be applied to a '%s', not a '%s'",
	      "copy_vector_elements", "list", type2char(TYPEOF(x)));
    }

    if (NODE_GEN_IS_YOUNGEST(x)) {
        /* x can't be older than anything */
        for (k = 0; k<n; k++) {
            e = VECTOR_ELT(v,j+k);
            VECTOR_ELT(x,i+k) = e;
        }
    }
    else {  
        /* need to check each time if x is older */
        for (k = 0; k<n; k++) {
            e = VECTOR_ELT(v,j+k);
            CHECK_OLD_TO_NEW(x, e);
            VECTOR_ELT(x,i+k) = e;
        }
    }
}


/* List Accessors */
SEXP (TAG)(SEXP e) { return CHK(TAG(CHK(e))); }
SEXP (CAR)(SEXP e) { return CHK(CAR(CHK(e))); }
SEXP (CDR)(SEXP e) { return CHK(CDR(CHK(e))); }
SEXP (CAAR)(SEXP e) { return CHK(CAAR(CHK(e))); }
SEXP (CDAR)(SEXP e) { return CHK(CDAR(CHK(e))); }
SEXP (CADR)(SEXP e) { return CHK(CADR(CHK(e))); }
SEXP (CDDR)(SEXP e) { return CHK(CDDR(CHK(e))); }
SEXP (CADDR)(SEXP e) { return CHK(CADDR(CHK(e))); }
SEXP (CADDDR)(SEXP e) { return CHK(CADDDR(CHK(e))); }
SEXP (CAD4R)(SEXP e) { return CHK(CAD4R(CHK(e))); }
int (MISSING)(SEXP x) { return MISSING(CHK(x)); }

void (SET_TAG)(SEXP x, SEXP v) { CHECK_OLD_TO_NEW(x, v); TAG(x) = v; }

SEXP (SETCAR)(SEXP x, SEXP y)
{
    if (x == NULL || x == R_NilValue)
	error(_("bad value"));
    CHECK_OLD_TO_NEW(x, y);
    CAR(x) = y;
    return y;
}

SEXP (SETCDR)(SEXP x, SEXP y)
{
    if (x == NULL || x == R_NilValue)
	error(_("bad value"));
    CHECK_OLD_TO_NEW(x, y);
    CDR(x) = y;
    return y;
}

SEXP (SETCADR)(SEXP x, SEXP y)
{
    SEXP cell;
    if (x == NULL || x == R_NilValue ||
	CDR(x) == NULL || CDR(x) == R_NilValue)
	error(_("bad value"));
    cell = CDR(x);
    CHECK_OLD_TO_NEW(cell, y);
    CAR(cell) = y;
    return y;
}

SEXP (SETCADDR)(SEXP x, SEXP y)
{
    SEXP cell;
    if (x == NULL || x == R_NilValue ||
	CDR(x) == NULL || CDR(x) == R_NilValue ||
	CDDR(x) == NULL || CDDR(x) == R_NilValue)
	error(_("bad value"));
    cell = CDDR(x);
    CHECK_OLD_TO_NEW(cell, y);
    CAR(cell) = y;
    return y;
}

#define CDDDR(x) CDR(CDR(CDR(x)))

SEXP (SETCADDDR)(SEXP x, SEXP y)
{
    SEXP cell;
    if (CHK(x) == NULL || x == R_NilValue ||
	CHK(CDR(x)) == NULL || CDR(x) == R_NilValue ||
	CHK(CDDR(x)) == NULL || CDDR(x) == R_NilValue ||
	CHK(CDDDR(x)) == NULL || CDDDR(x) == R_NilValue)
	error(_("bad value"));
    cell = CDDDR(x);
    CHECK_OLD_TO_NEW(cell, y);
    CAR(cell) = y;
    return y;
}

#define CD4R(x) CDR(CDR(CDR(CDR(x))))

SEXP (SETCAD4R)(SEXP x, SEXP y)
{
    SEXP cell;
    if (CHK(x) == NULL || x == R_NilValue ||
	CHK(CDR(x)) == NULL || CDR(x) == R_NilValue ||
	CHK(CDDR(x)) == NULL || CDDR(x) == R_NilValue ||
	CHK(CDDDR(x)) == NULL || CDDDR(x) == R_NilValue ||
	CHK(CD4R(x)) == NULL || CD4R(x) == R_NilValue)
	error(_("bad value"));
    cell = CD4R(x);
    CHECK_OLD_TO_NEW(cell, y);
    CAR(cell) = y;
    return y;
}

void (SET_MISSING)(SEXP x, int v) { SET_MISSING(CHK(x), v); }

/* Closure Accessors */
SEXP (FORMALS)(SEXP x) { return CHK(FORMALS(CHK(x))); }
SEXP (BODY)(SEXP x) { return CHK(BODY(CHK(x))); }
SEXP (CLOENV)(SEXP x) { return CHK(CLOENV(CHK(x))); }
int (RDEBUG)(SEXP x) { return RDEBUG(CHK(x)); }
int (RSTEP)(SEXP x) { return RSTEP(CHK(x)); }

void (SET_FORMALS)(SEXP x, SEXP v) { CHECK_OLD_TO_NEW(x, v); FORMALS(x) = v; }
void (SET_BODY)(SEXP x, SEXP v) { CHECK_OLD_TO_NEW(x, v); BODY(x) = v; }
void (SET_CLOENV)(SEXP x, SEXP v) { CHECK_OLD_TO_NEW(x, v); CLOENV(x) = v; }
void (SET_RDEBUG)(SEXP x, int v) { SET_RDEBUG(CHK(x), v); }
void (SET_RSTEP)(SEXP x, int v) { SET_RSTEP(CHK(x), v); }

/* Primitive Accessors */
attribute_hidden int (PRIMOFFSET)(SEXP x) { return PRIMOFFSET(x); }
attribute_hidden void (SET_PRIMOFFSET)(SEXP x, int v) { SET_PRIMOFFSET(x, v); }

/* Symbol Accessors */
SEXP (PRINTNAME)(SEXP x) { return CHK(PRINTNAME(CHK(x))); }
SEXP (SYMVALUE)(SEXP x) { return CHK(SYMVALUE(CHK(x))); }
SEXP (INTERNAL)(SEXP x) { return CHK(INTERNAL(CHK(x))); }
int (DDVAL)(SEXP x) { return DDVAL(CHK(x)); }

void (SET_PRINTNAME)(SEXP x, SEXP v) { CHECK_OLD_TO_NEW(x, v); PRINTNAME(x) = v; }
void (SET_SYMVALUE)(SEXP x, SEXP v) { CHECK_OLD_TO_NEW(x, v); SYMVALUE(x) = v; }
void (SET_INTERNAL)(SEXP x, SEXP v) { CHECK_OLD_TO_NEW(x, v); INTERNAL(x) = v; }
void (SET_DDVAL)(SEXP x, int v) { SET_DDVAL(CHK(x), v); }

/* Environment Accessors */
SEXP (FRAME)(SEXP x) { return CHK(FRAME(CHK(x))); }
SEXP (ENCLOS)(SEXP x) { return CHK(ENCLOS(CHK(x))); }
SEXP (HASHTAB)(SEXP x) { return CHK(HASHTAB(CHK(x))); }
int (ENVFLAGS)(SEXP x) { return ENVFLAGS(CHK(x)); }

void (SET_FRAME)(SEXP x, SEXP v) { CHECK_OLD_TO_NEW(x, v); FRAME(x) = v; }
void (SET_ENCLOS)(SEXP x, SEXP v) { CHECK_OLD_TO_NEW(x, v); ENCLOS(x) = v; }
void (SET_HASHTAB)(SEXP x, SEXP v) { CHECK_OLD_TO_NEW(x, v); HASHTAB(x) = v; }
void (SET_ENVFLAGS)(SEXP x, int v) { SET_ENVFLAGS(x, v); }

/* Promise Accessors */
SEXP (PRCODE)(SEXP x) { return CHK(PRCODE(CHK(x))); }
SEXP (PRENV)(SEXP x) { return CHK(PRENV(CHK(x))); }
SEXP (PRVALUE)(SEXP x) { return CHK(PRVALUE(CHK(x))); }
int (PRSEEN)(SEXP x) { return PRSEEN(CHK(x)); }

void (SET_PRENV)(SEXP x, SEXP v){ CHECK_OLD_TO_NEW(x, v); PRENV(x) = v; }
void (SET_PRVALUE)(SEXP x, SEXP v) { CHECK_OLD_TO_NEW(x, v); PRVALUE(x) = v; }
void (SET_PRCODE)(SEXP x, SEXP v) { CHECK_OLD_TO_NEW(x, v); PRCODE(x) = v; }
void (SET_PRSEEN)(SEXP x, int v) { SET_PRSEEN(CHK(x), v); }

/* Hashing Accessors */
int (HASHASH)(SEXP x) { return HASHASH(CHK(x)); }
int (HASHVALUE)(SEXP x) { return HASHVALUE(CHK(x)); }

void (SET_HASHASH)(SEXP x, int v) { SET_HASHASH(CHK(x), v); }
void (SET_HASHVALUE)(SEXP x, int v) { SET_HASHVALUE(CHK(x), v); }

#ifdef USE_ATTRIB_FIELD_FOR_CHARSXP_CACHE_CHAINS
SEXP (SET_CXTAIL)(SEXP x, SEXP v) {
#ifdef USE_TYPE_CHECKING
    if(TYPEOF(v) != CHARSXP && TYPEOF(v) != NILSXP)
	error("value of 'SET_CXTAIL' must be a char or NULL, not a '%s'",
	      type2char(TYPEOF(v)));
#endif
    /*CHECK_OLD_TO_NEW(x, v); *//* not needed since not properly traced */
    ATTRIB(x) = v;
    return x;
}
#endif /* USE_ATTRIB_FIELD_FOR_CHARSXP_CACHE_CHAINS */

/* Test functions */
Rboolean Rf_isNull(SEXP s) { return isNull(s); }
Rboolean Rf_isRaw(SEXP s) { return isRaw(s); }
Rboolean Rf_isSymbol(SEXP s) { return isSymbol(s); }
Rboolean Rf_isLogical(SEXP s) { return isLogical(s); }
Rboolean Rf_isReal(SEXP s) { return isReal(s); }
Rboolean Rf_isComplex(SEXP s) { return isComplex(s); }
Rboolean Rf_isExpression(SEXP s) { return isExpression(s); }
Rboolean Rf_isEnvironment(SEXP s) { return isEnvironment(s); }
Rboolean Rf_isString(SEXP s) { return isString(s); }
Rboolean Rf_isObject(SEXP s) { return isObject(s); }

/* Bindings accessors */
Rboolean attribute_hidden
(IS_ACTIVE_BINDING)(SEXP b) {return IS_ACTIVE_BINDING(b);}
Rboolean attribute_hidden
(BINDING_IS_LOCKED)(SEXP b) {return BINDING_IS_LOCKED(b);}
void attribute_hidden
(SET_ACTIVE_BINDING_BIT)(SEXP b) {SET_ACTIVE_BINDING_BIT(b);}
void attribute_hidden (LOCK_BINDING)(SEXP b) {LOCK_BINDING(b);}
void attribute_hidden (UNLOCK_BINDING)(SEXP b) {UNLOCK_BINDING(b);}

/* R_FunTab accessors */
int (PRIMVAL)(SEXP x) { return PRIMVAL(x); }
CCODE (PRIMFUN)(SEXP x) { return PRIMFUN(x); }
void (SET_PRIMFUN)(SEXP x, CCODE f) { SET_PRIMFUN(x,f); }

/* for use when testing the write barrier */
int  attribute_hidden (IS_BYTES)(SEXP x) { return IS_BYTES(x); }
int  attribute_hidden (IS_LATIN1)(SEXP x) { return IS_LATIN1(x); }
int  attribute_hidden (IS_ASCII)(SEXP x) { return IS_ASCII(x); }
int  attribute_hidden (IS_UTF8)(SEXP x) { return IS_UTF8(x); }
void attribute_hidden (SET_BYTES)(SEXP x) { SET_BYTES(x); }
void attribute_hidden (SET_LATIN1)(SEXP x) { SET_LATIN1(x); }
void attribute_hidden (SET_UTF8)(SEXP x) { SET_UTF8(x); }
void attribute_hidden (SET_ASCII)(SEXP x) { SET_ASCII(x); }
int  attribute_hidden (ENC_KNOWN)(SEXP x) { return ENC_KNOWN(x); }
void attribute_hidden (SET_CACHED)(SEXP x) { SET_CACHED(x); }
int  attribute_hidden (IS_CACHED)(SEXP x) { return IS_CACHED(x); }

SEXP attribute_hidden do_pnamedcnt(SEXP call, SEXP op, SEXP args, SEXP rho)
{   SEXP a;
    int j;
<<<<<<< HEAD

    if (args == R_NilValue)
        error(_("too few arguments"));

    check1arg_x (args, call);

=======

    if (args == R_NilValue)
        error(_("too few arguments"));

    check1arg(args, call, "x");

>>>>>>> fa97ef7c
    for (a = CDR(args); a != R_NilValue; a = CDR(a))
        if (!isString(CAR(a)))
            error(_("invalid argument"));

    Rprintf ("PNAMEDCNT:  %d  %x  %s", NAMED(CAR(args)), CAR(args),
                                       type2char(TYPEOF(CAR(args))));

    for (a = CDR(args); a != R_NilValue; a = CDR(a)) {
        Rprintf(" :");
        for (j = 0; j < LENGTH(CAR(a)); j++)
            Rprintf(" %s", CHAR(STRING_ELT(CAR(a),j)));
    }

    Rprintf("\n");

    return CAR(args);
}


/*******************************************/
/* Non-sampling memory use profiler reports vector allocations and/or
   calls to GetNewPage */
/*******************************************/

static void R_OutputStackTrace (void)
{
    RCNTXT *cptr;
    int newline;

    if (!R_MemStackReporting) goto print_newline;

    newline = R_MemReportingToTerminal | R_MemDetailsReporting;

    if (R_MemReportingOutfile != NULL) 
        fprintf (R_MemReportingOutfile, ":");
    if (R_MemReportingToTerminal) 
        REprintf (":");

    for (cptr = R_GlobalContext; cptr; cptr = cptr->nextcontext) {
	if ((cptr->callflag & (CTXT_FUNCTION | CTXT_BUILTIN))
	    && TYPEOF(cptr->call) == LANGSXP) {
	    SEXP fun = CAR(cptr->call);
	    if (!newline) newline = 1;
	    if (R_MemReportingOutfile != NULL)
                fprintf (R_MemReportingOutfile, "\"%s\" ",
		         TYPEOF(fun) == SYMSXP ? CHAR(PRINTNAME(fun)) :
		         "<Anonymous>");
	    if (R_MemReportingToTerminal)
                REprintf ("\"%s\" ",
		          TYPEOF(fun) == SYMSXP ? CHAR(PRINTNAME(fun)) :
		          "<Anonymous>");
	}
    }

    if (!newline) return;

print_newline:
    if (R_MemReportingOutfile != NULL) 
        fprintf (R_MemReportingOutfile, "\n");
    if (R_MemReportingToTerminal) 
        REprintf ("\n");
}

static void R_ReportAllocation (R_size_t size, SEXPTYPE type, R_len_t length)
{
    if (size > R_MemReportingThreshold && length >= R_MemReportingNElem) {
        if (R_MemReportingOutfile != NULL) {
            if (R_MemDetailsReporting)
                fprintf (R_MemReportingOutfile, "%lu (%s %lu)",
                  (unsigned long) size, 
                  type==intCHARSXP ? "char" : type2char(type), 
                  (unsigned long) length);
            else 
                fprintf (R_MemReportingOutfile, "%lu ",
                  (unsigned long) size);
        }
        if (R_MemReportingToTerminal) {
            if (R_MemDetailsReporting)
                REprintf ("RPROFMEM: %lu (%s %lu)",
                  (unsigned long) size, 
                  type==intCHARSXP ? "char" : type2char(type), 
                  (unsigned long) length);
            else
                REprintf ("RPROFMEM: %lu ", 
                  (unsigned long) size);
        }
        R_OutputStackTrace();
    }
}

static void R_ReportNewPage(void)
{
    if (R_MemPagesReporting) {
        if (R_MemReportingOutfile != NULL)
            fprintf (R_MemReportingOutfile, "new page");
        if (R_MemReportingToTerminal)
            REprintf ("RPROFMEM: new page");
	R_OutputStackTrace();
    }
}

static void R_EndMemReporting(void)
{
    if(R_MemReportingOutfile != NULL) {
	fclose (R_MemReportingOutfile);
	R_MemReportingOutfile=NULL;
    }
    R_IsMemReporting = 0;
}

static void R_InitMemReporting(SEXP filename, int append)
{
    if (R_IsMemReporting)
        R_EndMemReporting();

    if (strlen(CHAR(filename)) > 0) {
        R_MemReportingOutfile = RC_fopen (filename, append ? "a" : "w", TRUE);
        if (R_MemReportingOutfile == NULL)
            error(_("Rprofmem: cannot open output file '%s'"), filename);
    }
    else
        R_MemReportingOutfile = NULL;

    R_IsMemReporting = 1;

    return;
}

SEXP attribute_hidden do_Rprofmem(SEXP call, SEXP op, SEXP args, SEXP rho)
{
    SEXP filename, ap;
    int append_mode;

    checkArity(op, args);

    ap = args;
    if (!isString(CAR(ap)) || (LENGTH(CAR(ap))) != 1)
	error(_("invalid '%s' argument"), "filename");
    filename = STRING_ELT(CAR(ap), 0);

    ap = CDR(ap);
    append_mode = asLogical(CAR(ap));

    ap = CDR(ap);
    if (!isReal(CAR(ap)) || (LENGTH(CAR(ap))) != 1)
	error(_("invalid '%s' argument"), "threshold");
    R_MemReportingThreshold = REAL(CAR(ap))[0];

    ap = CDR(ap);
    if (!isReal(CAR(ap)) || (LENGTH(CAR(ap))) != 1)
	error(_("invalid '%s' argument"), "nelem");
    R_MemReportingNElem = REAL(CAR(ap))[0];

    ap = CDR(ap);
    R_MemStackReporting = asLogical(CAR(ap));

    ap = CDR(ap);
    R_MemReportingToTerminal = asLogical(CAR(ap));

    ap = CDR(ap);
    R_MemPagesReporting = asLogical(CAR(ap));

    ap = CDR(ap);
    R_MemDetailsReporting = asLogical(CAR(ap));

    if (R_MemReportingToTerminal || strlen(CHAR(filename)) > 0)
	R_InitMemReporting(filename, append_mode);
    else
	R_EndMemReporting();

    return R_NilValue;
}

/* RBufferUtils, moved from deparse.c */

#include "RBufferUtils.h"

attribute_hidden
void *R_AllocStringBuffer(size_t blen, R_StringBuffer *buf)
{
    size_t blen1, bsize = buf->defaultSize;

    /* for backwards compatibility, probably no longer needed */
    if(blen == (size_t)-1) {
	warning("R_AllocStringBuffer(-1) used: please report");
	R_FreeStringBufferL(buf);
	return NULL;
    }

    if(blen * sizeof(char) < buf->bufsize) return buf->data;
    blen1 = blen = (blen + 1) * sizeof(char);
    blen = (blen / bsize) * bsize;
    if(blen < blen1) blen += bsize;

    if(buf->data == NULL) {
	buf->data = (char *) malloc(blen);
	buf->data[0] = '\0';
    } else
	buf->data = (char *) realloc(buf->data, blen);
    buf->bufsize = blen;
    if(!buf->data) {
	buf->bufsize = 0;
	/* don't translate internal error message */
	error("could not allocate memory (%u Mb) in C function 'R_AllocStringBuffer'",
	      (unsigned int) blen/1024/1024);
    }
    return buf->data;
}

void attribute_hidden
R_FreeStringBuffer(R_StringBuffer *buf)
{
    if (buf->data != NULL) {
	free(buf->data);
	buf->bufsize = 0;
	buf->data = NULL;
    }
}

void attribute_hidden
R_FreeStringBufferL(R_StringBuffer *buf)
{
    if (buf->bufsize > buf->defaultSize) {
	free(buf->data);
	buf->bufsize = 0;
	buf->data = NULL;
    }
}

/* See if space for an operand can be used for the result too.  Assumes
   independent element-by-element computation.  Returns the operand that
   can be reused, or R_NilValue if neither can be reused. */

SEXP attribute_hidden can_save_alloc (SEXP s1, SEXP s2, SEXPTYPE typ)
{
    int n1 = LENGTH(s1);
    int n2 = LENGTH(s2);

    if (n1==0 || n2==0)  
        return R_NilValue;  /* since result may not have length max(n1,n2) */

    /* Try to use space for 2nd arg if both same length, so 1st argument's
       attributes will then take precedence when copied. */

    if (n2>=n1) {
        if (TYPEOF(s2)==typ && NAMED(s2)==0)
            return s2;
        else
            /* Can use 1st arg's space only if 2nd arg has no attributes, else
               we may not get attributes of result right. */
            if (n1==n2 && TYPEOF(s1)==typ && NAMED(s1)==0
                       && ATTRIB(s2)==R_NilValue)
                return s1;
    } else {
        if (TYPEOF(s1)==typ && NAMED(s1)==0)
            return s1;
    }

    return R_NilValue;
}


/* ======== These need direct access to gp field for efficiency ======== */

/* FIXME: consider inlining here */
/* this has NA_STRING = NA_STRING */
int Seql(SEXP a, SEXP b)
{
    /* The only case where pointer comparisons do not suffice is where
      we have two strings in different encodings (which must be
      non-ASCII strings). Note that one of the strings could be marked
      as unknown. */
    if (a == b) return 1;
    /* Leave this to compiler to optimize */
    if (IS_CACHED(a) && IS_CACHED(b) && ENC_KNOWN(a) == ENC_KNOWN(b))
	return 0;
    else {
    	SEXP vmax = R_VStack;
    	int result = !strcmp(translateCharUTF8(a), translateCharUTF8(b));
    	R_VStack = vmax; /* discard any memory used by translateCharUTF8 */
    	return result;
    }
}

<|MERGE_RESOLUTION|>--- conflicted
+++ resolved
@@ -2289,11 +2289,6 @@
 	    ATTRIB(s) = R_NilValue;
 	    TYPEOF(s) = type;
 	    LENGTH(s) = length;
-<<<<<<< HEAD
-=======
-	    TRUELENGTH(s) = 0;
-	    NAMED(s) = 0;
->>>>>>> fa97ef7c
             if (R_IsMemReporting && !R_MemPagesReporting) {
                 R_ReportAllocation (sizeof(SEXPREC_ALIGN) + sizeof(VECREC),
                                     type, length);
@@ -2792,13 +2787,8 @@
     R_PPStackSize =  *poldpps;
 }
 
-<<<<<<< HEAD
-SEXP attribute_hidden Rf_protect_error (void) /* SEXP only so it will work    */
-{                                             /* with "?" in macros in Defn.h */
-=======
 void attribute_hidden Rf_protect_error (void)
 {
->>>>>>> fa97ef7c
     RCNTXT cntxt;
     R_size_t oldpps = R_PPStackSize;
 
@@ -2811,12 +2801,7 @@
         R_PPStackSize = R_RealPPStackSize;
     errorcall(R_NilValue, _("protect(): protection stack overflow"));
 
-<<<<<<< HEAD
-    endcontext(&cntxt); /* not reached */
-    return R_NilValue;
-=======
     /* endcontext(&cntxt); */ /* not reached */
->>>>>>> fa97ef7c
 }
 
 SEXP protect(SEXP s)
@@ -3440,21 +3425,12 @@
 SEXP attribute_hidden do_pnamedcnt(SEXP call, SEXP op, SEXP args, SEXP rho)
 {   SEXP a;
     int j;
-<<<<<<< HEAD
 
     if (args == R_NilValue)
         error(_("too few arguments"));
 
     check1arg_x (args, call);
 
-=======
-
-    if (args == R_NilValue)
-        error(_("too few arguments"));
-
-    check1arg(args, call, "x");
-
->>>>>>> fa97ef7c
     for (a = CDR(args); a != R_NilValue; a = CDR(a))
         if (!isString(CAR(a)))
             error(_("invalid argument"));
