
/*
 *  pqR : A pretty quick version of R
 *  Copyright (C) 2013 by Radford M. Neal
 *
 *  Based on R : A Computer Language for Statistical Data Analysis
 *  Copyright (C) 1995, 1996  Robert Gentleman and Ross Ihaka
 *  Copyright (C) 1998--2011  The R Development Core Team.
 *
 *  The changes in pqR from R-2.15.0 distributed by the R Core Team are
 *  documented in the NEWS and MODS files in the top-level source directory.
 *
 *  This program is free software; you can redistribute it and/or modify
 *  it under the terms of the GNU General Public License as published by
 *  the Free Software Foundation; either version 2 of the License, or
 *  (at your option) any later version.
 *
 *  This program is distributed in the hope that it will be useful,
 *  but WITHOUT ANY WARRANTY; without even the implied warranty of
 *  MERCHANTABILITY or FITNESS FOR A PARTICULAR PURPOSE.  See the
 *  GNU General Public License for more details.
 *
 *  You should have received a copy of the GNU General Public License
 *  along with this program; if not, a copy is available at
 *  http://www.r-project.org/Licenses/
 */

/*
 *	This code implements a non-moving generational collector
 *      with two or three generations.
 *
 *	Memory allocated by R_alloc is maintained in a stack.  Code
 *	that R_allocs memory must use vmaxget/VMAXGET and vmaxset/VMAXSET 
 *	to obtain and reset the stack pointer.
 */

#define USE_RINTERNALS

#ifdef HAVE_CONFIG_H
#include <config.h>
#endif

#include <R_ext/RS.h> /* for S4 allocation */

#define USE_FAST_PROTECT_MACROS   /* MUST be defined in this module! */
#define R_USE_SIGNALS 1
#include <Defn.h>
#include <R_ext/GraphicsEngine.h> /* GEDevDesc, GEgetDevice */
#include <R_ext/Rdynload.h>


/* CONFIGURATION OPTIONS.  

   Any valid settings for these options should work, with different effects
   on performance.  However, some combinations may not have been tested 
   recently (or at all). */

#define EXPEL_OLD_TO_NEW 0 /* Immediately expel, rather than use OldToNew? */

#define FLAG_OLD_TO_NEW 1  /* Use gcoton in sxpinfo to flag nodes already moved
                              to OldToNew?  (Only when EXPEL_OLD_TO_NEW is 0) */

#define SORT_NODES 1  /* Sort free nodes in every page on each full GC? */

#define NODE_ALIGN 64 /* Address boundary for aligning nodes in pages, to try
                         to improve cache performance (must be a power of 2) */

#define PAGE_SIZE (2048+64) /* Number of bytes in a page of nodes. */

#define MAX_NODE_CLASSES 8  /* Max number of node classes, from bits in gccls */
#define NUM_NODE_CLASSES 8  /* At least 2, and no more than the max above */

/* NodeClassSize gives the number of VECRECs in nodes of the small node classes.
   One of these will be identified (at run time) as SEXPREC_class, used for
   "cons" cells (so it's necessary that one be big enough for this).  Note 
   that the last node  class is for larger vectors, and has no entry here.

   The values in the initialization below will usually be replaced by values 
   derived from NodeClassBytes32 or NodeClassBytes64, which are designed for 
   32-bit and 64-bit systems, unless USE_FALBACK_SIZES is set to 1.

   The initialization below is for the maximum number of small node classes.
   The number of classes used may be smaller, as determined by the setting of
   NUM_NODE_CLASSES above. */

static int NodeClassSize[MAX_NODE_CLASSES-1]    /* Fallback sizes, in VECRECs */
        = {  1,  2,  4,  6,  8,  16,  32 };  /*  (typically 8-byte chunks) */

#define USE_FALLBACK_SIZES 0  /* Use above sizes even when sizes below apply? */

static int NodeClassBytes32[MAX_NODE_CLASSES-1] /* Sizes for 32-bit platforms */
        = { 32, 40, 48, 64, 80,  96, 128 };     /*  (bytes, including header) */
/* VECRECs:  1,  2,  3,  5,  7,   9,  13     (assuming 24-byte SEXPREC_ALIGN) */

static int NodeClassBytes64[MAX_NODE_CLASSES-1] /* Sizes for 64-bit platforms */
        = { 48, 56, 64, 80, 96, 128, 192 };     /*  (bytes, including header) */
/* VECRECs:  1,  2,  3,  5,  7,  11,  19     (assuming 40-byte SEXPREC_ALIGN) */


/* DEBUGGING OPTIONS.

   Options set externally:

   VALGRIND_LEVEL  

       Set by --with-valgrind-instrumentation=n configure option, where
       n (default 0) controls VALGRIND instrumentation.  Currently, any
       non-zero value enables all the extra instrumentation.

   NVALGRIND

       It may be necessary to define NVALGRIND for a non-gcc
       compiler on a supported architecture if it has different
       syntax for inline assembly language from gcc.

   PROTECT_CHECK / TESTING_WRITE_BARRIER

       If defined, tries to detect unprotected SEXPs.  See below.

   Other debug options are set by the definitions below. */

#define VALGRIND_TEST 0  /* set to VALGRIND_LEVEL or to 0 to enable
                            or disable tests of valgrind itself */

#define DEBUG_GC 0  /* How much debug info to write about node lists in a GC  */
                    /* 0: none, 1: summary only, 2: do checks, 3: print counts*/

#define DEBUG_ADJUST_HEAP 0 /* Whether to write debug info on heap adjustments*/

#define DEBUG_RELEASE 0  /* Whether to write debug info on page releases */

#define SNAP_CHECK 0  /* 1 to check validity of list when snapping/unsnapping */

#define PAGE_PAD 0      /* Number of extra bytes to allocate at the end of each
                           page as padding, to help detect/alleviate overruns */

#define LARGE_VEC_PAD 0 /* Number of extra bytes to allocate at the end of each
                           large vector as padding, for overrun detection... */

#define DEBUG_GLOBAL_STRING_HASH 0

#define DEBUG_SHOW_CHARSXP_CACHE 0


/* VALGRIND declarations.

   For Win32, Valgrind is useful only if running under Wine. */

#ifdef Win32
# ifndef USE_VALGRIND_FOR_WINE
# define NVALGRIND 1
#endif
#endif

#ifndef NVALGRIND
# include "memcheck.h"
#endif

#ifndef VALGRIND_LEVEL
#define VALGRIND_LEVEL 0
#endif


static void GetNewPage(int node_class);

#if defined(Win32) && defined(LEA_MALLOC)
/*#include <stddef.h> */
extern void *Rm_malloc(size_t n);
extern void *Rm_calloc(size_t n_elements, size_t element_size);
extern void Rm_free(void * p);
extern void *Rm_realloc(void * p, size_t n);
#define calloc Rm_calloc
#define malloc Rm_malloc
#define realloc Rm_realloc
#define free Rm_free
#endif

/* malloc uses size_t.  We are assuming here that size_t is at least
   as large as unsigned long.  Changed from int at 1.6.0 to (i) allow
   2-4Gb objects on 32-bit system and (ii) objects limited only by
   length on a 64-bit system.
*/

static int gc_reporting = 0;
static int gc_count = 0;


#ifdef TESTING_WRITE_BARRIER
# define PROTECTCHECK
#endif

#ifdef PROTECTCHECK
/* This is used to help detect unprotected SEXP values.  It is most
   useful if the strict barrier is enabled as well. The strategy is:

       All GCs are full GCs

       New nodes are marked as NEWSXP

       After a GC all free nodes that are not of type NEWSXP are
       marked as type FREESXP

       Most calls to accessor functions check their SEXP inputs and
       SEXP outputs with CHK() to see if a reachable node is a
       FREESXP and signal an error if a FREESXP is found.

   Combined with GC torture this can help locate where an unprotected
   SEXP is being used.

   This approach will miss cases where an unprotected node has been
   re-allocated.  For these cases it is possible to set
   gc_inhibit_release to TRUE.  FREESXP nodes will not be reallocated,
   or large ones released, until gc_inhibit_release is set to FALSE
   again.  This will of course result in memory growth and should be
   used with care and typically in combination with OS mechanisms to
   limit process memory usage.  LT */

/* Before a node is marked as a FREESXP by the collector the previous
   type is recorded.  For now using the LEVELS field seems
   reasonable.  */
#define OLDTYPE(s) LEVELS(s)
#define SETOLDTYPE(s, t) SETLEVELS(s, t)

static const char *sexptype2char(SEXPTYPE type);

static R_INLINE SEXP CHK(SEXP x)
{
    /* **** NULL check because of R_CurrentExpr */
    if (x != NULL && TYPEOF(x) == FREESXP)
	error("unprotected object (%p) encountered (was %s)",
	      x, sexptype2char(OLDTYPE(x)));
    return x;
}
#else
#define CHK(x) (x)
#endif

/* The following three variables definitions are used to record the
   address and type of the first bad type seen during a collection,
   and for FREESXP nodes they record the old type as well. */
static SEXPTYPE bad_sexp_type_seen = 0;
static SEXP bad_sexp_type_sexp = NULL;
#ifdef PROTECTCHECK
static SEXPTYPE bad_sexp_type_old_type = 0;
#endif
static int bad_sexp_type_line = 0;

static void register_bad_sexp_type(SEXP s, int line)
{
    if (bad_sexp_type_seen == 0) {
	bad_sexp_type_seen = TYPEOF(s);
	bad_sexp_type_sexp = s;
	bad_sexp_type_line = line;
#ifdef PROTECTCHECK
	if (TYPEOF(s) == FREESXP)
	    bad_sexp_type_old_type = OLDTYPE(s);
#endif
    }
}

/* slight modification of typename() from install.c -- should probably merge */
static const char *sexptype2char(SEXPTYPE type) {
    switch (type) {
    case NILSXP:	return "NILSXP";
    case SYMSXP:	return "SYMSXP";
    case LISTSXP:	return "LISTSXP";
    case CLOSXP:	return "CLOSXP";
    case ENVSXP:	return "ENVSXP";
    case PROMSXP:	return "PROMSXP";
    case LANGSXP:	return "LANGSXP";
    case SPECIALSXP:	return "SPECIALSXP";
    case BUILTINSXP:	return "BUILTINSXP";
    case CHARSXP:	return "CHARSXP";
    case LGLSXP:	return "LGLSXP";
    case INTSXP:	return "INTSXP";
    case REALSXP:	return "REALSXP";
    case CPLXSXP:	return "CPLXSXP";
    case STRSXP:	return "STRSXP";
    case DOTSXP:	return "DOTSXP";
    case ANYSXP:	return "ANYSXP";
    case VECSXP:	return "VECSXP";
    case EXPRSXP:	return "EXPRSXP";
    case BCODESXP:	return "BCODESXP";
    case EXTPTRSXP:	return "EXTPTRSXP";
    case WEAKREFSXP:	return "WEAKREFSXP";
    case S4SXP:		return "S4SXP";
    case RAWSXP:	return "RAWSXP";
    case NEWSXP:	return "NEWSXP"; /* should never happen */
    case FREESXP:	return "FREESXP";
    default:	 	return "<unknown>";
    }
}


/* Declarations relating to GC torture

   **** if the user specified a wait before starting to force
   **** collecitons it might make sense to also wait before starting
   **** to inhibit releases */

static int gc_force_wait = 0;
static int gc_force_gap = 0;
static Rboolean gc_inhibit_release = FALSE;
#define FORCE_GC (gc_force_wait > 0 ? (--gc_force_wait > 0 ? 0 : (gc_force_wait = gc_force_gap, 1)) : 0)

#define GC_PROT(X) do { \
    int __wait__ = gc_force_wait; \
    int __gap__ = gc_force_gap;			   \
    Rboolean __release__ = gc_inhibit_release;	   \
    X;						   \
    gc_force_wait = __wait__;			   \
    gc_force_gap = __gap__;			   \
    gc_inhibit_release = __release__;		   \
}  while(0)


/* Declarations relating to Rprofmem */

static int R_IsMemReporting;
static int R_MemReportingToTerminal;
static int R_MemPagesReporting;
static int R_MemStackReporting;
static int R_MemDetailsReporting;
static FILE *R_MemReportingOutfile;
static R_size_t R_MemReportingThreshold;
static R_len_t R_MemReportingNElem;
static void R_ReportAllocation (R_size_t, SEXPTYPE, R_len_t);
static void R_ReportNewPage();

extern SEXP framenames;  /* in model.c */

static void R_gc_internal(R_size_t size_needed);
static void R_gc_full(R_size_t size_needed);
static void mem_err_heap(R_size_t size);
static void mem_err_malloc(R_size_t size);

static SEXPREC UnmarkedNodeTemplate; /* initialized to zeros, since static */


#define NODE_IS_MARKED(s) (MARK(s))
#define MARK_NODE(s) (MARK(s)=1)
#define UNMARK_NODE(s) (MARK(s)=0)

/* Tuning Constants. Most of these could be made settable from R,
   within some reasonable constraints at least.  Since there are quite
   a lot of constants it would probably make sense to put together
   several "packages" representing different space/speed tradeoffs
   (e.g. very aggressive freeing and small increments to conserve
   memory; much less frequent releasing and larger increments to
   increase speed). */

/* There are three levels of collections.  Level 0 collects only the
   youngest generation, level 1 collects the two youngest generations,
   and level 2 collects all generations.  Higher level collections
   occur at least after specified numbers of lower level ones.  After
   LEVEL_0_FREQ level zero collections a level 1 collection is done;
   after every LEVEL_1_FREQ level 1 collections a level 2 collection
   occurs.  Thus, roughly, every LEVEL_0_FREQ-th collection is a level
   1 collection and every (LEVEL_0_FREQ * LEVEL_1_FREQ)-th collection
   is a level 2 collection.  */
#define LEVEL_0_FREQ 20
#define LEVEL_1_FREQ 5
static int collect_counts_max[] = { LEVEL_0_FREQ, LEVEL_1_FREQ };

/* When a level N collection fails to produce at least MinFreeFrac *
   R_NSize free nodes and MinFreeFrac * R_VSize free vector space, the
   next collection will be a level N + 1 collection.

   This constant is also used in heap size adjustment as a minimal
   fraction of the minimal heap size levels that should be available
   for allocation. */
static double R_MinFreeFrac = 0.2;

/* When pages are released, a number of free nodes equal to
   R_MaxKeepFrac times the number of allocated nodes for each class is
   retained.  Pages not needed to meet this requirement are released.
   An attempt to release pages is made every level 1 or level 2 collection. */
static double R_MaxKeepFrac = 0.5;

/* The heap size constants R_NSize and R_VSize are used for triggering
   collections.  The initial values set by defaults or command line
   arguments are used as minimal values.  After full collections these
   levels are adjusted up or down, though not below the minimal values
   or above the maximum values, towards maintain heap occupancy within
   a specified range.  When the number of nodes in use reaches
   R_NGrowFrac * R_NSize, the value of R_NSize is incremented by
   R_NGrowIncrMin + R_NGrowIncrFrac * R_NSize.  When the number of
   nodes in use falls below R_NShrinkFrac, R_NSize is decremented by
   R_NShrinkIncrMin + R_NShrinkFrac * R_NSize.  Analogous adjustments
   are made to R_VSize.

   This mechanism for adjusting the heap size constants is very
   primitive but hopefully adequate for now.  Some modeling and
   experimentation would be useful.  We want the heap sizes to get set
   at levels adequate for the current computations.  The present
   mechanism uses only the size of the current live heap to provide
   information about the current needs; since the current live heap
   size can be very volatile, the adjustment mechanism only makes
   gradual adjustments.  A more sophisticated strategy would use more
   of the live heap history. */
static double R_NGrowFrac = 0.70;
static double R_NShrinkFrac = 0.30;

static double R_VGrowFrac = 0.70;
static double R_VShrinkFrac = 0.30;

#ifdef SMALL_MEMORY
/* On machines with only 32M of memory (or on a classic Mac OS port)
   it might be a good idea to use settings like these that are more
   aggressive at keeping memory usage down. */
static double R_NGrowIncrFrac = 0.0, R_NShrinkIncrFrac = 0.2;
static int R_NGrowIncrMin = 50000, R_NShrinkIncrMin = 0;
static double R_VGrowIncrFrac = 0.0, R_VShrinkIncrFrac = 0.2;
static int R_VGrowIncrMin = 100000, R_VShrinkIncrMin = 0;

#else /* SMALL_MEMORY not defined */
static double R_NGrowIncrFrac = 0.05, R_NShrinkIncrFrac = 0.2;
static int R_NGrowIncrMin = 40000, R_NShrinkIncrMin = 0;
static double R_VGrowIncrFrac = 0.05, R_VShrinkIncrFrac = 0.2;
static int R_VGrowIncrMin = 80000, R_VShrinkIncrMin = 0;
#endif

/* Maximal Heap Limits.  These variables contain upper limits on the
   heap sizes.  They could be made adjustable from the R level,
   perhaps by a handler for a recoverable error.

   Access to these values is provided with reader and writer
   functions; the writer function insures that the maximal values are
   never set below the current ones. */
static R_size_t R_MaxVSize = R_SIZE_T_MAX;
static R_size_t R_MaxNSize = R_SIZE_T_MAX;
static int vsfac = 1; /* current units for vsize: changes at initialization */

R_size_t attribute_hidden R_GetMaxVSize(void)
{
    if (R_MaxVSize == R_SIZE_T_MAX) return R_SIZE_T_MAX;
    return R_MaxVSize*vsfac;
}

void attribute_hidden R_SetMaxVSize(R_size_t size)
{
    if (size == R_SIZE_T_MAX) return;
    if (size / vsfac >= R_VSize) R_MaxVSize = (size+1)/vsfac;
}

R_size_t attribute_hidden R_GetMaxNSize(void)
{
    return R_MaxNSize;
}

void attribute_hidden R_SetMaxNSize(R_size_t size)
{
    if (size >= R_NSize) R_MaxNSize = size;
}

void R_SetPPSize(R_size_t size)
{
    R_PPStackSize = size;
}

/* Miscellaneous Globals. */

static SEXP R_PreciousList;             /* List of Persistent Objects */
static R_size_t R_LargeVallocSize = 0;
static R_size_t R_SmallNallocSize = 0;
static R_size_t orig_R_NSize;
static R_size_t orig_R_VSize;

static R_size_t R_N_maxused=0;		/* Records of maximum used (but can */
static R_size_t R_V_maxused=0;		/*   be reset by gc(reset=TRUE)     */
static double R_NMega_max=0.0;


/* Node Classes.  Smallish vectors and "cons" cells are in classes 
   1, ..., NUM_SMALL_NODE_CLASSES.  Large vector nodes are in class 
   LARGE_NODE_CLASS.  For vector nodes the node header is followed 
   in memory by the vector data, offset from the header by SEXPREC_ALIGN. */

#define LARGE_NODE_CLASS (NUM_NODE_CLASSES - 1)
#define NUM_SMALL_NODE_CLASSES (NUM_NODE_CLASSES - 1)

#define NODE_CLASS(s) ((s)->sxpinfo.gccls)
#define SET_NODE_CLASS(s,v) (((s)->sxpinfo.gccls) = (v))

static int SEXPREC_class;    /* Small node class used for "cons" cells */
static int sizeof_SEXPREC;   /* Size of SEXPREC_class nodes */


/* Node Generations. */

#define NUM_OLD_GENERATIONS 2

/* sxpinfo allocates one bit for the old generation count, so only 1
   or 2 is allowed */
#if NUM_OLD_GENERATIONS > 2 || NUM_OLD_GENERATIONS < 1
# error number of old generations must be 1 or 2
#endif

#define NODE_GENERATION(s) ((s)->sxpinfo.gcgen)
#define SET_NODE_GENERATION(s,g) ((s)->sxpinfo.gcgen=(g))

#define NODE_GEN_IS_YOUNGEST(x) (!NODE_IS_MARKED(x))
#define NODE_GEN_IS_YOUNGER(s,g) \
  (! NODE_IS_MARKED(s) || NODE_GENERATION(s) < (g))

static int num_old_gens_to_collect = 0;
static int gen_gc_counts[NUM_OLD_GENERATIONS + 1];
static int collect_counts[NUM_OLD_GENERATIONS];


/* Node Pages.  Nodes other than large vector nodes are allocated
   from fixed size pages.  The pages for each node class are kept in a
   linked list. */

typedef union PAGE_HEADER {
  union PAGE_HEADER *next;
  double align;
} PAGE_HEADER;

#define NODE_SIZE(c) (sizeof(SEXPREC_ALIGN) + NodeClassSize[c] * sizeof(VECREC))

#define PAGE_SKIP(p) \
    ( (((uintptr_t)(p+1)+(NODE_ALIGN-1)) & ~(NODE_ALIGN-1)) - (uintptr_t)(p+1) )
#define PAGE_DATA(p) \
    ( (void *) ((uintptr_t)(p+1) + PAGE_SKIP(p)) )
#define PAGE_COUNT(p,nsize) \
    ( (PAGE_SIZE - sizeof(PAGE_HEADER) - PAGE_SKIP(p)) / nsize )

#define VHEAP_FREE() (R_VSize - R_LargeVallocSize /* - R_SmallVallocSize */)


/* The Heap Structure.  Nodes for each class/generation combination
   are arranged in circular doubly-linked lists.  The double linking
   allows nodes to be removed in constant time; this is used by the
   collector to move reachable nodes out of free space and into the
   appropriate generation.  The circularity eliminates the need for
   end checks.  In addition, each link is anchored at an artificial
   node, the Peg SEXPREC's in the structure below, which simplifies
   pointer maintenance.  The circular doubly-linked arrangement is
   taken from Baker's in-place incremental collector design; see
   ftp://ftp.netcom.com/pub/hb/hbaker/NoMotionGC.html or the Jones and
   Lins GC book.  The linked lists are implemented by adding two
   pointer fields to the SEXPREC structure, which increases its size
   from 5 to 7 words. Other approaches are possible but don't seem
   worth pursuing for R.

   There are two options for dealing with old-to-new pointers.  The
   first option is to make sure they never occur by transferring all
   referenced younger objects to the generation of the referrer when a
   reference to a newer object is assigned to an older one.  This is
   enabled by setting EXPEL_OLD_TO_NEW to 1.  The second alternative,
   used when EXPEL_OLD_TO_NEW is 0, is to keep track of all nodes that 
   may contain references to newer nodes and to "age" the nodes they 
   refer to at the beginning of each collection.  The first option is 
   simpler in some ways, but will create more floating garbage and add 
   a bit to the execution time, though the difference is probably marginal 
   on both counts.*/

static struct {

    SEXP Old[NUM_OLD_GENERATIONS];      /* Marked nodes of old generations */
    SEXP New;                           /* Unmarked nodes, free or newly used */
    SEXP Free;                          /* Free nodes, points inside New. 
                                           Not used for LARGE_NODE_CLASS */
#if !EXPEL_OLD_TO_NEW
    SEXP OldToNew[NUM_OLD_GENERATIONS]; /* Old nodes pointing to younger ones */
#endif

    SEXPREC OldPeg[NUM_OLD_GENERATIONS]; /* Actual space for the heads of the */
    SEXPREC NewPeg;                      /*   lists in Old, New, and OldToNew */
#if !EXPEL_OLD_TO_NEW
    SEXPREC OldToNewPeg[NUM_OLD_GENERATIONS];
#endif

    int OldCount[NUM_OLD_GENERATIONS];  /* # of nodes in Old and OldToNew */
    int AllocCount;                     /* # of nodes allocated, used or not */
    int PageCount;                      /* # of pages alloc'd */
    PAGE_HEADER *pages;                 /* Ptr to most recently alloc'd page */

} R_GenHeap[NUM_NODE_CLASSES];

static R_size_t R_NodesInUse = 0;

#define NEXT_NODE(s) (s)->gengc_next_node
#define PREV_NODE(s) (s)->gengc_prev_node
#define SET_NEXT_NODE(s,t) (NEXT_NODE(s) = (t))
#define SET_PREV_NODE(s,t) (PREV_NODE(s) = (t))
#define MAKE_EMPTY(s) (NEXT_NODE(s) = PREV_NODE(s) = (s))


/* Node List Manipulation */

/* unsnap node s from its list */
#define UNSNAP_NODE(s) do { \
  SEXP un__n__ = (s); \
  SEXP next = NEXT_NODE(un__n__); \
  SEXP prev = PREV_NODE(un__n__); \
  if (SNAP_CHECK && \
        (!SORT_NODES || num_old_gens_to_collect!=NUM_OLD_GENERATIONS)) { \
      if (PREV_NODE(next) != un__n__ || NEXT_NODE(prev) != un__n__) abort(); \
  } \
  SET_NEXT_NODE(prev, next); \
  SET_PREV_NODE(next, prev); \
} while(0)

/* snap in node s before node t */
#define SNAP_NODE(s,t) do { \
  SEXP sn__n__ = (s); \
  SEXP next = (t); \
  SEXP prev = PREV_NODE(next); \
  if (SNAP_CHECK && \
        (!SORT_NODES || num_old_gens_to_collect!=NUM_OLD_GENERATIONS)) { \
      if (NEXT_NODE(prev) != next) abort(); \
  } \
  SET_NEXT_NODE(sn__n__, next); \
  SET_PREV_NODE(next, sn__n__); \
  SET_NEXT_NODE(prev, sn__n__); \
  SET_PREV_NODE(sn__n__, prev); \
} while (0)

/* move all nodes on from_peg to to_peg */
#define BULK_MOVE(from_peg,to_peg) do { \
  SEXP __from__ = (from_peg); \
  SEXP __to__ = (to_peg); \
  SEXP first_old = NEXT_NODE(__from__); \
  SEXP last_old = PREV_NODE(__from__); \
  SEXP first_new = NEXT_NODE(__to__); \
  SET_PREV_NODE(first_old, __to__); \
  SET_NEXT_NODE(__to__, first_old); \
  SET_PREV_NODE(first_new, last_old); \
  SET_NEXT_NODE(last_old, first_new); \
  SET_NEXT_NODE(__from__, __from__); \
  SET_PREV_NODE(__from__, __from__); \
} while (0);


/* Processing Node Children */

#ifdef USE_ATTRIB_FIELD_FOR_CHARSXP_CACHE_CHAINS
/* When the CHARSXP hash chains are maintained through the ATTRIB
   field it is important that we NOT trace those fields otherwise too
   many CHARSXPs will be kept alive artificially. As a safety we don't
   ignore all non-NULL ATTRIB values for CHARSXPs but only those that
   are themselves CHARSXPs, which is what they will be if they are
   part of a hash chain.  Theoretically, for CHARSXPs the ATTRIB field
   should always be either R_NilValue or a CHARSXP. */
# ifdef PROTECTCHECK
#  define HAS_GENUINE_ATTRIB(x) \
    (TYPEOF(x) != FREESXP && ATTRIB(x) != R_NilValue && \
     (TYPEOF(x) != CHARSXP || TYPEOF(ATTRIB(x)) != CHARSXP))
# else
#  define HAS_GENUINE_ATTRIB(x) \
    (ATTRIB(x) != R_NilValue && \
     (TYPEOF(x) != CHARSXP || TYPEOF(ATTRIB(x)) != CHARSXP))
# endif
#else
# ifdef PROTECTCHECK
#  define HAS_GENUINE_ATTRIB(x) \
    (TYPEOF(x) != FREESXP && ATTRIB(x) != R_NilValue)
# else
#  define HAS_GENUINE_ATTRIB(x) (ATTRIB(x) != R_NilValue)
# endif
#endif
#ifdef PROTECTCHECK
#define FREE_FORWARD_CASE case FREESXP: if (gc_inhibit_release) break;
#define FREE_FORWARD_ELSE_IF \
            else if (typ_ == FREESXP && gc_inhibit_release) cnt_ = 0;
#else
#define FREE_FORWARD_CASE
#define FREE_FORWARD_ELSE_IF
#endif

/* This macro calls dc_action_ for each child of n_, passing
   dc_extra_ as a second argument for each call.

   It combines handling of all "no action" types, and of all 
   "three-pointer" types, and of all "vector of pointers" types,
   relying on the layouts of these being parallel. */

#define no_action_types \
( (1 << NILSXP) + \
  (1 << BUILTINSXP) + \
  (1 << SPECIALSXP) + \
  (1 << CHARSXP) + \
  (1 << LGLSXP) + \
  (1 << INTSXP) + \
  (1 << REALSXP) + \
  (1 << CPLXSXP) + \
  (1 << WEAKREFSXP) + \
  (1 << RAWSXP) + \
  (1 << S4SXP) )

#define three_pointer_types \
( (1 << ENVSXP) + \
  (1 << CLOSXP) + \
  (1 << PROMSXP) + \
  (1 << LISTSXP) + \
  (1 << LANGSXP) + \
  (1 << DOTSXP) + \
  (1 << SYMSXP) + \
  (1 << BCODESXP) )

#define vector_of_pointers_types \
( (1 << VECSXP) + \
  (1 << EXPRSXP) + \
  (1 << STRSXP) )

#define DO_CHILDREN(n_,dc_action_,dc_extra_) do { \
    if (HAS_GENUINE_ATTRIB(n_)) { \
        dc_action_ (ATTRIB(n_), dc_extra_); \
    } \
    int typ_ = TYPEOF(n_); \
    if (! ((no_action_types >> typ_) & 1)) { \
        SEXP *strt_; R_len_t cnt_; \
        if ((three_pointer_types >> typ_) & 1) { \
            strt_ = &CAR(n_); cnt_ = 3; \
        } \
        else if ((vector_of_pointers_types >> typ_) & 1) { \
            strt_ = &STRING_ELT(n_,0); cnt_ = LENGTH(n_); \
        } \
        else if (typ_ == EXTPTRSXP) { \
            strt_ = &CDR(n_); cnt_ = 2; \
        } \
        FREE_FORWARD_ELSE_IF \
        else \
            register_bad_sexp_type(n_, __LINE__); \
        while (cnt_ > 0) { \
            dc_action_ (*strt_++, dc_extra_); \
            cnt_ -= 1; \
        } \
    } \
} while(0)

#define DO_CHILDREN_DEBUG(__n__,dc__action__,extra1,extra2) do { \
  int _r_, _c_ = 0; \
  if (HAS_GENUINE_ATTRIB(__n__)) { \
    _c_ += _r_ = dc__action__(ATTRIB(__n__), __n__,extra1,extra2); \
    if (_r_) REprintf("  -- %s attrib\n",type2char(TYPEOF(__n__))); \
  } \
  switch (TYPEOF(__n__)) { \
  case NILSXP: \
  case BUILTINSXP: \
  case SPECIALSXP: \
  case CHARSXP: \
  case LGLSXP: \
  case INTSXP: \
  case REALSXP: \
  case CPLXSXP: \
  case WEAKREFSXP: \
  case RAWSXP: \
  case S4SXP: \
    break; \
  case STRSXP: \
  case EXPRSXP: \
  case VECSXP: \
    { \
      int i; \
      for (i = 0; i < LENGTH(__n__); i++) { \
	_c_ += _r_ = dc__action__(STRING_ELT(__n__, i), __n__,extra1,extra2); \
        if (_r_) REprintf(" -- %s %d\n",type2char(TYPEOF(__n__)),i); \
      } \
    } \
    break; \
  case ENVSXP: \
    _c_ += _r_ = dc__action__(FRAME(__n__), __n__,extra1,extra2); \
    if (_r_) REprintf(" -- %s frame\n",type2char(TYPEOF(__n__))); \
    _c_ += _r_ = dc__action__(ENCLOS(__n__), __n__,extra1,extra2); \
    if (_r_) REprintf(" -- %s enclos\n",type2char(TYPEOF(__n__))); \
    _c_ += _r_ = dc__action__(HASHTAB(__n__), __n__,extra1,extra2); \
    if (_r_) REprintf(" -- %s hashtab\n",type2char(TYPEOF(__n__))); \
    break; \
  case CLOSXP: \
  case PROMSXP: \
  case LISTSXP: \
  case LANGSXP: \
  case DOTSXP: \
  case SYMSXP: \
  case BCODESXP: \
    _c_ += _r_ = dc__action__(TAG(__n__), __n__,extra1,extra2); \
    if (_r_) REprintf(" -- %s tag\n",type2char(TYPEOF(__n__))); \
    _c_ += _r_ = dc__action__(CAR(__n__), __n__,extra1,extra2); \
    if (_r_) REprintf(" -- %s car\n",type2char(TYPEOF(__n__))); \
    _c_ += _r_ = dc__action__(CDR(__n__), __n__,extra1,extra2); \
    if (_r_) REprintf(" -- %s cdr\n",type2char(TYPEOF(__n__))); \
    break; \
  case EXTPTRSXP: \
    _c_ += _r_ = dc__action__(EXTPTR_PROT(__n__), __n__,extra1,extra2); \
    if (_r_) REprintf(" -- %s prot\n",type2char(TYPEOF(__n__))); \
    _c_ += _r_ = dc__action__(EXTPTR_TAG(__n__), __n__,extra1,extra2); \
    if (_r_) REprintf(" -- %s tag\n",type2char(TYPEOF(__n__))); \
    break; \
  FREE_FORWARD_CASE \
  default: \
    register_bad_sexp_type(__n__, __LINE__);		\
  } \
  if (_c_ && getenv("ABORT")) abort(); \
} while(0)


/* Forwarding Nodes.  These macros mark nodes or children of nodes and
   place them on the forwarding list.  The forwarding list is assumed
   to be in a local variable of the caller named "forwarded_nodes". */

#define FORWARD_NODE(s) do { \
  SEXP fn__n__ = (s); \
  if (! NODE_IS_MARKED(fn__n__)) { \
    CHECK_FOR_FREE_NODE(fn__n__) \
    MARK_NODE(fn__n__); \
    UNSNAP_NODE(fn__n__); \
    SET_NEXT_NODE(fn__n__, forwarded_nodes); \
    forwarded_nodes = fn__n__; \
  } \
} while (0)

#define FC_FORWARD_NODE(__n__,__dummy__) FORWARD_NODE(__n__)
#define FORWARD_CHILDREN(__n__) DO_CHILDREN(__n__,FC_FORWARD_NODE, 0)


/* This macro should help localize where a FREESXP node is encountered
   in the GC */
#ifdef PROTECTCHECK
#define CHECK_FOR_FREE_NODE(s) { \
    SEXP cf__n__ = (s); \
    if (TYPEOF(cf__n__) == FREESXP && ! gc_inhibit_release) \
	register_bad_sexp_type(cf__n__, __LINE__); \
}
#else
#define CHECK_FOR_FREE_NODE(s)
#endif


/* Node Allocation. */

static R_INLINE SEXP get_free_node (int c)
{
    /* if (c < 0 || c >= NUM_SMALL_NODE_CLASSES) abort(); */

    SEXP n = R_GenHeap[c].Free;
    if (n == R_GenHeap[c].New) {
        GetNewPage(c);
        n = R_GenHeap[c].Free;
        if (n == R_GenHeap[c].New) abort();
    }
    R_GenHeap[c].Free = NEXT_NODE(n);
    R_NodesInUse++;

#if VALGRIND_LEVEL>0
    VALGRIND_MAKE_MEM_UNDEFINED (n, NODE_SIZE(c));
    VALGRIND_MAKE_MEM_DEFINED (&n->gengc_next_node, sizeof(SEXP));
    VALGRIND_MAKE_MEM_DEFINED (&n->gengc_prev_node, sizeof(SEXP));
#endif

    n->sxpinfo = UnmarkedNodeTemplate.sxpinfo;
    SET_NODE_CLASS(n,c);
    R_SmallNallocSize += NodeClassSize[c];
    return n;
}

#define NO_FREE_NODES() (R_NodesInUse >= R_NSize)


/* Debugging Routines. */

#if DEBUG_GC>1

int CheckStuff(SEXP x, SEXP n, int w, int g)
{
    int err = 0;
    if (x == NULL) {
        REprintf("NULL pointer when looking at children (%lx %d %d)!\n",n,w,g);
        err = 1;
<<<<<<< HEAD
    }
    if (w == 1 && x != NULL && NODE_GENERATION(x) < g && n != R_StringHash) {
	REprintf("untraced old-to-new reference (%lx %lx %d %d %d %d)!\n",
          n, x, NODE_GENERATION(x), g, n->sxpinfo.gcoton, x->sxpinfo.gcoton);
        err = 1;
    }
=======
    }
    if (w == 1 && x != NULL && NODE_GENERATION(x) < g && n != R_StringHash) {
	REprintf("untraced old-to-new reference (%lx %lx %d %d %d %d)!\n",
          n, x, NODE_GENERATION(x), g, n->sxpinfo.gcoton, x->sxpinfo.gcoton);
        err = 1;
    }
>>>>>>> a471b966
    return err;
}

void DEBUG_CHECK_NODE_COUNTS(char *where)
{
    int i, OldCount, NewCount, OldToNewCount, gen;
    SEXP s;

    if (DEBUG_GC>2) {
        REprintf("%s:\n", where);
        REprintf("Class      New      Old OldToNew    Total\n");
    }
    for (i = 0; i < NUM_NODE_CLASSES; i++) {
	for (s = NEXT_NODE(R_GenHeap[i].New), NewCount = 0;
	     s != R_GenHeap[i].New;
	     s = NEXT_NODE(s)) {
	    NewCount++;
            if (s != NEXT_NODE(PREV_NODE(s)) || s != PREV_NODE(NEXT_NODE(s))) {
                REprintf("Garbled links in New list!\n");
                REprintf(" -- %d %d\n",i,NewCount);
            }
	    if (i != NODE_CLASS(s)) {
		REprintf("Inconsistent class assignment for node (1)!\n");
                REprintf(" -- %s %d %d\n",type2char(TYPEOF(s)),i,NODE_CLASS(s));
            }
            if (NODE_IS_MARKED(s)) {
                REprintf("Node in New list is marked!\n");
                REprintf(" -- %s %d\n",type2char(TYPEOF(s)),i);
            }
            if (s->sxpinfo.gcoton) {
                REprintf("Node in New has gcoton set!\n");
                REprintf(" -- %s %d %d\n", type2char(TYPEOF(s)),
                         i, NODE_CLASS(s));
            }
	}
	for (gen = 0, OldCount = 0, OldToNewCount = 0;
	     gen < NUM_OLD_GENERATIONS;
	     gen++) {
	    for (s = NEXT_NODE(R_GenHeap[i].Old[gen]);
		 s != R_GenHeap[i].Old[gen];
		 s = NEXT_NODE(s)) {
		OldCount++;
                if (s!=NEXT_NODE(PREV_NODE(s)) || s!=PREV_NODE(NEXT_NODE(s))) {
                    REprintf("Garbled links in Old list!\n");
                    REprintf(" -- %d %d %d\n",i,gen,OldCount);
                }
                if (s->sxpinfo.gcoton) {
		    REprintf("Node in Old has gcoton set!\n");
                    REprintf(" -- %s %d %d\n", type2char(TYPEOF(s)),
                             i, NODE_CLASS(s));
                }
		if (i != NODE_CLASS(s)) {
		    REprintf("Inconsistent class assignment for node (2)!\n");
                    REprintf(" -- %s %d %d\n", type2char(TYPEOF(s)),
                             i, NODE_CLASS(s));
                }
		if (gen != NODE_GENERATION(s)) {
		    REprintf("Inconsistent node generation (1)!\n");
                    REprintf(" -- %s %d %d\n", type2char(TYPEOF(s)),
                             gen, NODE_GENERATION(s));
                }
                if (!NODE_IS_MARKED(s)) {
                    REprintf("Node in Old list is unmarked!\n");
                    REprintf(" -- %s %d %d\n",type2char(TYPEOF(s)),i,gen);
                }
		DO_CHILDREN_DEBUG(s, CheckStuff, 1, gen);
	    }
	    for (s = NEXT_NODE(R_GenHeap[i].OldToNew[gen]);
		 s != R_GenHeap[i].OldToNew[gen];
		 s = NEXT_NODE(s)) {
		OldToNewCount++;
                if (s!=NEXT_NODE(PREV_NODE(s)) || s!=PREV_NODE(NEXT_NODE(s))) {
                    REprintf("Garbled links in OldToNew list!\n");
                    REprintf(" -- %d %d %d\n",i,gen,OldToNewCount);
                }
                if (FLAG_OLD_TO_NEW && !s->sxpinfo.gcoton) {
		    REprintf("Node in OldToNew does not have gcoton set!\n");
                    REprintf(" -- %s %d %d\n", type2char(TYPEOF(s)),
                             i, NODE_CLASS(s));
                }
		if (i != NODE_CLASS(s)) {
		    REprintf("Inconsistent class assignment for node (3)!\n");
                    REprintf(" -- %s %d %d\n", type2char(TYPEOF(s)),
                             i, NODE_CLASS(s));
                }
		if (gen != NODE_GENERATION(s)) {
		    REprintf("Inconsistent node generation (2)!\n");
                    REprintf(" -- %s %d %d\n", type2char(TYPEOF(s)),
                             gen, NODE_GENERATION(s));
                }
                if (!NODE_IS_MARKED(s)) {
                    REprintf("Node in OldToNew list is unmarked!\n");
                    REprintf(" -- %s %d %d\n",type2char(TYPEOF(s)),i,gen);
                }
		DO_CHILDREN_DEBUG(s, CheckStuff, 2, gen);
	    }
	}
        if (DEBUG_GC>2) {
            REprintf ("  %1d   %8d %8d %8d %8d\n",
                       i, NewCount, OldCount, OldToNewCount,
                       NewCount + OldCount + OldToNewCount);
        }
    }
}
#else
#define DEBUG_CHECK_NODE_COUNTS(s)
#endif /* DEBUG_GC>1 */

#if DEBUG_GC>0
<<<<<<< HEAD

#define DEBUG_TABLE 1  /* 1 to get a full table of counts in gc info printed */

=======

#define DEBUG_TABLE 1  /* 1 to get a full table of counts in gc info printed */

>>>>>>> a471b966
static unsigned int old_to_new_count = 0;

static void DEBUG_GC_SUMMARY(int gclev)
{
    int i, gen, OldCount, total;
#if DEBUG_TABLE
    int count[NUM_NODE_CLASSES][NUM_OLD_GENERATIONS][32];
    int t;
#endif
    REprintf("\nGC at level %d, VSize = %lu + %lu = %lu\nClass counts -", 
             gclev, 0 /* R_SmallVallocSize */, R_LargeVallocSize,
	     /* R_SmallVallocSize + */ R_LargeVallocSize);
    total = 0;
    for (i = 0; i < NUM_NODE_CLASSES; i++) {
	for (gen = 0, OldCount = 0; gen < NUM_OLD_GENERATIONS; gen++) {
	    OldCount += R_GenHeap[i].OldCount[gen];
#if DEBUG_TABLE
            for (t = 0; t < 32; t++) count[i][gen][t] = 0;
            for (SEXP s = NEXT_NODE(R_GenHeap[i].Old[gen]);
                 s != R_GenHeap[i].Old[gen]; s = NEXT_NODE(s)) 
                count[i][gen][TYPEOF(s)] += 1;
#endif
        }
	REprintf(" %d:%d", i, OldCount);
        total += OldCount;
<<<<<<< HEAD
    }
    REprintf(" (total %lu)\n", total);
    if (R_NodesInUse != total) 
        REprintf("Total != R_NodesInUse (%lu) !!\n",R_NodesInUse);
#if DEBUG_TABLE
    REprintf("          ");
    for (i = 0; i < NUM_NODE_CLASSES; i++) REprintf("  class%d",i);
    REprintf("\n");
    for (t = 0; t < 32; t++) {
        REprintf("%10s",sexptype2char(t));
        for (i = 0; i < NUM_NODE_CLASSES; i++) REprintf("%8d",count[i][0][t]);
        REprintf("\n");
        for (gen = 1; gen < NUM_OLD_GENERATIONS; gen++) {
            REprintf("          ");
            for (i = 0; i < NUM_NODE_CLASSES; i++) REprintf("%8d",count[i][gen][t]);
            REprintf("\n");
        }
    }
=======
    }
    REprintf(" (total %lu)\n", total);
    if (R_NodesInUse != total) 
        REprintf("Total != R_NodesInUse (%lu) !!\n",R_NodesInUse);
#if DEBUG_TABLE
    REprintf("          ");
    for (i = 0; i < NUM_NODE_CLASSES; i++) REprintf("  class%d",i);
    REprintf("\n");
    for (t = 0; t < 32; t++) {
        REprintf("%10s",sexptype2char(t));
        for (i = 0; i < NUM_NODE_CLASSES; i++) REprintf("%8d",count[i][0][t]);
        REprintf("\n");
        for (gen = 1; gen < NUM_OLD_GENERATIONS; gen++) {
            REprintf("          ");
            for (i = 0; i < NUM_NODE_CLASSES; i++) REprintf("%8d",count[i][gen][t]);
            REprintf("\n");
        }
    }
>>>>>>> a471b966
#endif
    total = 0;
    for (SEXP s = R_PreciousList; s != R_NilValue; s = CDR(s))
        total += 1;
    REprintf("Number of objects on precious list: %d\n",total);
    REprintf("Old-to-new since last report: %u\n",old_to_new_count);
    old_to_new_count = 0;
}
#else
#define DEBUG_GC_SUMMARY(x)
#endif /* DEBUG_GC>0 */

#if DEBUG_ADJUST_HEAP
static void DEBUG_ADJUST_HEAP_PRINT(double node_occup, double vect_occup)
{
    int i;
    R_size_t alloc;
    REprintf("Node occupancy: %.0f%%\nVector occupancy: %.0f%%\n",
	     100.0 * node_occup, 100.0 * vect_occup);
    alloc = R_LargeVallocSize +
	sizeof(SEXPREC_ALIGN) * R_GenHeap[LARGE_NODE_CLASS].AllocCount;
    for (i = 0; i < NUM_SMALL_NODE_CLASSES; i++)
	alloc += PAGE_SIZE * R_GenHeap[i].PageCount;
    REprintf("Total allocation: %lu\n", alloc);
    REprintf("Ncells %lu\nVcells %lu\n", R_NSize, R_VSize);
}
#else
#define DEBUG_ADJUST_HEAP_PRINT(node_occup, vect_occup)
#endif /* DEBUG_ADJUST_HEAP */

#if DEBUG_RELEASE
static void DEBUG_RELEASE_PRINT(int rel_pages, int rel_count, int maxrel, int i)
{
    if (maxrel > 0) {
	int gen, n;
	REprintf(
         "Class: %d, pages = %d, maxrel = %d, pages release = %d, nodes released = %d\n",
		 i, R_GenHeap[i].PageCount, maxrel, rel_pages, rel_count);
	for (gen = 0, n = 0; gen < NUM_OLD_GENERATIONS; gen++)
	    n += R_GenHeap[i].OldCount[gen];
	REprintf("Allocated = %d, in use = %d\n", R_GenHeap[i].AllocCount, n);
    }
}
#else
#define DEBUG_RELEASE_PRINT(rel_pages, rel_count, maxrel, i)
#endif /* DEBUG_RELEASE */


/* Page Allocation and Release. */

static void GetNewPage(int node_class)
{
    SEXP s;
    char *data;
    PAGE_HEADER *page;
    int node_size, page_count, i;

    page = malloc(PAGE_SIZE+PAGE_PAD);
    if (page == NULL) {
	R_gc_full(0);
	page = malloc(PAGE_SIZE+PAGE_PAD);
	if (page == NULL)
	    mem_err_malloc((R_size_t) PAGE_SIZE);
    }

    node_size = NODE_SIZE(node_class);
    page_count = PAGE_COUNT(page,node_size);

    if (R_IsMemReporting) R_ReportNewPage();
    page->next = R_GenHeap[node_class].pages;
    R_GenHeap[node_class].pages = page;
    R_GenHeap[node_class].PageCount++;

    /* Put nodes in page into "New", used by "Free".  Make sure they will be 
       allocated in increasing order of address, for cache efficiency. */

    SEXP base = R_GenHeap[node_class].New;
    for (i = 0, data = PAGE_DATA(page); i<page_count; i++, data += node_size) {
	s = (SEXP) data;
        s->sxpinfo = UnmarkedNodeTemplate.sxpinfo;
	SET_NODE_CLASS(s, node_class);
#ifdef PROTECTCHECK
	TYPEOF(s) = NEWSXP;
#endif
	SNAP_NODE(s, base);
        if (i == 0) R_GenHeap[node_class].Free = s;
    }

    if ((uintptr_t)data > (uintptr_t)page + PAGE_SIZE) abort();

    R_GenHeap[node_class].AllocCount += page_count;

#if VALGRIND_LEVEL>0
    VALGRIND_MAKE_MEM_NOACCESS (page, PAGE_SIZE+PAGE_PAD);
    VALGRIND_MAKE_MEM_DEFINED (&page->next, sizeof page->next);
    for (i = 0, data = PAGE_DATA(page); i<page_count; i++, data += node_size) {
	s = (SEXP) data;
        VALGRIND_MAKE_MEM_DEFINED (&s->gengc_next_node, sizeof(SEXP));
        VALGRIND_MAKE_MEM_DEFINED (&s->gengc_prev_node, sizeof(SEXP));
        VALGRIND_MAKE_MEM_DEFINED (&s->sxpinfo, sizeof s->sxpinfo);
    }
#endif
}

/* Scan pages, releasing (some) pages with no nodes in use, and (maybe)
   sorting nodes in increasing order by address (in an attempt to improve 
   locality of reference), putting unused nodes in the New list, and nodes
   in use in the Old list for their generation.  Releasing and sorting in 
   one scan gives better cache / virtual memory performance. */

static void release_or_sort_pages (int sort)
{
    for (int i = 0; i < NUM_SMALL_NODE_CLASSES; i++) {
        int node_size = NODE_SIZE(i);
        R_size_t maxrel, rel_count;
        PAGE_HEADER *page, *last;
        SEXP *old, new;
        int rel_pages;

        maxrel = R_GenHeap[i].AllocCount;
        for (int gen = 0; gen < NUM_OLD_GENERATIONS; gen++)
            maxrel -= (1.0 + R_MaxKeepFrac) * R_GenHeap[i].OldCount[gen];

        /* all nodes in New space should be both free and unmarked */
        rel_count = 0;
        rel_pages = 0;
        last = NULL;
        page = R_GenHeap[i].pages;

        if (sort) {
            old = R_GenHeap[i].Old;
            for (int g = 0; g < NUM_OLD_GENERATIONS; g++) 
                MAKE_EMPTY(old[g]);
            new = R_GenHeap[i].New;
            MAKE_EMPTY(new);
        }

        while (page != NULL && (sort || rel_count < maxrel)) {
            int page_count = PAGE_COUNT(page,node_size);
            PAGE_HEADER *next = page->next;
            char *data;
            int j;
            if (rel_count < maxrel) { /* want to release more */
                for (j = 0, data = PAGE_DATA(page);
                     j < page_count && !NODE_IS_MARKED((SEXP)data); 
                     j++, data += node_size) ;
                if (j == page_count) { /* no marked nodes - free this page */
                    if (!sort) {
                        for (j = 0, data = PAGE_DATA(page); 
                             j < page_count; 
                             j++, data += node_size) 
                            UNSNAP_NODE((SEXP)data);
                    }
                    R_GenHeap[i].AllocCount -= page_count;
                    R_GenHeap[i].PageCount--;
                    rel_pages += 1;
                    rel_count += page_count;
                    free(page);
                    page = next;
                    if (last == NULL)
                        R_GenHeap[i].pages = page;
                    else
                        last->next = page;
                    continue;
                }
            }
            if (sort) {
                for (j = 0, data = PAGE_DATA(page);
                     j < page_count; 
                     j++, data += node_size) {
                    if (NODE_IS_MARKED((SEXP)data)) 
                        SNAP_NODE((SEXP)data, old[NODE_GENERATION((SEXP)data)]);
                    else
                        SNAP_NODE((SEXP)data, new);
                }
            }
            last = page;
            page = next;
        }

        DEBUG_RELEASE_PRINT(rel_pages, rel_count, maxrel, i);
    }
}

/* compute size in VEC units so result will fit in LENGTH field for FREESXPs */
static R_INLINE R_size_t getVecSizeInVEC(SEXP s)
{
    R_size_t size;
    switch (TYPEOF(s)) {	/* get size in bytes */
    case CHARSXP:
	size = LENGTH(s) + 1;
	break;
    case RAWSXP:
	size = LENGTH(s);
	break;
    case LGLSXP:
    case INTSXP:
	size = LENGTH(s) * sizeof(int);
	break;
    case REALSXP:
	size = LENGTH(s) * sizeof(double);
	break;
    case CPLXSXP:
	size = LENGTH(s) * sizeof(Rcomplex);
	break;
    case STRSXP:
    case EXPRSXP:
    case VECSXP:
	size = LENGTH(s) * sizeof(SEXP);
	break;
    default:
	register_bad_sexp_type(s, __LINE__);
	size = 0;
    }
    return BYTE2VEC(size);
}

static void ReleaseLargeFreeVectors(void)
{
    SEXP s = NEXT_NODE(R_GenHeap[LARGE_NODE_CLASS].New);

    while (s != R_GenHeap[LARGE_NODE_CLASS].New) {
	SEXP next = NEXT_NODE(s);
        R_size_t size;
#ifdef PROTECTCHECK
        if (TYPEOF(s) == FREESXP)
            size = LENGTH(s);
        else
            /* should not get here -- arrange for a warning/error? */
            size = getVecSizeInVEC(s);
#else
        size = getVecSizeInVEC(s);
#endif
        R_LargeVallocSize -= size;
        R_GenHeap[LARGE_NODE_CLASS].AllocCount--;
        free(s);
        s = next;
    }

    MAKE_EMPTY (R_GenHeap[LARGE_NODE_CLASS].New);
}


/* Heap Size Adjustment. */

static void AdjustHeapSize(R_size_t size_needed)
{
    R_size_t R_MinNFree = orig_R_NSize * R_MinFreeFrac;
    R_size_t R_MinVFree = orig_R_VSize * R_MinFreeFrac;
    R_size_t NNeeded = R_NodesInUse + R_MinNFree;
    R_size_t VNeeded = /* R_SmallVallocSize + */ R_LargeVallocSize
	+ size_needed + R_MinVFree;
    double node_occup = ((double) NNeeded) / R_NSize;
    double vect_occup =	((double) VNeeded) / R_VSize;

    if (node_occup > R_NGrowFrac) {
	R_size_t change = R_NGrowIncrMin + R_NGrowIncrFrac * R_NSize;
	if (R_MaxNSize >= R_NSize + change)
	    R_NSize += change;
    }
    else if (node_occup < R_NShrinkFrac) {
	R_NSize -= (R_NShrinkIncrMin + R_NShrinkIncrFrac * R_NSize);
	if (R_NSize < NNeeded)
	    R_NSize = (NNeeded < R_MaxNSize) ? NNeeded: R_MaxNSize;
	if (R_NSize < orig_R_NSize)
	    R_NSize = orig_R_NSize;
    }

    if (vect_occup > 1.0 && VNeeded < R_MaxVSize)
	R_VSize = VNeeded;
    if (vect_occup > R_VGrowFrac) {
	R_size_t change = R_VGrowIncrMin + R_VGrowIncrFrac * R_VSize;
	if (R_MaxVSize - R_VSize >= change)
	    R_VSize += change;
    }
    else if (vect_occup < R_VShrinkFrac) {
	R_VSize -= R_VShrinkIncrMin + R_VShrinkIncrFrac * R_VSize;
	if (R_VSize < VNeeded)
	    R_VSize = VNeeded;
	if (R_VSize < orig_R_VSize)
	    R_VSize = orig_R_VSize;
    }

    DEBUG_ADJUST_HEAP_PRINT(node_occup, vect_occup);
}


/* Managing Old-to-New References. */

#define AGE_NODE(s,g) do { \
  SEXP an__n__ = (s); \
  int an__g__ = (g); \
  if (NODE_GEN_IS_YOUNGER(an__n__, an__g__)) { \
    if (NODE_IS_MARKED(an__n__)) \
       R_GenHeap[NODE_CLASS(an__n__)].OldCount[NODE_GENERATION(an__n__)]--; \
    else \
      MARK_NODE(an__n__); \
    SET_NODE_GENERATION(an__n__, an__g__); \
    UNSNAP_NODE(an__n__); \
    SET_NEXT_NODE(an__n__, forwarded_nodes); \
    forwarded_nodes = an__n__; \
  } \
} while (0)

static void AgeNodeAndChildren(SEXP s, int gen)
{
    SEXP forwarded_nodes = NULL;
    AGE_NODE(s, gen);
    while (forwarded_nodes != NULL) {
	s = forwarded_nodes;
	forwarded_nodes = NEXT_NODE(forwarded_nodes);
	if (NODE_GENERATION(s) != gen)
	    REprintf("****snapping into wrong generation\n");
	SNAP_NODE(s, R_GenHeap[NODE_CLASS(s)].Old[gen]);
	R_GenHeap[NODE_CLASS(s)].OldCount[gen]++;
	DO_CHILDREN(s, AGE_NODE, gen);
    }
}

static void old_to_new(SEXP x, SEXP y)
{
#if EXPEL_OLD_TO_NEW
    AgeNodeAndChildren(y, NODE_GENERATION(x));
#else
    UNSNAP_NODE(x);
    SNAP_NODE(x, R_GenHeap[NODE_CLASS(x)].OldToNew[NODE_GENERATION(x)]);
#if FLAG_OLD_TO_NEW
    x->sxpinfo.gcoton = 1;  /* so won't have to unsnap & snap again */
#endif
#endif

#if DEBUG_GC>0
    old_to_new_count += 1;
#endif
}

#if EXPEL_OLD_TO_NEW
#define CHECK_OLD_TO_NEW(x,y) do { \
  if (NODE_IS_MARKED(CHK(x)) \
       && (!NODE_IS_MARKED(y) || NODE_GENERATION(x) > NODE_GENERATION(y))) \
      old_to_new(x,y); \
  } while (0)
#else
#if FLAG_OLD_TO_NEW
#define CHECK_OLD_TO_NEW(x,y) do { \
  if (NODE_IS_MARKED(CHK(x)) \
   && !(x)->sxpinfo.gcoton \
   && (!NODE_IS_MARKED(CHK(y)) || NODE_GENERATION(x) > NODE_GENERATION(y))) \
      old_to_new(x,y); \
  } while (0)
#else
#define CHECK_OLD_TO_NEW(x,y) do { \
  if (NODE_IS_MARKED(CHK(x)) \
   && (!NODE_IS_MARKED(CHK(y)) || NODE_GENERATION(x) > NODE_GENERATION(y))) \
      old_to_new(x,y); \
  } while (0)
#endif
#endif


/* Finalization and Weak References */

/* The design of this mechanism is very close to the one described in
   "Stretching the storage manager: weak pointers and stable names in
   Haskell" by Peyton Jones, Marlow, and Elliott (at
   www.research.microsoft.com/Users/simonpj/papers/weak.ps.gz). --LT */

static SEXP R_weak_refs = NULL;

#define READY_TO_FINALIZE_MASK 1

#define SET_READY_TO_FINALIZE(s) ((s)->sxpinfo.gp |= READY_TO_FINALIZE_MASK)
#define CLEAR_READY_TO_FINALIZE(s) ((s)->sxpinfo.gp &= ~READY_TO_FINALIZE_MASK)
#define IS_READY_TO_FINALIZE(s) ((s)->sxpinfo.gp & READY_TO_FINALIZE_MASK)

#define FINALIZE_ON_EXIT_MASK 2

#define SET_FINALIZE_ON_EXIT(s) ((s)->sxpinfo.gp |= FINALIZE_ON_EXIT_MASK)
#define CLEAR_FINALIZE_ON_EXIT(s) ((s)->sxpinfo.gp &= ~FINALIZE_ON_EXIT_MASK)
#define FINALIZE_ON_EXIT(s) ((s)->sxpinfo.gp & FINALIZE_ON_EXIT_MASK)

#define WEAKREF_SIZE 4
#define WEAKREF_KEY(w) VECTOR_ELT(w, 0)
#define SET_WEAKREF_KEY(w, k) SET_VECTOR_ELT(w, 0, k)
#define WEAKREF_VALUE(w) VECTOR_ELT(w, 1)
#define SET_WEAKREF_VALUE(w, v) SET_VECTOR_ELT(w, 1, v)
#define WEAKREF_FINALIZER(w) VECTOR_ELT(w, 2)
#define SET_WEAKREF_FINALIZER(w, f) SET_VECTOR_ELT(w, 2, f)
#define WEAKREF_NEXT(w) VECTOR_ELT(w, 3)
#define SET_WEAKREF_NEXT(w, n) SET_VECTOR_ELT(w, 3, n)

static SEXP MakeCFinalizer(R_CFinalizer_t cfun);

static SEXP NewWeakRef(SEXP key, SEXP val, SEXP fin, Rboolean onexit)
{
    SEXP w;

    switch (TYPEOF(key)) {
    case NILSXP:
    case ENVSXP:
    case EXTPTRSXP:
	break;
    default: error(_("can only weakly reference/finalize reference objects"));
    }

    PROTECT2 (key, fin);
    PROTECT (val = NAMEDCNT_GT_0(val) ? duplicate(val) : val);

    w = allocVector(VECSXP, WEAKREF_SIZE);
    SET_TYPEOF(w, WEAKREFSXP);
    if (key != R_NilValue) {
	/* If the key is R_NilValue we don't register the weak reference.
	   This is used in loading saved images. */
	SET_WEAKREF_KEY(w, key);
	SET_WEAKREF_VALUE(w, val);
	SET_WEAKREF_FINALIZER(w, fin);
	SET_WEAKREF_NEXT(w, R_weak_refs);
	CLEAR_READY_TO_FINALIZE(w);
	if (onexit)
	    SET_FINALIZE_ON_EXIT(w);
	else
	    CLEAR_FINALIZE_ON_EXIT(w);
	R_weak_refs = w;
    }
    UNPROTECT(3);
    return w;
}

SEXP R_MakeWeakRef(SEXP key, SEXP val, SEXP fin, Rboolean onexit)
{
    switch (TYPEOF(fin)) {
    case NILSXP:
    case CLOSXP:
    case BUILTINSXP:
    case SPECIALSXP:
	break;
    default: error(_("finalizer must be a function or NULL"));
    }
    return NewWeakRef(key, val, fin, onexit);
}

SEXP R_MakeWeakRefC(SEXP key, SEXP val, R_CFinalizer_t fin, Rboolean onexit)
{
    SEXP w;
    PROTECT2 (key, val);
    w = NewWeakRef(key, val, MakeCFinalizer(fin), onexit);
    UNPROTECT(2);
    return w;
}

static void CheckFinalizers(void)
{
    SEXP s;
    for (s = R_weak_refs; s != R_NilValue; s = WEAKREF_NEXT(s))
	if (! NODE_IS_MARKED(WEAKREF_KEY(s)) && ! IS_READY_TO_FINALIZE(s))
	    SET_READY_TO_FINALIZE(s);
}

/* C finalizers are stored in a CHARSXP.  It would be nice if we could
   use EXTPTRSXP's but these only hold a void *, and function pointers
   are not guaranteed to be compatible with a void *.  There should be
   a cleaner way of doing this, but this will do for now. --LT */
/* Changed to RAWSXP in 2.8.0 */
static Rboolean isCFinalizer(SEXP fun)
{
    return TYPEOF(fun) == RAWSXP;
    /*return TYPEOF(fun) == EXTPTRSXP;*/
}

static SEXP MakeCFinalizer(R_CFinalizer_t cfun)
{
    SEXP s = allocVector(RAWSXP, sizeof(R_CFinalizer_t));
    *((R_CFinalizer_t *) RAW(s)) = cfun;
    return s;
    /*return R_MakeExternalPtr((void *) cfun, R_NilValue, R_NilValue);*/
}

static R_CFinalizer_t GetCFinalizer(SEXP fun)
{
    return *((R_CFinalizer_t *) RAW(fun));
    /*return (R_CFinalizer_t) R_ExternalPtrAddr(fun);*/
}

SEXP R_WeakRefKey(SEXP w)
{
    if (TYPEOF(w) != WEAKREFSXP)
	error(_("not a weak reference"));
    return WEAKREF_KEY(w);
}

SEXP R_WeakRefValue(SEXP w)
{
    SEXP v;
    if (TYPEOF(w) != WEAKREFSXP)
	error(_("not a weak reference"));
    v = WEAKREF_VALUE(w);
    if (v!=R_NilValue) 
        SET_NAMEDCNT_MAX(v);
    return v;
}

void R_RunWeakRefFinalizer(SEXP w)
{
    SEXP key, fun, e;
    if (TYPEOF(w) != WEAKREFSXP)
	error(_("not a weak reference"));
    key = WEAKREF_KEY(w);
    fun = WEAKREF_FINALIZER(w);
    SET_WEAKREF_KEY(w, R_NilValue);
    SET_WEAKREF_VALUE(w, R_NilValue);
    SET_WEAKREF_FINALIZER(w, R_NilValue);
    if (! IS_READY_TO_FINALIZE(w))
	SET_READY_TO_FINALIZE(w); /* insures removal from list on next gc */
    PROTECT2 (key, fun);
    if (isCFinalizer(fun)) {
	/* Must be a C finalizer. */
	R_CFinalizer_t cfun = GetCFinalizer(fun);
	cfun(key);
    }
    else if (fun != R_NilValue) {
	/* An R finalizer. */
	PROTECT(e = LCONS(fun, LCONS(key, R_NilValue)));
	eval(e, R_GlobalEnv);
	UNPROTECT(1);
    }
    UNPROTECT(2);
}

static Rboolean RunFinalizers(void)
{
    volatile SEXP s, last;
    volatile Rboolean finalizer_run = FALSE;

    for (s = R_weak_refs, last = R_NilValue; s != R_NilValue;) {
	SEXP next = WEAKREF_NEXT(s);
	if (IS_READY_TO_FINALIZE(s)) {
	    RCNTXT thiscontext;
	    RCNTXT * volatile saveToplevelContext;
	    volatile int savestack;
	    volatile SEXP topExp;

	    finalizer_run = TRUE;

	    /* A top level context is established for the finalizer to
	       insure that any errors that might occur do not spill
	       into the call that triggered the collection. */
	    begincontext(&thiscontext, CTXT_TOPLEVEL, R_NilValue, R_GlobalEnv,
			 R_BaseEnv, R_NilValue, R_NilValue);
	    saveToplevelContext = R_ToplevelContext;
	    PROTECT(topExp = R_CurrentExpr);
	    savestack = R_PPStackTop;
	    if (! SETJMP(thiscontext.cjmpbuf)) {
		R_GlobalContext = R_ToplevelContext = &thiscontext;

		/* The entry in the weak reference list is removed
		   before running the finalizer.  This insures that a
		   finalizer is run only once, even if running it
		   raises an error. */
		if (last == R_NilValue)
		    R_weak_refs = next;
		else
		    SET_WEAKREF_NEXT(last, next);
		/* The value of 'next' is protected to make is safe
		   for thsis routine to be called recursively from a
		   gc triggered by a finalizer. */
		PROTECT(next);
		R_RunWeakRefFinalizer(s);
		UNPROTECT(1);
	    }
	    endcontext(&thiscontext);
	    R_ToplevelContext = saveToplevelContext;
	    R_PPStackTop = savestack;
	    R_CurrentExpr = topExp;
	    UNPROTECT(1);
	}
	else last = s;
	s = next;
    }
    return finalizer_run;
}

void R_RunExitFinalizers(void)
{
    SEXP s;

    for (s = R_weak_refs; s != R_NilValue; s = WEAKREF_NEXT(s))
	if (FINALIZE_ON_EXIT(s))
	    SET_READY_TO_FINALIZE(s);
    RunFinalizers();
}

void R_RegisterFinalizerEx(SEXP s, SEXP fun, Rboolean onexit)
{
    R_MakeWeakRef(s, R_NilValue, fun, onexit);
}

void R_RegisterFinalizer(SEXP s, SEXP fun)
{
    R_RegisterFinalizerEx(s, fun, FALSE);
}

void R_RegisterCFinalizerEx(SEXP s, R_CFinalizer_t fun, Rboolean onexit)
{
    R_MakeWeakRefC(s, R_NilValue, fun, onexit);
}

void R_RegisterCFinalizer(SEXP s, R_CFinalizer_t fun)
{
    R_RegisterCFinalizerEx(s, fun, FALSE);
}

/* R interface function */

SEXP attribute_hidden do_regFinaliz(SEXP call, SEXP op, SEXP args, SEXP rho)
{
    int onexit;

    checkArity(op, args);

    if (TYPEOF(CAR(args)) != ENVSXP && TYPEOF(CAR(args)) != EXTPTRSXP)
	error(_("first argument must be environment or external pointer"));
    if (TYPEOF(CADR(args)) != CLOSXP)
	error(_("second argument must be a function"));

    onexit = asLogical(CADDR(args));
    if(onexit == NA_LOGICAL)
	error(_("third argument must be 'TRUE' or 'FALSE'"));

    R_RegisterFinalizerEx(CAR(args), CADR(args), onexit);
    return R_NilValue;
}


/* THE GENERATIONAL GARBAGE COLLECTOR. */

/* Take nodes from forwarded list, forward their children, and snap
   into the Old list for their class - except snapping isn't done (apart
   from large nodes) if no_snap is 1 (which is set when small nodes will 
   later be scanned sequentially as part of a full collection). */

static void process_nodes (SEXP forwarded_nodes, int no_snap)
{
    SEXP s;
    while (forwarded_nodes != NULL) {
        s = forwarded_nodes;
        forwarded_nodes = NEXT_NODE(forwarded_nodes);
        R_GenHeap[NODE_CLASS(s)].OldCount[NODE_GENERATION(s)]++;
        if (!no_snap || NODE_CLASS(s) == LARGE_NODE_CLASS)
            SNAP_NODE(s, R_GenHeap[NODE_CLASS(s)].Old[NODE_GENERATION(s)]);
        FORWARD_CHILDREN(s);
    }
}

#if !EXPEL_OLD_TO_NEW
/* Eliminate old-to-new references in generations to collect by
   transferring referenced nodes to referring generation.  The outer
   loop must be over generations, in increasing order - otherwise
   unsnapping a child might unsnap it from an OldToNew list before
   its children are looked at. */

static void transfer_old_to_new (int num_old_gens_to_collect)
{   int gen, i;
    SEXP s;
    for (gen = 0; gen < num_old_gens_to_collect; gen++) {
	for (i = 0; i < NUM_NODE_CLASSES; i++) {
	    s = NEXT_NODE(R_GenHeap[i].OldToNew[gen]);
	    while (s != R_GenHeap[i].OldToNew[gen]) {
		SEXP next = NEXT_NODE(s);
		DO_CHILDREN(s, AgeNodeAndChildren, gen);
		UNSNAP_NODE(s);
#if FLAG_OLD_TO_NEW
                s->sxpinfo.gcoton = 0;
#endif
		if (NODE_GENERATION(s) != gen)
		    REprintf("****snapping into wrong generation\n");
		SNAP_NODE(s, R_GenHeap[i].Old[gen]);
		s = next;
	    }
	}
    }
}
#endif

/* Unmark all marked nodes in old generations to be collected and move to 
   New space */

static void unmark_and_move_to_new (int num_old_gens_to_collect)
{   int gen, i;
<<<<<<< HEAD
    SEXP s;
=======
>>>>>>> a471b966
    for (gen = 0; gen < num_old_gens_to_collect; gen++) {
        for (i = 0; i < NUM_NODE_CLASSES; i++) {
            SEXP peg = R_GenHeap[i].Old[gen];
            if (gen != NUM_OLD_GENERATIONS - 1) {
                for (SEXP s = NEXT_NODE(peg); s != peg; s = NEXT_NODE(s)) {
                    SET_NODE_GENERATION (s, gen+1);
                    UNMARK_NODE(s);
                }
            }
            else {
                for (SEXP s = NEXT_NODE(peg); s != peg; s = NEXT_NODE(s)) {
                    UNMARK_NODE(s);
                }
            }
            R_GenHeap[i].OldCount[gen] = 0;
            if (NEXT_NODE(peg) != peg)
                BULK_MOVE(peg, R_GenHeap[i].New);
        }
    }
}

static void RunGenCollect(R_size_t size_needed)
{
    int i, gen, gens_collected;
    RCNTXT *ctxt;
    SEXP s;
    SEXP forwarded_nodes;

    bad_sexp_type_seen = 0;

    /* determine number of generations to collect */
    while (num_old_gens_to_collect < NUM_OLD_GENERATIONS) {
	if (collect_counts[num_old_gens_to_collect]-- <= 0) {
	    collect_counts[num_old_gens_to_collect] =
		collect_counts_max[num_old_gens_to_collect];
	    num_old_gens_to_collect++;
	}
	else break;
    }

#ifdef PROTECTCHECK
    num_old_gens_to_collect = NUM_OLD_GENERATIONS;
#endif

 again:
    gens_collected = num_old_gens_to_collect;

    int no_snap =
      SORT_NODES && num_old_gens_to_collect == NUM_OLD_GENERATIONS;

#if DEBUG_GC>1
    char mess[20];
    sprintf(mess,"START OF GC (%d)",num_old_gens_to_collect);
    DEBUG_CHECK_NODE_COUNTS(mess);
#endif

#if !EXPEL_OLD_TO_NEW
    transfer_old_to_new (num_old_gens_to_collect);
    DEBUG_CHECK_NODE_COUNTS("after transfering old to new");
#endif

    unmark_and_move_to_new (num_old_gens_to_collect);

    DEBUG_CHECK_NODE_COUNTS("after unmarking and moving to new");

    forwarded_nodes = NULL;

#if !EXPEL_OLD_TO_NEW
    /* scan nodes in uncollected old generations with old-to-new pointers */
    for (gen = num_old_gens_to_collect; gen < NUM_OLD_GENERATIONS; gen++)
	for (i = 0; i < NUM_NODE_CLASSES; i++)
	    for (s = NEXT_NODE(R_GenHeap[i].OldToNew[gen]);
		 s != R_GenHeap[i].OldToNew[gen];
		 s = NEXT_NODE(s))
		FORWARD_CHILDREN(s);
    DEBUG_CHECK_NODE_COUNTS("after scanning uncollected old generations");
#endif

    /* forward all roots */

    static SEXP *root_vars[] = { 
        &R_NilValue,	          /* Builtin constants */
        &NA_STRING,
        &R_BlankString,
        &R_UnboundValue,
        &R_RestartToken,
        &R_MissingArg,
        &R_ScalarLogicalNA,
        &R_ScalarLogicalFALSE,
        &R_ScalarLogicalTRUE,

        &R_GlobalEnv,	          /* Global environment */
        &R_BaseEnv,
        &R_EmptyEnv,
        &R_Warnings,	          /* Warnings, if any */

        &R_VariantResult,         /* Marker for variant result of op */
        &R_HandlerStack,          /* Condition handler stack */
        &R_RestartStack,          /* Available restarts stack */

        &R_PreciousList,
        0
    };

    for (i = 0; root_vars[i] != 0; i++)
        FORWARD_NODE(*root_vars[i]);

    if (R_VStack != NULL)
        FORWARD_NODE(R_VStack);

    if (R_SymbolTable != NULL) /* Symbol table, could be NULL during startup */
        for (i = 0; i < HSIZE; i++)
            FORWARD_NODE(R_SymbolTable[i]);

    if (R_CurrentExpr != NULL)	           /* Current expression */
	FORWARD_NODE(R_CurrentExpr);

    for (i = 0; i < R_MaxDevices; i++) {   /* Device display lists */
	pGEDevDesc gdd = GEgetDevice(i);
	if (gdd) {
	    if (gdd->displayList != NULL)
                FORWARD_NODE(gdd->displayList);
	    if (gdd->savedSnapshot != NULL)
                FORWARD_NODE(gdd->savedSnapshot);
	    if (gdd->dev != NULL && gdd->dev->eventEnv != NULL)
	    	FORWARD_NODE(gdd->dev->eventEnv);
	}
    }

    for (ctxt = R_GlobalContext ; ctxt != NULL ; ctxt = ctxt->nextcontext) {
        SEXP *cntxt_ptrs[] = { /* using a run-time initialized table might be
                                  slower, but is certainly more compact */
	    &ctxt->conexit,       /* on.exit expressions */
	    &ctxt->promargs,	  /* promises supplied to closure */
	    &ctxt->callfun,       /* the closure called */
	    &ctxt->sysparent,     /* calling environment */
	    &ctxt->call,          /* the call */
	    &ctxt->cloenv,        /* the closure environment */
	    &ctxt->handlerstack,  /* the condition handler stack */
	    &ctxt->restartstack,  /* the available restarts stack */
	    &ctxt->srcref,	  /* the current source reference */
            0
        };
        for (i = 0; cntxt_ptrs[i] != 0; i++)
            FORWARD_NODE(*cntxt_ptrs[i]);
    }

    if (framenames != NULL)		   /* used for interprocedure    */
        FORWARD_NODE(framenames);	   /*   communication in model.c */

    for (i = 0; i < R_PPStackTop; i++)	   /* Protected pointers */
        if (R_PPStack[i] != NULL) 
            FORWARD_NODE(R_PPStack[i]);

    for (SEXP *sp = R_BCNodeStackBase; sp<R_BCNodeStackTop; sp++) /* Byte code stack */
        FORWARD_NODE(*sp);

    /* main processing loop */
    process_nodes (forwarded_nodes, no_snap); 
    forwarded_nodes = NULL;

    DEBUG_CHECK_NODE_COUNTS("after processing forwarded list (1)");

    /* identify weakly reachable nodes */
    {
	Rboolean recheck_weak_refs;
	do {
	    recheck_weak_refs = FALSE;
	    for (s = R_weak_refs; s != R_NilValue; s = WEAKREF_NEXT(s)) {
		if (NODE_IS_MARKED(WEAKREF_KEY(s))) {
		    if (! NODE_IS_MARKED(WEAKREF_VALUE(s))) {
			recheck_weak_refs = TRUE;
			FORWARD_NODE(WEAKREF_VALUE(s));
		    }
		    if (! NODE_IS_MARKED(WEAKREF_FINALIZER(s))) {
			recheck_weak_refs = TRUE;
			FORWARD_NODE(WEAKREF_FINALIZER(s));
		    }
		}
	    }
	    process_nodes (forwarded_nodes, no_snap); 
            forwarded_nodes = NULL;
	} while (recheck_weak_refs);
    }

    /* mark nodes ready for finalizing */
    CheckFinalizers();

    /* process the weak reference chain */
    for (s = R_weak_refs; s != R_NilValue; s = WEAKREF_NEXT(s)) {
	FORWARD_NODE(s);
	FORWARD_NODE(WEAKREF_KEY(s));
	FORWARD_NODE(WEAKREF_VALUE(s));
	FORWARD_NODE(WEAKREF_FINALIZER(s));
    }
    process_nodes (forwarded_nodes, no_snap); 
    forwarded_nodes = NULL;

    DEBUG_CHECK_NODE_COUNTS("after processing forwarded list (2)");

    /* process CHARSXP cache */
    if (R_StringHash != NULL) /* in case of GC during initialization */
    {
        /* At this point, the hash table itself will not have been scanned.
           Some of the CHARSXP entries will be marked, either from being in 
           an older generation not being collected, or from a reference from
           a scanned node.  We need to remove unmarked entries here. */

	SEXP t;
	int nc = 0;
	for (i = 0; i < LENGTH(R_StringHash); i++) {
	    s = VECTOR_ELT(R_StringHash, i);
	    t = R_NilValue;
	    while (s != R_NilValue) {
		if (! NODE_IS_MARKED(CXHEAD(s))) { 
                    /* remove unused CHARSXP, and associated cons cell (if 
                       not linking by attribute field) */
		    if (t == R_NilValue) /* head of list */
                        /* Do NOT use SET_VECTOR_ELT - no old-to-new tracking */
			VECTOR_ELT(R_StringHash, i) = CXTAIL(s);
		    else
			CXTAIL(t) = CXTAIL(s);
#ifndef USE_ATTRIB_FIELD_FOR_CHARSXP_CACHE_CHAINS
                    FORWARD_NODE(s);
#endif
		    s = CXTAIL(s);
		    continue;
		}
		t = s;
		s = CXTAIL(s);
	    }
	    if(VECTOR_ELT(R_StringHash, i) != R_NilValue) nc++;
	}
	SET_HASHSLOTSUSED (R_StringHash, nc);
        FORWARD_NODE(R_StringHash);
    }
    process_nodes (forwarded_nodes, no_snap); 
    forwarded_nodes = NULL;

    DEBUG_CHECK_NODE_COUNTS("after processing forwarded list (3)");

#ifdef PROTECTCHECK
    for(i=0; i< NUM_SMALL_NODE_CLASSES;i++){
	s = NEXT_NODE(R_GenHeap[i].New);
	while (s != R_GenHeap[i].New) {
	    SEXP next = NEXT_NODE(s);
	    if (TYPEOF(s) != NEWSXP) {
		if (TYPEOF(s) != FREESXP) {
		    SETOLDTYPE(s, TYPEOF(s));
		    TYPEOF(s) = FREESXP;
		}
		if (gc_inhibit_release)
		    FORWARD_NODE(s);
	    }
	    s = next;
	}
    }
    s = NEXT_NODE(R_GenHeap[LARGE_NODE_CLASS].New);
    while (s != R_GenHeap[LARGE_NODE_CLASS].New) {
	SEXP next = NEXT_NODE(s);
	if (TYPEOF(s) != NEWSXP) {
	    if (TYPEOF(s) != FREESXP) {
		/**** could also leave this alone and restore the old
		      node type in ReleaseLargeFreeVectors before
		      calculating size */
		R_size_t size = getVecSizeInVEC(s);
		LENGTH(s) = size;
		SETOLDTYPE(s, TYPEOF(s));
		TYPEOF(s) = FREESXP;
	    }
	    if (gc_inhibit_release)
		FORWARD_NODE(s);
	}
	s = next;
    }
    if (gc_inhibit_release) {
	process_nodes (forwarded_nodes, no_snap); 
        forwarded_nodes = NULL;
    }
#endif

    /* release large vector allocations */
    ReleaseLargeFreeVectors();

    DEBUG_CHECK_NODE_COUNTS("after releasing large allocated nodes");

    /* update heap statistics */
    R_Collected = R_NSize;
    R_SmallNallocSize = 0;
    for (gen = 0; gen < NUM_OLD_GENERATIONS; gen++) {
	for (i = 0; i < NUM_SMALL_NODE_CLASSES; i++)
	    R_SmallNallocSize += R_GenHeap[i].OldCount[gen] * NodeClassSize[i];
	for (i = 0; i < NUM_NODE_CLASSES; i++)
	    R_Collected -= R_GenHeap[i].OldCount[gen];
    }
    R_NodesInUse = R_NSize - R_Collected;

    if (num_old_gens_to_collect < NUM_OLD_GENERATIONS) {
	if (R_Collected < R_MinFreeFrac * R_NSize ||
	    VHEAP_FREE() < size_needed + R_MinFreeFrac * R_VSize) {
	    num_old_gens_to_collect++;
	    if (R_Collected <= 0 || VHEAP_FREE() < size_needed)
		goto again;
	}
	else num_old_gens_to_collect = 0;
    }
    else num_old_gens_to_collect = 0;

    if (gens_collected == NUM_OLD_GENERATIONS) {
	/**** do some adjustment for intermediate collections? */
	AdjustHeapSize(size_needed);
	release_or_sort_pages(SORT_NODES);
	DEBUG_CHECK_NODE_COUNTS("after heap adjustment");
    }
    else if (gens_collected > 0) {
	release_or_sort_pages(0);
	DEBUG_CHECK_NODE_COUNTS("after heap adjustment");
    }

    /* reset Free pointers */
    for (i = 0; i < NUM_SMALL_NODE_CLASSES; i++)
	R_GenHeap[i].Free = NEXT_NODE(R_GenHeap[i].New);

#if VALGRIND_LEVEL>0
    /* Tell Valgrind that free nodes are not accessible */
    for (i = 0; i < NUM_SMALL_NODE_CLASSES; i++) {
	for (s = R_GenHeap[i].Free; s != R_GenHeap[i].New; s = NEXT_NODE(s)) {
            VALGRIND_MAKE_MEM_NOACCESS(s, NODE_SIZE(i));
            VALGRIND_MAKE_MEM_DEFINED (&s->gengc_next_node, sizeof(SEXP));
            VALGRIND_MAKE_MEM_DEFINED (&s->gengc_prev_node, sizeof(SEXP));
            VALGRIND_MAKE_MEM_DEFINED (&s->sxpinfo, sizeof s->sxpinfo);
	}
    }
#endif

    gen_gc_counts[gens_collected]++;

    if (gc_reporting) {
	REprintf("Garbage collection %d = %d", gc_count, gen_gc_counts[0]);
	for (i = 0; i < NUM_OLD_GENERATIONS; i++)
	    REprintf("+%d", gen_gc_counts[i + 1]);
	REprintf(" (level %d) ... ", gens_collected);
	DEBUG_GC_SUMMARY(gens_collected);
    }
}

/* public interface for controlling GC torture settings */
void R_gc_torture(int gap, int wait, Rboolean inhibit)
{
    if (gap != NA_INTEGER && gap >= 0)
	gc_force_wait = gc_force_gap = gap;
    if (gap > 0) {
	if (wait != NA_INTEGER && wait > 0)
	    gc_force_wait = wait;
    }
#ifdef PROTECTCHECK
    if (gap > 0) {
	if (inhibit != NA_LOGICAL)
	    gc_inhibit_release = inhibit;
    }
    else gc_inhibit_release = FALSE;
#endif
}

SEXP attribute_hidden do_gctorture(SEXP call, SEXP op, SEXP args, SEXP rho)
{
    int gap;
    SEXP old = ScalarLogical(gc_force_wait > 0);

    checkArity(op, args);

    if (isLogical(CAR(args))) {
	Rboolean on = asLogical(CAR(args));
	if (on == NA_LOGICAL) gap = NA_INTEGER;
	else if (on) gap = 1;
	else gap = 0;
    }
    else gap = asInteger(CAR(args));

    R_gc_torture(gap, 0, FALSE);

    return old;
}

SEXP attribute_hidden do_gctorture2(SEXP call, SEXP op, SEXP args, SEXP rho)
{
    int gap, wait;
    Rboolean inhibit;
    SEXP old = ScalarInteger(gc_force_gap);

    checkArity(op, args);
    gap = asInteger(CAR(args));
    wait = asInteger(CADR(args));
    inhibit = asLogical(CADDR(args));
    R_gc_torture(gap, wait, inhibit);

    return old;
}

/* initialize gctorture settings from environment variables */
static void init_gctorture(void)
{
    char *arg = getenv("R_GCTORTURE");
    if (arg != NULL) {
	int gap = atoi(arg);
	if (gap > 0) {
	    gc_force_wait = gc_force_gap = gap;
	    arg = getenv("R_GCTORTURE_WAIT");
	    if (arg != NULL) {
		int wait = atoi(arg);
		if (wait > 0)
		    gc_force_wait = wait;
	    }
#ifdef PROTECTCHECK
	    arg = getenv("R_GCTORTURE_INHIBIT_RELEASE");
	    if (arg != NULL) {
		int inhibit = atoi(arg);
		if (inhibit > 0) gc_inhibit_release = TRUE;
		else gc_inhibit_release = FALSE;
	    }
#endif
	}
    }
}

SEXP attribute_hidden do_gcinfo(SEXP call, SEXP op, SEXP args, SEXP rho)
{
    int i;
    SEXP old = ScalarLogical(gc_reporting);
    checkArity(op, args);
    i = asLogical(CAR(args));
    if (i != NA_LOGICAL)
	gc_reporting = i;
    return old;
}

/* reports memory use to profiler in eval.c */

void attribute_hidden get_current_mem(unsigned long *smallvsize,
				      unsigned long *largevsize,
				      unsigned long *nodes)
{
    *smallvsize = 0 /* R_SmallVallocSize */;
    *largevsize = R_LargeVallocSize;
    *nodes = R_NodesInUse * sizeof(SEXPREC_ALIGN) 
           + R_SmallNallocSize * sizeof(VECREC);
    return;
}

SEXP attribute_hidden do_gc(SEXP call, SEXP op, SEXP args, SEXP rho)
{
    SEXP value;
    int ogc, reset_max;
    double R_NMega;
    R_size_t onsize = R_NSize /* can change during collection */;

    checkArity(op, args);
    ogc = gc_reporting;
    gc_reporting = asLogical(CAR(args));
    reset_max = asLogical(CADR(args));
    num_old_gens_to_collect = NUM_OLD_GENERATIONS;

    R_gc();

    gc_reporting = ogc;
    /*- now return the [used , gc trigger size] for cells and heap */
    PROTECT(value = allocVector(REALSXP, 14));
    REAL(value)[0] = onsize - R_Collected;
    REAL(value)[1] = R_VSize - VHEAP_FREE();
    REAL(value)[4] = R_NSize;
    REAL(value)[5] = R_VSize;
    /* next four are in 0.1Mb, rounded up */
    R_NMega = (onsize-R_Collected)/Mega * sizeof(SEXPREC_ALIGN) 
               + R_SmallNallocSize/Mega * vsfac;
    REAL(value)[2] = 0.1*ceil(10. * R_NMega);
    REAL(value)[3] = 0.1*ceil(10. * (R_VSize - VHEAP_FREE())/Mega * vsfac);
    REAL(value)[6] = 0.1*ceil(10. * R_NSize/Mega * sizeof_SEXPREC);
    REAL(value)[7] = 0.1*ceil(10. * R_VSize/Mega * vsfac);
    REAL(value)[8] = (R_MaxNSize < R_SIZE_T_MAX) ?
	0.1*ceil(10. * R_MaxNSize/Mega * sizeof_SEXPREC) : NA_REAL;
    REAL(value)[9] = (R_MaxVSize < R_SIZE_T_MAX) ?
	0.1*ceil(10. * R_MaxVSize/Mega * vsfac) : NA_REAL;
    if (reset_max){
	    R_N_maxused = onsize - R_Collected;
	    R_NMega_max = R_NMega;
	    R_V_maxused = R_VSize - VHEAP_FREE();
    }
    REAL(value)[10] = R_N_maxused;
    REAL(value)[11] = R_V_maxused;
    REAL(value)[12] = 0.1*ceil(10. * R_NMega_max);
    REAL(value)[13] = 0.1*ceil(10. * R_V_maxused/Mega*vsfac);
    UNPROTECT(1);
    return value;
}


static void mem_err_heap(R_size_t size)
{
    errorcall(R_NilValue, _("vector memory exhausted (limit reached?)"));
}


static void mem_err_cons(void)
{
    errorcall(R_NilValue, _("cons memory exhausted (limit reached?)"));
}

static void mem_err_malloc(R_size_t size)
{
    errorcall(R_NilValue, _("memory exhausted (limit reached?)"));
}


#if VALGRIND_TEST

volatile int R_valgrind_test_var; /* place to store data accessed */
volatile int R_valgrind_test_var2;

void valgrind_test(void)
{
    REprintf("START VALGRIND TEST (%d)\n",VALGRIND_LEVEL);

    int *p = malloc(2*sizeof(int));
    R_valgrind_test_var = *p==0 ? 1 : 2;         /* undefined read */
    *p = 7+R_valgrind_test_var2;                 /* ok write */
    R_valgrind_test_var = *p==0 ? 1 : 2;         /* ok read */
    *(p+1) = 8+R_valgrind_test_var2;             /* ok write */
    VALGRIND_MAKE_MEM_NOACCESS(p,2*sizeof(int));
    *p = 9+R_valgrind_test_var2;                 /* not-ok write */
    R_valgrind_test_var = *(p+1);                /* not-ok read */
    VALGRIND_MAKE_MEM_DEFINED(p+1,sizeof(int));
    R_valgrind_test_var = *p;                    /* not-ok read */
    R_valgrind_test_var = *(p+1);                /* ok read */

    /* Note: p not freed */

    REprintf("END VALGRIND TEST\n");
}

#endif


/* InitMemory : Initialise the memory to be used in R. */
/* This includes: stack space, node space and vector space */

#define PP_REDZONE_SIZE 1000L
static R_size_t R_StandardPPStackSize, R_RealPPStackSize;

void attribute_hidden InitMemory()
{
    int gen, i;

#if VALGRIND_TEST
    valgrind_test();
#endif

    /* Set node class sizes.  Values for usual 32-bit and 64-bit architectures
       are designed to promote cache alignment. */

    if (!USE_FALLBACK_SIZES) {
        if (sizeof(SEXPREC_ALIGN)==24 && sizeof(VECREC)==8) {
            for (i = 0; i < NUM_SMALL_NODE_CLASSES; i++)
                NodeClassSize[i] 
                  = (NodeClassBytes32[i]-sizeof(SEXPREC_ALIGN))/sizeof(VECREC);
        }
        if (sizeof(SEXPREC_ALIGN)==40 && sizeof(VECREC)==8) {
            for (i = 0; i < NUM_SMALL_NODE_CLASSES; i++)
                NodeClassSize[i] 
                  = (NodeClassBytes64[i]-sizeof(SEXPREC_ALIGN))/sizeof(VECREC);
        }
    }

    /* Find the class to use for "cons" cells. */

    for (i = 0; i < NUM_SMALL_NODE_CLASSES; i++) {
        int size = sizeof(SEXPREC_ALIGN) + NodeClassSize[i]*sizeof(VECREC);
        if (sizeof(SEXPREC) <= size) {
            SEXPREC_class = i;
            sizeof_SEXPREC = size;
            break;
        }
    }
    if (i == NUM_SMALL_NODE_CLASSES)
        R_Suicide("none of the small node classes is big enough for a SEXPREC");

    init_gctorture();

    gc_reporting = R_Verbose;
    R_StandardPPStackSize = R_PPStackSize;
    R_RealPPStackSize = R_PPStackSize + PP_REDZONE_SIZE;
    if (!(R_PPStack = (SEXP *) malloc(R_RealPPStackSize * sizeof(SEXP))))
	R_Suicide("couldn't allocate memory for pointer stack");
    R_PPStackTop = 0;
#if VALGRIND_LEVEL>0
    VALGRIND_MAKE_MEM_NOACCESS(R_PPStack+R_PPStackSize, PP_REDZONE_SIZE);
#endif
    vsfac = sizeof(VECREC);
    R_VSize = (R_VSize + 1)/vsfac;
    if (R_MaxVSize < R_SIZE_T_MAX) R_MaxVSize = (R_MaxVSize + 1)/vsfac;

    UNMARK_NODE(&UnmarkedNodeTemplate);

    for (i = 0; i < NUM_NODE_CLASSES; i++) {
        for (gen = 0; gen < NUM_OLD_GENERATIONS; gen++) {
            R_GenHeap[i].Old[gen] = &R_GenHeap[i].OldPeg[gen];
            MAKE_EMPTY (R_GenHeap[i].Old[gen]);
#if VALGRIND_LEVEL>0
            VALGRIND_MAKE_MEM_NOACCESS(&R_GenHeap[i].OldPeg[gen], 
                                       sizeof(SEXPREC));
            VALGRIND_MAKE_MEM_DEFINED(&R_GenHeap[i].OldPeg[gen].gengc_next_node,
                                      sizeof(SEXP));
            VALGRIND_MAKE_MEM_DEFINED(&R_GenHeap[i].OldPeg[gen].gengc_prev_node,
                                      sizeof(SEXP));
#endif
#if !EXPEL_OLD_TO_NEW
            R_GenHeap[i].OldToNew[gen] = &R_GenHeap[i].OldToNewPeg[gen];
            MAKE_EMPTY (R_GenHeap[i].OldToNew[gen]);
#if VALGRIND_LEVEL>0
            VALGRIND_MAKE_MEM_NOACCESS(&R_GenHeap[i].OldToNewPeg[gen],
                                       sizeof(SEXPREC));
            VALGRIND_MAKE_MEM_DEFINED (&R_GenHeap[i].OldToNewPeg[gen].gengc_next_node,
                                       sizeof(SEXP));
            VALGRIND_MAKE_MEM_DEFINED (&R_GenHeap[i].OldToNewPeg[gen].gengc_prev_node,
                                       sizeof(SEXP));
#endif
#endif
            R_GenHeap[i].OldCount[gen] = 0;
        }
        R_GenHeap[i].New = &R_GenHeap[i].NewPeg;
        MAKE_EMPTY (R_GenHeap[i].New);
#if VALGRIND_LEVEL>0
        VALGRIND_MAKE_MEM_NOACCESS(&R_GenHeap[i].NewPeg, 
                                   sizeof(SEXPREC));
        VALGRIND_MAKE_MEM_DEFINED (&R_GenHeap[i].NewPeg.gengc_next_node,
                                   sizeof(SEXP));
        VALGRIND_MAKE_MEM_DEFINED (&R_GenHeap[i].NewPeg.gengc_prev_node,
                                   sizeof(SEXP));
#endif
    }

    for (i = 0; i < NUM_SMALL_NODE_CLASSES; i++)
        R_GenHeap[i].Free = NEXT_NODE(R_GenHeap[i].New);
#if VALGRIND_LEVEL>0
    VALGRIND_MAKE_MEM_NOACCESS(&R_GenHeap[LARGE_NODE_CLASS].Free, sizeof(SEXP));
#endif

    SET_NODE_CLASS(&UnmarkedNodeTemplate, 0);
    orig_R_NSize = R_NSize;
    orig_R_VSize = R_VSize;

    /* R_NilValue */
    /* THIS MUST BE THE FIRST CONS CELL ALLOCATED */
    /* OR ARMAGEDDON HAPPENS. */
    /* Field assignments for R_NilValue must not go through write barrier
       since the write barrier prevents assignments to R_NilValue's fields.
       because of checks for nil */
    R_NilValue = get_free_node(SEXPREC_class);
    R_NilValue_COPY_ = R_NilValue;
    TYPEOF(R_NilValue) = NILSXP;
    SET_NAMEDCNT_MAX(R_NilValue);
    CAR(R_NilValue) = R_NilValue;
    CDR(R_NilValue) = R_NilValue;
    TAG(R_NilValue) = R_NilValue;
    ATTRIB(R_NilValue) = R_NilValue;

    R_BCNodeStackBase = (SEXP *) malloc(R_BCNODESTACKSIZE * sizeof(SEXP));
    if (R_BCNodeStackBase == NULL)
	R_Suicide("couldn't allocate node stack");
#ifdef BC_INT_STACK
    R_BCIntStackBase =
      (IStackval *) malloc(R_BCINTSTACKSIZE * sizeof(IStackval));
    if (R_BCIntStackBase == NULL)
	R_Suicide("couldn't allocate integer stack");
#endif
    R_BCNodeStackTop = R_BCNodeStackBase;
    R_BCNodeStackEnd = R_BCNodeStackBase + R_BCNODESTACKSIZE;
#ifdef BC_INT_STACK
    R_BCIntStackTop = R_BCIntStackBase;
    R_BCIntStackEnd = R_BCIntStackBase + R_BCINTSTACKSIZE;
#endif

    R_weak_refs = R_NilValue;

    R_HandlerStack = R_RestartStack = R_NilValue;

    /*  Unbound values which are to be preserved through GCs */
    R_PreciousList = R_NilValue;
    
    /*  The current source line */
    R_Srcref = R_NilValue;
}


/* Since memory allocated from the heap is non-moving, R_alloc just
   allocates off the heap as RAWSXP/REALSXP and maintains the stack of
   allocations through the ATTRIB pointer.  The stack pointer R_VStack
   is traced by the collector.  Defined using the fast macros in Defn.h */
void *vmaxget(void)
{
    return VMAXGET();
}

void vmaxset(const void *ovmax)
{
    VMAXSET(ovmax);
}

char *R_alloc(size_t nelem, int eltsize)
{
    R_size_t size = nelem * eltsize;
    double dsize = (double)nelem * eltsize;
    if (dsize > 0) { /* precaution against integer overflow */
	SEXP s;
#if SIZEOF_SIZE_T > 4
	/* In this case by allocating larger units we can get up to
	   size(double) * (2^31 - 1) bytes, approx 16Gb */
	if(dsize < R_LEN_T_MAX)
	    s = allocVector(RAWSXP, size + 1);
	else if(dsize < sizeof(double) * (R_LEN_T_MAX - 1))
	    s = allocVector(REALSXP, (int)(0.99+dsize/sizeof(double)));
	else {
	    error(_("cannot allocate memory block of size %0.1f Gb"),
		  dsize/1024.0/1024.0/1024.0);
	    s = R_NilValue; /* -Wall */
	}
#else
	if(dsize > R_LEN_T_MAX) /* must be in the Gb range */
	    error(_("cannot allocate memory block of size %0.1f Gb"),
		  dsize/1024.0/1024.0/1024.0);
	s = allocVector(RAWSXP, size + 1);
#endif
	ATTRIB(s) = R_VStack == NULL ? R_NilValue : R_VStack;
	R_VStack = s;
	return (char *)DATAPTR(s);
    }
    else return NULL;
}



/* S COMPATIBILITY */

char *S_alloc(long nelem, int eltsize)
{
    R_size_t size  = nelem * eltsize;
    char *p = R_alloc(nelem, eltsize);

    memset(p, 0, size);
    return p;
}


char *S_realloc(char *p, long new, long old, int size)
{
    size_t nold;
    char *q;
    /* shrinking is a no-op */
    if(new <= old) return p;
    q = R_alloc((size_t)new, size);
    nold = (size_t)old * size;
    memcpy(q, p, nold);
    memset(q + nold, 0, (size_t)new*size - nold);
    return q;
}

/* "allocSExp" allocate a SEXPREC */
/* call gc if necessary */

SEXP allocSExp(SEXPTYPE t)
{
    SEXP s;
    if (FORCE_GC || NO_FREE_NODES()) {
	R_gc_internal(0);
	if (NO_FREE_NODES())
	    mem_err_cons();
    }
    s = get_free_node(SEXPREC_class);
    TYPEOF(s) = t;
    CAR(s) = R_NilValue;
    CDR(s) = R_NilValue;
    TAG(s) = R_NilValue;
    ATTRIB(s) = R_NilValue;
    return s;
}

static SEXP allocSExpNonCons(SEXPTYPE t)
{
    SEXP s;
    if (FORCE_GC || NO_FREE_NODES()) {
	R_gc_internal(0);
	if (NO_FREE_NODES())
	    mem_err_cons();
    }
    s = get_free_node(SEXPREC_class);
    TYPEOF(s) = t;
    ATTRIB(s) = R_NilValue;
    return s;
}

/* cons is defined directly to avoid the need to protect its arguments
   unless a GC will actually occur. */
SEXP cons(SEXP car, SEXP cdr)
{
    SEXP s;
    if (FORCE_GC || NO_FREE_NODES()) {
	Rf_protect2 (car, cdr);
	R_gc_internal(0);
	UNPROTECT(2);
	if (NO_FREE_NODES())
	    mem_err_cons();
    }
    s = get_free_node(SEXPREC_class);
    TYPEOF(s) = LISTSXP;
    CAR(s) = CHK(car);
    CDR(s) = CHK(cdr);
    TAG(s) = R_NilValue;
    ATTRIB(s) = R_NilValue;
    return s;
}

/* version of cons that sets TAG too.  Caller needn't protect arguments. */
SEXP cons_with_tag(SEXP car, SEXP cdr, SEXP tag)
{
    SEXP s;
    if (FORCE_GC || NO_FREE_NODES()) {
	Rf_protect3 (car, cdr, tag);
	R_gc_internal(0);
	UNPROTECT(3);
	if (NO_FREE_NODES())
	    mem_err_cons();
    }
    s = get_free_node(SEXPREC_class);
    SET_TYPEOF(s,LISTSXP);
    CAR(s) = CHK(car);
    CDR(s) = CHK(cdr);
    TAG(s) = CHK(tag);
    ATTRIB(s) = R_NilValue;
    return s;
}

/*----------------------------------------------------------------------

  NewEnvironment

  Create an environment by extending "rho" with a frame obtained by
  pairing the variable names given by the tags on "namelist" with
  the values given by the elements of "valuelist".  Note that "namelist" 
  can be shorter than "valuelist" if the rest of "valuelist" already 
  has tags. (In particular, "namelist" can be R_NilValue if all of
  "valuelist" already has tags.)

  NewEnvironment is defined directly to avoid the need to protect its
  arguments unless a GC will actually occur.  This definition allows
  the namelist argument to be shorter than the valuelist; in this
  case the remaining values must be named already.  (This is useful
  in cases where the entire valuelist is already named--namelist can
  then be R_NilValue.)

  The valuelist is destructively modified and used as the
  environment's frame.
*/
SEXP NewEnvironment(SEXP namelist, SEXP valuelist, SEXP rho)
{
    SEXP v, n, newrho;

    if (FORCE_GC || NO_FREE_NODES()) {
	Rf_protect3 (namelist, valuelist, rho);
	R_gc_internal(0);
	UNPROTECT(3);
	if (NO_FREE_NODES())
	    mem_err_cons();
    }
    newrho = get_free_node(SEXPREC_class);
    TYPEOF(newrho) = ENVSXP;
    FRAME(newrho) = valuelist;
    ENCLOS(newrho) = CHK(rho);
    HASHTAB(newrho) = R_NilValue;
    ATTRIB(newrho) = R_NilValue;

    v = CHK(valuelist);
    n = CHK(namelist);
    while (v != R_NilValue && n != R_NilValue) {
	SET_TAG(v, TAG(n));
	v = CDR(v);
	n = CDR(n);
    }
    return (newrho);
}

/* mkPROMISE is defined directly do avoid the need to protect its arguments
   unless a GC will actually occur. 

   NAMEDCNT for the new promise is set to 1, and 'expr' has its NAMEDCNT
   set to the maximum. */

SEXP attribute_hidden mkPROMISE(SEXP expr, SEXP rho)
{
    SEXP s;
    if (FORCE_GC || NO_FREE_NODES()) {
	Rf_protect2 (expr, rho);
	R_gc_internal(0);
	UNPROTECT(2);
	if (NO_FREE_NODES())
	    mem_err_cons();
    }
    s = get_free_node(SEXPREC_class);

    SET_NAMEDCNT_MAX(expr);
    /* SET_NAMEDCNT_1(s); */

    TYPEOF(s) = PROMSXP;
    PRCODE(s) = CHK(expr);
    PRENV(s) = CHK(rho);
    PRVALUE(s) = R_UnboundValue;
    PRSEEN(s) = 0;
    ATTRIB(s) = R_NilValue;
    return s;
}

/* Allocate a vector object (and also list-like objects).
   This ensures only validity of list-like (LISTSXP, VECSXP, EXPRSXP),
   STRSXP and CHARSXP types;  e.g., atomic types remain un-initialized
   and must be initialized upstream, e.g., in do_makevector().
*/

#define FAST_ALLOC_TYPES ( \
    (1<<LGLSXP) + (1<<INTSXP) + (1<<REALSXP) + (1<<RAWSXP) )

SEXP allocVector(SEXPTYPE type, R_len_t length)
{
    SEXP s;
    R_len_t i;
    R_size_t size = 0, alloc_size;
    int node_class;

    if (length < 0 )
        errorcall(R_GlobalContext->call,
                  _("negative length vectors are not allowed"));

    /* Do numeric (not complex) vectors of length 1 and 0 specially, for speed.
       These are guaranteed to fit in the first node class.  Do do this with
       VALGRIND_LEVEL>0, since that needs actual_size, etc. */

#if VALGRIND_LEVEL==0
    if (length <= 1 && ((FAST_ALLOC_TYPES>>type) & 1)) {
        if (FORCE_GC || NO_FREE_NODES()) {
	    R_gc_internal(0);
	    if (NO_FREE_NODES())
	        mem_err_cons();
        }
        s = get_free_node(0);
        ATTRIB(s) = R_NilValue;
        TYPEOF(s) = type;
        LENGTH(s) = length;
        if (R_IsMemReporting && !R_MemPagesReporting)
            R_ReportAllocation (
                sizeof(SEXPREC_ALIGN) + NodeClassSize[0] * sizeof(VECREC),
                type, length);
        return s;
    }
#endif

    /* Find the number of bytes in the data part of the vector that are
       actually used.  Also, create and return lists, which aren't actually
       vectors, but are nevertheless allowed types for allocVector. */

    R_size_t actual_size = 0;

    switch (type) {
    case RAWSXP:
        actual_size = length;
        break;
    case CHARSXP:
        actual_size = length + 1;
        break;
    case LGLSXP:
    case INTSXP:
        if (length > R_SIZE_T_MAX / sizeof(int))
            errorcall (R_GlobalContext->call,
                       _("cannot allocate vector of length %d"), length);
        actual_size = length * sizeof(int);
        break;
    case REALSXP:
        if (length > R_SIZE_T_MAX / sizeof(double))
            errorcall (R_GlobalContext->call,
                       _("cannot allocate vector of length %d"), length);
        actual_size = length * sizeof(double);
        break;
    case CPLXSXP:
        if (length > R_SIZE_T_MAX / sizeof(Rcomplex))
            errorcall (R_GlobalContext->call,
                       _("cannot allocate vector of length %d"), length);
        actual_size = length * sizeof(Rcomplex);
        break;
    case STRSXP:
    case EXPRSXP:
    case VECSXP:
        if (length > R_SIZE_T_MAX / sizeof(SEXP))
            errorcall (R_GlobalContext->call,
                      _("cannot allocate vector of length %d"), length);
        actual_size = length * sizeof(SEXP);
        break;

    case NILSXP:
        return R_NilValue;
    case LANGSXP:
        if(length == 0) return R_NilValue;
        s = allocList(length);
        TYPEOF(s) = LANGSXP;
        return s;
    case LISTSXP:
        return allocList(length);

    default:
        error(_("invalid type/length (%s/%d) in vector allocation"),
              type2char(type), length);
    }

    /* Compute number of notional "vector cells" to allocate. */

    size = actual_size == 0 ? 0 : (actual_size-1) / sizeof(VECREC) + 1;

    /* Find the node class to use. */

    node_class = LARGE_NODE_CLASS;
    alloc_size = size;
    for (i = 0; i < NUM_SMALL_NODE_CLASSES; i++) {
        if (size <= NodeClassSize[i]) {
            node_class = i;
            alloc_size = NodeClassSize[i];
            break;
        }
    }

    if (node_class < NUM_SMALL_NODE_CLASSES) {
        if (FORCE_GC || NO_FREE_NODES()) {
	    R_gc_internal(0);
	    if (NO_FREE_NODES())
	        mem_err_cons();
        }
        s = get_free_node(node_class);
#if VALGRIND_LEVEL>0
        VALGRIND_MAKE_MEM_NOACCESS (DATAPTR(s), NODE_SIZE(NODE_CLASS(s))
                                                 - sizeof(SEXPREC_ALIGN));
#endif
    }
    else {
        /* save current R_VSize to roll back adjustment if malloc fails */
        R_size_t old_R_VSize = R_VSize;
        R_size_t size_to_malloc;
        if (FORCE_GC || NO_FREE_NODES() || VHEAP_FREE() < alloc_size) {
            R_gc_internal(alloc_size);
	    if (NO_FREE_NODES())
	        mem_err_cons();
	    if (VHEAP_FREE() < alloc_size)
	        mem_err_heap(size);
        }
        s = NULL; 
        if (size < (R_SIZE_T_MAX / sizeof(VECREC)) - sizeof(SEXPREC_ALIGN)) {
            size_to_malloc = sizeof(SEXPREC_ALIGN) + size * sizeof(VECREC)
                              + LARGE_VEC_PAD;
            s = malloc(size_to_malloc);
            if (s == NULL) {
                /* If we are near the address space limit, we
                   might be short of address space.  So return
                   all unused objects to malloc and try again. */
                R_gc_full(alloc_size);
                s = malloc(size_to_malloc);
            }
        }
        if (s == NULL) {
            double dsize = (double)size * sizeof(VECREC)/1024.0;
            /* reset the vector heap limit */
            R_VSize = old_R_VSize;
            if(dsize > 1024.0*1024.0)
                errorcall(R_NilValue,
                          _("cannot allocate vector of size %0.1f Gb"),
                          dsize/1024.0/1024.0);
            else if(dsize > 1024.0)
                errorcall(R_NilValue,
                          _("cannot allocate vector of size %0.1f Mb"),
                          dsize/1024.0);
            else
                errorcall(R_NilValue,
                          _("cannot allocate vector of size %0.f Kb"),
                          dsize);
        }
        s->sxpinfo = UnmarkedNodeTemplate.sxpinfo;
        SET_NODE_CLASS(s, LARGE_NODE_CLASS);
        R_LargeVallocSize += size;
        R_GenHeap[LARGE_NODE_CLASS].AllocCount++;
        R_NodesInUse++;
        SNAP_NODE(s, R_GenHeap[LARGE_NODE_CLASS].New);
#if VALGRIND_LEVEL>0
        VALGRIND_MAKE_MEM_NOACCESS (DATAPTR(s), size_to_malloc
                                                 - sizeof(SEXPREC_ALIGN));
#endif
    }

    ATTRIB(s) = R_NilValue;
    TYPEOF(s) = type;
    LENGTH(s) = length;

    if (R_IsMemReporting) {
        if (!R_MemPagesReporting || node_class >= NUM_SMALL_NODE_CLASSES)
            R_ReportAllocation (
                sizeof(SEXPREC_ALIGN) + alloc_size * sizeof(VECREC),
                type, length);
    }

#if VALGRIND_LEVEL>0
    VALGRIND_MAKE_MEM_UNDEFINED(DATAPTR(s), actual_size);
#endif

    /* For EXPRSXP, VECSXP, and STRSXP, prevent disaster in the case */
    /* that an uninitialised list vector or string vector is marked */
    /* Direct assignment is OK since the node was just allocated and */
    /* so is at least as new as R_NilValue and R_BlankString */

    if (type == EXPRSXP || type == VECSXP) {
	SEXP *data = STRING_PTR(s);
	for (i = 0; i < length; i++)
	    data[i] = R_NilValue;
    }
    else if(type == STRSXP) {
	SEXP *data = STRING_PTR(s);
	for (i = 0; i < length; i++)
	    data[i] = R_BlankString;
    }
    else if (type == CHARSXP) {
	CHAR_RW(s)[length] = 0;
    }

    return s;
}

/* For future hiding of allocVector(CHARSXP) */
SEXP attribute_hidden allocCharsxp(R_len_t len)
{
    return allocVector(CHARSXP, len);
}


SEXP allocList(int n)
{
    int i;
    SEXP result;
    result = R_NilValue;
    for (i = 0; i < n; i++)
	result = CONS(R_NilValue, result);
    return result;
}

SEXP allocS4Object(void)
{
   SEXP s;
   GC_PROT(s = allocSExpNonCons(S4SXP));
   SET_S4_OBJECT(s);
   TAG(s) = R_NilValue;
   return s;
}


/* "gc" a mark-sweep or in-place generational garbage collector */

void R_gc(void)
{
    R_gc_internal(0);
}

static void R_gc_full(R_size_t size_needed)
{
    num_old_gens_to_collect = NUM_OLD_GENERATIONS;
    R_gc_internal(size_needed);
}

extern double R_getClockIncrement(void);
extern void R_getProcTime(double *data);

static double gctimes[5], gcstarttimes[5];
static Rboolean gctime_enabled = FALSE;

/* this is primitive */
SEXP attribute_hidden do_gctime(SEXP call, SEXP op, SEXP args, SEXP env)
{
    SEXP ans;

    if (args == R_NilValue)
	gctime_enabled = TRUE;
    else {
	check1arg(args, call, "on");
	gctime_enabled = asLogical(CAR(args));
    }
    ans = allocVector(REALSXP, 5);
    REAL(ans)[0] = gctimes[0];
    REAL(ans)[1] = gctimes[1];
    REAL(ans)[2] = gctimes[2];
    REAL(ans)[3] = gctimes[3];
    REAL(ans)[4] = gctimes[4];
    return ans;
}

static void gc_start_timing(void)
{
    if (gctime_enabled)
	R_getProcTime(gcstarttimes);
}

static void gc_end_timing(void)
{
    if (gctime_enabled) {
	double times[5];
	R_getProcTime(times);

#if 0   /* DISABLED:  Seems to make no sense (regardless of real resolution) */
	double delta = R_getClockIncrement();
	/* add delta to compensate for timer resolution:
	   NB: as all current Unix-alike systems use getrusage, 
	   this may over-compensate.
	 */
	gctimes[0] += times[0] - gcstarttimes[0] + delta;
	gctimes[1] += times[1] - gcstarttimes[1] + delta;
#else
	gctimes[0] += times[0] - gcstarttimes[0];
	gctimes[1] += times[1] - gcstarttimes[1];
#endif
	gctimes[2] += times[2] - gcstarttimes[2];
	gctimes[3] += times[3] - gcstarttimes[3];
	gctimes[4] += times[4] - gcstarttimes[4];
    }
}

#define R_MAX(a,b) ( (a) < (b) ? (b) : (a) )

static void R_gc_internal(R_size_t size_needed)
{
    R_size_t onsize = R_NSize /* can change during collection */;
    double ncells, vcells, vfrac, nfrac;
    Rboolean first = TRUE;
    SEXPTYPE first_bad_sexp_type = 0;
#ifdef PROTECTCHECK
    SEXPTYPE first_bad_sexp_type_old_type = 0;
#endif
    SEXP first_bad_sexp_type_sexp = NULL;
    int first_bad_sexp_type_line = 0;

 again:

    gc_count++;

    R_N_maxused = R_MAX(R_N_maxused, R_NodesInUse);
    R_NMega_max = R_MAX(R_NMega_max, R_NodesInUse/Mega * sizeof(SEXPREC_ALIGN)
                                      + R_SmallNallocSize/Mega * vsfac);
    R_V_maxused = R_MAX(R_V_maxused, R_VSize - VHEAP_FREE());

    BEGIN_SUSPEND_INTERRUPTS {
	gc_start_timing();
	RunGenCollect(size_needed);
	gc_end_timing();
    } END_SUSPEND_INTERRUPTS;

    if (bad_sexp_type_seen != 0 && first_bad_sexp_type == 0) {
	first_bad_sexp_type = bad_sexp_type_seen;
#ifdef PROTECTCHECK
	first_bad_sexp_type_old_type = bad_sexp_type_old_type;
#endif
	first_bad_sexp_type_sexp = bad_sexp_type_sexp;
	first_bad_sexp_type_line = bad_sexp_type_line;
    }

    if (gc_reporting) {
	ncells = onsize - R_Collected;
	nfrac = (100.0 * ncells) / R_NSize;
	/* We try to make this consistent with the results returned by gc */
	ncells = 0.1*ceil(10.0 * (ncells * sizeof_SEXPREC/Mega
                                   + R_SmallNallocSize/Mega * vsfac));
	REprintf("\n%.1f Mbytes of cons cells used (%d%%)\n",
		 ncells, (int) (nfrac + 0.5));
	vcells = R_VSize - VHEAP_FREE();
	vfrac = (100.0 * vcells) / R_VSize;
	vcells = 0.1*ceil(10.0*vcells/Mega * vsfac);
	REprintf("%.1f Mbytes of vectors used (%d%%)\n",
		 vcells, (int) (vfrac + 0.5));
    }

    if (first) {
	first = FALSE;
	/* Run any eligible finalizers.  The return result of
	   RunFinalizers is TRUE if any finalizers are actually run.
	   There is a small chance that running finalizers here may
	   chew up enough memory to make another immediate collection
	   necessary.  If so, we jump back to the beginning and run
	   the collection, but on this second pass we do not run
	   finalizers. */
	if (RunFinalizers() &&
	    (NO_FREE_NODES() || size_needed > VHEAP_FREE()))
	    goto again;
    }

    if (first_bad_sexp_type != 0) {
#ifdef PROTECTCHECK
	if (first_bad_sexp_type == FREESXP)
	    error("GC encountered a node (%p) with type FREESXP (was %s)"
		  " at memory.c:%d",
		  first_bad_sexp_type_sexp,
		  sexptype2char(first_bad_sexp_type_old_type),
		  first_bad_sexp_type_line);
	else
	    error("GC encountered a node (%p) with an unknown SEXP type: %s"
		  " at memory.c:%d",
		  first_bad_sexp_type_sexp,
		  sexptype2char(first_bad_sexp_type),
		  first_bad_sexp_type_line);
#else
	error("GC encountered a node (%p) with an unknown SEXP type: %s"
	      " at memory.c:%d",
	      first_bad_sexp_type_sexp,
	      sexptype2char(first_bad_sexp_type),
	      first_bad_sexp_type_line);
#endif
    }
}

SEXP attribute_hidden do_memlimits(SEXP call, SEXP op, SEXP args, SEXP env)
{
    SEXP ans;
    double nsize, vsize;
    R_size_t tmp;

    checkArity(op, args);
    nsize = asReal(CAR(args));
    vsize = asReal(CADR(args));

    if (ISNAN(nsize) || nsize <= 0) ;
    else if (nsize >= R_SIZE_T_MAX) R_MaxNSize = R_SIZE_T_MAX;
    else if (R_FINITE(nsize)) R_SetMaxNSize((R_size_t) nsize);

    if (ISNAN(vsize) || vsize <= 0) ;
    else if (vsize >= R_SIZE_T_MAX) R_MaxVSize = R_SIZE_T_MAX;
    else if (R_FINITE(vsize)) R_SetMaxVSize((R_size_t) vsize);

    PROTECT(ans = allocVector(REALSXP, 2));
    tmp = R_GetMaxNSize();
    REAL(ans)[0] = (tmp < R_SIZE_T_MAX) ? tmp : NA_REAL;
    tmp = R_GetMaxVSize();
    REAL(ans)[1] = (tmp < R_SIZE_T_MAX) ? tmp : NA_REAL;
    UNPROTECT(1);
    return ans;
}

SEXP attribute_hidden do_memoryprofile(SEXP call, SEXP op, SEXP args, SEXP env)
{
    SEXP ans, nms;
    int i, tmp;

    PROTECT(ans = allocVector(INTSXP, 24));
    PROTECT(nms = allocVector(STRSXP, 24));
    for (i = 0; i < 24; i++) {
	INTEGER(ans)[i] = 0;
	SET_STRING_ELT(nms, i, type2str(i > LGLSXP? i+2 : i));
    }
    setAttrib(ans, R_NamesSymbol, nms);

    BEGIN_SUSPEND_INTERRUPTS {
      int gen;

      /* run a full GC to make sure that all stuff in use is in Old space */
      num_old_gens_to_collect = NUM_OLD_GENERATIONS;
      R_gc();
      for (gen = 0; gen < NUM_OLD_GENERATIONS; gen++) {
	for (i = 0; i < NUM_NODE_CLASSES; i++) {
	  SEXP s;
	  for (s = NEXT_NODE(R_GenHeap[i].Old[gen]);
	       s != R_GenHeap[i].Old[gen];
	       s = NEXT_NODE(s)) {
	      tmp = TYPEOF(s);
	      if(tmp > LGLSXP) tmp -= 2;
	      INTEGER(ans)[tmp]++;
	  }
	}
      }
    } END_SUSPEND_INTERRUPTS;
    UNPROTECT(2);
    return ans;
}

/* "protect" push a single argument onto R_PPStack.

   In handling a stack overflow we have to be careful not to use
   PROTECT. error("protect(): stack overflow") would call deparse1,
   which uses PROTECT and segfaults.

   However, the traceback creation in the normal error handler also
   does a PROTECT, as does the jumping code, at least if there are
   cleanup expressions to handle on the way out.  So for the moment
   we'll allocate a slightly larger PP stack and only enable the added
   red zone during handling of a stack overflow error.  LT 

   The PROTECT, UNPROTECT, PROTECT_WITH_INDEX, and REPROTECT macros at 
   the end of Defn.h do these things without procedure call overhead, and 
   are used here to define these functions, to keep the code in sync. 
*/

static void reset_pp_stack(void *data)
{
    R_size_t *poldpps = data;
    R_PPStackSize =  *poldpps;
}

SEXP attribute_hidden Rf_protect_error (void) /* SEXP only so it will work    */
{                                             /* with "?" in macros in Defn.h */
    RCNTXT cntxt;
    R_size_t oldpps = R_PPStackSize;

    begincontext(&cntxt, CTXT_CCODE, R_NilValue, R_BaseEnv, R_BaseEnv,
             R_NilValue, R_NilValue);
    cntxt.cend = &reset_pp_stack;
    cntxt.cenddata = &oldpps;

    if (R_PPStackSize < R_RealPPStackSize)
        R_PPStackSize = R_RealPPStackSize;
    errorcall(R_NilValue, _("protect(): protection stack overflow"));

    endcontext(&cntxt); /* not reached */
    return R_NilValue;
}

SEXP protect(SEXP s)
{
    return PROTECT (CHK(s));
}


/* Push 2 or 3 arguments onto protect stack.  BEWARE! All arguments will
   be evaluated (in the C sense) before any are protected. */

void Rf_protect2 (SEXP s1, SEXP s2)
{
    PROTECT2 (CHK(s1), CHK(s2));
}

void Rf_protect3 (SEXP s1, SEXP s2, SEXP s3)
{
    PROTECT3 (CHK(s1), CHK(s2), CHK(s3));
}


/* "unprotect" pop argument list from top of R_PPStack */

void attribute_hidden Rf_unprotect_error (void)
{
    error(_("unprotect(): only %d protected items"), R_PPStackTop);
}

void unprotect(int l)
{
    UNPROTECT(l);
}


/* "unprotect_ptr" remove pointer from somewhere in R_PPStack.  Don't
   try to combine use of this with use of ProtectWithIndex! */

void unprotect_ptr(SEXP s)
{
    int i = R_PPStackTop;

    /* go look for  s  in  R_PPStack */
    /* (should be among the top few items) */
    do {
	if (i == 0)
	    error(_("unprotect_ptr: pointer not found"));
    } while ( R_PPStack[--i] != s );

    /* OK, got it, and  i  is indexing its location */
    /* Now drop stack above it, if any */

    while (++i < R_PPStackTop) R_PPStack[i - 1] = R_PPStack[i];

    R_PPStackTop--;
}

SEXP R_ProtectWithIndex(SEXP s, PROTECT_INDEX *pi)
{
    return PROTECT_WITH_INDEX(CHK(s),pi);
}

void R_Reprotect(SEXP s, PROTECT_INDEX i)
{
    REPROTECT(CHK(s),i);
}

/* remove all objects from the protection stack from index i upwards
   and return them in a vector. The order in the vector is from new
   to old. */
SEXP R_CollectFromIndex(PROTECT_INDEX i)
{
    SEXP res;
    R_size_t top = R_PPStackTop, j = 0;
    if (i > top) i = top;
    res = protect(allocVector(VECSXP, top - i));
    while (i < top)
	SET_VECTOR_ELT(res, j++, R_PPStack[--top]);
    R_PPStackTop = top; /* this includes the protect we used above */
    return res;
}

/* "initStack" initialize environment stack */
void initStack(void)
{
    R_PPStackTop = 0;
}


/* S-like wrappers for calloc, realloc and free that check for error
   conditions */

void *R_chk_calloc(size_t nelem, size_t elsize)
{
    void *p;
#ifndef HAVE_WORKING_CALLOC
    if(nelem == 0)
	return(NULL);
#endif
    p = calloc(nelem, elsize);
    if(!p) /* problem here is that we don't have a format for size_t. */
	error(_("Calloc could not allocate memory (%.0f of %u bytes)"),
	      (double) nelem, elsize);
    return(p);
}

void *R_chk_realloc(void *ptr, size_t size)
{
    void *p;
    /* Protect against broken realloc */
    if(ptr) p = realloc(ptr, size); else p = malloc(size);
    if(!p)
	error(_("Realloc could not re-allocate memory (%.0f bytes)"), 
	      (double) size);
    return(p);
}

void R_chk_free(void *ptr)
{
    /* S-PLUS warns here, but there seems no reason to do so */
    /* if(!ptr) warning("attempt to free NULL pointer by Free"); */
    if(ptr) free(ptr); /* ANSI C says free has no effect on NULL, but
			  better to be safe here */
}

/* This code keeps a list of objects which are not assigned to variables
   but which are required to persist across garbage collections.  The
   objects are registered with R_PreserveObject and deregistered with
   R_ReleaseObject. Preserving/Releasing NULL is ignored. */

void R_PreserveObject(SEXP object)
{
    if (object != NULL)
        R_PreciousList = CONS(object, R_PreciousList);
}

static SEXP RecursiveRelease(SEXP object, SEXP list)
{
    if (!isNull(list)) {
	if (object == CAR(list))
	    return CDR(list);
	else
	    CDR(list) = RecursiveRelease(object, CDR(list));
    }
    return list;
}

void R_ReleaseObject(SEXP object)
{
    if (object != NULL)
        R_PreciousList = RecursiveRelease(object, R_PreciousList);
}


/* External Pointer Objects */
SEXP R_MakeExternalPtr(void *p, SEXP tag, SEXP prot)
{
    SEXP s = allocSExp(EXTPTRSXP);
    EXTPTR_PTR(s) = p;
    EXTPTR_PROT(s) = CHK(prot);
    EXTPTR_TAG(s) = CHK(tag);
    return s;
}

void *R_ExternalPtrAddr(SEXP s)
{
    return EXTPTR_PTR(CHK(s));
}

SEXP R_ExternalPtrTag(SEXP s)
{
    return CHK(EXTPTR_TAG(CHK(s)));
}

SEXP R_ExternalPtrProtected(SEXP s)
{
    return CHK(EXTPTR_PROT(CHK(s)));
}

void R_ClearExternalPtr(SEXP s)
{
    EXTPTR_PTR(s) = NULL;
}

void R_SetExternalPtrAddr(SEXP s, void *p)
{
    EXTPTR_PTR(s) = p;
}

void R_SetExternalPtrTag(SEXP s, SEXP tag)
{
    CHECK_OLD_TO_NEW(s, tag);
    EXTPTR_TAG(s) = tag;
}

void R_SetExternalPtrProtected(SEXP s, SEXP p)
{
    CHECK_OLD_TO_NEW(s, p);
    EXTPTR_PROT(s) = p;
}

/* Work around casting issues: works where it is needed */
typedef union {void *p; DL_FUNC fn;} fn_ptr;

/* used in package methods */
SEXP R_MakeExternalPtrFn(DL_FUNC p, SEXP tag, SEXP prot)
{
    fn_ptr tmp;
    SEXP s = allocSExp(EXTPTRSXP);
    tmp.fn = p;
    EXTPTR_PTR(s) = tmp.p;
    EXTPTR_PROT(s) = CHK(prot);
    EXTPTR_TAG(s) = CHK(tag);
    return s;
}

attribute_hidden
DL_FUNC R_ExternalPtrAddrFn(SEXP s)
{
    fn_ptr tmp;
    tmp.p =  EXTPTR_PTR(CHK(s));
    return tmp.fn;
}



/* The following functions are replacements for the accessor macros.
   They are used by code that does not have direct access to the
   internal representation of objects.  The replacement functions
   implement the write barrier. */

/* General Cons Cell Attributes */
SEXP (ATTRIB)(SEXP x) { return CHK(ATTRIB(CHK(x))); }
int (OBJECT)(SEXP x) { return OBJECT(CHK(x)); }
int (MARK)(SEXP x) { return MARK(CHK(x)); }
int (TYPEOF)(SEXP x) { return TYPEOF(CHK(x)); }
int (NAMED)(SEXP x) { return NAMED(CHK(x)); }
int (RTRACE)(SEXP x) { return RTRACE(CHK(x)); }
int (LEVELS)(SEXP x) { return LEVELS(CHK(x)); }

void (SET_ATTRIB)(SEXP x, SEXP v) {
    if(TYPEOF(v) != LISTSXP && TYPEOF(v) != NILSXP)
	error("value of 'SET_ATTRIB' must be a pairlist or NULL, not a '%s'",
	      type2char(TYPEOF(x)));
    CHECK_OLD_TO_NEW(x, v);
    ATTRIB(x) = v;
}
void (SET_OBJECT)(SEXP x, int v) { SET_OBJECT(CHK(x), v); }
void (SET_TYPEOF)(SEXP x, int v) { SET_TYPEOF(CHK(x), v); }
void (SET_NAMED)(SEXP x, int v) { SET_NAMED(CHK(x), v); }
void (SET_RTRACE)(SEXP x, int v) { SET_RTRACE(CHK(x), v); }
int (SETLEVELS)(SEXP x, int v) { return SETLEVELS(CHK(x), v); }
void DUPLICATE_ATTRIB(SEXP to, SEXP from) {
    SET_ATTRIB(CHK(to), duplicate(CHK(ATTRIB(CHK(from)))));
    SET_OBJECT(CHK(to), OBJECT(from));
    IS_S4_OBJECT(from) ?  SET_S4_OBJECT(to) : UNSET_S4_OBJECT(to);
}

/* S4 object testing */
int (IS_S4_OBJECT)(SEXP x){ return IS_S4_OBJECT(CHK(x)); }
void (SET_S4_OBJECT)(SEXP x){ SET_S4_OBJECT(CHK(x)); }
void (UNSET_S4_OBJECT)(SEXP x){ UNSET_S4_OBJECT(CHK(x)); }

/* Vector Accessors */
int (LENGTH)(SEXP x) { return LENGTH(CHK(x)); }
int (TRUELENGTH)(SEXP x) { return TRUELENGTH(CHK(x)); }
void (SETLENGTH)(SEXP x, int v) { SETLENGTH(CHK(x), v); }
void (SET_TRUELENGTH)(SEXP x, int v) { SET_TRUELENGTH(CHK(x), v); }

const char *(R_CHAR)(SEXP x) {
    if(TYPEOF(x) != CHARSXP)
	error("%s() can only be applied to a '%s', not a '%s'",
	      "CHAR", "CHARSXP", type2char(TYPEOF(x)));
    return (const char *)CHAR(x);
}

SEXP (STRING_ELT)(SEXP x, int i) {
    if(TYPEOF(x) != STRSXP)
	error("%s() can only be applied to a '%s', not a '%s'",
	      "STRING_ELT", "character vector", type2char(TYPEOF(x)));
    return CHK(STRING_ELT(x, i));
}

SEXP (VECTOR_ELT)(SEXP x, int i) {
    /* We need to allow vector-like types here */
    if(TYPEOF(x) != VECSXP &&
       TYPEOF(x) != EXPRSXP &&
       TYPEOF(x) != WEAKREFSXP)
	error("%s() can only be applied to a '%s', not a '%s'",
	      "VECTOR_ELT", "list", type2char(TYPEOF(x)));
    return CHK(VECTOR_ELT(x, i));
}

int *(LOGICAL)(SEXP x) {
    if(TYPEOF(x) != LGLSXP)
	error("%s() can only be applied to a '%s', not a '%s'",
	      "LOGICAL",  "logical", type2char(TYPEOF(x)));
  return LOGICAL(x);
}

/* Maybe this should exclude logicals, but it is widely used */
int *(INTEGER)(SEXP x) {
    if(TYPEOF(x) != INTSXP && TYPEOF(x) != LGLSXP)
	error("%s() can only be applied to a '%s', not a '%s'",
	      "INTEGER", "integer", type2char(TYPEOF(x)));
    return INTEGER(x);
}

Rbyte *(RAW)(SEXP x) {
    if(TYPEOF(x) != RAWSXP)
	error("%s() can only be applied to a '%s', not a '%s'",
	      "RAW", "raw", type2char(TYPEOF(x)));
    return RAW(x);
}

double *(REAL)(SEXP x) {
    if(TYPEOF(x) != REALSXP)
	error("%s() can only be applied to a '%s', not a '%s'",
	      "REAL", "numeric", type2char(TYPEOF(x)));
    return REAL(x);
}

Rcomplex *(COMPLEX)(SEXP x) {
    if(TYPEOF(x) != CPLXSXP)
	error("%s() can only be applied to a '%s', not a '%s'",
	      "COMPLEX", "complex", type2char(TYPEOF(x)));
    return COMPLEX(x);
}

SEXP *(STRING_PTR)(SEXP x) { return STRING_PTR(CHK(x)); }

SEXP *(VECTOR_PTR)(SEXP x)
{
  error(_("not safe to return vector pointer"));
  return NULL;
}

void (SET_STRING_ELT)(SEXP x, int i, SEXP v) {
    if(TYPEOF(x) != STRSXP)
	error("%s() can only be applied to a '%s', not a '%s'",
	      "SET_STRING_ELT", "character vector", type2char(TYPEOF(x)));
    if(TYPEOF(v) != CHARSXP)
       error("Value of SET_STRING_ELT() must be a 'CHARSXP' not a '%s'",
	     type2char(TYPEOF(v)));
    CHECK_OLD_TO_NEW(x, v);
    STRING_ELT(x, i) = v;
}

/* Copy n string elements from v (starting at j) to x (starting at i). */
void copy_string_elements(SEXP x, int i, SEXP v, int j, int n) 
{
    SEXP e;
    int k;

    if(TYPEOF(x) != STRSXP)
	error("%s() can only be applied to a '%s', not a '%s'",
         "copy_string_elements", "character vector", type2char(TYPEOF(x)));

    if (NODE_GEN_IS_YOUNGEST(x)) {
        /* x can't be older than anything */
        for (k = 0; k<n; k++) {
            e = STRING_ELT(v,j+k);
            STRING_ELT(x,i+k) = e;
        }
    }
    else {  
        /* need to check each time if x is older */
        for (k = 0; k<n; k++) {
            e = STRING_ELT(v,j+k);
            CHECK_OLD_TO_NEW(x, e);
            STRING_ELT(x,i+k) = e;
        }
    }
}

SEXP (SET_VECTOR_ELT)(SEXP x, int i, SEXP v) {
    /*  we need to allow vector-like types here */
    if(TYPEOF(x) != VECSXP &&
       TYPEOF(x) != EXPRSXP &&
       TYPEOF(x) != WEAKREFSXP) {
	error("%s() can only be applied to a '%s', not a '%s'",
	      "SET_VECTOR_ELT", "list", type2char(TYPEOF(x)));
    }
    CHECK_OLD_TO_NEW(x, v);
    return VECTOR_ELT(x, i) = v;
}

/* Copy n vector elements from v (starting at j) to x (starting at i). */
void copy_vector_elements(SEXP x, int i, SEXP v, int j, int n) 
{
    SEXP e;
    int k;

    /*  we need to allow vector-like types here */
    if(TYPEOF(x) != VECSXP &&
       TYPEOF(x) != EXPRSXP &&
       TYPEOF(x) != WEAKREFSXP) {
	error("%s() can only be applied to a '%s', not a '%s'",
	      "copy_vector_elements", "list", type2char(TYPEOF(x)));
    }

    if (NODE_GEN_IS_YOUNGEST(x)) {
        /* x can't be older than anything */
        for (k = 0; k<n; k++) {
            e = VECTOR_ELT(v,j+k);
            VECTOR_ELT(x,i+k) = e;
        }
    }
    else {  
        /* need to check each time if x is older */
        for (k = 0; k<n; k++) {
            e = VECTOR_ELT(v,j+k);
            CHECK_OLD_TO_NEW(x, e);
            VECTOR_ELT(x,i+k) = e;
        }
    }
}


/* List Accessors */
SEXP (TAG)(SEXP e) { return CHK(TAG(CHK(e))); }
SEXP (CAR)(SEXP e) { return CHK(CAR(CHK(e))); }
SEXP (CDR)(SEXP e) { return CHK(CDR(CHK(e))); }
SEXP (CAAR)(SEXP e) { return CHK(CAAR(CHK(e))); }
SEXP (CDAR)(SEXP e) { return CHK(CDAR(CHK(e))); }
SEXP (CADR)(SEXP e) { return CHK(CADR(CHK(e))); }
SEXP (CDDR)(SEXP e) { return CHK(CDDR(CHK(e))); }
SEXP (CADDR)(SEXP e) { return CHK(CADDR(CHK(e))); }
SEXP (CADDDR)(SEXP e) { return CHK(CADDDR(CHK(e))); }
SEXP (CAD4R)(SEXP e) { return CHK(CAD4R(CHK(e))); }
int (MISSING)(SEXP x) { return MISSING(CHK(x)); }

void (SET_TAG)(SEXP x, SEXP v) { CHECK_OLD_TO_NEW(x, v); TAG(x) = v; }

SEXP (SETCAR)(SEXP x, SEXP y)
{
    if (x == NULL || x == R_NilValue)
	error(_("bad value"));
    CHECK_OLD_TO_NEW(x, y);
    CAR(x) = y;
    return y;
}

SEXP (SETCDR)(SEXP x, SEXP y)
{
    if (x == NULL || x == R_NilValue)
	error(_("bad value"));
    CHECK_OLD_TO_NEW(x, y);
    CDR(x) = y;
    return y;
}

SEXP (SETCADR)(SEXP x, SEXP y)
{
    SEXP cell;
    if (x == NULL || x == R_NilValue ||
	CDR(x) == NULL || CDR(x) == R_NilValue)
	error(_("bad value"));
    cell = CDR(x);
    CHECK_OLD_TO_NEW(cell, y);
    CAR(cell) = y;
    return y;
}

SEXP (SETCADDR)(SEXP x, SEXP y)
{
    SEXP cell;
    if (x == NULL || x == R_NilValue ||
	CDR(x) == NULL || CDR(x) == R_NilValue ||
	CDDR(x) == NULL || CDDR(x) == R_NilValue)
	error(_("bad value"));
    cell = CDDR(x);
    CHECK_OLD_TO_NEW(cell, y);
    CAR(cell) = y;
    return y;
}

#define CDDDR(x) CDR(CDR(CDR(x)))

SEXP (SETCADDDR)(SEXP x, SEXP y)
{
    SEXP cell;
    if (CHK(x) == NULL || x == R_NilValue ||
	CHK(CDR(x)) == NULL || CDR(x) == R_NilValue ||
	CHK(CDDR(x)) == NULL || CDDR(x) == R_NilValue ||
	CHK(CDDDR(x)) == NULL || CDDDR(x) == R_NilValue)
	error(_("bad value"));
    cell = CDDDR(x);
    CHECK_OLD_TO_NEW(cell, y);
    CAR(cell) = y;
    return y;
}

#define CD4R(x) CDR(CDR(CDR(CDR(x))))

SEXP (SETCAD4R)(SEXP x, SEXP y)
{
    SEXP cell;
    if (CHK(x) == NULL || x == R_NilValue ||
	CHK(CDR(x)) == NULL || CDR(x) == R_NilValue ||
	CHK(CDDR(x)) == NULL || CDDR(x) == R_NilValue ||
	CHK(CDDDR(x)) == NULL || CDDDR(x) == R_NilValue ||
	CHK(CD4R(x)) == NULL || CD4R(x) == R_NilValue)
	error(_("bad value"));
    cell = CD4R(x);
    CHECK_OLD_TO_NEW(cell, y);
    CAR(cell) = y;
    return y;
}

void (SET_MISSING)(SEXP x, int v) { SET_MISSING(CHK(x), v); }

/* Closure Accessors */
SEXP (FORMALS)(SEXP x) { return CHK(FORMALS(CHK(x))); }
SEXP (BODY)(SEXP x) { return CHK(BODY(CHK(x))); }
SEXP (CLOENV)(SEXP x) { return CHK(CLOENV(CHK(x))); }
int (RDEBUG)(SEXP x) { return RDEBUG(CHK(x)); }
int (RSTEP)(SEXP x) { return RSTEP(CHK(x)); }

void (SET_FORMALS)(SEXP x, SEXP v) { CHECK_OLD_TO_NEW(x, v); FORMALS(x) = v; }
void (SET_BODY)(SEXP x, SEXP v) { CHECK_OLD_TO_NEW(x, v); BODY(x) = v; }
void (SET_CLOENV)(SEXP x, SEXP v) { CHECK_OLD_TO_NEW(x, v); CLOENV(x) = v; }
void (SET_RDEBUG)(SEXP x, int v) { SET_RDEBUG(CHK(x), v); }
void (SET_RSTEP)(SEXP x, int v) { SET_RSTEP(CHK(x), v); }

/* Primitive Accessors */
attribute_hidden int (PRIMOFFSET)(SEXP x) { return PRIMOFFSET(x); }
attribute_hidden void (SET_PRIMOFFSET)(SEXP x, int v) { SET_PRIMOFFSET(x, v); }

/* Symbol Accessors */
SEXP (PRINTNAME)(SEXP x) { return CHK(PRINTNAME(CHK(x))); }
SEXP (SYMVALUE)(SEXP x) { return CHK(SYMVALUE(CHK(x))); }
SEXP (INTERNAL)(SEXP x) { return CHK(INTERNAL(CHK(x))); }
int (DDVAL)(SEXP x) { return DDVAL(CHK(x)); }

void (SET_PRINTNAME)(SEXP x, SEXP v) { CHECK_OLD_TO_NEW(x, v); PRINTNAME(x) = v; }
void (SET_SYMVALUE)(SEXP x, SEXP v) { CHECK_OLD_TO_NEW(x, v); SYMVALUE(x) = v; }
void (SET_INTERNAL)(SEXP x, SEXP v) { CHECK_OLD_TO_NEW(x, v); INTERNAL(x) = v; }
void (SET_DDVAL)(SEXP x, int v) { SET_DDVAL(CHK(x), v); }

/* Environment Accessors */
SEXP (FRAME)(SEXP x) { return CHK(FRAME(CHK(x))); }
SEXP (ENCLOS)(SEXP x) { return CHK(ENCLOS(CHK(x))); }
SEXP (HASHTAB)(SEXP x) { return CHK(HASHTAB(CHK(x))); }
int (ENVFLAGS)(SEXP x) { return ENVFLAGS(CHK(x)); }

void (SET_FRAME)(SEXP x, SEXP v) { CHECK_OLD_TO_NEW(x, v); FRAME(x) = v; }
void (SET_ENCLOS)(SEXP x, SEXP v) { CHECK_OLD_TO_NEW(x, v); ENCLOS(x) = v; }
void (SET_HASHTAB)(SEXP x, SEXP v) { CHECK_OLD_TO_NEW(x, v); HASHTAB(x) = v; }
void (SET_ENVFLAGS)(SEXP x, int v) { SET_ENVFLAGS(x, v); }

/* Promise Accessors */
SEXP (PRCODE)(SEXP x) { return CHK(PRCODE(CHK(x))); }
SEXP (PRENV)(SEXP x) { return CHK(PRENV(CHK(x))); }
SEXP (PRVALUE)(SEXP x) { return CHK(PRVALUE(CHK(x))); }
int (PRSEEN)(SEXP x) { return PRSEEN(CHK(x)); }

void (SET_PRENV)(SEXP x, SEXP v){ CHECK_OLD_TO_NEW(x, v); PRENV(x) = v; }
void (SET_PRVALUE)(SEXP x, SEXP v) { CHECK_OLD_TO_NEW(x, v); PRVALUE(x) = v; }
void (SET_PRCODE)(SEXP x, SEXP v) { CHECK_OLD_TO_NEW(x, v); PRCODE(x) = v; }
void (SET_PRSEEN)(SEXP x, int v) { SET_PRSEEN(CHK(x), v); }

/* Hashing Accessors */
int (HASHASH)(SEXP x) { return HASHASH(CHK(x)); }
int (HASHVALUE)(SEXP x) { return HASHVALUE(CHK(x)); }

void (SET_HASHASH)(SEXP x, int v) { SET_HASHASH(CHK(x), v); }
void (SET_HASHVALUE)(SEXP x, int v) { SET_HASHVALUE(CHK(x), v); }

/* Test functions */
Rboolean Rf_isNull(SEXP s) { return isNull(s); }
Rboolean Rf_isRaw(SEXP s) { return isRaw(s); }
Rboolean Rf_isSymbol(SEXP s) { return isSymbol(s); }
Rboolean Rf_isLogical(SEXP s) { return isLogical(s); }
Rboolean Rf_isReal(SEXP s) { return isReal(s); }
Rboolean Rf_isComplex(SEXP s) { return isComplex(s); }
Rboolean Rf_isExpression(SEXP s) { return isExpression(s); }
Rboolean Rf_isEnvironment(SEXP s) { return isEnvironment(s); }
Rboolean Rf_isString(SEXP s) { return isString(s); }
Rboolean Rf_isObject(SEXP s) { return isObject(s); }

/* Bindings accessors */
Rboolean attribute_hidden
(IS_ACTIVE_BINDING)(SEXP b) {return IS_ACTIVE_BINDING(b);}
Rboolean attribute_hidden
(BINDING_IS_LOCKED)(SEXP b) {return BINDING_IS_LOCKED(b);}
void attribute_hidden
(SET_ACTIVE_BINDING_BIT)(SEXP b) {SET_ACTIVE_BINDING_BIT(b);}
void attribute_hidden (LOCK_BINDING)(SEXP b) {LOCK_BINDING(b);}
void attribute_hidden (UNLOCK_BINDING)(SEXP b) {UNLOCK_BINDING(b);}

/* R_FunTab accessors */
int (PRIMVAL)(SEXP x) { return PRIMVAL(x); }
CCODE (PRIMFUN)(SEXP x) { return PRIMFUN(x); }
void (SET_PRIMFUN)(SEXP x, CCODE f) { SET_PRIMFUN(x,f); }

/* for use when testing the write barrier */
int  attribute_hidden (IS_BYTES)(SEXP x) { return IS_BYTES(x); }
int  attribute_hidden (IS_LATIN1)(SEXP x) { return IS_LATIN1(x); }
int  attribute_hidden (IS_ASCII)(SEXP x) { return IS_ASCII(x); }
int  attribute_hidden (IS_UTF8)(SEXP x) { return IS_UTF8(x); }
void attribute_hidden (SET_BYTES)(SEXP x) { SET_BYTES(x); }
void attribute_hidden (SET_LATIN1)(SEXP x) { SET_LATIN1(x); }
void attribute_hidden (SET_UTF8)(SEXP x) { SET_UTF8(x); }
void attribute_hidden (SET_ASCII)(SEXP x) { SET_ASCII(x); }
int  attribute_hidden (ENC_KNOWN)(SEXP x) { return ENC_KNOWN(x); }
void attribute_hidden (SET_CACHED)(SEXP x) { SET_CACHED(x); }
int  attribute_hidden (IS_CACHED)(SEXP x) { return IS_CACHED(x); }


/* ------------------------------------------------------------------------
   Function (plus global variables) not intended to ever be called, and 
   normally not defined, whose code can be examined to see how the compiler
   is implementing facilities such as the NAMEDCNT macros. 
*/

#if 0

SEXP R_tobj_a, R_tobj_b, R_tobj_c, R_tobj_d, R_tobj_e, R_tobj_f, R_tobj_g,
     R_tobj_h, R_tobj_i, R_tobj_j, R_tobj_k, R_tobj_l, R_tobj_m, R_tobj_n,
     R_tobj_o, R_tobj_p, R_tobj_q, R_tobj_r, R_tobj_s, R_tobj_t, R_tobj_u,
     R_tobj_v, R_tobj_w, R_tobj_x, R_tobj_y, R_tobj_z;

int  R_tint_a, R_tint_b, R_tint_c, R_tint_d, R_tint_e, R_tint_f, R_tint_g,
     R_tint_h, R_tint_i, R_tint_j, R_tint_k, R_tint_l, R_tint_m, R_tint_n,
     R_tint_o, R_tint_p, R_tint_q, R_tint_r, R_tint_s, R_tint_t, R_tint_u,
     R_tint_v, R_tint_w, R_tint_x, R_tint_y, R_tint_z;

void Rf_code_gen_test_func (void)
{
  R_tint_a = NAMEDCNT(R_tobj_a);
  R_tint_b = NAMED(R_tobj_b);

  if (NAMEDCNT_EQ_0(R_tobj_c)) REprintf("xx\n");
  if (NAMEDCNT_GT_0(R_tobj_d)) REprintf("xx\n");
  if (NAMEDCNT_GT_1(R_tobj_e)) REprintf("xx\n");

  SET_NAMEDCNT(R_tobj_f,R_tint_f);
  SET_NAMEDCNT_0(R_tobj_g);
  SET_NAMEDCNT_1(R_tobj_h);
  SET_NAMEDCNT_MAX(R_tobj_i);

  SET_NAMED(R_tobj_j,R_tint_j);

  INC_NAMEDCNT(R_tobj_k);
  DEC_NAMEDCNT(R_tobj_l);

  R_tint_m = LEVELS(R_tobj_m);
  R_tint_n = TRUELENGTH(R_tobj_n);

  SETLEVELS(R_tobj_o,R_tint_o);
  SET_TRUELENGTH(R_tobj_p,R_tint_p);

  R_tint_q = TYPEOF(R_tobj_q);
  R_tint_r = NODE_CLASS(R_tobj_r);

  SET_NODE_CLASS(R_tobj_s,R_tint_s);
}

#endif


/* ------------------------------------------------------------------------ */

SEXP attribute_hidden do_pnamedcnt(SEXP call, SEXP op, SEXP args, SEXP rho)
{   SEXP a;
    int j;

    if (args == R_NilValue)
        error(_("too few arguments"));

    check1arg_x (args, call);

    for (a = CDR(args); a != R_NilValue; a = CDR(a))
        if (!isString(CAR(a)))
            error(_("invalid argument"));

    /* access nmcnt directly, so won't delay for possible task syncronization */
    Rprintf ("PNAMEDCNT:  %d  %x  %s", CAR(args)->sxpinfo.nmcnt, CAR(args),
                                       type2char(TYPEOF(CAR(args))));

    for (a = CDR(args); a != R_NilValue; a = CDR(a)) {
        Rprintf(" :");
        for (j = 0; j < LENGTH(CAR(a)); j++)
            Rprintf(" %s", CHAR(STRING_ELT(CAR(a),j)));
    }

    Rprintf("\n");

    return CAR(args);
}


/*******************************************/
/* Non-sampling memory use profiler reports vector allocations and/or
   calls to GetNewPage */
/*******************************************/

static void R_OutputStackTrace (void)
{
    RCNTXT *cptr;
    int newline;

    if (!R_MemStackReporting) goto print_newline;

    newline = R_MemReportingToTerminal | R_MemDetailsReporting;

    if (R_MemReportingOutfile != NULL) 
        fprintf (R_MemReportingOutfile, ":");
    if (R_MemReportingToTerminal) 
        REprintf (":");

    for (cptr = R_GlobalContext; cptr; cptr = cptr->nextcontext) {
	if ((cptr->callflag & (CTXT_FUNCTION | CTXT_BUILTIN))
	    && TYPEOF(cptr->call) == LANGSXP) {
	    SEXP fun = CAR(cptr->call);
	    if (!newline) newline = 1;
	    if (R_MemReportingOutfile != NULL)
                fprintf (R_MemReportingOutfile, "\"%s\" ",
		         TYPEOF(fun) == SYMSXP ? CHAR(PRINTNAME(fun)) :
		         "<Anonymous>");
	    if (R_MemReportingToTerminal)
                REprintf ("\"%s\" ",
		          TYPEOF(fun) == SYMSXP ? CHAR(PRINTNAME(fun)) :
		          "<Anonymous>");
	}
    }

    if (!newline) return;

print_newline:
    if (R_MemReportingOutfile != NULL) 
        fprintf (R_MemReportingOutfile, "\n");
    if (R_MemReportingToTerminal) 
        REprintf ("\n");
}

static void R_ReportAllocation (R_size_t size, SEXPTYPE type, R_len_t length)
{
    if (size > R_MemReportingThreshold && length >= R_MemReportingNElem) {
        if (R_MemReportingOutfile != NULL) {
            if (R_MemDetailsReporting)
                fprintf (R_MemReportingOutfile, "%lu (%s %lu)",
                  (unsigned long) size, type2char(type), (unsigned long)length);
            else 
                fprintf (R_MemReportingOutfile, "%lu ",
                  (unsigned long) size);
        }
        if (R_MemReportingToTerminal) {
            if (R_MemDetailsReporting)
                REprintf ("RPROFMEM: %lu (%s %lu)",
                  (unsigned long) size, type2char(type), (unsigned long)length);
            else
                REprintf ("RPROFMEM: %lu ", 
                  (unsigned long) size);
        }
        R_OutputStackTrace();
    }
}

static void R_ReportNewPage(void)
{
    if (R_MemPagesReporting) {
        if (R_MemReportingOutfile != NULL)
            fprintf (R_MemReportingOutfile, "new page");
        if (R_MemReportingToTerminal)
            REprintf ("RPROFMEM: new page");
	R_OutputStackTrace();
    }
}

static void R_EndMemReporting(void)
{
    if(R_MemReportingOutfile != NULL) {
	fclose (R_MemReportingOutfile);
	R_MemReportingOutfile=NULL;
    }
    R_IsMemReporting = 0;
}

static void R_InitMemReporting(SEXP filename, int append)
{
    if (R_IsMemReporting)
        R_EndMemReporting();

    if (strlen(CHAR(filename)) > 0) {
        R_MemReportingOutfile = RC_fopen (filename, append ? "a" : "w", TRUE);
        if (R_MemReportingOutfile == NULL)
            error(_("Rprofmem: cannot open output file '%s'"), filename);
    }
    else
        R_MemReportingOutfile = NULL;

    R_IsMemReporting = 1;

    return;
}

SEXP attribute_hidden do_Rprofmem(SEXP call, SEXP op, SEXP args, SEXP rho)
{
    SEXP filename, ap;
    int append_mode;

    checkArity(op, args);

    ap = args;
    if (!isString(CAR(ap)) || (LENGTH(CAR(ap))) != 1)
	error(_("invalid '%s' argument"), "filename");
    filename = STRING_ELT(CAR(ap), 0);

    ap = CDR(ap);
    append_mode = asLogical(CAR(ap));

    ap = CDR(ap);
    if (!isReal(CAR(ap)) || (LENGTH(CAR(ap))) != 1)
	error(_("invalid '%s' argument"), "threshold");
    R_MemReportingThreshold = REAL(CAR(ap))[0];

    ap = CDR(ap);
    if (!isReal(CAR(ap)) || (LENGTH(CAR(ap))) != 1)
	error(_("invalid '%s' argument"), "nelem");
    R_MemReportingNElem = REAL(CAR(ap))[0];

    ap = CDR(ap);
    R_MemStackReporting = asLogical(CAR(ap));

    ap = CDR(ap);
    R_MemReportingToTerminal = asLogical(CAR(ap));

    ap = CDR(ap);
    R_MemPagesReporting = asLogical(CAR(ap));

    ap = CDR(ap);
    R_MemDetailsReporting = asLogical(CAR(ap));

    if (R_MemReportingToTerminal || strlen(CHAR(filename)) > 0)
	R_InitMemReporting(filename, append_mode);
    else
	R_EndMemReporting();

    return R_NilValue;
}


/* String cache routines, including string hashing - formerly in envir.c */

SEXP mkCharCE(const char *name, cetype_t enc)
{
    return mkCharLenCE(name, strlen(name), enc);
}

/* no longer used in R but docuented in 2.7.x */
SEXP mkCharLen(const char *name, int len)
{
    return mkCharLenCE(name, len, CE_NATIVE);
}

SEXP mkChar(const char *name)
{
    return mkCharLenCE(name, strlen(name), CE_NATIVE);
}

/* Follows the hash structure from envir.c, but need separate code for 
   get/set of values since our keys are char* and not SEXP symbol types,
   and the string hash table is treated specially in garbage collection.

   Experience has shown that it is better to use a different hash function,
   and a power of 2 for the hash size.
*/

/* char_hash_size MUST be a power of 2 and char_hash_mask == char_hash_size - 1
   in order for x & char_hash_mask to be equivalent to x % char_hash_size.
*/
static unsigned int char_hash_size = 65536;
static unsigned int char_hash_mask = 65535;

static unsigned int char_hash(const char *s, int len)
{
    /* djb2 as from http://www.cse.yorku.ca/~oz/hash.html */
    char *p;
    int i;
    unsigned int h = 5381;
    for (p = (char *) s, i = 0; i < len; p++, i++)
	h = ((h << 5) + h) + (*p);
    return h;
}

void attribute_hidden InitStringHash()
{
    R_StringHash = allocVector (VECSXP, char_hash_size);
    HASHSIZE(R_StringHash) = char_hash_size;
    HASHSLOTSUSED(R_StringHash) = 0;
}

/* Resize the global R_StringHash CHARSXP cache */
static void R_StringHash_resize(unsigned int newsize)
{
    LOCAL_COPY(R_NilValue);
    SEXP old_table = R_StringHash;
    SEXP new_table, chain, new_chain, val, next;
    unsigned int counter, new_hashcode, newmask;
#if DEBUG_GLOBAL_STRING_HASH
    unsigned int oldsize = HASHSIZE(R_StringHash);
    unsigned int oldslotsused = HASHSLOTSUSED(R_StringHash);
#endif

    /* Allocate the new hash table.  Chain moving is destructive and 
       does not involve allocation, so this is the only point where
       GC can occur.  The allocation could fail - ideally we would recover 
       from that and carry on with the original table, but we don't now. */

    new_table = allocVector (VECSXP, newsize);
    SET_HASHSLOTSUSED (new_table, 0);
    newmask = newsize - 1;

    /* transfer chains from old table to new table */
    for (counter = 0; counter < LENGTH(old_table); counter++) {
	chain = VECTOR_ELT(old_table, counter);
	while (chain != R_NilValue) {
	    val = CXHEAD(chain);
	    next = CXTAIL(chain);
	    new_hashcode = char_hash (CHAR(val), LENGTH(val)) & newmask;
	    new_chain = VECTOR_ELT(new_table, new_hashcode);
	    /* If using a previously-unused slot then increase HASHSLOTSUSED */
	    if (new_chain == R_NilValue)
		SET_HASHSLOTSUSED(new_table, HASHSLOTSUSED(new_table) + 1);
	    /* Move the current chain link to the new chain.  This is a 
               destrictive modification, which does NOT do the old-to-new
               check, since table entries aren't supposed to be marked
               in the initial pass of the GC. */
	    CXTAIL(val) = new_chain;
	    VECTOR_ELT(new_table, new_hashcode) = val;
	    chain = next;
	}
    }
    R_StringHash = new_table;
    char_hash_size = newsize;
    char_hash_mask = newmask;
#if DEBUG_GLOBAL_STRING_HASH
    Rprintf ("Resized:  size %d => %d,  slotsused %d => %d\n",
      oldsize, HASHSIZE(new_table), oldslotsused, HASHSLOTSUSED(new_table));
#endif
}

/* mkCharCE - make a character (CHARSXP) variable and set its
   encoding bit.  If a CHARSXP with the same string already exists in
   the global CHARSXP cache, R_StringHash, it is returned.  Otherwise,
   a new CHARSXP is created, added to the cache and then returned. */


/* Because allocCharsxp allocates len+1 bytes and zeros the last,
   this will always zero-terminate */
SEXP mkCharLenCE(const char *name, int len, cetype_t enc)
{
    SEXP cval, chain;
    unsigned int hashcode;
    int need_enc;
    Rboolean embedNul = FALSE, is_ascii = TRUE;

    switch(enc){
    case CE_NATIVE:
    case CE_UTF8:
    case CE_LATIN1:
    case CE_BYTES:
    case CE_SYMBOL:
    case CE_ANY:
	break;
    default:
	error(_("unknown encoding: %d"), enc);
    }
    for (int slen = 0; slen < len; slen++) {
	if ((unsigned int) name[slen] > 127) is_ascii = FALSE;
	if (!name[slen]) embedNul = TRUE;
    }
    if (embedNul) {
	SEXP c;
	/* This is tricky: we want to make a reasonable job of
	   representing this string, and EncodeString() is the most
	   comprehensive */
	c = allocCharsxp(len);
	memcpy(CHAR_RW(c), name, len);
	switch(enc) {
	case CE_UTF8: SET_UTF8(c); break;
	case CE_LATIN1: SET_LATIN1(c); break;
	case CE_BYTES: SET_BYTES(c); break;
	default: break;
	}
	if (is_ascii) SET_ASCII(c);
	error(_("embedded nul in string: '%s'"),
	      EncodeString(c, 0, 0, Rprt_adj_none));
    }

    if (enc && is_ascii) enc = CE_NATIVE;
    switch(enc) {
    case CE_UTF8: need_enc = UTF8_MASK; break;
    case CE_LATIN1: need_enc = LATIN1_MASK; break;
    case CE_BYTES: need_enc = BYTES_MASK; break;
    default: need_enc = 0;
    }

    hashcode = char_hash(name, len) & char_hash_mask;

    /* Search for a cached value */
    cval = R_NilValue;
    for (chain = VECTOR_ELT(R_StringHash, hashcode); 
         chain != R_NilValue; 
         chain = CXTAIL(chain)) {
	SEXP val = CXHEAD(chain);
	if (need_enc == (ENC_KNOWN(val) | IS_BYTES(val))
	     && LENGTH(val) == len && *CHAR(val) == *name /* quick pretest */
	     && memcmp(CHAR(val), name, len) == 0) {
	    cval = val;
	    break;
	}
    }

    if (cval == R_NilValue) {
	/* no cached value; need to allocate one and add to the cache */
	cval = allocCharsxp(len);
	memcpy(CHAR_RW(cval), name, len);
	switch(enc) {
	case 0:
	    break;          /* don't set encoding */
	case CE_UTF8:
	    SET_UTF8(cval);
	    break;
	case CE_LATIN1:
	    SET_LATIN1(cval);
	    break;
	case CE_BYTES:
	    SET_BYTES(cval);
	    break;
	default:
	    error("unknown encoding mask: %d", enc);
	}
	if (is_ascii) SET_ASCII(cval);
	SET_CACHED(cval);  /* Mark it */
	/* add the new value to the cache */
	chain = VECTOR_ELT(R_StringHash, hashcode);
	if (chain == R_NilValue)
	    SET_HASHSLOTSUSED(R_StringHash, HASHSLOTSUSED(R_StringHash) + 1);

        /* The modifications below should NOT do the old-to-new check, since
           the table should not be looked at in the initial GC scan. */
#ifdef USE_ATTRIB_FIELD_FOR_CHARSXP_CACHE_CHAINS
	CXTAIL(cval) = chain;
        chain = cval;
#else
        chain = CONS(cval,chain);
#endif
	VECTOR_ELT(R_StringHash, hashcode) = chain;

	/* Resize the hash table if desirable and possible. */
	if (HASHSLOTSUSED(R_StringHash) > 0.85 * HASHSIZE(R_StringHash)
             && 2*char_hash_size <= HASHMAXSIZE)
	    R_StringHash_resize (2*char_hash_size);
    }
    return cval;
}


#if DEBUG_SHOW_CHARSXP_CACHE
/* Call this from gdb with

       call do_show_cache(10)

   for the first 10 cache chains in use. */
void do_show_cache(int n)
{
    int i, j;
    Rprintf("Cache size: %d\n", LENGTH(R_StringHash));
    Rprintf("Cache slots used:  %d\n", HASHSLOTSUSED(R_StringHash));
    for (i = 0, j = 0; j < n && i < LENGTH(R_StringHash); i++) {
	SEXP chain = VECTOR_ELT(R_StringHash, i);
	if (chain != R_NilValue) {
	    Rprintf("Line %d: ", i);
	    do {
		if (IS_UTF8(CXHEAD(chain)))
		    Rprintf("U");
		else if (IS_LATIN1(CXHEAD(chain)))
		    Rprintf("L");
		else if (IS_BYTES(CXHEAD(chain)))
		    Rprintf("B");
		Rprintf("|%s| ", CHAR(CXHEAD(chain)));
		chain = CXTAIL(chain);
	    } while (chain != R_NilValue);
	    Rprintf("\n");
	    j++;
	}
    }
}

void do_write_cache()
{
    int i;
    FILE *f = fopen("/tmp/CACHE", "w");
    if (f != NULL) {
	fprintf(f, "Cache size: %d\n", LENGTH(R_StringHash));
	fprintf(f, "Cache slots used:  %d\n", HASHSLOTSUSED(R_StringHash));
	for (i = 0; i < LENGTH(R_StringHash); i++) {
	    SEXP chain = VECTOR_ELT(R_StringHash, i);
	    if (chain != R_NilValue) {
		fprintf(f, "Line %d: ", i);
		do {
		    if (IS_UTF8(CXHEAD(chain)))
			fprintf(f, "U");
		    else if (IS_LATIN1(CXHEAD(chain)))
			fprintf(f, "L");
		    else if (IS_BYTES(CXHEAD(chain)))
			fprintf(f, "B");
		    fprintf(f, "|%s| ", CHAR(CXHEAD(chain)));
		    chain = CXTAIL(chain);
		} while (chain != R_NilValue);
		fprintf(f, "\n");
	    }
	}
	fclose(f);
    }
}
#endif /* DEBUG_SHOW_CHARSXP_CACHE */


/* RBufferUtils, moved from deparse.c */

#include "RBufferUtils.h"

attribute_hidden
void *R_AllocStringBuffer(size_t blen, R_StringBuffer *buf)
{
    size_t blen1, bsize = buf->defaultSize;

    /* for backwards compatibility, probably no longer needed */
    if(blen == (size_t)-1) {
	warning("R_AllocStringBuffer(-1) used: please report");
	R_FreeStringBufferL(buf);
	return NULL;
    }

    if(blen * sizeof(char) < buf->bufsize) return buf->data;
    blen1 = blen = (blen + 1) * sizeof(char);
    blen = (blen / bsize) * bsize;
    if(blen < blen1) blen += bsize;

    if(buf->data == NULL) {
	buf->data = (char *) malloc(blen);
	buf->data[0] = '\0';
    } else
	buf->data = (char *) realloc(buf->data, blen);
    buf->bufsize = blen;
    if(!buf->data) {
	buf->bufsize = 0;
	/* don't translate internal error message */
	error("could not allocate memory (%u Mb) in C function 'R_AllocStringBuffer'",
	      (unsigned int) blen/1024/1024);
    }
    return buf->data;
}

void attribute_hidden
R_FreeStringBuffer(R_StringBuffer *buf)
{
    if (buf->data != NULL) {
	free(buf->data);
	buf->bufsize = 0;
	buf->data = NULL;
    }
}

void attribute_hidden
R_FreeStringBufferL(R_StringBuffer *buf)
{
    if (buf->bufsize > buf->defaultSize) {
	free(buf->data);
	buf->bufsize = 0;
	buf->data = NULL;
    }
}

/* See if space for an operand can be used for the result too.  Assumes
   independent element-by-element computation.  Returns the operand that
   can be reused, or R_NilValue if neither can be reused. */

SEXP attribute_hidden can_save_alloc (SEXP s1, SEXP s2, SEXPTYPE typ)
{
    int n1 = LENGTH(s1);
    int n2 = LENGTH(s2);

    if (n1==0 || n2==0)  
        return R_NilValue;  /* since result may not have length max(n1,n2) */

    /* Try to use space for 2nd arg if both same length, so 1st argument's
       attributes will then take precedence when copied. */

    if (n2>=n1) {
        if (TYPEOF(s2)==typ && NAMEDCNT_EQ_0(s2))
            return s2;
        else
            /* Can use 1st arg's space only if 2nd arg has no attributes, else
               we may not get attributes of result right. */
            if (n1==n2 && TYPEOF(s1)==typ && NAMEDCNT_EQ_0(s1)
                       && ATTRIB(s2)==R_NilValue)
                return s1;
    } else {
        if (TYPEOF(s1)==typ && NAMEDCNT_EQ_0(s1))
            return s1;
    }

    return R_NilValue;
}


/* ======== These need direct access to gp field for efficiency ======== */

/* FIXME: consider inlining here */
/* this has NA_STRING = NA_STRING */
int Seql(SEXP a, SEXP b)
{
    /* The only case where pointer comparisons do not suffice is where
      we have two strings in different encodings (which must be
      non-ASCII strings). Note that one of the strings could be marked
      as unknown. */
    if (a == b) return 1;
    /* Leave this to compiler to optimize */
    if (IS_CACHED(a) && IS_CACHED(b) && ENC_KNOWN(a) == ENC_KNOWN(b))
	return 0;
    else {
    	SEXP vmax = R_VStack;
    	int result = !strcmp(translateCharUTF8(a), translateCharUTF8(b));
    	R_VStack = vmax; /* discard any memory used by translateCharUTF8 */
    	return result;
    }
}


/* A count of the memory used by an object.

   This is called from user-level, so only some types of objects are important.
   
   An object gets charged for all the space allocated on the heap and
   all the nodes specifically due to it (including padding to the size
   of its node class), but not for the space for its name, nor for
   .Internals it references, nor for unused padding in pages of nodes. 

   Sharing of CHARSXPs withing a string (eg, in c("abc","abc")) is accounted
   for, but not other types of sharing (eg, in list("abc","abc")).
*/


SEXP csduplicated(SEXP x);  /* from unique.c */

static R_size_t objectsize(SEXP s)
{
    int i;
<<<<<<< HEAD
    R_size_t cnt = 0, vcnt = 0;
    SEXP tmp, dup;
    Rboolean isVec = FALSE;
=======
    SEXP tmp, dup;
    Rboolean isVec = FALSE;
    R_size_t cnt = 0;
>>>>>>> a471b966

    switch (TYPEOF(s)) {
    case NILSXP:
	return(0);
	break;
    case SYMSXP:
	break;
    case LISTSXP:
    case LANGSXP:
    case BCODESXP:
	cnt += objectsize(TAG(s));
	cnt += objectsize(CAR(s));
	cnt += objectsize(CDR(s));
	break;
    case CLOSXP:
	cnt += objectsize(FORMALS(s));
	cnt += objectsize(BODY(s));
	/* no charge for the environment */
	break;
    case ENVSXP:
    case PROMSXP:
    case SPECIALSXP:
    case BUILTINSXP:
	break;
<<<<<<< HEAD
    case CHARSXP:
	vcnt = BYTE2VEC(LENGTH(s)+1);
	isVec = TRUE;
	break;
    case LGLSXP:
    case INTSXP:
	vcnt = INT2VEC(LENGTH(s));
	isVec = TRUE;
	break;
    case REALSXP:
	vcnt = FLOAT2VEC(LENGTH(s));
	isVec = TRUE;
	break;
    case CPLXSXP:
	vcnt = COMPLEX2VEC(LENGTH(s));
	isVec = TRUE;
	break;
    case STRSXP:
	vcnt = PTR2VEC(LENGTH(s));
=======
    case RAWSXP:
    case CHARSXP:
    case LGLSXP:
    case INTSXP:
    case REALSXP:
    case CPLXSXP:
	isVec = TRUE;
	break;
    case STRSXP:
>>>>>>> a471b966
	dup = csduplicated(s);
	for (i = 0; i < LENGTH(s); i++) {
	    tmp = STRING_ELT(s, i);
	    if(tmp != NA_STRING && !LOGICAL(dup)[i])
		cnt += objectsize(tmp);
	}
	isVec = TRUE;
	break;
    case DOTSXP:
    case ANYSXP:
	/* we don't know about these */
	break;
    case VECSXP:
    case EXPRSXP:
    case WEAKREFSXP:
	/* Generic Vector Objects */
<<<<<<< HEAD
	vcnt = PTR2VEC(length(s));
=======
>>>>>>> a471b966
	for (i = 0; i < length(s); i++)
	    cnt += objectsize(VECTOR_ELT(s, i));
	isVec = TRUE;
	break;
    case EXTPTRSXP:
#if 0  /* disabled - seems to make no sense */
	cnt += sizeof(void *);  /* the actual pointer */
#endif
	cnt += objectsize(EXTPTR_PROT(s));
	cnt += objectsize(EXTPTR_TAG(s));
	break;
<<<<<<< HEAD
    case RAWSXP:
	vcnt = BYTE2VEC(length(s));
	isVec = TRUE;
	break;
=======
>>>>>>> a471b966
    case S4SXP:
	/* Has TAG and ATTRIB but no CAR nor CDR */
	cnt += objectsize(TAG(s));
	break;
    default:
	UNIMPLEMENTED_TYPE("object.size", s);
    }

    if (!isVec)
        cnt += sizeof_SEXPREC;
    else
        cnt += sizeof(SEXPREC_ALIGN) + sizeof(VECREC) *
                ( NODE_CLASS(s) == LARGE_NODE_CLASS 
                    ? getVecSizeInVEC(s)
                    : NodeClassSize[NODE_CLASS(s)] );

    /* add in attributes: these are fake for CHARXPs */
    if(TYPEOF(s) != CHARSXP) cnt += objectsize(ATTRIB(s));

    return(cnt);
}


SEXP attribute_hidden do_objectsize(SEXP call, SEXP op, SEXP args, SEXP env)
{
    checkArity(op, args);
    return ScalarReal( (double) objectsize(CAR(args)) );
}<|MERGE_RESOLUTION|>--- conflicted
+++ resolved
@@ -869,21 +869,12 @@
     if (x == NULL) {
         REprintf("NULL pointer when looking at children (%lx %d %d)!\n",n,w,g);
         err = 1;
-<<<<<<< HEAD
     }
     if (w == 1 && x != NULL && NODE_GENERATION(x) < g && n != R_StringHash) {
 	REprintf("untraced old-to-new reference (%lx %lx %d %d %d %d)!\n",
           n, x, NODE_GENERATION(x), g, n->sxpinfo.gcoton, x->sxpinfo.gcoton);
         err = 1;
     }
-=======
-    }
-    if (w == 1 && x != NULL && NODE_GENERATION(x) < g && n != R_StringHash) {
-	REprintf("untraced old-to-new reference (%lx %lx %d %d %d %d)!\n",
-          n, x, NODE_GENERATION(x), g, n->sxpinfo.gcoton, x->sxpinfo.gcoton);
-        err = 1;
-    }
->>>>>>> a471b966
     return err;
 }
 
@@ -993,15 +984,9 @@
 #endif /* DEBUG_GC>1 */
 
 #if DEBUG_GC>0
-<<<<<<< HEAD
 
 #define DEBUG_TABLE 1  /* 1 to get a full table of counts in gc info printed */
 
-=======
-
-#define DEBUG_TABLE 1  /* 1 to get a full table of counts in gc info printed */
-
->>>>>>> a471b966
 static unsigned int old_to_new_count = 0;
 
 static void DEBUG_GC_SUMMARY(int gclev)
@@ -1027,7 +1012,6 @@
         }
 	REprintf(" %d:%d", i, OldCount);
         total += OldCount;
-<<<<<<< HEAD
     }
     REprintf(" (total %lu)\n", total);
     if (R_NodesInUse != total) 
@@ -1046,26 +1030,6 @@
             REprintf("\n");
         }
     }
-=======
-    }
-    REprintf(" (total %lu)\n", total);
-    if (R_NodesInUse != total) 
-        REprintf("Total != R_NodesInUse (%lu) !!\n",R_NodesInUse);
-#if DEBUG_TABLE
-    REprintf("          ");
-    for (i = 0; i < NUM_NODE_CLASSES; i++) REprintf("  class%d",i);
-    REprintf("\n");
-    for (t = 0; t < 32; t++) {
-        REprintf("%10s",sexptype2char(t));
-        for (i = 0; i < NUM_NODE_CLASSES; i++) REprintf("%8d",count[i][0][t]);
-        REprintf("\n");
-        for (gen = 1; gen < NUM_OLD_GENERATIONS; gen++) {
-            REprintf("          ");
-            for (i = 0; i < NUM_NODE_CLASSES; i++) REprintf("%8d",count[i][gen][t]);
-            REprintf("\n");
-        }
-    }
->>>>>>> a471b966
 #endif
     total = 0;
     for (SEXP s = R_PreciousList; s != R_NilValue; s = CDR(s))
@@ -1754,10 +1718,6 @@
 
 static void unmark_and_move_to_new (int num_old_gens_to_collect)
 {   int gen, i;
-<<<<<<< HEAD
-    SEXP s;
-=======
->>>>>>> a471b966
     for (gen = 0; gen < num_old_gens_to_collect; gen++) {
         for (i = 0; i < NUM_NODE_CLASSES; i++) {
             SEXP peg = R_GenHeap[i].Old[gen];
@@ -4436,15 +4396,9 @@
 static R_size_t objectsize(SEXP s)
 {
     int i;
-<<<<<<< HEAD
-    R_size_t cnt = 0, vcnt = 0;
-    SEXP tmp, dup;
-    Rboolean isVec = FALSE;
-=======
     SEXP tmp, dup;
     Rboolean isVec = FALSE;
     R_size_t cnt = 0;
->>>>>>> a471b966
 
     switch (TYPEOF(s)) {
     case NILSXP:
@@ -4469,27 +4423,6 @@
     case SPECIALSXP:
     case BUILTINSXP:
 	break;
-<<<<<<< HEAD
-    case CHARSXP:
-	vcnt = BYTE2VEC(LENGTH(s)+1);
-	isVec = TRUE;
-	break;
-    case LGLSXP:
-    case INTSXP:
-	vcnt = INT2VEC(LENGTH(s));
-	isVec = TRUE;
-	break;
-    case REALSXP:
-	vcnt = FLOAT2VEC(LENGTH(s));
-	isVec = TRUE;
-	break;
-    case CPLXSXP:
-	vcnt = COMPLEX2VEC(LENGTH(s));
-	isVec = TRUE;
-	break;
-    case STRSXP:
-	vcnt = PTR2VEC(LENGTH(s));
-=======
     case RAWSXP:
     case CHARSXP:
     case LGLSXP:
@@ -4499,7 +4432,6 @@
 	isVec = TRUE;
 	break;
     case STRSXP:
->>>>>>> a471b966
 	dup = csduplicated(s);
 	for (i = 0; i < LENGTH(s); i++) {
 	    tmp = STRING_ELT(s, i);
@@ -4516,10 +4448,6 @@
     case EXPRSXP:
     case WEAKREFSXP:
 	/* Generic Vector Objects */
-<<<<<<< HEAD
-	vcnt = PTR2VEC(length(s));
-=======
->>>>>>> a471b966
 	for (i = 0; i < length(s); i++)
 	    cnt += objectsize(VECTOR_ELT(s, i));
 	isVec = TRUE;
@@ -4531,13 +4459,6 @@
 	cnt += objectsize(EXTPTR_PROT(s));
 	cnt += objectsize(EXTPTR_TAG(s));
 	break;
-<<<<<<< HEAD
-    case RAWSXP:
-	vcnt = BYTE2VEC(length(s));
-	isVec = TRUE;
-	break;
-=======
->>>>>>> a471b966
     case S4SXP:
 	/* Has TAG and ATTRIB but no CAR nor CDR */
 	cnt += objectsize(TAG(s));
