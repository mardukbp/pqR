--- conflicted
+++ resolved
@@ -2013,27 +2013,6 @@
     if (R_VStack != NULL)
         FORWARD_NODE(R_VStack);
 
-<<<<<<< HEAD
-    if (R_SymbolTable != NULL) /* Symbol table, could be NULL during startup */
-        for (i = 0; i < HSIZE; i++) {
-            /* We follow the chain here, as DO_CHILDREN ignores NEXTSYM_PTR.
-               We clear the lastenv and lastenvnotfound fields, since we don't 
-               forward them (or the lastbinding fields, which are ignored when
-               lastenv is NULL). */
-            for (SEXP s = R_SymbolTable[i]; s!=R_NilValue; s = NEXTSYM_PTR(s)) {
-                LASTSYMENV(s) = NULL;
-                LASTSYMENVNOTFOUND(s) = NULL;
-                FORWARD_NODE(s);
-            }
-            if ((i&0xff) == 0) {
-                /* Doing this occassionaly may improve cache performance. */
-                process_nodes (forwarded_nodes, no_snap); 
-                forwarded_nodes = NULL;
-            }
-        }
-
-=======
->>>>>>> 54e9f33c
     if (R_CurrentExpr != NULL)	           /* Current expression */
 	FORWARD_NODE(R_CurrentExpr);
 
