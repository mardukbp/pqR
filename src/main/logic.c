/*
 *  pqR : A pretty quick version of R
 *  Copyright (C) 2013 by Radford M. Neal
 *
 *  Based on R : A Computer Language for Statistical Data Analysis
 *  Copyright (C) 1995, 1996  Robert Gentleman and Ross Ihaka
 *  Copyright (C) 1999--2010  The R Development Core Team.
 *
 *  The changes in pqR from R-2.15.0 distributed by the R Core Team are
 *  documented in the NEWS and MODS files in the top-level source directory.
 *
 *  This program is free software; you can redistribute it and/or modify
 *  it under the terms of the GNU General Public License as published by
 *  the Free Software Foundation; either version 2 of the License, or
 *  (at your option) any later version.
 *
 *  This program is distributed in the hope that it will be useful,
 *  but WITHOUT ANY WARRANTY; without even the implied warranty of
 *  MERCHANTABILITY or FITNESS FOR A PARTICULAR PURPOSE.  See the
 *  GNU General Public License for more details.
 *
 *  You should have received a copy of the GNU General Public License
 *  along with this program; if not, a copy is available at
 *  http://www.r-project.org/Licenses/
 */

#ifdef HAVE_CONFIG_H
#include <config.h>
#endif

#define USE_FAST_PROTECT_MACROS
#include "Defn.h"


static SEXP binaryLogic(int code, SEXP s1, SEXP s2);
static SEXP binaryLogic2(int code, SEXP s1, SEXP s2);


static SEXP do_fast_andor (SEXP call, SEXP op, SEXP x, SEXP y, SEXP env, 
                           int variant)
{
/* logical binary : "&" or "|" */
    SEXP dims, tsp, klass, xnames, ynames;
    int mismatch, nx, ny, xarray, yarray, xts, yts;
    mismatch = 0;
    if (isRaw(x) && isRaw(y)) {
    }
    else if (!isNumber(x) || !isNumber(y))
        errorcall(call,
          _("operations are possible only for numeric, logical or complex types"));
    tsp = R_NilValue;		/* -Wall */
    klass = R_NilValue;		/* -Wall */
    xarray = isArray(x);
    yarray = isArray(y);
    xts = isTs(x);
    yts = isTs(y);
    if (xarray || yarray) {
	if (xarray && yarray) {
	    if (!conformable(x, y))
		error(_("binary operation on non-conformable arrays"));
	    PROTECT(dims = getAttrib(x, R_DimSymbol));
	}
	else if (xarray) {
	    PROTECT(dims = getAttrib(x, R_DimSymbol));
	}
	else /*(yarray)*/ {
	    PROTECT(dims = getAttrib(y, R_DimSymbol));
	}
	PROTECT(xnames = getAttrib(x, R_DimNamesSymbol));
	PROTECT(ynames = getAttrib(y, R_DimNamesSymbol));
    }
    else {
	PROTECT(dims = R_NilValue);
	PROTECT(xnames = getAttrib(x, R_NamesSymbol));
	PROTECT(ynames = getAttrib(y, R_NamesSymbol));
    }
    nx = length(x);
    ny = length(y);
    if(nx > 0 && ny > 0) {
	if(nx > ny) mismatch = nx % ny;
	else mismatch = ny % nx;
    }
    if (xts || yts) {
	if (xts && yts) {
	    if (!tsConform(x, y))
		errorcall(call, _("non-conformable time series"));
	    PROTECT(tsp = getAttrib(x, R_TspSymbol));
	    PROTECT(klass = getAttrib(x, R_ClassSymbol));
	}
	else if (xts) {
	    if (length(x) < length(y))
		ErrorMessage(call, ERROR_TSVEC_MISMATCH);
	    PROTECT(tsp = getAttrib(x, R_TspSymbol));
	    PROTECT(klass = getAttrib(x, R_ClassSymbol));
	}
	else /*(yts)*/ {
	    if (length(y) < length(x))
		ErrorMessage(call, ERROR_TSVEC_MISMATCH);
	    PROTECT(tsp = getAttrib(y, R_TspSymbol));
	    PROTECT(klass = getAttrib(y, R_ClassSymbol));
	}
    }
    if(mismatch)
	warningcall(call,
		    _("longer object length is not a multiple of shorter object length"));

    if (isLogical(x) && isLogical(y))
	PROTECT(x = binaryLogic(PRIMVAL(op), x, y));
    else if (isRaw(x) && isRaw(y))
	PROTECT(x = binaryLogic2(PRIMVAL(op), x, y));
    else {
	if (!isNumber(x) || !isNumber(y))
	    errorcall(call,
              _("operations are possible only for numeric, logical or complex types"));
	PROTECT(x = coerceVector(x, LGLSXP));
	PROTECT(y = coerceVector(y, LGLSXP));
	x = binaryLogic(PRIMVAL(op), x, y);
        UNPROTECT(2);
        PROTECT(x);
    }

    if (dims != R_NilValue) {
	setAttrib(x, R_DimSymbol, dims);
	if(xnames != R_NilValue)
	    setAttrib(x, R_DimNamesSymbol, xnames);
	else if(ynames != R_NilValue)
	    setAttrib(x, R_DimNamesSymbol, ynames);
    }
    else {
	if(length(x) == length(xnames))
	    setAttrib(x, R_NamesSymbol, xnames);
	else if(length(x) == length(ynames))
	    setAttrib(x, R_NamesSymbol, ynames);
    }

    if (xts || yts) {
	setAttrib(x, R_TspSymbol, tsp);
	setAttrib(x, R_ClassSymbol, klass);
	UNPROTECT(2);
    }

    UNPROTECT(4);
    return x;
}


/* & | */

SEXP attribute_hidden do_andor(SEXP call, SEXP op, SEXP args, SEXP env, 
                               int variant)
{
    SEXP ans;

    if (DispatchGroup("Ops",call, op, args, env, &ans))
	return ans;

    checkArity (op, args);

    return do_fast_andor (call, op, CAR(args), CADR(args), env, variant);
}

/* Handles the ! operator. */

static SEXP do_fast_not(SEXP call, SEXP op, SEXP arg, SEXP env, int variant)
{
    SEXP x, dim, dimnames, names;
    int i, len;

    if (!isLogical(arg) && !isNumber(arg) && !isRaw(arg)) {
	/* For back-compatibility */
	if (length(arg)==0) 
            return allocVector(LGLSXP, 0);
	else
            errorcall(call, _("invalid argument type"));
    }
    len = LENGTH(arg);

    /* Quickly do scalar operation on logical with no attributes. */

    if (len==1 && isLogical(arg) && ATTRIB(arg)==R_NilValue) {
        int v = LOGICAL(arg)[0];
<<<<<<< HEAD
        return ScalarLogicalShared (v==NA_LOGICAL ? v : !v);
=======
        return ScalarLogicalMaybeConst (v==NA_LOGICAL ? v : !v);
>>>>>>> c187a452
    }

    /* The general case... */

    PROTECT(names = getAttrib(arg, R_NamesSymbol));
    PROTECT(dim = getAttrib(arg, R_DimSymbol));
    PROTECT(dimnames = getAttrib(arg, R_DimNamesSymbol));
    PROTECT(x = allocVector(isRaw(arg) ? RAWSXP : LGLSXP, len));
    switch(TYPEOF(arg)) {
    case LGLSXP:
	for (i = 0; i < len; i++)
	    LOGICAL(x)[i] = (LOGICAL(arg)[i] == NA_LOGICAL) ?
		NA_LOGICAL : LOGICAL(arg)[i] == 0;
	break;
    case INTSXP:
	for (i = 0; i < len; i++)
	    LOGICAL(x)[i] = (INTEGER(arg)[i] == NA_INTEGER) ?
		NA_LOGICAL : INTEGER(arg)[i] == 0;
	break;
    case REALSXP:
	for (i = 0; i < len; i++)
	    LOGICAL(x)[i] = ISNAN(REAL(arg)[i]) ?
		NA_LOGICAL : REAL(arg)[i] == 0;
	break;
    case CPLXSXP:
	for (i = 0; i < len; i++)
	    LOGICAL(x)[i] = (ISNAN(COMPLEX(arg)[i].r) || ISNAN(COMPLEX(arg)[i].i))
		? NA_LOGICAL : (COMPLEX(arg)[i].r == 0. && COMPLEX(arg)[i].i == 0.);
	break;
    case RAWSXP:
	for (i = 0; i < len; i++)
	    RAW(x)[i] = 0xFF ^ RAW(arg)[i];
	break;
    default:
	UNIMPLEMENTED_TYPE("do_fast_not", arg);
    }
    if(names != R_NilValue) setAttrib(x, R_NamesSymbol, names);
    if(dim != R_NilValue) setAttrib(x, R_DimSymbol, dim);
    if(dimnames != R_NilValue) setAttrib(x, R_DimNamesSymbol, dimnames);
    UNPROTECT(4);
    return x;
}

/* ! */

SEXP attribute_hidden do_not(SEXP call, SEXP op, SEXP args, SEXP env, 
                             int variant)
{
    SEXP ans;

    if (DispatchGroup("Ops", call, op, args, env, &ans))
	return ans;

    checkArity (op, args);

    return do_fast_not (call, op, CAR(args), env, variant);
}

/* Does && (op 1) and || (op 2). */

SEXP attribute_hidden do_andor2(SEXP call, SEXP op, SEXP args, SEXP env)
{
    SEXP s1, s2;
    int x1, x2;

    if (length(args) != 2)
	error(_("'%s' operator requires 2 arguments"),
	      PRIMVAL(op) == 1 ? "&&" : "||");

    s1 = eval(CAR(args), env);
    if (!isNumber(s1))
	errorcall(call, _("invalid 'x' type in 'x %s y'"),
		  PRIMVAL(op) == 1 ? "&&" : "||");
    x1 = asLogical(s1);

    if (PRIMVAL(op)==1 && x1==FALSE)  /* FALSE && ... */
<<<<<<< HEAD
        return ScalarLogicalShared(FALSE);

    if (PRIMVAL(op)==2 && x1==TRUE)   /* TRUE || ... */
        return ScalarLogicalShared(TRUE);
=======
        return ScalarLogicalMaybeConst(FALSE);

    if (PRIMVAL(op)==2 && x1==TRUE)   /* TRUE || ... */
        return ScalarLogicalMaybeConst(TRUE);
>>>>>>> c187a452
    
    s2  = eval(CADR(args), env);
    if (!isNumber(s2))	
        errorcall(call, _("invalid 'y' type in 'x %s y'"),
	          PRIMVAL(op) == 1 ? "&&" : "||");		
    x2 = asLogical(s2);

    if (PRIMVAL(op)==1) /* ... && ... */
<<<<<<< HEAD
        return ScalarLogicalShared (x2==FALSE ? FALSE
                                  : x1==TRUE && x2==TRUE ? TRUE
                                  : NA_LOGICAL);
    else /* ... || ... */
        return ScalarLogicalShared (x2==TRUE ? TRUE
=======
        return ScalarLogicalMaybeConst (x2==FALSE ? FALSE
                                  : x1==TRUE && x2==TRUE ? TRUE
                                  : NA_LOGICAL);
    else /* ... || ... */
        return ScalarLogicalMaybeConst (x2==TRUE ? TRUE
>>>>>>> c187a452
                                  : x1==FALSE && x2==FALSE ? FALSE
                                  : NA_LOGICAL);
}

/* i1 = i % n1; i2 = i % n2;
 * this macro is quite a bit faster than having real modulo calls
 * in the loop (tested on Intel and Sparc)
 */
#define mod_iterate(n1,n2,i1,i2) for (i=i1=i2=0; i<n; \
	i1 = (++i1 == n1) ? 0 : i1,\
	i2 = (++i2 == n2) ? 0 : i2,\
	++i)

static SEXP binaryLogic(int code, SEXP s1, SEXP s2)
{
    int i, i1, i2, n, n1, n2;
    int x1, x2;
    SEXP ans;

    n1 = LENGTH(s1);
    n2 = LENGTH(s2);
    n = (n1 > n2) ? n1 : n2;
    if (n1 == 0 || n2 == 0) {
	ans = allocVector(LGLSXP, 0);
	return ans;
    }
    ans = allocVector(LGLSXP, n);

    switch (code) {
    case 1:  /* & : AND */
        if (n1 == n2) {
            for (i = 0; i<n; i++) {
                x1 = LOGICAL(s1)[i];
                x2 = LOGICAL(s2)[i];
                if (x1 == 0 || x2 == 0)
                    LOGICAL(ans)[i] = 0;
                else if (x1 == NA_LOGICAL || x2 == NA_LOGICAL)
                    LOGICAL(ans)[i] = NA_LOGICAL;
                else
                    LOGICAL(ans)[i] = 1;
            }
        }
        else {
            mod_iterate(n1,n2,i1,i2) {
                x1 = LOGICAL(s1)[i1];
                x2 = LOGICAL(s2)[i2];
                if (x1 == 0 || x2 == 0)
                    LOGICAL(ans)[i] = 0;
                else if (x1 == NA_LOGICAL || x2 == NA_LOGICAL)
                    LOGICAL(ans)[i] = NA_LOGICAL;
                else
                    LOGICAL(ans)[i] = 1;
            }
        }
        break;
    case 2:  /* | : OR */
        if (n1 == n2) {
            for (i = 0; i<n; i++) {
                x1 = LOGICAL(s1)[i];
                x2 = LOGICAL(s2)[i];
                if (x1 == 0)
                    LOGICAL(ans)[i] = 
                      x2==0 ? 0 : x2==NA_LOGICAL ? NA_LOGICAL : 1;
                else if (x1 == NA_LOGICAL)
                    LOGICAL(ans)[i] = 
                      x2==0 || x2==NA_LOGICAL ? NA_LOGICAL : 1;
                else
                    LOGICAL(ans)[i] = 1;
            }
        }
        else {
            mod_iterate(n1,n2,i1,i2) {
                x1 = LOGICAL(s1)[i1];
                x2 = LOGICAL(s2)[i2];
                if (x1 == 0)
                    LOGICAL(ans)[i] = 
                      x2==0 ? 0 : x2==NA_LOGICAL ? NA_LOGICAL : 1;
                else if (x1 == NA_LOGICAL)
                    LOGICAL(ans)[i] = 
                      x2==0 || x2==NA_LOGICAL ? NA_LOGICAL : 1;
                else
                    LOGICAL(ans)[i] = 1;
            }
        }
        break;
    case 3:
        error(_("Unary operator `!' called with two arguments"));
        break;
    }
    return ans;
}

static SEXP binaryLogic2(int code, SEXP s1, SEXP s2)
{
    int i, i1, i2, n, n1, n2;
    SEXP ans;

    n1 = LENGTH(s1);
    n2 = LENGTH(s2);
    n = (n1 > n2) ? n1 : n2;
    if (n1 == 0 || n2 == 0) {
	ans = allocVector(RAWSXP, 0);
	return ans;
    }
    ans = allocVector(RAWSXP, n);

    switch (code) {
    case 1:  /* & : AND */
        if (n1 == n2) {
            for (i = 0; i<n; i++)
                RAW(ans)[i] = RAW(s1)[i] & RAW(s2)[i];
        }
        else {
            mod_iterate(n1,n2,i1,i2)
                RAW(ans)[i] = RAW(s1)[i1] & RAW(s2)[i2];
        }
	break;
    case 2:  /* | : OR */
        if (n1 == n2) {
            for (i = 0; i<n; i++)
                RAW(ans)[i] = RAW(s1)[i] | RAW(s2)[i];
        }
        else {
            mod_iterate(n1,n2,i1,i2)
                RAW(ans)[i] = RAW(s1)[i1] | RAW(s2)[i2];
        }
	break;
    }
    return ans;
}

#define OP_ALL 1
#define OP_ANY 2

static int checkValues(int op, int na_rm, int *x, int n)
{
    int has_na = 0;

    if (op == OP_ANY) {
        for (int i = 0; i<n; i++) {
            if (x[i]!=FALSE) {
                if (x[i]==TRUE) 
                    return TRUE;
                else 
                    has_na = 1;
            }
        }
        return has_na && !na_rm ? NA_LOGICAL : FALSE;
    }
    else { /* OP_ALL */
        for (int i = 0; i<n; i++) {
            if (x[i]!=TRUE) {
                if (x[i]==FALSE) 
                    return FALSE;
                else 
                    has_na = 1;
            }
        }
        return has_na && !na_rm ? NA_LOGICAL : TRUE;
    }
}


/* fast version handles only one unnamed argument, so narm is FALSE. */

static SEXP do_fast_allany (SEXP call, SEXP op, SEXP arg, SEXP env, 
                            int variant)
{
    int val;

    if (length(arg) == 0)
        /* Avoid memory waste from coercing empty inputs, and also
           avoid warnings with empty lists coming from sapply */
        val = PRIMVAL(op) == OP_ALL ? TRUE : FALSE;

    else {
	if (TYPEOF(arg) != LGLSXP) {
	    /* Coercion of integers seems reasonably safe, but for
	       other types it is more often than not an error.
	       One exception is perhaps the result of lapply, but
	       then sapply was often what was intended. */
	    if (TYPEOF(arg) != INTSXP)
		warningcall(call,
			    _("coercing argument of type '%s' to logical"),
			    type2char(TYPEOF(arg)));
	    arg = coerceVector(arg, LGLSXP);
	}
        if (LENGTH(arg) == 1) /* includes variant return of AND or OR of vec */
            val = LOGICAL(arg)[0];
        else
            val = checkValues (PRIMVAL(op), FALSE, LOGICAL(arg), LENGTH(arg));
    }

<<<<<<< HEAD
    return ScalarLogicalShared(val);
=======
    return ScalarLogicalMaybeConst(val);
>>>>>>> c187a452
}

static SEXP do_allany(SEXP call, SEXP op, SEXP args, SEXP env)
{
    SEXP ans, s, t, call2;
    int narm, has_na = 0;
    /* initialize for behavior on empty vector
       all(logical(0)) -> TRUE
       any(logical(0)) -> FALSE
     */
    Rboolean val = PRIMVAL(op) == OP_ALL ? TRUE : FALSE;

    PROTECT(args = fixup_NaRm(args));
    PROTECT(call2 = CONS(CAR(call),args));

    if (DispatchGroup("Summary", call2, op, args, env, &ans)) {
	UNPROTECT(2);
	return(ans);
    }

    ans = matchArgExact(R_NaRmSymbol, &args);
    narm = asLogical(ans);

    for (s = args; s != R_NilValue; s = CDR(s)) {
	t = CAR(s);
	/* Avoid memory waste from coercing empty inputs, and also
	   avoid warnings with empty lists coming from sapply */
	if(length(t) == 0) continue;
	/* coerceVector protects its argument so this actually works
	   just fine */
	if (TYPEOF(t) != LGLSXP) {
	    /* Coercion of integers seems reasonably safe, but for
	       other types it is more often than not an error.
	       One exception is perhaps the result of lapply, but
	       then sapply was often what was intended. */
	    if(TYPEOF(t) != INTSXP)
		warningcall(call,
			    _("coercing argument of type '%s' to logical"),
			    type2char(TYPEOF(t)));
	    t = coerceVector(t, LGLSXP);
	}
	val = checkValues(PRIMVAL(op), narm, LOGICAL(t), LENGTH(t));
        if (val == NA_LOGICAL)
            has_na = 1;
        else {
            if (PRIMVAL(op) == OP_ANY && val || PRIMVAL(op) == OP_ALL && !val) {
                has_na = 0;
                break;
            }
        } 
    }
    UNPROTECT(2);
<<<<<<< HEAD
    return ScalarLogicalShared (has_na ? NA_LOGICAL : val);
=======
    return ScalarLogicalMaybeConst (has_na ? NA_LOGICAL : val);
>>>>>>> c187a452
}

/* FUNTAB entries defined in this source file. See names.c for documentation. */

attribute_hidden FUNTAB R_FunTab_logic[] =
{
/* printname	c-entry		offset	eval	arity	pp-kind	     precedence	rightassoc */

/* Logical Operators, all primitives */

/* these are group generic and so need to eval args */
{"&",		do_andor,	1,	1001,	2,	{PP_BINARY,  PREC_AND,	  0}},
{"|",		do_andor,	2,	1001,	2,	{PP_BINARY,  PREC_OR,	  0}},
{"!",		do_not,		1,	1001,	1,	{PP_UNARY,   PREC_NOT,	  0}},

/* specials as conditionally evaluate second arg */
{"&&",		do_andor2,	1,	0,	2,	{PP_BINARY,  PREC_AND,	  0}},
{"||",		do_andor2,	2,	0,	2,	{PP_BINARY,  PREC_OR,	  0}},

/* these are group generic and so need to eval args */
{"all",		do_allany,	1,	1,	-1,	{PP_FUNCALL, PREC_FN,	  0}},
{"any",		do_allany,	2,	1,	-1,	{PP_FUNCALL, PREC_FN,	  0}},

{NULL,		NULL,		0,	0,	0,	{PP_INVALID, PREC_FN,	0}}
};

/* Fast built-in functions in this file. See names.c for documentation */

attribute_hidden FASTFUNTAB R_FastFunTab_logic[] = {
/*slow func	fast func,     code or -1  uni/bi/both dsptch  variants */
{ do_andor,	do_fast_andor,	-1,		2,	1, 1,  0, 0 },
{ do_not,	do_fast_not,	-1,		1,	1, 0,  0, 0 },
{ do_allany,	do_fast_allany,	OP_ALL,		1,	1, 0,  VARIANT_AND, 0 },
{ do_allany,	do_fast_allany,	OP_ANY,		1,	1, 0,  VARIANT_OR, 0 },
{ 0,		0,		0,		0,	0, 0,  0, 0 }
};<|MERGE_RESOLUTION|>--- conflicted
+++ resolved
@@ -179,11 +179,7 @@
 
     if (len==1 && isLogical(arg) && ATTRIB(arg)==R_NilValue) {
         int v = LOGICAL(arg)[0];
-<<<<<<< HEAD
-        return ScalarLogicalShared (v==NA_LOGICAL ? v : !v);
-=======
         return ScalarLogicalMaybeConst (v==NA_LOGICAL ? v : !v);
->>>>>>> c187a452
     }
 
     /* The general case... */
@@ -260,17 +256,10 @@
     x1 = asLogical(s1);
 
     if (PRIMVAL(op)==1 && x1==FALSE)  /* FALSE && ... */
-<<<<<<< HEAD
-        return ScalarLogicalShared(FALSE);
-
-    if (PRIMVAL(op)==2 && x1==TRUE)   /* TRUE || ... */
-        return ScalarLogicalShared(TRUE);
-=======
         return ScalarLogicalMaybeConst(FALSE);
 
     if (PRIMVAL(op)==2 && x1==TRUE)   /* TRUE || ... */
         return ScalarLogicalMaybeConst(TRUE);
->>>>>>> c187a452
     
     s2  = eval(CADR(args), env);
     if (!isNumber(s2))	
@@ -279,19 +268,11 @@
     x2 = asLogical(s2);
 
     if (PRIMVAL(op)==1) /* ... && ... */
-<<<<<<< HEAD
-        return ScalarLogicalShared (x2==FALSE ? FALSE
-                                  : x1==TRUE && x2==TRUE ? TRUE
-                                  : NA_LOGICAL);
-    else /* ... || ... */
-        return ScalarLogicalShared (x2==TRUE ? TRUE
-=======
         return ScalarLogicalMaybeConst (x2==FALSE ? FALSE
                                   : x1==TRUE && x2==TRUE ? TRUE
                                   : NA_LOGICAL);
     else /* ... || ... */
         return ScalarLogicalMaybeConst (x2==TRUE ? TRUE
->>>>>>> c187a452
                                   : x1==FALSE && x2==FALSE ? FALSE
                                   : NA_LOGICAL);
 }
@@ -485,11 +466,7 @@
             val = checkValues (PRIMVAL(op), FALSE, LOGICAL(arg), LENGTH(arg));
     }
 
-<<<<<<< HEAD
-    return ScalarLogicalShared(val);
-=======
     return ScalarLogicalMaybeConst(val);
->>>>>>> c187a452
 }
 
 static SEXP do_allany(SEXP call, SEXP op, SEXP args, SEXP env)
@@ -542,11 +519,7 @@
         } 
     }
     UNPROTECT(2);
-<<<<<<< HEAD
-    return ScalarLogicalShared (has_na ? NA_LOGICAL : val);
-=======
     return ScalarLogicalMaybeConst (has_na ? NA_LOGICAL : val);
->>>>>>> c187a452
 }
 
 /* FUNTAB entries defined in this source file. See names.c for documentation. */
