/*
 *  pqR : A pretty quick version of R
 *  Copyright (C) 2013, 2014, 2016, 2017 by Radford M. Neal
 *
 *  Based on R : A Computer Language for Statistical Data Analysis
 *  Copyright (C) 1995, 1996  Robert Gentleman and Ross Ihaka
 *  Copyright (C) 1998-2010   The R Core Team.
 *
 *  The changes in pqR from R-2.15.0 distributed by the R Core Team are
 *  documented in the NEWS and MODS files in the top-level source directory.
 *
 *  This program is free software; you can redistribute it and/or modify
 *  it under the terms of the GNU General Public License as published by
 *  the Free Software Foundation; either version 2 of the License, or
 *  (at your option) any later version.
 *
 *  This program is distributed in the hope that it will be useful,
 *  but WITHOUT ANY WARRANTY; without even the implied warranty of
 *  MERCHANTABILITY or FITNESS FOR A PARTICULAR PURPOSE.  See the
 *  GNU General Public License for more details.
 *
 *  You should have received a copy of the GNU General Public License
 *  along with this program; if not, a copy is available at
 *  http://www.r-project.org/Licenses/

 *  ------------------------------------------------------------------------
 *  Matching and Partial Matching for Strings
 *
 *  In theory all string matching code should be placed in this file
 *  At present there are still a couple of rogue matchers about.
 *
 *  Routines for general partial or exact string matching (R Neal, May 2011):
 *
 *  ep_match_strings (const char *f, const char *t)
 *      Returns 0 if f and t do not match at all, 1 if they match exactly,
 *      and -1 if t is a prefix of f, but does not match exactly.  Note that 
 *      the empty string is a prefix of any string.
 *
 *  ep_match_exprs (SEXP formal, SEXP tag)
 *      Like ep_match_strings but for strings specified as SEXPs, which
 *      may be of type SYMSXP, CHARSXP, or STRSXP (the last translated).
 *
 *  ep_match_string_expr (const char *f, SEXP tag)
 *      Like ep_match_strings but with the second string specified as a SEXP,
 *      as for ep_match_exprs.
 *
 *  psmatch is an old routine, still included in case anyone uses it.
 *  It is inferior to the new ep_match functions, which return full
 *  information about exact or partial match at no extra cost.
 *
 *  psmatch(char *, char *, int);
 *
 *  This code will perform partial matching for list tags.  When
 *  exact is 1, and exact match is required (typically after ...)
 *  otherwise partial matching is performed.
 *
 *  Examples:
 *
 *	psmatch("aaa", "aaa", 0) -> 1
 *	psmatch("aaa", "aa", 0) -> 1
 *	psmatch("aa", "aaa", 0) -> 0
 *
 */

#ifdef HAVE_CONFIG_H
#include <config.h>
#endif

#define USE_FAST_PROTECT_MACROS
#include "Defn.h"

/* This is a horrible kludge used in logic.c and in summary.c (where 
   it previously was covertly defined as extern). */

SEXP fixup_NaRm(SEXP args)
{
    SEXP a, r, t, na_value, prev = R_NilValue;

    /* Need to make sure na.rm is last and exists */
    na_value = ScalarLogical(FALSE);
    for(a = args ; a != R_NilValue; a = CDR(a)) {
	if(TAG(a) == R_NaRmSymbol) {
	    if(CDR(a) == R_NilValue) return args;
	    na_value = CAR(a);
	    if(prev == R_NilValue) args = CDR(a);
	    else SETCDR(prev, CDR(a));
	}
	prev = a;
    }

    t = cons_with_tag (na_value, R_NilValue, R_NaRmSymbol);

    if (args == R_NilValue)
	args = t;
    else {
	r = args;
	while (CDR(r) != R_NilValue) r = CDR(r);
	SETCDR(r, t);
    }

    return args;
}

/*  Exact or partial string match.  Returns 0 if f and t do not match at all, 
    1 if they match exactly, and -1 if t is a prefix of f, but does not match 
    exactly.  Note that the empty string is a prefix of any string. */

int ep_match_strings (const char *f, const char *t)
{
    while (*t) {
        if (*t != *f)
            return 0;
        t++;
        f++;
    }

    return *f==0 ? 1 : -1;
}

/*  Exact or partial match for strings given by SEXPs.  Returned value
    is as for ep_match_strings above. */

int ep_match_exprs (SEXP formal, SEXP tag)
{
    const char *f, *t;

    if (formal==tag)
        return 1;

    switch (TYPEOF(formal)) {
    case SYMSXP:
	f = CHAR(PRINTNAME(formal));
	break;
    case CHARSXP:
	f = CHAR(formal);
	break;
    case STRSXP:
	f = translateChar(STRING_ELT(formal, 0));
	break;
    default:
	goto fail;
    }

    switch(TYPEOF(tag)) {
    case SYMSXP:
	t = CHAR(PRINTNAME(tag));
	break;
    case CHARSXP:
	t = CHAR(tag);
	break;
    case STRSXP:
	t = translateChar(STRING_ELT(tag, 0));
	break;
    default:
	goto fail;
    }

    return ep_match_strings (f, t);

 fail:
    error(_("invalid partial string match"));
}

/*  Exact or partial match for strings, with second given by a SEXP.  
    Returned value is as for ep_match_strings above. */

int ep_match_string_expr (const char *f, SEXP tag)
{
    const char *t;

    switch(TYPEOF(tag)) {
    case SYMSXP:
	t = CHAR(PRINTNAME(tag));
	break;
    case CHARSXP:
	t = CHAR(tag);
	break;
    case STRSXP:
	t = translateChar(STRING_ELT(tag, 0));
	break;
    default:
        error(_("invalid partial string match"));
    }

    return ep_match_strings (f, t);
}

/* currently unused outside this file */
Rboolean psmatch(const char *f, const char *t, Rboolean exact)
{
    if (exact)
	return (Rboolean)!strcmp(f, t);
    /* else */
    while (*t) {
	if (*t != *f)   return FALSE;
	t++;
	f++;
    }
    return TRUE;
}


/* Matching formals and arguments */

/* Are these are always native charset? */
Rboolean pmatch(SEXP formal, SEXP tag, Rboolean exact)
{
    const char *f, *t;
    switch (TYPEOF(formal)) {
    case SYMSXP:
	f = CHAR(PRINTNAME(formal));
	break;
    case CHARSXP:
	f = CHAR(formal);
	break;
    case STRSXP:
	f = translateChar(STRING_ELT(formal, 0));
	break;
    default:
	goto fail;
    }
    switch(TYPEOF(tag)) {
    case SYMSXP:
	t = CHAR(PRINTNAME(tag));
	break;
    case CHARSXP:
	t = CHAR(tag);
	break;
    case STRSXP:
	t = translateChar(STRING_ELT(tag, 0));
	break;
    default:
	goto fail;
    }
    return psmatch(f, t, exact);
 fail:
    error(_("invalid partial string match"));
}


/* Destructively Extract A Named List Element. */
/* Returns the first partially matching tag found. */
/* Pattern is a C string. */

static SEXP matchPar_int(const char *tag, SEXP *list, Rboolean exact)
{
    if (*list == R_NilValue)
	return R_MissingArg;
    else if (TAG(*list) != R_NilValue &&
	     psmatch(tag, CHAR(PRINTNAME(TAG(*list))), exact)) {
	SEXP s = *list;
	*list = CDR(*list);
	return CAR(s);
    }
    else {
	SEXP last = *list;
	SEXP next = CDR(*list);
	while (next != R_NilValue) {
	    if (TAG(next) != R_NilValue &&
		psmatch(tag, CHAR(PRINTNAME(TAG(next))), exact)) {
		SETCDR(last, CDR(next));
		return CAR(next);
	    }
	    else {
		last = next;
		next = CDR(next);
	    }
	}
	return R_MissingArg;
    }
}

/* unused outside this file */
SEXP attribute_hidden matchPar(const char *tag, SEXP * list)
{
    return matchPar_int(tag, list, FALSE);
}



/* Destructively Extract A Named List Element. */
/* Returns the first partially matching tag found. */
/* Pattern is a symbol. */

SEXP attribute_hidden matchArg(SEXP tag, SEXP * list)
{
    return matchPar(CHAR(PRINTNAME(tag)), list);
}


/* Destructively Extract A Named List Element. */
/* Returns the first exactly matching tag found. */
/* Pattern is a symbol. */

SEXP attribute_hidden matchArgExact(SEXP tag, SEXP * list)
{
      return matchPar_int(CHAR(PRINTNAME(tag)), list, TRUE);
}


/* Match the supplied arguments with the formals, and return a list of the 
   matched or missing arguments.

   Two ways of calling matchArgs are supported, differing in how the names
   of formal arguments are specified.  

   Primitives that need to match arguments can pass R_NilValue for "formals" 
   and pass a pointer to an array of strings for "formal_names", along with 
   the number of formal names as "arg_count". 

   In applyClosure and some other routines, matchArgs is instead called with
   "formals" being a pairlist having tags that are names of formal arguments.
   In this case, "formal_names" should be NULL, and "arg_count" should be 0.
   
   If formal names are specifed using "formals", the entries in the list of
   actual arguments returned will have tags set from the list of formal 
   arguments.  This is not done if "formal_names" is used. 

   The MISSING flag is set for actual arguments returned that are R_MissingArg,
   except that ... isn't flagged as missing even when its value is R_MissingArg 
   because no arguments were left for it. */

/* Find name of formal argument from either a C string (formal_names[arg_i]) or
   a tag from a formals list (formal_tag[arg_i]). */

#define FORMALSTR(formal_names,formal_tag,arg_i) ( \
    formal_names != NULL ? formal_names[arg_i] \
                         : CHAR(PRINTNAME(formal_tag[arg_i])) )

/* We need to leave 'supplied' unchanged in case we call UseMethod */
/* MULTIPLE_MATCHES was added by RI in Jan 2005 but never activated:
   code in R-2-8-branch */

SEXP attribute_hidden matchArgs (
    SEXP formals, char **formal_names, int arg_count, SEXP supplied, SEXP call)
{
    SEXP b, last_positional, last_potential_match, actuals_list;
    int arg_i, dots, n_supplied, n_matched;

<<<<<<< HEAD
=======
    /* Count formal arguments (already known if formal_names given). */

    if (formal_names==NULL) {
        SEXP a = CDR(formals);
        arg_count = 1;
        if (a == R_NilValue) {  /* Note:  CDR(R_NilValue) == R_NilValue */
            if (formals == R_NilValue)
                arg_count = 0;
        }
        else {
            do { arg_count += 1; a = CDR(a); } while (a != R_NilValue);
        }
    }
>>>>>>> 07dfb7ff

    if (supplied == R_NilValue) {

        /* Handle the case of zero supplied arguments and zero formal arguments
           specially, for speed. */

<<<<<<< HEAD
        if (formal_names == NULL ? formals == R_NilValue : arg_count == 0)
            return R_NilValue;
    }
    else if (CDR(supplied) == R_NilValue && CAR(supplied) != R_DotsSymbol) {

        /* Handle the case of a single actual argument (not ...) and a single 
           formal argument (not ...) specially, for speed. */
 
        SEXP a = CAR(supplied);
        int missing = a == R_MissingArg || a == R_MissingUnder;
        SEXP r;

        if (formal_names != NULL) {
            if (arg_count == 1 && strcmp(formal_names[0],"...") != 0) {
                r = CONS (a, R_NilValue);
                SET_MISSING (r, missing);
                return r;
            }
        }
        else {
            if (formals != R_NilValue && CDR(formals) == R_NilValue
                                      && TAG(formals) != R_DotsSymbol) {
                r = cons_with_tag (a, R_NilValue, TAG(formals));
                SET_MISSING (r, missing);
                return r;
            }
        }
=======
        if (arg_count == 0) {
            return R_NilValue;
        }
        n_supplied = 0;
    }
    else if (CDR(supplied) == R_NilValue) {
        if (arg_count == 1 && CAR(supplied) != R_DotsSymbol 
                           && TAG(supplied) == R_NilValue) {

            /* Handle the case of a single unnamed actual argument (not ...)
               and a single formal argument (not ...) specially, for speed. */
     
            SEXP a = CAR(supplied);
            int missing = a == R_MissingArg || a == R_MissingUnder;
            SEXP r;

            if (formal_names != NULL) {
                if (strcmp(formal_names[0],"...") != 0) {
                    r = CONS (a, R_NilValue);
                    SET_MISSING (r, missing);
                    return r;
                }
            }
            else {
                if (TAG(formals) != R_DotsSymbol) {
                    r = cons_with_tag (a, R_NilValue, TAG(formals));
                    SET_MISSING (r, missing);
                    return r;
                }
            }
        }
        n_supplied = 1;
    }
    else if (CDDR(supplied) == R_NilValue) {
        if (arg_count == 2 && CAR(supplied) != R_DotsSymbol
                           && TAG(supplied) == R_NilValue
                           && CADR(supplied) != R_DotsSymbol
                           && TAG(CDR(supplied)) == R_NilValue) {

            /* Handle the case of two unnamed actual arguments (not ...) and
               two formal arguments (not ...) specially, for speed. */

            SEXP a1 = CAR(supplied), a2 = CADR(supplied);
            int missing1 = a1 == R_MissingArg || a1 == R_MissingUnder;
            int missing2 = a2 == R_MissingArg || a2 == R_MissingUnder;
            SEXP r;

            if (formal_names != NULL) {
                if (strcmp(formal_names[0],"...") != 0
                 && strcmp(formal_names[1],"...") != 0) {
                    r = CONS (a2, R_NilValue);
                    SET_MISSING (r, missing2);
                    r = CONS (a1, r);
                    SET_MISSING (r, missing1);
                    return r;
                }
            }
            else {
                if (TAG(formals) != R_DotsSymbol
                 && TAG(CDR(formals))!=R_DotsSymbol) {
                    r = cons_with_tag (a2, R_NilValue, TAG(CDR(formals)));
                    SET_MISSING (r, missing2);
                    r = cons_with_tag (a1, r, TAG(formals));
                    SET_MISSING (r, missing1);
                    return r;
                }
            }
        }
        n_supplied = 2;
    }
    else {

        /* If more than two arguments supplied, count them and use the
           general code below. */

        SEXP a = CDDR(supplied);
        n_supplied = 2;
        do { n_supplied += 1; a = CDR(a); } while (a != R_NilValue);
>>>>>>> 07dfb7ff
    }

#if 0  /* Enable for debugging output */
    if (installed_already("DEBUG.MATCHARGS") != R_NoObject) {
        SEXP p; int c;
        if (formals!=R_NilValue) {
            printf("--- Entering matchArgs.  Formals: ");
            for (p = formals; p!=R_NilValue; p = CDR(p)) {
                REprintf("%c", TAG(p)==R_NilValue ? '*' 
                                : CHAR(PRINTNAME(TAG(p)))[0]);
                REprintf(" ");
            }
        }
        else {
            REprintf("--- Entering matchArgs.  Fstrngs: ");
            for (c = 0; c<arg_count; c++) {
                REprintf ("%c", formal_names[c][0]);
                REprintf(" ");
            }
        }
        REprintf("  Supplied: ");
        for (p = supplied; p!=R_NilValue; p = CDR(p)) {
            REprintf ("%c", TAG(p)==R_NilValue ? '*' 
                             : CHAR(PRINTNAME(TAG(p)))[0]);
            REprintf(" ");
        }
        REprintf("- ");
        for (p = supplied; p!=R_NilValue; p = CDR(p)) {
            REprintf ("%c", CAR(p)==R_MissingArg ? '*' : 
                            CAR(p)==R_MissingUnder ? '_' : 'x');
            REprintf(" ");
        }
        REprintf("\n");
    }
#endif

    /* We avoid modifying either the formal or the supplied arguments, since
       this could cause problems.

       The "actual" and "formal_tag" arrays below are used in preference to 
       scanning and modifying the pairlists for speed.  It is assumed that 
       they will not be excessively large (as for "fargsused"), but that 
       "supplied" might be very long (with arguments matching "..."), so 
       for the supplied arguments we use an array only for the used flag.
     */

    char suppused[n_supplied], *u;
    char fargused[arg_count];
    SEXP actual[arg_count];
    /* Below is used only when formal_names==NULL; has size 1 if not used. */
    SEXP formal_tag[formal_names==NULL ? arg_count : 1]; 

    /* If "formals" specified, copy formal tags from "formals" to "formal_tags".
       Save the location of the first ... in "dots" (-1 if none).  Initialize 
       "actual" array to R_MissingArg and "fargused" to 0. */
    
    dots = -1;
    if (formal_names != NULL) {
        for (arg_i = 0; arg_i < arg_count; arg_i++) {
            if (dots==-1 && strcmp(formal_names[arg_i],"...")==0)
                dots = arg_i;
            actual[arg_i] = R_MissingArg;
            fargused[arg_i] = 0;
        }
    } else { /* formals != R_NilValue */
        SEXP fm = formals;
        for (arg_i = 0; arg_i < arg_count; arg_i++) {
            formal_tag[arg_i] = TAG(fm);
            if (dots==-1 && formal_tag[arg_i]==R_DotsSymbol)
                dots = arg_i;
            actual[arg_i] = R_MissingArg;
            fargused[arg_i] = 0;
            fm = CDR(fm);
        }
    }

    /* First pass: exact matches by tag */
    /* Grab matched arguments and check */
    /* for multiple exact matches. */

    /* Sets last_positional to the last positional argument, or to R_NilValue
       if none.  Sets last_potential_match to the last tagged argument that
       hasn't been exactly matched, or to R_NilValue if none.  Also counts
       number of supplied arguments initially matched. */

    last_positional = R_NilValue;
    last_potential_match = R_NilValue;
    n_matched = 0;

    for (b = supplied, u = suppused; b != R_NilValue; b = CDR(b), u++) {
        SEXP tag_b = TAG(b);
        *u = 0;
	if (tag_b == R_NilValue)
            last_positional = b;
        else {
            for (arg_i = 0; arg_i < arg_count; arg_i++) {
                if (formal_names != NULL) {
                    if (strcmp (formal_names[arg_i], "...") == 0
                     || ep_match_string_expr (formal_names[arg_i], tag_b) <= 0)
                        continue;
                } else { /* formals != R_NilValue */
                    if (formal_tag[arg_i] == R_DotsSymbol
                     || ep_match_exprs (formal_tag[arg_i], tag_b) <= 0)
                        continue;
                }
                if (fargused[arg_i] == 2)
		    error(_("formal argument \"%s\" matched by multiple actual arguments"),
			  FORMALSTR (formal_names, formal_tag, arg_i));
		actual[arg_i] = CAR(b);
		*u = 2;
		fargused[arg_i] = 2;
                n_matched += 1;
                break;  /* assumes no duplicate names in formals */
	    }
            if (*u==0)
                last_potential_match = b;
	}
    }

    /* Second pass: partial matches based on tags */
    /* Stop looking after ..., since only exact matches are allowed there */

    if (last_potential_match != R_NilValue) {
        for (b = supplied, u = suppused; ; b = CDR(b), u++) {
            SEXP tag_b = TAG(b);
            if (tag_b != R_NilValue && *u==0) {
                for (arg_i = 0; arg_i<arg_count && arg_i!=dots; arg_i++) {
                    if (fargused[arg_i] == 2)
                        continue;
                    if (formal_names != NULL) {
                        if (ep_match_string_expr(formal_names[arg_i],tag_b)==0)
                            continue;
                    } else { /* formals != R_NilValue */
                        if (ep_match_exprs (formal_tag[arg_i], tag_b) == 0)
                            continue;
                    }
                    if (*u)
                        error(
                          _("argument %d matches multiple formal arguments"), 
                          u-suppused+1);
                    if (fargused[arg_i] == 1)
                        error(_("formal argument \"%s\" matched by multiple actual arguments"),
		              FORMALSTR (formal_names, formal_tag, arg_i));
                    if (R_warn_partial_match_args) 
                        warningcall(call,
                            _("partial argument match of '%s' to '%s'"),
                            CHAR(PRINTNAME(tag_b)),
		            FORMALSTR (formal_names, formal_tag, arg_i));
                    actual[arg_i] = CAR(b);
                    *u = 1;
                    fargused[arg_i] = 1;
                    n_matched += 1;
                }
            }
            if (b == last_potential_match)
                break;
        }
    }

    /* Third pass: matches based on order */
    /* All args specified in tag=value form */
    /* have now been matched.  If we find ... */
    /* we gobble up all the remaining args. */
    /* Otherwise we bind untagged values in */
    /* order to any unmatched formals. */

    if (last_positional != R_NilValue) {

        b = supplied;
        u = suppused;
        arg_i = 0;

        while (arg_i < arg_count && arg_i != dots) {

            /* If this formal already matched by tag, skip to next formal */
            if (actual[arg_i] != R_MissingArg) {
                arg_i += 1;
                continue;
            } 

            /* Find the next positional argument, which must exist */
            while (TAG(b) != R_NilValue) {
                b = CDR(b); 
                u += 1;
            }

            /* We have a positional match */
            actual[arg_i] = CAR(b);
            *u = 1;
            n_matched += 1;

            /* Move to next supplied arg and formal, unless this is the last */
            if (b == last_positional)
                break;
            b = CDR(b);
            u += 1;
            arg_i += 1;
        }
    }

    if (dots != -1) { /* Gobble up all unused actuals for ... */

        if (n_matched < n_supplied) {

            SEXP a;

	    PROTECT(a = actual[dots] = allocList(n_supplied-n_matched));
	    SET_TYPEOF(a, DOTSXP);

	    for (b = supplied, u = suppused; b != R_NilValue; b = CDR(b), u++) {
		if (*u==0) {
		    SETCAR(a, CAR(b));
		    SET_TAG(a, TAG(b));
		    a = CDR(a);
		}
            }
	}

    } else if (n_matched != n_supplied) { /* Report error */

	SEXP unused = R_NilValue, unusedForError = R_NilValue, last;

	/* Find the unused arguments */
        last = R_NilValue;
	for (b = supplied, u = suppused; b != R_NilValue; b = CDR(b), u++)
	    if (*u==0) {
		if(last == R_NilValue) {
		    PROTECT(unused = CONS(CAR(b), R_NilValue));
		    SET_TAG(unused, TAG(b));
		    last = unused;
		} else {
		    SETCDR(last, CONS(CAR(b), R_NilValue));
		    last = CDR(last);
		    SET_TAG(last, TAG(b));
		}
	    }

        /* show bad arguments in call without evaluating them */
        last = R_NilValue;
        for(b = unused ; b != R_NilValue ; b = CDR(b)) {
            SEXP tagB = TAG(b), carB = CAR(b) ;
            if (TYPEOF(carB) == PROMSXP) carB = PREXPR(carB) ;
            if (last == R_NilValue) {
                PROTECT(last = CONS(carB, R_NilValue));
                SET_TAG(last, tagB);
                unusedForError = last;
            } else {
                SETCDR(last, CONS(carB, R_NilValue));
                last = CDR(last);
                SET_TAG(last, tagB);
            }
        }
	errorcall(call /* R_GlobalContext->call */,
	   _("unused argument(s) %s"),
	   CHAR(STRING_ELT(deparse1line(unusedForError, 0), 0)) + 4);
                  /* '+ 4' is to remove 'list' from 'list(badTag1,...)' */
    }

    /* Create the pairlist of actual arguments from the "actual" array, 
       setting the MISSING flag as appropriate - 1 for empty arg or '_'.
       Also, set the tags in "actuals_list" from "formals", unless 
       formal_names was used instead. */

    actuals_list = R_NilValue;
    for (arg_i = arg_count-1; arg_i >= 0; arg_i--) {
        actuals_list = formal_names != NULL ? CONS (actual[arg_i], actuals_list)
               : cons_with_tag (actual[arg_i], actuals_list, formal_tag[arg_i]);
        if (arg_i != dots && (actual[arg_i] == R_MissingArg ||
                              actual[arg_i] == R_MissingUnder))
            SET_MISSING (actuals_list, 1);
    }

    if (dots!=-1 && actual[dots]!=R_MissingArg)
        UNPROTECT(1);

#if 0  /* Enable for debugging output */
    if (installed_already("DEBUG.MATCHARGS") != R_NoObject) {
        SEXP p;
        REprintf("    Leaving matchArgs.   Actuals: ");
        for (p = actuals_list; p!=R_NilValue; p = CDR(p)) {
            REprintf ("%c", TAG(p)==R_NilValue ? '*' 
                              : CHAR(PRINTNAME(TAG(p)))[0]);
            REprintf (" ");
        }
        REprintf("- ");
        for (p = actuals_list; p!=R_NilValue; p = CDR(p)) {
            REprintf ("%c", CAR(p)==R_MissingArg ? '*' : 
                            CAR(p)==R_MissingUnder ? '_' : 'x');
            REprintf (" ");
        }
        REprintf("- ");
        for (p = actuals_list; p!=R_NilValue; p = CDR(p)) {
            REprintf ("%d", MISSING(p));
            REprintf (" ");
        }
        REprintf("\n");
    }
#endif

    return(actuals_list);
}<|MERGE_RESOLUTION|>--- conflicted
+++ resolved
@@ -337,8 +337,6 @@
     SEXP b, last_positional, last_potential_match, actuals_list;
     int arg_i, dots, n_supplied, n_matched;
 
-<<<<<<< HEAD
-=======
     /* Count formal arguments (already known if formal_names given). */
 
     if (formal_names==NULL) {
@@ -352,42 +350,12 @@
             do { arg_count += 1; a = CDR(a); } while (a != R_NilValue);
         }
     }
->>>>>>> 07dfb7ff
 
     if (supplied == R_NilValue) {
 
         /* Handle the case of zero supplied arguments and zero formal arguments
            specially, for speed. */
 
-<<<<<<< HEAD
-        if (formal_names == NULL ? formals == R_NilValue : arg_count == 0)
-            return R_NilValue;
-    }
-    else if (CDR(supplied) == R_NilValue && CAR(supplied) != R_DotsSymbol) {
-
-        /* Handle the case of a single actual argument (not ...) and a single 
-           formal argument (not ...) specially, for speed. */
- 
-        SEXP a = CAR(supplied);
-        int missing = a == R_MissingArg || a == R_MissingUnder;
-        SEXP r;
-
-        if (formal_names != NULL) {
-            if (arg_count == 1 && strcmp(formal_names[0],"...") != 0) {
-                r = CONS (a, R_NilValue);
-                SET_MISSING (r, missing);
-                return r;
-            }
-        }
-        else {
-            if (formals != R_NilValue && CDR(formals) == R_NilValue
-                                      && TAG(formals) != R_DotsSymbol) {
-                r = cons_with_tag (a, R_NilValue, TAG(formals));
-                SET_MISSING (r, missing);
-                return r;
-            }
-        }
-=======
         if (arg_count == 0) {
             return R_NilValue;
         }
@@ -466,7 +434,6 @@
         SEXP a = CDDR(supplied);
         n_supplied = 2;
         do { n_supplied += 1; a = CDR(a); } while (a != R_NilValue);
->>>>>>> 07dfb7ff
     }
 
 #if 0  /* Enable for debugging output */
