--- conflicted
+++ resolved
@@ -831,8 +831,6 @@
 }
 
 
-<<<<<<< HEAD
-=======
 /* Binary !! operator. */
 
 static SEXP do_paste_bangbang(SEXP call, SEXP op, SEXP args, SEXP env)
@@ -845,7 +843,6 @@
 }
 
 
->>>>>>> 3f4201b6
 /* FUNTAB entries defined in this source file. See names.c for documentation. */
 
 attribute_hidden FUNTAB R_FunTab_paste[] =
