--- conflicted
+++ resolved
@@ -116,23 +116,6 @@
 
     /* Now we evaluate the second argument, also allowing it to be in
        a static box, or with VARIANT_UNCLASS_FLAG. */
-<<<<<<< HEAD
-
-    y = EVALV (y, env, 
-               VARIANT_UNCLASS | VARIANT_STATIC_BOX_OK | VARIANT_PENDING_OK);
-
-    if (isObject(y)) {
-        if (R_variant_result & VARIANT_UNCLASS_FLAG)
-            R_variant_result = 0;
-        else
-            *obj2 = 1;
-    }
-
-    if (x == R_ScalarRealBox0)
-        *REAL(x) = realv;
-    else if (x == R_ScalarIntegerBox0)
-        *INTEGER(x) = intv;
-=======
 
     y = EVALV (y, env, 
                VARIANT_UNCLASS | VARIANT_STATIC_BOX_OK | VARIANT_PENDING_OK);
@@ -146,7 +129,6 @@
 
     if (IS_STATIC_BOX(x))
         RESTORE_STATIC_BOX_CONTENTS(x,&contents);
->>>>>>> ea3a12b9
 
     /* If the second arg is an object, we have to duplicate the first
        arg if it is in a static box, or an unclassed object, and create 
