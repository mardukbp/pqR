/*
 *  pqR : A pretty quick version of R
 *  Copyright (C) 2013 by Radford M. Neal
 *
 *  Based on R : A Computer Language for Statistical Data Analysis
 *  Copyright (C) 2001--2009 The R Development Core Team
 *
 *  The changes in pqR from R-2.15.0 distributed by the R Core Team are
 *  documented in the NEWS and MODS files in the top-level source directory.
 *
 *  This program is free software; you can redistribute it and/or modify
 *  it under the terms of the GNU General Pulic License as published by
 *  the Free Software Foundation; either version 2 of the License, or
 *  (at your option) any later version.
 *
 *  This program is distributed in the hope that it will be useful,
 *  but WITHOUT ANY WARRANTY; without even the implied warranty of
 *  MERCHANTABILITY or FITNESS FOR A PARTICULAR PURPOSE.  See the
 *  GNU General Public License for more details.
 *
 *  You should have received a copy of the GNU General Public License
 *  along with this program; if not, a copy is available at
 *  http://www.r-project.org/Licenses/
 */

#ifdef HAVE_CONFIG_H
# include <config.h>
#endif

#define USE_FAST_PROTECT_MACROS
#include <Defn.h>

/* charToRaw works at byte level, ignores encoding */
static SEXP do_charToRaw(SEXP call, SEXP op, SEXP args, SEXP env)
{
    SEXP ans, x = CAR(args);
    int nc;

    checkArity(op, args);
    if (!isString(x) || LENGTH(x) == 0)
	error(_("argument must be a character vector of length 1"));
    if (LENGTH(x) > 1)
	warning(_("argument should be a character vector of length 1\nall but the first element will be ignored"));
    nc = LENGTH(STRING_ELT(x, 0));
    ans = allocVector(RAWSXP, nc);
    memcpy(RAW(ans), CHAR(STRING_ELT(x, 0)), nc);
    return ans;
}

/* <UTF8>  rawToChar should work at byte level */
static SEXP do_rawToChar(SEXP call, SEXP op, SEXP args, SEXP env)
{
    SEXP ans, x = CAR(args);
    int i, j, nc = LENGTH(x), multiple;

    checkArity(op, args);
    if (!isRaw(x))
	error(_("argument 'x' must be a raw vector"));
    multiple = asLogical(CADR(args));
    if (multiple == NA_LOGICAL)
	error(_("argument 'multiple' must be TRUE or FALSE"));
    if (multiple) {
	char buf[2];
	buf[1] = '\0';
	PROTECT(ans = allocVector(STRSXP, nc));
	for (i = 0; i < nc; i++) {
	    buf[0] = (char) RAW(x)[i];
	    SET_STRING_ELT(ans, i, mkChar(buf));
	}
	/* do we want to copy e.g. names here? */
    } else {
	/* String is not necessarily 0-terminated and may contain nuls.
	   Strip trailing nuls */
	for (i = 0, j = -1; i < nc; i++) if(RAW(x)[i]) j = i;
	nc = j + 1;
	PROTECT(ans = allocVector(STRSXP, 1));
	SET_STRING_ELT(ans, 0,
		       mkCharLenCE((const char *)RAW(x), j+1, CE_NATIVE));
    }
    UNPROTECT(1);
    return ans;
}


static SEXP do_rawShift(SEXP call, SEXP op, SEXP args, SEXP env)
{
    SEXP ans, x = CAR(args);
    int i, shift = asInteger(CADR(args));

    if (!isRaw(x))
	error(_("argument 'x' must be a raw vector"));
    if (shift == NA_INTEGER || shift < -8 || shift > 8)
	error(_("argument 'shift' must be a small integer"));
    PROTECT(ans = duplicate(x));
    if (shift > 0)
	for (i = 0; i < LENGTH(x); i++)
	    RAW(ans)[i] <<= shift;
    else
	for (i = 0; i < LENGTH(x); i++)
	    RAW(ans)[i] >>= (-shift);
    UNPROTECT(1);
    return ans;
}

static SEXP do_rawToBits(SEXP call, SEXP op, SEXP args, SEXP env)
{
    SEXP ans, x = CAR(args);
    int i, j = 0, k;
    unsigned int tmp;

    if (!isRaw(x))
	error(_("argument 'x' must be a raw vector"));
    PROTECT(ans = allocVector(RAWSXP, 8*LENGTH(x)));
    for (i = 0; i < LENGTH(x); i++) {
	tmp = (unsigned int) RAW(x)[i];
	for (k = 0; k < 8; k++, tmp >>= 1)
	    RAW(ans)[j++] = tmp & 0x1;
    }
    UNPROTECT(1);
    return ans;
}

static SEXP do_intToBits(SEXP call, SEXP op, SEXP args, SEXP env)
{
    SEXP ans, x;
    int i, j = 0, k;
    unsigned int tmp;
    
    PROTECT(x = coerceVector(CAR(args), INTSXP));
    if (!isInteger(x))
	error(_("argument 'x' must be an integer vector"));
    PROTECT(ans = allocVector(RAWSXP, 32*LENGTH(x)));
    for (i = 0; i < LENGTH(x); i++) {
	tmp = (unsigned int) INTEGER(x)[i];
	for (k = 0; k < 32; k++, tmp >>= 1)
	    RAW(ans)[j++] = tmp & 0x1;
    }
    UNPROTECT(2);
    return ans;
}

static SEXP do_packBits(SEXP call, SEXP op, SEXP args, SEXP env)
{
    SEXP ans, x = CAR(args), stype = CADR(args);
    Rboolean useRaw;
    int i, j, k, fac, len = LENGTH(x), slen;
    unsigned int itmp;
    Rbyte btmp;

    if (TYPEOF(x) != RAWSXP && TYPEOF(x) != LGLSXP && TYPEOF(x) != INTSXP)
	error(_("argument 'x' must be raw, integer or logical"));
    if (!isString(stype)  || LENGTH(stype) != 1)
	error(_("argument 'type' must be a character string"));
    useRaw = strcmp(CHAR(STRING_ELT(stype, 0)), "integer");
    fac = useRaw ? 8 : 32;
    if (len% fac)
	error(_("argument 'x' must be a multiple of %d long"), fac);
    slen = len/fac;
    PROTECT(ans = allocVector(useRaw ? RAWSXP : INTSXP, slen));
    for (i = 0; i < slen; i++)
	if (useRaw) {
	    btmp = 0;
	    for (k = 7; k >= 0; k--) {
		btmp <<= 1;
		if (isRaw(x))
		    btmp |= RAW(x)[8*i + k] & 0x1;
		else if (isLogical(x) || isInteger(x)) {
		    j = INTEGER(x)[8*i+k];
		    if (j == NA_INTEGER)
			error(_("argument 'x' must not contain NAs"));
		    btmp |= j & 0x1;
		}
	    }
	    RAW(ans)[i] = btmp;
	} else {
	    itmp = 0;
	    for (k = 31; k >= 0; k--) {
		itmp <<= 1;
		if (isRaw(x))
		    itmp |= RAW(x)[32*i + k] & 0x1;
		else if (isLogical(x) || isInteger(x)) {
		    j = INTEGER(x)[32*i+k];
		    if (j == NA_INTEGER)
			error(_("argument 'x' must not contain NAs"));
		    itmp |= j & 0x1;
		}
	    }
	    INTEGER(ans)[i] = (int) itmp;
	}
    UNPROTECT(1);
    return ans;
}

static int mbrtoint(int *w, const char *s)
{
    unsigned int byte;
    byte = *((unsigned char *)s);

    if (byte == 0) {
	*w = 0;
	return 0;
    } else if (byte < 0xC0) {
	*w = (int) byte;
	return 1;
    } else if (byte < 0xE0) {
	if (!s[1]) return -2;
	if ((s[1] & 0xC0) == 0x80) {
	    *w = (int) (((byte & 0x1F) << 6) | (s[1] & 0x3F));
	    return 2;
	} else return -1;
    } else if (byte < 0xF0) {
	if (!s[1] || !s[2]) return -2;
	if (((s[1] & 0xC0) == 0x80) && ((s[2] & 0xC0) == 0x80)) {
	    *w = (int) (((byte & 0x0F) << 12)
			| ((s[1] & 0x3F) << 6) | (s[2] & 0x3F));
	    byte = *w;
	    if (byte >= 0xD800 && byte <= 0xDFFF) return -1; /* surrogate */
	    if (byte == 0xFFFE || byte == 0xFFFF) return -1;
	    return 3;
	} else return -1;
    } else if (byte < 0xF8) {
	if (!s[1] || !s[2] || !s[3]) return -2;
	if (((s[1] & 0xC0) == 0x80)
	    && ((s[2] & 0xC0) == 0x80)
	    && ((s[3] & 0xC0) == 0x80)) {
	    *w = (int) (((byte & 0x07) << 18)
			| ((s[1] & 0x3F) << 12)
			| ((s[2] & 0x3F) << 6)
			| (s[3] & 0x3F));
	    byte = *w;
	    return 4;
	} else return -1;
    } else if (byte < 0xFC) {
	if (!s[1] || !s[2] || !s[3] || !s[4]) return -2;
	if (((s[1] & 0xC0) == 0x80)
	    && ((s[2] & 0xC0) == 0x80)
	    && ((s[3] & 0xC0) == 0x80)
	    && ((s[4] & 0xC0) == 0x80)) {
	    *w = (int) (((byte & 0x03) << 24)
			| ((s[1] & 0x3F) << 18)
			| ((s[2] & 0x3F) << 12)
			| ((s[3] & 0x3F) << 6)
			| (s[4] & 0x3F));
	    byte = *w;
	    return 5;
	} else return -1;
    } else {
	if (!s[1] || !s[2] || !s[3] || !s[4] || !s[5]) return -2;
	if (((s[1] & 0xC0) == 0x80)
	    && ((s[2] & 0xC0) == 0x80)
	    && ((s[3] & 0xC0) == 0x80)
	    && ((s[4] & 0xC0) == 0x80)
	    && ((s[5] & 0xC0) == 0x80)) {
	    *w = (int) (((byte & 0x01) << 30)
			| ((s[1] & 0x3F) << 24)
			| ((s[2] & 0x3F) << 18)
			| ((s[3] & 0x3F) << 12)
			| ((s[5] & 0x3F) << 6)
			| (s[5] & 0x3F));
	    byte = *w;
	    return 6;
	} else return -1;
    }
    /* return -2; not reached */
}

static SEXP do_utf8ToInt(SEXP call, SEXP op, SEXP args, SEXP env)
{
    SEXP ans, x = CAR(args);
    int i, j, nc, *ians, tmp, used = 0; /* -Wall */
    const char *s = CHAR(STRING_ELT(x, 0));

    checkArity(op, args);
    if (!isString(x) || LENGTH(x) == 0)
	error(_("argument must be a character vector of length 1"));
    if (LENGTH(x) > 1)
	warning(_("argument should be a character vector of length 1\nall but the first element will be ignored"));
<<<<<<< HEAD
    if (STRING_ELT(x, 0) == NA_STRING) return ScalarIntegerShared(NA_INTEGER);
=======
    if (STRING_ELT(x, 0) == NA_STRING) return ScalarIntegerMaybeConst(NA_INTEGER);
>>>>>>> c187a452
    nc = LENGTH(STRING_ELT(x, 0)); /* ints will be shorter */
    ians = (int *) R_alloc(nc, sizeof(int));
    for (i = 0, j = 0; i < nc; i++) {
	used = mbrtoint(&tmp, s);
	if (used <= 0) break;
	ians[j++] = tmp;
	s += used;
    }
    if (used < 0) error(_("invalid UTF-8 string"));
    ans = allocVector(INTSXP, j);
    memcpy(INTEGER(ans), ians, sizeof(int) * j);
    return ans;
}

/* based on pcre.c */
static const int utf8_table1[] =
    { 0x7f, 0x7ff, 0xffff, 0x1fffff, 0x3ffffff, 0x7fffffff};
static const int utf8_table2[] = { 0, 0xc0, 0xe0, 0xf0, 0xf8, 0xfc};

static size_t inttomb(char *s, const int wc)
{
    register int i, j;
    unsigned int cvalue = wc;
    char buf[10], *b;

    b = s ? s : buf;
    if (cvalue == 0) {*b = 0; return 0;}
    for (i = 0; i < sizeof(utf8_table1)/sizeof(int); i++)
	if (cvalue <= utf8_table1[i]) break;
    b += i;
    for (j = i; j > 0; j--) {
	*b-- = 0x80 | (cvalue & 0x3f);
	cvalue >>= 6;
    }
    *b = utf8_table2[i] | cvalue;
    return i + 1;
}

#include <R_ext/RS.h>  /* for Calloc/Free */

static SEXP do_intToUtf8(SEXP call, SEXP op, SEXP args, SEXP env)
{
    SEXP ans, x;
    int i, nc, multiple, len, used;
    char buf[10], *tmp;

    checkArity(op, args);
    PROTECT(x = coerceVector(CAR(args), INTSXP));
    if (!isInteger(x))
	error(_("argument 'x' must be an integer vector"));
    nc = LENGTH(x);
    multiple = asLogical(CADR(args));
    if (multiple == NA_LOGICAL)
	error(_("argument 'multiple' must be TRUE or FALSE"));
    if (multiple) {
	PROTECT(ans = allocVector(STRSXP, nc));
	for (i = 0; i < nc; i++) {
	    if (INTEGER(x)[i] == NA_INTEGER)
		SET_STRING_ELT(ans, i, NA_STRING);
	    else {
		used = inttomb(buf, INTEGER(x)[i]);
		buf[used] = '\0';
		SET_STRING_ELT(ans, i, mkCharCE(buf, CE_UTF8));
	    }
	}
	/* do we want to copy e.g. names here? */
    } else {
	Rboolean haveNA = FALSE;
	/* Note that this gives zero length for input '0', so it is omitted */
	for (i = 0, len = 0; i < nc; i++) {
	    if (INTEGER(x)[i] == NA_INTEGER) { haveNA = TRUE; break; }
	    len += inttomb(NULL, INTEGER(x)[i]);
	}
	if (haveNA) {
	    PROTECT(ans = allocVector(STRSXP, 1));
	    SET_STRING_ELT(ans, 0, NA_STRING);
	    UNPROTECT(2);
	    return ans;
	}
	if (len >= 10000) {
	    tmp = Calloc(len+1, char);
	} else {
	    tmp = alloca(len+1); tmp[len] = '\0';
	    R_CHECKSTACK();
	}
	for (i = 0, len = 0; i < nc; i++) {
	    used = inttomb(buf, INTEGER(x)[i]);
	    strncpy(tmp + len, buf, used);
	    len += used;
	}
	PROTECT(ans = allocVector(STRSXP, 1));
	SET_STRING_ELT(ans, 0, mkCharLenCE(tmp, len, CE_UTF8));
	if(len >= 10000) Free(tmp);
    }
    UNPROTECT(2);
    return ans;
}

/* FUNTAB entries defined in this source file. See names.c for documentation. */

attribute_hidden FUNTAB R_FunTab_raw[] =
{
/* printname	c-entry		offset	eval	arity	pp-kind	     precedence	rightassoc */

{"charToRaw",	do_charToRaw,	1,	11,	1,	{PP_FUNCALL, PREC_FN,	0}},
{"rawToChar",	do_rawToChar,	1,	11,	2,	{PP_FUNCALL, PREC_FN,	0}},
{"rawShift",	do_rawShift,	1,	11,	2,	{PP_FUNCALL, PREC_FN,	0}},
{"rawToBits",	do_rawToBits,	1,	11,	1,	{PP_FUNCALL, PREC_FN,	0}},
{"intToBits",	do_intToBits,	1,	11,	1,	{PP_FUNCALL, PREC_FN,	0}},
{"packBits",	do_packBits,	1,	11,	2,	{PP_FUNCALL, PREC_FN,	0}},
{"utf8ToInt",	do_utf8ToInt,	1,	11,	1,	{PP_FUNCALL, PREC_FN,	0}},
{"intToUtf8",	do_intToUtf8,	1,	11,	2,	{PP_FUNCALL, PREC_FN,	0}},

{NULL,		NULL,		0,	0,	0,	{PP_INVALID, PREC_FN,	0}}
};<|MERGE_RESOLUTION|>--- conflicted
+++ resolved
@@ -275,11 +275,7 @@
 	error(_("argument must be a character vector of length 1"));
     if (LENGTH(x) > 1)
 	warning(_("argument should be a character vector of length 1\nall but the first element will be ignored"));
-<<<<<<< HEAD
-    if (STRING_ELT(x, 0) == NA_STRING) return ScalarIntegerShared(NA_INTEGER);
-=======
     if (STRING_ELT(x, 0) == NA_STRING) return ScalarIntegerMaybeConst(NA_INTEGER);
->>>>>>> c187a452
     nc = LENGTH(STRING_ELT(x, 0)); /* ints will be shorter */
     ians = (int *) R_alloc(nc, sizeof(int));
     for (i = 0, j = 0; i < nc; i++) {
