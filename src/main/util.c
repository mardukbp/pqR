--- conflicted
+++ resolved
@@ -1933,19 +1933,6 @@
                 n = n * 10 + (*p - '0');
                 if (n > MAX_EXPONENT_PREFIX) n = MAX_EXPONENT_PREFIX;
             }
-<<<<<<< HEAD
-	    expn += expsign * n;
-	    if(exph > 0) expn -= exph;
-	    if (expn < 0) {
-		for (n = -expn, fac = 1.0; n; n >>= 1, p2 *= p2)
-		    if (n & 1) fac *= p2;
-		ans /= fac;
-	    } else {
-		for (n = expn, fac = 1.0; n; n >>= 1, p2 *= p2)
-		    if (n & 1) fac *= p2;
-		ans *= fac;
-	    }
-=======
             if (ans != 0.0) { /* PR#15976:  allow big exponents on 0 */
                 expn += expsign * n;
                 if(exph > 0) expn -= exph;
@@ -1959,7 +1946,6 @@
                     ans *= fac;
                 }
             }
->>>>>>> 4412e89e
 	}
 	goto done;
     }
