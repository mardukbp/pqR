/*
 *  pqR : A pretty quick version of R
 *  Copyright (C) 2013, 2017, 2018 by Radford M. Neal
 *
 *  Based on R : A Computer Language for Statistical Data Analysis
 *  Copyright (C) 1995, 1996  Robert Gentleman and Ross Ihaka
 *  Copyright (C) 1997--2010  The R Core Team
 *  Copyright (C) 2003--2008  The R Foundation
 *
 *  The changes in pqR from R-2.15.0 distributed by the R Core Team are
 *  documented in the NEWS and MODS files in the top-level source directory.
 *
 *  This program is free software; you can redistribute it and/or modify
 *  it under the terms of the GNU General Public License as published by
 *  the Free Software Foundation; either version 2 of the License, or
 *  (at your option) any later version.
 *
 *  This program is distributed in the hope that it will be useful,
 *  but WITHOUT ANY WARRANTY; without even the implied warranty of
 *  MERCHANTABILITY or FITNESS FOR A PARTICULAR PURPOSE.  See the
 *  GNU General Public License for more details.
 *
 *  You should have received a copy of the GNU General Public License
 *  along with this program; if not, a copy is available at
 *  http://www.r-project.org/Licenses/
 */

#ifdef HAVE_CONFIG_H
# include <config.h>
#endif

#define USE_FAST_PROTECT_MACROS
#include <Defn.h>
#include <R_ext/Random.h>
#include <R_ext/Applic.h>	/* for rcont2() */
#include <Rmath.h>		/* for rxxx functions */
#include <errno.h>

R_NORETURN static void invalid(SEXP call)
{
    error(_("invalid arguments"));
}

<<<<<<< HEAD
/* Derivatives for random1 generators. */
=======

/* Random sampling from 1-parameter families. */
>>>>>>> 70b82f02

static double Drexp (double r, double scale)
{
    return r / scale;
}

/* Table of functions for generation and derivatives of random1 distibutions. */

static struct { 
    double (*fncall)(double); double (*Dcall)(double,double); 
} rand1_table[6] = 
{
    { rchisq,	0 },
    { rexp,	Drexp },
    { rgeom,	0 },
    { rpois,	0 },
    { rt,	0 },
    { rsignrank,0 }
};

static SEXP do_random1(SEXP call, SEXP op, SEXP args, SEXP rho)
{
    SEXP a;
    int n, na;

    checkArity(op, args);

    if (!isVector(CAR(args)) || !isNumeric(a = CADR(args)))
        invalid(call);

    if (LENGTH(CAR(args)) == 1) {
        n = asInteger(CAR(args));
        if (n == NA_INTEGER || n < 0)
            invalid(call);
    }
    else
        n = LENGTH(CAR(args));

    if (TYPEOF(a) != REALSXP) a = coerceVector(a, REALSXP);
    PROTECT(a);
    na = LENGTH(a);

    int opcode = PRIMVAL(op);
<<<<<<< HEAD
    if (opcode < 0 || opcode > 5)
=======
    if (opcode < 0 || opcode >= sizeof rand1_funs / sizeof rand1_funs[0])
>>>>>>> 70b82f02
        error(_("internal error in do_random1"));
    double (*fncall)(double) = rand1_table[opcode].fncall;

    if (n == 1 && na >= 1) { /* quickly generate single value */

        GetRNGstate();
        double av = *REAL(a);
        double r = fncall (av);
        PutRNGstate();

        if (ISNAN(r)) {
            warning(_("NAs produced"));
        }
        else {

            /* Compute gradient if requested. */

            SEXP g = ATTRIB(CDR(args));
            if (g != R_NilValue) {
                double (*Dcall)(double,double) = rand1_table[opcode].Dcall;
                if (Dcall != 0) {
                    R_gradient = copy_scaled_gradients (g, Dcall(r,av));
                    R_variant_result = VARIANT_GRADIENT_FLAG;
                }
            }
        }

        UNPROTECT(1); /* a */
        return ScalarReal(r);
    }

    SEXP x = allocVector(REALSXP, n);
    PROTECT(x);

    if (n == 0) {
        UNPROTECT(2); /* a, x */
        return x;
    }

    if (na < 1) {
        int i;
        for (i = 0; i < n; i++)
            REAL(x)[i] = NA_REAL;
        warning(_("NAs produced"));
        UNPROTECT(2); /* a, x */
        return x;
    }

    Rboolean naflag = FALSE;

    GetRNGstate();

    double *ap = REAL(a), *xp = REAL(x);

    if (na == 1) {
        double av = *ap;
        int i;
        for (i = 0; i < n; i++) {
            xp[i] = fncall (av);
            if (ISNAN(xp[i])) naflag = TRUE;
        }
    }
    else {
        int i, i1;
        for (i = 0, i1 = 0; i < n; i++, i1++) {
            if (i1 == na) i1 = 0;
            xp[i] = fncall (ap[i1]);
            if (ISNAN(xp[i])) naflag = TRUE;
        }
    }

    if (naflag)
        warning(_("NAs produced"));

    PutRNGstate();
    UNPROTECT(2); /* a, x */
    return x;
}


/* Random sampling from 2-parameter families. */

static double (*rand2_funs[14])(double,double) = {
    rbeta, rbinom, rcauchy, rf, rgamma, rlnorm, rlogis, rnbinom, 
    rnorm, runif, rweibull, rwilcox, rnchisq, rnbinom_mu
};

static SEXP do_random2(SEXP call, SEXP op, SEXP args, SEXP rho)
{
    SEXP a1, a2;
    int n, na1, na2;

    checkArity(op, args);

    if (!isVector(CAR(args)) || !isNumeric(a1 = CADR(args)) 
                             || !isNumeric(a2 = CADDR(args)))
        invalid(call);

    if (LENGTH(CAR(args)) == 1) {
        n = asInteger(CAR(args));
        if (n == NA_INTEGER || n < 0)
            invalid(call);
    }
    else
        n = LENGTH(CAR(args));

    if (TYPEOF(a1) != REALSXP) a1 = coerceVector(a1, REALSXP);
    PROTECT(a1);
    na1 = LENGTH(a1);

    if (TYPEOF(a2) != REALSXP) a2 = coerceVector(a2, REALSXP);
    PROTECT(a2);
    na2 = LENGTH(a2);

    int opcode = PRIMVAL(op);
    if (opcode < 0 || opcode >= sizeof rand2_funs / sizeof rand2_funs[0])
        error(_("internal error in do_random2"));
    double (*rf)(double,double) = rand2_funs[opcode];

    if (n == 1 && na1 >= 1 && na2 >= 1) { /* quickly generate single value */
        GetRNGstate();
        double r = rf (*REAL(a1), *REAL(a2));
        if (ISNAN(r)) warning(_("NAs produced"));
        PutRNGstate();
        UNPROTECT(2); /* a1, a2 */
        return ScalarReal(r);
    }

    SEXP x = allocVector(REALSXP, n);
    PROTECT(x);

    if (n == 0) {
        UNPROTECT(3); /* a1, a2, x */
        return x;
    }

    if (na1 < 1 || na2 < 1) {
        int i;
        for (i = 0; i < n; i++)
            REAL(x)[i] = NA_REAL;
        warning(_("NAs produced"));
        UNPROTECT(3); /* a1, a2, x */
        return x;
    }

    Rboolean naflag = FALSE;

    GetRNGstate();

    double *ap1 = REAL(a1), *ap2 = REAL(a2), *xp = REAL(x);

    if (na1 == 1 && na2 == 1) {
        double ar1 = *ap1, ar2 = *ap2;
        int i;
        for (i = 0; i < n; i++) {
            xp[i] = rf (ar1, ar2);
            if (ISNAN(xp[i])) naflag = TRUE;
        }
    }
    else {
        int i, i1, i2;
        for (i = 0, i1 = 0, i2 = 0; i < n; i++, i1++, i2++) {
            if (i1 == na1) i1 = 0;
            if (i2 == na2) i2 = 0;
            xp[i] = rf (ap1[i1], ap2[i2]);
            if (ISNAN(xp[i])) naflag = TRUE;
        }
    }

    if (naflag)
        warning(_("NAs produced"));

    PutRNGstate();
    UNPROTECT(3); /* a1, a2, x */
    return x;
}


/* Random sampling from 3-parameter families. */

static double (*rand3_funs[1])(double,double,double) = {
    rhyper
};

static SEXP do_random3(SEXP call, SEXP op, SEXP args, SEXP rho)
{
    SEXP a1, a2, a3;
    int n, na1, na2, na3;

    checkArity(op, args);

    if (!isVector(CAR(args)) || !isNumeric(a1 = CADR(args)) 
                             || !isNumeric(a2 = CADDR(args))
                             || !isNumeric(a3 = CADDDR(args)))
        invalid(call);

    if (LENGTH(CAR(args)) == 1) {
        n = asInteger(CAR(args));
        if (n == NA_INTEGER || n < 0)
            invalid(call);
    }
    else
        n = LENGTH(CAR(args));

    if (TYPEOF(a1) != REALSXP) a1 = coerceVector(a1, REALSXP);
    PROTECT(a1);
    na1 = LENGTH(a1);

    if (TYPEOF(a2) != REALSXP) a2 = coerceVector(a2, REALSXP);
    PROTECT(a2);
    na2 = LENGTH(a2);

    if (TYPEOF(a3) != REALSXP) a3 = coerceVector(a3, REALSXP);
    PROTECT(a3);
    na3 = LENGTH(a3);

    int opcode = PRIMVAL(op);
    if (opcode < 0 || opcode >= sizeof rand3_funs / sizeof rand3_funs[0])
        error(_("internal error in do_random3"));
    double (*rf)(double,double,double) = rand3_funs[opcode];

    if (n == 1 && na1 >= 1 && na2 >= 1 && na3 >= 1) { /* generate single value*/
        GetRNGstate();
        double r = rf (*REAL(a1), *REAL(a2), *REAL(a3));
        if (ISNAN(r)) warning(_("NAs produced"));
        PutRNGstate();
        UNPROTECT(3); /* a1, a2, a3 */
        return ScalarReal(r);
    }

    SEXP x = allocVector(REALSXP, n);
    PROTECT(x);

    if (n == 0) {
        UNPROTECT(4); /* a1, a2, a3, x */
        return x;
    }

    if (na1 < 1 || na2 < 1 | na3 < 1) {
        int i;
        for (i = 0; i < n; i++)
            REAL(x)[i] = NA_REAL;
        warning(_("NAs produced"));
        UNPROTECT(4); /* a1, a2, a3, x */
        return x;
    }

    Rboolean naflag = FALSE;

    GetRNGstate();

    double *ap1 = REAL(a1), *ap2 = REAL(a2), *ap3 = REAL(a3), *xp = REAL(x);

    if (na1 == 1 && na2 == 1 && na3 == 1) {
        double ar1 = *ap1, ar2 = *ap2, ar3 = *ap3;
        int i;
        for (i = 0; i < n; i++) {
            xp[i] = rf (ar1, ar2, ar3);
            if (ISNAN(xp[i])) naflag = TRUE;
        }
    }
    else {
        int i, i1, i2, i3;
        for (i = 0, i1 = 0, i2 = 0, i3 = 0; i < n; i++, i1++, i2++, i3++) {
            if (i1 == na1) i1 = 0;
            if (i2 == na2) i2 = 0;
            if (i3 == na3) i3 = 0;
            xp[i] = rf (ap1[i1], ap2[i2], ap3[i3]);
            if (ISNAN(xp[i])) naflag = TRUE;
        }
    }

    if (naflag)
        warning(_("NAs produced"));

    PutRNGstate();
    UNPROTECT(4); /* a1, a2, a3, x */
    return x;
}


/*  Unequal Probability Sampling.
 *
 *  Modelled after Fortran code provided by:
 *    E. S. Venkatraman <venkat@biosta.mskcc.org>
 *  but with significant modifications in the
 *  "with replacement" case.
 */

/* Unequal probability sampling; with-replacement case */

static void ProbSampleReplace(int n, double *p, int *perm, int nans, int *ans)
{
    double rU;
    int i, j;
    int nm1 = n - 1;

    /* record element identities */
    for (i = 0; i < n; i++)
	perm[i] = i + 1;

    /* sort the probabilities into descending order */
    revsort(p, perm, n);

    /* compute cumulative probabilities */
    for (i = 1 ; i < n; i++)
	p[i] += p[i - 1];

    /* compute the sample */
    for (i = 0; i < nans; i++) {
	rU = unif_rand();
	for (j = 0; j < nm1; j++) {
	    if (rU <= p[j])
		break;
	}
	ans[i] = perm[j];
    }
}

static Rboolean Walker_warn = FALSE;

/* A  version using Walker's alias method, based on Alg 3.13B in
   Ripley (1987).
 */

#define SMALL 10000
static void
walker_ProbSampleReplace(int n, double *p, int *a, int nans, int *ans)
{
    double *q, rU;
    int i, j, k;
    int *HL, *H, *L;

    if (!Walker_warn) {
	Walker_warn = TRUE;
	warning("Walker's alias method used: results are different from R < 2.2.0");
    }


    /* Create the alias tables.
       The idea is that for HL[0] ... L-1 label the entries with q < 1
       and L ... H[n-1] label those >= 1.
       By rounding error we could have q[i] < 1. or > 1. for all entries.
     */
    if(n <= SMALL) {
	/* might do this repeatedly, so speed matters */
	HL = (int *)alloca(n * sizeof(int));
	q = (double *) alloca(n * sizeof(double));
	R_CHECKSTACK();
    } else {
	/* Slow enough anyway not to risk overflow */
	HL = Calloc(n, int);
	q = Calloc(n, double);
    }
    H = HL - 1; L = HL + n;
    for (i = 0; i < n; i++) {
	q[i] = p[i] * n;
	if (q[i] < 1.) *++H = i; else *--L = i;
    }
    if (H >= HL && L < HL + n) { /* So some q[i] are >= 1 and some < 1 */
	for (k = 0; k < n - 1; k++) {
	    i = HL[k];
	    j = *L;
	    a[i] = j;
	    q[j] += q[i] - 1;
	    if (q[j] < 1.) L++;
	    if(L >= HL + n) break; /* now all are >= 1 */
	}
    }
    for (i = 0; i < n; i++) q[i] += i;

    /* generate sample */
    for (i = 0; i < nans; i++) {
	rU = unif_rand() * n;
	k = (int) rU;
	ans[i] = (rU < q[k]) ? k+1 : a[k]+1;
    }
    if(n > SMALL) {
	Free(HL);
	Free(q);
    }
}


/* Unequal probability sampling; without-replacement case */

static void ProbSampleNoReplace(int n, double *p, int *perm,
				int nans, int *ans)
{
    double rT, mass, totalmass;
    int i, j, k, n1;

    /* Record element identities */
    for (i = 0; i < n; i++)
	perm[i] = i + 1;

    /* Sort probabilities into descending order */
    /* Order element identities in parallel */
    revsort(p, perm, n);

    /* Compute the sample */
    totalmass = 1;
    for (i = 0, n1 = n-1; i < nans; i++, n1--) {
	rT = totalmass * unif_rand();
	mass = 0;
	for (j = 0; j < n1; j++) {
	    mass += p[j];
	    if (rT <= mass)
		break;
	}
	ans[i] = perm[j];
	totalmass -= p[j];
	for(k = j; k < n1; k++) {
	    p[k] = p[k + 1];
	    perm[k] = perm[k + 1];
	}
    }
}

/* Equal probability sampling; with-replacement case */

static SEXP SampleReplace (int k, int n)
{
    SEXP r;
    int *y;
    int i;
    PROTECT(r = allocVector (INTSXP, k));
    y = INTEGER(r);
    for (i = 0; i < k; i++)
	y[i] = n * unif_rand() + 1;
    UNPROTECT(1);
    return r;
}

/* Equal probability sampling; without-replacement case.

   This version is written to produce the same result as earlier versions,
   in which the algorithm was as follows (with x being temporary storage,
   and y being the result):

        for (i = 0; i < n; i++)
            x[i] = i;
        for (i = 0; i < k; i++) {
            j = n * unif_rand();
            y[i] = x[j] + 1;
            x[j] = x[--n];
        }

   When k <= 2, special code is used, for speed.

   When n is small or k is not much smaller than n, a modification of the 
   above algorithm is used, which avoids the need for temporary storage - the
   result is allocated as of length n, and then has its length reduced to k
   (usually with no copy being done).

   When k is much smaller than n, and n is not small, a hashing scheme is
   used, in which hash entries record which elements of x in the above
   algorithm would have been modified from their original setting in which
   x[i] == i.

   When k is less than 0.6*n, but not very small compared to n, the original
   scheme is used.  There's a tradeoff between space and time here, which is
   resolved more towards saving space when n is big.
 */

static SEXP SampleNoReplace (int k, int n)
{
    SEXP r;

    if (k <= 2) {
   
        /* Special code for k = 0, 1, or 2, mimicing effect of previous code. */

        if (k == 0)
            return allocVector(INTSXP,0);

        int i1 = 1 + (int) (n * unif_rand());
        if (k == 1) 
            return ScalarInteger (i1);

        int i2 = 1 + (int) ((n-1) * unif_rand());
        if (i2 == i1) i2 = n;
        r = allocVector(INTSXP,2);
        INTEGER(r)[0] = i1;
        INTEGER(r)[1] = i2;
    }

    else if (n < 100 || k >= 0.6*n) {

        /* Code similar to previous method, but with temporary storage avoided.
           This reqires storing the initial sequence in decreasing rather than 
           increasing order, and picking elements from the tail rather than the
           head, so that the space no longer used after each choice can hold the
           result, at the front of the vector.  Note:  Unlike the previous
           code, the indexes in the sequences are from 1 to n, not 0 to n-1. */

        r = allocVector(INTSXP,n);
        int *y = INTEGER(r);
        int i;
        for (i = 0; i < n; i++)
            y[i] = n-i;
        for (i = 0; i < k; i++) {
            int j = n - 1 - (int) ((n-i) * unif_rand());
            int t = y[j];
            y[j] = y[i];
            y[i] = t;
        }
        if (k < n)
            r = reallocVector(r,k,1);
    }

    else if (k >= 0.4*n || k >= 0.1*n && n < 1000000) {

        /* Use the original method. */

        void *vmax = VMAXGET();
        PROTECT(r = allocVector(INTSXP,k));
        int *y = INTEGER(r);
        int *x = (int *) R_alloc(n,sizeof(int));
        int i, j;

        for (i = 0; i < n; i++)
            x[i] = i;
        for (i = 0; i < k; i++) {
            j = n * unif_rand();
            y[i] = x[j] + 1;
            x[j] = x[--n];
        }

        UNPROTECT(1);
        VMAXSET(vmax);
    }

    else {

        /* Hash table implementation, producing same result as previous code.
           Mimics previous code by using a hash table to record how 'x' would
           have been changed.  At each iteration, it looks up x[j] in the
           hash table (j from 1 up), taking its value to be j if it is not in 
           the table, and using this value as the next sampled value.  Also
           lookups up x[n-i], which is taken to be n-i if not present, and 
           replaces/creates the entry for x[j] as having value x[n-i].  The
           hash table is non-chaining, with linear search. */

#       define HASH_STATS 1  /* may enable to get stats for tuning */

        /* Decide on the size of the hash table. */
        
        unsigned tblsize, mintblsize;
        mintblsize = 1.5 * k;
        tblsize = 32;
        while (tblsize < 0x80000000U && tblsize < mintblsize)
            tblsize <<= 1;
        unsigned tblmask = tblsize - 1;

        /* Allocate hash table, as auto variable if small, else with R_alloc. */

        struct tblentry { int pos, val; } *tbl;
        struct tblentry local [ tblsize < 1000 ? tblsize : 1 ];
        void *vmax = VMAXGET();
        tbl = tblsize < 1000 ? local 
                             : (struct tblentry *) R_alloc(tblsize,sizeof *tbl);

        /* Clear all entries to zero.  Non-empty pos values start at 1. */

        memset (tbl, 0, tblsize * sizeof *tbl);

        /* Allocate vector to hold result. */

        r = allocVector(INTSXP,k);
        int *y = INTEGER(r);

        /* Do the sampling as described above. */

        int i;
        for (i = 0; i < k; i++) {
            int j = 1 + (int) ((n-i) * unif_rand());
            unsigned h;
            for (h = j & tblmask; ; h = (h+1) & tblmask) {
                if (tbl[h].pos == 0) {
                    y[i] = j;
                    break;
                }
                if (tbl[h].pos == j) {
                    y[i] = tbl[h].val;
                    break;
                }
            }
            unsigned h2;
            for (h2 = (n-i) & tblmask; ; h2 = (h2+1) & tblmask) {
                if (tbl[h2].pos == 0) {
                    tbl[h].val = n-i;
                    break;
                }
                if (tbl[h2].pos == n-i) {
                    tbl[h].val = tbl[h2].val;
                    break;
                }
            }
            tbl[h].pos = j;  /* don't set until after search for entry n-i */
        }

        VMAXSET(vmax);
    }

    return r;
}

void FixupProb(double *p, int n, int require_k, Rboolean replace)
{
    double sum;
    int i, npos;
    npos = 0;
    sum = 0.;
    for (i = 0; i < n; i++) {
	if (!R_FINITE(p[i]))
	    error(_("NA in probability vector"));
	if (p[i] < 0)
	    error(_("non-positive probability"));
	if (p[i] > 0) {
	    npos++;
	    sum += p[i];
	}
    }
    if (npos == 0 || (!replace && require_k > npos))
	error(_("too few positive probabilities"));
    for (i = 0; i < n; i++)
	p[i] /= sum;
}

/* do_sample - probability sampling with/without replacement.
   .Internal(sample(n, size, replace, prob))
*/
static SEXP do_sample(SEXP call, SEXP op, SEXP args, SEXP rho)
{
    SEXP x, y, prob, sreplace;
    int k, n, replace;
    double *p;

    checkArity(op, args);
    n = asInteger(CAR(args)); args = CDR(args);
    k = asInteger(CAR(args)); args = CDR(args); /* size */
    sreplace = CAR(args); args = CDR(args);
    if(length(sreplace) != 1)
	 error(_("invalid '%s' argument"), "replace");
    replace = asLogical(sreplace);
    prob = CAR(args);
    if (replace == NA_LOGICAL)
	error(_("invalid '%s' argument"), "replace");
    if (n == NA_INTEGER || n < 0 || (k > 0 && n == 0))
	error(_("invalid first argument"));
    if (k == NA_INTEGER || k < 0)
	error(_("invalid '%s' argument"), "size");
    if (!replace && k > n)
	error(_("cannot take a sample larger than the population when 'replace = FALSE'"));
    GetRNGstate();

    if (!isNull(prob)) {
        PROTECT(y = allocVector(INTSXP, k));
	prob = coerceVector(prob, REALSXP);
	if (NAMEDCNT_GT_0(prob)) prob = duplicate(prob);
	PROTECT(prob);
	p = REAL(prob);
	if (length(prob) != n)
	    error(_("incorrect number of probabilities"));
	FixupProb(p, n, k, (Rboolean)replace);
	PROTECT(x = allocVector(INTSXP, n));
	if (replace) {
	    int i, nc = 0;
	    for (i = 0; i < n; i++) if(n * p[i] > 0.1) nc++;
	    if (nc > 200)
		walker_ProbSampleReplace(n, p, INTEGER(x), k, INTEGER(y));
	    else
		ProbSampleReplace(n, p, INTEGER(x), k, INTEGER(y));
	} else
	    ProbSampleNoReplace(n, p, INTEGER(x), k, INTEGER(y));
	UNPROTECT(2);
    }
    else if (replace)
        PROTECT (y = SampleReplace(k,n));
    else
        PROTECT (y = SampleNoReplace(k,n));

    PutRNGstate();
    UNPROTECT(1);
    return y;
}

static SEXP do_rmultinom(SEXP call, SEXP op, SEXP args, SEXP rho)
{
    SEXP prob, ans, nms;
    int n, size, k, i, ik;
    checkArity(op, args);
    n	 = asInteger(CAR(args)); args = CDR(args);/* n= #{samples} */
    size = asInteger(CAR(args)); args = CDR(args);/* X ~ Multi(size, prob) */
    if (n == NA_INTEGER || n < 0)
	error(_("invalid first argument 'n'"));
    if (size == NA_INTEGER || size < 0)
	error(_("invalid second argument 'size'"));
    prob = CAR(args);
    prob = coerceVector(prob, REALSXP);
    k = length(prob);/* k = #{components or classes} = X-vector length */
    if (NAMEDCNT_GT_0(prob)) prob = duplicate(prob);
    PROTECT(prob);
    /* check and make sum = 1: */
    FixupProb(REAL(prob), k, /*require_k = */ 0, TRUE);
    GetRNGstate();
    PROTECT(ans = allocMatrix(INTSXP, k, n));/* k x n : natural for columnwise store */
    for(i=ik = 0; i < n; i++, ik += k)
	rmultinom(size, REAL(prob), k, &INTEGER(ans)[ik]);
    PutRNGstate();
    if(!isNull(nms = getAttrib(prob, R_NamesSymbol))) {
	SEXP dimnms;
	PROTECT(nms);
	PROTECT(dimnms = allocVector(VECSXP, 2));
	SET_VECTOR_ELT(dimnms, 0, nms);
	setAttrib(ans, R_DimNamesSymbol, dimnms);
	UNPROTECT(2);
    }
    UNPROTECT(2);
    return ans;
}

SEXP
R_r2dtable(SEXP n, SEXP r, SEXP c)
{
    int nr, nc, *row_sums, *col_sums, i, *jwork;
    int n_of_samples, n_of_cases;
    double *fact;
    SEXP ans, tmp;
    const void *vmax = VMAXGET();

    nr = length(r);
    nc = length(c);

    /* Note that the R code in r2dtable() also checks for missing and
       negative values.
       Should maybe do the same here ...
    */
    if(!isInteger(n) || (length(n) == 0) ||
       !isInteger(r) || (nr <= 1) ||
       !isInteger(c) || (nc <= 1))
	error(_("invalid arguments"));

    n_of_samples = INTEGER(n)[0];
    row_sums = INTEGER(r);
    col_sums = INTEGER(c);

    /* Compute total number of cases as the sum of the row sums.
       Note that the R code in r2dtable() also checks whether this is
       the same as the sum of the col sums.
       Should maybe do the same here ...
    */
    n_of_cases = 0;
    jwork = row_sums;
    for(i = 0; i < nr; i++)
	n_of_cases += *jwork++;

    /* Log-factorials from 0 to n_of_cases.
       (I.e., lgamma(1), ..., lgamma(n_of_cases + 1).)
    */
    fact = (double *) R_alloc(n_of_cases + 1, sizeof(double));
    fact[0] = 0.;
    for(i = 1; i <= n_of_cases; i++)
	fact[i] = lgammafn((double) (i + 1));

    jwork = (int *) R_alloc(nc, sizeof(int));

    PROTECT(ans = allocVector(VECSXP, n_of_samples));

    GetRNGstate();

    for(i = 0; i < n_of_samples; i++) {
	PROTECT(tmp = allocMatrix(INTSXP, nr, nc));
	rcont2(&nr, &nc, row_sums, col_sums, &n_of_cases, fact,
	       jwork, INTEGER(tmp));
	SET_VECTOR_ELT(ans, i, tmp);
	UNPROTECT(1);
    }

    PutRNGstate();

    UNPROTECT(1);
    VMAXSET(vmax);

    return(ans);
}

/* FUNTAB entries defined in this source file. See names.c for documentation. */

attribute_hidden FUNTAB R_FunTab_random[] =
{
/* printname	c-entry		offset	eval	arity	pp-kind	     precedence	rightassoc */

{"rchisq",	do_random1,	0,   51000011,	2,	{PP_FUNCALL, PREC_FN,	0}},
{"rexp",	do_random1,	1,   51000011,	2,	{PP_FUNCALL, PREC_FN,	0}},
{"rgeom",	do_random1,	2,   51000011,	2,	{PP_FUNCALL, PREC_FN,	0}},
{"rpois",	do_random1,	3,   51000011,	2,	{PP_FUNCALL, PREC_FN,	0}},
{"rt",		do_random1,	4,   51000011,	2,	{PP_FUNCALL, PREC_FN,	0}},
{"rsignrank",	do_random1,	5,   1000011,	2,	{PP_FUNCALL, PREC_FN,	0}},
{"rbeta",	do_random2,	0,   1000011,	3,	{PP_FUNCALL, PREC_FN,	0}},
{"rbinom",	do_random2,	1,   1000011,	3,	{PP_FUNCALL, PREC_FN,	0}},
{"rcauchy",	do_random2,	2,   1000011,	3,	{PP_FUNCALL, PREC_FN,	0}},
{"rf",		do_random2,	3,   1000011,	3,	{PP_FUNCALL, PREC_FN,	0}},
{"rgamma",	do_random2,	4,   1000011,	3,	{PP_FUNCALL, PREC_FN,	0}},
{"rlnorm",	do_random2,	5,   1000011,	3,	{PP_FUNCALL, PREC_FN,	0}},
{"rlogis",	do_random2,	6,   1000011,	3,	{PP_FUNCALL, PREC_FN,	0}},
{"rnbinom",	do_random2,	7,   1000011,	3,	{PP_FUNCALL, PREC_FN,	0}},
{"rnbinom_mu",	do_random2,	13,  1000011,	3,	{PP_FUNCALL, PREC_FN,	0}},
{"rnchisq",	do_random2,	12,  1000011,	3,	{PP_FUNCALL, PREC_FN,	0}},
{"rnorm",	do_random2,	8,   1000011,	3,	{PP_FUNCALL, PREC_FN,	0}},
{"runif",	do_random2,	9,   1000011,	3,	{PP_FUNCALL, PREC_FN,	0}},
{"rweibull",	do_random2,	10,  1000011,	3,	{PP_FUNCALL, PREC_FN,	0}},
{"rwilcox",	do_random2,	11,  1000011,	3,	{PP_FUNCALL, PREC_FN,	0}},
{"rhyper",	do_random3,	0,   1000011,	4,	{PP_FUNCALL, PREC_FN,	0}},
{"sample",	do_sample,	0,   1000011,	4,	{PP_FUNCALL, PREC_FN,	0}},
{"rmultinom",	do_rmultinom,	0,   1000011,	3,	{PP_FUNCALL, PREC_FN,	0}},

{NULL,		NULL,		0,	0,	0,	{PP_INVALID, PREC_FN,	0}}
};<|MERGE_RESOLUTION|>--- conflicted
+++ resolved
@@ -41,12 +41,10 @@
     error(_("invalid arguments"));
 }
 
-<<<<<<< HEAD
+
+/* Random sampling from 1-parameter families. */
+
 /* Derivatives for random1 generators. */
-=======
-
-/* Random sampling from 1-parameter families. */
->>>>>>> 70b82f02
 
 static double Drexp (double r, double scale)
 {
@@ -90,11 +88,8 @@
     na = LENGTH(a);
 
     int opcode = PRIMVAL(op);
-<<<<<<< HEAD
-    if (opcode < 0 || opcode > 5)
-=======
+
     if (opcode < 0 || opcode >= sizeof rand1_funs / sizeof rand1_funs[0])
->>>>>>> 70b82f02
         error(_("internal error in do_random1"));
     double (*fncall)(double) = rand1_table[opcode].fncall;
 
