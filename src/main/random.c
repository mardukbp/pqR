/*
 *  pqR : A pretty quick version of R
 *  Copyright (C) 2013, 2017 by Radford M. Neal
 *
 *  Based on R : A Computer Language for Statistical Data Analysis
 *  Copyright (C) 1995, 1996  Robert Gentleman and Ross Ihaka
 *  Copyright (C) 1997--2010  The R Core Team
 *  Copyright (C) 2003--2008  The R Foundation
 *
 *  The changes in pqR from R-2.15.0 distributed by the R Core Team are
 *  documented in the NEWS and MODS files in the top-level source directory.
 *
 *  This program is free software; you can redistribute it and/or modify
 *  it under the terms of the GNU General Public License as published by
 *  the Free Software Foundation; either version 2 of the License, or
 *  (at your option) any later version.
 *
 *  This program is distributed in the hope that it will be useful,
 *  but WITHOUT ANY WARRANTY; without even the implied warranty of
 *  MERCHANTABILITY or FITNESS FOR A PARTICULAR PURPOSE.  See the
 *  GNU General Public License for more details.
 *
 *  You should have received a copy of the GNU General Public License
 *  along with this program; if not, a copy is available at
 *  http://www.r-project.org/Licenses/
 */

#ifdef HAVE_CONFIG_H
# include <config.h>
#endif

#define USE_FAST_PROTECT_MACROS
#include <Defn.h>
#include <R_ext/Random.h>
#include <R_ext/Applic.h>	/* for rcont2() */
#include <Rmath.h>		/* for rxxx functions */
#include <errno.h>

static void invalid(SEXP call)
{
    error(_("invalid arguments"));
}

static Rboolean random1(double (*f) (double), double *a, int na, double *x, int n)
{
    Rboolean naflag = FALSE;
    double ai;
    int i;
    errno = 0;
    for (i = 0; i < n; i++) {
	ai = a[i % na];
	x[i] = f(ai);
	if (ISNAN(x[i])) naflag = TRUE;
    }
    return(naflag);
}

#define RAND1(num,name) \
	case num: \
		naflag = random1(name, REAL(a), na, REAL(x), n); \
		break


/* "do_random1" - random sampling from 1 parameter families. */
/* See switch below for distributions. */

static SEXP do_random1(SEXP call, SEXP op, SEXP args, SEXP rho)
{
    SEXP x, a;
    int i, n, na;
    checkArity(op, args);
    if (!isVector(CAR(args)) || !isNumeric(CADR(args)))
	invalid(call);
    if (LENGTH(CAR(args)) == 1) {
	n = asInteger(CAR(args));
	if (n == NA_INTEGER || n < 0)
	    invalid(call);
    }
    else n = LENGTH(CAR(args));
    PROTECT(x = allocVector(REALSXP, n));
    if (n == 0) {
	UNPROTECT(1);
	return(x);
    }
    na = LENGTH(CADR(args));
    if (na < 1) {
	for (i = 0; i < n; i++)
	    REAL(x)[i] = NA_REAL;
	warning(_("NAs produced"));
    }
    else {
	Rboolean naflag = FALSE;
	PROTECT(a = coerceVector(CADR(args), REALSXP));
	GetRNGstate();
	switch (PRIMVAL(op)) {
	    RAND1(0, rchisq);
	    RAND1(1, rexp);
	    RAND1(2, rgeom);
	    RAND1(3, rpois);
	    RAND1(4, rt);
	    RAND1(5, rsignrank);
	default:
	    error(_("internal error in do_random1"));
	}
	if (naflag)
	    warning(_("NAs produced"));

	PutRNGstate();
	UNPROTECT(1);
    }
    UNPROTECT(1);
    return x;
}

static Rboolean random2(double (*f) (double, double), double *a, int na, double *b, int nb,
		    double *x, int n)
{
    double ai, bi; int i;
    Rboolean naflag = FALSE;
    errno = 0;
    for (i = 0; i < n; i++) {
	ai = a[i % na];
	bi = b[i % nb];
	x[i] = f(ai, bi);
	if (ISNAN(x[i])) naflag = TRUE;
    }
    return(naflag);
}

#define RAND2(num,name) \
	case num: \
		naflag = random2(name, REAL(a), na, REAL(b), nb, REAL(x), n); \
		break

/* "do_random2" - random sampling from 2 parameter families. */
/* See switch below for distributions. */

static SEXP do_random2(SEXP call, SEXP op, SEXP args, SEXP rho)
{
    SEXP x, a, b;
    int i, n, na, nb;
    checkArity(op, args);
    if (!isVector(CAR(args)) ||
	!isNumeric(CADR(args)) ||
	!isNumeric(CADDR(args)))
	invalid(call);
    if (LENGTH(CAR(args)) == 1) {
	n = asInteger(CAR(args));
	if (n == NA_INTEGER || n < 0)
	    invalid(call);
    }
    else n = LENGTH(CAR(args));
    PROTECT(x = allocVector(REALSXP, n));
    if (n == 0) {
	UNPROTECT(1);
	return(x);
    }
    na = LENGTH(CADR(args));
    nb = LENGTH(CADDR(args));
    if (na < 1 || nb < 1) {
	for (i = 0; i < n; i++)
	    REAL(x)[i] = NA_REAL;
	warning(_("NAs produced"));
    }
    else {
	Rboolean naflag = FALSE;
	PROTECT(a = coerceVector(CADR(args), REALSXP));
	PROTECT(b = coerceVector(CADDR(args), REALSXP));
	GetRNGstate();
	switch (PRIMVAL(op)) {
	    RAND2(0, rbeta);
	    RAND2(1, rbinom);
	    RAND2(2, rcauchy);
	    RAND2(3, rf);
	    RAND2(4, rgamma);
	    RAND2(5, rlnorm);
	    RAND2(6, rlogis);
	    RAND2(7, rnbinom);
	    RAND2(8, rnorm);
	    RAND2(9, runif);
	    RAND2(10, rweibull);
	    RAND2(11, rwilcox);
	    RAND2(12, rnchisq);
	    RAND2(13, rnbinom_mu);
	default:
	    error(_("internal error in do_random2"));
	}
	if (naflag)
	    warning(_("NAs produced"));

	PutRNGstate();
	UNPROTECT(2);
    }
    UNPROTECT(1);
    return x;
}

static Rboolean random3(double (*f) (double, double, double), double *a, int na, double *b, int nb,
			double *c, int nc, double *x, int n)
{
    double ai, bi, ci;
    int i;
    Rboolean naflag = FALSE;
    errno = 0;
    for (i = 0; i < n; i++) {
	ai = a[i % na];
	bi = b[i % nb];
	ci = c[i % nc];
	x[i] = f(ai, bi, ci);
	if (ISNAN(x[i])) naflag = TRUE;
    }
    return(naflag);
}

#define RAND3(num,name) \
	case num: \
		naflag = random3(name, REAL(a), na, REAL(b), nb, REAL(c), nc, REAL(x), n); \
		break


/* "do_random3" - random sampling from 3 parameter families. */
/* See switch below for distributions. */

static SEXP do_random3(SEXP call, SEXP op, SEXP args, SEXP rho)
{
    SEXP x, a, b, c;
    int i, n, na, nb, nc;
    checkArity(op, args);
    if (!isVector(CAR(args))) invalid(call);
    if (LENGTH(CAR(args)) == 1) {
	n = asInteger(CAR(args));
	if (n == NA_INTEGER || n < 0)
	    invalid(call);
    }
    else n = LENGTH(CAR(args));
    PROTECT(x = allocVector(REALSXP, n));
    if (n == 0) {
	UNPROTECT(1);
	return(x);
    }

    args = CDR(args); a = CAR(args);
    args = CDR(args); b = CAR(args);
    args = CDR(args); c = CAR(args);
    if (!isNumeric(a) || !isNumeric(b) || !isNumeric(c))
	invalid(call);
    na = LENGTH(a);
    nb = LENGTH(b);
    nc = LENGTH(c);
    if (na < 1 || nb < 1 || nc < 1) {
	for (i = 0; i < n; i++)
	    REAL(x)[i] = NA_REAL;
	warning(_("NAs produced"));
    }
    else {
	Rboolean naflag = FALSE;
	PROTECT(a = coerceVector(a, REALSXP));
	PROTECT(b = coerceVector(b, REALSXP));
	PROTECT(c = coerceVector(c, REALSXP));
	GetRNGstate();
	switch (PRIMVAL(op)) {
	    RAND3(0, rhyper);
	default:
	    error(_("internal error in do_random3"));
	}
	if (naflag)
	    warning(_("NAs produced"));

	PutRNGstate();
	UNPROTECT(3);
    }
    UNPROTECT(1);
    return x;
}


/*
 *  Unequal Probability Sampling.
 *
 *  Modelled after Fortran code provided by:
 *    E. S. Venkatraman <venkat@biosta.mskcc.org>
 *  but with significant modifications in the
 *  "with replacement" case.
 */

/* Unequal probability sampling; with-replacement case */

static void ProbSampleReplace(int n, double *p, int *perm, int nans, int *ans)
{
    double rU;
    int i, j;
    int nm1 = n - 1;

    /* record element identities */
    for (i = 0; i < n; i++)
	perm[i] = i + 1;

    /* sort the probabilities into descending order */
    revsort(p, perm, n);

    /* compute cumulative probabilities */
    for (i = 1 ; i < n; i++)
	p[i] += p[i - 1];

    /* compute the sample */
    for (i = 0; i < nans; i++) {
	rU = unif_rand();
	for (j = 0; j < nm1; j++) {
	    if (rU <= p[j])
		break;
	}
	ans[i] = perm[j];
    }
}

static Rboolean Walker_warn = FALSE;

/* A  version using Walker's alias method, based on Alg 3.13B in
   Ripley (1987).
 */

#define SMALL 10000
static void
walker_ProbSampleReplace(int n, double *p, int *a, int nans, int *ans)
{
    double *q, rU;
    int i, j, k;
    int *HL, *H, *L;

    if (!Walker_warn) {
	Walker_warn = TRUE;
	warning("Walker's alias method used: results are different from R < 2.2.0");
    }


    /* Create the alias tables.
       The idea is that for HL[0] ... L-1 label the entries with q < 1
       and L ... H[n-1] label those >= 1.
       By rounding error we could have q[i] < 1. or > 1. for all entries.
     */
    if(n <= SMALL) {
	/* might do this repeatedly, so speed matters */
	HL = (int *)alloca(n * sizeof(int));
	q = (double *) alloca(n * sizeof(double));
	R_CHECKSTACK();
    } else {
	/* Slow enough anyway not to risk overflow */
	HL = Calloc(n, int);
	q = Calloc(n, double);
    }
    H = HL - 1; L = HL + n;
    for (i = 0; i < n; i++) {
	q[i] = p[i] * n;
	if (q[i] < 1.) *++H = i; else *--L = i;
    }
    if (H >= HL && L < HL + n) { /* So some q[i] are >= 1 and some < 1 */
	for (k = 0; k < n - 1; k++) {
	    i = HL[k];
	    j = *L;
	    a[i] = j;
	    q[j] += q[i] - 1;
	    if (q[j] < 1.) L++;
	    if(L >= HL + n) break; /* now all are >= 1 */
	}
    }
    for (i = 0; i < n; i++) q[i] += i;

    /* generate sample */
    for (i = 0; i < nans; i++) {
	rU = unif_rand() * n;
	k = (int) rU;
	ans[i] = (rU < q[k]) ? k+1 : a[k]+1;
    }
    if(n > SMALL) {
	Free(HL);
	Free(q);
    }
}


/* Unequal probability sampling; without-replacement case */

static void ProbSampleNoReplace(int n, double *p, int *perm,
				int nans, int *ans)
{
    double rT, mass, totalmass;
    int i, j, k, n1;

    /* Record element identities */
    for (i = 0; i < n; i++)
	perm[i] = i + 1;

    /* Sort probabilities into descending order */
    /* Order element identities in parallel */
    revsort(p, perm, n);

    /* Compute the sample */
    totalmass = 1;
    for (i = 0, n1 = n-1; i < nans; i++, n1--) {
	rT = totalmass * unif_rand();
	mass = 0;
	for (j = 0; j < n1; j++) {
	    mass += p[j];
	    if (rT <= mass)
		break;
	}
	ans[i] = perm[j];
	totalmass -= p[j];
	for(k = j; k < n1; k++) {
	    p[k] = p[k + 1];
	    perm[k] = perm[k + 1];
	}
    }
}

/* Equal probability sampling; with-replacement case */

static SEXP SampleReplace (int k, int n)
{
    SEXP r;
    int *y;
    int i;
    PROTECT(r = allocVector (INTSXP, k));
    y = INTEGER(r);
    for (i = 0; i < k; i++)
	y[i] = n * unif_rand() + 1;
    UNPROTECT(1);
    return r;
}

/* Equal probability sampling; without-replacement case.

   This version is written to produce the same result as earlier versions,
   in which the algorithm was as follows (with x being temporary storage,
   and y being the result):

        for (i = 0; i < n; i++)
            x[i] = i;
        for (i = 0; i < k; i++) {
            j = n * unif_rand();
            y[i] = x[j] + 1;
            x[j] = x[--n];
        }

   When k <= 2, special code is used, for speed.

   When n is small or k is not much smaller than n, a modification of the 
   above algorithm is used, which avoids the need for temporary storage - the
   result is allocated as of length n, and then has its length reduced to k
   (usually with no copy being done).

   When k is much smaller than n, and n is not small, a hashing scheme is
   used, in which hash entries record which elements of x in the above
   algorithm would have been modified from their original setting in which
   x[i] == i.
 */

static SEXP SampleNoReplace (int k, int n)
{
    SEXP r;

    if (k <= 2) {
<<<<<<< HEAD
=======
   
        /* Special code for k = 0, 1, or 2, mimicing effect of previous code. */

>>>>>>> bb9da8d1
        if (k == 0)
            return allocVector(INTSXP,0);

        int i1 = 1 + (int) (n * unif_rand());
        if (k == 1) 
            return ScalarInteger (i1);

        int i2 = 1 + (int) ((n-1) * unif_rand());
        if (i2 == i1) i2 = n;
        r = allocVector(INTSXP,2);
        INTEGER(r)[0] = i1;
        INTEGER(r)[1] = i2;
    }
    else if (n < 100 || k > 0.6*n) {
<<<<<<< HEAD
=======

        /* Code similar to previous method, but with temporary storage avoided.
           This reqires storing the initial sequence in decreasing rather than 
           increasing order, and picking elements from the tail rather than the
           head, so that the space no longer used after each choice can hold the
           result, at the front of the vector.  Note:  Unlike the previous
           code, the indexes in the sequences are from 1 to n, not 0 to n-1. */

>>>>>>> bb9da8d1
        r = allocVector(INTSXP,n);
        int *y = INTEGER(r);
        int i;
        for (i = 0; i < n; i++)
            y[i] = n-i;
        for (i = 0; i < k; i++) {
            int j = n - 1 - (int) ((n-i) * unif_rand());
            int t = y[j];
            y[j] = y[i];
            y[i] = t;
        }
        if (k < n)
            r = reallocVector(r,k);
    }

    else {
<<<<<<< HEAD
=======

        /* Hash table implementation, producing same result as previous code.
           Mimics previous code by using a hash table to record how 'x' would
           have been changed.  At each iteration, it looks up x[j] in the
           hash table (j from 1 up), taking its value to be j if it is not in 
           the table, and using this value as the next sampled value.  Also
           lookups up x[n-i], which is taken to be n-i if not present, and 
           replaces/creates the entry for x[j] as having value x[n-i].  The
           hash table is non-chaining, with linear search. */

#       define HASH_STATS 1  /* may enable to get stats for tuning */

        /* Decide on the size of the hash table. */
        
>>>>>>> bb9da8d1
        unsigned tblsize, mintblsize;
        mintblsize = 1.5 * k;
        tblsize = 32;
        while (tblsize < 0x80000000U && tblsize < mintblsize)
            tblsize <<= 1;
        unsigned tblmask = tblsize - 1;

<<<<<<< HEAD
=======
        /* Allocate hash table, as auto variable if small, else with R_alloc. */

>>>>>>> bb9da8d1
        struct tblentry { int pos, val; } *tbl;
        struct tblentry local [ tblsize < 1000 ? tblsize : 1 ];
        void *vmax = VMAXGET();
        tbl = tblsize < 1000 ? local 
                             : (struct tblentry *) R_alloc(tblsize,sizeof *tbl);
<<<<<<< HEAD
        memset (tbl, 0, tblsize * sizeof *tbl);

        r = allocVector(INTSXP,k);
        int *y = INTEGER(r);
=======

        /* Clear all entries to zero.  Non-empty pos values start at 1. */

        memset (tbl, 0, tblsize * sizeof *tbl);

        /* Allocate vector to hold result. */

        r = allocVector(INTSXP,k);
        int *y = INTEGER(r);

        /* Do the sampling as described above. */

>>>>>>> bb9da8d1
        int i;
        for (i = 0; i < k; i++) {
            int j = 1 + (int) ((n-i) * unif_rand());
            unsigned h;
            for (h = j & tblmask; ; h = (h+1) & tblmask) {
                if (tbl[h].pos == 0) {
<<<<<<< HEAD
                    tbl[h].pos = j;
=======
>>>>>>> bb9da8d1
                    y[i] = j;
                    break;
                }
                if (tbl[h].pos == j) {
                    y[i] = tbl[h].val;
                    break;
                }
            }
            unsigned h2;
            for (h2 = (n-i) & tblmask; ; h2 = (h2+1) & tblmask) {
                if (tbl[h2].pos == 0) {
<<<<<<< HEAD
                    tbl[h].val = h2;
=======
                    tbl[h].val = n-i;
>>>>>>> bb9da8d1
                    break;
                }
                if (tbl[h2].pos == n-i) {
                    tbl[h].val = tbl[h2].val;
                    break;
                }
            }
<<<<<<< HEAD
        }
        
=======
            tbl[h].pos = j;  /* don't set until after search for entry n-i */
        }

>>>>>>> bb9da8d1
        VMAXSET(vmax);
    }

    return r;
}

void FixupProb(double *p, int n, int require_k, Rboolean replace)
{
    double sum;
    int i, npos;
    npos = 0;
    sum = 0.;
    for (i = 0; i < n; i++) {
	if (!R_FINITE(p[i]))
	    error(_("NA in probability vector"));
	if (p[i] < 0)
	    error(_("non-positive probability"));
	if (p[i] > 0) {
	    npos++;
	    sum += p[i];
	}
    }
    if (npos == 0 || (!replace && require_k > npos))
	error(_("too few positive probabilities"));
    for (i = 0; i < n; i++)
	p[i] /= sum;
}

/* do_sample - probability sampling with/without replacement.
   .Internal(sample(n, size, replace, prob))
*/
static SEXP do_sample(SEXP call, SEXP op, SEXP args, SEXP rho)
{
    SEXP x, y, prob, sreplace;
    int k, n, replace;
    double *p;

    checkArity(op, args);
    n = asInteger(CAR(args)); args = CDR(args);
    k = asInteger(CAR(args)); args = CDR(args); /* size */
    sreplace = CAR(args); args = CDR(args);
    if(length(sreplace) != 1)
	 error(_("invalid '%s' argument"), "replace");
    replace = asLogical(sreplace);
    prob = CAR(args);
    if (replace == NA_LOGICAL)
	error(_("invalid '%s' argument"), "replace");
    if (n == NA_INTEGER || n < 0 || (k > 0 && n == 0))
	error(_("invalid first argument"));
    if (k == NA_INTEGER || k < 0)
	error(_("invalid '%s' argument"), "size");
    if (!replace && k > n)
	error(_("cannot take a sample larger than the population when 'replace = FALSE'"));
    GetRNGstate();

    if (!isNull(prob)) {
        PROTECT(y = allocVector(INTSXP, k));
	prob = coerceVector(prob, REALSXP);
	if (NAMEDCNT_GT_0(prob)) prob = duplicate(prob);
	PROTECT(prob);
	p = REAL(prob);
	if (length(prob) != n)
	    error(_("incorrect number of probabilities"));
	FixupProb(p, n, k, (Rboolean)replace);
	PROTECT(x = allocVector(INTSXP, n));
	if (replace) {
	    int i, nc = 0;
	    for (i = 0; i < n; i++) if(n * p[i] > 0.1) nc++;
	    if (nc > 200)
		walker_ProbSampleReplace(n, p, INTEGER(x), k, INTEGER(y));
	    else
		ProbSampleReplace(n, p, INTEGER(x), k, INTEGER(y));
	} else
	    ProbSampleNoReplace(n, p, INTEGER(x), k, INTEGER(y));
	UNPROTECT(2);
    }
    else if (replace)
        PROTECT (y = SampleReplace(k,n));
    else
        PROTECT (y = SampleNoReplace(k,n));

    PutRNGstate();
    UNPROTECT(1);
    return y;
}

static SEXP do_rmultinom(SEXP call, SEXP op, SEXP args, SEXP rho)
{
    SEXP prob, ans, nms;
    int n, size, k, i, ik;
    checkArity(op, args);
    n	 = asInteger(CAR(args)); args = CDR(args);/* n= #{samples} */
    size = asInteger(CAR(args)); args = CDR(args);/* X ~ Multi(size, prob) */
    if (n == NA_INTEGER || n < 0)
	error(_("invalid first argument 'n'"));
    if (size == NA_INTEGER || size < 0)
	error(_("invalid second argument 'size'"));
    prob = CAR(args);
    prob = coerceVector(prob, REALSXP);
    k = length(prob);/* k = #{components or classes} = X-vector length */
    if (NAMEDCNT_GT_0(prob)) prob = duplicate(prob);
    PROTECT(prob);
    /* check and make sum = 1: */
    FixupProb(REAL(prob), k, /*require_k = */ 0, TRUE);
    GetRNGstate();
    PROTECT(ans = allocMatrix(INTSXP, k, n));/* k x n : natural for columnwise store */
    for(i=ik = 0; i < n; i++, ik += k)
	rmultinom(size, REAL(prob), k, &INTEGER(ans)[ik]);
    PutRNGstate();
    if(!isNull(nms = getAttrib(prob, R_NamesSymbol))) {
	SEXP dimnms;
	PROTECT(nms);
	PROTECT(dimnms = allocVector(VECSXP, 2));
	SET_VECTOR_ELT(dimnms, 0, nms);
	setAttrib(ans, R_DimNamesSymbol, dimnms);
	UNPROTECT(2);
    }
    UNPROTECT(2);
    return ans;
}

SEXP
R_r2dtable(SEXP n, SEXP r, SEXP c)
{
    int nr, nc, *row_sums, *col_sums, i, *jwork;
    int n_of_samples, n_of_cases;
    double *fact;
    SEXP ans, tmp;
    const void *vmax = VMAXGET();

    nr = length(r);
    nc = length(c);

    /* Note that the R code in r2dtable() also checks for missing and
       negative values.
       Should maybe do the same here ...
    */
    if(!isInteger(n) || (length(n) == 0) ||
       !isInteger(r) || (nr <= 1) ||
       !isInteger(c) || (nc <= 1))
	error(_("invalid arguments"));

    n_of_samples = INTEGER(n)[0];
    row_sums = INTEGER(r);
    col_sums = INTEGER(c);

    /* Compute total number of cases as the sum of the row sums.
       Note that the R code in r2dtable() also checks whether this is
       the same as the sum of the col sums.
       Should maybe do the same here ...
    */
    n_of_cases = 0;
    jwork = row_sums;
    for(i = 0; i < nr; i++)
	n_of_cases += *jwork++;

    /* Log-factorials from 0 to n_of_cases.
       (I.e., lgamma(1), ..., lgamma(n_of_cases + 1).)
    */
    fact = (double *) R_alloc(n_of_cases + 1, sizeof(double));
    fact[0] = 0.;
    for(i = 1; i <= n_of_cases; i++)
	fact[i] = lgammafn((double) (i + 1));

    jwork = (int *) R_alloc(nc, sizeof(int));

    PROTECT(ans = allocVector(VECSXP, n_of_samples));

    GetRNGstate();

    for(i = 0; i < n_of_samples; i++) {
	PROTECT(tmp = allocMatrix(INTSXP, nr, nc));
	rcont2(&nr, &nc, row_sums, col_sums, &n_of_cases, fact,
	       jwork, INTEGER(tmp));
	SET_VECTOR_ELT(ans, i, tmp);
	UNPROTECT(1);
    }

    PutRNGstate();

    UNPROTECT(1);
    VMAXSET(vmax);

    return(ans);
}

/* FUNTAB entries defined in this source file. See names.c for documentation. */

attribute_hidden FUNTAB R_FunTab_random[] =
{
/* printname	c-entry		offset	eval	arity	pp-kind	     precedence	rightassoc */

{"rchisq",	do_random1,	0,   1000011,	2,	{PP_FUNCALL, PREC_FN,	0}},
{"rexp",	do_random1,	1,   1000011,	2,	{PP_FUNCALL, PREC_FN,	0}},
{"rgeom",	do_random1,	2,   1000011,	2,	{PP_FUNCALL, PREC_FN,	0}},
{"rpois",	do_random1,	3,   1000011,	2,	{PP_FUNCALL, PREC_FN,	0}},
{"rt",		do_random1,	4,   1000011,	2,	{PP_FUNCALL, PREC_FN,	0}},
{"rsignrank",	do_random1,	5,   1000011,	2,	{PP_FUNCALL, PREC_FN,	0}},
{"rbeta",	do_random2,	0,   1000011,	3,	{PP_FUNCALL, PREC_FN,	0}},
{"rbinom",	do_random2,	1,   1000011,	3,	{PP_FUNCALL, PREC_FN,	0}},
{"rcauchy",	do_random2,	2,   1000011,	3,	{PP_FUNCALL, PREC_FN,	0}},
{"rf",		do_random2,	3,   1000011,	3,	{PP_FUNCALL, PREC_FN,	0}},
{"rgamma",	do_random2,	4,   1000011,	3,	{PP_FUNCALL, PREC_FN,	0}},
{"rlnorm",	do_random2,	5,   1000011,	3,	{PP_FUNCALL, PREC_FN,	0}},
{"rlogis",	do_random2,	6,   1000011,	3,	{PP_FUNCALL, PREC_FN,	0}},
{"rnbinom",	do_random2,	7,   1000011,	3,	{PP_FUNCALL, PREC_FN,	0}},
{"rnbinom_mu",	do_random2,	13,  1000011,	3,	{PP_FUNCALL, PREC_FN,	0}},
{"rnchisq",	do_random2,	12,  1000011,	3,	{PP_FUNCALL, PREC_FN,	0}},
{"rnorm",	do_random2,	8,   1000011,	3,	{PP_FUNCALL, PREC_FN,	0}},
{"runif",	do_random2,	9,   1000011,	3,	{PP_FUNCALL, PREC_FN,	0}},
{"rweibull",	do_random2,	10,  1000011,	3,	{PP_FUNCALL, PREC_FN,	0}},
{"rwilcox",	do_random2,	11,  1000011,	3,	{PP_FUNCALL, PREC_FN,	0}},
{"rhyper",	do_random3,	0,   1000011,	4,	{PP_FUNCALL, PREC_FN,	0}},
{"sample",	do_sample,	0,   1000011,	4,	{PP_FUNCALL, PREC_FN,	0}},
{"rmultinom",	do_rmultinom,	0,   1000011,	3,	{PP_FUNCALL, PREC_FN,	0}},

{NULL,		NULL,		0,	0,	0,	{PP_INVALID, PREC_FN,	0}}
};<|MERGE_RESOLUTION|>--- conflicted
+++ resolved
@@ -460,12 +460,9 @@
     SEXP r;
 
     if (k <= 2) {
-<<<<<<< HEAD
-=======
    
         /* Special code for k = 0, 1, or 2, mimicing effect of previous code. */
 
->>>>>>> bb9da8d1
         if (k == 0)
             return allocVector(INTSXP,0);
 
@@ -480,8 +477,6 @@
         INTEGER(r)[1] = i2;
     }
     else if (n < 100 || k > 0.6*n) {
-<<<<<<< HEAD
-=======
 
         /* Code similar to previous method, but with temporary storage avoided.
            This reqires storing the initial sequence in decreasing rather than 
@@ -490,7 +485,6 @@
            result, at the front of the vector.  Note:  Unlike the previous
            code, the indexes in the sequences are from 1 to n, not 0 to n-1. */
 
->>>>>>> bb9da8d1
         r = allocVector(INTSXP,n);
         int *y = INTEGER(r);
         int i;
@@ -507,8 +501,6 @@
     }
 
     else {
-<<<<<<< HEAD
-=======
 
         /* Hash table implementation, producing same result as previous code.
            Mimics previous code by using a hash table to record how 'x' would
@@ -523,7 +515,6 @@
 
         /* Decide on the size of the hash table. */
         
->>>>>>> bb9da8d1
         unsigned tblsize, mintblsize;
         mintblsize = 1.5 * k;
         tblsize = 32;
@@ -531,45 +522,31 @@
             tblsize <<= 1;
         unsigned tblmask = tblsize - 1;
 
-<<<<<<< HEAD
-=======
         /* Allocate hash table, as auto variable if small, else with R_alloc. */
 
->>>>>>> bb9da8d1
         struct tblentry { int pos, val; } *tbl;
         struct tblentry local [ tblsize < 1000 ? tblsize : 1 ];
         void *vmax = VMAXGET();
         tbl = tblsize < 1000 ? local 
                              : (struct tblentry *) R_alloc(tblsize,sizeof *tbl);
-<<<<<<< HEAD
+
+        /* Clear all entries to zero.  Non-empty pos values start at 1. */
+
         memset (tbl, 0, tblsize * sizeof *tbl);
+
+        /* Allocate vector to hold result. */
 
         r = allocVector(INTSXP,k);
         int *y = INTEGER(r);
-=======
-
-        /* Clear all entries to zero.  Non-empty pos values start at 1. */
-
-        memset (tbl, 0, tblsize * sizeof *tbl);
-
-        /* Allocate vector to hold result. */
-
-        r = allocVector(INTSXP,k);
-        int *y = INTEGER(r);
 
         /* Do the sampling as described above. */
 
->>>>>>> bb9da8d1
         int i;
         for (i = 0; i < k; i++) {
             int j = 1 + (int) ((n-i) * unif_rand());
             unsigned h;
             for (h = j & tblmask; ; h = (h+1) & tblmask) {
                 if (tbl[h].pos == 0) {
-<<<<<<< HEAD
-                    tbl[h].pos = j;
-=======
->>>>>>> bb9da8d1
                     y[i] = j;
                     break;
                 }
@@ -581,11 +558,7 @@
             unsigned h2;
             for (h2 = (n-i) & tblmask; ; h2 = (h2+1) & tblmask) {
                 if (tbl[h2].pos == 0) {
-<<<<<<< HEAD
-                    tbl[h].val = h2;
-=======
                     tbl[h].val = n-i;
->>>>>>> bb9da8d1
                     break;
                 }
                 if (tbl[h2].pos == n-i) {
@@ -593,14 +566,9 @@
                     break;
                 }
             }
-<<<<<<< HEAD
-        }
-        
-=======
             tbl[h].pos = j;  /* don't set until after search for entry n-i */
         }
 
->>>>>>> bb9da8d1
         VMAXSET(vmax);
     }
 
