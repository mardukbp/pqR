--- conflicted
+++ resolved
@@ -107,19 +107,11 @@
 
             /* Compute gradient if requested. */
 
-<<<<<<< HEAD
-            SEXP g = ATTRIB(CDR(args));
-            if (g != R_NilValue) {
-                double (*Dcall)(double,double) = rand1_table[opcode].Dcall;
-                if (Dcall != 0) {
-                    R_gradient = copy_scaled_gradients (g, Dcall(r,av));
-=======
             if (HAS_GRADIENT_IN_CELL(CDR(args))) {
                 SEXP ga = GRADIENT_IN_CELL(CDR(args));
                 double (*Dcall)(double,double) = rand1_table[opcode].Dcall;
                 if (Dcall != 0) {
                     R_gradient = copy_scaled_gradients (ga, Dcall(r,av), 1);
->>>>>>> 4ee15ef4
                     R_variant_result = VARIANT_GRADIENT_FLAG;
                     GRADIENT_TRACE(call);
                 }
@@ -312,13 +304,6 @@
 
             /* Compute gradient if requested. */
 
-<<<<<<< HEAD
-            SEXP g1 = ATTRIB(CDR(args)), g2 = ATTRIB(CDDR(args));
-            if (g1 != R_NilValue || g2 != R_NilValue) {
-                void (*Dcall)(double, double, double, double *, double *) 
-                       = rand2_table[opcode].Dcall;
-                if (Dcall != 0) {
-=======
             if (HAS_GRADIENT_IN_CELL(CDR(args)) 
              || HAS_GRADIENT_IN_CELL(CDDR(args))) {
                 void (*Dcall)(double, double, double, double *, double *) 
@@ -326,22 +311,12 @@
                 if (Dcall != 0) {
                     SEXP g1 = GRADIENT_IN_CELL(CDR(args));
                     SEXP g2 = GRADIENT_IN_CELL(CDDR(args));
->>>>>>> 4ee15ef4
                     double gv1, gv2;
                     Dcall (r, av1, av2, 
                            g1 != R_NilValue ? &gv1 : 0,
                            g2 != R_NilValue ? &gv2 : 0);
                     R_gradient = R_NilValue;
                     if (g1 != R_NilValue)
-<<<<<<< HEAD
-                        R_gradient = copy_scaled_gradients (g1, gv1);
-                    if (g2 != R_NilValue) {
-                        if (R_gradient == R_NilValue)
-                            R_gradient = copy_scaled_gradients (g2, gv2);
-                        else
-                            R_gradient = add_scaled_gradients (R_gradient,
-                                                               g2, gv2);
-=======
                         R_gradient = copy_scaled_gradients (g1, gv1, 1);
                     if (g2 != R_NilValue) {
                         if (R_gradient == R_NilValue)
@@ -349,7 +324,6 @@
                         else
                             R_gradient = add_scaled_gradients (R_gradient,
                                                                g2, gv2, 1);
->>>>>>> 4ee15ef4
                     }
                     R_variant_result = VARIANT_GRADIENT_FLAG;
                     GRADIENT_TRACE(call);
