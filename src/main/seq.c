--- conflicted
+++ resolved
@@ -120,7 +120,7 @@
 {
     int i, n, in1;
     double r;
-    SEXP ans, rng;
+    SEXP ans;
     Rboolean useInt;
 
     r = fabs(n2 - n1);
@@ -488,11 +488,7 @@
 SEXP attribute_hidden do_seq(SEXP call, SEXP op, SEXP args, SEXP rho,
                              int variant)
 {
-<<<<<<< HEAD
-    SEXP ans = R_NilValue /* -Wall */, tmp, from, to, by, len, along;
-=======
     SEXP ans = R_NilValue /* -Wall */, from, to, by, len, along;
->>>>>>> 6345c326
     int i, nargs = length(args), lf, lout = NA_INTEGER;
     Rboolean One = nargs == 1;
     static char *ap[6] =
