/*
 *  pqR : A pretty quick version of R
 *  Copyright (C) 2013, 2014 by Radford M. Neal
 *
 *  Based on R : A Computer Language for Statistical Data Analysis
 *  Copyright (C) 1995-1998  Robert Gentleman and Ross Ihaka
 *  Copyright (C) 1998-2011  The R Development Core Team.
 *
 *  The changes in pqR from R-2.15.0 distributed by the R Core Team are
 *  documented in the NEWS and MODS files in the top-level source directory.
 *
 *  This program is free software; you can redistribute it and/or modify
 *  it under the terms of the GNU General Public License as published by
 *  the Free Software Foundation; either version 2 of the License, or
 *  (at your option) any later version.
 *
 *  This program is distributed in the hope that it will be useful,
 *  but WITHOUT ANY WARRANTY; without even the implied warranty of
 *  MERCHANTABILITY or FITNESS FOR A PARTICULAR PURPOSE.  See the
 *  GNU General Public License for more details.
 *
 *  You should have received a copy of the GNU General Public License
 *  along with this program; if not, a copy is available at
 *  http://www.r-project.org/Licenses/
 */

/* The x:y primitive calls do_colon(); do_colon() calls cross_colon() if
   both arguments are factors and seq_colon() otherwise.
 */

#ifdef HAVE_CONFIG_H
#include <config.h>
#endif

#define USE_FAST_PROTECT_MACROS
#include <Defn.h>
#include <float.h>  /* for DBL_EPSILON */
#include <Rmath.h>

#include <helpers/helpers-app.h>

#include "RBufferUtils.h"
static R_StringBuffer cbuff = {NULL, 0, MAXELTSIZE};

#define _S4_rep_keepClass
/* ==>  rep(<S4>, .) keeps class e.g., for list-like */

static SEXP cross_colon(SEXP call, SEXP s, SEXP t)
{
    SEXP a, la, ls, lt, rs, rt;
    int i, j, k, n, nls, nlt, vs, vt;
    char *cbuf;

    if (length(s) != length(t))
	errorcall(call, _("unequal factor lengths"));
    n = length(s);
    ls = getAttrib(s, R_LevelsSymbol);
    lt = getAttrib(t, R_LevelsSymbol);
    nls = LENGTH(ls);
    nlt = LENGTH(lt);
    PROTECT(a = allocVector(INTSXP, n));
    PROTECT(rs = coerceVector(s, INTSXP));
    PROTECT(rt = coerceVector(t, INTSXP));
    for (i = 0; i < n; i++) {
	vs = INTEGER(rs)[i];
	vt = INTEGER(rt)[i];
	if ((vs == NA_INTEGER) || (vt == NA_INTEGER))
	    INTEGER(a)[i] = NA_INTEGER;
	else
	    INTEGER(a)[i] = vt + (vs - 1) * nlt;
    }
    UNPROTECT(2);
    if (!isNull(ls) && !isNull(lt)) {
	PROTECT(la = allocVector(STRSXP, nls * nlt));
	k = 0;
	/* FIXME: possibly UTF-8 version */
	for (i = 0; i < nls; i++) {
	    const char *vi = translateChar(STRING_ELT(ls, i));
	    vs = strlen(vi);
	    for (j = 0; j < nlt; j++) {
		const char *vj = translateChar(STRING_ELT(lt, j));
		vt = strlen(vj);
                int len = vs + vt + 1;
		cbuf = R_AllocStringBuffer(len, &cbuff);
		(void) copy_3_strings(cbuf,len+1,vi,":",vj);
		SET_STRING_ELT(la, k, mkChar(cbuf));
		k++;
	    }
	}
	setAttrib(a, R_LevelsSymbol, la);
	UNPROTECT(1);
    }
    PROTECT(la = mkString("factor"));
    setAttrib(a, R_ClassSymbol, la);
    UNPROTECT(2);
    R_FreeStringBufferL(&cbuff);
    return(a);
}

/* Create a simple integer sequence, or as variant, a description of it. 
   Sets R_variant_result to 1 if a sequence description is returned. */
static SEXP make_seq (int from, int len, int variant)
{
    SEXP ans;
    int *p;

    if (VARIANT_KIND(variant) == VARIANT_SEQ) {
        ans = allocVector (INTSXP, 2);
        p = INTEGER(ans);
        p[0] = from;
        p[1] = from + len - 1;
        R_variant_result = 1;
    }
    else {
        ans = allocVector (INTSXP, len);
        p = INTEGER(ans);
        for (int i = 0; i < len; i++) p[i] = from + i;
    }

    return ans;
}

static SEXP seq_colon(double n1, double n2, SEXP call, int variant)
{
    int i, n, in1;
    double r;
    SEXP ans;
    Rboolean useInt;

    r = fabs(n2 - n1);
    if(r >= INT_MAX) errorcall(call,_("result would be too long a vector"));

    n = r + 1 + FLT_EPSILON;

    in1 = (int)(n1);
    useInt = (n1 == in1);
    if(useInt) {
	if(n1 <= INT_MIN || n1 > INT_MAX)
	    useInt = FALSE;
	else {
	    /* r := " the effective 'to' "  of  from:to */
	    r = n1 + ((n1 <= n2) ? n-1 : -(n-1));
	    if(r <= INT_MIN || r > INT_MAX)
		useInt = FALSE;
	}
    }
    if (useInt) {
        if (n1 <= n2)
            ans = make_seq (in1, n, variant);
        else {
	    ans = allocVector(INTSXP, n);
            for (i = 0; i < n; i++) INTEGER(ans)[i] = in1 - i;
        }
    } else {
	ans = allocVector(REALSXP, n);
	if (n1 <= n2)
	    for (i = 0; i < n; i++) REAL(ans)[i] = n1 + i;
	else
	    for (i = 0; i < n; i++) REAL(ans)[i] = n1 - i;
    }
    return ans;
}

static SEXP do_fast_colon (SEXP call, SEXP op, SEXP s1, SEXP s2, SEXP rho,
                           int variant)
{   double n1, n2;

    if (inherits(s1, "factor") && inherits(s2, "factor"))
	return cross_colon (call, s1, s2);

    n1 = length(s1);
    n2 = length(s2);

    if (n1 == 0 || n2 == 0)
	errorcall(call, _("argument of length 0"));
    if (n1 > 1)
	warningcall(call, 
          _("numerical expression has %d elements: only the first used"), 
          (int) n1);
    if (n2 > 1)
	warningcall(call, 
          _("numerical expression has %d elements: only the first used"), 
          (int) n2);

    n1 = asReal(s1);
    n2 = asReal(s2);
    if (ISNAN(n1) || ISNAN(n2))
	errorcall(call, _("NA/NaN argument"));

    return seq_colon(n1, n2, call, variant);
}

static SEXP do_colon(SEXP call, SEXP op, SEXP args, SEXP rho, int variant)
{   
    checkArity(op, args);
    return do_fast_colon (call, op, CAR(args), CADR(args), rho, variant);
}

<<<<<<< HEAD
/* Repeat each element of s by the number of times given specified in ncopy
   (which must be the same length as s). */

static SEXP rep2(SEXP s, SEXP ncopy)
{
    int i, na, nc, n, j;
    SEXP a, t, u;
=======
/* Task procedure for rep and rep.int.  Repeats first input to the length
   of the output.  If the second input is null, repeats each element once
   in each cycle; if it is scalar, repeats each element that many times
   each cycle; if it is a vector (same length as first input), it repeats 
   each element the specified number of times each cycle. 
  
   Should be master-only if input is not numeric.  Does not pipeline input
   or output. */
>>>>>>> cdb732b0

void task_rep (helpers_op_t op, SEXP a, SEXP s, SEXP t)
{
    int na = LENGTH(a), ns = LENGTH(s);
    int i, j, k;

    if (na <= 0) return;

    if (t == NULL || LENGTH(t) == 1 && INTEGER(t)[0] == 1) {
        if (ns == 1) {
            /* Repeat of a single element na times. */
            switch (TYPEOF(s)) {
            case LGLSXP: {
                int v = LOGICAL(s)[0];
                for (i = 0; i < na; i++) LOGICAL(a)[i] = v;
                break;
            }
            case INTSXP: {
                int v = INTEGER(s)[0];
                for (i = 0; i < na; i++) INTEGER(a)[i] = v;
                break;
            }
            case REALSXP: {
                double v = REAL(s)[0];
                for (i = 0; i < na; i++) REAL(a)[i] = v;
                break;
            }
            case CPLXSXP: {
                Rcomplex v = COMPLEX(s)[0];
                for (i = 0; i < na; i++) COMPLEX(a)[i] = v;
                break;
            }
            case RAWSXP: {
                Rbyte v = RAW(s)[0];
                for (i = 0; i < na; i++) RAW(a)[i] = v;
                break;
            }
            case STRSXP: {
                SEXP v = STRING_ELT(s,0);
                for (i = 0; i < na; i++) SET_STRING_ELT (a, i, v);
                break;
            }
            case LISTSXP: {
                SEXP v = CAR(s);
                for (t = a; t != R_NilValue; t = CDR(t)) SETCAR(t,duplicate(v));
                break;
            }
            case EXPRSXP:
            case VECSXP: {
                SEXP v = VECTOR_ELT (s, 0);
                SET_VECTOR_ELEMENT_FROM_VECTOR (a, 0, s, 0);
                for (i = 1; i < na; i++) {
                    SET_VECTOR_ELT (a, i, v);
                    INC_NAMEDCNT_0_AS_1 (v);
                }
        	break;
            }
            default: abort();
            }
        }
        else {
            /* Simple repeat of a vector to length na. */
            switch (TYPEOF(s)) {
            case LGLSXP:
                for (i = 0, j = 0; i < na; i++, j++) {
                    if (j >= ns) j = 0;
                    LOGICAL(a)[i] = LOGICAL(s)[j];
                }
                break;
            case INTSXP:
                for (i = 0, j = 0; i < na; i++, j++) {
                    if (j >= ns) j = 0;
                    INTEGER(a)[i] = INTEGER(s)[j];
                }
                break;
            case REALSXP:
                for (i = 0, j = 0; i < na; i++, j++) {
                    if (j >= ns) j = 0;
                    REAL(a)[i] = REAL(s)[j];
                }
                break;
            case CPLXSXP:
                for (i = 0, j = 0; i < na; i++, j++) {
                    if (j >= ns) j = 0;
                    COMPLEX(a)[i] = COMPLEX(s)[j];
                }
                break;
            case RAWSXP:
                for (i = 0, j = 0; i < na; i++, j++) {
                    if (j >= ns) j = 0;
                    RAW(a)[i] = RAW(s)[j];
                }
                break;
            case STRSXP:
                for (i = 0, j = 0; i < na; i++, j++) {
                    if (j >= ns) j = 0;
                    SET_STRING_ELT(a, i, STRING_ELT(s, j));
                }
                break;
            case LISTSXP:
                for (t = a, j = 0; t != R_NilValue; t = CDR(t), j++) {
                    if (j >= ns) j = 0;
                    SETCAR (t, duplicate (CAR (nthcdr (s, j))));
                }
                break;
            case EXPRSXP:
            case VECSXP:
                for (i = 0, j = 0; i < na; i++, j++) {
                    if (j >= ns) j = 0;
                    if (i < ns)
                        SET_VECTOR_ELEMENT_FROM_VECTOR (a, i, s, j);
                    else {
                        SEXP v = VECTOR_ELT (s, j);
                        SET_VECTOR_ELT (a, i, v);
                        INC_NAMEDCNT_0_AS_1 (v);
                    }
                }
        	break;
            default: abort();
            }
        }
    }

<<<<<<< HEAD
    nc = length(ncopy);
    na = 0;
    for (i = 0; i < nc; i++) {
	if (INTEGER(t)[i] == NA_INTEGER || INTEGER(t)[i] < 0)
	    error(_("invalid '%s' value"), "times");
	na += INTEGER(t)[i];
=======
    else {
        if (LENGTH(t) == 1) {
            /* Repeat each element of s same number of times in each cycle. */
            int each = INTEGER(t)[0];
            if (each == 0) return;
            switch (TYPEOF(s)) {
            case LGLSXP:
                for (i = 0, j = 0; ; j++) {
                    if (j >= ns) j = 0;
                    int v = LOGICAL(s)[j];
                    for (k = each; k > 0; k--) {
                        LOGICAL(a)[i] = v;
                        if (i++ == na) return;
                    }
                }
            case INTSXP:
                for (i = 0, j = 0; ; j++) {
                    if (j >= ns) j = 0;
                    int v = INTEGER(s)[j];
                    for (k = each; k > 0; k--) {
                        INTEGER(a)[i] = v;
                        if (i++ == na) return;
                    }
                }
            case REALSXP:
                for (i = 0, j = 0; ; j++) {
                    if (j >= ns) j = 0;
                    double v = REAL(s)[j];
                    for (k = each; k > 0; k--) {
                        REAL(a)[i] = v;
                        if (i++ == na) return;
                    }
                }
            case CPLXSXP:
                for (i = 0, j = 0; ; j++) {
                    if (j >= ns) j = 0;
                    Rcomplex v = COMPLEX(s)[j];
                    for (k = each; k > 0; k--) {
                        COMPLEX(a)[i] = v;
                        if (i++ == na) return;
                    }
                }
            case RAWSXP:
                for (i = 0, j = 0; ; j++) {
                    if (j >= ns) j = 0;
                    Rbyte v = RAW(s)[j];
                    for (k = each; k > 0; k--) {
                        RAW(a)[i] = v;
                        if (i++ == na) return;
                    }
                }
            case STRSXP:
                for (i = 0, j = 0; ; j++) {
                    if (j >= ns) j = 0;
                    SEXP v = STRING_ELT (s, j);
                    for (k = each; k > 0; k--) {
                        SET_STRING_ELT (a, i, v);
                        if (i++ == na) return;
                    }
                }
            case EXPRSXP:
            case VECSXP:
                for (i = 0, j = 0; ; j++) {
                    if (j >= ns) j = 0;
                    k = each;
                    if (i < ns) {
                        SET_VECTOR_ELEMENT_FROM_VECTOR (a, i, s, j);
                        k -= 1;
                    }
                    SEXP v = VECTOR_ELT (s, j);
                    for ( ; k > 0; k--) {
                        SET_VECTOR_ELT (a, i, v);
                        INC_NAMEDCNT_0_AS_1 (v);
                        if (i++ == na) return;
                    }
                }
            default: abort();
            }
        }
        else {
            /* Repeat elements varying numbers of times in each cycle. */
            int *eachv = INTEGER(t);
            switch (TYPEOF(s)) {
            case LGLSXP:
                for (i = 0, j = 0; ; j++) {
                    if (j >= ns) j = 0;
                    int v = LOGICAL(s)[j];
                    for (k = eachv[j]; k > 0; k--) {
                        LOGICAL(a)[i] = v;
                        if (i++ == na) return;
                    }
                }
            case INTSXP:
                for (i = 0, j = 0; ; j++) {
                    if (j >= ns) j = 0;
                    int v = INTEGER(s)[j];
                    for (k = eachv[j]; k > 0; k--) {
                        INTEGER(a)[i] = v;
                        if (i++ == na) return;
                    }
                }
            case REALSXP:
                for (i = 0, j = 0; ; j++) {
                    if (j >= ns) j = 0;
                    double v = REAL(s)[j];
                    for (k = eachv[j]; k > 0; k--) {
                        REAL(a)[i] = v;
                        if (i++ == na) return;
                    }
                }
            case CPLXSXP:
                for (i = 0, j = 0; ; j++) {
                    if (j >= ns) j = 0;
                    Rcomplex v = COMPLEX(s)[j];
                    for (k = eachv[j]; k > 0; k--) {
                        COMPLEX(a)[i] = v;
                        if (i++ == na) return;
                    }
                }
            case RAWSXP:
                for (i = 0, j = 0; ; j++) {
                    if (j >= ns) j = 0;
                    Rbyte v = RAW(s)[j];
                    for (k = eachv[j]; k > 0; k--) {
                        RAW(a)[i] = v;
                        if (i++ == na) return;
                    }
                }
            case STRSXP:
                for (i = 0, j = 0; ; j++) {
                    if (j >= ns) j = 0;
                    SEXP v = STRING_ELT (s, j);
                    for (k = eachv[j]; k > 0; k--) {
                        SET_STRING_ELT (a, i, v);
                        if (i++ == na) return;
                    }
                }
            case EXPRSXP:
            case VECSXP:
                for (i = 0, j = 0; ; j++) {
                    if (j >= ns) j = 0;
                    k = eachv[j];
                    if (k == 0) 
                        continue;
                    if (i < ns) {
                        SET_VECTOR_ELEMENT_FROM_VECTOR (a, i, s, j);
                        k -= 1;
                    }
                    SEXP v = VECTOR_ELT (s, j);
                    for ( ; k > 0; k--) {
                        SET_VECTOR_ELT (a, i, v);
                        INC_NAMEDCNT_0_AS_1 (v);
                        if (i++ == na) return;
                    }
                }
            default: abort();
            }
        }
>>>>>>> cdb732b0
    }
}

<<<<<<< HEAD
    PROTECT(a = allocVector(TYPEOF(s), na));

=======

/* Repeat each element of s by the number of times specified in t
   (which must be the same length as s), giving total length na. */

static SEXP rep2(SEXP s, SEXP t, int na)
{
    int i, nc, n, j;
    SEXP a, u;

    PROTECT(a = allocVector(TYPEOF(s), na));

    nc = length(s);
>>>>>>> cdb732b0
    n = 0;
    switch (TYPEOF(s)) {
    case LGLSXP:
	for (i = 0; i < nc; i++)
	    for (j = 0; j < INTEGER(t)[i]; j++)
		LOGICAL(a)[n++] = LOGICAL(s)[i];
	break;
    case INTSXP:
	for (i = 0; i < nc; i++)
	    for (j = 0; j < INTEGER(t)[i]; j++)
		INTEGER(a)[n++] = INTEGER(s)[i];
	break;
    case REALSXP:
	for (i = 0; i < nc; i++)
	    for (j = 0; j < INTEGER(t)[i]; j++)
		REAL(a)[n++] = REAL(s)[i];
	break;
    case CPLXSXP:
	for (i = 0; i < nc; i++)
	    for (j = 0; j < INTEGER(t)[i]; j++)
		COMPLEX(a)[n++] = COMPLEX(s)[i];
	break;
    case STRSXP:
	for (i = 0; i < nc; i++)
	    for (j = 0; j < INTEGER(t)[i]; j++)
		SET_STRING_ELT(a, n++, STRING_ELT(s, i));
	break;
    case VECSXP:
    case EXPRSXP:
	for (i = 0; i < nc; i++) {
	    for (j = 0; j < INTEGER(t)[i]; j++) {
                SET_VECTOR_ELEMENT_FROM_VECTOR(a, n, s, i);
                if (j > 0 && NAMEDCNT_EQ_0(VECTOR_ELT(a,n)))
                    SET_NAMEDCNT(VECTOR_ELT(a,n),2);
                n += 1;
            }
        }
	break;
    case LISTSXP:
	u = a;
	for (i = 0; i < nc; i++)
	    for (j = 0; j < INTEGER(t)[i]; j++) {
		SETCAR(u, duplicate(CAR(nthcdr(s, i))));
		u = CDR(u);
	    }
	break;
    case RAWSXP:
	for (i = 0; i < nc; i++)
	    for (j = 0; j < INTEGER(t)[i]; j++)
		RAW(a)[n++] = RAW(s)[i];
	break;
    default:
	UNIMPLEMENTED_TYPE("rep2", s);
    }
<<<<<<< HEAD
    UNPROTECT(2);
=======
    UNPROTECT(1);
>>>>>>> cdb732b0
    return a;
}

/* Repeat s, of length ns, to be of length na. */

static SEXP rep3(SEXP s, int ns, int na)
{
    int i, j;
    SEXP a, t;
    PROTECT(a = allocVector(TYPEOF(s), na));

    switch (TYPEOF(s)) {
    case LGLSXP:
	for (i = 0, j = 0; i < na; i++, j++) {
	    if (j >= ns) j = 0;
	    LOGICAL(a)[i] = LOGICAL(s)[j];
	}
	break;
    case INTSXP:
	for (i = 0, j = 0; i < na; i++, j++) {
	    if (j >= ns) j = 0;
	    INTEGER(a)[i] = INTEGER(s)[j];
	}
	break;
    case REALSXP:
	for (i = 0, j = 0; i < na; i++, j++) {
	    if (j >= ns) j = 0;
	    REAL(a)[i] = REAL(s)[j];
	}
	break;
    case CPLXSXP:
	for (i = 0, j = 0; i < na; i++, j++) {
	    if (j >= ns) j = 0;
	    COMPLEX(a)[i] = COMPLEX(s)[j];
	}
	break;
    case RAWSXP:
	for (i = 0, j = 0; i < na; i++, j++) {
	    if (j >= ns) j = 0;
	    RAW(a)[i] = RAW(s)[j];
	}
	break;
    case STRSXP:
	for (i = 0, j = 0; i < na; i++, j++) {
	    if (j >= ns) j = 0;
	    SET_STRING_ELT(a, i, STRING_ELT(s, j));
	}
	break;
    case LISTSXP:
	for (t = a, j = 0; t != R_NilValue; t = CDR(t), j++) {
	    if (j >= ns) j = 0;
	    SETCAR (t, duplicate (CAR (nthcdr (s, j))));
        }
	break;
    case VECSXP:
	for (i = 0, j = 0; i < na; i++, j++) {
	    if (j >= ns) j = 0;
            if (i < ns) {
                SET_VECTOR_ELEMENT_FROM_VECTOR(a, i, s, i);
            }
            else {
                SET_VECTOR_ELEMENT_FROM_VECTOR(a, i, s, j);
                if (NAMEDCNT_EQ_0(VECTOR_ELT(a,i)))
                    SET_NAMEDCNT(VECTOR_ELT(a,i),2);
            }
        }
	break;
    default:
	UNIMPLEMENTED_TYPE("rep", s);
    }

    UNPROTECT(1);
    return a;
}

static SEXP do_rep_int(SEXP call, SEXP op, SEXP args, SEXP rho)
{
    checkArity(op, args);

    SEXP s = CAR(args), ncopy = CADR(args), a;

    if (!isVector(ncopy))
	error(_("incorrect type for second argument"));

    if (!isVector(s) && !isList(s))
	error(_("attempt to replicate non-vector"));

    int nc = length(ncopy); // might be 0
    int ns = length(s);

<<<<<<< HEAD
    if (nc == ns)
	PROTECT(a = rep2(s, ncopy));
    else {
=======
    if (nc == ns) {
        PROTECT(ncopy = coerceVector(ncopy, INTSXP));
        int na = 0;
        for (int i = 0; i < nc; i++) {
	    if (INTEGER(ncopy)[i] == NA_INTEGER || INTEGER(ncopy)[i] < 0)
	        error(_("invalid '%s' value"), "times");
            na += INTEGER(ncopy)[i];
        }
	a = rep2(s, ncopy, na);
        UNPROTECT(1);
        PROTECT(a);
    }
    else {	
>>>>>>> cdb732b0
	if (nc != 1) error(_("invalid '%s' value"), "times");
        int ncv = asInteger(ncopy);
	if (ncv == NA_INTEGER || ncv < 0 || (double)ncv*ns > INT_MAX)
	    error(_("invalid '%s' value"), "times"); /* ncv = 0 is OK */
	PROTECT(a = rep3(s, ns, ncv * ns));
    }

#ifdef _S4_rep_keepClass
    if(IS_S4_OBJECT(s)) { /* e.g. contains = "list" */
	setAttrib(a, R_ClassSymbol, getAttrib(s, R_ClassSymbol));
	SET_S4_OBJECT(a);
    }
#endif

    if (inherits(s, "factor")) {
	SEXP tmp;
	if(inherits(s, "ordered")) {
	    PROTECT(tmp = allocVector(STRSXP, 2));
	    SET_STRING_ELT(tmp, 0, mkChar("ordered"));
	    SET_STRING_ELT(tmp, 1, mkChar("factor"));
	} 
        else 
            PROTECT(tmp = mkString("factor"));
	setAttrib(a, R_ClassSymbol, tmp);
	UNPROTECT(1);
	setAttrib(a, R_LevelsSymbol, getAttrib(s, R_LevelsSymbol));
    }

    UNPROTECT(1);
    return a;
}

/* rep(), allowing for both times and each */
static SEXP rep4(SEXP x, SEXP times, int len, int each, int nt)
{
    SEXP a;
    int lx = length(x);
    int i, j, k, k2, k3, sum;

    /* faster code for common special case */
    if (each == 1 && nt == 1)
        return rep3(x, lx, len);

    PROTECT(a = allocVector(TYPEOF(x), len));

    switch (TYPEOF(x)) {
    case LGLSXP:
	if(nt == 1)
	    for(i = 0; i < len; i++)
		LOGICAL(a)[i] = LOGICAL(x)[(i/each) % lx];
	else {
	    for(i = 0, k = 0, k2 = 0; i < lx; i++) {
		for(j = 0, sum = 0; j < each; j++) sum += INTEGER(times)[k++];
		for(k3 = 0; k3 < sum; k3++) {
		    LOGICAL(a)[k2++] = LOGICAL(x)[i];
		    if(k2 == len) goto done;
		}
	    }
	}
	break;
    case INTSXP:
	if(nt == 1)
	    for(i = 0; i < len; i++)
		INTEGER(a)[i] = INTEGER(x)[(i/each) % lx];
	else {
	    for(i = 0, k = 0, k2 = 0; i < lx; i++) {
		for(j = 0, sum = 0; j < each; j++) sum += INTEGER(times)[k++];
		for(k3 = 0; k3 < sum; k3++) {
		    INTEGER(a)[k2++] = INTEGER(x)[i];
		    if(k2 == len) goto done;
		}
	    }
	}
	break;
    case REALSXP:
	if(nt == 1)
	    for(i = 0; i < len; i++)
		REAL(a)[i] = REAL(x)[(i/each) % lx];
	else {
	    for(i = 0, k = 0, k2 = 0; i < lx; i++) {
		for(j = 0, sum = 0; j < each; j++) sum += INTEGER(times)[k++];
		for(k3 = 0; k3 < sum; k3++) {
		    REAL(a)[k2++] = REAL(x)[i];
		    if(k2 == len) goto done;
		}
	    }
	}
	break;
    case CPLXSXP:
	if(nt == 1)
	    for(i = 0; i < len; i++)
		COMPLEX(a)[i] = COMPLEX(x)[(i/each) % lx];
	else {
	    for(i = 0, k = 0, k2 = 0; i < lx; i++) {
		for(j = 0, sum = 0; j < each; j++) sum += INTEGER(times)[k++];
		for(k3 = 0; k3 < sum; k3++) {
		    COMPLEX(a)[k2++] = COMPLEX(x)[i];
		    if(k2 == len) goto done;
		}
	    }
	}
	break;
    case STRSXP:
	if(nt == 1)
	    for(i = 0; i < len; i++)
		SET_STRING_ELT(a, i, STRING_ELT(x, (i/each) % lx));
	else {
	    for(i = 0, k = 0, k2 = 0; i < lx; i++) {
		for(j = 0, sum = 0; j < each; j++) sum += INTEGER(times)[k++];
		for(k3 = 0; k3 < sum; k3++) {
		    SET_STRING_ELT(a, k2++, STRING_ELT(x, i));
		    if(k2 == len) goto done;
		}
	    }
	}
	break;
    case VECSXP:
    case EXPRSXP:
	if(nt == 1)
	    for(i = 0; i < len; i++)
		SET_VECTOR_ELT(a, i, VECTOR_ELT(x, (i/each) % lx));
	else {
	    for(i = 0, k = 0, k2 = 0; i < lx; i++) {
		for(j = 0, sum = 0; j < each; j++) sum += INTEGER(times)[k++];
		for(k3 = 0; k3 < sum; k3++) {
		    SET_VECTOR_ELT(a, k2++, VECTOR_ELT(x, i));
		    if(k2 == len) goto done;
		}
	    }
	}
	break;
    case LISTSXP: ;  /* not actually used, since will be coerced to VECSXP */
        SEXP t = a;
	if (nt == 1)
	    for (i = 0; i < len; i++) {
                SETCAR (t, duplicate (CAR (nthcdr (x, (i/each)%lx))));
                t = CDR(t);
            }
	else {
	    for (i = 0, k = 0; i < lx; i++) {
		for (j = 0, sum = 0; j < each; j++) sum += INTEGER(times)[k++];
		for (k3 = 0; k3 < sum; k3++) {
                    SETCAR (t, duplicate (CAR (nthcdr(x,i))));
                    t = CDR(t);
		    if (t == R_NilValue) goto done;
		}
	    }
	}
	break;
    case RAWSXP:
	if(nt == 1)
	    for(i = 0; i < len; i++)
		RAW(a)[i] = RAW(x)[(i/each) % lx];
	else {
	    for(i = 0, k = 0, k2 = 0; i < lx; i++) {
		for(j = 0, sum = 0; j < each; j++) sum += INTEGER(times)[k++];
		for(k3 = 0; k3 < sum; k3++) {
		    RAW(a)[k2++] = RAW(x)[i];
		    if(k2 == len) goto done;
		}
	    }
	}
	break;
    default:
	UNIMPLEMENTED_TYPE("rep", x);
    }
done:
    UNPROTECT(1);
    return a;
}


/* We are careful to use evalListKeepMissing here (inside
   DispatchOrEval) to avoid dropping missing arguments so e.g.
   rep(1:3,,8) matches length.out */

/* This is a primitive SPECIALSXP with internal argument matching */

static SEXP do_rep(SEXP call, SEXP op, SEXP args, SEXP rho)
{
    SEXP ans, x, times = R_NilValue /* -Wall */, ind;
    int i, lx, len = NA_INTEGER, each = 1, nt, nprotect = 0;
    static char *ap[5] = { "x", "times", "length.out", "each", "..." };

    if (DispatchOrEval(call, op, "rep", args, rho, &ans, 0, 0))
	return(ans);

    /* This has evaluated all the non-missing arguments into ans */
    PROTECT(args = ans);
    nprotect++;

    /* This is a primitive, and we have not dispatched to a method
       so we manage the argument matching ourselves.  We pretend this is
       rep(x, times, length.out, each, ...)
    */
    PROTECT(args = matchArgs(R_NilValue, ap, 5, args, call));
    nprotect++;

    x = CAR(args);
    lx = length(x);

    len = asInteger(CADDR(args));
    if(len != NA_INTEGER && len < 0)
	errorcall(call, _("invalid '%s' argument"), "length.out");
    if(length(CADDR(args)) != 1)
	warningcall(call, _("first element used of '%s' argument"), 
		    "length.out");

    each = asInteger(CADDDR(args));
    if(each != NA_INTEGER && each < 0)
	errorcall(call, _("invalid '%s' argument"), "each");
    if(length(CADDDR(args)) != 1)
	warningcall(call, _("first element used of '%s' argument"), "each");
    if(each == NA_INTEGER) each = 1;

    if(lx == 0) {
        PROTECT(x = duplicate(x));
        nprotect++;
        if (len != NA_INTEGER && len > 0)
            x = lengthgets(x,len);
	UNPROTECT(nprotect);
        return x;
    }

    if(len != NA_INTEGER) { /* takes precedence over times */
	nt = 1;
    } else {
	int it, sum = 0;
	if(CADR(args) == R_MissingArg) PROTECT(times = ScalarIntegerMaybeConst(1));
	else PROTECT(times = coerceVector(CADR(args), INTSXP));
	nprotect++;
	nt = LENGTH(times);
	if(nt != 1 && nt != lx * each)
	    errorcall(call, _("invalid '%s' argument"), "times");
	if(nt == 1) {
	    it = INTEGER(times)[0];
	    if (it == NA_INTEGER || it < 0)
		errorcall(call, _("invalid '%s' argument"), "times");
	    len = lx * it * each;
	} else {
	    for(i = 0; i < nt; i++) {
		it = INTEGER(times)[i];
		if (it == NA_INTEGER || it < 0)
		    errorcall(call, _("invalid '%s' argument"), "times");
		sum += it;
	    }
            len = sum;
	}
    }

    if(len > 0 && each == 0)
	errorcall(call, _("invalid '%s' argument"), "each");

    SEXP xn = getAttrib(x, R_NamesSymbol);

    if (TYPEOF(x) == LISTSXP) {
        PROTECT(x = coerceVector(x,VECSXP));
        nprotect++;
    }

    PROTECT(ans = rep4(x, times, len, each, nt));
    nprotect++;

    if (length(xn) > 0)
	setAttrib(ans, R_NamesSymbol, rep4(xn, times, len, each, nt));

#ifdef _S4_rep_keepClass
    if(IS_S4_OBJECT(x)) { /* e.g. contains = "list" */
	setAttrib(ans, R_ClassSymbol, getAttrib(x, R_ClassSymbol));
	SET_S4_OBJECT(ans);
    }
#endif

    UNPROTECT(nprotect);
    return ans;
}


/* do_seq implements seq.int, which dispatches on methods for seq. */

#define FEPS 1e-10
/* to match seq.default */
static SEXP do_seq(SEXP call, SEXP op, SEXP args, SEXP rho, int variant)
{
    SEXP ans = R_NilValue /* -Wall */, from, to, by, len, along;
    int i, nargs = length(args), lf, lout = NA_INTEGER;
    Rboolean One = nargs == 1;
    static char *ap[6] =
        { "from", "to", "by", "length.out", "along.with", "..." };

    if (DispatchOrEval(call, op, "seq", args, rho, &ans, 0, 1))
	return(ans);

    /* This is a primitive and we manage argument matching ourselves.
       We pretend this is
       seq(from, to, by, length.out, along.with, ...)
    */

    PROTECT(args = matchArgs(R_NilValue, ap, 6, args, call));

    from = CAR(args); args = CDR(args);
    to = CAR(args); args = CDR(args);
    by = CAR(args); args = CDR(args);
    len = CAR(args); args = CDR(args);
    along = CAR(args);

    if(One && from != R_MissingArg) {
	lf = length(from);
	if(lf == 1 && (TYPEOF(from) == INTSXP || TYPEOF(from) == REALSXP))
	    ans = seq_colon(1.0, asReal(from), call, variant);
	else if (lf)
	    ans = seq_colon(1.0, (double)lf, call, variant);
	else
	    ans = allocVector(INTSXP, 0);
	goto done;
    }
    if(along != R_MissingArg) {
	lout = LENGTH(along);
	if(One) {
	    ans = lout ? seq_colon(1.0, (double)lout, call, variant) 
                       : allocVector(INTSXP, 0);
	    goto done;
	}
    } else if(len != R_MissingArg && len != R_NilValue) {
	double rout = asReal(len);
	if(ISNAN(rout) || rout <= -0.5)
	    errorcall(call, _("'length.out' must be a non-negative number"));
	if(length(len) != 1)
	    warningcall(call, _("first element used of '%s' argument"), 
			"length.out");
	lout = (int) ceil(rout);
    }

    if(lout == NA_INTEGER) {
        double rfrom = 1.0, rto = 1.0, rby, *ra;
        if (from != R_MissingArg) {
            if (length(from) != 1) error("'from' must be of length 1");
            rfrom = asReal(from);
        }
        if (to != R_MissingArg) {
            if (length(to) != 1) error("'to' must be of length 1");
            rto = asReal(to);
        }
	if(by == R_MissingArg)
	    ans = seq_colon(rfrom, rto, call, variant);
	else {
            if (length(by) != 1) error("'by' must be of length 1");
            rby = asReal(by);
	    double del = rto - rfrom, n, dd;
	    int nn;
	    if(!R_FINITE(rfrom))
		errorcall(call, _("'from' must be finite"));
	    if(!R_FINITE(rto))
		errorcall(call, _("'to' must be finite"));
	    if(del == 0.0 && rto == 0.0) {
		ans = to;
		goto done;
	    }
	    /* printf("from = %f, to = %f, by = %f\n", rfrom, rto, rby); */
	    n = del/rby;
	    if(!R_FINITE(n)) {
		if(del == 0.0 && rby == 0.0) {
		    ans = from;
		    goto done;
		} else
		    errorcall(call, _("invalid '(to - from)/by' in 'seq'"));
	    }
	    dd = fabs(del)/fmax2(fabs(rto), fabs(rfrom));
	    if(dd < 100 * DBL_EPSILON) {
		ans = from;
		goto done;
	    }
	    if(n > (double) INT_MAX)
		errorcall(call, _("'by' argument is much too small"));
	    if(n < - FEPS)
		errorcall(call, _("wrong sign in 'by' argument"));
	    if(TYPEOF(from) == INTSXP &&
	       TYPEOF(to) == INTSXP &&
	       TYPEOF(by) == INTSXP) {
		int *ia, ifrom = asInteger(from), iby = asInteger(by);
		/* With the current limits on integers and FEPS
		   reduced below 1/INT_MAX this is the same as the
		   next, so this is future-proofing against longer integers.
		*/
		nn = (int)n;
		/* seq.default gives integer result from
		   from + (0:n)*by
		*/
		ans = allocVector(INTSXP, nn+1);
		ia = INTEGER(ans);
		for(i = 0; i <= nn; i++)
		    ia[i] = ifrom + i * iby;
	    } else {
		nn = (int)(n + FEPS);
		ans = allocVector(REALSXP, nn+1);
		ra = REAL(ans);
		for(i = 0; i <= nn; i++)
		    ra[i] = rfrom + i * rby;
		/* Added in 2.9.0 */
		if (nn > 0)
		    if((rby > 0 && ra[nn] > rto) || (rby < 0 && ra[nn] < rto))
			ra[nn] = rto;
	    }
	}
    } else if (lout == 0) {
	ans = allocVector(INTSXP, 0);
    } else if (One) {
	ans = seq_colon(1.0, (double)lout, call, variant);
    } else if (by == R_MissingArg) {
	double rfrom = asReal(from), rto = asReal(to), rby;
	if(to == R_MissingArg) rto = rfrom + lout - 1;
	if(from == R_MissingArg) rfrom = rto - lout + 1;
	if(!R_FINITE(rfrom))
	    errorcall(call, _("'from' must be finite"));
	if(!R_FINITE(rto))
	    errorcall(call, _("'to' must be finite"));
	ans = allocVector(REALSXP, lout);
	if(lout > 0) REAL(ans)[0] = rfrom;
	if(lout > 1) REAL(ans)[lout - 1] = rto;
	if(lout > 2) {
	    rby = (rto - rfrom)/(double)(lout - 1);
	    for(i = 1; i < lout-1; i++) REAL(ans)[i] = rfrom + i*rby;
	}
    } else if (to == R_MissingArg) {
	double rfrom = asReal(from), rby = asReal(by), rto;
	if(from == R_MissingArg) rfrom = 1.0;
	if(!R_FINITE(rfrom))
	    errorcall(call, _("'from' must be finite"));
	if(!R_FINITE(rby))
	    errorcall(call, _("'by' must be finite"));
	rto = rfrom +(lout-1)*rby;
	if(rby == (int)rby && rfrom <= INT_MAX && rfrom >= INT_MIN
	   && rto <= INT_MAX && rto >= INT_MIN) {
	    ans = allocVector(INTSXP, lout);
	    for(i = 0; i < lout; i++)
		INTEGER(ans)[i] = rfrom + i*rby;
	} else {
	    ans = allocVector(REALSXP, lout);
	    for(i = 0; i < lout; i++)
		REAL(ans)[i] = rfrom + i*rby;
	}
    } else if (from == R_MissingArg) {
	double rto = asReal(to), rby = asReal(by),
	    rfrom = rto - (lout-1)*rby;
	if(!R_FINITE(rto))
	    errorcall(call, _("'to' must be finite"));
	if(!R_FINITE(rby))
	    errorcall(call, _("'by' must be finite"));
	if(rby == (int)rby && rfrom <= INT_MAX && rfrom >= INT_MIN
	   && rto <= INT_MAX && rto >= INT_MIN) {
	    ans = allocVector(INTSXP, lout);
	    for(i = 0; i < lout; i++)
		INTEGER(ans)[i] = rto - (lout - 1 - i)*rby;
	} else {
	    ans = allocVector(REALSXP, lout);
	    for(i = 0; i < lout; i++)
		REAL(ans)[i] = rto - (lout - 1 - i)*rby;
	}
    } else
	errorcall(call, _("too many arguments"));

done:
    UNPROTECT(1);
    return ans;
}

static SEXP do_seq_along(SEXP call, SEXP op, SEXP args, SEXP rho, int variant)
{
    static SEXP length_op = NULL;
    SEXP arg, ans;
    int len;

    /* Store the .Primitive for 'length' for DispatchOrEval to use. */
    if (length_op == NULL) {
	SEXP R_lengthSymbol = install("length");
	length_op = eval(R_lengthSymbol, R_BaseEnv);
	if (TYPEOF(length_op) != BUILTINSXP) {
	    length_op = NULL;
	    error("'length' is not a BUILTIN");
	}
	R_PreserveObject(length_op);
    }

    checkArity(op, args);
    check1arg(args, call, "along.with");
    arg = CAR(args);

    /* Try to dispatch to S3 or S4 methods for 'length'.  For cases
       where no methods are defined this is more efficient than an
       unconditional callback to R */

    if (isObject(arg)
	  && DispatchOrEval(call, length_op, "length", args, rho, &ans, 0, 1)) {
	len = asInteger(ans);
    }
    else
	len = length(arg);

    return make_seq (1, len, variant);
}

static SEXP do_fast_seq_len (SEXP call, SEXP op, SEXP arg, SEXP rho, 
                             int variant)
{   int len = asInteger(arg);
    if(len == NA_INTEGER || len < 0)
	errorcall(call,_("argument must be coercible to non-negative integer"));
    if (length(arg) != 1)
	warningcall(call, _("first element used of '%s' argument"),
		    "length.out");

    return make_seq (1, len, variant);
}

static SEXP do_seq_len(SEXP call, SEXP op, SEXP args, SEXP rho, int variant)
{   
    checkArity(op, args);
    check1arg(args, call, "length.out");

    return do_fast_seq_len (call, op, CAR(args), rho, variant);
}

/* FUNTAB entries defined in this source file. See names.c for documentation. */

attribute_hidden FUNTAB R_FunTab_seq[] =
{
/* printname	c-entry		offset	eval	arity	pp-kind	     precedence	rightassoc */

{":",		do_colon,	0,	1001,	2,	{PP_BINARY2, PREC_COLON,  0}},
{"rep.int",	do_rep_int,	0,	11,	2,	{PP_FUNCALL, PREC_FN,	0}},
{"rep",		do_rep,		0,	0,	-1,	{PP_FUNCALL, PREC_FN,	0}},
{"seq.int",	do_seq,		0,	1001,	-1,	{PP_FUNCALL, PREC_FN,	0}},
{"seq_along",	do_seq_along,	0,	11001,	1,	{PP_FUNCALL, PREC_FN,	0}},
{"seq_len",	do_seq_len,	0,	1001,	1,	{PP_FUNCALL, PREC_FN,	0}},

{NULL,		NULL,		0,	0,	0,	{PP_INVALID, PREC_FN,	0}}
};

/* Fast built-in functions in this file. See names.c for documentation */

attribute_hidden FASTFUNTAB R_FastFunTab_seq[] = {
/*slow func	fast func,     code or -1  uni/bi/both dsptch  variants */

{ do_colon,	do_fast_colon,	-1,		2,	0, 0,  0, 0 },
{ do_seq_len,	do_fast_seq_len,-1,		1,	0, 0,  0, 0 },
{ 0,		0,		0,		0,	0, 0,  0, 0 }
};<|MERGE_RESOLUTION|>--- conflicted
+++ resolved
@@ -196,15 +196,6 @@
     return do_fast_colon (call, op, CAR(args), CADR(args), rho, variant);
 }
 
-<<<<<<< HEAD
-/* Repeat each element of s by the number of times given specified in ncopy
-   (which must be the same length as s). */
-
-static SEXP rep2(SEXP s, SEXP ncopy)
-{
-    int i, na, nc, n, j;
-    SEXP a, t, u;
-=======
 /* Task procedure for rep and rep.int.  Repeats first input to the length
    of the output.  If the second input is null, repeats each element once
    in each cycle; if it is scalar, repeats each element that many times
@@ -213,7 +204,6 @@
   
    Should be master-only if input is not numeric.  Does not pipeline input
    or output. */
->>>>>>> cdb732b0
 
 void task_rep (helpers_op_t op, SEXP a, SEXP s, SEXP t)
 {
@@ -337,14 +327,6 @@
         }
     }
 
-<<<<<<< HEAD
-    nc = length(ncopy);
-    na = 0;
-    for (i = 0; i < nc; i++) {
-	if (INTEGER(t)[i] == NA_INTEGER || INTEGER(t)[i] < 0)
-	    error(_("invalid '%s' value"), "times");
-	na += INTEGER(t)[i];
-=======
     else {
         if (LENGTH(t) == 1) {
             /* Repeat each element of s same number of times in each cycle. */
@@ -503,14 +485,9 @@
             default: abort();
             }
         }
->>>>>>> cdb732b0
-    }
-}
-
-<<<<<<< HEAD
-    PROTECT(a = allocVector(TYPEOF(s), na));
-
-=======
+    }
+}
+
 
 /* Repeat each element of s by the number of times specified in t
    (which must be the same length as s), giving total length na. */
@@ -523,7 +500,6 @@
     PROTECT(a = allocVector(TYPEOF(s), na));
 
     nc = length(s);
->>>>>>> cdb732b0
     n = 0;
     switch (TYPEOF(s)) {
     case LGLSXP:
@@ -578,11 +554,7 @@
     default:
 	UNIMPLEMENTED_TYPE("rep2", s);
     }
-<<<<<<< HEAD
-    UNPROTECT(2);
-=======
     UNPROTECT(1);
->>>>>>> cdb732b0
     return a;
 }
 
@@ -673,11 +645,6 @@
     int nc = length(ncopy); // might be 0
     int ns = length(s);
 
-<<<<<<< HEAD
-    if (nc == ns)
-	PROTECT(a = rep2(s, ncopy));
-    else {
-=======
     if (nc == ns) {
         PROTECT(ncopy = coerceVector(ncopy, INTSXP));
         int na = 0;
@@ -691,7 +658,6 @@
         PROTECT(a);
     }
     else {	
->>>>>>> cdb732b0
 	if (nc != 1) error(_("invalid '%s' value"), "times");
         int ncv = asInteger(ncopy);
 	if (ncv == NA_INTEGER || ncv < 0 || (double)ncv*ns > INT_MAX)
