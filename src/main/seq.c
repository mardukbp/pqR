--- conflicted
+++ resolved
@@ -488,11 +488,7 @@
 SEXP attribute_hidden do_seq(SEXP call, SEXP op, SEXP args, SEXP rho,
                              int variant)
 {
-<<<<<<< HEAD
-    SEXP ans = R_NilValue /* -Wall */, tmp, from, to, by, len, along;
-=======
     SEXP ans = R_NilValue /* -Wall */, from, to, by, len, along;
->>>>>>> 1e05bd3b
     int i, nargs = length(args), lf, lout = NA_INTEGER;
     Rboolean One = nargs == 1;
     static char *ap[6] =
