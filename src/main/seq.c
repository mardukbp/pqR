--- conflicted
+++ resolved
@@ -1020,11 +1020,6 @@
 attribute_hidden FASTFUNTAB R_FastFunTab_seq[] = {
 /*slow func	fast func,     code or -1   dsptch  variant */
 
-<<<<<<< HEAD
-{ do_seq_len,	do_fast_seq_len,-1,		0,  0 },
-/* { do_rep_int,do_fast_rep,	-1,		0,  0 }, */
-=======
 { do_seq_len,	do_fast_seq_len,-1,		0,  VARIANT_STATIC_BOX_OK },
->>>>>>> 90fa0471
 { 0,		0,		0,		0,  0 }
 };