--- conflicted
+++ resolved
@@ -447,11 +447,7 @@
 	nt = 1;
     } else {
 	int it, sum = 0;
-<<<<<<< HEAD
-	if(CADR(args) == R_MissingArg) PROTECT(times = ScalarIntegerShared(1));
-=======
 	if(CADR(args) == R_MissingArg) PROTECT(times = ScalarIntegerMaybeConst(1));
->>>>>>> c187a452
 	else PROTECT(times = coerceVector(CADR(args), INTSXP));
 	nprotect++;
 	nt = LENGTH(times);
