--- conflicted
+++ resolved
@@ -120,7 +120,7 @@
 {
     int i, n, in1;
     double r;
-    SEXP ans, rng;
+    SEXP ans;
     Rboolean useInt;
 
     r = fabs(n2 - n1);
@@ -157,17 +157,9 @@
     return ans;
 }
 
-<<<<<<< HEAD
 static SEXP do_fast_colon (SEXP call, SEXP op, SEXP s1, SEXP s2, SEXP rho,
                            int variant)
 {   double n1, n2;
-=======
-SEXP attribute_hidden do_colon(SEXP call, SEXP op, SEXP args, SEXP rho,
-                               int variant)
-{
-    SEXP s1, s2;
-    double n1, n2;
->>>>>>> b152528f
 
     if (inherits(s1, "factor") && inherits(s2, "factor"))
 	return cross_colon (call, s1, s2);
@@ -190,7 +182,6 @@
     n2 = asReal(s2);
     if (ISNAN(n1) || ISNAN(n2))
 	errorcall(call, _("NA/NaN argument"));
-<<<<<<< HEAD
 
     return seq_colon(n1, n2, call, variant);
 }
@@ -203,9 +194,6 @@
         SET_PRIMFUN_FAST_BINARY (op, do_fast_colon, 0, 0, 0, 0, 0);
 
     return do_fast_colon (call, op, CAR(args), CADR(args), rho, variant);
-=======
-    return seq_colon(n1, n2, call, variant);
->>>>>>> b152528f
 }
 
 static SEXP rep2(SEXP s, SEXP ncopy)
@@ -512,11 +500,7 @@
 SEXP attribute_hidden do_seq(SEXP call, SEXP op, SEXP args, SEXP rho,
                              int variant)
 {
-<<<<<<< HEAD
-    SEXP ans = R_NilValue /* -Wall */, tmp, from, to, by, len, along;
-=======
     SEXP ans = R_NilValue /* -Wall */, from, to, by, len, along;
->>>>>>> b152528f
     int i, nargs = length(args), lf, lout = NA_INTEGER;
     Rboolean One = nargs == 1;
     static char *ap[6] =
@@ -724,16 +708,9 @@
     return make_seq (1, len, variant);
 }
 
-<<<<<<< HEAD
 static SEXP do_fast_seq_len (SEXP call, SEXP op, SEXP arg, SEXP rho, 
                              int variant)
 {   int len;
-=======
-SEXP attribute_hidden do_seq_len(SEXP call, SEXP op, SEXP args, SEXP rho, 
-                                 int variant)
-{
-    int len;
->>>>>>> b152528f
 
     len = asInteger(arg);
     if(len == NA_INTEGER || len < 0)
@@ -743,7 +720,6 @@
 		    "length.out");
 
     return make_seq (1, len, variant);
-<<<<<<< HEAD
 }
 
 SEXP attribute_hidden do_seq_len(SEXP call, SEXP op, SEXP args, SEXP rho, 
@@ -755,6 +731,4 @@
         SET_PRIMFUN_FAST_UNARY (op, do_fast_seq_len, 0, 0);
 
     return do_fast_seq_len (call, op, CAR(args), rho, variant);
-=======
->>>>>>> b152528f
 }