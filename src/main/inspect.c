--- conflicted
+++ resolved
@@ -183,10 +183,7 @@
                     ATTRIB_W(v)==R_NilValue ? "" : "  (has attr)");
 	    Rprintf("%s", 
                     BASE_CACHE(v) ? " basecache" : "");
-<<<<<<< HEAD
             Rprintf(" SB%016llx",(unsigned long long)SYMBITS(v));
-=======
->>>>>>> b67f2c06
             Rprintf (" LAST...");
             if (LASTSYMENV(v) == R_NoObject32) Rprintf (" -");
             else Rprintf(" %d.%d", 
