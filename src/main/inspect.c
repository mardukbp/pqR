/*
 *  pqR : A pretty quick version of R
 *  Copyright (C) 2013, 2015, 2016, 2017, 2018 by Radford M. Neal
 *
 *  Based on R : A Computer Language for Statistical Data Analysis
 *  Copyright (C) 2009,2011 The R Core Team.
 *
 *  The changes in pqR from R-2.15.0 distributed by the R Core Team are
 *  documented in the NEWS and MODS files in the top-level source directory.
 *
 *  This program is free software; you can redistribute it and/or modify
 *  it under the terms of the GNU General Public License as published by
 *  the Free Software Foundation; either version 2 of the License, or
 *  (at your option) any later version.
 *
 *  This program is distributed in the hope that it will be useful,
 *  but WITHOUT ANY WARRANTY; without even the implied warranty of
 *  MERCHANTABILITY or FITNESS FOR A PARTICULAR PURPOSE.  See the
 *  GNU General Public License for more details.
 *
 *  You should have received a copy of the GNU General Public License
 *  along with this program; if not, a copy is available at
 *  http://www.r-project.org/Licenses/
 */

/* This is an experimental facility for printing low-level information
   about R objects. It is not intended to be exposed at the top level
   but rather used as a debugging/inspection facility. It is not
   necessarily complete - feel free to add missing pieces. */

#define USE_RINTERNALS

#ifdef HAVE_CONFIG_H
#include <config.h>
#endif

#define USE_FAST_PROTECT_MACROS
#include <Defn.h>

#define GCKIND(x) SGGC_KIND(CPTR_FROM_SEXP(x))

#define SHOW_PAIRLIST_NODES 1  /* Should some details of all nodes in
                                     a LISTSXP or LANGSXP be shown? */

/* FIXME: envir.c keeps this private - it should probably go to Defn.h */
#define FRAME_LOCK_MASK (1<<14)
#define FRAME_IS_LOCKED(e) (ENVFLAGS(e) & FRAME_LOCK_MASK)
#define GLOBAL_FRAME_MASK (1<<15)
#define IS_GLOBAL_FRAME(e) (ENVFLAGS(e) & GLOBAL_FRAME_MASK)


/* Enable to redirect to standard error. */

#if 0
#undef Rprintf
#define Rprintf REprintf
#endif


/* based on EncodeEnvironment in  printutils.c */
static void PrintEnvironment(SEXP x)
{
    if (x == R_GlobalEnv)
	Rprintf("<R_GlobalEnv>");
    else if (x == R_BaseEnv)
	Rprintf("<base>");
    else if (x == R_EmptyEnv)
	Rprintf("<R_EmptyEnv>");
/*  else if (R_IsPackageEnv(x))
	Rprintf("<%s>",
		translateChar(STRING_ELT(R_PackageEnvName(x), 0)));
    else if (R_IsNamespaceEnv(x))
	Rprintf("<namespace:%s>",
		translateChar(STRING_ELT(R_NamespaceEnvSpec(x), 0)));
*/
#   if USE_COMPRESSED_POINTERS
    else Rprintf("<%d.%d>", SGGC_SEGMENT_INDEX(x), SGGC_SEGMENT_OFFSET(x));
#   else
    else Rprintf("<%llx>", (long long) x);
#   endif
    if (GRADVARS(x) != R_NilValue && GRADVARS(x) != R_NoObject) {
        SEXP g = GRADVARS(x);
        Rprintf(" gradvars:");
        if (TYPEOF(g) != VECSXP)
            Rprintf(" garbled");
        else {
            int i;
<<<<<<< HEAD
            for (i = 0; i < LENGTH(g); i++) {
=======
            for (i = 0; i < GRADVARS_NV(g); i++) {
>>>>>>> 4ee15ef4
                if (TYPEOF(VECTOR_ELT(g,i)) != SYMSXP)
                    Rprintf(" ?");
                else
                    Rprintf(" %s",CHAR(PRINTNAME(VECTOR_ELT(g,i))));
            }
        }
    }
}

/* print prefix */
static void pp(int pre) {
    Rprintf("%*s",pre,"");
}

static const char *typename(SEXP v) {
    switch (TYPEOF(v)) {
    case NILSXP:	return "NILSXP";
    case SYMSXP:	return "SYMSXP";
    case LISTSXP:	return "LISTSXP";
    case CLOSXP:	return "CLOSXP";
    case ENVSXP:	return "ENVSXP";
    case PROMSXP:	return "PROMSXP";
    case LANGSXP:	return "LANGSXP";
    case SPECIALSXP:	return "SPECIALSXP";
    case BUILTINSXP:	return "BUILTINSXP";
    case CHARSXP:	return "CHARSXP";
    case LGLSXP:	return "LGLSXP";
    case INTSXP:	return "INTSXP";
    case REALSXP:	return "REALSXP";
    case CPLXSXP:	return "CPLXSXP";
    case STRSXP:	return "STRSXP";
    case DOTSXP:	return "DOTSXP";
    case ANYSXP:	return "ANYSXP";
    case VECSXP:	return "VECSXP";
    case EXPRSXP:	return "EXPRSXP";
    case BCODESXP:	return "BCODESXP";
    case EXTPTRSXP:	return "EXTPTRSXP";
    case WEAKREFSXP:	return "WEAKREFSXP";
    case S4SXP:		return "S4SXP";
    case RAWSXP:	return "RAWSXP";
    default:
	return "<unknown>";
    }
}

/* pre is the prefix, v is the object to inspect, deep specifies
   the recursion behavior (0 = no recursion, -1 = [sort of] unlimited
   recursion, positive numbers define the maximum recursion depth),
   pvec is the max. number of vector elements to show, and prom is
   whether recursion happens for promises.  */
static void inspect_tree(int pre, SEXP v, int deep, int pvec, int prom) {
    extern sggc_nchunks_t sggc_nchunks_allocated(sggc_cptr_t);
    int a = 0;
    pp(pre);
    if (v == R_NoObject) {
        Rprintf("R_NoObject\n");
        return;
    }
    Rprintf("@%llx/%d.%d t%02d:%x %s k%d c%d [", 
             (long long) UPTR_FROM_SEXP(v), 
             SGGC_SEGMENT_INDEX(CPTR_FROM_SEXP(v)), 
             SGGC_SEGMENT_OFFSET(CPTR_FROM_SEXP(v)),
             TYPEOF(v), UPTR_FROM_SEXP(v)->sxpinfo.type_et_cetera, typename(v),
             GCKIND(v), sggc_nchunks_allocated(CPTR_FROM_SEXP(v)));
    if (OBJECT(v)) { Rprintf("OBJ"); a = 1; }
    if (IS_CONSTANT(v)) { if (a) Rprintf(","); Rprintf("CONST"); a = 1; }
    if (NAMEDCNT(v)) { if (a) Rprintf(","); Rprintf("NAM(%d)",NAMEDCNT(v)); a = 1; }
    if (! ((VECTOR_OR_CHAR_TYPES >> TYPEOF(v)) & 1)) {
        if (RDEBUG(v)) { if (a) Rprintf(","); Rprintf("DBG"); a = 1; }
        if (TYPEOF(v)!=ENVSXP && TYPEOF(v)!=SYMSXP && RTRACE(v)) { 
            if (a) Rprintf(","); Rprintf("TR"); a = 1; 
        }
        if (RSTEP(v)) { if (a) Rprintf(","); Rprintf("STP"); a = 1; }
        if (TYPEOF(v)==ENVSXP && IS_BASE(v)) { 
            if (a) Rprintf(","); Rprintf("BC"); a = 1; 
        }
    }
    if (TYPEOF(v) == VECSXP && GRAD_WRT_LIST(v)) {
        if (a) Rprintf(","); Rprintf("GL"); a = 1; 
    }
    if (IS_S4_OBJECT(v)) { if (a) Rprintf(","); Rprintf("S4"); a = 1; }
    if (TYPEOF(v) == SYMSXP || TYPEOF(v) == LISTSXP) {
	if (IS_ACTIVE_BINDING(v)) { if (a) Rprintf(","); Rprintf("AB"); a = 1; }
	if (BINDING_IS_LOCKED(v)) { if (a) Rprintf(","); Rprintf("LCK"); a = 1; }
    }
    if (TYPEOF(v) == SYMSXP) {
        if (ATTRIB_W(v) == R_UnboundValue) { if (a) Rprintf(","); Rprintf("UGLB"); a = 1; }
        else if (ATTRIB_W(v) != R_NilValue) { if (a) Rprintf(","); Rprintf("GLB"); a = 1; }
#       if USE_SYM_TUNECNTS
            if (a) Rprintf(","); 
            Rprintf("tu%u",((SYMSEXP)UPTR_FROM_SEXP(v))->sym_tunecnt); 
            a = 1;
#       endif
#       if USE_SYM_TUNECNTS2
            if (a) Rprintf(","); 
            Rprintf("tv%u",((SYMSEXP)UPTR_FROM_SEXP(v))->sym_tunecnt2); 
            a = 1;
#       endif
        if (SUBASSIGN_FOLLOWS(v)) { if (a) Rprintf(","); Rprintf("SAF"); a = 1; }
        if (MAYBE_FAST_SUBASSIGN(v)) { if (a) Rprintf(","); Rprintf("MF"); a = 1; }
    }    
    if (TYPEOF(v) == ENVSXP) {
        if (a) Rprintf(","); 
        Rprintf("SB%016llx",(unsigned long long)ENVSYMBITS(v)); 
        a = 1;
        if (FRAME_IS_LOCKED(v)) { if (a) Rprintf(","); Rprintf("LCK"); a = 1; }
	if (IS_GLOBAL_FRAME(v)) { if (a) Rprintf(","); Rprintf("GL"); a = 1; }
#       if USE_ENV_TUNECNTS
            if (a) Rprintf(","); 
            Rprintf("tu%u",((ENVSEXP)UPTR_FROM_SEXP(v))->env_tunecnt);
            a = 1;
#       endif
    }
    if (LEVELS(v)) { if (a) Rprintf(","); Rprintf("gp=0x%x", LEVELS(v)); a = 1; }
    if (ATTRIB(v) && ATTRIB(v) != R_NilValue) { if (a) Rprintf(","); Rprintf("ATT"); a = 1; }
    Rprintf("] ");
    switch (TYPEOF(v)) {
    case VECSXP: case STRSXP: case LGLSXP: case INTSXP: case RAWSXP:
    case REALSXP: case CPLXSXP: case EXPRSXP: case CHARSXP:
	Rprintf("(len=%d, tl=%d)", LENGTH(v), TRUELENGTH(v));
    }
    if (TYPEOF(v) == ENVSXP) /* NOTE: this is not a trivial OP since it involves looking up things
				in the environment, so for a low-level debugging we may want to
				avoid it .. */
        PrintEnvironment(v);
    if (TYPEOF(v) == CHARSXP) {
        if (IS_PRINTNAME(v)) Rprintf(" [printname]");
	if (IS_BYTES(v)) Rprintf(" [bytes]");
	if (IS_LATIN1(v)) Rprintf(" [latin1]");
	if (IS_UTF8(v)) Rprintf(" [UTF8]");
	if (IS_ASCII(v)) Rprintf(" [ASCII]");
	Rprintf(" \"%s\"", CHAR(v));
    }
    if (TYPEOF(v) == SYMSXP) {
        if (v == R_UnboundValue)
            Rprintf("<UnboundValue>");
        else {
            SEXP symv = SYMVALUE(v);
	    Rprintf("\"%s\" %d %s", CHAR(PRINTNAME(v)), SYM_HASH(v),
                    symv == R_UnboundValue ? 
                     "" :
                    TYPEOF(symv)==PROMSXP && PRVALUE(symv)==R_UnboundValue ? 
                     " (has unforced promise)" :
                    TYPEOF(symv)==PROMSXP && PRVALUE(symv)!=R_UnboundValue ? 
                     " (has forced promise)" :
                     " (has value)");
	    Rprintf("%s", 
                    ATTRIB_W(v)==R_NilValue ? "" : "  (has attr)");
	    Rprintf("%s", 
                    BASE_CACHE(v) ? " basecache" : "");
            Rprintf(" SB%016llx",(unsigned long long)SYMBITS(v));
            Rprintf (" LAST...");
            if (LASTSYMENV(v) == R_NoObject32) Rprintf (" -");
            else Rprintf(" %d.%d", 
                  SGGC_SEGMENT_INDEX(CPTR_FROM_SEXP(SEXP_FROM_SEXP32
                   (LASTSYMENV(v)))),
                  SGGC_SEGMENT_OFFSET(CPTR_FROM_SEXP(SEXP_FROM_SEXP32
                   (LASTSYMENV(v)))));
            if (LASTENVNOTFOUND(v) == R_NoObject32) Rprintf (" -");
            else Rprintf(" %d.%d", 
                  SGGC_SEGMENT_INDEX(CPTR_FROM_SEXP(SEXP_FROM_SEXP32
                   (LASTENVNOTFOUND(v)))),
                  SGGC_SEGMENT_OFFSET(CPTR_FROM_SEXP(SEXP_FROM_SEXP32
                   (LASTENVNOTFOUND(v)))));
#           if USE_COMPRESSED_POINTERS
                if (LASTSYMBINDING(v) == R_NoObject) Rprintf (" -");
                else Rprintf(" %d.%d", SGGC_SEGMENT_INDEX(LASTSYMBINDING(v)),
                                       SGGC_SEGMENT_OFFSET(LASTSYMBINDING(v)));
#           else
                Rprintf (" %p", LASTSYMBINDING(v));
#           endif
        }
    }
    switch (TYPEOF(v)) {/* for native vectors print the first elements in-line*/
    case LGLSXP:
	if (LENGTH(v) > 0) {
		unsigned int i = 0;
		while (i < LENGTH(v) && i < pvec) {
		    Rprintf("%s%d", (i > 0) ? "," : " ", (int) LOGICAL(v)[i]);
		    i++;
		}
		if (i < LENGTH(v)) Rprintf(",...");
	}
	break;
    case INTSXP:
	if (LENGTH(v) > 0) {
	    unsigned int i = 0;
	    while (i < LENGTH(v) && i < pvec) {
		Rprintf("%s%d", (i > 0) ? "," : " ", INTEGER(v)[i]);
		i++;
	    }
	    if (i < LENGTH(v)) Rprintf(",...");
	}
	break;
    case RAWSXP:
	if (LENGTH(v) > 0) {
	    unsigned int i = 0;
	    while (i < LENGTH(v) && i < pvec) {
		Rprintf("%s%02x", (i > 0) ? "," : " ", (int) ((unsigned char) RAW(v)[i]));
		i++;
	    }
	    if (i < LENGTH(v)) Rprintf(",...");
	}
	break;
    case REALSXP:
	if (LENGTH(v) > 0) {
	    unsigned int i = 0;
	    while (i < LENGTH(v) && i < pvec) {
		Rprintf("%s%g", (i > 0) ? "," : " ", REAL(v)[i]);
		i++;
	    }
	    if (i < LENGTH(v)) Rprintf(",...");
	}
	break;
    }
    Rprintf("\n");
    if (deep) switch (TYPEOF(v)) {
	case VECSXP: case EXPRSXP:
	    {
		unsigned int i = 0;
		while (i<LENGTH(v) && i < pvec) {
                    pp(pre+2); Rprintf("[[%d]]\n",i);
                    inspect_tree(pre+2, VECTOR_ELT(v, i), deep - 1, pvec, prom);
		    i++;
		}
		if (i<LENGTH(v)) { pp(pre+2); Rprintf("...\n"); }
	    }
	    break;
	case STRSXP:
	    {
		unsigned int i = 0;
		while (i < LENGTH(v) && i < pvec) {
                    pp(pre+2); Rprintf("[[%d]]\n",i);
                    inspect_tree(pre+2, STRING_ELT(v, i), deep - 1, pvec, prom);
		    i++;
		}
		if (i < LENGTH(v)) { pp(pre+2); Rprintf("...\n"); }
	    }
	    break;
	case LISTSXP: case LANGSXP:
	    {
		SEXP lc = v;
		while (lc != R_NilValue) {
                    if (SHOW_PAIRLIST_NODES && lc != v) {
                        pp(pre+1);
#ifdef _WIN64
                        Rprintf("@%p ... ", lc);
#elif USE_UNCOMPRESSED_POINTERS
                        Rprintf("@%d.%d... ", 
                           SGGC_SEGMENT_INDEX(lc), SGGC_SEGMENT_OFFSET(lc));
#else
                        Rprintf("@%llx ... ", (long long) lc);
#endif
                        Rprintf ("%s\n", TYPEOF(lc)==LISTSXP ? ""
                                          : TYPEOF(lc)==LANGSXP ? "L" : "?");
                    }
		    if (TAG(lc) != R_NilValue) {
			pp(pre + 2);
			Rprintf("TAG: "); /*  one line, since symbol, so no extra line */
			if (TYPEOF(TAG(lc)) == ENVSXP) 
			    Rprintf("environment %d.%d\n",
		             SGGC_SEGMENT_INDEX(CPTR_FROM_SEXP(TAG(lc))), 
		             SGGC_SEGMENT_OFFSET(CPTR_FROM_SEXP(TAG(lc))));
			else
			    inspect_tree(0, TAG(lc), deep - 1, pvec, prom);
		    }
		    inspect_tree (pre + 2, CAR(lc), deep - 1, pvec, prom);
		    lc = CDR(lc);
		}
	    }
	    break;
	case ENVSXP:
	    if (FRAME(v) != R_NilValue) {
		pp(pre); Rprintf("FRAME:\n");
		inspect_tree(pre+2, FRAME(v), deep - 1, pvec, prom);
	    }
	    pp(pre); Rprintf("ENCLOS:\n");
	    inspect_tree(pre+2, ENCLOS(v), 0, pvec, prom);
	    if (HASHTAB(v) != R_NilValue) {
		pp(pre); Rprintf("HASHTAB:\n");
		inspect_tree(pre+2, HASHTAB(v), deep - 1, pvec, prom);
	    }
	    break;

        case PROMSXP:
            if (!prom) break;
	    pp(pre); Rprintf("PRCODE:\n");
	    inspect_tree(pre+2, PRCODE(v), deep - 1, pvec, prom);
	    pp(pre); Rprintf("PRVALUE:\n");
	    inspect_tree(pre+2, PRVALUE(v), deep - 1, pvec, prom);
	    pp(pre); Rprintf("PRENV:\n");
	    inspect_tree(pre+2, PRENV(v), 0, pvec, prom);
            break;
	    
	case CLOSXP:
	    pp(pre); Rprintf("FORMALS:\n");
	    inspect_tree(pre+2, FORMALS(v), deep - 1, pvec, prom);
	    pp(pre); Rprintf("BODY:\n");
	    inspect_tree(pre+2, BODY(v), deep - 1, pvec, prom);
	    pp(pre); Rprintf("CLOENV:\n");
	    inspect_tree(pre+2, CLOENV(v), 0, pvec, prom);
	    break;
	}
    
    if (ATTRIB(v) && ATTRIB(v) != R_NilValue && TYPEOF(v) != CHARSXP) {
	pp(pre); Rprintf("ATTRIB:\n"); inspect_tree(pre+2, ATTRIB(v), deep, pvec, prom);
    }
}

/* internal API - takes one mandatory argument (object to inspect) and
   three optional arguments (deep, pvec, prom - see above), positional argument
   matching only */
static SEXP do_inspect(SEXP call, SEXP op, SEXP args, SEXP env) {
    SEXP obj = CAR(args);
    int deep = -1;
    int pvec = 5;
    int prom = 0;
    if (CDR(args) != R_NilValue) {
	deep = asInteger(CADR(args));
	if (CDDR(args) != R_NilValue) {
	    pvec = asInteger(CADDR(args));
            if (CDR(CDDR(args)) != R_NilValue) {
	        prom = asInteger(CADR(CDDR(args)));
            }
        }
    }
	
    inspect_tree(0, CAR(args), deep, pvec, prom);
    return obj;
}

/* the following functions can be use internally and for debugging purposes -
   so far they are not used in any actual code */
SEXP R_inspect(SEXP x) {
    inspect_tree(0, x, -1, 5, 0);
    return x;
}

SEXP R_inspect3(SEXP x, int deep, int pvec) {
    inspect_tree(0, x, deep, pvec, 0);
    return x;
}

/* FUNTAB entries defined in this source file. See names.c for documentation. */

attribute_hidden FUNTAB R_FunTab_inspect[] =
{
/* printname	c-entry		offset	eval	arity	pp-kind	     precedence	rightassoc */

{"inspect",	do_inspect,	0,	111,	1,	{PP_FUNCALL, PREC_FN,	0}},

{NULL,		NULL,		0,	0,	0,	{PP_INVALID, PREC_FN,	0}}
};<|MERGE_RESOLUTION|>--- conflicted
+++ resolved
@@ -85,11 +85,7 @@
             Rprintf(" garbled");
         else {
             int i;
-<<<<<<< HEAD
-            for (i = 0; i < LENGTH(g); i++) {
-=======
             for (i = 0; i < GRADVARS_NV(g); i++) {
->>>>>>> 4ee15ef4
                 if (TYPEOF(VECTOR_ELT(g,i)) != SYMSXP)
                     Rprintf(" ?");
                 else
