/*
 *  pqR : A pretty quick version of R
 *  Copyright (C) 2013, 2014, 2015, 2016, 2017, 2018, 2019 by Radford M. Neal
 *
 *  Based on R : A Computer Language for Statistical Data Analysis
 *  Copyright (C) 1995, 1996, 1997  Robert Gentleman and Ross Ihaka
 *  Copyright (C) 1998--2011	    The R Core Team.
 *  Copyright (C) 2003-4	    The R Foundation
 *
 *  The changes in pqR from R-2.15.0 distributed by the R Core Team are
 *  documented in the NEWS and MODS files in the top-level source directory.
 *
 *  This program is free software; you can redistribute it and/or modify
 *  it under the terms of the GNU General Public License as published by
 *  the Free Software Foundation; either version 2 of the License, or
 *  (at your option) any later version.
 *
 *  This program is distributed in the hope that it will be useful,
 *  but WITHOUT ANY WARRANTY; without even the implied warranty of
 *  MERCHANTABILITY or FITNESS FOR A PARTICULAR PURPOSE.  See the
 *  GNU General Public License for more details.
 *
 *  You should have received a copy of the GNU General Public License
 *  along with this program; if not, a copy is available at
 *  http://www.r-project.org/Licenses/
 */

#ifdef HAVE_CONFIG_H
#include <config.h>
#endif

#ifdef __OpenBSD__
/* for definition of "struct exception" in math.h */
# define __LIBM_PRIVATE
#endif
#define USE_FAST_PROTECT_MACROS

#include <complex.h>
#include "Defn.h"		/*-> Arith.h -> math.h */
#ifdef __OpenBSD__
# undef __LIBM_PRIVATE
#endif

#include "scalar-stack.h"

/*** NOTE: do_arith itself is in eval.c, calling R_unary and R_binary here. ***/

static inline void maybe_dup_attributes (SEXP to, SEXP from, int variant)
{
    if (to == from) {
        /* nothing to do */
    }
    else if (isObject(from)) {
        DUPLICATE_ATTRIB (to, from);
    }
    else if (variant & VARIANT_ANY_ATTR) {
        /* needn't do anything */
    }
    else if (variant & VARIANT_ANY_ATTR_EX_DIM) {
        SEXP dim = getAttrib (from, R_DimSymbol);
        if (dim != R_NilValue) 
            setAttrib (to, R_DimSymbol, dim);
    }
    else {
        DUPLICATE_ATTRIB(to,from);
    }
}

static R_NORETURN void non_numeric_errorcall (SEXP call)
{
    errorcall (call, _("Non-numeric argument to mathematical function"));
}

static void NaN_warning (void)
{
    warning (_("NaNs produced"));
}

static void NaN_warningcall (SEXP call)
{
    warningcall (call, _("NaNs produced"));
}

/* Macro to do attribute duplication only if they're not the same already.
   Using parens in (DUPLICATE_ATTRIB) gets us the function defined in memory.c, 
   not this macro. */

#define DUPLICATE_ATTRIB(_to_,_from_) do { \
    if (ATTRIB_W((_to_))!=ATTRIB_W((_from_)) || OBJECT((_from_))) \
        (DUPLICATE_ATTRIB)((_to_),(_from_)); \
} while (0)

#include <Rmath.h>
extern double Rf_gamma_cody(double);

#include "arithmetic.h"

#include <errno.h>

#include <helpers/helpers-app.h>

#ifdef HAVE_MATHERR

/* Override the SVID matherr function:
   the main difference here is not to print warnings.
 */
#ifndef __cplusplus
int matherr(struct exception *exc)
{
    switch (exc->type) {
    case DOMAIN:
    case SING:
	errno = EDOM;
	break;
    case OVERFLOW:
	errno = ERANGE;
	break;
    case UNDERFLOW:
	exc->retval = 0.0;
	break;
	/*
	   There are cases TLOSS and PLOSS which are ignored here.
	   According to the Solaris man page, there are for
	   trigonometric algorithms and not needed for good ones.
	 */
    }
    return 1;
}
#endif
#endif

/* Hack to avoid possibly-incorrect constant folding. */
volatile double R_Zero_Hack = 0.0;


static double R_ValueOfNA(void)
{
    return REAL(R_ScalarRealNA)[0];
}

int R_IsNA(double x)
{
    return ISNA(x);
}

int R_IsNaN(double x)
{
    return ISNAN_NOT_NA(x);
}

int R_finite(double x)
{
    return R_FINITE(x);
}

/* Used to define ISNAN for C++ in Arith.h */

int R_isnancpp(double x)
{
   return ISNAN(x);
}


/* Arithmetic Initialization */

void attribute_hidden InitArithmetic()
{
#ifdef Win32
    /* This resets the precision, rounding and exception modes of a ix86 fpu. */
    __asm__ ( "fninit" );
#endif

    R_NaInt = INT_MIN; /* now mostly unused: NA_INTEGER defined as INT_MIN */
    R_NaN = 0.0/R_Zero_Hack;
    R_NaReal = R_ValueOfNA();
    R_PosInf = 1.0/R_Zero_Hack;
    R_NegInf = -1.0/R_Zero_Hack;
    R_NaN_cast_to_int = (int) R_NaN;
}

/* some systems get this wrong, possibly depend on what libs are loaded */
static R_INLINE double R_log(double x) {
    return x > 0 ? log(x) : x < 0 ? R_NaN : R_NegInf;
}

/* Macro handling powers 1 and 2 quickly, and otherwise using R_pow.  
   First argument should be double, second may be double or int. */

#define R_POW(x,y) ((y) == 2 ? (x)*(x) : (y) == 1 ? (x) : R_pow((x),(y)))

double R_pow(double x, double y) /* = x ^ y */
{
    /* Don't optimize for power of 2, since we assume most calls are
       via R_POW, which already does that, or from some other place making
       a similar check. */

    if(x == 1. || y == 0.)
	return(1.);
    if(x == 0.) {
	if(y > 0.) return(0.);
	else if(y < 0) return(R_PosInf);
	else return(y); /* NA or NaN, we assert */
    }

    if (R_FINITE(x) && R_FINITE(y)) {
        if (y == 1.)
            return x;
        else if (y == 0.5)
            return sqrt(x);
        else
            return pow(x, y);
    }

    if (MAY_BE_NAN2(x,y) && (ISNAN(x) || ISNAN(y)))
	return(x + y);
    if(!R_FINITE(x)) {
	if(x > 0)		/* Inf ^ y */
	    return (y < 0.)? 0. : R_PosInf;
	else {			/* (-Inf) ^ y */
	    if (R_FINITE(y) && y == floor(y)) { /* (-Inf) ^ n */
                if (y < 0.)
                    return 0.;
                /* Return x (= -Inf) if power is odd, -x if power is even. */
                /* Note that all the really, really big integers are even. */
                if (y < (((int_fast64_t)1)<<62) && (((int_fast64_t)y) & 1))
                    return x;
                else
                    return -x;
            }
	}
    }
    if(!R_FINITE(y)) {
	if(x >= 0) {
	    if(y > 0)		/* y == +Inf */
		return (x >= 1) ? R_PosInf : 0.;
	    else		/* y == -Inf */
		return (x < 1) ? R_PosInf : 0.;
	}
    }
    return(R_NaN);		/* all other cases: (-Inf)^{+-Inf,
				   non-int}; (neg)^{+-Inf} */
}

double R_pow_di(double x, int n)
{
    double xn = 1.0;

    if (ISNAN(x)) return x;
    if (n == NA_INTEGER) return NA_REAL;

    if (n != 0) {
	if (!R_FINITE(x)) return R_POW(x, n);

	Rboolean is_neg = (n < 0);
	if(is_neg) n = -n;
	for(;;) {
	    if(n & 01) xn *= x;
	    if(n >>= 1) x *= x; else break;
	}
        if(is_neg) xn = 1. / xn;
    }
    return xn;
}


/* General Base Logarithms */

/* Note that the behaviour of log(0) required is not necessarily that
   mandated by C99 (-HUGE_VAL), and the behaviour of log(x < 0) is
   optional in C99.  Some systems return -Inf for log(x < 0), e.g.
   libsunmath on Solaris.
*/
static double logbase(double x, double base)
{
    if (base == 10)
        return x > 0 ? log10(x) : x < 0 ? R_NaN : R_NegInf;

    if (base == 2)
        return x > 0 ? log2(x) : x < 0 ? R_NaN : R_NegInf;

    return R_log(x) / R_log(base);
}

static double R_log2 (double x) 
{
    return x > 0 ? log2(x) : x < 0 ? R_NaN : R_NegInf;
}

static double R_log10 (double x) 
{
    return x > 0 ? log10(x) : x < 0 ? R_NaN : R_NegInf;
}


#define add_func(a,b) ((a)+(b))
#define sub_func(a,b) ((a)-(b))
#define mul_func(a,b) ((a)*(b))
#define div_func(a,b) ((a)/(b))

#define add_func_mm(a,b) _mm256_add_pd((a),(b))
#define sub_func_mm(a,b) _mm256_sub_pd((a),(b))
#define mul_func_mm(a,b) _mm256_mul_pd((a),(b))
#define div_func_mm(a,b) _mm256_div_pd((a),(b))

/* Macro for pipelined arithmetic computation.  Arguments are as follows:

       type     type of the result
       func     function or macro for the arithmetic operation
       result   address of array where results are stored
       n        length of the result
       fetch1   macro to fetch an element of the first operand
       s1       address of first operand
       n1       length of the first operand
       fetch2   macro to fetch an element of the second operand
       s2       address of second operand
       n2       length of the second operand
       swp      if 1, ops have been swapped so that n1 <= n2.

   Both n1 and n2 must be non-zero and no bigger than n, and at least one 
   of n1 and n2 must be equal to n.  An operand of length one or with length 
   less than n is assumed to already be available with no waiting.
*/

#define PIPEARITH(type,func,result,n,fetch1,s1,n1,fetch2,s2,n2,swp) \
    do { \
        R_len_t i, i1, i2, a, a1, a2; \
        i = 0; \
        if (!swp && n2 == 1) { \
            type tmp = fetch2(s2,0); \
            while (i<n) { \
                HELPERS_WAIT_IN1 (a, i, n); \
                do { \
                    R_len_t u = HELPERS_UP_TO(i,a); \
                    while (i <= u-3) { \
                        type op10 = fetch1(s1,i); \
                        type op11 = fetch1(s1,i+1); \
                        type op12 = fetch1(s1,i+2); \
                        type op13 = fetch1(s1,i+3); \
                        result[i] = func(op10,tmp); \
                        result[i+1] = func(op11,tmp); \
                        result[i+2] = func(op12,tmp); \
                        result[i+3] = func(op13,tmp); \
                        i += 4; \
                    } \
                    while (i <= u) { \
                        result[i] = func(fetch1(s1,i),tmp); \
                        i += 1; \
                    } \
                    helpers_amount_out(i); \
                } while (i<a); \
            } \
        } \
        else if (n1 == 1) { \
            type tmp = fetch1(s1,0); \
            while (i<n) { \
                HELPERS_WAIT_IN2 (a, i, n); \
                do { \
                    R_len_t u = HELPERS_UP_TO(i,a); \
                    while (i <= u-3) { \
                        type op20 = fetch2(s2,i); \
                        type op21 = fetch2(s2,i+1); \
                        type op22 = fetch2(s2,i+2); \
                        type op23 = fetch2(s2,i+3); \
                        result[i] = func(tmp,op20); \
                        result[i+1] = func(tmp,op21); \
                        result[i+2] = func(tmp,op22); \
                        result[i+3] = func(tmp,op23); \
                        i += 4; \
                    } \
                    while (i <= u) { \
                        result[i] = func(tmp,fetch2(s2,i)); \
                        i += 1; \
                    } \
                    helpers_amount_out(i); \
                } while (i<a); \
            } \
        } \
        else if (n1 == n2) { \
            while (i<n) { \
                HELPERS_WAIT_IN1 (a1, i, n); \
                HELPERS_WAIT_IN2 (a2, i, n); \
                do { \
                    R_len_t u = HELPERS_UP_TO2(i,a1,a2); \
                    while (i <= u-3) { \
                        type op10 = fetch1(s1,i), op20 = fetch2(s2,i); \
                        type op11 = fetch1(s1,i+1), op21 = fetch2(s2,i+1); \
                        type op12 = fetch1(s1,i+2), op22 = fetch2(s2,i+2); \
                        type op13 = fetch1(s1,i+3), op23 = fetch2(s2,i+3); \
                        result[i] = func(op10,op20); \
                        result[i+1] = func(op11,op21); \
                        result[i+2] = func(op12,op22); \
                        result[i+3] = func(op13,op23); \
                        i += 4; \
                    } \
                    while (i <= u) { \
                        result[i] = func(fetch1(s1,i),fetch2(s2,i)); \
                        i += 1; \
                    } \
                    helpers_amount_out(i); \
                } while (i<a1 && i<a2); \
            } \
        } \
        else if (!swp && n1 > n2) { \
            i2 = 0; \
            while (i<n) { \
                HELPERS_WAIT_IN1 (a, i, n); \
                do { \
                    R_len_t u = HELPERS_UP_TO(i,a); \
                    do { \
                        result[i] = func(fetch1(s1,i),fetch2(s2,i2)); \
                        if (++i2 == n2) i2 = 0; \
                        i += 1; \
                    } while (i<=u); \
                    helpers_amount_out(i); \
                } while (i<a); \
            } \
        } \
        else { /* n1 < n2 */ \
            i1 = 0; \
            while (i<n) { \
                HELPERS_WAIT_IN2 (a, i, n); \
                do { \
                    R_len_t u = HELPERS_UP_TO(i,a); \
                    do { \
                        result[i] = func(fetch1(s1,i1),fetch2(s2,i)); \
                        if (++i1 == n1) i1 = 0; \
                        i += 1; \
                    } while (i<=u); \
                    helpers_amount_out(i); \
                } while (i<a); \
            } \
        } \
    } while (0)

/* A version of PIPEARITH using AVX intrinsics (for x86 platforms),
   which may be used.  The function name passed must have a version
   with _mm appended that does the AVX256 operation.  Alignment and
   offset is assumed to be the same for both operands and the result
   (except that scalars can have any alignment).

   Note that here we can take advantage of knowledge that operations
   are done element-by-element, with any possible aliasing of s1, s2,
   and result being irrelevant, as long as only final values are
   stored in result. */

#if !__AVX__ || defined(DISABLE_AVX_CODE)

#define MM_PIPEARITH(func,result,n,s1,n1,s2,n2,swp) \
          PIPEARITH(double,func,result,n,RFETCH,s1,n1,RFETCH,s2,n2,swp)

#else

#include <immintrin.h>

#define MM_PIPEARITH(func,result,n,s1,n1,s2,n2,swp) \
    do { \
        R_len_t i, i1, i2, a, a1, a2; \
        i = 0; \
        if (!swp && n2 == 1) { \
            double tmp = REAL(s2)[0]; \
            __m256d tmp_pd = _mm256_set_pd(tmp,tmp,tmp,tmp); \
            while (i<n) { \
                HELPERS_WAIT_IN1 (a, i, n); \
                do { \
                    R_len_t u = HELPERS_UP_TO(i,a); \
                    /* do ops individually until result+i is 32-byte aligned */\
                    while (((uintptr_t)(result+i) & 0x1f) != 0 && i <= u) { \
                        result[i] = func(REAL(s1)[i],tmp); \
                        i += 1; \
                    } \
                    while (i <= u-7) { \
                        __m256d res_pd_1; \
                        res_pd_1 = _mm256_load_pd (REAL(s1)+i); \
                        res_pd_1 = func ## _mm (res_pd_1, tmp_pd); \
                        _mm256_store_pd (result+i, res_pd_1); \
                        __m256d res_pd_2; \
                        res_pd_2 = _mm256_load_pd (REAL(s1)+i+4); \
                        res_pd_2 = func ## _mm (res_pd_2, tmp_pd); \
                        _mm256_store_pd (result+i+4, res_pd_2); \
                        i += 8; \
                    } \
                    if (i <= u-3) { \
                        __m256d res_pd; \
                        res_pd = _mm256_load_pd (REAL(s1)+i); \
                        res_pd = func ## _mm (res_pd, tmp_pd); \
                        _mm256_store_pd (result+i, res_pd); \
                        i += 4; \
                    } \
                    while (i <= u) { \
                        result[i] = func(REAL(s1)[i],tmp); \
                        i += 1; \
                    } \
                    helpers_amount_out(i); \
                } while (i<a); \
            } \
        } \
        else if (n1 == 1) { \
            double tmp = REAL(s1)[0]; \
            __m256d tmp_pd = _mm256_set_pd(tmp,tmp,tmp,tmp); \
            while (i<n) { \
                HELPERS_WAIT_IN2 (a, i, n); \
                do { \
                    R_len_t u = HELPERS_UP_TO(i,a); \
                    /* do ops individually until result+i is 32-byte aligned */\
                    while (((uintptr_t)(result+i) & 0x1f) != 0 && i <= u) { \
                        result[i] = func(tmp,REAL(s2)[i]); \
                        i += 1; \
                    } \
                    while (i <= u-8) { \
                        __m256d res_pd_1; \
                        res_pd_1 = _mm256_load_pd (REAL(s2)+i); \
                        res_pd_1 = func ## _mm (tmp_pd, res_pd_1); \
                        _mm256_store_pd (result+i, res_pd_1); \
                        __m256d res_pd_2; \
                        res_pd_2 = _mm256_load_pd (REAL(s2)+i+4); \
                        res_pd_2 = func ## _mm (tmp_pd, res_pd_2); \
                        _mm256_store_pd (result+i+4, res_pd_2); \
                        i += 8; \
                    } \
                    if (i <= u-3) { \
                        __m256d res_pd; \
                        res_pd = _mm256_load_pd (REAL(s2)+i); \
                        res_pd = func ## _mm (tmp_pd, res_pd); \
                        _mm256_store_pd (result+i, res_pd); \
                        i += 4; \
                    } \
                    while (i <= u) { \
                        result[i] = func(tmp,REAL(s2)[i]); \
                        i += 1; \
                    } \
                    helpers_amount_out(i); \
                } while (i<a); \
            } \
        } \
        else if (n1 == n2) { \
            while (i<n) { \
                HELPERS_WAIT_IN1 (a1, i, n); \
                HELPERS_WAIT_IN2 (a2, i, n); \
                do { \
                    R_len_t u = HELPERS_UP_TO2(i,a1,a2); \
                    /* do ops individually until result+i is 32-byte aligned */\
                    while (((uintptr_t)(result+i) & 0x1f) != 0 && i <= u) { \
                        result[i] = func(REAL(s1)[i],REAL(s2)[i]); \
                        i += 1; \
                    } \
                    while (i <= u-7) { \
                        __m256d res_pd_1, op2_pd_1; \
                        res_pd_1 = _mm256_load_pd (REAL(s1)+i); \
                        op2_pd_1 = _mm256_load_pd (REAL(s2)+i); \
                        res_pd_1 = func ## _mm (res_pd_1, op2_pd_1); \
                        _mm256_store_pd (result+i, res_pd_1); \
                        __m256d res_pd_2, op2_pd_2; \
                        res_pd_2 = _mm256_load_pd (REAL(s1)+i+4); \
                        op2_pd_2 = _mm256_load_pd (REAL(s2)+i+4); \
                        res_pd_2 = func ## _mm (res_pd_2, op2_pd_2); \
                        _mm256_store_pd (result+i+4, res_pd_2); \
                        i += 8; \
                    } \
                    if (i <= u-3) { \
                        __m256d res_pd, op2_pd; \
                        res_pd = _mm256_load_pd (REAL(s1)+i); \
                        op2_pd = _mm256_load_pd (REAL(s2)+i); \
                        res_pd = func ## _mm (res_pd, op2_pd); \
                        _mm256_store_pd (result+i, res_pd); \
                        i += 4; \
                    } \
                    while (i <= u) { \
                        result[i] = func(REAL(s1)[i],REAL(s2)[i]); \
                        i += 1; \
                    } \
                    helpers_amount_out(i); \
                } while (i<a1 && i<a2); \
            } \
        } \
        else if (!swp && n1 > n2) { \
            i2 = 0; \
            while (i<n) { \
                HELPERS_WAIT_IN1 (a, i, n); \
                do { \
                    R_len_t u = HELPERS_UP_TO(i,a); \
                    do { \
                        result[i] = func(REAL(s1)[i],REAL(s2)[i2]); \
                        if (++i2 == n2) i2 = 0; \
                        i += 1; \
                    } while (i<=u); \
                    helpers_amount_out(i); \
                } while (i<a); \
            } \
        } \
        else { /* n1 < n2 */ \
            i1 = 0; \
            while (i<n) { \
                HELPERS_WAIT_IN2 (a, i, n); \
                do { \
                    R_len_t u = HELPERS_UP_TO(i,a); \
                    do { \
                        result[i] = func(REAL(s1)[i1],REAL(s2)[i]); \
                        if (++i1 == n1) i1 = 0; \
                        i += 1; \
                    } while (i<=u); \
                    helpers_amount_out(i); \
                } while (i<a); \
            } \
        } \
    } while (0)

#endif

#define RFETCH(_s_,_i_) (REAL(_s_)[_i_])
#define RIFETCH(_s_,_i_) \
   ((double) (INTEGER(_s_)[_i_] == NA_INTEGER ? NA_REAL : INTEGER(_s_)[_i_]))

static int integer_overflow;  /* Set by task_integer_arithmetic on overflow
                                 (only in a master-now task or a direct call) */

void task_integer_arithmetic (helpers_op_t code, SEXP ans, SEXP s1, SEXP s2)
{
    int *ians = INTEGER(ans);

    R_len_t n, n1, n2;
    int x1, x2;

    n1 = LENGTH(s1);
    n2 = LENGTH(s2);
    n = n1>n2 ? n1 : n2;

    switch (code) {
    case PLUSOP:
        if (n1 > n2) abort();
        mod_iterate_1 (n1, n2, i1, i2) {
            x1 = INTEGER(s1)[i1];
            x2 = INTEGER(s2)[i2];
            if (x1 == NA_INTEGER || x2 == NA_INTEGER)
                ians[i] = NA_INTEGER;
            else {
                int_fast64_t val = (int_fast64_t) x1 + (int_fast64_t) x2;
                if (val >= R_INT_MIN && val <= R_INT_MAX)
                    ians[i] = val;
                else {
                    integer_overflow = TRUE;
                    ians[i] = NA_INTEGER;
                }
            }
        }
        break;
    case MINUSOP:
        if (n1 <= n2) {
            mod_iterate_1 (n1, n2, i1, i2) {
                x1 = INTEGER(s1)[i1];
                x2 = INTEGER(s2)[i2];
                if (x1 == NA_INTEGER || x2 == NA_INTEGER)
                    ians[i] = NA_INTEGER;
                else {
                    int_fast64_t val = (int_fast64_t) x1 - (int_fast64_t) x2;
                    if (val >= R_INT_MIN && val <= R_INT_MAX)
                        ians[i] = val;
                    else {
                        integer_overflow = TRUE;
                        ians[i] = NA_INTEGER;
                    }
                }
            }
        }
        else {
            mod_iterate_2 (n1, n2, i1, i2) {
                x1 = INTEGER(s1)[i1];
                x2 = INTEGER(s2)[i2];
                if (x1 == NA_INTEGER || x2 == NA_INTEGER)
                    ians[i] = NA_INTEGER;
                else {
                    int_fast64_t val = (int_fast64_t) x1 - (int_fast64_t) x2;
                    if (val >= R_INT_MIN && val <= R_INT_MAX)
                        ians[i] = val;
                    else {
                        integer_overflow = TRUE;
                        ians[i] = NA_INTEGER;
                    }
                }
            }
        }
        break;
    case TIMESOP:
        if (n1 > n2) abort();
        mod_iterate_1 (n1, n2, i1, i2) {
            x1 = INTEGER(s1)[i1];
            x2 = INTEGER(s2)[i2];
            if (x1 == NA_INTEGER || x2 == NA_INTEGER)
                ians[i] = NA_INTEGER;
            else {
                int_fast64_t val = (int_fast64_t) x1 * (int_fast64_t) x2;
                if (val >= R_INT_MIN && val <= R_INT_MAX)
                    ians[i] = val;
                else {
                    integer_overflow = TRUE;
                    ians[i] = NA_INTEGER;
                }
            }
        }
        break;
    case DIVOP:
        mod_iterate (n, n1, n2, i1, i2) {
            x1 = INTEGER(s1)[i1];
            x2 = INTEGER(s2)[i2];
            if (x1 == NA_INTEGER || x2 == NA_INTEGER)
                    REAL(ans)[i] = NA_REAL;
                else
                    REAL(ans)[i] = (double) x1 / (double) x2;
        }
        break;
    case POWOP:
        mod_iterate (n, n1, n2, i1, i2) {
            x1 = INTEGER(s1)[i1];
            x2 = INTEGER(s2)[i2];
            if (x1 == 1 || x2 == 0)
                REAL(ans)[i] = 1.0;
            else if (x1 == NA_INTEGER || x2 == NA_INTEGER)
                REAL(ans)[i] = NA_REAL;
            else {
                REAL(ans)[i] = R_POW((double) x1, x2);
            }
        }
        break;
    case MODOP:
        mod_iterate (n, n1, n2, i1, i2) {
            x1 = INTEGER(s1)[i1];
            x2 = INTEGER(s2)[i2];
            if (x1 == NA_INTEGER || x2 == NA_INTEGER || x2 == 0)
                ians[i] = NA_INTEGER;
            else {
                ians[i] = 0 /* this is slower */ && x1 >= 0 && x2 >= 0 ? x1 % x2
                        : (int) (x1 - x2 * floor ((double)x1 / (double)x2));
            }
        }
        break;
    case IDIVOP:
        mod_iterate (n, n1, n2, i1, i2) {
            x1 = INTEGER(s1)[i1];
            x2 = INTEGER(s2)[i2];
            /* This had x %/% 0 == 0 prior to 2.14.1, but
               it seems conventionally to be undefined */
            if (x1 == NA_INTEGER || x2 == NA_INTEGER || x2 == 0)
                ians[i] = NA_INTEGER;
            else
                ians[i] = 0 /* this is slower */ && x1 >= 0 && x2 >= 0 ? x1 / x2
                        : (int) floor ((double)x1 / (double)x2);
        }
        break;
    }
}

void task_real_arithmetic (helpers_op_t code, SEXP ans, SEXP s1, SEXP s2)
{
    double *rans = REAL(ans);
    R_len_t n, n1, n2;

    n1 = LENGTH(s1);
    n2 = LENGTH(s2);
    n = n1>n2 ? n1 : n2;

    HELPERS_SETUP_OUT (7);

    switch (code) {
    case PLUSOP:
        if (TYPEOF(s1) != REALSXP)
            PIPEARITH(double,add_func,rans,n,RIFETCH,s1,n1,RFETCH,s2,n2,1);
        else if (TYPEOF(s2) != REALSXP)
            PIPEARITH(double,add_func,rans,n,RFETCH,s1,n1,RIFETCH,s2,n2,1);
        else
            MM_PIPEARITH(add_func,rans,n,s1,n1,s2,n2,1);
        break;
    case MINUSOP:
        if (TYPEOF(s1) != REALSXP)
            PIPEARITH(double,sub_func,rans,n,RIFETCH,s1,n1,RFETCH,s2,n2,0);
        else if (TYPEOF(s2) != REALSXP)
            PIPEARITH(double,sub_func,rans,n,RFETCH,s1,n1,RIFETCH,s2,n2,0);
        else
            MM_PIPEARITH(sub_func,rans,n,s1,n1,s2,n2,0);
        break;
    case TIMESOP:
        if (TYPEOF(s1) != REALSXP)
            PIPEARITH(double,mul_func,rans,n,RIFETCH,s1,n1,RFETCH,s2,n2,1);
        else if (TYPEOF(s2) != REALSXP)
            PIPEARITH(double,mul_func,rans,n,RFETCH,s1,n1,RIFETCH,s2,n2,1);
        else
            MM_PIPEARITH(mul_func,rans,n,s1,n1,s2,n2,1);
        break;
    case DIVOP:
        if (TYPEOF(s1) != REALSXP)
            PIPEARITH(double,div_func,rans,n,RIFETCH,s1,n1,RFETCH,s2,n2,0);
        else if (TYPEOF(s2) != REALSXP)
            PIPEARITH(double,div_func,rans,n,RFETCH,s1,n1,RIFETCH,s2,n2,0);
        else
            MM_PIPEARITH(div_func,rans,n,s1,n1,s2,n2,0);
        break;
    case POWOP:
        if (TYPEOF(s1) == REALSXP && n2 == 1) {
            double tmp = TYPEOF(s2) == REALSXP ? RFETCH(s2,0) : RIFETCH(s2,0);
            R_len_t i, a;
            i = 0;
            if (tmp == 2.0)
                while (i<n) {
                    HELPERS_WAIT_IN1 (a, i, n);
                    do {
                        R_len_t u = HELPERS_UP_TO(i,a);
#                       if __AVX__ && !defined(DISABLE_AVX_CODE)
                        /* do individual ops until rans+i is 32-byte aligned */
                        while (((uintptr_t)(rans+i) & 0x1f) != 0 && i <= u) {
                            double op = RFETCH(s1,i);
                            rans[i] = op * op;
                            i += 1;
                        }
                        while (i <= u-3) {
                            __m256d res_pd;
                            res_pd = _mm256_load_pd (&RFETCH(s1,i));
                            res_pd = _mm256_mul_pd (res_pd, res_pd);
                            _mm256_store_pd (rans+i, res_pd);
                            i += 4;
                        }
#                       else
                        while (i <= u-3) {
                            double op0 = RFETCH(s1,i);
                            double op1 = RFETCH(s1,i+1);
                            double op2 = RFETCH(s1,i+2);
                            double op3 = RFETCH(s1,i+3);
                            rans[i] = op0 * op0;
                            rans[i+1] = op1 * op1;
                            rans[i+2] = op2 * op2;
                            rans[i+3] = op3 * op3;
                            i += 4;
                        }
#                       endif
                        while (i <= u) {
                            double op = RFETCH(s1,i);
                            rans[i] = op * op;
                            i += 1;
                        }
                        helpers_amount_out(i);
                    } while (i<a);
                }
            else if (tmp == 1.0)
                while (i<n) {
                    HELPERS_WAIT_IN1 (a, i, n);
                    do {
                        R_len_t u = HELPERS_UP_TO(i,a);
                        do {
                            rans[i] = RFETCH(s1,i);
                            i += 1;
                        } while (i<=u);
                        helpers_amount_out(i);
                    } while (i<a);
                }
            else if (tmp == 0.0)
                while (i<n) {
                    HELPERS_WAIT_IN1 (a, i, n);
                    do {
                        R_len_t u = HELPERS_UP_TO(i,a);
                        do {
                            rans[i] = 1.0;
                            i += 1;
                        } while (i<=u);
                        helpers_amount_out(i);
                    } while (i<a);
                }
            else if (tmp == -1.0)
                while (i<n) {
                    HELPERS_WAIT_IN1 (a, i, n);
                    do {
                        R_len_t u = HELPERS_UP_TO(i,a);
                        do {
                            rans[i] = 1.0 / RFETCH(s1,i);
                            i += 1;
                        } while (i<=u);
                        helpers_amount_out(i);
                    } while (i<a);
                }
            else
                while (i<n) {
                    HELPERS_WAIT_IN1 (a, i, n);
                    do {
                        R_len_t u = HELPERS_UP_TO(i,a);
                        do {
                            rans[i] = R_pow (RFETCH(s1,i), tmp);
                            i += 1;
                        } while (i<=u);
                        helpers_amount_out(i);
                    } while (i<a);
                }
        }
        else if (TYPEOF(s1) != REALSXP)
            PIPEARITH(double,R_POW,rans,n,RIFETCH,s1,n1,RFETCH,s2,n2,0);
        else if (TYPEOF(s2) != REALSXP)
            PIPEARITH(double,R_POW,rans,n,RFETCH,s1,n1,RIFETCH,s2,n2,0);
        else
            PIPEARITH(double,R_POW,rans,n,RFETCH,s1,n1,RFETCH,s2,n2,0);
        break;
    case MODOP:
        if (TYPEOF(s1) != REALSXP)
            PIPEARITH(double,myfmod,rans,n,RIFETCH,s1,n1,RFETCH,s2,n2,0);
        else if (TYPEOF(s2) != REALSXP)
            PIPEARITH(double,myfmod,rans,n,RFETCH,s1,n1,RIFETCH,s2,n2,0);
        else
            PIPEARITH(double,myfmod,rans,n,RFETCH,s1,n1,RFETCH,s2,n2,0);
        break;
    case IDIVOP:
        if (TYPEOF(s1) != REALSXP)
            PIPEARITH(double,myfloor,rans,n,RIFETCH,s1,n1,RFETCH,s2,n2,0);
        else if (TYPEOF(s2) != REALSXP)
            PIPEARITH(double,myfloor,rans,n,RFETCH,s1,n1,RIFETCH,s2,n2,0);
        else
            PIPEARITH(double,myfloor,rans,n,RFETCH,s1,n1,RFETCH,s2,n2,0);
        break;
    }
}

extern double complex R_cpow (double complex, double complex);

void task_complex_arithmetic (helpers_op_t code, SEXP ans, SEXP s1, SEXP s2)
{
    R_len_t n, n1, n2;

    n1 = LENGTH(s1);
    n2 = LENGTH(s2);
    n = n1>n2 ? n1 : n2;

    if (TYPEOF(s1) == REALSXP) { /* s2 must be complex */
        switch (code) {
        case PLUSOP:
            mod_iterate (n, n1, n2, i1, i2) {
                Rcomplex x2 = COMPLEX(s2)[i2];
                COMPLEX(ans)[i].r = REAL(s1)[i1] + x2.r;
                COMPLEX(ans)[i].i = x2.i;
            }
            break;
        case MINUSOP:
            mod_iterate (n, n1, n2, i1, i2) {
                Rcomplex x2 = COMPLEX(s2)[i2];
                COMPLEX(ans)[i].r = REAL(s1)[i1] - x2.r;
                COMPLEX(ans)[i].i = -x2.i;
            }
            break;
        case TIMESOP:
            mod_iterate (n, n1, n2, i1, i2) {
                double x1 = REAL(s1)[i1];
                Rcomplex x2 = COMPLEX(s2)[i2];
                COMPLEX(ans)[i].r = x1 * x2.r;
                COMPLEX(ans)[i].i = x1 * x2.i;
            }
            break;
        case DIVOP:
            mod_iterate (n, n1, n2, i1, i2) {
                Rcomplex x1;
                x1.r = REAL(s1)[i1];
                x1.i = 0;
                R_from_C99_complex (COMPLEX(ans)+i,
                                    C99_from_R_complex(&x1) 
                                     / C99_from_R_complex(COMPLEX(s2)+i2));
            }
            break;
        case POWOP:
            mod_iterate (n, n1, n2, i1, i2) {
                Rcomplex x1;
                x1.r = REAL(s1)[i1];
                x1.i = 0;
                R_from_C99_complex (COMPLEX(ans)+i,
                                    R_cpow(C99_from_R_complex(&x1),
                                           C99_from_R_complex(COMPLEX(s2)+i2)));
            }
            break;
        }
    }
    else if (TYPEOF(s2) == REALSXP) { /* s1 must be complex */
        switch (code) {
        case PLUSOP:
            mod_iterate (n, n1, n2, i1, i2) {
                Rcomplex x1 = COMPLEX(s1)[i1];
                COMPLEX(ans)[i].r = x1.r + REAL(s2)[i2];
                COMPLEX(ans)[i].i = x1.i;
            }
            break;
        case MINUSOP:
            mod_iterate (n, n1, n2, i1, i2) {
                Rcomplex x1 = COMPLEX(s1)[i1];
                COMPLEX(ans)[i].r = x1.r - REAL(s2)[i2];
                COMPLEX(ans)[i].i = x1.i;
            }
            break;
        case TIMESOP:
            mod_iterate (n, n1, n2, i1, i2) {
                Rcomplex x1 = COMPLEX(s1)[i1];
                double x2 = REAL(s2)[i2];
                COMPLEX(ans)[i].r = x1.r * x2;
                COMPLEX(ans)[i].i = x1.i * x2;
            }
            break;
        case DIVOP:
            mod_iterate (n, n1, n2, i1, i2) {
                Rcomplex x1 = COMPLEX(s1)[i1];
                double x2 = REAL(s2)[i2];
                COMPLEX(ans)[i].r = x1.r / x2;
                COMPLEX(ans)[i].i = x1.i / x2;
            }
            break;
        case POWOP:
            mod_iterate (n, n1, n2, i1, i2) {
                Rcomplex x2;
                x2.r = REAL(s2)[i2];
                x2.i = 0;
                R_from_C99_complex (COMPLEX(ans)+i,
                                    R_cpow(C99_from_R_complex(COMPLEX(s1)+i1),
                                           C99_from_R_complex(&x2)));
            }
            break;
        }
    }
    else if (TYPEOF(s1) == INTSXP || TYPEOF(s1) == LGLSXP) { /* s2 complex */
        switch (code) {
        case PLUSOP:
            mod_iterate (n, n1, n2, i1, i2) {
                int x1 = INTEGER(s1)[i1];
                Rcomplex x2 = COMPLEX(s2)[i2];
                if (x1 == NA_INTEGER)
                    COMPLEX(ans)[i].r = COMPLEX(ans)[i].i = NA_REAL;
                else {
                    COMPLEX(ans)[i].r = x1 + x2.r;
                    COMPLEX(ans)[i].i = x2.i;
                }
            }
            break;
        case MINUSOP:
            mod_iterate (n, n1, n2, i1, i2) {
                int x1 = INTEGER(s1)[i1];
                Rcomplex x2 = COMPLEX(s2)[i2];
                if (x1 == NA_INTEGER)
                    COMPLEX(ans)[i].r = COMPLEX(ans)[i].i = NA_REAL;
                else {
                    COMPLEX(ans)[i].r = x1 - x2.r;
                    COMPLEX(ans)[i].i = -x2.i;
                }
            }
            break;
        case TIMESOP:
            mod_iterate (n, n1, n2, i1, i2) {
                int x1 = INTEGER(s1)[i1];
                Rcomplex x2 = COMPLEX(s2)[i2];
                if (x1 == NA_INTEGER)
                    COMPLEX(ans)[i].r = COMPLEX(ans)[i].i = NA_REAL;
                else {
                    COMPLEX(ans)[i].r = x1 * x2.r;
                    COMPLEX(ans)[i].i = x1 * x2.i;
                }
            }
            break;
        case DIVOP:
            mod_iterate (n, n1, n2, i1, i2) {
                int x1 = INTEGER(s1)[i1];
                Rcomplex x2 = COMPLEX(s2)[i2];
                if (x1 == NA_INTEGER)
                    COMPLEX(ans)[i].r = COMPLEX(ans)[i].i = NA_REAL;
                else {
                    Rcomplex x1c;
                    x1c.r = x1;
                    x1c.i = 0;
                    R_from_C99_complex (COMPLEX(ans)+i,
                                        C99_from_R_complex(&x1c) 
                                          / C99_from_R_complex(&x2));
                }
            }
            break;
        case POWOP:
            mod_iterate (n, n1, n2, i1, i2) {
                int x1 = INTEGER(s1)[i1];
                Rcomplex x2 = COMPLEX(s2)[i2];
                if (x1 == NA_INTEGER)
                    COMPLEX(ans)[i].r = COMPLEX(ans)[i].i = NA_REAL;
                else {
                    Rcomplex x1c;
                    x1c.r = x1;
                    x1c.i = 0;
                    R_from_C99_complex (COMPLEX(ans)+i,
                                        R_cpow(C99_from_R_complex(&x1c),
                                               C99_from_R_complex(&x2)));
                }
            }
            break;
        }
    }
    else if (TYPEOF(s2) == INTSXP || TYPEOF(s2) == LGLSXP) { /* s1 complex */
        switch (code) {
        case PLUSOP:
            mod_iterate (n, n1, n2, i1, i2) {
                Rcomplex x1 = COMPLEX(s1)[i1];
                int x2 = INTEGER(s2)[i2];
                if (x2 == NA_INTEGER)
                    COMPLEX(ans)[i].r = COMPLEX(ans)[i].i = NA_REAL;
                else {
                    COMPLEX(ans)[i].r = x1.r + x2;
                    COMPLEX(ans)[i].i = x1.i;
                }
            }
            break;
        case MINUSOP:
            mod_iterate (n, n1, n2, i1, i2) {
                Rcomplex x1 = COMPLEX(s1)[i1];
                int x2 = INTEGER(s2)[i2];
                if (x2 == NA_INTEGER)
                    COMPLEX(ans)[i].r = COMPLEX(ans)[i].i = NA_REAL;
                else {
                    COMPLEX(ans)[i].r = x1.r - x2;
                    COMPLEX(ans)[i].i = x1.i;
                }
            }
            break;
        case TIMESOP:
            mod_iterate (n, n1, n2, i1, i2) {
                Rcomplex x1 = COMPLEX(s1)[i1];
                int x2 = INTEGER(s2)[i2];
                if (x2 == NA_INTEGER)
                    COMPLEX(ans)[i].r = COMPLEX(ans)[i].i = NA_REAL;
                else {
                    COMPLEX(ans)[i].r = x1.r * x2;
                    COMPLEX(ans)[i].i = x1.i * x2;
                }
            }
            break;
        case DIVOP:
            mod_iterate (n, n1, n2, i1, i2) {
                Rcomplex x1 = COMPLEX(s1)[i1];
                int x2 = INTEGER(s2)[i2];
                if (x2 == NA_INTEGER)
                    COMPLEX(ans)[i].r = COMPLEX(ans)[i].i = NA_REAL;
                else {
                    COMPLEX(ans)[i].r = x1.r / x2;
                    COMPLEX(ans)[i].i = x1.i / x2;
                }
            }
            break;
        case POWOP:
            mod_iterate (n, n1, n2, i1, i2) {
                Rcomplex x1 = COMPLEX(s1)[i1];
                int x2 = INTEGER(s2)[i2];
                if (x2 == NA_INTEGER)
                    COMPLEX(ans)[i].r = COMPLEX(ans)[i].i = NA_REAL;
                else {
                    Rcomplex x2c;
                    x2c.r = x2;
                    x2c.i = 0;
                    R_from_C99_complex (COMPLEX(ans)+i,
                                        R_cpow(C99_from_R_complex(&x1),
                                               C99_from_R_complex(&x2c)));
                }
            }
            break;
        }
    }
    else { /* both complex */
        switch (code) {
        case PLUSOP:
            if (n1 > n2) { SEXP t = s1; s1 = s2; s2 = t; n1 = n2; n2 = n; }
            mod_iterate_1 (n1, n2, i1, i2) {
                Rcomplex x1 = COMPLEX(s1)[i1], x2 = COMPLEX(s2)[i2];
                COMPLEX(ans)[i].r = x1.r + x2.r;
                COMPLEX(ans)[i].i = x1.i + x2.i;
            }
            break;
        case MINUSOP:
            if (n1 <= n2) {
                mod_iterate_1 (n1, n2, i1, i2) {
                    Rcomplex x1 = COMPLEX(s1)[i1], x2 = COMPLEX(s2)[i2];
                    COMPLEX(ans)[i].r = x1.r - x2.r;
                    COMPLEX(ans)[i].i = x1.i - x2.i;
                }
            }
            else {
                mod_iterate_2 (n1, n2, i1, i2) {
                    Rcomplex x1 = COMPLEX(s1)[i1], x2 = COMPLEX(s2)[i2];
                    COMPLEX(ans)[i].r = x1.r - x2.r;
                    COMPLEX(ans)[i].i = x1.i - x2.i;
                }
            }
            break;
        case TIMESOP:
            if (n1 > n2) { SEXP t = s1; s1 = s2; s2 = t; n1 = n2; n2 = n; }
            mod_iterate_1 (n1, n2, i1, i2) {
                R_from_C99_complex (COMPLEX(ans)+i,
                                    C99_from_R_complex(COMPLEX(s1)+i1) 
                                     * C99_from_R_complex(COMPLEX(s2)+i2));
            }
            break;
        case DIVOP:
            mod_iterate (n, n1, n2, i1, i2) {
                R_from_C99_complex (COMPLEX(ans)+i,
                                    C99_from_R_complex(COMPLEX(s1)+i1) 
                                     / C99_from_R_complex(COMPLEX(s2)+i2));
            }
            break;
        case POWOP:
            mod_iterate (n, n1, n2, i1, i2) {
                R_from_C99_complex (COMPLEX(ans)+i,
                                    R_cpow(C99_from_R_complex(COMPLEX(s1)+i1),
                                           C99_from_R_complex(COMPLEX(s2)+i2)));
            }
            break;
        }
    }
}

#define T_arithmetic THRESHOLD_ADJUST(500)  /* >= 16, further adjusted below */

SEXP attribute_hidden R_binary (SEXP call, int opcode, SEXP x, SEXP y, 
                                int objx, int objy, SEXP grad1, SEXP grad2,
                                SEXP env, int variant)
{
    helpers_task_proc *task;
    SEXP klass, dims, tsp, xnames, ynames, ans;
    int mismatch = 0, nx, ny, n, xarray, yarray, xts, yts, xS4 = 0, yS4 = 0;
    int xattr, yattr;
    PROTECT_INDEX xpi, ypi;
    int threshold, flags, nprotect;

    if (x == R_NilValue) x = allocVector(REALSXP,0);
    PROTECT_WITH_INDEX(x, &xpi);
    if (y == R_NilValue) y = allocVector(REALSXP,0);
    PROTECT_WITH_INDEX(y, &ypi);
    nprotect = 2;

    if (!isNumberOrFactor(x) || !isNumberOrFactor(y))
        errorcall(call, _("non-numeric argument to binary operator"));

    nx = LENGTH(x);
    if (HAS_ATTRIB(x)) {
        xattr = TRUE;
        xarray = isArray(x);
        xts = isTs(x);
        xS4 = objx && IS_S4_OBJECT(x);
    }
    else xarray = xts = xattr = FALSE;
    ny = LENGTH(y);
    if (HAS_ATTRIB(y)) {
        yattr = TRUE;
        yarray = isArray(y);
        yts = isTs(y);
        yS4 = objy && IS_S4_OBJECT(y);
    }
    else yarray = yts = yattr = FALSE;

    /* If either x or y is a matrix with length 1 and the other is a
       vector, we want to coerce the matrix to be a vector. */

    if (xarray != yarray) {
        if (xarray && nx==1 && ny!=1) {
            REPROTECT(x = duplicate(x), xpi);
            setAttrib(x, R_DimSymbol, R_NilValue);
            xarray = FALSE;
        }
        if (yarray && ny==1 && nx!=1) {
            REPROTECT(y = duplicate(y), ypi);
            setAttrib(y, R_DimSymbol, R_NilValue);
            yarray = FALSE;
        }
    }

    if (xarray || yarray) {
        if (xarray && yarray && !conformable(x,y))
                errorcall(call, _("non-conformable arrays"));
        PROTECT(dims = getAttrib (xarray ? x : y, R_DimSymbol));
        nprotect++;
        if (xattr) {
            PROTECT(xnames = getAttrib(x, R_DimNamesSymbol));
            nprotect++;
        }
        else xnames = R_NilValue;
        if (yattr) {
            PROTECT(ynames = getAttrib(y, R_DimNamesSymbol));
            nprotect++;
        }
        else ynames = R_NilValue;
    }
    else {
        dims = R_NilValue;
        if (xattr) {
            PROTECT(xnames = getAttrib(x, R_NamesSymbol));
            nprotect++;
        }
        else xnames = R_NilValue;
        if (yattr) {
            PROTECT(ynames = getAttrib(y, R_NamesSymbol));
            nprotect++;
        }
        else ynames = R_NilValue;
    }
    if (nx == ny || nx == 1 || ny == 1) mismatch = 0;
    else if (nx > 0 && ny > 0) {
        if (nx > ny) mismatch = nx % ny;
        else mismatch = ny % nx;
    }

    if (xts || yts) {
        if (xts && yts) {
            if (!tsConform(x, y))
                errorcall(call, _("non-conformable time-series"));
            PROTECT(tsp = getAttrib(x, R_TspSymbol));
            PROTECT(klass = !objx ? R_NilValue : getClassAttrib(x));
        }
        else if (xts) {
            if (nx < ny)
                ErrorMessage(call, ERROR_TSVEC_MISMATCH);
            PROTECT(tsp = getAttrib(x, R_TspSymbol));
            PROTECT(klass = !objx ? R_NilValue : getClassAttrib(x));
        }
        else {                        /* (yts) */
            if (ny < nx)
                ErrorMessage(call, ERROR_TSVEC_MISMATCH);
            PROTECT(tsp = getAttrib(y, R_TspSymbol));
            PROTECT(klass = !objy ? R_NilValue : getClassAttrib(y));
        }
        nprotect += 2;
    }
    else klass = tsp = R_NoObject; /* -Wall */

    if (mismatch)
        warningcall (call,
          _("longer object length is not a multiple of shorter object length"));

    /* S4-compatibility change: if nx or ny is 0, result is of length 0 */

    n = nx==0 || ny==0 ? 0 : nx>ny ? nx : ny;

    int local_assign1 = 0, local_assign2 = 0;

    if (grad1 == R_NilValue && grad2 == R_NilValue) {
        if (VARIANT_KIND(variant) == VARIANT_LOCAL_ASSIGN1) {
            if (n == nx && !NAMEDCNT_GT_1(x)
              && x == findVarInFrame3 (env, CADR(call), 7))
                local_assign1 = 1;
        }
        else if (VARIANT_KIND(variant) == VARIANT_LOCAL_ASSIGN2) {
            if (n == ny && !NAMEDCNT_GT_1(y)
              && y == findVarInFrame3 (env, CADDR(call), 7))
                local_assign2 = 1;
        }
    }
    
    if (nx == 1) WAIT_UNTIL_COMPUTED(x);
    if (ny == 1) WAIT_UNTIL_COMPUTED(y);

    int swap_ops = FALSE;  /* TRUE if ops will be swapped so first is shorter */

    int replace_by_half = FALSE;  /* TRUE if x/2 will be replaced by 0.5*x;
                                     if TRUE, swap_ops will be TRUE as well */

    if (TYPEOF(x) == CPLXSXP || TYPEOF(y) == CPLXSXP) {

        if (opcode==IDIVOP || opcode==MODOP)
            errorcall(call,_("unimplemented complex operation"));
        ans = alloc_or_reuse (x, y, CPLXSXP, n, local_assign1, local_assign2);
        task = task_complex_arithmetic;
        flags = 0;  /* Not bothering with pipelining yet. */
    }

    else if (TYPEOF(x) == REALSXP || TYPEOF(y) == REALSXP) {

         /* task_real_arithmetic takes REAL, INTEGER, and LOGICAL operands, 
            and assumes INTEGER and LOGICAL are really the same. */

        if ((grad1 != R_NilValue || grad2 != R_NilValue)
               && (opcode != PLUSOP && opcode != MINUSOP)) 
            /* can't reuse operand space because needed for gradient calc. */
            ans = allocVector (REALSXP, n);
        else
            ans = alloc_or_reuse (x, y, REALSXP, n, 
                                  local_assign1, local_assign2);
        task = task_real_arithmetic;
        flags = HELPERS_PIPE_IN0_OUT;

        if (n > 1) {

            if (opcode == DIVOP && ny == 1 && (TYPEOF(y)==REALSXP ? REAL(y)[0]
                                                      : INTEGER(y)[0]) == 2.0) {
                opcode = TIMESOP;
                replace_by_half = TRUE;
            }

            if (TYPEOF(x)==REALSXP && TYPEOF(y)==REALSXP) { /*see if may merge*/

                if (nx==1 || ny==1) {  /* operation on scalar and vector */
                    if (opcode < DIVOP  /* this is the +, -, and * operators */
                     || opcode == POWOP && ny==1 && REAL(y)[0]==2.0 /* square*/)
                        flags = HELPERS_PIPE_IN0_OUT | HELPERS_MERGE_IN_OUT 
                                                     | HELPERS_HOLD;
                    else if (opcode == DIVOP) /* only allowed as last in merge*/
                        flags = HELPERS_PIPE_IN0_OUT | HELPERS_MERGE_IN;
                }

                if (nx == ny && opcode <= TIMESOP) {  /* op on eq-len vectors */
                    /* need first op to not be being computed for merging */
                    if (!helpers_is_being_computed(x))
                        flags = HELPERS_PIPE_IN02_OUT | HELPERS_MERGE_OUT 
                                                      | HELPERS_HOLD;
                    else if (!helpers_is_being_computed(y)
                               && opcode != MINUSOP) {
                        flags = HELPERS_PIPE_IN02_OUT | HELPERS_MERGE_OUT
                                                      | HELPERS_HOLD;
                        swap_ops = TRUE;
                    }
                }
            }

            if (ny<nx && (opcode == PLUSOP || opcode == TIMESOP)) {
                swap_ops = TRUE;
                flags |= HELPERS_PIPE_IN2;
            }
            else {
                if (nx==n) flags |= HELPERS_PIPE_IN1;
                if (ny==n) flags |= HELPERS_PIPE_IN2;
            }
        }
    }
    else {

        /* task_integer_arithmetic is assumed to work for LOGICAL too, though
           this won't be true if they aren't really the same */

        if (opcode == DIVOP || opcode == POWOP)
            ans = allocVector(REALSXP, n);
        else
            ans = alloc_or_reuse(x, y, INTSXP, n, local_assign1, local_assign2);
        task = task_integer_arithmetic;

       /* Only ^, /, %/%, and %% can be done in helpers at present - others
          must be in the master because of possible integer overflow.
          Not bothering with pipelining yet. */

        flags = 
          opcode==POWOP || opcode==DIVOP || opcode==IDIVOP || opcode==MODOP ? 0 
            : HELPERS_MASTER_NOW;

        if (ny<nx && (opcode == PLUSOP || opcode == TIMESOP))
            swap_ops = TRUE;
    }

    if (isObject(ans) && !objx && !objy) 
        ans = allocVector (TYPEOF(ans), n);

    if (ans != x) local_assign1 = 0;
    if (ans != y) local_assign2 = 0;

    PROTECT(ans);
    nprotect++;

    /* Do the actual operation. */

<<<<<<< HEAD
    double xval1, yval1, aval1;  /* may be needed for gradient */
=======
    double xval1, yval1;  /* may be needed for gradient */
>>>>>>> 4ee15ef4

    if (n!=0) {

        xval1 = TYPEOF(x) == REALSXP ? *REAL(x) : *INTEGER(x);
        yval1 = TYPEOF(y) == REALSXP ? *REAL(y) : *INTEGER(y);

        threshold = T_arithmetic;
        if (TYPEOF(ans) == CPLXSXP)
            threshold >>= 2;
        if (opcode > TIMESOP)
            threshold >>= 2;

        SEXP xx = x, yy = y;

        if (swap_ops) { 
            xx = y; yy = x;
            if (replace_by_half)
                xx = R_ScalarRealHalf;
        }

        if (n >= threshold && (variant & VARIANT_PENDING_OK)) {
            if (ON_SCALAR_STACK(xx) && ON_SCALAR_STACK(yy)) {
                PROTECT(xx = duplicate(xx));
                yy = duplicate(yy);
                UNPROTECT(1);
            }
            else if (ON_SCALAR_STACK(xx)) xx = duplicate(xx);
            else if (ON_SCALAR_STACK(yy)) yy = duplicate(yy);
        }

        integer_overflow = 0;

        DO_NOW_OR_LATER2 (variant, n>=threshold, flags, 
                          task, opcode, ans, xx, yy);

        if (integer_overflow)
            warningcall(call, _("NAs produced by integer overflow"));
    }

    /* Copy attributes from arguments as needed. */

    if ((xattr || yattr) && (objx || objy || !(variant & VARIANT_ANY_ATTR))) {

        if (yattr && ny==n && ans!=y)
            objy ? copyMostAttrib(y, ans) : copyMostAttribNoClass(y, ans);
        if (xattr && nx==n && ans!=x) /* Done 2nd so x's attrs overwrite y's */
            objx ? copyMostAttrib(x, ans) : copyMostAttribNoClass(x, ans);
    
        if (dims != R_NilValue) {
            /* With zero-length result, dims needn't match */
            if (dims != R_NilValue && n == 0) {
                int i;
                for (i = 0; i < LENGTH(dims); i++) 
                    if (INTEGER(dims)[i] == 0) break;
                if (i == LENGTH(dims)) /* none zero */
                    dims = R_NilValue;
            }
            setAttrib(ans, R_DimSymbol, dims);
            if (xnames != R_NilValue)
                setAttrib(ans, R_DimNamesSymbol, xnames);
            else if (ynames != R_NilValue)
                setAttrib(ans, R_DimNamesSymbol, ynames);
        }
        else {
            if (LENGTH(ans) == length(xnames))
                setAttrib(ans, R_NamesSymbol, xnames);
            else if (LENGTH(ans) == length(ynames))
                setAttrib(ans, R_NamesSymbol, ynames);
        }
    
        if (xts || yts) {                /* must set *after* dims! */
            setAttrib(ans, R_TspSymbol, tsp);
            setAttrib(ans, R_ClassSymbol, klass);
        }
    
        if(xS4 || yS4) {   /* Only set the bit:  no method defined! */
            ans = asS4(ans, TRUE, TRUE);
        }
    }

    R_variant_result = local_assign1 | local_assign2;

    /* Handle gradients. */

<<<<<<< HEAD
    if (TYPEOF(ans) == REALSXP && n==1 
         && (grad1 != R_NilValue || grad2 != R_NilValue) 
         && !ISNAN (aval1 = *REAL(ans))) {

        switch (opcode) {
        case PLUSOP: 
            if (grad1 == R_NilValue)
                R_gradient = copy_scaled_gradients (grad2, 1.0);
            else if (grad2 == R_NilValue)
                R_gradient = copy_scaled_gradients (grad1, 1.0);
            else
                R_gradient = add_scaled_gradients (
                               copy_scaled_gradients (grad1, 1.0),
                               grad2, 1.0);
            R_variant_result = VARIANT_GRADIENT_FLAG;
            break;
        case MINUSOP: 
            if (grad1 == R_NilValue)
                R_gradient = copy_scaled_gradients (grad2, -1.0);
            else if (grad2 == R_NilValue)
                R_gradient = copy_scaled_gradients (grad1, 1.0);
            else
                R_gradient = add_scaled_gradients (
                               copy_scaled_gradients (grad1, 1.0),
                               grad2, -1.0);
            R_variant_result = VARIANT_GRADIENT_FLAG;
            break;
        case TIMESOP: 
            if (grad1 == R_NilValue)
                R_gradient = copy_scaled_gradients (grad2, xval1);
            else if (grad2 == R_NilValue)
                R_gradient = copy_scaled_gradients (grad1, yval1);
            else
                R_gradient = add_scaled_gradients (
                               copy_scaled_gradients (grad1, yval1),
                               grad2, xval1);
            R_variant_result = VARIANT_GRADIENT_FLAG;
            break;
        case DIVOP: 
            if (grad1 == R_NilValue)
                R_gradient = copy_scaled_gradients(grad2, -xval1/(yval1*yval1));
            else if (grad2 == R_NilValue)
                R_gradient = copy_scaled_gradients (grad1, 1/yval1);
            else
                R_gradient = add_scaled_gradients (
                               copy_scaled_gradients (grad1, 1/yval1),
                               grad2, -xval1/(yval1*yval1));
            R_variant_result = VARIANT_GRADIENT_FLAG;
            break;
        case POWOP: ;
            SEXP g = R_NilValue;
            if (aval1 != 0) {
                if (grad1 != R_NilValue)
                    g = copy_scaled_gradients (grad1, aval1*yval1/xval1);
                if (grad2 != R_NilValue && xval1 > 0)
                    g = add_scaled_gradients (g, grad2, aval1*log(xval1));
            }
            R_gradient = g;
            R_variant_result = VARIANT_GRADIENT_FLAG;
            break;
        }
        GRADIENT_TRACE(call);
=======
    if (TYPEOF(ans)==REALSXP && (grad1 != R_NilValue || grad2 != R_NilValue)) {

        GRADIENT_TRACE(call);
        WAIT_UNTIL_COMPUTED_2(x,y);

        SEXP res_grad = R_NilValue;

        if (n == 1) {

            switch (opcode) {
            case PLUSOP: 
                if (grad1 == R_NilValue)
                    res_grad = grad2;
                else if (grad2 == R_NilValue)
                    res_grad = grad1;
                else
                    res_grad = add_scaled_gradients (grad1, grad2, 1.0, 1);
                break;
            case MINUSOP: 
                if (grad1 == R_NilValue)
                    res_grad = copy_scaled_gradients (grad2, -1.0, 1);
                else if (grad2 == R_NilValue)
                    res_grad = grad1;
                else
                    res_grad = add_scaled_gradients (grad1, grad2, -1.0, 1);
                break;
            case TIMESOP: 
                if (grad1 == R_NilValue)
                    res_grad = copy_scaled_gradients (grad2, xval1, 1);
                else if (grad2 == R_NilValue)
                    res_grad = copy_scaled_gradients (grad1, yval1, 1);
                else
                    res_grad = add_scaled_gradients (
                                   copy_scaled_gradients (grad1, yval1, 1),
                                   grad2, xval1, 1);
                break;
            case DIVOP: 
                if (grad1 == R_NilValue)
                    res_grad = copy_scaled_gradients
                                 (grad2, -xval1/(yval1*yval1), 1);
                else if (grad2 == R_NilValue)
                    res_grad = copy_scaled_gradients (grad1, 1/yval1, 1);
                else
                    res_grad = add_scaled_gradients (
                                   copy_scaled_gradients (grad1, 1/yval1, 1),
                                   grad2, -xval1/(yval1*yval1), 1);
                break;
            case POWOP: ;
                double aval1 = *REAL(ans);
                if (aval1 != 0) {
                    if (grad1 != R_NilValue)
                        res_grad = copy_scaled_gradients 
                                    (grad1, aval1*yval1/xval1, 1);
                    if (grad2 != R_NilValue && xval1 > 0)
                        res_grad = add_scaled_gradients 
                                    (res_grad, grad2, aval1*log(xval1), 1);
                }
                break;
            }
        }

        else {

            R_len_t i;
            SEXP f;

            switch (opcode) {
            case PLUSOP: 
                if (grad1 == R_NilValue)
                    res_grad = grad2;
                else if (grad2 == R_NilValue)
                    res_grad = grad1;
                else
                    res_grad = add_scaled_gradients (grad1, grad2, 1.0, n);
                break;
            case MINUSOP: 
                if (grad1 == R_NilValue)
                    res_grad = copy_scaled_gradients (grad2, -1.0, n);
                else if (grad2 == R_NilValue)
                    res_grad = grad1;
                else
                    res_grad = add_scaled_gradients (grad1, grad2, -1.0, n);
                break;
            case TIMESOP: 
                if (grad1 == R_NilValue) {
                    if (TYPEOF(x) != REALSXP) {
                        f = allocVector (REALSXP, n);
                        for (i = 0; i < n; i++) REAL(f)[i] = INTEGER(x)[i%nx];
                    }
                    else
                        f = x;
                    PROTECT(f);
                    res_grad = copy_scaled_gradients_vec (grad2, f, n);
                    UNPROTECT(1);
                }
                else if (grad2 == R_NilValue) {
                    if (TYPEOF(y) != REALSXP) {
                        f = allocVector (REALSXP, n);
                        for (i = 0; i < n; i++) REAL(f)[i] = INTEGER(y)[i%ny];
                    }
                    else
                        f = y;
                    PROTECT(f);
                    res_grad = copy_scaled_gradients_vec (grad1, f, n);
                    UNPROTECT(1);
                }
                else {
                    if (TYPEOF(y) != REALSXP) {
                        f = allocVector (REALSXP, n);
                        for (i = 0; i < n; i++) REAL(f)[i] = INTEGER(y)[i%ny];
                    }
                    else
                        f = y;
                    PROTECT(f);
                    res_grad = copy_scaled_gradients_vec (grad1, f, n);
                    UNPROTECT(1);
                    if (TYPEOF(x) != REALSXP) {
                        if (f == y) f = allocVector (REALSXP, n);
                        for (i = 0; i < n; i++) REAL(f)[i] = INTEGER(x)[i%nx];
                    }
                    else 
                        f = x;
                    PROTECT(f);
                    res_grad = add_scaled_gradients_vec (res_grad, grad2, f, n);
                    UNPROTECT(1);
                }
                break;
            case DIVOP: 
                PROTECT (f = allocVector (REALSXP, n));
                if (grad1 == R_NilValue) {
                    for (i = 0; i < n; i++) {
                        double tx = TYPEOF(x) == REALSXP ? REAL(x)[i%nx]
                                                         : INTEGER(x)[i%nx];
                        double ty = TYPEOF(y) == REALSXP ? REAL(y)[i%ny]
                                                         : INTEGER(y)[i%ny];
                        REAL(f)[i] = -tx / (ty*ty);
                    }
                    res_grad = copy_scaled_gradients_vec (grad2, f, n);
                }
                else if (grad2 == R_NilValue) {
                    for (i = 0; i < n; i++) {
                        double ty = TYPEOF(y) == REALSXP ? REAL(y)[i%ny]
                                                         : INTEGER(y)[i%ny];
                        REAL(f)[i] = 1 / ty;
                    }
                    res_grad = copy_scaled_gradients_vec (grad1, f, n);
                }
                else {
                    for (i = 0; i < n; i++) {
                        double ty = TYPEOF(y) == REALSXP ? REAL(y)[i%ny]
                                                         : INTEGER(y)[i%ny];
                        REAL(f)[i] = 1 / REAL(y)[i%ny];
                    }
                    res_grad = copy_scaled_gradients_vec (grad1, f, n);
                    for (i = 0; i < n; i++) {
                        double tx = TYPEOF(x) == REALSXP ? REAL(x)[i%nx]
                                                         : INTEGER(x)[i%nx];
                        double ty = TYPEOF(y) == REALSXP ? REAL(y)[i%ny]
                                                         : INTEGER(y)[i%ny];
                        REAL(f)[i] = -tx / (ty*ty);
                    }
                    res_grad = add_scaled_gradients_vec(res_grad, grad2, f, n);
                }
                UNPROTECT(1);
                break;
            case POWOP: ;
                PROTECT (f = allocVector (REALSXP, n));
                WAIT_UNTIL_COMPUTED(ans);
                if (grad1 != R_NilValue) {
                    for (i = 0; i < n; i++) {
                        double tx = TYPEOF(x) == REALSXP ? REAL(x)[i%nx]
                                                         : INTEGER(x)[i%nx];
                        double ty = TYPEOF(y) == REALSXP ? REAL(y)[i%ny]
                                                         : INTEGER(y)[i%ny];
                        REAL(f)[i] = REAL(ans)[i] * ty / tx;
                    }
                    res_grad = copy_scaled_gradients_vec (grad1, f, n);
                }
                if (grad2 != R_NilValue) {
                    for (i = 0; i < n; i++) {
                        double tx = TYPEOF(x) == REALSXP ? REAL(x)[i%nx]
                                                         : INTEGER(x)[i%nx];
                        REAL(f)[i] = tx > 0 ? REAL(ans)[i] * log(tx) : 0;
                    }
                    res_grad = add_scaled_gradients_vec (res_grad, grad2, f, n);
                }
                UNPROTECT(1);
                break;
            }
        }

        if (res_grad != R_NilValue) {
            R_gradient = res_grad;
            R_variant_result = VARIANT_GRADIENT_FLAG;
        }
>>>>>>> 4ee15ef4
    }

    UNPROTECT(nprotect);
    return ans;
}

void task_unary_minus (helpers_op_t op, SEXP ans, SEXP s1, SEXP ignored)
{
    R_len_t n = LENGTH(s1);
    R_len_t i = 0;
    R_len_t a;

    HELPERS_SETUP_OUT (9);

    switch (TYPEOF(s1)) {

    case LGLSXP:
        /* Assume LGLSXP is really the same as INTSXP... */
    case INTSXP:
        while (i < n) {
            HELPERS_WAIT_IN1 (a, i, n);
            do {
                R_len_t u = HELPERS_UP_TO(i,a);
                do {
                    int x = INTEGER(s1)[i];
                    INTEGER(ans)[i] = x==NA_INTEGER ? NA_INTEGER : -x;
                    i += 1;
                } while (i<=u);
                helpers_amount_out(i);
            } while (i < a);
        }
        break;

    case REALSXP:
        while (i < n) {
            HELPERS_WAIT_IN1 (a, i, n);
            do {
                R_len_t u = HELPERS_UP_TO(i,a);
                do {
                    REAL(ans)[i] = -REAL(s1)[i];
                    i += 1;
                } while (i<=u);
                helpers_amount_out(i);
            } while (i < a);
        }
        break;

    case CPLXSXP:
        while (i < n) {
            HELPERS_WAIT_IN1 (a, i, n);
            do {
                R_len_t u = HELPERS_UP_TO(i,a);
                do {
                    COMPLEX(ans)[i].r = -COMPLEX(s1)[i].r;
                    COMPLEX(ans)[i].i = -COMPLEX(s1)[i].i;
                    i += 1;
                } while (i<=u);
                helpers_amount_out(i);
            } while (i < a);
        }
        break;
    }
}

#define T_unary_minus THRESHOLD_ADJUST(500)

SEXP attribute_hidden R_unary (SEXP call, int opcode, SEXP s1, int obj1,
                               SEXP grad1, SEXP env, int variant)
{
    int type = TYPEOF(s1);
    int local_assign = 0;
    SEXP ans;
    int n;

    if (opcode != MINUSOP && opcode != PLUSOP)
        errorcall(call, _("invalid unary operator"));

    if ( ! ((NUMBER_TYPES >> type) & 1))
        errorcall(call, _("invalid argument to unary operator"));

    n = LENGTH(s1);

    if (type == LGLSXP) {
        SEXP dim, dimnames, names;
        ans = allocVector(INTSXP,n);
        PROTECT (names    = getAttrib (s1, R_NamesSymbol));
        PROTECT (dim      = getDimAttrib(s1));
        PROTECT (dimnames = getAttrib (s1, R_DimNamesSymbol));
        if (names    != R_NilValue) setAttrib(ans,R_NamesSymbol,    names);
        if (dim      != R_NilValue) setAttrib(ans,R_DimSymbol,      dim);
        if (dimnames != R_NilValue) setAttrib(ans,R_DimNamesSymbol, dimnames);
        UNPROTECT(3);
    }

    if (opcode==PLUSOP) {
        if (type != LGLSXP)
            ans = isObject(s1) && !obj1 ? Rf_makeUnclassed(s1) : s1;
        else {
            WAIT_UNTIL_COMPUTED(s1);
            for (int i = 0; i<LENGTH(s1); i++) INTEGER(ans)[i] = LOGICAL(s1)[i];
        }
    }
    else if (opcode==MINUSOP) {
        if (type == LGLSXP) 
            ; /* allocated above */
        else if (isObject(s1) && !obj1)
            ans = Rf_makeUnclassed(s1);
        else {
            if (VARIANT_KIND(variant) == VARIANT_LOCAL_ASSIGN1
              && !NAMEDCNT_GT_1(s1) && grad1 == R_NilValue
              && s1 == findVarInFrame3(env,CADR(call),7))
                local_assign = 1;
            ans = local_assign || NAMEDCNT_EQ_0(s1) ? s1 : duplicate(s1);
        }
        DO_NOW_OR_LATER1 (variant, n >= T_unary_minus,
          TYPEOF(s1)==REALSXP ? HELPERS_PIPE_IN01_OUT | HELPERS_MERGE_IN_OUT
                              : HELPERS_PIPE_IN01_OUT,
          task_unary_minus, 0, ans, s1);
    }
    else
        errorcall(call, _("invalid argument to unary operator"));

    R_variant_result = local_assign;  /* do at end, just in case */

<<<<<<< HEAD
    if (grad1 != R_NilValue && n == 1 && !ISNAN(*REAL(ans))) {
        double d = opcode == MINUSOP ? -1 : 1;
        R_gradient = copy_scaled_gradients(grad1,d);
        R_variant_result = VARIANT_GRADIENT_FLAG;
        GRADIENT_TRACE(call);
=======
    if (grad1 != R_NilValue) {

        GRADIENT_TRACE(call);

        double d = opcode == MINUSOP ? -1 : 1;
        SEXP res_grad = R_NilValue;

        if (n == 1) {
            if (!ISNAN(*REAL(ans))) {
                res_grad = copy_scaled_gradients (grad1, d, 1);
            }
        }
        else {
            res_grad = copy_scaled_gradients (grad1, d, n);
        }

        if (res_grad != R_NilValue) {
            R_gradient = res_grad;
            R_variant_result = VARIANT_GRADIENT_FLAG;
        }
>>>>>>> 4ee15ef4
    }

    return ans;
}


/* MATHEMATICAL FUNCTIONS OF ONE ARGUMENT.  Implements a variant return
   of the sum of the vector result, rather than the vector itself. */

/* Table to map math1 operation code to function.  The entries for trunc,
   R_log, R_log2, and R_log10 are not called via do_math1 like the others, 
   but from special primitives.  The entry for fabs is currently not used, 
   since the compiler may be able to inline fabs when it's called directly 
   from task_abs. */

double (* const R_math1_func_table[44])(double) = {
        /*      0       1       2       3       4       5       6 7 8 9 */
/* 00 */        fabs,   floor,  ceil,   sqrt,   sign,   trunc,  0,0,0,0,
/* 10 */        exp,    expm1,  log1p,  R_log,  R_log2, R_log10,0,0,0,0,
/* 20 */        cos,    sin,    tan,    acos,   asin,   atan,   0,0,0,0,
/* 30 */        cosh,   sinh,   tanh,   acosh,  asinh,  atanh,  0,0,0,0,
/* 40 */      lgammafn, gammafn,digamma,trigamma
};

/* Table of flags saying when an operation may produce NA/NaN or warning:

       0:  NA/NaN only when argument is NA/NaN
       1:  NA/NaN only when argument is NA/Nan or +-Inf
       2:  NA/NaN possible for finite argument as well as NA/NaN or +- Inf
       3:  may produce warning message, not just NA/NaN

   Entries correspond to those in R_math1_func_table above. */

const char R_math1_err_table[44] = {
        /*      0       1       2       3       4       5       6 7 8 9 */
/* 00 */        0,      0,      0,      2,      0,      0,      0,0,0,0,
/* 10 */        0,      0,      2,      2,      2,      2,      0,0,0,0,
/* 20 */        1,      1,      1,      2,      2,      0,      0,0,0,0,
/* 30 */        0,      0,      0,      2,      0,      2,      0,0,0,0,
/* 40 */        3,      3,      2,      -1
};

int R_naflag;  /* Set to one (in master) for the "NAs produced" warning */

static double Dfabs (double x, double y)
{ 
    return x>=0 ? 1 : -1;
}

static double Dsqrt (double x, double y)
{ 
    return 0.5/y;
}

static double Dexp (double x, double y)
{ 
    return y;
}

static double Dexpm1 (double x, double y)
{ 
    return y+1;
}

static double Dlog1p (double x, double y)
{ 
    return 1+x < 0 ? NA_REAL : 1/(1+x);
}

static double Dlog (double x, double y)
{ 
    return x < 0 ? NA_REAL : 1/x;
}

static double Dlog2 (double x, double y)
{ 
    return x < 0 ? NA_REAL : 1.4426950408889634073599246810 / x;
}

static double Dlog10 (double x, double y)
{ 
    return x < 0 ? NA_REAL : 0.4342944819032518276511289189 / x;
}

static double Dcos (double x, double y)
{ 
    return -sin(x);
}

static double Dsin (double x, double y)
{ 
    return cos(x);
}

static double Dtan (double x, double y)
{ 
    double a = cos(x);
    return 1 / (a*a);
}

static double Dacos (double x, double y)
{ 
    return (-1) / sqrt (1 - x*x);
}

static double Dasin (double x, double y)
{ 
    return 1 / sqrt (1 - x*x);
}

static double Datan (double x, double y)
{ 
    return 1 / (1 + x*x);
}

static double Dcosh (double x, double y)
{ 
    return sinh(x);
}

static double Dsinh (double x, double y)
{ 
    return cosh(x);
}

static double Dtanh (double x, double y)
{ 
    double a = cosh(x);
    return 1 / (a*a);
}

static double Dacosh (double x, double y)
{ 
    return 1 / sqrt (x*x - 1);
}

static double Dasinh (double x, double y)
{ 
    return 1 / sqrt (x*x + 1);
}

static double Datanh (double x, double y)
{ 
    return 1 / (1 - x*x);
}

static double Dlgammafn (double x, double y)
{ 
    return digamma(x);
}

static double Dgammafn (double x, double y)
{ 
    return y * digamma(x);
}

static double Ddigamma (double x, double y)
{ 
    return trigamma(x);
}

static double Dtrigamma (double x, double y)
{ 
    return psigamma(x,2);
}

/* Table to map math1 operation code to derivative function. */

double (* const R_math1_deriv_table[44])(double,double) = {
        /*      0       1       2       3       4       5       6 7 8 9 */
/* 00 */        Dfabs,  0,      0,      Dsqrt,  0,      0,      0,0,0,0,
/* 10 */        Dexp,   Dexpm1, Dlog1p, Dlog,   Dlog2,  Dlog10, 0,0,0,0,
/* 20 */        Dcos,   Dsin,   Dtan,   Dacos,  Dasin,  Datan,  0,0,0,0,
/* 30 */        Dcosh,  Dsinh,  Dtanh,  Dacosh, Dasinh, Datanh, 0,0,0,0,
/* 40 */     Dlgammafn, Dgammafn, Ddigamma, Dtrigamma
};

/* Math1 task procedures.  The opcode has the function code in the low
   byte, and (except for the sum task) and indication of which parallel
   part to do above that. */

void task_math1 (helpers_op_t opcode, SEXP sy, SEXP sa, SEXP ignored)
{
    int op = opcode & 0xff;
    int par = opcode >> 8;
    double (*f)(double) = R_math1_func_table[op];

    R_len_t n = LENGTH(sa);
    double *ra = REAL(sa);
    double *ry = REAL(sy);

    R_len_t i, a;

    if (R_math1_err_table[op] > 1) {

        /* Code for when a warning is possible, only done in master. */

        i = 0;
        while (i < n) {
            HELPERS_WAIT_IN1 (a, i, n);
            do {
                if (ISNAN(ra[i]))
                    ry[i] = ra[i];
                else {
                    ry[i] = f(ra[i]);
                    if (ISNAN(ry[i])) {
                        R_naflag = 1; /* only done in master thread */
                    }
                }
                i += 1;
            } while (i < a);
        }
    }

    else if (par == 0) {

        /* Code for only one task for whole vector, may be done in helper. */

        HELPERS_SETUP_OUT(5);

        i = 0;
        while (i < n) {
            HELPERS_WAIT_IN1 (a, i, n);
            do {
                if (ISNAN(ra[i]))
                    ry[i] = ra[i];
                else
                    ry[i] = f(ra[i]);
                HELPERS_NEXT_OUT(i);
            } while (i < a);
        }
    }

    else if (par == 1) {  

        /* Code for task that does first half of vector. */

        R_len_t halfn = n >> 1;

        HELPERS_SETUP_OUT(5);

        i = 0;
        while (i < halfn) {
            HELPERS_WAIT_IN1 (a, i, n);
            if (a > halfn) a = halfn;
            do {
                if (ISNAN(ra[i]))
                    ry[i] = ra[i];
                else
                    ry[i] = f(ra[i]);
                HELPERS_NEXT_OUT(i);
            } while (i < a);
        }

        /* Must wait for task doing second half to finish before this
           task finishes. */

        HELPERS_WAIT_IN0 (a, n-1, n);
    }

    else {

        /* Code for task that does second half of vector.  Doesn't
           bother with output pipelining since it likely will finish
           before the first half has been computed.  (But needs to be
           scheduled with HELPERS_PIPE_OUT so task for first half will
           be able to start. */

        i = n >> 1;
        while (i < n) {
            HELPERS_WAIT_IN1 (a, i, n);
            do {
                if (ISNAN(ra[i]))
                    ry[i] = ra[i];
                else
                    ry[i] = f(ra[i]);
                i += 1;
            } while (i < a);
        }
    }
}

void task_sum_math1 (helpers_op_t opcode, SEXP sy, SEXP sa, SEXP ignored)
{
    int op = opcode;
    double (*f)(double) = R_math1_func_table[op];

    R_len_t n = LENGTH(sa);
    double *ra = REAL(sa);

    long double s = 0.0;
    R_len_t i = 0;
    R_len_t a;

    if (R_math1_err_table[op] > 1) {

        /* Code for when a warning is possible, only done in master. */

        while (i < n) {
            HELPERS_WAIT_IN1 (a, i, n);
            do {
                if (ISNAN(ra[i]))
                    s += ra[i];
                else {
                    double t = f(ra[i]);
                    if (ISNAN(t)) {
                        R_naflag = 1; /* only done in master thread */
                    }
                    s += t;
                }
                i += 1;
            } while (i < a);
        }
    }

    else {

        /* Code for when no warning is possible, may be done in a helper. */

        while (i < n) {
            HELPERS_WAIT_IN1 (a, i, n);
            do {
                if (ISNAN(ra[i]))
                    s += ra[i];
                else
                    s += f(ra[i]);
                i += 1;
            } while (i < a);
        }
    }

    REAL(sy)[0] = (double) s;
}

#define ONE_SIMPLE_ARG(args) \
    ( !isNull(args) && isNull(CDR(args)) && isNull(TAG(args)) \
       && CAR(args) != R_DotsSymbol && CAR(args) != R_MissingArg \
       && CAR(args) != R_MissingUnder)

static SEXP nonsimple_log(SEXP call, SEXP op, SEXP args, SEXP env, int variant);
static SEXP do_math2(SEXP call, SEXP op, SEXP args, SEXP env);

#define T_math1 THRESHOLD_ADJUST(10)

SEXP attribute_hidden do_math1 (SEXP call, SEXP op, SEXP args, SEXP env, 
                                int variant)
{
    int opcode = PRIMVAL(op);
    if (opcode == 10003) /* horrible kludge for log */
        opcode = 13;
    else if (opcode >= 44)
        errorcall(call, _("unimplemented real function of 1 argument"));

    int vrnt = VARIANT_PENDING_OK;
    int gradv = 0;
    if ((variant & VARIANT_GRADIENT) && R_math1_deriv_table[opcode])
        gradv = VARIANT_GRADIENT;

    SEXP sa, grad, r;

    if (ONE_SIMPLE_ARG(args)) {
        vrnt |= VARIANT_SCALAR_STACK_OK;
        PROTECT (sa = evalv (CAR(args), env, vrnt | gradv));
        args = R_NilValue;
        PROTECT (grad = R_variant_result & VARIANT_GRADIENT_FLAG ? R_gradient 
                                                                 : R_NilValue);
    }
    else {

        if (opcode == 13 /* log */)
            vrnt |= VARIANT_MISSING_OK;

        args = gradv ? evalList_gradient (args, env, vrnt | gradv, 1, 0)
                     : evalList_v (args, env, vrnt);

        if (opcode == 13 /* log */ && CDR(args) != R_NilValue) 
            return nonsimple_log (call, op, args, env, variant);

        PROTECT(args);
        if (opcode != 5 /* trunc */) checkArity(op, args);
        check1arg_x (args, call);
        sa = CAR(args);

        PROTECT (grad = gradv ? GRADIENT_IN_CELL(args) : R_NilValue);
    }

    R_Visible = TRUE;

    /* At this point, sa is the first argument, and args is either the
       pairlist of arguments, or R_NilValue if that hasn't been created. */

    R_variant_result = 0;

    if (isObject(sa)) {

        SEXP nargs = args == R_NilValue ? CONS(sa,R_NilValue) : args;
        PROTECT(nargs);
        if (grad != R_NilValue)
            SET_ATTRIB (nargs, grad);
        if (DispatchGroup("Math", call, op, nargs, env, &r, variant)) {
            UNPROTECT(3);  /* sa|args, grad, nargs */
            return r;
        }
        UNPROTECT(1);  /* nargs */

        if (opcode == 14 || opcode == 15) {  /* log2 or log10 */
            /* try dispatching on log with base argument. */
            SEXP base = PRIMVAL(op) == 15 ? ScalarRealMaybeConst(10.0)
                                          : ScalarRealMaybeConst(2.0);
            SEXP basel = CONS (base, R_NilValue);
            SEXP call2;
            PROTECT(nargs = CONS (sa, basel));
            if (grad != R_NilValue)
                SET_ATTRIB (nargs, grad);
            PROTECT(call2 = LCONS (R_LogSymbol, CONS (sa, basel)));
            if (DispatchGroup("Math", call2, op, nargs, env, &r, variant)) {
                UNPROTECT(4);  /* sa|args, grad, nargs, call2 */
                return r;
            }
            UNPROTECT(2);  /* nargs, call2 */
        }
    }

    if (isComplex(sa)) {
        /* for the moment, keep the interface to complex_math1 the same */
        if (opcode == 14 || opcode == 15) {  /* log2 or log10 */
            SEXP base = opcode == 15 ? ScalarRealMaybeConst(10.0)
                                     : ScalarRealMaybeConst(2.0);
            SEXP basel = CONS (base, R_NilValue);
            SEXP args2, call2;
            PROTECT(args2 = CONS (sa, basel));
            PROTECT(call2 = LCONS (R_LogSymbol, CONS (sa, basel)));
            r = complex_math2 (call2, op, args2, env);
            UNPROTECT(2);  /* args2, call2 */
        }
        else {
            SEXP tmp;
            PROTECT(tmp = CONS(sa,R_NilValue));
            WAIT_UNTIL_COMPUTED(sa);
            r = complex_math1(call, op, tmp, env);
            UNPROTECT(1);  /* tmp */
        }
        UNPROTECT(2);  /* sa|args, grad */
        return r;
    }

    if (!isNumeric(sa)) non_numeric_errorcall(call);

    int local_assign = 0;
    SEXP sa0 = sa;

    if (TYPEOF(sa) != REALSXP)
        sa = coerceVector(sa, REALSXP); /* coercion can lose the object bit */
    else if (VARIANT_KIND(variant)==VARIANT_LOCAL_ASSIGN1 
              && !NAMEDCNT_GT_1(sa) && grad == R_NilValue
              && sa == findVarInFrame3 (env, CADR(call), 7))
        local_assign = 1;

    PROTECT(sa);

<<<<<<< HEAD
=======
    R_len_t n = LENGTH(sa);
>>>>>>> 4ee15ef4
    double opr, res;
    SEXP sy;

    if (n == 1) { /* scalar operation, including on scalar stack. */

        WAIT_UNTIL_COMPUTED(sa);

        opr = REAL(sa)[0];

        if (ISNAN(opr))
            res = opr;
        else {
            res = R_math1_func_table[opcode] (opr);
            if (R_math1_err_table[opcode]>1 && ISNAN(res))
                NaN_warningcall(call);
        }

        POP_IF_TOP_OF_STACK(sa0);

        if (local_assign || NAMEDCNT_EQ_0(sa)) {
            sy = sa;
            *REAL(sy) = res;
        }
        else if (CAN_USE_SCALAR_STACK(variant) && NO_ATTRIBUTES_OK(variant,sa))
            sy = PUSH_SCALAR_REAL(res);
        else {
            PROTECT(sy = ScalarReal(res));
            maybe_dup_attributes (sy, sa, variant);
            UNPROTECT(1);
        }
    }

    else { /* not scalar */

        /* Note: need to protect sy below because some ops may produce a warning
           and attributes may be duplicated. */

        R_naflag = 0;

        if (VARIANT_KIND(variant) == VARIANT_SUM && grad == R_NilValue) {

            /* Just need the sum. */

            PROTECT(sy = allocVector1REAL());
            DO_NOW_OR_LATER1 (variant, 
                        n >= T_math1 && R_math1_err_table[opcode] <= 1,
                        HELPERS_PIPE_IN1, task_sum_math1, opcode, sy, sa);
        }

        else {

            PROTECT(sy = local_assign || NAMEDCNT_EQ_0(sa) 
                           ? sa : allocVector(REALSXP, n));

            if (helpers_not_multithreading_now || n < 2*T_math1
                || R_math1_err_table[opcode] > 1) {

                /* Use only one task. */

                DO_NOW_OR_LATER1(variant,
                                 n >= T_math1 && R_math1_err_table[opcode] <= 1,
                                 HELPERS_PIPE_IN01_OUT,
                                 task_math1, opcode, sy, sa);
            }
            else {

                /* Use two tasks, computing second half and first half. */

                helpers_do_task (HELPERS_PIPE_IN01_OUT, 
                                 task_math1, opcode | (2<<8),
                                 sy, sa, 0);

                helpers_do_task (variant & VARIANT_PENDING_OK
                                  ? HELPERS_PIPE_IN01_OUT
                                  : HELPERS_PIPE_IN01_OUT | HELPERS_MASTER_NOW,
                                 task_math1, opcode | (1<<8),
                                 sy, sa, 0);
            }

            maybe_dup_attributes (sy, sa, variant);
        }

        if (R_naflag)
            NaN_warningcall(call);
        UNPROTECT(1);
    }

    R_variant_result = local_assign; /* Defer setting to shortly before return*/

<<<<<<< HEAD
    if (grad != R_NilValue && R_math1_deriv_table[opcode]) {
        if (TYPEOF(sy) == REALSXP && LENGTH(sy) == 1 && !ISNAN(res)) {
            double d = R_math1_deriv_table[opcode] (opr, res);
            R_gradient = copy_scaled_gradients(grad,d);
            R_variant_result = VARIANT_GRADIENT_FLAG;
            GRADIENT_TRACE(call);
=======
    if (grad != R_NilValue && R_math1_deriv_table[opcode] 
                           && TYPEOF(sy) == REALSXP) {

        GRADIENT_TRACE(call);

        SEXP res_grad = R_NilValue;

        if (n == 1) {
            if (!ISNAN(res)) {
                double d = R_math1_deriv_table[opcode] (opr, res);
                res_grad = copy_scaled_gradients (grad, d, 1);
            }
        }
        else {
            double (*df)(double,double) = R_math1_deriv_table[opcode];
            SEXP gr = allocVector (REALSXP, n);
            PROTECT(gr);
            for (R_len_t i = 0; i < n; i++) {
                REAL(gr)[i] = df (REAL(sa)[i], REAL(sy)[i]);
            }
            res_grad = copy_scaled_gradients_vec (grad, gr, n);
            UNPROTECT(1);
        }

        if (res_grad != R_NilValue) {
            R_variant_result |= VARIANT_GRADIENT_FLAG;
            R_gradient = res_grad;
>>>>>>> 4ee15ef4
        }
    }

    UNPROTECT(3);  /* sa|args, grad, sa (possibly changed) */
    return sy;
}

/* Cases of log that don't have just one unnamed argument (principally base).
   Does not compute gradients. */

static SEXP nonsimple_log (SEXP call, SEXP op, SEXP args, SEXP env, int variant)
{
    PROTECT(args);
    R_Visible = TRUE;

    /* This seems like some sort of horrible kludge that can't possibly
       be right in general (it ignores the argument names, and silently
       discards arguments after the first two). */

    if (CDR(args) != R_NilValue && CADR(args) == R_MissingArg) {
        double e = 2.718281828459045235;
        PROTECT(args);
        args = list2(CAR(args), ScalarReal(e)); 
        UNPROTECT(1);
    }

    SEXP res, call2;
    PROTECT(call2 = LCONS (CAR(call), args));

    if (DispatchGroup("Math", call2, op, args, env, &res, variant)) {
        UNPROTECT(2); /* args, call2 */
        return res;
    }

    /* match argument names if supplied */
    static const char * const ap[2] = { "x", "base" };
    PROTECT(args = matchArgs_strings (ap, 2, args, call));
    if (length(CADR(args)) == 0)
        errorcall(call, _("invalid argument 'base' of length 0"));

    if (isComplex(CAR(args)) || isComplex(CADR(args)))
        res = complex_math2(call, op, args, env);
    else
        res = do_math2 (call, op, args, env);

    UNPROTECT(3); /* old args, call2, args */
    return res;
}


/* Note that abs is slightly different from the do_math1 set, both
   for integer/logical inputs and what it dispatches to for complex ones. 
   Also, the compiler is more likely to generate inline code for fabs
   than for other math functions, so treating it specially may be good. */

void task_abs (helpers_op_t op, SEXP s, SEXP x, SEXP ignored)
{
    R_len_t n = LENGTH(x);
    R_len_t i = 0;
    R_len_t a;

    HELPERS_SETUP_OUT(9);
    while (i < n) {
        HELPERS_WAIT_IN1 (a, i, n);
        while (i < a-1) {
            REAL(s)[i] = fabs(REAL(x)[i]);
            HELPERS_NEXT_OUT(i);
            REAL(s)[i] = fabs(REAL(x)[i]);
            HELPERS_NEXT_OUT(i);
        }
        if (i < a) {
            REAL(s)[i] = fabs(REAL(x)[i]);
            HELPERS_NEXT_OUT(i);
        }
    }
}

void task_sum_abs (helpers_op_t op, SEXP s, SEXP x, SEXP ignored)
{
    R_len_t n = LENGTH(x);
    R_len_t i = 0;
    R_len_t a;
    long double r = 0.0;

    while (i < n) {
        HELPERS_WAIT_IN1 (a, i, n);
        do {
            r += fabs(REAL(x)[i]);
            i += 1;
        } while (i < a);
    }
    REAL(s)[0] = (double) r;
}

#define T_abs THRESHOLD_ADJUST(500)

SEXP do_abs(SEXP call, SEXP op, SEXP args, SEXP env, int variant)
{
    SEXP r, s, x, g;
    double opr, res;
<<<<<<< HEAD
=======
    R_len_t n;
>>>>>>> 4ee15ef4

    PROTECT (args = variant & VARIANT_GRADIENT 
                     ? evalList_gradient (args, env, 0, 1, 0)
                     : evalList_v (args, env, 0));

    checkArity(op, args);
    check1arg_x (args, call);
<<<<<<< HEAD

    x = CAR(args);

    if (DispatchGroup("Math", call, op, args, env, &r, variant)) {
        UNPROTECT(1);
	return r;
    }
=======
>>>>>>> 4ee15ef4

    x = CAR(args);

    if (DispatchGroup("Math", call, op, args, env, &r, variant)) {
        UNPROTECT(1);
	return r;
    }

    if (TYPEOF(x) == INTSXP || TYPEOF(x) == LGLSXP) {
	/* integer or logical ==> return integer,
	   factor was covered by Math.factor. */
        int n = LENGTH(x);
        if (n == 1) {
            WAIT_UNTIL_COMPUTED(x);
            int v;
            v = *INTEGER(x);
            v = v==NA_INTEGER ? NA_INTEGER : v<0 ? -v : v;
            s = NAMEDCNT_EQ_0(x) && TYPEOF(x) == INTSXP ? 
                  (*INTEGER(x) = v, x)
              : CAN_USE_SCALAR_STACK(variant) && NO_ATTRIBUTES_OK(variant,x) ?
                  PUSH_SCALAR_INTEGER(v)
              :   ScalarInteger(v);
        }
        else {
            s = NAMEDCNT_EQ_0(x) && TYPEOF(x) == INTSXP ? x 
              :   allocVector(INTSXP,n);
            WAIT_UNTIL_COMPUTED(x);
            /* Note: relying on INTEGER(.) === LOGICAL(.) : */
            for (int i = 0 ; i < n ; i++) {
                int v = INTEGER(x)[i];
                INTEGER(s)[i] = v==NA_INTEGER ? NA_INTEGER : v<0 ? -v : v;
            }
        }
    } 

    else if (TYPEOF(x) == REALSXP) {
        n = LENGTH(x);
        if (VARIANT_KIND(variant) == VARIANT_SUM) {
            s = allocVector1REAL();
            DO_NOW_OR_LATER1 (variant, n >= T_abs,
                              HELPERS_PIPE_IN1, task_sum_abs, 0, s, x);
            UNPROTECT(1);
            R_Visible = TRUE;
            return s;
        }
        else if (n == 1) {
            WAIT_UNTIL_COMPUTED(x);
            opr = *REAL(x);
            res = fabs(opr);
            s = NAMEDCNT_EQ_0(x) && TYPEOF(x) == REALSXP ? 
                  (*REAL(x) = res, x)
              : CAN_USE_SCALAR_STACK(variant) && NO_ATTRIBUTES_OK(variant,x) ?
                  PUSH_SCALAR_REAL(res)
              :   ScalarReal(res);
        }
        else {
            s = NAMEDCNT_EQ_0(x) ? x : allocVector(REALSXP, n);
            DO_NOW_OR_LATER1 (variant, n >= T_abs,
                              HELPERS_PIPE_IN01_OUT | HELPERS_MERGE_IN_OUT,
                              task_abs, 0, s, x);
        }

    } else if (isComplex(x)) {
        WAIT_UNTIL_COMPUTED(x);
        s = do_fast_cmathfuns (call, op, x, env, variant);

    } else
        non_numeric_errorcall(call);

    PROTECT(s);
    maybe_dup_attributes (s, x, variant);
<<<<<<< HEAD
    if (HAS_GRADIENT_IN_CELL(args)) {
        if (TYPEOF(s) == REALSXP && LENGTH(s) == 1 && !ISNAN(*REAL(s))) {
            R_gradient = copy_scaled_gradients (GRADIENT_IN_CELL(args),
                                                sign(opr));
            R_variant_result = VARIANT_GRADIENT_FLAG;
            GRADIENT_TRACE(call);
        }
    }
    UNPROTECT(2);  /* args, s */

    R_Visible = TRUE;
    return s;
}


/* MATHEMATICAL FUNCTIONS OF TWO NUMERIC ARGUMENTS 
   (plus 0, 1, or 2 integers). */

/* Derivatives of math2 functions. */

static void Datan2 (double y, double x, double *dy, double *dx, double v)
{
    double r2 = x*x + y*y;

    if (r2 == 0) {
        if (dy) *dy = 0;
        if (dx) *dx = 0;
    }
    else {
        if (dy) *dy = x / r2;
        if (dx) *dx = -y / r2;
    }
}

static void Dlbeta (double a, double b, double *da, double *db, double v)
{
    if (a == 0 || b == 0) {
        if (da) *da = a == 0 ? R_NegInf : 0;
        if (db) *db = b == 0 ? R_NegInf : 0;
    }
    else {
        double diab = digamma(a+b);
        if (da) *da = digamma(a) - diab;
        if (db) *db = digamma(b) - diab;
    }
}

static void Dbeta (double a, double b, double *da, double *db, double v)
=======

    if (HAS_GRADIENT_IN_CELL(args) && TYPEOF(x) == REALSXP) {

        GRADIENT_TRACE(call);

        SEXP grad = GRADIENT_IN_CELL(args);
        SEXP res_grad = R_NilValue;

        if (n == 1) {
            if (!ISNAN(*REAL(s))) {
                res_grad = copy_scaled_gradients (grad, sign(opr), 1);
            }
        }
        else {
            SEXP gr = allocVector (REALSXP, n);
            PROTECT(gr);
            for (R_len_t i = 0; i < n; i++) {
                REAL(gr)[i] = sign (REAL(x)[i]);
            }
            res_grad = copy_scaled_gradients_vec (grad, gr, n);
            UNPROTECT(1);
        }

        if (res_grad != R_NilValue) {
            R_variant_result |= VARIANT_GRADIENT_FLAG;
            R_gradient = res_grad;
        }
    }
    UNPROTECT(2);  /* args, s */

    R_Visible = TRUE;
    return s;
}


/* MATHEMATICAL FUNCTIONS OF TWO NUMERIC ARGUMENTS 
   (plus 0, 1, or 2 integers). */

/* Derivatives of math2 functions. */

static void Datan2 (double y, double x, double *dy, double *dx, double v)
{
    double r2 = x*x + y*y;

    if (r2 == 0) {
        if (dy) *dy = 0;
        if (dx) *dx = 0;
    }
    else {
        if (dy) *dy = x / r2;
        if (dx) *dx = -y / r2;
    }
}

static void Dlbeta (double a, double b, double *da, double *db, double v)
>>>>>>> 4ee15ef4
{
    if (a == 0 || b == 0) {
        if (da) *da = a == 0 ? R_NegInf : 0;
        if (db) *db = b == 0 ? R_NegInf : 0;
    }
    else {
        double diab = digamma(a+b);
<<<<<<< HEAD
        if (da) *da = v * (digamma(a) - diab);
        if (db) *db = v * (digamma(b) - diab);
    }
}

=======
        if (da) *da = digamma(a) - diab;
        if (db) *db = digamma(b) - diab;
    }
}

static void Dbeta (double a, double b, double *da, double *db, double v)
{
    if (a == 0 || b == 0) {
        if (da) *da = a == 0 ? R_NegInf : 0;
        if (db) *db = b == 0 ? R_NegInf : 0;
    }
    else {
        double diab = digamma(a+b);
        if (da) *da = v * (digamma(a) - diab);
        if (db) *db = v * (digamma(b) - diab);
    }
}

>>>>>>> 4ee15ef4
static void Ddchisq (double x, double df, double *dx, double *ddf,
                     double v, int give_log)
{
    double shape = 0.5*df;
    double x0 = 0.5*x;

    if (x0 <= 0 || !R_FINITE(v)) {
        if (dx) *dx = 0;
        if (ddf) *ddf = 0;
    }
    else {
        if (dx) *dx = 0.5 * ((shape-1)/x0 - 1);
        if (ddf) *ddf = 0.5 * (log(x) - log(2.0) - digamma(shape));
        if (!give_log) {
            if (dx) *dx *= v;
            if (ddf) *ddf *= v;
        }
    }
}

static void Dpchisq (double q, double df, double *dq, double *ddf,
                     double v, int lower_tail, int log_p)
{
    if (ddf) *ddf = 0;

    if (!R_FINITE(v)) {
        if (dq) *dq = 0;
    }
    else {
        if (dq) {
            double d = dchisq(q,df,log_p);
            *dq = log_p ? exp (d-v) : d;
            if (!lower_tail) *dq = -*dq;
        }
    }
}

static void Dqchisq (double p, double df, double *dp, double *ddf,
                     double v, int lower_tail, int log_p)
{
    if (ddf) *ddf = 0;

    if (!R_FINITE(v)) {
        if (dp) *dp = 0;
    }
    else {
        if (dp) {
            double d = dchisq(v,df,FALSE);
            *dp = lower_tail ? 1/d : -1/d;
            if (log_p) *dp *= exp(p);
        }
    }
}

static void Ddexp (double x, double scale, double *dx, double *dscale,
                   double v, int give_log)
{
    if (x < 0) {
        if (dx) *dx = 0;
        if (dscale) *dscale = 0;
    }
    else if (give_log) {
        if (dx) *dx = (-1.0) / scale;
        if (dscale) *dscale = (x/scale - 1) / scale;
    }
    else {
        if (dx) *dx = -v / scale;
        if (dscale) *dscale = v * (x/scale - 1) / scale;
    }
}

static void Dpexp (double q, double scale, double *dq, double *dscale,
                   double v, int lower_tail, int log_p)
{
    if (scale <= 0) {
        if (dq) *dq = 0;
        if (dscale) *dscale = 0;
    }
    else {

        double q0 = q / scale;
        double dp0 = dexp (q0, 1, 0);

        if (dq) *dq = dp0 / scale;
        if (dscale) *dscale = - dp0 * q0 / scale;

        if (!lower_tail) {
            if (dq) *dq = -*dq;
            if (dscale) *dscale = -*dscale;
        }
<<<<<<< HEAD

        if (log_p) {
            double expv = exp(-v);
            if (dq) *dq *= expv;
            if (dscale) *dscale *= expv;
        }
    }
}

static void Dqexp (double p, double scale, double *dp, double *dscale,
                   double v, int lower_tail, int log_p)
{
    if (scale <= 0) {
        if (dp) *dp = 0;
        if (dscale) *dscale = 0;
    }
    else {

        double q0 = v / scale;

        if (dp) *dp = (lower_tail ? 1 : -1) * scale / dexp (q0, 1, 0);
        if (dscale) *dscale = q0;

        if (log_p)
            if (dp) *dp *= exp(p);
    }
}

static void Ddgeom (double x, double p, double *dx /* must be 0 */, 
                    double *dp, double v, int give_log)
{
    if (dx) abort();
    if (!dp) return;

    if (x < 0 || p <= 0 || x > 0 && p >= 1)
        *dp = 0;
    else {
        *dp = 1/p - x/(1-p);
        if (!give_log) 
            *dp *= v;
    }
}

static void Dpgeom (double q, double p, double *dq /* must be 0 */, double *dp,
                    double v, int lower_tail, int log_p)
{
    if (dq) abort();
    if (!dp) return;

    if (q < 0 || p <= 0)
        *dp = 0;
    else {

        double t = (q+1) / (p-1);

        if (log_p)
            *dp = lower_tail ? -t*expm1(-v) : t;
        else
            *dp = lower_tail ? t*(v-1) : t*v;
    }
}

static void Ddpois (double x, double lambda, double *dx /* must be 0 */, 
                    double *dlambda, double v, int give_log)
{
    if (dx) abort();
    if (!dlambda) return;

    if (x < 0 || lambda < 0)
        *dlambda = 0;
    else {
        *dlambda = x == 0 ? -1 : x/lambda - 1;
        if (!give_log) 
            *dlambda *= v;
    }
}

static void Dppois (double x, double lambda, double *dx /* must be 0 */, 
                    double *dlambda, double v, int lower_tail, int log_p)
{
    if (dx) abort();
    if (!dlambda) return;

    if (x < 0 || lambda < 0)
        *dlambda = 0;
    else {

        /* Sum of Poisson probabilities P(x;lambda) = lambda^x exp(-lambda) / x!
           differentiates to similar sums of Poisson probabilities, which then
           mostly cancel.  For example:

           d/dlambda [exp(-lambda) (1 + lambda + lambda^2/2 + lambda^3/3!)]

             = exp(-lambda) (1 + lambda + lambda^2/2)
                 - exp(-lambda) (1 + lambda + lambda^2/2 + lambda^3/3!)

             = - P(3;lambda)
         */

        double d = dpois(x,lambda,log_p);

        *dlambda = log_p ? exp(d-v) : d;

        if (lower_tail) *dlambda = -*dlambda;
    }
}

static void Ddt (double x, double n, double *dx, double *dn,
                 double v, int give_log)
{
    double f = 1 + x*x/n;

    if (dx) *dx = -x/f - x/(n+x*x);  /* OK for both n->0 and n->oo */

    /* Finds derivative wrt to n of

          0.5*log(n/2) - log((n+1)/2) + lgamma((n+3)/2) - lgamma((n+2)/2)
           - (n/2)*log(1+x*x/n) - 0.5*log(2*M_PI) - 0.5*log(1+x*x/n)
     
       See nmath/dt.c. */

    if (dn) *dn = 0.5/n - 1/(n+1) + 0.5*digamma((n+3)/2) - 0.5*digamma((n+2)/2)
                    + (0.5+0.5/n)/(1+n/(x*x)) - 0.5*log(f);

    if (!give_log) {
        if (dx) *dx *= v;
        if (dn) *dn *= v;
    }
}

static void Dpt (double q, double n, double *dq, double *dn,
                 double v, int lower_tail, int log_p)
{
    if (dn) *dn = 0;

    if (!R_FINITE(v)) {
        if (dq) *dq = 0;
    }
    else {
        if (dq) {
            double d = dt(q,n,log_p);
            *dq = log_p ? exp (d-v) : d;
            if (!lower_tail) *dq = -*dq;
        }
    }
}

static void Dqt (double p, double n, double *dp, double *dn,
                 double v, int lower_tail, int log_p)
{
    if (dn) *dn = 0;

    if (!R_FINITE(v)) {
        if (dp) *dp = 0;
    }
    else {
        if (dp) {
            double d = dt(v,n,FALSE);
            *dp = lower_tail ? 1/d : -1/d;
            if (log_p) *dp *= exp(p);
        }
    }
}

static void Dpsigamma (double x, double deriv, double *dx, 
                       double *dderiv /* must be zero */, double v)
{
    if (dderiv) abort();
    if (!dx) return;

    *dx = psigamma(x,deriv+1);
}


/* Allocate work array for Bessel functions. */

static double *Bessel_work_array (int n2, double *ap2)
{
    double amax;
    long nw;
    int i;
    amax = 0.0;
    for (i = 0; i < n2; i++) {
        double av = ap2[i] < 0 ? -ap2[i] : ap2[i];
        if (av > amax) amax = av;
    }
    nw = 1 + (long)floor(amax);
    return (double *) R_alloc((size_t) nw, sizeof(double));
}

/* Table of functions to compute values and derivatives for math2 functions. */

static struct { double (*fncall)(); void (*Dcall)(); } math2_table[31] = {
    { 0,	0 },
    { atan2,	Datan2 },
    { lbeta,	Dlbeta },
    { beta,	Dbeta },
    { lchoose,	0  /* could differentiate wrt 1st arg, but usually integer */ },
    { choose,	0  /* could differentiate wrt 1st arg, but usually integer */ },
    { dchisq,	Ddchisq },
    { pchisq,	Dpchisq },
    { qchisq,	Dqchisq },
    { dexp,	Ddexp },
    { pexp,	Dpexp },
    { qexp,	Dqexp },
    { dgeom,	Ddgeom },
    { pgeom,	Dpgeom },
    { qgeom,	0 /* discrete */ },
    { dpois,	Ddpois },
    { ppois,	Dppois },
    { qpois,	0 /* discrete */ },
    { dt,	Ddt },
    { pt,	Dpt },
    { qt,	Dqt },
    { dsignrank,   0 /* discrete */ },
    { psignrank,   0 /* discrete */ },
    { qsignrank,   0 /* discrete */ },
    { bessel_j_ex, 0 },
    { bessel_y_ex, 0 },
    { psigamma,	Dpsigamma },
    { fround,	0 /* discrete */ },
    { 0,	0 },
    { logbase,	0 },
    { fprec,	0 }
};

SEXP do_math2 (SEXP call, SEXP op, SEXP args, SEXP env)
{
    SEXP res;

    checkArity(op, args);

    if (isComplex(CAR(args)) || (PRIMVAL(op) == 0 && isComplex(CADR(args))))
	return complex_math2(call, op, args, env);

    double (*fncall)();

    int ix = PRIMVAL(op);
    if (ix>10000) ix = ix - 10000 + 26;  /* kludge */
    if (ix < 0 || ix > 30 || (fncall = math2_table[ix].fncall) == 0)
        errorcall (call,
                   _("unimplemented real function of %d numeric arguments"), 2);
    SEXP a1 = CAR(args); SEXP g1 = GRADIENT_IN_CELL(args); args = CDR(args);
    SEXP a2 = CAR(args); SEXP g2 = GRADIENT_IN_CELL(args); args = CDR(args);

    if (!isNumeric(a1) || !isNumeric(a2))
        non_numeric_errorcall(call);

    R_len_t n1 = LENGTH(a1);
    R_len_t n2 = LENGTH(a2);

    if (n1 == 0 || n2 == 0) {
        PROTECT(res = allocVector(REALSXP, 0));
        /* for 0-length a we want the attributes of a, not those of b
           as no recycling will occur */
        if (n1 == 0) DUPLICATE_ATTRIB(res, a1);
        UNPROTECT(1);
        return res;
    }

    PROTECT(a1 = coerceVector (a1, REALSXP));
    PROTECT(a2 = coerceVector (a2, REALSXP));

    PROTECT(res = allocVector (REALSXP, n1 < n2 ? n2 : n1));
    DUPLICATE_ATTRIB (res, n1 >= n2 ? a1 : a2);

    int i1 = 0, i2 = 0;
    if (args != R_NilValue)
        i1 = asInteger(CAR(args));
    if (CDR(args) != R_NilValue)
        i2 = asInteger(CADR(args));

    double *ap1 = REAL(a1), *ap2 = REAL(a2), *rp = REAL(res);
    int n = n1 > n2 ? n1 : n2;
    int naflag = 0;

    /* Allocate work array for BesselJ & BesselY big enough for all arguments */

    double *work = 0;
    if (fncall == bessel_j_ex || fncall == bessel_y_ex)
        work = Bessel_work_array (n2, ap2);

    mod_iterate (n, n1, n2, j1, j2) {

        double v1 = ap1[j1];
        double v2 = ap2[j2];
        if (MAY_BE_NAN2(v1,v2)) {
            if (ISNA(v1) || ISNA(v2)) {
                rp[i] = NA_REAL;
                continue;
            }
            if (ISNAN(v1) || ISNAN(v2)) {
                rp[i] = R_NaN;
                continue;
            }
        }

        rp[i] = work ? fncall (v1, v2, work)
              : args == R_NilValue ? fncall (v1, v2)
              : CDR(args)==R_NilValue ? fncall (v1, v2, i1)
                                      : fncall (v1, v2, i1, i2);

        if (ISNAN(rp[i])) naflag = 1;
    }

    void (*Dcall)() = math2_table[ix].Dcall;

    if (n == 1 && Dcall != 0 && !ISNAN(rp[0])
               && (g1 != R_NilValue || g2 != R_NilValue)) {

        double grad1, grad2;
        double *gp1 = g1 != R_NilValue ? &grad1 : 0;
        double *gp2 = g2 != R_NilValue ? &grad2 : 0;

        if (args == R_NilValue)
            Dcall (ap1[0], ap2[0], gp1, gp2, rp[0]);
        else if (CDR(args)==R_NilValue)
            Dcall (ap1[0], ap2[0], gp1, gp2, rp[0], i1);
        else
            Dcall (ap1[0], ap2[0], gp1, gp2, rp[0], i1, i2);

        if (g2 == R_NilValue)
            R_gradient = copy_scaled_gradients (g1, grad1);
        else if (g1 == R_NilValue)
            R_gradient = copy_scaled_gradients (g2, grad2);
        else
            R_gradient = add_scaled_gradients 
                          (copy_scaled_gradients (g1, grad1), g2, grad2);

        R_variant_result = VARIANT_GRADIENT_FLAG;
        GRADIENT_TRACE(call);
=======

        if (log_p) {
            double expv = exp(-v);
            if (dq) *dq *= expv;
            if (dscale) *dscale *= expv;
        }
    }
}

static void Dqexp (double p, double scale, double *dp, double *dscale,
                   double v, int lower_tail, int log_p)
{
    if (scale <= 0) {
        if (dp) *dp = 0;
        if (dscale) *dscale = 0;
    }
    else {

        double q0 = v / scale;

        if (dp) *dp = (lower_tail ? 1 : -1) * scale / dexp (q0, 1, 0);
        if (dscale) *dscale = q0;

        if (log_p)
            if (dp) *dp *= exp(p);
    }
}

static void Ddgeom (double x, double p, double *dx /* must be 0 */, 
                    double *dp, double v, int give_log)
{
    if (dx) abort();
    if (!dp) return;

    if (x < 0 || p <= 0 || x > 0 && p >= 1)
        *dp = 0;
    else {
        *dp = 1/p - x/(1-p);
        if (!give_log) 
            *dp *= v;
    }
}

static void Dpgeom (double q, double p, double *dq /* must be 0 */, double *dp,
                    double v, int lower_tail, int log_p)
{
    if (dq) abort();
    if (!dp) return;

    if (q < 0 || p <= 0)
        *dp = 0;
    else {

        double t = (q+1) / (p-1);

        if (log_p)
            *dp = lower_tail ? -t*expm1(-v) : t;
        else
            *dp = lower_tail ? t*(v-1) : t*v;
    }
}

static void Ddpois (double x, double lambda, double *dx /* must be 0 */, 
                    double *dlambda, double v, int give_log)
{
    if (dx) abort();
    if (!dlambda) return;

    if (x < 0 || lambda < 0)
        *dlambda = 0;
    else {
        *dlambda = x == 0 ? -1 : x/lambda - 1;
        if (!give_log) 
            *dlambda *= v;
    }
}

static void Dppois (double x, double lambda, double *dx /* must be 0 */, 
                    double *dlambda, double v, int lower_tail, int log_p)
{
    if (dx) abort();
    if (!dlambda) return;

    if (x < 0 || lambda < 0)
        *dlambda = 0;
    else {

        /* Sum of Poisson probabilities P(x;lambda) = lambda^x exp(-lambda) / x!
           differentiates to similar sums of Poisson probabilities, which then
           mostly cancel.  For example:

           d/dlambda [exp(-lambda) (1 + lambda + lambda^2/2 + lambda^3/3!)]

             = exp(-lambda) (1 + lambda + lambda^2/2)
                 - exp(-lambda) (1 + lambda + lambda^2/2 + lambda^3/3!)

             = - P(3;lambda)
         */

        double d = dpois(x,lambda,log_p);

        *dlambda = log_p ? exp(d-v) : d;

        if (lower_tail) *dlambda = -*dlambda;
    }
}

static void Ddt (double x, double n, double *dx, double *dn,
                 double v, int give_log)
{
    double f = 1 + x*x/n;

    if (dx) *dx = -x/f - x/(n+x*x);  /* OK for both n->0 and n->oo */

    /* Finds derivative wrt to n of

          0.5*log(n/2) - log((n+1)/2) + lgamma((n+3)/2) - lgamma((n+2)/2)
           - (n/2)*log(1+x*x/n) - 0.5*log(2*M_PI) - 0.5*log(1+x*x/n)
     
       See nmath/dt.c. */

    if (dn) *dn = 0.5/n - 1/(n+1) + 0.5*digamma((n+3)/2) - 0.5*digamma((n+2)/2)
                    + (0.5+0.5/n)/(1+n/(x*x)) - 0.5*log(f);

    if (!give_log) {
        if (dx) *dx *= v;
        if (dn) *dn *= v;
    }
}

static void Dpt (double q, double n, double *dq, double *dn,
                 double v, int lower_tail, int log_p)
{
    if (dn) *dn = 0;

    if (!R_FINITE(v)) {
        if (dq) *dq = 0;
    }
    else {
        if (dq) {
            double d = dt(q,n,log_p);
            *dq = log_p ? exp (d-v) : d;
            if (!lower_tail) *dq = -*dq;
        }
    }
}

static void Dqt (double p, double n, double *dp, double *dn,
                 double v, int lower_tail, int log_p)
{
    if (dn) *dn = 0;

    if (!R_FINITE(v)) {
        if (dp) *dp = 0;
    }
    else {
        if (dp) {
            double d = dt(v,n,FALSE);
            *dp = lower_tail ? 1/d : -1/d;
            if (log_p) *dp *= exp(p);
        }
    }
}

static void Dpsigamma (double x, double deriv, double *dx, 
                       double *dderiv /* must be zero */, double v)
{
    if (dderiv) abort();
    if (!dx) return;

    *dx = psigamma(x,deriv+1);
}


/* Allocate work array for Bessel functions. */

static double *Bessel_work_array (int n2, double *ap2)
{
    double amax;
    long nw;
    int i;
    amax = 0.0;
    for (i = 0; i < n2; i++) {
        double av = ap2[i] < 0 ? -ap2[i] : ap2[i];
        if (av > amax) amax = av;
    }
    nw = 1 + (long)floor(amax);
    return (double *) R_alloc((size_t) nw, sizeof(double));
}

/* Table of functions to compute values and derivatives for math2 functions. */

static struct { double (*fncall)(); void (*Dcall)(); } math2_table[31] = {
    { 0,	0 },
    { atan2,	Datan2 },
    { lbeta,	Dlbeta },
    { beta,	Dbeta },
    { lchoose,	0  /* could differentiate wrt 1st arg, but usually integer */ },
    { choose,	0  /* could differentiate wrt 1st arg, but usually integer */ },
    { dchisq,	Ddchisq },
    { pchisq,	Dpchisq },
    { qchisq,	Dqchisq },
    { dexp,	Ddexp },
    { pexp,	Dpexp },
    { qexp,	Dqexp },
    { dgeom,	Ddgeom },
    { pgeom,	Dpgeom },
    { qgeom,	0 /* discrete */ },
    { dpois,	Ddpois },
    { ppois,	Dppois },
    { qpois,	0 /* discrete */ },
    { dt,	Ddt },
    { pt,	Dpt },
    { qt,	Dqt },
    { dsignrank,   0 /* discrete */ },
    { psignrank,   0 /* discrete */ },
    { qsignrank,   0 /* discrete */ },
    { bessel_j_ex, 0 },
    { bessel_y_ex, 0 },
    { psigamma,	Dpsigamma },
    { fround,	0 /* discrete */ },
    { 0,	0 },
    { logbase,	0 },
    { fprec,	0 }
};

SEXP do_math2 (SEXP call, SEXP op, SEXP args, SEXP env)
{
    SEXP res;

    checkArity(op, args);

    if (isComplex(CAR(args)) || (PRIMVAL(op) == 0 && isComplex(CADR(args))))
	return complex_math2(call, op, args, env);

    double (*fncall)();

    int ix = PRIMVAL(op);
    if (ix>10000) ix = ix - 10000 + 26;  /* kludge */
    if (ix < 0 || ix > 30 || (fncall = math2_table[ix].fncall) == 0)
        errorcall (call,
                   _("unimplemented real function of %d numeric arguments"), 2);
    SEXP a1 = CAR(args); SEXP g1 = GRADIENT_IN_CELL(args); args = CDR(args);
    SEXP a2 = CAR(args); SEXP g2 = GRADIENT_IN_CELL(args); args = CDR(args);

    if (!isNumeric(a1) || !isNumeric(a2))
        non_numeric_errorcall(call);

    R_len_t n1 = LENGTH(a1);
    R_len_t n2 = LENGTH(a2);

    if (n1 == 0 || n2 == 0) {
        PROTECT(res = allocVector(REALSXP, 0));
        /* for 0-length a we want the attributes of a, not those of b
           as no recycling will occur */
        if (n1 == 0) DUPLICATE_ATTRIB(res, a1);
        UNPROTECT(1);
        return res;
    }

    PROTECT(a1 = coerceVector (a1, REALSXP));
    PROTECT(a2 = coerceVector (a2, REALSXP));

    int n = n1 > n2 ? n1 : n2;

    PROTECT(res = allocVector (REALSXP, n));
    DUPLICATE_ATTRIB (res, n1 >= n2 ? a1 : a2);

    int i1 = 0, i2 = 0;
    if (args != R_NilValue)
        i1 = asInteger(CAR(args));
    if (CDR(args) != R_NilValue)
        i2 = asInteger(CADR(args));

    double *ap1 = REAL(a1), *ap2 = REAL(a2), *rp = REAL(res);
    int naflag = 0;

    /* Allocate work array for BesselJ & BesselY big enough for all arguments */

    double *work = 0;
    if (fncall == bessel_j_ex || fncall == bessel_y_ex)
        work = Bessel_work_array (n2, ap2);

    mod_iterate (n, n1, n2, j1, j2) {

        double v1 = ap1[j1];
        double v2 = ap2[j2];
        if (MAY_BE_NAN2(v1,v2)) {
            if (ISNA(v1) || ISNA(v2)) {
                rp[i] = NA_REAL;
                continue;
            }
            if (ISNAN(v1) || ISNAN(v2)) {
                rp[i] = R_NaN;
                continue;
            }
        }

        rp[i] = work ? fncall (v1, v2, work)
              : args == R_NilValue ? fncall (v1, v2)
              : CDR(args)==R_NilValue ? fncall (v1, v2, i1)
                                      : fncall (v1, v2, i1, i2);

        if (ISNAN(rp[i])) naflag = 1;
    }

    void (*Dcall)() = math2_table[ix].Dcall;

    if (Dcall != 0 && (g1 != R_NilValue || g2 != R_NilValue)) {

        GRADIENT_TRACE(call);

        SEXP res_grad = R_NilValue;

        if (n == 1) {
            if (!ISNAN(rp[0])) {
                double grad1, grad2;
                double *gp1 = g1 != R_NilValue ? &grad1 : 0;
                double *gp2 = g2 != R_NilValue ? &grad2 : 0;
        
                if (args == R_NilValue)
                    Dcall (ap1[0], ap2[0], gp1, gp2, rp[0]);
                else if (CDR(args)==R_NilValue)
                    Dcall (ap1[0], ap2[0], gp1, gp2, rp[0], i1);
                else
                    Dcall (ap1[0], ap2[0], gp1, gp2, rp[0], i1, i2);
        
                if (g1 != R_NilValue) {
                    res_grad = copy_scaled_gradients (g1, grad1, 1);
                }
                if (g2 != R_NilValue) {
                    res_grad = res_grad == R_NilValue
                                ? copy_scaled_gradients (g2, grad2, 1)
                                : add_scaled_gradients (res_grad, g2, grad2, 1);
                }
            }
        }
        else {

            SEXP gr1 = g1 == R_NilValue ? R_NilValue : allocVector (REALSXP, n);
            PROTECT(gr1);

            SEXP gr2 = g2 == R_NilValue ? R_NilValue : allocVector (REALSXP, n);
            PROTECT(gr2);

            if (args == R_NilValue) {
                for (R_len_t i = 0; i < n; i++)
                    Dcall (ap1[i%n1], ap2[i%n2], 
                           gr1 != R_NilValue ? REAL(gr1)+i : 0,
                           gr2 != R_NilValue ? REAL(gr2)+i : 0,
                           rp[i]);
            }
            else if (CDR(args) == R_NilValue) {
                for (R_len_t i = 0; i < n; i++)
                    Dcall (ap1[i%n1], ap2[i%n2], 
                           gr1 != R_NilValue ? REAL(gr1)+i : 0,
                           gr2 != R_NilValue ? REAL(gr2)+i : 0,
                           rp[i], i1);
            }
            else {
                for (R_len_t i = 0; i < n; i++)
                    Dcall (ap1[i%n1], ap2[i%n2], 
                           gr1 != R_NilValue ? REAL(gr1)+i : 0,
                           gr2 != R_NilValue ? REAL(gr2)+i : 0,
                           rp[i], i1, i2);
            }

            if (g1 != R_NilValue) {
                res_grad = copy_scaled_gradients_vec (g1, gr1, n);
            }
            if (g2 != R_NilValue) {
                res_grad = res_grad == R_NilValue
                            ? copy_scaled_gradients_vec (g2, gr2, n)
                            : add_scaled_gradients_vec (res_grad, g2, gr2, n);
            }

            UNPROTECT(2);
        }

        if (res_grad != R_NilValue) {
            R_gradient = res_grad;
            R_variant_result = VARIANT_GRADIENT_FLAG;
        }
    }

    if (naflag) NaN_warning();

    UNPROTECT(3);
    return res;
}


/* The S4 Math2 group, round and signif */
/* This is a primitive SPECIALSXP with internal argument matching */
SEXP do_Math2(SEXP call, SEXP op, SEXP args, SEXP env, int variant)
{
    SEXP res, call2;

    args = evalListKeepMissing(args, env);
    int n = length(args);

    if (n >= 2 && CADR(args) == R_MissingArg) {
        /* we ignore arguments after the second - not sure why... */
        PROTECT(args);
	SEXP digits = ScalarRealMaybeConst (PRIMVAL(op) == 10004 ? 6.0 : 0.0);
        args = list2 (CAR(args), digits);
        UNPROTECT(1);
        n = 2;
    }

    if (n != 1 && n != 2)
	error(_("%d arguments passed to '%s' which requires 1 or 2"),
	      n, PRIMNAME(op));

    PROTECT(call2 = LCONS (CAR(call), args));
    int nprotect = 1;

    if (! DispatchGroup("Math", call2, op, args, env, &res, variant)) {
	if(n == 1) {
	    double digits = 0.0;
            check1arg_x (args, call);
	    if(PRIMVAL(op) == 10004) digits = 6.0;
	    SETCDR(args, CONS(ScalarRealMaybeConst(digits), R_NilValue));
	} else {
	    /* If named, do argument matching by name */
	    if (TAG(args) != R_NilValue || TAG(CDR(args)) != R_NilValue) {
                static const char * const ap[2] = { "x", "digits" };
		PROTECT(args = matchArgs_strings (ap, 2, args, call));
		nprotect += 1;
	    }
	    if (length(CADR(args)) == 0)
		errorcall(call, _("invalid second argument of length 0"));
	}
	res = do_math2(call, op, args, env);
    }

    UNPROTECT(nprotect);
    R_Visible = TRUE;
    return res;
}


/* MATHEMATICAL FUNCTIONS OF THREE NUMERIC ARGUMENTS 
   (plus 0, 1, or 2 integers). */

/* Derivatives of math3 functions. */

static void Ddbeta (double x, double a, double b, 
                    double *dx, double *da, double *db,
                    double v, int give_log)
{
    if (!R_FINITE(v)) {
        if (dx) *dx = 0;
        if (da) *da = 0;
        if (db) *db = 0;
    }
    else {

        if (dx) *dx = (a-1)/x - (b-1)/(1-x);

        if (da || db) {
            double diab = digamma(a+b);
            if (da) *da = log(x) - digamma(a) + diab;
            if (db) *db = log1p(-x) - digamma(b) + diab;
        }

        if (!give_log) {
            if (dx) *dx *= v;
            if (da) *da *= v;
            if (db) *db *= v; 
        }
    }
}

static void Dpbeta (double q, double a, double b, 
                    double *dq, double *da, double *db,
                    double v, int lower_tail, int log_p)
{
    if (da) *da = 0;
    if (db) *db = 0;

    if (!R_FINITE(v)) {
        if (dq) *dq = 0;
    }
    else {
        if (dq) {
            double d = dbeta(q,a,b,log_p);
            *dq = log_p ? exp (d-v) : d;
            if (!lower_tail) *dq = -*dq;
        }
    }
}

static void Dqbeta (double p, double a, double b, 
                    double *dp, double *da, double *db,
                    double v, int lower_tail, int log_p)
{
    if (da) *da = 0;
    if (db) *db = 0;

    if (!R_FINITE(v)) {
        if (dp) *dp = 0;
    }
    else {
        if (dp) {
            double d = dbeta(v,a,b,FALSE);
            *dp = lower_tail ? 1/d : -1/d;
            if (log_p) *dp *= exp(p);
        }
    }
}

static void Ddbinom (double x, double n, double p, 
                     double *dx /* must be 0 */, double *dn /* must be 0 */, 
                     double *dp, double v, int give_log)
{
    if (dx || dn) abort();
    if (!dp) return;

    if (n <= 0 || p <= 0 || p >= 1 || x < 0 || x > n) {
        *dp = 0;
    }
    else {
        double lp = x/p - (n-x)/(1-p);
        *dp = give_log ? lp : lp*v;
    }
}

static void Dpbinom (double q, double n, double p, 
                     double *dq /* must be 0 */, double *dn /* must be 0 */,
                     double *dp, double v, int lower_tail, int log_p)
{
    if (dq || dn) abort();
    if (!dp) return;

    if (n <= 0 || p <= 0 || p >= 1 || q < 0 || q > n)
        *dp = 0;
    else {

        /* Derivative wrt p of tail sum of binomial (n,p) probabilities gives 
           sum of pairs of binomial (n-1,p) probabilities, times +-n, with
           all but one term then cancelling.  Eg:

             d/dp [ P(0;3,p) + P(1;3,p) + P(2;3,p) ] =
             d/dp [ (1-p)^3    + 3*p*(1-p)^2 + 3*p^2*(1-p) ]
               =     0         + 3*(1-p)^2   + 3*2*p*(1-p) 
                   - 3*(1-p)^2 - 3*2*p*(1-p) - 3*p^2       
               =   - 3*p^2
               =   - 3*P(2;2,p)
         */

        if (log_p) {
            double t = dbinom(q,n-1,p,TRUE) + log(n);
            *dp = lower_tail ? -exp(t-v) : exp(t-v);
        }
        else {
            double t = dbinom(q,n-1,p,FALSE)*n;
            *dp = lower_tail ? -t : t;
        }
    }
}

static void Ddcauchy (double x, double location, double scale, 
                      double *dx, double *dlocation, double *dscale,
                      double v, int give_log)
{
    if (!R_FINITE(v)) {
        if (dx) *dx = 0;
        if (dlocation) *dlocation = 0;
        if (dscale) *dscale = 0;
    }
    else {
        double x0 = (x - location) / scale;
        double f = 1 + x0*x0;
        if (dx) *dx = -2*x0 / (f*scale);
        if (dlocation) *dlocation = 2*x0 / (f*scale);
        if (dscale) *dscale = (x0*x0-1) / (f*scale);
        if (!give_log) {
            if (dx) *dx *= v;
            if (dlocation) *dlocation *= v;
            if (dscale) *dscale *= v;
        }
    }
}

static void Dpcauchy (double q, double location, double scale, 
                      double *dq, double *dlocation, double *dscale,
                      double v, int lower_tail, int log_p)
{
    if (scale <= 0) {
        if (dq) *dq = 0;
        if (dlocation) *dlocation = 0;
        if (dscale) *dscale = 0;
    }
    else {

        double q0 = (q - location) / scale;
        double dp0 = dcauchy (q0, 0, 1, FALSE);

        if (dq) *dq = dp0 / scale;
        if (dlocation) *dlocation = - dp0 / scale;
        if (dscale) *dscale = - dp0 * q0 / scale;

        if (!lower_tail) {
            if (dq) *dq = -*dq;
            if (dlocation) *dlocation = -*dlocation;
            if (dscale) *dscale = -*dscale;
        }

        if (log_p) {
            double expv = exp(-v);
            if (dq) *dq *= expv;
            if (dlocation) *dlocation *= expv;
            if (dscale) *dscale *= expv;
        }
    }
}

static void Dqcauchy (double p, double location, double scale, 
                      double *dp, double *dlocation, double *dscale,
                      double v, int lower_tail, int log_p)
{
    if (scale <= 0) {
        if (dp) *dp = 0;
        if (dlocation) *dlocation = 1;
        if (dscale) *dscale = 0;
    }
    else {

        double q0 = (v - location) / scale;

        if (dp) *dp = (lower_tail ? 1 : -1) * scale / dcauchy (q0, 0, 1, 0);
        if (dlocation) *dlocation = 1;
        if (dscale) *dscale = q0;

        if (log_p)
            if (dp) *dp *= exp(p);
    }
}

static void Ddf (double x, double df1, double df2, 
                 double *dx, double *ddf1, double *ddf2,
                 double v, int give_log)
{
    if (x <= 0 || !R_FINITE(v)) {
        if (dx) *dx = 0;
        if (ddf1) *ddf1 = 0;
        if (ddf2) *ddf2 = 0;
    }
    else {

        double s = 0.5 * (df1 + df2);
        double r = df1 / df2;
        double t = s/(1+r*x);

        if (dx) *dx = (0.5*df1-1)/x - r*t;
        if (ddf1 || ddf2) {
            double g = 0.5 * digamma(s);
            double h = 0.5 * log(1+r*x);
            double m = (x/df2)*t;
            if (ddf1) *ddf1 = g - 0.5*digamma(0.5*df1) + 0.5*log(r)
                            - h + 0.5 + 0.5*log(x) - m;
            if (ddf2) *ddf2 = g - 0.5*digamma(0.5*df2) - 0.5*r
                            - h + r*m;
        }

        if (!give_log) {
            if (dx) *dx *= v;
            if (ddf1) *ddf1 *= v;
            if (ddf2) *ddf2 *= v;
        }
    }
}

static void Dpf (double q, double df1, double df2, 
                 double *dq, double *ddf1, double *ddf2,
                 double v, int lower_tail, int log_p)
{
    if (ddf1) *ddf1 = 0;
    if (ddf2) *ddf2 = 0;

    if (!R_FINITE(v)) {
        if (dq) *dq = 0;
    }
    else {
        if (dq) {
            double d = df(q,df1,df2,log_p);
            *dq = log_p ? exp (d-v) : d;
            if (!lower_tail) *dq = -*dq;
        }
    }
}

static void Dqf (double p, double df1, double df2, 
                 double *dp, double *ddf1, double *ddf2,
                 double v, int lower_tail, int log_p)
{
    if (ddf1) *ddf1 = 0;
    if (ddf2) *ddf2 = 0;

    if (!R_FINITE(v)) {
        if (dp) *dp = 0;
    }
    else {
        if (dp) {
            double d = df(v,df1,df2,FALSE);
            *dp = lower_tail ? 1/d : -1/d;
            if (log_p) *dp *= exp(p);
        }
    }
}

static void Ddgamma (double x, double shape, double scale, 
                     double *dx, double *dshape, double *dscale,
                     double v, int give_log)
{
    double x0 = x / scale;

    if (x0 <= 0 || !R_FINITE(v)) {
        if (dx) *dx = 0;
        if (dshape) *dshape = 0;
        if (dscale) *dscale = 0;
    }
    else {
        if (dx) *dx = ((shape-1)/x0 - 1) / scale;
        if (dshape) *dshape = log(x) - log(scale) - digamma(shape);
        if (dscale) *dscale = (x0 - shape) / scale;
        if (!give_log) {
            if (dx) *dx *= v;
            if (dshape) *dshape *= v;
            if (dscale) *dscale *= v;
        }
    }
}

static void Dpgamma (double q, double shape, double scale, 
                     double *dq, double *dshape, double *dscale,
                     double v, int lower_tail, int log_p)
{
    if (scale <= 0 || shape <= 0 || q <= 0) {
        if (dq) *dq = 0;
        if (dshape) *dshape = 0;
        if (dscale) *dscale = 0;
    }
    else {

        double q0 = q / scale;
        double dp0 = dgamma (q0, shape, 1, FALSE);

        if (dq) *dq = dp0 / scale;
        if (dshape) *dshape = 0;
        if (dscale) *dscale = - dp0 * q0 / scale;

        if (!lower_tail) {
            if (dq) *dq = -*dq;
            if (dscale) *dscale = -*dscale;
        }

        if (log_p) {
            double expv = exp(-v);
            if (dq) *dq *= expv;
            if (dscale) *dscale *= expv;
        }
    }
}

static void Dqgamma (double p, double shape, double scale, 
                     double *dp, double *dshape, double *dscale,
                     double v, int lower_tail, int log_p)
{
    if (scale <= 0 || shape <= 0) {
        if (dp) *dp = 0;
        if (dshape) *dshape = 0;
        if (dscale) *dscale = 0;
    }
    else {

        double q0 = v / scale;

        if (dp) *dp = (lower_tail ? 1 : -1) * scale / dgamma(q0,shape,1,FALSE);
        if (dshape) *dshape = 0;
        if (dscale) *dscale = q0;

        if (log_p)
            if (dp) *dp *= exp(p);
    }
}

static void Ddlnorm (double x, double mu, double sigma, 
                     double *dx, double *dmu, double *dsigma,
                     double v, int give_log)
{
    if (x <= 0 || sigma <= 0 || !R_FINITE(v)) {
        if (dx) *dx = 0;
        if (dmu) *dmu = 0;
        if (dsigma) *dsigma = 0;
    }
    else {
        double x0 = (log(x) - mu) / sigma;
        if (dx) *dx = -(x0/sigma+1) / x;
        if (dmu) *dmu = x0/sigma;
        if (dsigma) *dsigma = (x0*x0-1) / sigma;
        if (!give_log) {
            if (dx) *dx *= v;
            if (dmu) *dmu *= v;
            if (dsigma) *dsigma *= v;
        }
    }
}

static void Dplnorm (double q, double mu, double sigma, 
                     double *dq, double *dmu, double *dsigma,
                     double v, int lower_tail, int log_p)
{
    if (q <= 0 || sigma <= 0) {
        if (dq) *dq = 0;
        if (dmu) *dmu = 0;
        if (dsigma) *dsigma = 0;
    }
    else {

        double q0 = (log(q) - mu) / sigma;
        double dp0 = dnorm (q0, 0, 1, 0);

        if (dq) *dq = dp0 / (q*sigma);
        if (dmu) *dmu = - dp0 / sigma;
        if (dsigma) *dsigma = - dp0 * q0 / sigma;

        if (!lower_tail) {
            if (dq) *dq = -*dq;
            if (dmu) *dmu = -*dmu;
            if (dsigma) *dsigma = -*dsigma;
        }

        if (log_p) {
            double expv = exp(-v);
            if (dq) *dq *= expv;
            if (dmu) *dmu *= expv;
            if (dsigma) *dsigma *= expv;
        }
    }
}

static void Dqlnorm (double p, double mu, double sigma, 
                     double *dp, double *dmu, double *dsigma,
                     double v, int lower_tail, int log_p)
{
    if (sigma <= 0) {
        if (dp) *dp = 0;
        if (dmu) *dmu = 1;
        if (dsigma) *dsigma = 0;
    }
    else {

        double q0 = (log(v) - mu) / sigma;

        if (dp) *dp = (lower_tail ? v : -v) * sigma / dnorm (q0, 0, 1, 0);
        if (dmu) *dmu = v;
        if (dsigma) *dsigma = v * q0;

        if (log_p)
            if (dp) *dp *= exp(p);
    }
}

static void Ddlogis (double x, double location, double scale, 
                     double *dx, double *dlocation, double *dscale,
                     double v, int give_log)
{
    if (!R_FINITE(v)) {
        if (dx) *dx = 0;
        if (dlocation) *dlocation = 0;
        if (dscale) *dscale = 0;
    }
    else {
        double x0 = (x - location) / scale;
        double t = tanh(x0/2);
        if (dx) *dx = - t / scale;
        if (dlocation) *dlocation = t / scale;
        if (dscale) *dscale = (t*x0 - 1) / scale;
        if (!give_log) {
            if (dx) *dx *= v;
            if (dlocation) *dlocation *= v;
            if (dscale) *dscale *= v;
        }
    }
}

static void Dplogis (double q, double location, double scale, 
                     double *dq, double *dlocation, double *dscale,
                     double v, int lower_tail, int log_p)
{
    if (scale <= 0) {
        if (dq) *dq = 0;
        if (dlocation) *dlocation = 0;
        if (dscale) *dscale = 0;
    }
    else {

        double q0 = (q - location) / scale;
        double dp0 = dlogis (q0, 0, 1, 0);

        if (dq) *dq = dp0 / scale;
        if (dlocation) *dlocation = - dp0 / scale;
        if (dscale) *dscale = - dp0 * q0 / scale;

        if (!lower_tail) {
            if (dq) *dq = -*dq;
            if (dlocation) *dlocation = -*dlocation;
            if (dscale) *dscale = -*dscale;
        }

        if (log_p) {
            double expv = exp(-v);
            if (dq) *dq *= expv;
            if (dlocation) *dlocation *= expv;
            if (dscale) *dscale *= expv;
        }
    }
}

static void Dqlogis (double p, double location, double scale, 
                     double *dp, double *dlocation, double *dscale,
                     double v, int lower_tail, int log_p)
{
    if (scale <= 0) {
        if (dp) *dp = 0;
        if (dlocation) *dlocation = 1;
        if (dscale) *dscale = 0;
    }
    else {

        double q0 = (v - location) / scale;

        if (dp) *dp = (lower_tail ? 1 : -1) * scale / dlogis (q0, 0, 1, 0);
        if (dlocation) *dlocation = 1;
        if (dscale) *dscale = q0;

        if (log_p)
            if (dp) *dp *= exp(p);
    }
}

static void Ddnbinom (double x, double size, double prob, 
                      double *dx /* must be 0 */, double *dsize /* must be 0 */,
                      double *dprob, double v, int give_log)
{
    if (dx || dsize) abort();
    if (!dprob) return;

    if (size <= 0 || prob <= 0 || prob >= 1 || x < 0) {
        *dprob = 0;
    }
    else {
        double lp = size/prob - x/(1-prob);
        *dprob = give_log ? lp : lp*v;
    }
}

static void Dpnbinom (double q, double size, double prob, 
                      double *dq /* must be 0 */, double *dsize /* must be 0 */,
                      double *dprob, double v, int lower_tail, int log_p)
{
    if (dq || dsize) abort();
    if (!dprob) return;

    if (size <= 0 || q < 0 || prob <= 0 || prob >= 1)
        *dprob = 0;
    else {
        *dprob = dbeta (prob, size, q+1, FALSE);
        if (!lower_tail) *dprob = -*dprob;
        if (log_p) *dprob *= exp(-v);
    }
}

static void Ddnbinom_mu (double x, double size, double mu, 
                      double *dx /* must be 0 */, double *dsize /* must be 0 */,
                      double *dmu, double v, int give_log)
{
    if (dx || dsize) abort();
    if (!dmu) return;

    if (size <= 0 || mu <= 0 || x < 0) {
        *dmu = 0;
    }
    else {
        double lp = (x/mu - 1) * (size / (size+mu));
        *dmu = give_log ? lp : lp*v;
    }
}

static void Dpnbinom_mu (double q, double size, double mu, 
                      double *dq /* must be 0 */, double *dsize /* must be 0 */,
                      double *dmu, double v, int lower_tail, int log_p)
{
    if (dq || dsize) abort();
    if (!dmu) return;

    if (size <= 0 || q < 0 || mu <= 0)
        *dmu = 0;
    else {
        double prob = size / (size+mu);
        *dmu = - dbeta (prob, size, q+1, FALSE) * prob / (size+mu);
        if (!lower_tail) *dmu = -*dmu;
        if (log_p) *dmu *= exp(-v);
>>>>>>> 4ee15ef4
    }

    if (naflag) NaN_warning();

    UNPROTECT(3);
    return res;
}

static void Ddnorm (double x, double mu, double sigma, 
                    double *dx, double *dmu, double *dsigma,
                    double v, int give_log)
{
    if (!R_FINITE(v)) {
        if (dx) *dx = 0;
        if (dmu) *dmu = 0;
        if (dsigma) *dsigma = 0;
    }
    else {
        double x0 = (x - mu) / sigma;
        if (dx) *dx = -x0 / sigma;
        if (dmu) *dmu = x0 / sigma;
        if (dsigma) *dsigma = (x0*x0 - 1) / sigma;
        if (!give_log) {
            if (dx) *dx *= v;
            if (dmu) *dmu *= v;
            if (dsigma) *dsigma *= v;
        }
    }
}

static void Dpnorm (double q, double mu, double sigma, 
                    double *dq, double *dmu, double *dsigma,
                    double v, int lower_tail, int log_p)
{
    if (sigma <= 0) {
        if (dq) *dq = 0;
        if (dmu) *dmu = 0;
        if (dsigma) *dsigma = 0;
    }
    else {

        double q0 = (q - mu) / sigma;
        double dp0 = dnorm (q0, 0, 1, 0);

        if (dq) *dq = dp0 / sigma;
        if (dmu) *dmu = - dp0 / sigma;
        if (dsigma) *dsigma = - dp0 * q0 / sigma;

<<<<<<< HEAD
    if (! DispatchGroup("Math", call2, op, args, env, &res, variant)) {
	if(n == 1) {
	    double digits = 0.0;
            check1arg_x (args, call);
	    if(PRIMVAL(op) == 10004) digits = 6.0;
	    SETCDR(args, CONS(ScalarRealMaybeConst(digits), R_NilValue));
	} else {
	    /* If named, do argument matching by name */
	    if (TAG(args) != R_NilValue || TAG(CDR(args)) != R_NilValue) {
                static const char * const ap[2] = { "x", "digits" };
		PROTECT(args = matchArgs_strings (ap, 2, args, call));
		nprotect += 1;
	    }
	    if (length(CADR(args)) == 0)
		errorcall(call, _("invalid second argument of length 0"));
	}
	res = do_math2(call, op, args, env);
    }
=======
        if (!lower_tail) {
            if (dq) *dq = -*dq;
            if (dmu) *dmu = -*dmu;
            if (dsigma) *dsigma = -*dsigma;
        }
>>>>>>> 4ee15ef4

        if (log_p) {
            double expv = exp(-v);
            if (dq) *dq *= expv;
            if (dmu) *dmu *= expv;
            if (dsigma) *dsigma *= expv;
        }
    }
}

<<<<<<< HEAD

/* MATHEMATICAL FUNCTIONS OF THREE NUMERIC ARGUMENTS 
   (plus 0, 1, or 2 integers). */

/* Derivatives of math3 functions. */

static void Ddbeta (double x, double a, double b, 
                    double *dx, double *da, double *db,
                    double v, int give_log)
{
    if (!R_FINITE(v)) {
        if (dx) *dx = 0;
        if (da) *da = 0;
        if (db) *db = 0;
    }
    else {

        if (dx) *dx = (a-1)/x - (b-1)/(1-x);

        if (da || db) {
            double diab = digamma(a+b);
            if (da) *da = log(x) - digamma(a) + diab;
            if (db) *db = log1p(-x) - digamma(b) + diab;
        }

        if (!give_log) {
            if (dx) *dx *= v;
            if (da) *da *= v;
            if (db) *db *= v; 
        }
    }
}

static void Dpbeta (double q, double a, double b, 
                    double *dq, double *da, double *db,
                    double v, int lower_tail, int log_p)
{
    if (da) *da = 0;
    if (db) *db = 0;

    if (!R_FINITE(v)) {
        if (dq) *dq = 0;
    }
    else {
        if (dq) {
            double d = dbeta(q,a,b,log_p);
            *dq = log_p ? exp (d-v) : d;
            if (!lower_tail) *dq = -*dq;
        }
    }
}

static void Dqbeta (double p, double a, double b, 
                    double *dp, double *da, double *db,
                    double v, int lower_tail, int log_p)
{
    if (da) *da = 0;
    if (db) *db = 0;

    if (!R_FINITE(v)) {
        if (dp) *dp = 0;
    }
    else {
        if (dp) {
            double d = dbeta(v,a,b,FALSE);
            *dp = lower_tail ? 1/d : -1/d;
            if (log_p) *dp *= exp(p);
        }
    }
}

static void Ddbinom (double x, double n, double p, 
                     double *dx /* must be 0 */, double *dn /* must be 0 */, 
                     double *dp, double v, int give_log)
{
    if (dx || dn) abort();
    if (!dp) return;

    if (n <= 0 || p <= 0 || p >= 1 || x < 0 || x > n) {
        *dp = 0;
    }
    else {
        double lp = x/p - (n-x)/(1-p);
        *dp = give_log ? lp : lp*v;
    }
}

static void Dpbinom (double q, double n, double p, 
                     double *dq /* must be 0 */, double *dn /* must be 0 */,
                     double *dp, double v, int lower_tail, int log_p)
{
    if (dq || dn) abort();
    if (!dp) return;

    if (n <= 0 || p <= 0 || p >= 1 || q < 0 || q > n)
        *dp = 0;
    else {

        /* Derivative wrt p of tail sum of binomial (n,p) probabilities gives 
           sum of pairs of binomial (n-1,p) probabilities, times +-n, with
           all but one term then cancelling.  Eg:

             d/dp [ P(0;3,p) + P(1;3,p) + P(2;3,p) ] =
             d/dp [ (1-p)^3    + 3*p*(1-p)^2 + 3*p^2*(1-p) ]
               =     0         + 3*(1-p)^2   + 3*2*p*(1-p) 
                   - 3*(1-p)^2 - 3*2*p*(1-p) - 3*p^2       
               =   - 3*p^2
               =   - 3*P(2;2,p)
         */

        if (log_p) {
            double t = dbinom(q,n-1,p,TRUE) + log(n);
            *dp = lower_tail ? -exp(t-v) : exp(t-v);
        }
        else {
            double t = dbinom(q,n-1,p,FALSE)*n;
            *dp = lower_tail ? -t : t;
        }
    }
}

static void Ddcauchy (double x, double location, double scale, 
                      double *dx, double *dlocation, double *dscale,
                      double v, int give_log)
{
    if (!R_FINITE(v)) {
        if (dx) *dx = 0;
        if (dlocation) *dlocation = 0;
        if (dscale) *dscale = 0;
    }
    else {
        double x0 = (x - location) / scale;
        double f = 1 + x0*x0;
        if (dx) *dx = -2*x0 / (f*scale);
        if (dlocation) *dlocation = 2*x0 / (f*scale);
        if (dscale) *dscale = (x0*x0-1) / (f*scale);
        if (!give_log) {
            if (dx) *dx *= v;
            if (dlocation) *dlocation *= v;
            if (dscale) *dscale *= v;
        }
    }
}

static void Dpcauchy (double q, double location, double scale, 
                      double *dq, double *dlocation, double *dscale,
                      double v, int lower_tail, int log_p)
{
    if (scale <= 0) {
        if (dq) *dq = 0;
        if (dlocation) *dlocation = 0;
=======
static void Dqnorm (double p, double mu, double sigma, 
                    double *dp, double *dmu, double *dsigma,
                    double v, int lower_tail, int log_p)
{
    if (sigma <= 0) {
        if (dp) *dp = 0;
        if (dmu) *dmu = 1;
        if (dsigma) *dsigma = 0;
    }
    else {

        double q0 = (v - mu) / sigma;

        if (dp) *dp = (lower_tail ? 1 : -1) * sigma / dnorm (q0, 0, 1, 0);
        if (dmu) *dmu = 1;
        if (dsigma) *dsigma = q0;

        if (log_p)
            if (dp) *dp *= exp(p);
    }
}

static void Ddunif (double x, double a, double b, 
                    double *dx, double *da, double *db,
                    double v, int give_log)
{
    if (dx) *dx = 0;

    if (b <= a || x <= a || x >= b) {
        if (da) *da = 0;
        if (db) *db = 0;
    }
    else {
        double t = 1 / (b-a);
        if (give_log) {
            if (da) *da = t;
            if (db) *db = -t;
        }
        else {
            if (da) *da = t * v;
            if (db) *db = -t * v;
        }
    }
}

static void Dpunif (double q, double a, double b, 
                    double *dq, double *da, double *db,
                    double v, int lower_tail, int log_p)
{
    if (b <= a || q <= a || q >= b) {
        if (dq) *dq = 0;
        if (da) *da = 0;
        if (db) *db = 0;
    }
    else {

        double t = 1 / (b-a);

        if (lower_tail) {
            if (dq) *dq = t;
            if (da) *da = ((q-a)*t - 1) * t;
            if (db) *db = (a-q) * t * t;
        }
        else {
            if (dq) *dq = -t;
            if (da) *da = ((a-q)*t + 1) * t;
            if (db) *db = (q-a) * t * t;
        }

        if (log_p) {
            double expv = exp(-v);
            if (dq) *dq *= expv;
            if (da) *da *= expv;
            if (db) *db *= expv;
        }
    }
}

static void Dqunif (double p, double a, double b, 
                    double *dp, double *da, double *db,
                    double v, int lower_tail, int log_p)
{
    if (b <= a) {
        if (dp) *dp = 0;
    }
    else {
        if (dp) *dp = lower_tail ? b-a : a-b;
    }

    if (log_p) {
        if (da) *da = lower_tail ? -expm1(p) : exp(p);
        if (db) *db = lower_tail ? exp(p) : -expm1(p);
        if (dp) *dp *= exp(p);
    }
    else {
        if (da) *da = lower_tail ? 1-p : p;
        if (db) *db = lower_tail ? p : 1-p;
    }
}

static void Ddweibull (double x, double shape, double scale, 
                       double *dx, double *dshape, double *dscale,
                       double v, int give_log)
{
    if (x < 0 || !R_FINITE(v)) {
        if (dx) *dx = 0;
        if (dshape) *dshape = 0;
>>>>>>> 4ee15ef4
        if (dscale) *dscale = 0;
    }
    else {

<<<<<<< HEAD
        double q0 = (q - location) / scale;
        double dp0 = dcauchy (q0, 0, 1, FALSE);

        if (dq) *dq = dp0 / scale;
        if (dlocation) *dlocation = - dp0 / scale;
        if (dscale) *dscale = - dp0 * q0 / scale;

        if (!lower_tail) {
            if (dq) *dq = -*dq;
            if (dlocation) *dlocation = -*dlocation;
            if (dscale) *dscale = -*dscale;
        }

        if (log_p) {
            double expv = exp(-v);
            if (dq) *dq *= expv;
            if (dlocation) *dlocation *= expv;
            if (dscale) *dscale *= expv;
        }
    }
}

static void Dqcauchy (double p, double location, double scale, 
                      double *dp, double *dlocation, double *dscale,
                      double v, int lower_tail, int log_p)
{
    if (scale <= 0) {
        if (dp) *dp = 0;
        if (dlocation) *dlocation = 1;
        if (dscale) *dscale = 0;
    }
    else {

        double q0 = (v - location) / scale;

        if (dp) *dp = (lower_tail ? 1 : -1) * scale / dcauchy (q0, 0, 1, 0);
        if (dlocation) *dlocation = 1;
        if (dscale) *dscale = q0;

        if (log_p)
            if (dp) *dp *= exp(p);
    }
}

static void Ddf (double x, double df1, double df2, 
                 double *dx, double *ddf1, double *ddf2,
                 double v, int give_log)
{
    if (x <= 0 || !R_FINITE(v)) {
        if (dx) *dx = 0;
        if (ddf1) *ddf1 = 0;
        if (ddf2) *ddf2 = 0;
    }
    else {

        double s = 0.5 * (df1 + df2);
        double r = df1 / df2;
        double t = s/(1+r*x);

        if (dx) *dx = (0.5*df1-1)/x - r*t;
        if (ddf1 || ddf2) {
            double g = 0.5 * digamma(s);
            double h = 0.5 * log(1+r*x);
            double m = (x/df2)*t;
            if (ddf1) *ddf1 = g - 0.5*digamma(0.5*df1) + 0.5*log(r)
                            - h + 0.5 + 0.5*log(x) - m;
            if (ddf2) *ddf2 = g - 0.5*digamma(0.5*df2) - 0.5*r
                            - h + r*m;
        }

        if (!give_log) {
            if (dx) *dx *= v;
            if (ddf1) *ddf1 *= v;
            if (ddf2) *ddf2 *= v;
        }
    }
}

static void Dpf (double q, double df1, double df2, 
                 double *dq, double *ddf1, double *ddf2,
                 double v, int lower_tail, int log_p)
{
    if (ddf1) *ddf1 = 0;
    if (ddf2) *ddf2 = 0;

    if (!R_FINITE(v)) {
        if (dq) *dq = 0;
    }
    else {
        if (dq) {
            double d = df(q,df1,df2,log_p);
            *dq = log_p ? exp (d-v) : d;
            if (!lower_tail) *dq = -*dq;
        }
    }
}

static void Dqf (double p, double df1, double df2, 
                 double *dp, double *ddf1, double *ddf2,
                 double v, int lower_tail, int log_p)
{
    if (ddf1) *ddf1 = 0;
    if (ddf2) *ddf2 = 0;

    if (!R_FINITE(v)) {
        if (dp) *dp = 0;
=======
        double t = shape * pow(x/scale,shape-1);
        if (dx) 
            *dx = (shape-1)/x - t/scale;
        if (dshape) 
            *dshape = 1/shape + log(x/scale) * (1 - pow(x/scale,shape));
        if (dscale)
            *dscale = -shape/scale + t*x/(scale*scale);

        if (!give_log) {
            if (dx) *dx *= v;
            if (dshape) *dshape *= v;
            if (dscale) *dscale *= v;
        }
    }
}

static void Dpweibull (double q, double shape, double scale, 
                       double *dq, double *dshape, double *dscale,
                       double v, int lower_tail, int log_p)
{
    if (q < 0) {
        if (dq) *dq = 0;
        if (dshape) *dshape = 0;
        if (dscale) *dscale = 0;
    }

    else {

        double w = pow(q/scale,shape);
        double t = exp(-w);  /* using 1-v when !log_p would be less accurate */

        if (dq) 
            *dq = t * shape * pow(q/scale,shape-1) / scale;
        if (dshape) 
            *dshape = - t * w * log(q/scale);
        if (dscale)
            *dscale = - t * shape * q * pow(q/scale,shape-1) / (scale*scale);

        if (!lower_tail) {
            if (dq) *dq = -*dq;
            if (dshape) *dshape = -*dshape;
            if (dscale) *dscale = -*dscale;
        }

        if (log_p) {
            double expv = exp(-v);
            if (dq) *dq *= expv;
            if (dshape) *dshape *= expv;
            if (dscale) *dscale *= expv;
        }
    }
}

static void Dqweibull (double p, double shape, double scale, 
                       double *dp, double *dshape, double *dscale,
                       double v, int lower_tail, int log_p)
{
    if (!R_FINITE(v)) {
        if (dp) *dp = 0;
    }

    if (dp || dshape) {
        if (dp) {
            double d = dweibull(v,shape,scale,FALSE);
            *dp = lower_tail ? 1/d : -1/d;
        }
        if (dshape) {
            double t = lower_tail ? (log_p ? log(-expm1(p)) : log1p(-p))
                                  : (log_p ? p : log(p));
            *dshape = - v * log(-t) / (shape*shape);
        }
        if (log_p) {
            if (dp) *dp *= exp(p);
        }
>>>>>>> 4ee15ef4
    }
    else {
        if (dp) {
            double d = df(v,df1,df2,FALSE);
            *dp = lower_tail ? 1/d : -1/d;
            if (log_p) *dp *= exp(p);
        }
    }
}

<<<<<<< HEAD
static void Ddgamma (double x, double shape, double scale, 
                     double *dx, double *dshape, double *dscale,
                     double v, int give_log)
{
    double x0 = x / scale;

    if (x0 <= 0 || !R_FINITE(v)) {
        if (dx) *dx = 0;
        if (dshape) *dshape = 0;
        if (dscale) *dscale = 0;
    }
    else {
        if (dx) *dx = ((shape-1)/x0 - 1) / scale;
        if (dshape) *dshape = log(x) - log(scale) - digamma(shape);
        if (dscale) *dscale = (x0 - shape) / scale;
        if (!give_log) {
            if (dx) *dx *= v;
            if (dshape) *dshape *= v;
            if (dscale) *dscale *= v;
        }
    }
}

static void Dpgamma (double q, double shape, double scale, 
                     double *dq, double *dshape, double *dscale,
                     double v, int lower_tail, int log_p)
{
    if (scale <= 0 || shape <= 0 || q <= 0) {
        if (dq) *dq = 0;
        if (dshape) *dshape = 0;
        if (dscale) *dscale = 0;
    }
    else {

        double q0 = q / scale;
        double dp0 = dgamma (q0, shape, 1, FALSE);

        if (dq) *dq = dp0 / scale;
        if (dshape) *dshape = 0;
        if (dscale) *dscale = - dp0 * q0 / scale;

        if (!lower_tail) {
            if (dq) *dq = -*dq;
            if (dscale) *dscale = -*dscale;
        }

        if (log_p) {
            double expv = exp(-v);
            if (dq) *dq *= expv;
            if (dscale) *dscale *= expv;
        }
    }
}

static void Dqgamma (double p, double shape, double scale, 
                     double *dp, double *dshape, double *dscale,
                     double v, int lower_tail, int log_p)
{
    if (scale <= 0 || shape <= 0) {
        if (dp) *dp = 0;
        if (dshape) *dshape = 0;
        if (dscale) *dscale = 0;
    }
    else {

        double q0 = v / scale;

        if (dp) *dp = (lower_tail ? 1 : -1) * scale / dgamma(q0,shape,1,FALSE);
        if (dshape) *dshape = 0;
        if (dscale) *dscale = q0;

        if (log_p)
            if (dp) *dp *= exp(p);
    }
}

static void Ddlnorm (double x, double mu, double sigma, 
                     double *dx, double *dmu, double *dsigma,
                     double v, int give_log)
{
    if (x <= 0 || sigma <= 0 || !R_FINITE(v)) {
        if (dx) *dx = 0;
        if (dmu) *dmu = 0;
        if (dsigma) *dsigma = 0;
    }
    else {
        double x0 = (log(x) - mu) / sigma;
        if (dx) *dx = -(x0/sigma+1) / x;
        if (dmu) *dmu = x0/sigma;
        if (dsigma) *dsigma = (x0*x0-1) / sigma;
        if (!give_log) {
            if (dx) *dx *= v;
            if (dmu) *dmu *= v;
            if (dsigma) *dsigma *= v;
        }
    }
}

static void Dplnorm (double q, double mu, double sigma, 
                     double *dq, double *dmu, double *dsigma,
                     double v, int lower_tail, int log_p)
{
    if (q <= 0 || sigma <= 0) {
        if (dq) *dq = 0;
        if (dmu) *dmu = 0;
        if (dsigma) *dsigma = 0;
    }
    else {

        double q0 = (log(q) - mu) / sigma;
        double dp0 = dnorm (q0, 0, 1, 0);

        if (dq) *dq = dp0 / (q*sigma);
        if (dmu) *dmu = - dp0 / sigma;
        if (dsigma) *dsigma = - dp0 * q0 / sigma;

        if (!lower_tail) {
            if (dq) *dq = -*dq;
            if (dmu) *dmu = -*dmu;
            if (dsigma) *dsigma = -*dsigma;
        }

        if (log_p) {
            double expv = exp(-v);
            if (dq) *dq *= expv;
            if (dmu) *dmu *= expv;
            if (dsigma) *dsigma *= expv;
        }
    }
}

static void Dqlnorm (double p, double mu, double sigma, 
                     double *dp, double *dmu, double *dsigma,
                     double v, int lower_tail, int log_p)
{
    if (sigma <= 0) {
        if (dp) *dp = 0;
        if (dmu) *dmu = 1;
        if (dsigma) *dsigma = 0;
    }
    else {

        double q0 = (log(v) - mu) / sigma;

        if (dp) *dp = (lower_tail ? v : -v) * sigma / dnorm (q0, 0, 1, 0);
        if (dmu) *dmu = v;
        if (dsigma) *dsigma = v * q0;

        if (log_p)
            if (dp) *dp *= exp(p);
    }
}

static void Ddlogis (double x, double location, double scale, 
                     double *dx, double *dlocation, double *dscale,
                     double v, int give_log)
{
    if (!R_FINITE(v)) {
        if (dx) *dx = 0;
        if (dlocation) *dlocation = 0;
        if (dscale) *dscale = 0;
    }
    else {
        double x0 = (x - location) / scale;
        double t = tanh(x0/2);
        if (dx) *dx = - t / scale;
        if (dlocation) *dlocation = t / scale;
        if (dscale) *dscale = (t*x0 - 1) / scale;
        if (!give_log) {
            if (dx) *dx *= v;
            if (dlocation) *dlocation *= v;
            if (dscale) *dscale *= v;
        }
    }
}

static void Dplogis (double q, double location, double scale, 
                     double *dq, double *dlocation, double *dscale,
                     double v, int lower_tail, int log_p)
{
    if (scale <= 0) {
        if (dq) *dq = 0;
        if (dlocation) *dlocation = 0;
        if (dscale) *dscale = 0;
    }
    else {

        double q0 = (q - location) / scale;
        double dp0 = dlogis (q0, 0, 1, 0);

        if (dq) *dq = dp0 / scale;
        if (dlocation) *dlocation = - dp0 / scale;
        if (dscale) *dscale = - dp0 * q0 / scale;

        if (!lower_tail) {
            if (dq) *dq = -*dq;
            if (dlocation) *dlocation = -*dlocation;
            if (dscale) *dscale = -*dscale;
        }

        if (log_p) {
            double expv = exp(-v);
            if (dq) *dq *= expv;
            if (dlocation) *dlocation *= expv;
            if (dscale) *dscale *= expv;
        }
    }
}

static void Dqlogis (double p, double location, double scale, 
                     double *dp, double *dlocation, double *dscale,
                     double v, int lower_tail, int log_p)
{
    if (scale <= 0) {
        if (dp) *dp = 0;
        if (dlocation) *dlocation = 1;
        if (dscale) *dscale = 0;
    }
    else {

        double q0 = (v - location) / scale;

        if (dp) *dp = (lower_tail ? 1 : -1) * scale / dlogis (q0, 0, 1, 0);
        if (dlocation) *dlocation = 1;
        if (dscale) *dscale = q0;

        if (log_p)
            if (dp) *dp *= exp(p);
    }
}

static void Ddnbinom (double x, double size, double prob, 
                      double *dx /* must be 0 */, double *dsize /* must be 0 */,
                      double *dprob, double v, int give_log)
{
    if (dx || dsize) abort();
    if (!dprob) return;

    if (size <= 0 || prob <= 0 || prob >= 1 || x < 0) {
        *dprob = 0;
    }
    else {
        double lp = size/prob - x/(1-prob);
        *dprob = give_log ? lp : lp*v;
    }
}

static void Dpnbinom (double q, double size, double prob, 
                      double *dq /* must be 0 */, double *dsize /* must be 0 */,
                      double *dprob, double v, int lower_tail, int log_p)
{
    if (dq || dsize) abort();
    if (!dprob) return;

    if (size <= 0 || q < 0 || prob <= 0 || prob >= 1)
        *dprob = 0;
    else {
        *dprob = dbeta (prob, size, q+1, FALSE);
        if (!lower_tail) *dprob = -*dprob;
        if (log_p) *dprob *= exp(-v);
    }
}

static void Ddnbinom_mu (double x, double size, double mu, 
                      double *dx /* must be 0 */, double *dsize /* must be 0 */,
                      double *dmu, double v, int give_log)
{
    if (dx || dsize) abort();
    if (!dmu) return;

    if (size <= 0 || mu <= 0 || x < 0) {
        *dmu = 0;
    }
    else {
        double lp = (x/mu - 1) * (size / (size+mu));
        *dmu = give_log ? lp : lp*v;
    }
}

static void Dpnbinom_mu (double q, double size, double mu, 
                      double *dq /* must be 0 */, double *dsize /* must be 0 */,
                      double *dmu, double v, int lower_tail, int log_p)
{
    if (dq || dsize) abort();
    if (!dmu) return;

    if (size <= 0 || q < 0 || mu <= 0)
        *dmu = 0;
    else {
        double prob = size / (size+mu);
        *dmu = - dbeta (prob, size, q+1, FALSE) * prob / (size+mu);
        if (!lower_tail) *dmu = -*dmu;
        if (log_p) *dmu *= exp(-v);
    }
}

static void Ddnorm (double x, double mu, double sigma, 
                    double *dx, double *dmu, double *dsigma,
                    double v, int give_log)
{
    if (!R_FINITE(v)) {
        if (dx) *dx = 0;
        if (dmu) *dmu = 0;
        if (dsigma) *dsigma = 0;
    }
    else {
        double x0 = (x - mu) / sigma;
        if (dx) *dx = -x0 / sigma;
        if (dmu) *dmu = x0 / sigma;
        if (dsigma) *dsigma = (x0*x0 - 1) / sigma;
        if (!give_log) {
            if (dx) *dx *= v;
            if (dmu) *dmu *= v;
            if (dsigma) *dsigma *= v;
        }
    }
}

static void Dpnorm (double q, double mu, double sigma, 
                    double *dq, double *dmu, double *dsigma,
                    double v, int lower_tail, int log_p)
{
    if (sigma <= 0) {
        if (dq) *dq = 0;
        if (dmu) *dmu = 0;
        if (dsigma) *dsigma = 0;
    }
    else {

        double q0 = (q - mu) / sigma;
        double dp0 = dnorm (q0, 0, 1, 0);

        if (dq) *dq = dp0 / sigma;
        if (dmu) *dmu = - dp0 / sigma;
        if (dsigma) *dsigma = - dp0 * q0 / sigma;

        if (!lower_tail) {
            if (dq) *dq = -*dq;
            if (dmu) *dmu = -*dmu;
            if (dsigma) *dsigma = -*dsigma;
        }

        if (log_p) {
            double expv = exp(-v);
            if (dq) *dq *= expv;
            if (dmu) *dmu *= expv;
            if (dsigma) *dsigma *= expv;
        }
    }
}

static void Dqnorm (double p, double mu, double sigma, 
                    double *dp, double *dmu, double *dsigma,
                    double v, int lower_tail, int log_p)
{
    if (sigma <= 0) {
        if (dp) *dp = 0;
        if (dmu) *dmu = 1;
        if (dsigma) *dsigma = 0;
    }
    else {

        double q0 = (v - mu) / sigma;

        if (dp) *dp = (lower_tail ? 1 : -1) * sigma / dnorm (q0, 0, 1, 0);
        if (dmu) *dmu = 1;
        if (dsigma) *dsigma = q0;

        if (log_p)
            if (dp) *dp *= exp(p);
    }
}

static void Ddunif (double x, double a, double b, 
                    double *dx, double *da, double *db,
                    double v, int give_log)
{
    if (dx) *dx = 0;

    if (b <= a || x <= a || x >= b) {
        if (da) *da = 0;
        if (db) *db = 0;
    }
    else {
        double t = 1 / (b-a);
        if (give_log) {
            if (da) *da = t;
            if (db) *db = -t;
        }
        else {
            if (da) *da = t * v;
            if (db) *db = -t * v;
        }
    }
}

static void Dpunif (double q, double a, double b, 
                    double *dq, double *da, double *db,
                    double v, int lower_tail, int log_p)
{
    if (b <= a || q <= a || q >= b) {
        if (dq) *dq = 0;
        if (da) *da = 0;
        if (db) *db = 0;
    }
    else {

        double t = 1 / (b-a);

        if (lower_tail) {
            if (dq) *dq = t;
            if (da) *da = ((q-a)*t - 1) * t;
            if (db) *db = (a-q) * t * t;
        }
        else {
            if (dq) *dq = -t;
            if (da) *da = ((a-q)*t + 1) * t;
            if (db) *db = (q-a) * t * t;
        }

        if (log_p) {
            double expv = exp(-v);
            if (dq) *dq *= expv;
            if (da) *da *= expv;
            if (db) *db *= expv;
        }
    }
}

static void Dqunif (double p, double a, double b, 
                    double *dp, double *da, double *db,
                    double v, int lower_tail, int log_p)
{
    if (b <= a) {
        if (dp) *dp = 0;
    }
    else {
        if (dp) *dp = lower_tail ? b-a : a-b;
    }

    if (log_p) {
        if (da) *da = lower_tail ? -expm1(p) : exp(p);
        if (db) *db = lower_tail ? exp(p) : -expm1(p);
        if (dp) *dp *= exp(p);
    }
    else {
        if (da) *da = lower_tail ? 1-p : p;
        if (db) *db = lower_tail ? p : 1-p;
    }
}

static void Ddweibull (double x, double shape, double scale, 
                       double *dx, double *dshape, double *dscale,
                       double v, int give_log)
{
    if (x < 0 || !R_FINITE(v)) {
        if (dx) *dx = 0;
        if (dshape) *dshape = 0;
        if (dscale) *dscale = 0;
    }
    else {

        double t = shape * pow(x/scale,shape-1);
        if (dx) 
            *dx = (shape-1)/x - t/scale;
        if (dshape) 
            *dshape = 1/shape + log(x/scale) * (1 - pow(x/scale,shape));
        if (dscale)
            *dscale = -shape/scale + t*x/(scale*scale);

        if (!give_log) {
            if (dx) *dx *= v;
            if (dshape) *dshape *= v;
            if (dscale) *dscale *= v;
        }
    }
}

static void Dpweibull (double q, double shape, double scale, 
                       double *dq, double *dshape, double *dscale,
                       double v, int lower_tail, int log_p)
{
    if (q < 0) {
        if (dq) *dq = 0;
        if (dshape) *dshape = 0;
        if (dscale) *dscale = 0;
    }

    else {

        double w = pow(q/scale,shape);
        double t = exp(-w);  /* using 1-v when !log_p would be less accurate */

        if (dq) 
            *dq = t * shape * pow(q/scale,shape-1) / scale;
        if (dshape) 
            *dshape = - t * w * log(q/scale);
        if (dscale)
            *dscale = - t * shape * q * pow(q/scale,shape-1) / (scale*scale);

        if (!lower_tail) {
            if (dq) *dq = -*dq;
            if (dshape) *dshape = -*dshape;
            if (dscale) *dscale = -*dscale;
        }

        if (log_p) {
            double expv = exp(-v);
            if (dq) *dq *= expv;
            if (dshape) *dshape *= expv;
            if (dscale) *dscale *= expv;
        }
    }
}

static void Dqweibull (double p, double shape, double scale, 
                       double *dp, double *dshape, double *dscale,
                       double v, int lower_tail, int log_p)
{
    if (!R_FINITE(v)) {
        if (dp) *dp = 0;
    }

    if (dp || dshape) {
        if (dp) {
            double d = dweibull(v,shape,scale,FALSE);
            *dp = lower_tail ? 1/d : -1/d;
        }
        if (dshape) {
            double t = lower_tail ? (log_p ? log(-expm1(p)) : log1p(-p))
                                  : (log_p ? p : log(p));
            *dshape = - v * log(-t) / (shape*shape);
        }
        if (log_p) {
            if (dp) *dp *= exp(p);
        }
    }

    if (dscale) {
        *dscale = v / scale;
    }

}

/* Table of functions to compute values and derivatives for math3 functions. */

static struct { double (*fncall)(); void (*Dcall)(); } math3_table[48] = {
    { 0,	0 },
    { dbeta,	Ddbeta },
    { pbeta,	Dpbeta },
    { qbeta,	Dqbeta },
    { dbinom,	Ddbinom },
    { pbinom,	Dpbinom },
    { qbinom,	0 /* discrete */ },
    { dcauchy,	Ddcauchy },
    { pcauchy,	Dpcauchy },
    { qcauchy,	Dqcauchy },
    { df,	Ddf },
    { pf,	Dpf },
    { qf,	Dqf },
    { dgamma,	Ddgamma },
    { pgamma,	Dpgamma },
    { qgamma,	Dqgamma },
    { dlnorm,	Ddlnorm },
    { plnorm,	Dplnorm },
    { qlnorm,	Dqlnorm },
    { dlogis,	Ddlogis },
    { plogis,	Dplogis },
    { qlogis,	Dqlogis },
    { dnbinom,	Ddnbinom },
    { pnbinom,	Dpnbinom },
    { qnbinom,	0 /* discrete */ },
    { dnorm,	Ddnorm },
    { pnorm,	Dpnorm },
    { qnorm,	Dqnorm },
    { dunif,	Ddunif },
    { punif,	Dpunif },
    { qunif,	Dqunif },
    { dweibull,	Ddweibull },
    { pweibull,	Dpweibull },
    { qweibull,	Dqweibull },
    { dnchisq,	0 },
    { pnchisq,	0 },
    { qnchisq,	0 },
    { dnt,	0 },
    { pnt,	0 },
    { qnt,	0 },
    { dwilcox,	0 /* discrete */ },
    { pwilcox,	0 /* discrete */ },
    { qwilcox,	0 /* discrete */ },
    { bessel_i_ex, 0 },
    { bessel_k_ex, 0 },
    { dnbinom_mu,  Ddnbinom_mu },
    { pnbinom_mu,  Dpnbinom_mu },
    { qnbinom_mu,  0 /* discrete */ }
};

SEXP do_math3 (SEXP call, SEXP op, SEXP args, SEXP env)
{
    SEXP res;

    checkArity(op, args);

    double (*fncall)();

    int ix = PRIMVAL(op);
    if (ix < 0 || ix > 47 || (fncall = math3_table[ix].fncall) == 0)
        errorcall (call,
                   _("unimplemented real function of %d numeric arguments"), 3);

    SEXP a1 = CAR(args); SEXP g1 = GRADIENT_IN_CELL(args); args = CDR(args);
    SEXP a2 = CAR(args); SEXP g2 = GRADIENT_IN_CELL(args); args = CDR(args);
    SEXP a3 = CAR(args); SEXP g3 = GRADIENT_IN_CELL(args); args = CDR(args);

    if (!isNumeric(a1) || !isNumeric(a2) || !isNumeric(a3))
        non_numeric_errorcall(call);

    R_len_t n1 = LENGTH(a1);
    R_len_t n2 = LENGTH(a2);
    R_len_t n3 = LENGTH(a3);

    if (n1 == 0 || n2 == 0 || n3 == 0)
        return allocVector(REALSXP,0);

    PROTECT(a1 = coerceVector (a1, REALSXP));
    PROTECT(a2 = coerceVector (a2, REALSXP));
    PROTECT(a3 = coerceVector (a3, REALSXP));

    int n; 
    n = n1; if (n2 > n) n = n2; if (n3 > n) n = n3;

    PROTECT(res = allocVector (REALSXP, n));
    DUPLICATE_ATTRIB (res, n == n1 ? a1 : n == n2 ? a2 : a3);

    int i1 = 0, i2 = 0;
    if (args != R_NilValue)
        i1 = asInteger(CAR(args));
    if (CDR(args) != R_NilValue)
        i2 = asInteger(CADR(args));

    double *ap1 = REAL(a1), *ap2 = REAL(a2), *ap3 = REAL(a3), *rp = REAL(res);
    int naflag = 0;

    /* Allocate work array for BesselI & BesselK big enough for all arguments */

    double *work = 0;
    if (fncall == bessel_i_ex || fncall == bessel_k_ex)
        work = Bessel_work_array (n2, ap2);

    R_len_t j, j1, j2, j3;

    for (j = j1 = j2 = j3 = 0; j < n; 
         j1 = (++j1==n1) ? 0 : j1,
         j2 = (++j2==n2) ? 0 : j2,
         j3 = (++j3==n3) ? 0 : j3, j++) {

        double v1 = ap1[j1];
        double v2 = ap2[j2];
        double v3 = ap3[j3];
        if (MAY_BE_NAN3(v1,v2,v3)) {
            if (ISNA(v1) || ISNA(v2) || ISNA(v3)) {
                rp[j] = NA_REAL;
                continue;
            }
            if (ISNAN(v1) || ISNAN(v2) || ISNAN(v3)) {
                rp[j] = R_NaN;
                continue;
            }
        }

        rp[j] = work ? fncall (v1, v2, v3, work)
              : args == R_NilValue ? fncall (v1, v2, v3)
              : CDR(args)==R_NilValue ? fncall (v1, v2, v3, i1)
                                      : fncall (v1, v2, v3, i1, i2);

        if (ISNAN(rp[j])) naflag = 1;
    }

    void (*Dcall)() = math3_table[ix].Dcall;

    if (n == 1 && Dcall != 0 && !ISNAN(rp[0])
               && (g1 != R_NilValue || g2 != R_NilValue || g3 != R_NilValue)) {

        double grad1, grad2, grad3;
        double *gp1 = g1 != R_NilValue ? &grad1 : 0;
        double *gp2 = g2 != R_NilValue ? &grad2 : 0;
        double *gp3 = g3 != R_NilValue ? &grad3 : 0;

        if (args == R_NilValue)
            Dcall (ap1[0], ap2[0], ap3[0], gp1, gp2, gp3, rp[0]);
        else if (CDR(args)==R_NilValue)
            Dcall (ap1[0], ap2[0], ap3[0], gp1, gp2, gp3, rp[0], i1);
        else
            Dcall (ap1[0], ap2[0], ap3[0], gp1, gp2, gp3, rp[0], i1, i2);

        R_gradient = R_NilValue;
        if (g1 != R_NilValue) {
            R_gradient = copy_scaled_gradients (g1, grad1);
        }
        if (g2 != R_NilValue) {
            R_gradient = R_gradient == R_NilValue 
                          ? copy_scaled_gradients (g2, grad2)
                          : add_scaled_gradients (R_gradient, g2, grad2);
        }
        if (g3 != R_NilValue) {
            R_gradient = R_gradient == R_NilValue 
                          ? copy_scaled_gradients (g3, grad3)
                          : add_scaled_gradients (R_gradient, g3, grad3);
        }

        R_variant_result = VARIANT_GRADIENT_FLAG;
        GRADIENT_TRACE(call);
    }

    if (naflag) NaN_warning();

    UNPROTECT(4);
    return res;
}


=======
    if (dscale) {
        *dscale = v / scale;
    }

}

/* Table of functions to compute values and derivatives for math3 functions. */

static struct { double (*fncall)(); void (*Dcall)(); } math3_table[48] = {
    { 0,	0 },
    { dbeta,	Ddbeta },
    { pbeta,	Dpbeta },
    { qbeta,	Dqbeta },
    { dbinom,	Ddbinom },
    { pbinom,	Dpbinom },
    { qbinom,	0 /* discrete */ },
    { dcauchy,	Ddcauchy },
    { pcauchy,	Dpcauchy },
    { qcauchy,	Dqcauchy },
    { df,	Ddf },
    { pf,	Dpf },
    { qf,	Dqf },
    { dgamma,	Ddgamma },
    { pgamma,	Dpgamma },
    { qgamma,	Dqgamma },
    { dlnorm,	Ddlnorm },
    { plnorm,	Dplnorm },
    { qlnorm,	Dqlnorm },
    { dlogis,	Ddlogis },
    { plogis,	Dplogis },
    { qlogis,	Dqlogis },
    { dnbinom,	Ddnbinom },
    { pnbinom,	Dpnbinom },
    { qnbinom,	0 /* discrete */ },
    { dnorm,	Ddnorm },
    { pnorm,	Dpnorm },
    { qnorm,	Dqnorm },
    { dunif,	Ddunif },
    { punif,	Dpunif },
    { qunif,	Dqunif },
    { dweibull,	Ddweibull },
    { pweibull,	Dpweibull },
    { qweibull,	Dqweibull },
    { dnchisq,	0 },
    { pnchisq,	0 },
    { qnchisq,	0 },
    { dnt,	0 },
    { pnt,	0 },
    { qnt,	0 },
    { dwilcox,	0 /* discrete */ },
    { pwilcox,	0 /* discrete */ },
    { qwilcox,	0 /* discrete */ },
    { bessel_i_ex, 0 },
    { bessel_k_ex, 0 },
    { dnbinom_mu,  Ddnbinom_mu },
    { pnbinom_mu,  Dpnbinom_mu },
    { qnbinom_mu,  0 /* discrete */ }
};

SEXP do_math3 (SEXP call, SEXP op, SEXP args, SEXP env)
{
    SEXP res;

    checkArity(op, args);

    double (*fncall)();

    int ix = PRIMVAL(op);
    if (ix < 0 || ix > 47 || (fncall = math3_table[ix].fncall) == 0)
        errorcall (call,
                   _("unimplemented real function of %d numeric arguments"), 3);

    SEXP a1 = CAR(args); SEXP g1 = GRADIENT_IN_CELL(args); args = CDR(args);
    SEXP a2 = CAR(args); SEXP g2 = GRADIENT_IN_CELL(args); args = CDR(args);
    SEXP a3 = CAR(args); SEXP g3 = GRADIENT_IN_CELL(args); args = CDR(args);

    if (!isNumeric(a1) || !isNumeric(a2) || !isNumeric(a3))
        non_numeric_errorcall(call);

    R_len_t n1 = LENGTH(a1);
    R_len_t n2 = LENGTH(a2);
    R_len_t n3 = LENGTH(a3);

    if (n1 == 0 || n2 == 0 || n3 == 0)
        return allocVector(REALSXP,0);

    PROTECT(a1 = coerceVector (a1, REALSXP));
    PROTECT(a2 = coerceVector (a2, REALSXP));
    PROTECT(a3 = coerceVector (a3, REALSXP));

    int n; 
    n = n1; if (n2 > n) n = n2; if (n3 > n) n = n3;

    PROTECT(res = allocVector (REALSXP, n));
    DUPLICATE_ATTRIB (res, n == n1 ? a1 : n == n2 ? a2 : a3);

    int i1 = 0, i2 = 0;
    if (args != R_NilValue)
        i1 = asInteger(CAR(args));
    if (CDR(args) != R_NilValue)
        i2 = asInteger(CADR(args));

    double *ap1 = REAL(a1), *ap2 = REAL(a2), *ap3 = REAL(a3), *rp = REAL(res);
    int naflag = 0;

    /* Allocate work array for BesselI & BesselK big enough for all arguments */

    double *work = 0;
    if (fncall == bessel_i_ex || fncall == bessel_k_ex)
        work = Bessel_work_array (n2, ap2);

    R_len_t j, j1, j2, j3;

    for (j = j1 = j2 = j3 = 0; j < n; 
         j1 = (++j1==n1) ? 0 : j1,
         j2 = (++j2==n2) ? 0 : j2,
         j3 = (++j3==n3) ? 0 : j3, j++) {

        double v1 = ap1[j1];
        double v2 = ap2[j2];
        double v3 = ap3[j3];
        if (MAY_BE_NAN3(v1,v2,v3)) {
            if (ISNA(v1) || ISNA(v2) || ISNA(v3)) {
                rp[j] = NA_REAL;
                continue;
            }
            if (ISNAN(v1) || ISNAN(v2) || ISNAN(v3)) {
                rp[j] = R_NaN;
                continue;
            }
        }

        rp[j] = work ? fncall (v1, v2, v3, work)
              : args == R_NilValue ? fncall (v1, v2, v3)
              : CDR(args)==R_NilValue ? fncall (v1, v2, v3, i1)
                                      : fncall (v1, v2, v3, i1, i2);

        if (ISNAN(rp[j])) naflag = 1;
    }

    void (*Dcall)() = math3_table[ix].Dcall;

    if (Dcall!=0 && (g1!=R_NilValue || g2!=R_NilValue || g3!=R_NilValue)) {

        GRADIENT_TRACE(call);

        SEXP res_grad = R_NilValue;

        if (n == 1) {
            if (!ISNAN(rp[0])) {
                double grad1, grad2, grad3;
                double *gp1 = g1 != R_NilValue ? &grad1 : 0;
                double *gp2 = g2 != R_NilValue ? &grad2 : 0;
                double *gp3 = g3 != R_NilValue ? &grad3 : 0;
        
                if (args == R_NilValue)
                    Dcall (ap1[0], ap2[0], ap3[0], gp1, gp2, gp3, rp[0]);
                else if (CDR(args)==R_NilValue)
                    Dcall(ap1[0], ap2[0], ap3[0], gp1, gp2, gp3, rp[0], i1);
                else
                    Dcall(ap1[0], ap2[0], ap3[0], gp1, gp2, gp3, rp[0], i1, i2);
        
                res_grad = R_NilValue;
                if (g1 != R_NilValue) {
                    res_grad = copy_scaled_gradients (g1, grad1, 1);
                }
                if (g2 != R_NilValue) {
                    res_grad = res_grad == R_NilValue 
                                ? copy_scaled_gradients (g2, grad2, 1)
                                : add_scaled_gradients (res_grad, g2, grad2, 1);
                }
                if (g3 != R_NilValue) {
                    res_grad = res_grad == R_NilValue 
                                ? copy_scaled_gradients (g3, grad3, 1)
                                : add_scaled_gradients (res_grad, g3, grad3, 1);
                }
            }
        }

        else {

            SEXP gr1 = g1 == R_NilValue ? R_NilValue : allocVector (REALSXP, n);
            PROTECT(gr1);

            SEXP gr2 = g2 == R_NilValue ? R_NilValue : allocVector (REALSXP, n);
            PROTECT(gr2);

            SEXP gr3 = g3 == R_NilValue ? R_NilValue : allocVector (REALSXP, n);
            PROTECT(gr3);

            if (args == R_NilValue) {
                for (R_len_t i = 0; i < n; i++)
                    Dcall (ap1[i%n1], ap2[i%n2], ap3[i%n3],
                           gr1 != R_NilValue ? REAL(gr1)+i : 0,
                           gr2 != R_NilValue ? REAL(gr2)+i : 0,
                           gr3 != R_NilValue ? REAL(gr3)+i : 0,
                           rp[i]);
            }
            else if (CDR(args) == R_NilValue) {
                for (R_len_t i = 0; i < n; i++)
                    Dcall (ap1[i%n1], ap2[i%n2], ap3[i%n3],
                           gr1 != R_NilValue ? REAL(gr1)+i : 0,
                           gr2 != R_NilValue ? REAL(gr2)+i : 0,
                           gr3 != R_NilValue ? REAL(gr3)+i : 0,
                           rp[i], i1);
            }
            else {
                for (R_len_t i = 0; i < n; i++)
                    Dcall (ap1[i%n1], ap2[i%n2], ap3[i%n3],
                           gr1 != R_NilValue ? REAL(gr1)+i : 0,
                           gr2 != R_NilValue ? REAL(gr2)+i : 0,
                           gr3 != R_NilValue ? REAL(gr3)+i : 0,
                           rp[i], i1, i2);
            }

            if (g1 != R_NilValue) {
                res_grad = copy_scaled_gradients_vec (g1, gr1, n);
            }
            if (g2 != R_NilValue) {
                res_grad = res_grad == R_NilValue
                            ? copy_scaled_gradients_vec (g2, gr2, n)
                            : add_scaled_gradients_vec (res_grad, g2, gr2, n);
            }
            if (g3 != R_NilValue) {
                res_grad = res_grad == R_NilValue
                            ? copy_scaled_gradients_vec (g3, gr3, n)
                            : add_scaled_gradients_vec (res_grad, g3, gr3, n);
            }

            UNPROTECT(3);
        }

        if (res_grad != R_NilValue) {
            R_gradient = res_grad;
            R_variant_result = VARIANT_GRADIENT_FLAG;
        }
    }

    if (naflag) NaN_warning();

    UNPROTECT(4);
    return res;
}


>>>>>>> 4ee15ef4
/* MATHEMATICAL FUNCTIONS OF FOUR (REAL) ARGUMENTS. */

static void setup_Math4 (SEXP *sa, SEXP *sb, SEXP *sc, SEXP *sd, SEXP *sy, 
                         int na, int nb, int nc, int nd, SEXP lcall)
{
    if (!isNumeric(*sa) || !isNumeric(*sb) 
     || !isNumeric(*sc) || !isNumeric(*sd))
	non_numeric_errorcall(lcall);

    if (na == 0 || nb == 0 || nc == 0 || nd == 0) {
	*sy = allocVector(REALSXP,0);
        return;
    }

    PROTECT(*sa = coerceVector (*sa, REALSXP));
    PROTECT(*sb = coerceVector (*sb, REALSXP));
    PROTECT(*sc = coerceVector (*sc, REALSXP));
    PROTECT(*sd = coerceVector (*sd, REALSXP));

    int n = na;
    if (n < nb) n = nb;
    if (n < nc) n = nc;
    if (n < nd) n = nd;
    PROTECT(*sy = allocVector (REALSXP, n));
}

#define DO_MATH4(y,a,b,c,d,n,na,nb,nc,nd,fncall) do { \
    int naflag = 0; \
    double ai, bi, ci, di; \
    int i, ia, ib, ic, id; \
    for (i = ia = ib = ic = id = 0; i < n; \
         ia = (++ia==na) ? 0 : ia, \
         ib = (++ib==nb) ? 0 : ib, \
         ic = (++ic==nc) ? 0 : ic, \
         id = (++id==nd) ? 0 : id, i++) { \
        ai = a[ia]; \
        bi = b[ib]; \
        ci = c[ic]; \
        di = d[id]; \
        if (MAY_BE_NAN4(ai,bi,ci,di)) { \
            if (ISNA(ai) || ISNA(bi) || ISNA(ci) || ISNA(di)) { \
                y[i] = NA_REAL; \
                continue; \
            } \
            if (ISNAN(ai) || ISNAN(bi) || ISNAN(ci) || ISNAN(di)) { \
                y[i] = R_NaN; \
                continue; \
            } \
        } \
        y[i] = fncall; \
        if (ISNAN(y[i])) naflag = 1; \
    } \
    if (naflag) NaN_warning(); \
    SEXP frm = n==na ? sa : n==nb ? sb : n==nc ? sc : sd; \
    DUPLICATE_ATTRIB(sy, frm); \
    UNPROTECT(5); \
} while (0)


static SEXP math4 (SEXP sa, SEXP sb, SEXP sc, SEXP sd,
              double (*f)(double, double, double, double), SEXP lcall)
{
    double *a, *b, *c, *d, *y;
    int n, na, nb, nc, nd;
    SEXP sy;

    na = LENGTH(sa); nb = LENGTH(sb); nc = LENGTH(sc); nd = LENGTH(sd);
    setup_Math4 (&sa, &sb, &sc, &sd, &sy, na, nb, nc, nd, lcall);
    if ((n = LENGTH(sy)) == 0) return sy;
    a = REAL(sa); b = REAL(sb); c = REAL(sc); d = REAL(sd); y = REAL(sy);

    DO_MATH4(y,a,b,c,d,n,na,nb,nc,nd, f(ai,bi,ci,di));

    return sy;
} /* math4() */

static SEXP math4_1 (SEXP sa, SEXP sb, SEXP sc, SEXP sd, SEXP sI, 
              double (*f)(double, double, double, double, int), SEXP lcall)
{
    double *a, *b, *c, *d, *y;
    int n, na, nb, nc, nd;
    SEXP sy;

    na = LENGTH(sa); nb = LENGTH(sb); nc = LENGTH(sc); nd = LENGTH(sd);
    setup_Math4 (&sa, &sb, &sc, &sd, &sy, na, nb, nc, nd, lcall);
    if ((n = LENGTH(sy)) == 0) return sy;
    a = REAL(sa); b = REAL(sb); c = REAL(sc); d = REAL(sd); y = REAL(sy);

    int i_1 = asInteger(sI);

    DO_MATH4(y,a,b,c,d,n,na,nb,nc,nd, f(ai,bi,ci,di,i_1));

    return sy;
} /* math4_1() */

static SEXP math4_2 (SEXP sa, SEXP sb, SEXP sc, SEXP sd, SEXP sI, SEXP sJ,
              double (*f)(double, double, double, double, int, int), SEXP lcall)
{
    double *a, *b, *c, *d, *y;
    int n, na, nb, nc, nd;
    SEXP sy;

    na = LENGTH(sa); nb = LENGTH(sb); nc = LENGTH(sc); nd = LENGTH(sd);
    setup_Math4 (&sa, &sb, &sc, &sd, &sy, na, nb, nc, nd, lcall);
    if ((n = LENGTH(sy)) == 0) return sy;
    a = REAL(sa); b = REAL(sb); c = REAL(sc); d = REAL(sd); y = REAL(sy);

    int i_1 = asInteger(sI);
    int i_2 = asInteger(sJ);

    DO_MATH4(y,a,b,c,d,n,na,nb,nc,nd, f(ai,bi,ci,di,i_1,i_2));

    return sy;
} /* math4_2() */


#define CAD3R	CADDDR
/* This is not (yet) in Rinternals.h : */
#define CAD5R(e)	CAR(CDR(CDR(CDR(CDR(CDR(e))))))

#define Math4(A, FUN)   math4  (CAR(A), CADR(A), CADDR(A), CAD3R(A), FUN, call)
#define Math4_1(A, FUN) math4_1(CAR(A), CADR(A), CADDR(A), CAD3R(A), CAD4R(A), \
				FUN, call)
#define Math4_2(A, FUN) math4_2(CAR(A), CADR(A), CADDR(A), CAD3R(A), CAD4R(A), \
				CAD5R(A), FUN, call)


SEXP do_math4(SEXP call, SEXP op, SEXP args, SEXP env)
{
    checkArity(op, args);

    switch (PRIMVAL(op)) {

	/* Completely dummy for -Wall -- math4() at all! : */
    case -1: return Math4(args, (double (*)(double, double, double, double))NULL);

    case  1: return Math4_1(args, dhyper);
    case  2: return Math4_2(args, phyper);
    case  3: return Math4_2(args, qhyper);

    case  4: return Math4_1(args, dnbeta);
    case  5: return Math4_2(args, pnbeta);
    case  6: return Math4_2(args, qnbeta);
    case  7: return Math4_1(args, dnf);
    case  8: return Math4_2(args, pnf);
    case  9: return Math4_2(args, qnf);
#ifdef UNIMP
    case 10: return Math4_1(args, dtukey);
#endif
    case 11: return Math4_2(args, ptukey);
    case 12: return Math4_2(args, qtukey);
    default:
	errorcall(call,
		  _("unimplemented real function of %d numeric arguments"), 4);
    }
}


/* FUNTAB entries defined in this source file. See names.c for documentation. */

attribute_hidden FUNTAB R_FunTab_arithmetic[] =
{
/* printname	c-entry		offset	eval	arity	pp-kind	     precedence	rightassoc */

/* Mathematical Functions of one argument.  These are primitives.
   They are group generic and so need to eval args (possibly internally). */

{"round",	do_Math2,	10001,	1000,	-1,	{PP_FUNCALL, PREC_FN,	0}},
{"signif",	do_Math2,	10004,	1000,	-1,	{PP_FUNCALL, PREC_FN,	0}},
{"log",		do_math1,	10003,	1000,	-1,	{PP_FUNCALL, PREC_FN,	0}},
{"log10",	do_math1,	15,	1000,	1,	{PP_FUNCALL, PREC_FN,	0}},
{"log2",	do_math1,	14,	1000,	1,	{PP_FUNCALL, PREC_FN,	0}},
{"abs",		do_abs,		6,	1000,	1,	{PP_FUNCALL, PREC_FN,	0}},
{"floor",	do_math1,	1,	1000,	1,	{PP_FUNCALL, PREC_FN,	0}},
{"ceiling",	do_math1,	2,	1000,	1,	{PP_FUNCALL, PREC_FN,	0}},
{"sqrt",	do_math1,	3,	1000,	1,	{PP_FUNCALL, PREC_FN,	0}},
{"sign",	do_math1,	4,	1000,	1,	{PP_FUNCALL, PREC_FN,	0}},
{"trunc",	do_math1,	5,	1001,	-1,	{PP_FUNCALL, PREC_FN,	0}},

{"exp",		do_math1,	10,	1000,	1,	{PP_FUNCALL, PREC_FN,	0}},
{"expm1",	do_math1,	11,	1000,	1,	{PP_FUNCALL, PREC_FN,	0}},
{"log1p",	do_math1,	12,	1000,	1,	{PP_FUNCALL, PREC_FN,	0}},

{"cos",		do_math1,	20,	1000,	1,	{PP_FUNCALL, PREC_FN,	0}},
{"sin",		do_math1,	21,	1000,	1,	{PP_FUNCALL, PREC_FN,	0}},
{"tan",		do_math1,	22,	1000,	1,	{PP_FUNCALL, PREC_FN,	0}},
{"acos",	do_math1,	23,	1000,	1,	{PP_FUNCALL, PREC_FN,	0}},
{"asin",	do_math1,	24,	1000,	1,	{PP_FUNCALL, PREC_FN,	0}},
{"atan",	do_math1,	25,	1000,	1,	{PP_FUNCALL, PREC_FN,	0}},

{"cosh",	do_math1,	30,	1000,	1,	{PP_FUNCALL, PREC_FN,	0}},
{"sinh",	do_math1,	31,	1000,	1,	{PP_FUNCALL, PREC_FN,	0}},
{"tanh",	do_math1,	32,	1000,	1,	{PP_FUNCALL, PREC_FN,	0}},
{"acosh",	do_math1,	33,	1000,	1,	{PP_FUNCALL, PREC_FN,	0}},
{"asinh",	do_math1,	34,	1000,	1,	{PP_FUNCALL, PREC_FN,	0}},
{"atanh",	do_math1,	35,	1000,	1,	{PP_FUNCALL, PREC_FN,	0}},

{"lgamma",	do_math1,	40,	1000,	1,	{PP_FUNCALL, PREC_FN,	0}},
{"gamma",	do_math1,	41,	1000,	1,	{PP_FUNCALL, PREC_FN,	0}},

{"digamma",	do_math1,	42,	1000,	1,	{PP_FUNCALL, PREC_FN,	0}},
{"trigamma",	do_math1,	43,	1000,	1,	{PP_FUNCALL, PREC_FN,	0}},
/* see "psigamma" below !*/

/* Mathematical Functions of Two Numeric (+ 1-2 int) Variables.  Internal. */

{"atan2",	do_math2,	1,  21000011,	2,	{PP_FUNCALL, PREC_FN,	0}},

{"lbeta",	do_math2,	2,  21000011,	2,	{PP_FUNCALL, PREC_FN,	0}},
{"beta",	do_math2,	3,  21000011,	2,	{PP_FUNCALL, PREC_FN,	0}},
{"lchoose",	do_math2,	4,  21000011,	2,	{PP_FUNCALL, PREC_FN,	0}},
{"choose",	do_math2,	5,  21000011,	2,	{PP_FUNCALL, PREC_FN,	0}},

{"dchisq",	do_math2,	6,  21000011,	2+1,	{PP_FUNCALL, PREC_FN,	0}},
{"pchisq",	do_math2,	7,  21000011,	2+2,	{PP_FUNCALL, PREC_FN,	0}},
{"qchisq",	do_math2,	8,  21000011,	2+2,	{PP_FUNCALL, PREC_FN,	0}},

{"dexp",	do_math2,	9,  21000011,	2+1,	{PP_FUNCALL, PREC_FN,	0}},
{"pexp",	do_math2,	10, 21000011,	2+2,	{PP_FUNCALL, PREC_FN,	0}},
{"qexp",	do_math2,	11, 21000011,	2+2,	{PP_FUNCALL, PREC_FN,	0}},

{"dgeom",	do_math2,	12,  101000011,	2+1,	{PP_FUNCALL, PREC_FN,	0}},
{"pgeom",	do_math2,	13,  101000011,	2+2,	{PP_FUNCALL, PREC_FN,	0}},
{"qgeom",	do_math2,	14,  1000011,	2+2,	{PP_FUNCALL, PREC_FN,	0}},

{"dpois",	do_math2,	15,  101000011,	2+1,	{PP_FUNCALL, PREC_FN,	0}},
{"ppois",	do_math2,	16,  101000011,	2+2,	{PP_FUNCALL, PREC_FN,	0}},
{"qpois",	do_math2,	17,  1000011,	2+2,	{PP_FUNCALL, PREC_FN,	0}},

{"dt",		do_math2,	18,  21000011,	2+1,	{PP_FUNCALL, PREC_FN,	0}},
{"pt",		do_math2,	19,  21000011,	2+2,	{PP_FUNCALL, PREC_FN,	0}},
{"qt",		do_math2,	20,  21000011,	2+2,	{PP_FUNCALL, PREC_FN,	0}},

{"dsignrank",	do_math2,	21,  1000011,	2+1,	{PP_FUNCALL, PREC_FN,	0}},
{"psignrank",	do_math2,	22,  1000011,	2+2,	{PP_FUNCALL, PREC_FN,	0}},
{"qsignrank",	do_math2,	23,  1000011,	2+2,	{PP_FUNCALL, PREC_FN,	0}},

{"besselJ",	do_math2,	24,  1000011,	2,	{PP_FUNCALL, PREC_FN,	0}},
{"besselY",	do_math2,	25,  1000011,	2,	{PP_FUNCALL, PREC_FN,	0}},

{"psigamma",	do_math2,	26,  11000011,	2,	{PP_FUNCALL, PREC_FN,	0}},


/* Mathematical Functions of Three Numeric (+ 1-2 int) Variables */

{"dbeta",	do_math3,	1,   31000011,	3+1,	{PP_FUNCALL, PREC_FN,	0}},
{"pbeta",	do_math3,	2,   31000011,	3+2,	{PP_FUNCALL, PREC_FN,	0}},
{"qbeta",	do_math3,	3,   31000011,	3+2,	{PP_FUNCALL, PREC_FN,	0}},

{"dbinom",	do_math3,	4,   191000011,	3+1,	{PP_FUNCALL, PREC_FN,	0}},
{"pbinom",	do_math3,	5,   191000011,	3+2,	{PP_FUNCALL, PREC_FN,	0}},
{"qbinom",	do_math3,	6,   1000011,	3+2,	{PP_FUNCALL, PREC_FN,	0}},

{"dcauchy",	do_math3,	7,   31000011,	3+1,	{PP_FUNCALL, PREC_FN,	0}},
{"pcauchy",	do_math3,	8,   31000011,	3+2,	{PP_FUNCALL, PREC_FN,	0}},
{"qcauchy",	do_math3,	9,   31000011,	3+2,	{PP_FUNCALL, PREC_FN,	0}},

{"df",		do_math3,	10,   31000011,	3+1,	{PP_FUNCALL, PREC_FN,	0}},
{"pf",		do_math3,	11,   31000011,	3+2,	{PP_FUNCALL, PREC_FN,	0}},
{"qf",		do_math3,	12,   31000011,	3+2,	{PP_FUNCALL, PREC_FN,	0}},

{"dgamma",	do_math3,	13,   31000011,	3+1,	{PP_FUNCALL, PREC_FN,	0}},
{"pgamma",	do_math3,	14,   31000011,	3+2,	{PP_FUNCALL, PREC_FN,	0}},
{"qgamma",	do_math3,	15,   31000011,	3+2,	{PP_FUNCALL, PREC_FN,	0}},

{"dlnorm",	do_math3,	16,   31000011,	3+1,	{PP_FUNCALL, PREC_FN,	0}},
{"plnorm",	do_math3,	17,   31000011,	3+2,	{PP_FUNCALL, PREC_FN,	0}},
{"qlnorm",	do_math3,	18,   31000011,	3+2,	{PP_FUNCALL, PREC_FN,	0}},

{"dlogis",	do_math3,	19,   31000011,	3+1,	{PP_FUNCALL, PREC_FN,	0}},
{"plogis",	do_math3,	20,   31000011,	3+2,	{PP_FUNCALL, PREC_FN,	0}},
{"qlogis",	do_math3,	21,   31000011,	3+2,	{PP_FUNCALL, PREC_FN,	0}},

{"dnbinom",	do_math3,	22,   191000011,3+1,	{PP_FUNCALL, PREC_FN,	0}},
{"pnbinom",	do_math3,	23,   191000011,3+2,	{PP_FUNCALL, PREC_FN,	0}},
{"qnbinom",	do_math3,	24,   1000011,  3+2,	{PP_FUNCALL, PREC_FN,	0}},

{"dnorm",	do_math3,	25,   31000011,	3+1,	{PP_FUNCALL, PREC_FN,	0}},
{"pnorm",	do_math3,	26,   31000011,	3+2,	{PP_FUNCALL, PREC_FN,	0}},
{"qnorm",	do_math3,	27,   31000011,	3+2,	{PP_FUNCALL, PREC_FN,	0}},

{"dunif",	do_math3,	28,   31000011,	3+1,	{PP_FUNCALL, PREC_FN,	0}},
{"punif",	do_math3,	29,   31000011,	3+2,	{PP_FUNCALL, PREC_FN,	0}},
{"qunif",	do_math3,	30,   31000011,	3+2,	{PP_FUNCALL, PREC_FN,	0}},

{"dweibull",	do_math3,	31,   31000011,	3+1,	{PP_FUNCALL, PREC_FN,	0}},
{"pweibull",	do_math3,	32,   31000011,	3+2,	{PP_FUNCALL, PREC_FN,	0}},
{"qweibull",	do_math3,	33,   31000011,	3+2,	{PP_FUNCALL, PREC_FN,	0}},

{"dnchisq",	do_math3,	34,   1000011,	3+1,	{PP_FUNCALL, PREC_FN,	0}},
{"pnchisq",	do_math3,	35,   1000011,	3+2,	{PP_FUNCALL, PREC_FN,	0}},
{"qnchisq",	do_math3,	36,   1000011,	3+2,	{PP_FUNCALL, PREC_FN,	0}},

{"dnt",		do_math3,	37,   1000011,	3+1,	{PP_FUNCALL, PREC_FN,	0}},
{"pnt",		do_math3,	38,   1000011,	3+2,	{PP_FUNCALL, PREC_FN,	0}},
{"qnt",		do_math3,	39,   1000011,	3+2,	{PP_FUNCALL, PREC_FN,	0}},

{"dwilcox",	do_math3,	40,   1000011,	3+1,	{PP_FUNCALL, PREC_FN,	0}},
{"pwilcox",	do_math3,	41,   1000011,	3+2,	{PP_FUNCALL, PREC_FN,	0}},
{"qwilcox",	do_math3,	42,   1000011,	3+2,	{PP_FUNCALL, PREC_FN,	0}},

{"besselI",	do_math3,	43,   1000011,	3,	{PP_FUNCALL, PREC_FN,	0}},
{"besselK",	do_math3,	44,   1000011,	3,	{PP_FUNCALL, PREC_FN,	0}},

{"dnbinom_mu",	do_math3,	45,   191000011,3+1,	{PP_FUNCALL, PREC_FN,	0}},
{"pnbinom_mu",	do_math3,	46,   191000011,3+2,	{PP_FUNCALL, PREC_FN,	0}},
{"qnbinom_mu",	do_math3,	47,   1000011,	3+2,	{PP_FUNCALL, PREC_FN,	0}},


/* Mathematical Functions of Four Numeric (+ 1-2 int) Variables */

{"dhyper",	do_math4,	1,   1000011,	4+1,	{PP_FUNCALL, PREC_FN,	0}},
{"phyper",	do_math4,	2,   1000011,	4+2,	{PP_FUNCALL, PREC_FN,	0}},
{"qhyper",	do_math4,	3,   1000011,	4+2,	{PP_FUNCALL, PREC_FN,	0}},

{"dnbeta",	do_math4,	4,   1000011,	4+1,	{PP_FUNCALL, PREC_FN,	0}},
{"pnbeta",	do_math4,	5,   1000011,	4+2,	{PP_FUNCALL, PREC_FN,	0}},
{"qnbeta",	do_math4,	6,   1000011,	4+2,	{PP_FUNCALL, PREC_FN,	0}},

{"dnf",		do_math4,	7,   1000011,	4+1,	{PP_FUNCALL, PREC_FN,	0}},
{"pnf",		do_math4,	8,   1000011,	4+2,	{PP_FUNCALL, PREC_FN,	0}},
{"qnf",		do_math4,	9,   1000011,	4+2,	{PP_FUNCALL, PREC_FN,	0}},

{"dtukey",	do_math4,	10,   1000011,	4+1,	{PP_FUNCALL, PREC_FN,	0}},
{"ptukey",	do_math4,	11,   1000011,	4+2,	{PP_FUNCALL, PREC_FN,	0}},
{"qtukey",	do_math4,	12,   1000011,	4+2,	{PP_FUNCALL, PREC_FN,	0}},

{NULL,		NULL,		0,	0,	0,	{PP_INVALID, PREC_FN,	0}}
};<|MERGE_RESOLUTION|>--- conflicted
+++ resolved
@@ -1449,11 +1449,7 @@
 
     /* Do the actual operation. */
 
-<<<<<<< HEAD
-    double xval1, yval1, aval1;  /* may be needed for gradient */
-=======
     double xval1, yval1;  /* may be needed for gradient */
->>>>>>> 4ee15ef4
 
     if (n!=0) {
 
@@ -1538,70 +1534,6 @@
 
     /* Handle gradients. */
 
-<<<<<<< HEAD
-    if (TYPEOF(ans) == REALSXP && n==1 
-         && (grad1 != R_NilValue || grad2 != R_NilValue) 
-         && !ISNAN (aval1 = *REAL(ans))) {
-
-        switch (opcode) {
-        case PLUSOP: 
-            if (grad1 == R_NilValue)
-                R_gradient = copy_scaled_gradients (grad2, 1.0);
-            else if (grad2 == R_NilValue)
-                R_gradient = copy_scaled_gradients (grad1, 1.0);
-            else
-                R_gradient = add_scaled_gradients (
-                               copy_scaled_gradients (grad1, 1.0),
-                               grad2, 1.0);
-            R_variant_result = VARIANT_GRADIENT_FLAG;
-            break;
-        case MINUSOP: 
-            if (grad1 == R_NilValue)
-                R_gradient = copy_scaled_gradients (grad2, -1.0);
-            else if (grad2 == R_NilValue)
-                R_gradient = copy_scaled_gradients (grad1, 1.0);
-            else
-                R_gradient = add_scaled_gradients (
-                               copy_scaled_gradients (grad1, 1.0),
-                               grad2, -1.0);
-            R_variant_result = VARIANT_GRADIENT_FLAG;
-            break;
-        case TIMESOP: 
-            if (grad1 == R_NilValue)
-                R_gradient = copy_scaled_gradients (grad2, xval1);
-            else if (grad2 == R_NilValue)
-                R_gradient = copy_scaled_gradients (grad1, yval1);
-            else
-                R_gradient = add_scaled_gradients (
-                               copy_scaled_gradients (grad1, yval1),
-                               grad2, xval1);
-            R_variant_result = VARIANT_GRADIENT_FLAG;
-            break;
-        case DIVOP: 
-            if (grad1 == R_NilValue)
-                R_gradient = copy_scaled_gradients(grad2, -xval1/(yval1*yval1));
-            else if (grad2 == R_NilValue)
-                R_gradient = copy_scaled_gradients (grad1, 1/yval1);
-            else
-                R_gradient = add_scaled_gradients (
-                               copy_scaled_gradients (grad1, 1/yval1),
-                               grad2, -xval1/(yval1*yval1));
-            R_variant_result = VARIANT_GRADIENT_FLAG;
-            break;
-        case POWOP: ;
-            SEXP g = R_NilValue;
-            if (aval1 != 0) {
-                if (grad1 != R_NilValue)
-                    g = copy_scaled_gradients (grad1, aval1*yval1/xval1);
-                if (grad2 != R_NilValue && xval1 > 0)
-                    g = add_scaled_gradients (g, grad2, aval1*log(xval1));
-            }
-            R_gradient = g;
-            R_variant_result = VARIANT_GRADIENT_FLAG;
-            break;
-        }
-        GRADIENT_TRACE(call);
-=======
     if (TYPEOF(ans)==REALSXP && (grad1 != R_NilValue || grad2 != R_NilValue)) {
 
         GRADIENT_TRACE(call);
@@ -1797,7 +1729,6 @@
             R_gradient = res_grad;
             R_variant_result = VARIANT_GRADIENT_FLAG;
         }
->>>>>>> 4ee15ef4
     }
 
     UNPROTECT(nprotect);
@@ -1922,13 +1853,6 @@
 
     R_variant_result = local_assign;  /* do at end, just in case */
 
-<<<<<<< HEAD
-    if (grad1 != R_NilValue && n == 1 && !ISNAN(*REAL(ans))) {
-        double d = opcode == MINUSOP ? -1 : 1;
-        R_gradient = copy_scaled_gradients(grad1,d);
-        R_variant_result = VARIANT_GRADIENT_FLAG;
-        GRADIENT_TRACE(call);
-=======
     if (grad1 != R_NilValue) {
 
         GRADIENT_TRACE(call);
@@ -1949,7 +1873,6 @@
             R_gradient = res_grad;
             R_variant_result = VARIANT_GRADIENT_FLAG;
         }
->>>>>>> 4ee15ef4
     }
 
     return ans;
@@ -2410,10 +2333,7 @@
 
     PROTECT(sa);
 
-<<<<<<< HEAD
-=======
     R_len_t n = LENGTH(sa);
->>>>>>> 4ee15ef4
     double opr, res;
     SEXP sy;
 
@@ -2503,14 +2423,6 @@
 
     R_variant_result = local_assign; /* Defer setting to shortly before return*/
 
-<<<<<<< HEAD
-    if (grad != R_NilValue && R_math1_deriv_table[opcode]) {
-        if (TYPEOF(sy) == REALSXP && LENGTH(sy) == 1 && !ISNAN(res)) {
-            double d = R_math1_deriv_table[opcode] (opr, res);
-            R_gradient = copy_scaled_gradients(grad,d);
-            R_variant_result = VARIANT_GRADIENT_FLAG;
-            GRADIENT_TRACE(call);
-=======
     if (grad != R_NilValue && R_math1_deriv_table[opcode] 
                            && TYPEOF(sy) == REALSXP) {
 
@@ -2538,7 +2450,6 @@
         if (res_grad != R_NilValue) {
             R_variant_result |= VARIANT_GRADIENT_FLAG;
             R_gradient = res_grad;
->>>>>>> 4ee15ef4
         }
     }
 
@@ -2639,10 +2550,7 @@
 {
     SEXP r, s, x, g;
     double opr, res;
-<<<<<<< HEAD
-=======
     R_len_t n;
->>>>>>> 4ee15ef4
 
     PROTECT (args = variant & VARIANT_GRADIENT 
                      ? evalList_gradient (args, env, 0, 1, 0)
@@ -2650,16 +2558,6 @@
 
     checkArity(op, args);
     check1arg_x (args, call);
-<<<<<<< HEAD
-
-    x = CAR(args);
-
-    if (DispatchGroup("Math", call, op, args, env, &r, variant)) {
-        UNPROTECT(1);
-	return r;
-    }
-=======
->>>>>>> 4ee15ef4
 
     x = CAR(args);
 
@@ -2731,56 +2629,6 @@
 
     PROTECT(s);
     maybe_dup_attributes (s, x, variant);
-<<<<<<< HEAD
-    if (HAS_GRADIENT_IN_CELL(args)) {
-        if (TYPEOF(s) == REALSXP && LENGTH(s) == 1 && !ISNAN(*REAL(s))) {
-            R_gradient = copy_scaled_gradients (GRADIENT_IN_CELL(args),
-                                                sign(opr));
-            R_variant_result = VARIANT_GRADIENT_FLAG;
-            GRADIENT_TRACE(call);
-        }
-    }
-    UNPROTECT(2);  /* args, s */
-
-    R_Visible = TRUE;
-    return s;
-}
-
-
-/* MATHEMATICAL FUNCTIONS OF TWO NUMERIC ARGUMENTS 
-   (plus 0, 1, or 2 integers). */
-
-/* Derivatives of math2 functions. */
-
-static void Datan2 (double y, double x, double *dy, double *dx, double v)
-{
-    double r2 = x*x + y*y;
-
-    if (r2 == 0) {
-        if (dy) *dy = 0;
-        if (dx) *dx = 0;
-    }
-    else {
-        if (dy) *dy = x / r2;
-        if (dx) *dx = -y / r2;
-    }
-}
-
-static void Dlbeta (double a, double b, double *da, double *db, double v)
-{
-    if (a == 0 || b == 0) {
-        if (da) *da = a == 0 ? R_NegInf : 0;
-        if (db) *db = b == 0 ? R_NegInf : 0;
-    }
-    else {
-        double diab = digamma(a+b);
-        if (da) *da = digamma(a) - diab;
-        if (db) *db = digamma(b) - diab;
-    }
-}
-
-static void Dbeta (double a, double b, double *da, double *db, double v)
-=======
 
     if (HAS_GRADIENT_IN_CELL(args) && TYPEOF(x) == REALSXP) {
 
@@ -2836,7 +2684,6 @@
 }
 
 static void Dlbeta (double a, double b, double *da, double *db, double v)
->>>>>>> 4ee15ef4
 {
     if (a == 0 || b == 0) {
         if (da) *da = a == 0 ? R_NegInf : 0;
@@ -2844,13 +2691,6 @@
     }
     else {
         double diab = digamma(a+b);
-<<<<<<< HEAD
-        if (da) *da = v * (digamma(a) - diab);
-        if (db) *db = v * (digamma(b) - diab);
-    }
-}
-
-=======
         if (da) *da = digamma(a) - diab;
         if (db) *db = digamma(b) - diab;
     }
@@ -2869,7 +2709,6 @@
     }
 }
 
->>>>>>> 4ee15ef4
 static void Ddchisq (double x, double df, double *dx, double *ddf,
                      double v, int give_log)
 {
@@ -2960,7 +2799,6 @@
             if (dq) *dq = -*dq;
             if (dscale) *dscale = -*dscale;
         }
-<<<<<<< HEAD
 
         if (log_p) {
             double expv = exp(-v);
@@ -3224,338 +3062,6 @@
     PROTECT(a1 = coerceVector (a1, REALSXP));
     PROTECT(a2 = coerceVector (a2, REALSXP));
 
-    PROTECT(res = allocVector (REALSXP, n1 < n2 ? n2 : n1));
-    DUPLICATE_ATTRIB (res, n1 >= n2 ? a1 : a2);
-
-    int i1 = 0, i2 = 0;
-    if (args != R_NilValue)
-        i1 = asInteger(CAR(args));
-    if (CDR(args) != R_NilValue)
-        i2 = asInteger(CADR(args));
-
-    double *ap1 = REAL(a1), *ap2 = REAL(a2), *rp = REAL(res);
-    int n = n1 > n2 ? n1 : n2;
-    int naflag = 0;
-
-    /* Allocate work array for BesselJ & BesselY big enough for all arguments */
-
-    double *work = 0;
-    if (fncall == bessel_j_ex || fncall == bessel_y_ex)
-        work = Bessel_work_array (n2, ap2);
-
-    mod_iterate (n, n1, n2, j1, j2) {
-
-        double v1 = ap1[j1];
-        double v2 = ap2[j2];
-        if (MAY_BE_NAN2(v1,v2)) {
-            if (ISNA(v1) || ISNA(v2)) {
-                rp[i] = NA_REAL;
-                continue;
-            }
-            if (ISNAN(v1) || ISNAN(v2)) {
-                rp[i] = R_NaN;
-                continue;
-            }
-        }
-
-        rp[i] = work ? fncall (v1, v2, work)
-              : args == R_NilValue ? fncall (v1, v2)
-              : CDR(args)==R_NilValue ? fncall (v1, v2, i1)
-                                      : fncall (v1, v2, i1, i2);
-
-        if (ISNAN(rp[i])) naflag = 1;
-    }
-
-    void (*Dcall)() = math2_table[ix].Dcall;
-
-    if (n == 1 && Dcall != 0 && !ISNAN(rp[0])
-               && (g1 != R_NilValue || g2 != R_NilValue)) {
-
-        double grad1, grad2;
-        double *gp1 = g1 != R_NilValue ? &grad1 : 0;
-        double *gp2 = g2 != R_NilValue ? &grad2 : 0;
-
-        if (args == R_NilValue)
-            Dcall (ap1[0], ap2[0], gp1, gp2, rp[0]);
-        else if (CDR(args)==R_NilValue)
-            Dcall (ap1[0], ap2[0], gp1, gp2, rp[0], i1);
-        else
-            Dcall (ap1[0], ap2[0], gp1, gp2, rp[0], i1, i2);
-
-        if (g2 == R_NilValue)
-            R_gradient = copy_scaled_gradients (g1, grad1);
-        else if (g1 == R_NilValue)
-            R_gradient = copy_scaled_gradients (g2, grad2);
-        else
-            R_gradient = add_scaled_gradients 
-                          (copy_scaled_gradients (g1, grad1), g2, grad2);
-
-        R_variant_result = VARIANT_GRADIENT_FLAG;
-        GRADIENT_TRACE(call);
-=======
-
-        if (log_p) {
-            double expv = exp(-v);
-            if (dq) *dq *= expv;
-            if (dscale) *dscale *= expv;
-        }
-    }
-}
-
-static void Dqexp (double p, double scale, double *dp, double *dscale,
-                   double v, int lower_tail, int log_p)
-{
-    if (scale <= 0) {
-        if (dp) *dp = 0;
-        if (dscale) *dscale = 0;
-    }
-    else {
-
-        double q0 = v / scale;
-
-        if (dp) *dp = (lower_tail ? 1 : -1) * scale / dexp (q0, 1, 0);
-        if (dscale) *dscale = q0;
-
-        if (log_p)
-            if (dp) *dp *= exp(p);
-    }
-}
-
-static void Ddgeom (double x, double p, double *dx /* must be 0 */, 
-                    double *dp, double v, int give_log)
-{
-    if (dx) abort();
-    if (!dp) return;
-
-    if (x < 0 || p <= 0 || x > 0 && p >= 1)
-        *dp = 0;
-    else {
-        *dp = 1/p - x/(1-p);
-        if (!give_log) 
-            *dp *= v;
-    }
-}
-
-static void Dpgeom (double q, double p, double *dq /* must be 0 */, double *dp,
-                    double v, int lower_tail, int log_p)
-{
-    if (dq) abort();
-    if (!dp) return;
-
-    if (q < 0 || p <= 0)
-        *dp = 0;
-    else {
-
-        double t = (q+1) / (p-1);
-
-        if (log_p)
-            *dp = lower_tail ? -t*expm1(-v) : t;
-        else
-            *dp = lower_tail ? t*(v-1) : t*v;
-    }
-}
-
-static void Ddpois (double x, double lambda, double *dx /* must be 0 */, 
-                    double *dlambda, double v, int give_log)
-{
-    if (dx) abort();
-    if (!dlambda) return;
-
-    if (x < 0 || lambda < 0)
-        *dlambda = 0;
-    else {
-        *dlambda = x == 0 ? -1 : x/lambda - 1;
-        if (!give_log) 
-            *dlambda *= v;
-    }
-}
-
-static void Dppois (double x, double lambda, double *dx /* must be 0 */, 
-                    double *dlambda, double v, int lower_tail, int log_p)
-{
-    if (dx) abort();
-    if (!dlambda) return;
-
-    if (x < 0 || lambda < 0)
-        *dlambda = 0;
-    else {
-
-        /* Sum of Poisson probabilities P(x;lambda) = lambda^x exp(-lambda) / x!
-           differentiates to similar sums of Poisson probabilities, which then
-           mostly cancel.  For example:
-
-           d/dlambda [exp(-lambda) (1 + lambda + lambda^2/2 + lambda^3/3!)]
-
-             = exp(-lambda) (1 + lambda + lambda^2/2)
-                 - exp(-lambda) (1 + lambda + lambda^2/2 + lambda^3/3!)
-
-             = - P(3;lambda)
-         */
-
-        double d = dpois(x,lambda,log_p);
-
-        *dlambda = log_p ? exp(d-v) : d;
-
-        if (lower_tail) *dlambda = -*dlambda;
-    }
-}
-
-static void Ddt (double x, double n, double *dx, double *dn,
-                 double v, int give_log)
-{
-    double f = 1 + x*x/n;
-
-    if (dx) *dx = -x/f - x/(n+x*x);  /* OK for both n->0 and n->oo */
-
-    /* Finds derivative wrt to n of
-
-          0.5*log(n/2) - log((n+1)/2) + lgamma((n+3)/2) - lgamma((n+2)/2)
-           - (n/2)*log(1+x*x/n) - 0.5*log(2*M_PI) - 0.5*log(1+x*x/n)
-     
-       See nmath/dt.c. */
-
-    if (dn) *dn = 0.5/n - 1/(n+1) + 0.5*digamma((n+3)/2) - 0.5*digamma((n+2)/2)
-                    + (0.5+0.5/n)/(1+n/(x*x)) - 0.5*log(f);
-
-    if (!give_log) {
-        if (dx) *dx *= v;
-        if (dn) *dn *= v;
-    }
-}
-
-static void Dpt (double q, double n, double *dq, double *dn,
-                 double v, int lower_tail, int log_p)
-{
-    if (dn) *dn = 0;
-
-    if (!R_FINITE(v)) {
-        if (dq) *dq = 0;
-    }
-    else {
-        if (dq) {
-            double d = dt(q,n,log_p);
-            *dq = log_p ? exp (d-v) : d;
-            if (!lower_tail) *dq = -*dq;
-        }
-    }
-}
-
-static void Dqt (double p, double n, double *dp, double *dn,
-                 double v, int lower_tail, int log_p)
-{
-    if (dn) *dn = 0;
-
-    if (!R_FINITE(v)) {
-        if (dp) *dp = 0;
-    }
-    else {
-        if (dp) {
-            double d = dt(v,n,FALSE);
-            *dp = lower_tail ? 1/d : -1/d;
-            if (log_p) *dp *= exp(p);
-        }
-    }
-}
-
-static void Dpsigamma (double x, double deriv, double *dx, 
-                       double *dderiv /* must be zero */, double v)
-{
-    if (dderiv) abort();
-    if (!dx) return;
-
-    *dx = psigamma(x,deriv+1);
-}
-
-
-/* Allocate work array for Bessel functions. */
-
-static double *Bessel_work_array (int n2, double *ap2)
-{
-    double amax;
-    long nw;
-    int i;
-    amax = 0.0;
-    for (i = 0; i < n2; i++) {
-        double av = ap2[i] < 0 ? -ap2[i] : ap2[i];
-        if (av > amax) amax = av;
-    }
-    nw = 1 + (long)floor(amax);
-    return (double *) R_alloc((size_t) nw, sizeof(double));
-}
-
-/* Table of functions to compute values and derivatives for math2 functions. */
-
-static struct { double (*fncall)(); void (*Dcall)(); } math2_table[31] = {
-    { 0,	0 },
-    { atan2,	Datan2 },
-    { lbeta,	Dlbeta },
-    { beta,	Dbeta },
-    { lchoose,	0  /* could differentiate wrt 1st arg, but usually integer */ },
-    { choose,	0  /* could differentiate wrt 1st arg, but usually integer */ },
-    { dchisq,	Ddchisq },
-    { pchisq,	Dpchisq },
-    { qchisq,	Dqchisq },
-    { dexp,	Ddexp },
-    { pexp,	Dpexp },
-    { qexp,	Dqexp },
-    { dgeom,	Ddgeom },
-    { pgeom,	Dpgeom },
-    { qgeom,	0 /* discrete */ },
-    { dpois,	Ddpois },
-    { ppois,	Dppois },
-    { qpois,	0 /* discrete */ },
-    { dt,	Ddt },
-    { pt,	Dpt },
-    { qt,	Dqt },
-    { dsignrank,   0 /* discrete */ },
-    { psignrank,   0 /* discrete */ },
-    { qsignrank,   0 /* discrete */ },
-    { bessel_j_ex, 0 },
-    { bessel_y_ex, 0 },
-    { psigamma,	Dpsigamma },
-    { fround,	0 /* discrete */ },
-    { 0,	0 },
-    { logbase,	0 },
-    { fprec,	0 }
-};
-
-SEXP do_math2 (SEXP call, SEXP op, SEXP args, SEXP env)
-{
-    SEXP res;
-
-    checkArity(op, args);
-
-    if (isComplex(CAR(args)) || (PRIMVAL(op) == 0 && isComplex(CADR(args))))
-	return complex_math2(call, op, args, env);
-
-    double (*fncall)();
-
-    int ix = PRIMVAL(op);
-    if (ix>10000) ix = ix - 10000 + 26;  /* kludge */
-    if (ix < 0 || ix > 30 || (fncall = math2_table[ix].fncall) == 0)
-        errorcall (call,
-                   _("unimplemented real function of %d numeric arguments"), 2);
-    SEXP a1 = CAR(args); SEXP g1 = GRADIENT_IN_CELL(args); args = CDR(args);
-    SEXP a2 = CAR(args); SEXP g2 = GRADIENT_IN_CELL(args); args = CDR(args);
-
-    if (!isNumeric(a1) || !isNumeric(a2))
-        non_numeric_errorcall(call);
-
-    R_len_t n1 = LENGTH(a1);
-    R_len_t n2 = LENGTH(a2);
-
-    if (n1 == 0 || n2 == 0) {
-        PROTECT(res = allocVector(REALSXP, 0));
-        /* for 0-length a we want the attributes of a, not those of b
-           as no recycling will occur */
-        if (n1 == 0) DUPLICATE_ATTRIB(res, a1);
-        UNPROTECT(1);
-        return res;
-    }
-
-    PROTECT(a1 = coerceVector (a1, REALSXP));
-    PROTECT(a2 = coerceVector (a2, REALSXP));
-
     int n = n1 > n2 ? n1 : n2;
 
     PROTECT(res = allocVector (REALSXP, n));
@@ -4005,843 +3511,6 @@
     }
 }
 
-static void Ddgamma (double x, double shape, double scale, 
-                     double *dx, double *dshape, double *dscale,
-                     double v, int give_log)
-{
-    double x0 = x / scale;
-
-    if (x0 <= 0 || !R_FINITE(v)) {
-        if (dx) *dx = 0;
-        if (dshape) *dshape = 0;
-        if (dscale) *dscale = 0;
-    }
-    else {
-        if (dx) *dx = ((shape-1)/x0 - 1) / scale;
-        if (dshape) *dshape = log(x) - log(scale) - digamma(shape);
-        if (dscale) *dscale = (x0 - shape) / scale;
-        if (!give_log) {
-            if (dx) *dx *= v;
-            if (dshape) *dshape *= v;
-            if (dscale) *dscale *= v;
-        }
-    }
-}
-
-static void Dpgamma (double q, double shape, double scale, 
-                     double *dq, double *dshape, double *dscale,
-                     double v, int lower_tail, int log_p)
-{
-    if (scale <= 0 || shape <= 0 || q <= 0) {
-        if (dq) *dq = 0;
-        if (dshape) *dshape = 0;
-        if (dscale) *dscale = 0;
-    }
-    else {
-
-        double q0 = q / scale;
-        double dp0 = dgamma (q0, shape, 1, FALSE);
-
-        if (dq) *dq = dp0 / scale;
-        if (dshape) *dshape = 0;
-        if (dscale) *dscale = - dp0 * q0 / scale;
-
-        if (!lower_tail) {
-            if (dq) *dq = -*dq;
-            if (dscale) *dscale = -*dscale;
-        }
-
-        if (log_p) {
-            double expv = exp(-v);
-            if (dq) *dq *= expv;
-            if (dscale) *dscale *= expv;
-        }
-    }
-}
-
-static void Dqgamma (double p, double shape, double scale, 
-                     double *dp, double *dshape, double *dscale,
-                     double v, int lower_tail, int log_p)
-{
-    if (scale <= 0 || shape <= 0) {
-        if (dp) *dp = 0;
-        if (dshape) *dshape = 0;
-        if (dscale) *dscale = 0;
-    }
-    else {
-
-        double q0 = v / scale;
-
-        if (dp) *dp = (lower_tail ? 1 : -1) * scale / dgamma(q0,shape,1,FALSE);
-        if (dshape) *dshape = 0;
-        if (dscale) *dscale = q0;
-
-        if (log_p)
-            if (dp) *dp *= exp(p);
-    }
-}
-
-static void Ddlnorm (double x, double mu, double sigma, 
-                     double *dx, double *dmu, double *dsigma,
-                     double v, int give_log)
-{
-    if (x <= 0 || sigma <= 0 || !R_FINITE(v)) {
-        if (dx) *dx = 0;
-        if (dmu) *dmu = 0;
-        if (dsigma) *dsigma = 0;
-    }
-    else {
-        double x0 = (log(x) - mu) / sigma;
-        if (dx) *dx = -(x0/sigma+1) / x;
-        if (dmu) *dmu = x0/sigma;
-        if (dsigma) *dsigma = (x0*x0-1) / sigma;
-        if (!give_log) {
-            if (dx) *dx *= v;
-            if (dmu) *dmu *= v;
-            if (dsigma) *dsigma *= v;
-        }
-    }
-}
-
-static void Dplnorm (double q, double mu, double sigma, 
-                     double *dq, double *dmu, double *dsigma,
-                     double v, int lower_tail, int log_p)
-{
-    if (q <= 0 || sigma <= 0) {
-        if (dq) *dq = 0;
-        if (dmu) *dmu = 0;
-        if (dsigma) *dsigma = 0;
-    }
-    else {
-
-        double q0 = (log(q) - mu) / sigma;
-        double dp0 = dnorm (q0, 0, 1, 0);
-
-        if (dq) *dq = dp0 / (q*sigma);
-        if (dmu) *dmu = - dp0 / sigma;
-        if (dsigma) *dsigma = - dp0 * q0 / sigma;
-
-        if (!lower_tail) {
-            if (dq) *dq = -*dq;
-            if (dmu) *dmu = -*dmu;
-            if (dsigma) *dsigma = -*dsigma;
-        }
-
-        if (log_p) {
-            double expv = exp(-v);
-            if (dq) *dq *= expv;
-            if (dmu) *dmu *= expv;
-            if (dsigma) *dsigma *= expv;
-        }
-    }
-}
-
-static void Dqlnorm (double p, double mu, double sigma, 
-                     double *dp, double *dmu, double *dsigma,
-                     double v, int lower_tail, int log_p)
-{
-    if (sigma <= 0) {
-        if (dp) *dp = 0;
-        if (dmu) *dmu = 1;
-        if (dsigma) *dsigma = 0;
-    }
-    else {
-
-        double q0 = (log(v) - mu) / sigma;
-
-        if (dp) *dp = (lower_tail ? v : -v) * sigma / dnorm (q0, 0, 1, 0);
-        if (dmu) *dmu = v;
-        if (dsigma) *dsigma = v * q0;
-
-        if (log_p)
-            if (dp) *dp *= exp(p);
-    }
-}
-
-static void Ddlogis (double x, double location, double scale, 
-                     double *dx, double *dlocation, double *dscale,
-                     double v, int give_log)
-{
-    if (!R_FINITE(v)) {
-        if (dx) *dx = 0;
-        if (dlocation) *dlocation = 0;
-        if (dscale) *dscale = 0;
-    }
-    else {
-        double x0 = (x - location) / scale;
-        double t = tanh(x0/2);
-        if (dx) *dx = - t / scale;
-        if (dlocation) *dlocation = t / scale;
-        if (dscale) *dscale = (t*x0 - 1) / scale;
-        if (!give_log) {
-            if (dx) *dx *= v;
-            if (dlocation) *dlocation *= v;
-            if (dscale) *dscale *= v;
-        }
-    }
-}
-
-static void Dplogis (double q, double location, double scale, 
-                     double *dq, double *dlocation, double *dscale,
-                     double v, int lower_tail, int log_p)
-{
-    if (scale <= 0) {
-        if (dq) *dq = 0;
-        if (dlocation) *dlocation = 0;
-        if (dscale) *dscale = 0;
-    }
-    else {
-
-        double q0 = (q - location) / scale;
-        double dp0 = dlogis (q0, 0, 1, 0);
-
-        if (dq) *dq = dp0 / scale;
-        if (dlocation) *dlocation = - dp0 / scale;
-        if (dscale) *dscale = - dp0 * q0 / scale;
-
-        if (!lower_tail) {
-            if (dq) *dq = -*dq;
-            if (dlocation) *dlocation = -*dlocation;
-            if (dscale) *dscale = -*dscale;
-        }
-
-        if (log_p) {
-            double expv = exp(-v);
-            if (dq) *dq *= expv;
-            if (dlocation) *dlocation *= expv;
-            if (dscale) *dscale *= expv;
-        }
-    }
-}
-
-static void Dqlogis (double p, double location, double scale, 
-                     double *dp, double *dlocation, double *dscale,
-                     double v, int lower_tail, int log_p)
-{
-    if (scale <= 0) {
-        if (dp) *dp = 0;
-        if (dlocation) *dlocation = 1;
-        if (dscale) *dscale = 0;
-    }
-    else {
-
-        double q0 = (v - location) / scale;
-
-        if (dp) *dp = (lower_tail ? 1 : -1) * scale / dlogis (q0, 0, 1, 0);
-        if (dlocation) *dlocation = 1;
-        if (dscale) *dscale = q0;
-
-        if (log_p)
-            if (dp) *dp *= exp(p);
-    }
-}
-
-static void Ddnbinom (double x, double size, double prob, 
-                      double *dx /* must be 0 */, double *dsize /* must be 0 */,
-                      double *dprob, double v, int give_log)
-{
-    if (dx || dsize) abort();
-    if (!dprob) return;
-
-    if (size <= 0 || prob <= 0 || prob >= 1 || x < 0) {
-        *dprob = 0;
-    }
-    else {
-        double lp = size/prob - x/(1-prob);
-        *dprob = give_log ? lp : lp*v;
-    }
-}
-
-static void Dpnbinom (double q, double size, double prob, 
-                      double *dq /* must be 0 */, double *dsize /* must be 0 */,
-                      double *dprob, double v, int lower_tail, int log_p)
-{
-    if (dq || dsize) abort();
-    if (!dprob) return;
-
-    if (size <= 0 || q < 0 || prob <= 0 || prob >= 1)
-        *dprob = 0;
-    else {
-        *dprob = dbeta (prob, size, q+1, FALSE);
-        if (!lower_tail) *dprob = -*dprob;
-        if (log_p) *dprob *= exp(-v);
-    }
-}
-
-static void Ddnbinom_mu (double x, double size, double mu, 
-                      double *dx /* must be 0 */, double *dsize /* must be 0 */,
-                      double *dmu, double v, int give_log)
-{
-    if (dx || dsize) abort();
-    if (!dmu) return;
-
-    if (size <= 0 || mu <= 0 || x < 0) {
-        *dmu = 0;
-    }
-    else {
-        double lp = (x/mu - 1) * (size / (size+mu));
-        *dmu = give_log ? lp : lp*v;
-    }
-}
-
-static void Dpnbinom_mu (double q, double size, double mu, 
-                      double *dq /* must be 0 */, double *dsize /* must be 0 */,
-                      double *dmu, double v, int lower_tail, int log_p)
-{
-    if (dq || dsize) abort();
-    if (!dmu) return;
-
-    if (size <= 0 || q < 0 || mu <= 0)
-        *dmu = 0;
-    else {
-        double prob = size / (size+mu);
-        *dmu = - dbeta (prob, size, q+1, FALSE) * prob / (size+mu);
-        if (!lower_tail) *dmu = -*dmu;
-        if (log_p) *dmu *= exp(-v);
->>>>>>> 4ee15ef4
-    }
-
-    if (naflag) NaN_warning();
-
-    UNPROTECT(3);
-    return res;
-}
-
-static void Ddnorm (double x, double mu, double sigma, 
-                    double *dx, double *dmu, double *dsigma,
-                    double v, int give_log)
-{
-    if (!R_FINITE(v)) {
-        if (dx) *dx = 0;
-        if (dmu) *dmu = 0;
-        if (dsigma) *dsigma = 0;
-    }
-    else {
-        double x0 = (x - mu) / sigma;
-        if (dx) *dx = -x0 / sigma;
-        if (dmu) *dmu = x0 / sigma;
-        if (dsigma) *dsigma = (x0*x0 - 1) / sigma;
-        if (!give_log) {
-            if (dx) *dx *= v;
-            if (dmu) *dmu *= v;
-            if (dsigma) *dsigma *= v;
-        }
-    }
-}
-
-static void Dpnorm (double q, double mu, double sigma, 
-                    double *dq, double *dmu, double *dsigma,
-                    double v, int lower_tail, int log_p)
-{
-    if (sigma <= 0) {
-        if (dq) *dq = 0;
-        if (dmu) *dmu = 0;
-        if (dsigma) *dsigma = 0;
-    }
-    else {
-
-        double q0 = (q - mu) / sigma;
-        double dp0 = dnorm (q0, 0, 1, 0);
-
-        if (dq) *dq = dp0 / sigma;
-        if (dmu) *dmu = - dp0 / sigma;
-        if (dsigma) *dsigma = - dp0 * q0 / sigma;
-
-<<<<<<< HEAD
-    if (! DispatchGroup("Math", call2, op, args, env, &res, variant)) {
-	if(n == 1) {
-	    double digits = 0.0;
-            check1arg_x (args, call);
-	    if(PRIMVAL(op) == 10004) digits = 6.0;
-	    SETCDR(args, CONS(ScalarRealMaybeConst(digits), R_NilValue));
-	} else {
-	    /* If named, do argument matching by name */
-	    if (TAG(args) != R_NilValue || TAG(CDR(args)) != R_NilValue) {
-                static const char * const ap[2] = { "x", "digits" };
-		PROTECT(args = matchArgs_strings (ap, 2, args, call));
-		nprotect += 1;
-	    }
-	    if (length(CADR(args)) == 0)
-		errorcall(call, _("invalid second argument of length 0"));
-	}
-	res = do_math2(call, op, args, env);
-    }
-=======
-        if (!lower_tail) {
-            if (dq) *dq = -*dq;
-            if (dmu) *dmu = -*dmu;
-            if (dsigma) *dsigma = -*dsigma;
-        }
->>>>>>> 4ee15ef4
-
-        if (log_p) {
-            double expv = exp(-v);
-            if (dq) *dq *= expv;
-            if (dmu) *dmu *= expv;
-            if (dsigma) *dsigma *= expv;
-        }
-    }
-}
-
-<<<<<<< HEAD
-
-/* MATHEMATICAL FUNCTIONS OF THREE NUMERIC ARGUMENTS 
-   (plus 0, 1, or 2 integers). */
-
-/* Derivatives of math3 functions. */
-
-static void Ddbeta (double x, double a, double b, 
-                    double *dx, double *da, double *db,
-                    double v, int give_log)
-{
-    if (!R_FINITE(v)) {
-        if (dx) *dx = 0;
-        if (da) *da = 0;
-        if (db) *db = 0;
-    }
-    else {
-
-        if (dx) *dx = (a-1)/x - (b-1)/(1-x);
-
-        if (da || db) {
-            double diab = digamma(a+b);
-            if (da) *da = log(x) - digamma(a) + diab;
-            if (db) *db = log1p(-x) - digamma(b) + diab;
-        }
-
-        if (!give_log) {
-            if (dx) *dx *= v;
-            if (da) *da *= v;
-            if (db) *db *= v; 
-        }
-    }
-}
-
-static void Dpbeta (double q, double a, double b, 
-                    double *dq, double *da, double *db,
-                    double v, int lower_tail, int log_p)
-{
-    if (da) *da = 0;
-    if (db) *db = 0;
-
-    if (!R_FINITE(v)) {
-        if (dq) *dq = 0;
-    }
-    else {
-        if (dq) {
-            double d = dbeta(q,a,b,log_p);
-            *dq = log_p ? exp (d-v) : d;
-            if (!lower_tail) *dq = -*dq;
-        }
-    }
-}
-
-static void Dqbeta (double p, double a, double b, 
-                    double *dp, double *da, double *db,
-                    double v, int lower_tail, int log_p)
-{
-    if (da) *da = 0;
-    if (db) *db = 0;
-
-    if (!R_FINITE(v)) {
-        if (dp) *dp = 0;
-    }
-    else {
-        if (dp) {
-            double d = dbeta(v,a,b,FALSE);
-            *dp = lower_tail ? 1/d : -1/d;
-            if (log_p) *dp *= exp(p);
-        }
-    }
-}
-
-static void Ddbinom (double x, double n, double p, 
-                     double *dx /* must be 0 */, double *dn /* must be 0 */, 
-                     double *dp, double v, int give_log)
-{
-    if (dx || dn) abort();
-    if (!dp) return;
-
-    if (n <= 0 || p <= 0 || p >= 1 || x < 0 || x > n) {
-        *dp = 0;
-    }
-    else {
-        double lp = x/p - (n-x)/(1-p);
-        *dp = give_log ? lp : lp*v;
-    }
-}
-
-static void Dpbinom (double q, double n, double p, 
-                     double *dq /* must be 0 */, double *dn /* must be 0 */,
-                     double *dp, double v, int lower_tail, int log_p)
-{
-    if (dq || dn) abort();
-    if (!dp) return;
-
-    if (n <= 0 || p <= 0 || p >= 1 || q < 0 || q > n)
-        *dp = 0;
-    else {
-
-        /* Derivative wrt p of tail sum of binomial (n,p) probabilities gives 
-           sum of pairs of binomial (n-1,p) probabilities, times +-n, with
-           all but one term then cancelling.  Eg:
-
-             d/dp [ P(0;3,p) + P(1;3,p) + P(2;3,p) ] =
-             d/dp [ (1-p)^3    + 3*p*(1-p)^2 + 3*p^2*(1-p) ]
-               =     0         + 3*(1-p)^2   + 3*2*p*(1-p) 
-                   - 3*(1-p)^2 - 3*2*p*(1-p) - 3*p^2       
-               =   - 3*p^2
-               =   - 3*P(2;2,p)
-         */
-
-        if (log_p) {
-            double t = dbinom(q,n-1,p,TRUE) + log(n);
-            *dp = lower_tail ? -exp(t-v) : exp(t-v);
-        }
-        else {
-            double t = dbinom(q,n-1,p,FALSE)*n;
-            *dp = lower_tail ? -t : t;
-        }
-    }
-}
-
-static void Ddcauchy (double x, double location, double scale, 
-                      double *dx, double *dlocation, double *dscale,
-                      double v, int give_log)
-{
-    if (!R_FINITE(v)) {
-        if (dx) *dx = 0;
-        if (dlocation) *dlocation = 0;
-        if (dscale) *dscale = 0;
-    }
-    else {
-        double x0 = (x - location) / scale;
-        double f = 1 + x0*x0;
-        if (dx) *dx = -2*x0 / (f*scale);
-        if (dlocation) *dlocation = 2*x0 / (f*scale);
-        if (dscale) *dscale = (x0*x0-1) / (f*scale);
-        if (!give_log) {
-            if (dx) *dx *= v;
-            if (dlocation) *dlocation *= v;
-            if (dscale) *dscale *= v;
-        }
-    }
-}
-
-static void Dpcauchy (double q, double location, double scale, 
-                      double *dq, double *dlocation, double *dscale,
-                      double v, int lower_tail, int log_p)
-{
-    if (scale <= 0) {
-        if (dq) *dq = 0;
-        if (dlocation) *dlocation = 0;
-=======
-static void Dqnorm (double p, double mu, double sigma, 
-                    double *dp, double *dmu, double *dsigma,
-                    double v, int lower_tail, int log_p)
-{
-    if (sigma <= 0) {
-        if (dp) *dp = 0;
-        if (dmu) *dmu = 1;
-        if (dsigma) *dsigma = 0;
-    }
-    else {
-
-        double q0 = (v - mu) / sigma;
-
-        if (dp) *dp = (lower_tail ? 1 : -1) * sigma / dnorm (q0, 0, 1, 0);
-        if (dmu) *dmu = 1;
-        if (dsigma) *dsigma = q0;
-
-        if (log_p)
-            if (dp) *dp *= exp(p);
-    }
-}
-
-static void Ddunif (double x, double a, double b, 
-                    double *dx, double *da, double *db,
-                    double v, int give_log)
-{
-    if (dx) *dx = 0;
-
-    if (b <= a || x <= a || x >= b) {
-        if (da) *da = 0;
-        if (db) *db = 0;
-    }
-    else {
-        double t = 1 / (b-a);
-        if (give_log) {
-            if (da) *da = t;
-            if (db) *db = -t;
-        }
-        else {
-            if (da) *da = t * v;
-            if (db) *db = -t * v;
-        }
-    }
-}
-
-static void Dpunif (double q, double a, double b, 
-                    double *dq, double *da, double *db,
-                    double v, int lower_tail, int log_p)
-{
-    if (b <= a || q <= a || q >= b) {
-        if (dq) *dq = 0;
-        if (da) *da = 0;
-        if (db) *db = 0;
-    }
-    else {
-
-        double t = 1 / (b-a);
-
-        if (lower_tail) {
-            if (dq) *dq = t;
-            if (da) *da = ((q-a)*t - 1) * t;
-            if (db) *db = (a-q) * t * t;
-        }
-        else {
-            if (dq) *dq = -t;
-            if (da) *da = ((a-q)*t + 1) * t;
-            if (db) *db = (q-a) * t * t;
-        }
-
-        if (log_p) {
-            double expv = exp(-v);
-            if (dq) *dq *= expv;
-            if (da) *da *= expv;
-            if (db) *db *= expv;
-        }
-    }
-}
-
-static void Dqunif (double p, double a, double b, 
-                    double *dp, double *da, double *db,
-                    double v, int lower_tail, int log_p)
-{
-    if (b <= a) {
-        if (dp) *dp = 0;
-    }
-    else {
-        if (dp) *dp = lower_tail ? b-a : a-b;
-    }
-
-    if (log_p) {
-        if (da) *da = lower_tail ? -expm1(p) : exp(p);
-        if (db) *db = lower_tail ? exp(p) : -expm1(p);
-        if (dp) *dp *= exp(p);
-    }
-    else {
-        if (da) *da = lower_tail ? 1-p : p;
-        if (db) *db = lower_tail ? p : 1-p;
-    }
-}
-
-static void Ddweibull (double x, double shape, double scale, 
-                       double *dx, double *dshape, double *dscale,
-                       double v, int give_log)
-{
-    if (x < 0 || !R_FINITE(v)) {
-        if (dx) *dx = 0;
-        if (dshape) *dshape = 0;
->>>>>>> 4ee15ef4
-        if (dscale) *dscale = 0;
-    }
-    else {
-
-<<<<<<< HEAD
-        double q0 = (q - location) / scale;
-        double dp0 = dcauchy (q0, 0, 1, FALSE);
-
-        if (dq) *dq = dp0 / scale;
-        if (dlocation) *dlocation = - dp0 / scale;
-        if (dscale) *dscale = - dp0 * q0 / scale;
-
-        if (!lower_tail) {
-            if (dq) *dq = -*dq;
-            if (dlocation) *dlocation = -*dlocation;
-            if (dscale) *dscale = -*dscale;
-        }
-
-        if (log_p) {
-            double expv = exp(-v);
-            if (dq) *dq *= expv;
-            if (dlocation) *dlocation *= expv;
-            if (dscale) *dscale *= expv;
-        }
-    }
-}
-
-static void Dqcauchy (double p, double location, double scale, 
-                      double *dp, double *dlocation, double *dscale,
-                      double v, int lower_tail, int log_p)
-{
-    if (scale <= 0) {
-        if (dp) *dp = 0;
-        if (dlocation) *dlocation = 1;
-        if (dscale) *dscale = 0;
-    }
-    else {
-
-        double q0 = (v - location) / scale;
-
-        if (dp) *dp = (lower_tail ? 1 : -1) * scale / dcauchy (q0, 0, 1, 0);
-        if (dlocation) *dlocation = 1;
-        if (dscale) *dscale = q0;
-
-        if (log_p)
-            if (dp) *dp *= exp(p);
-    }
-}
-
-static void Ddf (double x, double df1, double df2, 
-                 double *dx, double *ddf1, double *ddf2,
-                 double v, int give_log)
-{
-    if (x <= 0 || !R_FINITE(v)) {
-        if (dx) *dx = 0;
-        if (ddf1) *ddf1 = 0;
-        if (ddf2) *ddf2 = 0;
-    }
-    else {
-
-        double s = 0.5 * (df1 + df2);
-        double r = df1 / df2;
-        double t = s/(1+r*x);
-
-        if (dx) *dx = (0.5*df1-1)/x - r*t;
-        if (ddf1 || ddf2) {
-            double g = 0.5 * digamma(s);
-            double h = 0.5 * log(1+r*x);
-            double m = (x/df2)*t;
-            if (ddf1) *ddf1 = g - 0.5*digamma(0.5*df1) + 0.5*log(r)
-                            - h + 0.5 + 0.5*log(x) - m;
-            if (ddf2) *ddf2 = g - 0.5*digamma(0.5*df2) - 0.5*r
-                            - h + r*m;
-        }
-
-        if (!give_log) {
-            if (dx) *dx *= v;
-            if (ddf1) *ddf1 *= v;
-            if (ddf2) *ddf2 *= v;
-        }
-    }
-}
-
-static void Dpf (double q, double df1, double df2, 
-                 double *dq, double *ddf1, double *ddf2,
-                 double v, int lower_tail, int log_p)
-{
-    if (ddf1) *ddf1 = 0;
-    if (ddf2) *ddf2 = 0;
-
-    if (!R_FINITE(v)) {
-        if (dq) *dq = 0;
-    }
-    else {
-        if (dq) {
-            double d = df(q,df1,df2,log_p);
-            *dq = log_p ? exp (d-v) : d;
-            if (!lower_tail) *dq = -*dq;
-        }
-    }
-}
-
-static void Dqf (double p, double df1, double df2, 
-                 double *dp, double *ddf1, double *ddf2,
-                 double v, int lower_tail, int log_p)
-{
-    if (ddf1) *ddf1 = 0;
-    if (ddf2) *ddf2 = 0;
-
-    if (!R_FINITE(v)) {
-        if (dp) *dp = 0;
-=======
-        double t = shape * pow(x/scale,shape-1);
-        if (dx) 
-            *dx = (shape-1)/x - t/scale;
-        if (dshape) 
-            *dshape = 1/shape + log(x/scale) * (1 - pow(x/scale,shape));
-        if (dscale)
-            *dscale = -shape/scale + t*x/(scale*scale);
-
-        if (!give_log) {
-            if (dx) *dx *= v;
-            if (dshape) *dshape *= v;
-            if (dscale) *dscale *= v;
-        }
-    }
-}
-
-static void Dpweibull (double q, double shape, double scale, 
-                       double *dq, double *dshape, double *dscale,
-                       double v, int lower_tail, int log_p)
-{
-    if (q < 0) {
-        if (dq) *dq = 0;
-        if (dshape) *dshape = 0;
-        if (dscale) *dscale = 0;
-    }
-
-    else {
-
-        double w = pow(q/scale,shape);
-        double t = exp(-w);  /* using 1-v when !log_p would be less accurate */
-
-        if (dq) 
-            *dq = t * shape * pow(q/scale,shape-1) / scale;
-        if (dshape) 
-            *dshape = - t * w * log(q/scale);
-        if (dscale)
-            *dscale = - t * shape * q * pow(q/scale,shape-1) / (scale*scale);
-
-        if (!lower_tail) {
-            if (dq) *dq = -*dq;
-            if (dshape) *dshape = -*dshape;
-            if (dscale) *dscale = -*dscale;
-        }
-
-        if (log_p) {
-            double expv = exp(-v);
-            if (dq) *dq *= expv;
-            if (dshape) *dshape *= expv;
-            if (dscale) *dscale *= expv;
-        }
-    }
-}
-
-static void Dqweibull (double p, double shape, double scale, 
-                       double *dp, double *dshape, double *dscale,
-                       double v, int lower_tail, int log_p)
-{
-    if (!R_FINITE(v)) {
-        if (dp) *dp = 0;
-    }
-
-    if (dp || dshape) {
-        if (dp) {
-            double d = dweibull(v,shape,scale,FALSE);
-            *dp = lower_tail ? 1/d : -1/d;
-        }
-        if (dshape) {
-            double t = lower_tail ? (log_p ? log(-expm1(p)) : log1p(-p))
-                                  : (log_p ? p : log(p));
-            *dshape = - v * log(-t) / (shape*shape);
-        }
-        if (log_p) {
-            if (dp) *dp *= exp(p);
-        }
->>>>>>> 4ee15ef4
-    }
-    else {
-        if (dp) {
-            double d = df(v,df1,df2,FALSE);
-            *dp = lower_tail ? 1/d : -1/d;
-            if (log_p) *dp *= exp(p);
-        }
-    }
-}
-
-<<<<<<< HEAD
 static void Ddgamma (double x, double shape, double scale, 
                      double *dx, double *dshape, double *dscale,
                      double v, int give_log)
@@ -5522,190 +4191,6 @@
 
     void (*Dcall)() = math3_table[ix].Dcall;
 
-    if (n == 1 && Dcall != 0 && !ISNAN(rp[0])
-               && (g1 != R_NilValue || g2 != R_NilValue || g3 != R_NilValue)) {
-
-        double grad1, grad2, grad3;
-        double *gp1 = g1 != R_NilValue ? &grad1 : 0;
-        double *gp2 = g2 != R_NilValue ? &grad2 : 0;
-        double *gp3 = g3 != R_NilValue ? &grad3 : 0;
-
-        if (args == R_NilValue)
-            Dcall (ap1[0], ap2[0], ap3[0], gp1, gp2, gp3, rp[0]);
-        else if (CDR(args)==R_NilValue)
-            Dcall (ap1[0], ap2[0], ap3[0], gp1, gp2, gp3, rp[0], i1);
-        else
-            Dcall (ap1[0], ap2[0], ap3[0], gp1, gp2, gp3, rp[0], i1, i2);
-
-        R_gradient = R_NilValue;
-        if (g1 != R_NilValue) {
-            R_gradient = copy_scaled_gradients (g1, grad1);
-        }
-        if (g2 != R_NilValue) {
-            R_gradient = R_gradient == R_NilValue 
-                          ? copy_scaled_gradients (g2, grad2)
-                          : add_scaled_gradients (R_gradient, g2, grad2);
-        }
-        if (g3 != R_NilValue) {
-            R_gradient = R_gradient == R_NilValue 
-                          ? copy_scaled_gradients (g3, grad3)
-                          : add_scaled_gradients (R_gradient, g3, grad3);
-        }
-
-        R_variant_result = VARIANT_GRADIENT_FLAG;
-        GRADIENT_TRACE(call);
-    }
-
-    if (naflag) NaN_warning();
-
-    UNPROTECT(4);
-    return res;
-}
-
-
-=======
-    if (dscale) {
-        *dscale = v / scale;
-    }
-
-}
-
-/* Table of functions to compute values and derivatives for math3 functions. */
-
-static struct { double (*fncall)(); void (*Dcall)(); } math3_table[48] = {
-    { 0,	0 },
-    { dbeta,	Ddbeta },
-    { pbeta,	Dpbeta },
-    { qbeta,	Dqbeta },
-    { dbinom,	Ddbinom },
-    { pbinom,	Dpbinom },
-    { qbinom,	0 /* discrete */ },
-    { dcauchy,	Ddcauchy },
-    { pcauchy,	Dpcauchy },
-    { qcauchy,	Dqcauchy },
-    { df,	Ddf },
-    { pf,	Dpf },
-    { qf,	Dqf },
-    { dgamma,	Ddgamma },
-    { pgamma,	Dpgamma },
-    { qgamma,	Dqgamma },
-    { dlnorm,	Ddlnorm },
-    { plnorm,	Dplnorm },
-    { qlnorm,	Dqlnorm },
-    { dlogis,	Ddlogis },
-    { plogis,	Dplogis },
-    { qlogis,	Dqlogis },
-    { dnbinom,	Ddnbinom },
-    { pnbinom,	Dpnbinom },
-    { qnbinom,	0 /* discrete */ },
-    { dnorm,	Ddnorm },
-    { pnorm,	Dpnorm },
-    { qnorm,	Dqnorm },
-    { dunif,	Ddunif },
-    { punif,	Dpunif },
-    { qunif,	Dqunif },
-    { dweibull,	Ddweibull },
-    { pweibull,	Dpweibull },
-    { qweibull,	Dqweibull },
-    { dnchisq,	0 },
-    { pnchisq,	0 },
-    { qnchisq,	0 },
-    { dnt,	0 },
-    { pnt,	0 },
-    { qnt,	0 },
-    { dwilcox,	0 /* discrete */ },
-    { pwilcox,	0 /* discrete */ },
-    { qwilcox,	0 /* discrete */ },
-    { bessel_i_ex, 0 },
-    { bessel_k_ex, 0 },
-    { dnbinom_mu,  Ddnbinom_mu },
-    { pnbinom_mu,  Dpnbinom_mu },
-    { qnbinom_mu,  0 /* discrete */ }
-};
-
-SEXP do_math3 (SEXP call, SEXP op, SEXP args, SEXP env)
-{
-    SEXP res;
-
-    checkArity(op, args);
-
-    double (*fncall)();
-
-    int ix = PRIMVAL(op);
-    if (ix < 0 || ix > 47 || (fncall = math3_table[ix].fncall) == 0)
-        errorcall (call,
-                   _("unimplemented real function of %d numeric arguments"), 3);
-
-    SEXP a1 = CAR(args); SEXP g1 = GRADIENT_IN_CELL(args); args = CDR(args);
-    SEXP a2 = CAR(args); SEXP g2 = GRADIENT_IN_CELL(args); args = CDR(args);
-    SEXP a3 = CAR(args); SEXP g3 = GRADIENT_IN_CELL(args); args = CDR(args);
-
-    if (!isNumeric(a1) || !isNumeric(a2) || !isNumeric(a3))
-        non_numeric_errorcall(call);
-
-    R_len_t n1 = LENGTH(a1);
-    R_len_t n2 = LENGTH(a2);
-    R_len_t n3 = LENGTH(a3);
-
-    if (n1 == 0 || n2 == 0 || n3 == 0)
-        return allocVector(REALSXP,0);
-
-    PROTECT(a1 = coerceVector (a1, REALSXP));
-    PROTECT(a2 = coerceVector (a2, REALSXP));
-    PROTECT(a3 = coerceVector (a3, REALSXP));
-
-    int n; 
-    n = n1; if (n2 > n) n = n2; if (n3 > n) n = n3;
-
-    PROTECT(res = allocVector (REALSXP, n));
-    DUPLICATE_ATTRIB (res, n == n1 ? a1 : n == n2 ? a2 : a3);
-
-    int i1 = 0, i2 = 0;
-    if (args != R_NilValue)
-        i1 = asInteger(CAR(args));
-    if (CDR(args) != R_NilValue)
-        i2 = asInteger(CADR(args));
-
-    double *ap1 = REAL(a1), *ap2 = REAL(a2), *ap3 = REAL(a3), *rp = REAL(res);
-    int naflag = 0;
-
-    /* Allocate work array for BesselI & BesselK big enough for all arguments */
-
-    double *work = 0;
-    if (fncall == bessel_i_ex || fncall == bessel_k_ex)
-        work = Bessel_work_array (n2, ap2);
-
-    R_len_t j, j1, j2, j3;
-
-    for (j = j1 = j2 = j3 = 0; j < n; 
-         j1 = (++j1==n1) ? 0 : j1,
-         j2 = (++j2==n2) ? 0 : j2,
-         j3 = (++j3==n3) ? 0 : j3, j++) {
-
-        double v1 = ap1[j1];
-        double v2 = ap2[j2];
-        double v3 = ap3[j3];
-        if (MAY_BE_NAN3(v1,v2,v3)) {
-            if (ISNA(v1) || ISNA(v2) || ISNA(v3)) {
-                rp[j] = NA_REAL;
-                continue;
-            }
-            if (ISNAN(v1) || ISNAN(v2) || ISNAN(v3)) {
-                rp[j] = R_NaN;
-                continue;
-            }
-        }
-
-        rp[j] = work ? fncall (v1, v2, v3, work)
-              : args == R_NilValue ? fncall (v1, v2, v3)
-              : CDR(args)==R_NilValue ? fncall (v1, v2, v3, i1)
-                                      : fncall (v1, v2, v3, i1, i2);
-
-        if (ISNAN(rp[j])) naflag = 1;
-    }
-
-    void (*Dcall)() = math3_table[ix].Dcall;
-
     if (Dcall!=0 && (g1!=R_NilValue || g2!=R_NilValue || g3!=R_NilValue)) {
 
         GRADIENT_TRACE(call);
@@ -5809,7 +4294,6 @@
 }
 
 
->>>>>>> 4ee15ef4
 /* MATHEMATICAL FUNCTIONS OF FOUR (REAL) ARGUMENTS. */
 
 static void setup_Math4 (SEXP *sa, SEXP *sb, SEXP *sc, SEXP *sd, SEXP *sy, 
