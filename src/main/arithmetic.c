--- conflicted
+++ resolved
@@ -1328,14 +1328,10 @@
     if (nx == 1) WAIT_UNTIL_COMPUTED(x);
     if (ny == 1) WAIT_UNTIL_COMPUTED(y);
 
-<<<<<<< HEAD
-    int swap_ops = FALSE, replace_by_half = FALSE;
-=======
     int swap_ops = FALSE;  /* TRUE if ops will be swapped so first is shorter */
 
     int replace_by_half = FALSE;  /* TRUE if x/2 will be replaced by 0.5*x;
                                      if TRUE, swap_ops will be TRUE as well */
->>>>>>> 63291b50
 
     if (TYPEOF(x) == CPLXSXP || TYPEOF(y) == CPLXSXP) {
 
@@ -1348,30 +1344,13 @@
 
     else if (TYPEOF(x) == REALSXP || TYPEOF(y) == REALSXP) {
 
-<<<<<<< HEAD
-         /* task_real_arithmetic takes REAL, INT, and LOGICAL operands, 
-            and assumes INT and LOGICAL are really the same. */
-=======
          /* task_real_arithmetic takes REAL, INTEGER, and LOGICAL operands, 
             and assumes INTEGER and LOGICAL are really the same. */
->>>>>>> 63291b50
 
         ans = alloc_or_reuse (x, y, REALSXP, n, local_assign1, local_assign2);
         task = task_real_arithmetic;
         flags = HELPERS_PIPE_IN0_OUT;
 
-<<<<<<< HEAD
-        if (n > 1 && (nx == 1 || ny == 1)
-                  && TYPEOF(x) == REALSXP && TYPEOF(y) == REALSXP) {
-            if (opcode < POWOP /* this is the +, -, *, and / operators */
-                 || opcode == POWOP && ny == 1 && REAL(y)[0] == 2.0 /* square*/)
-                flags = HELPERS_PIPE_IN0_OUT | HELPERS_MERGE_IN_OUT;
-        }
-
-        if (n>1) {
-            if (opcode == DIVOP && ny == 1 && TYPEOF(x) == REALSXP
-                 && (TYPEOF(y)==REALSXP ? REAL(y)[0] : INTEGER(y)[0]) == 2.0) {
-=======
         if (n > 1) {
             if ((nx==1 || ny==1) && TYPEOF(x)==REALSXP && TYPEOF(y)==REALSXP
                  && (opcode < POWOP  /* this is the +, -, *, and / operators */
@@ -1380,7 +1359,6 @@
 
             if (opcode == DIVOP && ny == 1 && (TYPEOF(y)==REALSXP ? REAL(y)[0]
                                                       : INTEGER(y)[0]) == 2.0) {
->>>>>>> 63291b50
                 opcode = TIMESOP;
                 replace_by_half = TRUE;
             }
@@ -1438,18 +1416,11 @@
 
         SEXP xx = x, yy = y;
 
-<<<<<<< HEAD
-        if (swap_ops) { xx = y; yy = x; }
-
-        if (replace_by_half)
-            xx = R_ScalarRealHalf;
-=======
         if (swap_ops) { 
             xx = y; yy = x;
             if (replace_by_half)
                 xx = R_ScalarRealHalf;
         }
->>>>>>> 63291b50
 
         if (n >= threshold && (variant & VARIANT_PENDING_OK)) {
             if (ON_SCALAR_STACK(xx) && ON_SCALAR_STACK(yy)) {
