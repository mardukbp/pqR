/*
 *  pqR : A pretty quick version of R
 *  Copyright (C) 2013, 2014 by Radford M. Neal
 *
 *  Based on R : A Computer Language for Statistical Data Analysis
 *  Copyright (C) 1995, 1996, 1997  Robert Gentleman and Ross Ihaka
 *  Copyright (C) 1998--2011	    The R Development Core Team.
 *  Copyright (C) 2003-4	    The R Foundation
 *
 *  The changes in pqR from R-2.15.0 distributed by the R Core Team are
 *  documented in the NEWS and MODS files in the top-level source directory.
 *
 *  This program is free software; you can redistribute it and/or modify
 *  it under the terms of the GNU General Public License as published by
 *  the Free Software Foundation; either version 2 of the License, or
 *  (at your option) any later version.
 *
 *  This program is distributed in the hope that it will be useful,
 *  but WITHOUT ANY WARRANTY; without even the implied warranty of
 *  MERCHANTABILITY or FITNESS FOR A PARTICULAR PURPOSE.  See the
 *  GNU General Public License for more details.
 *
 *  You should have received a copy of the GNU General Public License
 *  along with this program; if not, a copy is available at
 *  http://www.r-project.org/Licenses/
 */

#ifdef HAVE_CONFIG_H
#include <config.h>
#endif

#ifdef __OpenBSD__
/* for definition of "struct exception" in math.h */
# define __LIBM_PRIVATE
#endif
#define USE_FAST_PROTECT_MACROS

#include <complex.h>
#include "Defn.h"		/*-> Arith.h -> math.h */
#ifdef __OpenBSD__
# undef __LIBM_PRIVATE
#endif

static R_NORETURN void non_numeric_errorcall (SEXP call)
{
    errorcall (call, _("Non-numeric argument to mathematical function"));
}

static void NaN_warning (void)
{
    warning (_("NaNs produced"));
}

static void NaN_warningcall (SEXP call)
{
    warningcall (call, _("NaNs produced"));
}

/* Macro to do attribute duplication only if they're not the same already.
   Using parens in (DUPLICATE_ATTRIB) gets us the function defined in memory.c, 
   not this macro. */

#define DUPLICATE_ATTRIB(_to_,_from_) do { \
    if (ATTRIB((_to_))!=ATTRIB((_from_))) (DUPLICATE_ATTRIB)((_to_),(_from_)); \
} while (0)

#include <Rmath.h>
extern double Rf_gamma_cody(double);

#include "arithmetic.h"

#include <errno.h>

#include <helpers/helpers-app.h>

#ifdef HAVE_MATHERR

/* Override the SVID matherr function:
   the main difference here is not to print warnings.
 */
#ifndef __cplusplus
int matherr(struct exception *exc)
{
    switch (exc->type) {
    case DOMAIN:
    case SING:
	errno = EDOM;
	break;
    case OVERFLOW:
	errno = ERANGE;
	break;
    case UNDERFLOW:
	exc->retval = 0.0;
	break;
	/*
	   There are cases TLOSS and PLOSS which are ignored here.
	   According to the Solaris man page, there are for
	   trigonometric algorithms and not needed for good ones.
	 */
    }
    return 1;
}
#endif
#endif

#define R_INT_MAX INT_MAX
#define R_INT_MIN (-INT_MAX)  /* Excludes INT_MIN, which is NA_INTEGER */

/* Hack to avoid possibly-incorrect constant folding. */
volatile double R_Zero_Hack = 0.0;

/* gcc had problems with static const on AIX and Solaris
   Solaris was for gcc 3.1 and 3.2 under -O2 32-bit on 64-bit kernel */
#ifdef _AIX
#define CONST
#elif defined(sparc) && defined (__GNUC__) && __GNUC__ == 3
#define CONST
#else
#define CONST const
#endif

#ifdef WORDS_BIGENDIAN
static CONST int hw = 0;
static CONST int lw = 1;
#else  /* !WORDS_BIGENDIAN */
static CONST int hw = 1;
static CONST int lw = 0;
#endif /* WORDS_BIGENDIAN */

typedef union
{   double value;
    unsigned int word[2];
} R_ieee_double;

static double R_ValueOfNA(void)
{
    return REAL(R_ScalarRealNA)[0];
}

int R_IsNA(double x)
{
    if (isnan(x)) {
	R_ieee_double y;
	y.value = x;
	return (y.word[lw] == 1954);
    }
    return 0;
}

int R_IsNaN(double x)
{
    if (isnan(x)) {
	R_ieee_double y;
	y.value = x;
	return (y.word[lw] != 1954);
    }
    return 0;
}

/* ISNAN uses isnan, which is undefined by C++ headers
   This workaround is called only when ISNAN() is used
   in a user code in a file with __cplusplus defined */

int R_isnancpp(double x)
{
   return (isnan(x)!=0);
}


/* Mainly for use in packages */
int R_finite(double x)
{
#ifdef HAVE_WORKING_ISFINITE
    return isfinite(x);
#else
    return (!isnan(x) & (x != R_PosInf) & (x != R_NegInf));
#endif
}


/* Arithmetic Initialization */

void attribute_hidden InitArithmetic()
{
    R_NaInt = INT_MIN; /* now mostly unused: NA_INTEGER defined as INT_MIN */
    R_NaN = 0.0/R_Zero_Hack;
    R_NaReal = R_ValueOfNA();
    R_PosInf = 1.0/R_Zero_Hack;
    R_NegInf = -1.0/R_Zero_Hack;
    R_NaN_cast_to_int = (int) R_NaN;

#ifdef ENABLE_ISNAN_TRICK
    if (R_NaN_cast_to_int != (int) R_NaReal
     || R_NaN_cast_to_int != (int) (-R_NaReal)
     || R_NaN_cast_to_int != (int) (-R_NaN))
        error("Integer casts of NaN, NA, -NaN, -NA differ, don't define ENABLE_ISNAN_TRICK");
#endif
}

/* Keep these two in step */
/* FIXME: consider using
    tmp = (long double)x1 - floor(q) * (long double)x2;
    
   WARNING:  myfmod may call "warning", and hence may allocate storage.
 */
static double myfmod(double x1, double x2)
{
    double q = x1 / x2, tmp;

    if (x2 == 0.0) return R_NaN;
    tmp = x1 - floor(q) * x2;
    if(R_FINITE(q) && (fabs(q) > 1/R_AccuracyInfo.eps))
	warning(_("probable complete loss of accuracy in modulus"));
    q = floor(tmp/x2);
    return tmp - q * x2;
}

static double myfloor(double x1, double x2)
{
    double q = x1 / x2, tmp;

    if (x2 == 0.0) return q;
    tmp = x1 - floor(q) * x2;
    return floor(q) + floor(tmp/x2);
}

/* some systems get this wrong, possibly depend on what libs are loaded */
static R_INLINE double R_log(double x) {
    return x > 0 ? log(x) : x < 0 ? R_NaN : R_NegInf;
}

/* Macro handling powers 1 and 2 quickly, and otherwise using R_pow.  
   First argument should be double, second may be double or int. */

#define R_POW(x,y) ((y) == 2 ? (x)*(x) : (y) == 1 ? (x) : R_pow((x),(y)))

double R_pow(double x, double y) /* = x ^ y */
{
    /* Don't optimize for power of 2, since we assume most calls are
       via R_POW, which already does that, or from some other place making
       a similar check. */

    if(x == 1. || y == 0.)
	return(1.);
    if(x == 0.) {
	if(y > 0.) return(0.);
	else if(y < 0) return(R_PosInf);
	else return(y); /* NA or NaN, we assert */
    }

    if (R_FINITE(x) && R_FINITE(y)) {
        if (y == 1.)
            return x;
        else if (y == 0.5)
            return sqrt(x);
        else
            return pow(x, y);
    }

    if (ISNAN(x) || ISNAN(y))
	return(x + y);
    if(!R_FINITE(x)) {
	if(x > 0)		/* Inf ^ y */
	    return (y < 0.)? 0. : R_PosInf;
	else {			/* (-Inf) ^ y */
	    if (R_FINITE(y) && y == floor(y)) { /* (-Inf) ^ n */
                if (y < 0.)
                    return 0.;
                /* Return x (= -Inf) if power is odd, -x if power is even. */
                /* Note that all the really, really big integers are even. */
                if (y < (((int_fast64_t)1)<<62) && (((int_fast64_t)y) & 1))
                    return x;
                else
                    return -x;
            }
	}
    }
    if(!R_FINITE(y)) {
	if(x >= 0) {
	    if(y > 0)		/* y == +Inf */
		return (x >= 1) ? R_PosInf : 0.;
	    else		/* y == -Inf */
		return (x < 1) ? R_PosInf : 0.;
	}
    }
    return(R_NaN);		/* all other cases: (-Inf)^{+-Inf,
				   non-int}; (neg)^{+-Inf} */
}

double R_pow_di(double x, int n)
{
    double xn = 1.0;

    if (ISNAN(x)) return x;
    if (n == NA_INTEGER) return NA_REAL;

    if (n != 0) {
	if (!R_FINITE(x)) return R_POW(x, n);

	Rboolean is_neg = (n < 0);
	if(is_neg) n = -n;
	for(;;) {
	    if(n & 01) xn *= x;
	    if(n >>= 1) x *= x; else break;
	}
        if(is_neg) xn = 1. / xn;
    }
    return xn;
}


/* General Base Logarithms */

/* Note that the behaviour of log(0) required is not necessarily that
   mandated by C99 (-HUGE_VAL), and the behaviour of log(x < 0) is
   optional in C99.  Some systems return -Inf for log(x < 0), e.g.
   libsunmath on Solaris.
*/
static double logbase(double x, double base)
{
#ifdef HAVE_LOG10
    if(base == 10) return x > 0 ? log10(x) : x < 0 ? R_NaN : R_NegInf;
#endif
#ifdef HAVE_LOG2
    if(base == 2) return x > 0 ? log2(x) : x < 0 ? R_NaN : R_NegInf;
#endif
    return R_log(x) / R_log(base);
}


static SEXP do_arith (SEXP call, SEXP op, SEXP args, SEXP env, int variant)
{
    int opcode = PRIMVAL(op);
    SEXP ans, arg1, arg2;
    int args_evald;

    /* Evaluate arguments, setting arg1 to first argument and arg2 to
       second argument (NULL if none).  Arguments are usually evaluated 
       with VARIANT_STATIC_BOX_OK.

       The whole argument list is in args, already evaluated if 
       args_evald is 1. */

    arg1 = CAR(args); 
    if (CDR(args) == R_NilValue)
        arg2 = NULL;
    else
        arg2 = CADR(args);

    if (arg1==R_DotsSymbol || arg2==R_DotsSymbol || CDDR(args)!=R_NilValue) {
        args = evalListPendingOK (args, env, call);
        PROTECT(arg1 = CAR(args)); 
        if (CDR(args) == R_NilValue)
            arg2 = NULL;
        else
            PROTECT(arg2 = CADR(args));
        args_evald = 1;
    }
    else {
        PROTECT(arg1 = evalv (arg1, env, VARIANT_PENDING_OK 
                                          | VARIANT_STATIC_BOX_OK));
        if (arg2 != NULL) {
            int intv; double realv;  /* for saving a boxed arg1 value */
            if (arg1 == R_ScalarRealBox)
                arg1 = SWITCH_TO_REAL_BOX0(&realv);
            else if (arg1 == R_ScalarIntegerBox)
<<<<<<< HEAD
                arg1 = SWITCH_TO_REAL_BOX0(&intv);
=======
                arg1 = SWITCH_TO_INTEGER_BOX0(&intv);
>>>>>>> 0fb73835
            PROTECT(arg2 = evalv (arg2, env, isObject(arg1) ? VARIANT_PENDING_OK
                             : VARIANT_PENDING_OK | VARIANT_STATIC_BOX_OK));
            if (arg1 == R_ScalarRealBox0)
                *REAL(arg1) = realv;
            else if (arg1 == R_ScalarIntegerBox0)
                *INTEGER(arg1) = intv;
        }
        args_evald = 0;
    }

    /* Check for dispatch on S3 or S4 objects.  Takes care to match length
       of "args" to length of original (number of args in "call"). */

    if (isObject(arg1) || arg2!=NULL && isObject(arg2)) {
        if (!args_evald) {
            if (arg2 == NULL) {
                if (IS_STATIC_BOX(arg1))
                    arg1 = duplicate(arg1);
                args = CONS(arg1,R_NilValue);
            }
            else {
                SEXP tl;
                UNPROTECT(1);
                if (IS_STATIC_BOX(arg2))
                    PROTECT(tl = CONS(duplicate(arg2),R_NilValue));
                else
                    PROTECT(tl = CONS(arg2,R_NilValue));
                if (IS_STATIC_BOX(arg1)) 
                    arg1 = duplicate(arg1);
                args = CONS(arg1,tl);
            }
        }
        PROTECT(args);
        if (DispatchGroup("Ops", call, op, args, env, &ans)) {
            UNPROTECT(2 + (arg2!=NULL));
            return ans;
        }
        UNPROTECT(1);
    }

    /* Check for argument count error (not before dispatch, since other
       methods may have different requirements). */

    if (args==R_NilValue || CDDR(args)!=R_NilValue)
	errorcall(call,_("operator needs one or two arguments"));

    if (arg2==NULL && opcode!=MINUSOP && opcode!=PLUSOP)
        errorcall(call, _("%d argument passed to '%s' which requires %d"),
                        1, PRIMNAME(op), 2);

    /* Arguments are now in arg1 and arg2 (if not NULL), and are protected. 
       They may be in static boxes.  The value in args may not be protected,
       and is not used below. */

    /* Quickly do real arithmetic and integer plus/minus on scalars with 
       no attributes. */

    int type = TYPEOF(arg1);

    if ((type==REALSXP || type==INTSXP) && LENGTH(arg1)==1 
                                        && ATTRIB(arg1)==R_NilValue) {
        if (arg2==NULL) {
            switch (opcode) {
            case PLUSOP:
                ans = arg1;
                goto ret;
            case MINUSOP: ;
                int local_assign = 0;
                if (VARIANT_KIND(variant) == VARIANT_LOCAL_ASSIGN1 
                  && !NAMEDCNT_GT_1(arg1)
                  && arg1 == findVarInFrame3 (env, CADR(call), 7))
                    R_variant_result = local_assign = 1;
                if (type==REALSXP) {
                    ans = local_assign || NAMEDCNT_EQ_0(arg1) ? arg1 
                        : variant & VARIANT_STATIC_BOX_OK ? R_ScalarRealBox
                        :   allocVector1REAL();
                    WAIT_UNTIL_COMPUTED(arg1);
                    *REAL(ans) = - *REAL(arg1);
                }
                else { /* INTSXP */
                    ans = local_assign || NAMEDCNT_EQ_0(arg1) ? arg1 
                        : variant & VARIANT_STATIC_BOX_OK ? R_ScalarIntegerBox
                        :   allocVector1INT();
                    WAIT_UNTIL_COMPUTED(arg1);
                    *INTEGER(ans) = *INTEGER(arg1)==NA_INTEGER ? NA_INTEGER
                                      : - *INTEGER(arg1);
                }
                goto ret;
            default: abort();
            }
        }
        else if (TYPEOF(arg2)==type && LENGTH(arg2)==1 
                                    && ATTRIB(arg2)==R_NilValue) {

            if (type==REALSXP) {

                int local_assign1 = 0, local_assign2 = 0;
                if (VARIANT_KIND(variant) == VARIANT_LOCAL_ASSIGN1) {
                    if (!NAMEDCNT_GT_1(arg1)
                      && arg1 == findVarInFrame3 (env, CADR(call), 7))
                        R_variant_result = local_assign1 = 1;
                }
                else if (VARIANT_KIND(variant) == VARIANT_LOCAL_ASSIGN2) {
                    if (!NAMEDCNT_GT_1(arg2)
                      && arg2 == findVarInFrame3 (env, CADDR(call), 7))
                        R_variant_result = local_assign2 = 1;
                }

                ans = local_assign1 ? arg1
                    : local_assign2 ? arg2
                    : NAMEDCNT_EQ_0(arg2) ? arg2
                    : NAMEDCNT_EQ_0(arg1) ? arg1
                    : variant & VARIANT_STATIC_BOX_OK ? R_ScalarRealBox
                    :   allocVector1REAL();

                WAIT_UNTIL_COMPUTED_2(arg1,arg2);
    
                double a1 = *REAL(arg1), a2 = *REAL(arg2);
        
                switch (opcode) {
                case PLUSOP:
                    *REAL(ans) = a1 + a2;
                    goto ret;
                case MINUSOP:
                    *REAL(ans) = a1 - a2;
                    goto ret;
                case TIMESOP:
                    *REAL(ans) = a1 * a2;
                    goto ret;
                case DIVOP:
                    *REAL(ans) = a1 / a2;
                    goto ret;
                case POWOP:
                    if (a2 == 2.0)       *REAL(ans) = a1 * a1;
                    else if (a2 == 1.0)  *REAL(ans) = a1;
                    else if (a2 == 0.0)  *REAL(ans) = 1.0;
                    else if (a2 == -1.0) *REAL(ans) = 1.0 / a1;
                    else                 *REAL(ans) = R_pow(a1,a2);
                    goto ret;
                case MODOP:
                    PROTECT(ans);
                    *REAL(ans) = myfmod(a1,a2);
                    UNPROTECT(1);
                    goto ret;
                case IDIVOP:
                    *REAL(ans) = myfloor(a1,a2);
                    goto ret;
                default: abort();
                }
            }
            else if (opcode==PLUSOP || opcode==MINUSOP || opcode==TIMESOP) {
                /* type==INTSXP */

                int local_assign1 = 0, local_assign2 = 0;
                if (VARIANT_KIND(variant) == VARIANT_LOCAL_ASSIGN1) {
                    if (!NAMEDCNT_GT_1(arg1)
                      && arg1 == findVarInFrame3 (env, CADR(call), 7))
                        R_variant_result = local_assign1 = 1;
                }
                else if (VARIANT_KIND(variant) == VARIANT_LOCAL_ASSIGN2) {
                    if (!NAMEDCNT_GT_1(arg2)
                      && arg2 == findVarInFrame3 (env, CADDR(call), 7))
                        R_variant_result = local_assign2 = 1;
                }

                ans = local_assign1 ? arg1
                    : local_assign2 ? arg2
                    : NAMEDCNT_EQ_0(arg2) ? arg2
                    : NAMEDCNT_EQ_0(arg1) ? arg1 
                    : variant & VARIANT_STATIC_BOX_OK ? R_ScalarIntegerBox
                    :   allocVector1INT();

                WAIT_UNTIL_COMPUTED_2(arg1,arg2);

                int a1 = *INTEGER(arg1), a2 = *INTEGER(arg2);

                if (a1==NA_INTEGER || a2==NA_INTEGER) {
                    *INTEGER(ans) = NA_INTEGER;
                    goto ret;
                }

                int_fast64_t val = 
                  opcode==PLUSOP  ? (int_fast64_t) a1 + (int_fast64_t) a2 :
                  opcode==MINUSOP ? (int_fast64_t) a1 - (int_fast64_t) a2 :
                                    (int_fast64_t) a1 * (int_fast64_t) a2;

                if (val >= R_INT_MIN && val <= R_INT_MAX)
                    *INTEGER(ans) = val;
                else {
                    PROTECT(ans);
                    warningcall(call, _("NAs produced by integer overflow"));
                    UNPROTECT(1);
                    *INTEGER(ans) = NA_INTEGER;
                }

                goto ret;
            }
        }
    }

    /* Otherwise, handle the general case. */

    ans = arg2==NULL ? R_unary (call, op, arg1, env, variant) 
                     : R_binary (call, op, arg1, arg2, env, variant);

  ret:
    UNPROTECT(1+(arg2!=NULL));
    return ans;
}


/* i1 = i % n1; i2 = i % n2;
 * this macro is quite a bit faster than having real modulo calls
 * in the loop (tested on Intel and Sparc)
 */
#define mod_iterate(n1,n2,i1,i2) for (i=i1=i2=0; i<n; \
	i1 = (++i1 == n1) ? 0 : i1,\
	i2 = (++i2 == n2) ? 0 : i2,\
	++i)

#define add_func(a,b) ((a)+(b))
#define sub_func(a,b) ((a)-(b))
#define mul_func(a,b) ((a)*(b))
#define div_func(a,b) ((a)/(b))

/* Macro for pipelined arithmetic computation.  Arguments are as follows:

       type     type of the result
       func     function or macro for the arithmetic operation
       result   address of array where results are stored
       n        length of the result
       fetch1   macro to fetch an element of the first operand
       s1       address of first operand
       n1       length of the first operand
       fetch2   macro to fetch an element of the second operand
       s2       address of second operand
       n2       length of the second operand

   Both n1 and n2 must be non-zero and no bigger than n, and at least one 
   of n1 and n2 must be equal to n.  An operand of length one or with length 
   less than n is assumed to already be available with no waiting.
*/

#define PIPEARITH(type,func,result,n,fetch1,s1,n1,fetch2,s2,n2) \
    do { \
        R_len_t i, i1, i2, a, a1, a2; \
        i = 0; \
        if (n2 == 1) { \
            type tmp = fetch2(s2,0); \
            while (i<n) { \
                HELPERS_WAIT_IN1 (a, i, n); \
                do { \
                    R_len_t u = HELPERS_UP_TO(i,a); \
                    do { \
                        result[i] = func(fetch1(s1,i),tmp); \
                        i += 1; \
                    } while (i<=u); \
                    helpers_amount_out(i); \
                } while (i<a); \
            } \
        } \
        else if (n1 == 1) { \
            type tmp = fetch1(s1,0); \
            while (i<n) { \
                HELPERS_WAIT_IN2 (a, i, n); \
                do { \
                    R_len_t u = HELPERS_UP_TO(i,a); \
                    do { \
                        result[i] = func(tmp,fetch2(s2,i)); \
                        i += 1; \
                    } while (i<=u); \
                    helpers_amount_out(i); \
                } while (i<a); \
            } \
        } \
        else if (n1 == n2) { \
            while (i<n) { \
                HELPERS_WAIT_IN1 (a1, i, n); \
                HELPERS_WAIT_IN2 (a2, i, n); \
                do { \
                    R_len_t u = HELPERS_UP_TO2(i,a1,a2); \
                    do { \
                        result[i] = func(fetch1(s1,i),fetch2(s2,i)); \
                        i += 1; \
                    } while (i<=u); \
                    helpers_amount_out(i); \
                } while (i<a1 && i<a2); \
            } \
        } \
        else if (n1 > n2) { \
            i2 = 0; \
            while (i<n) { \
                HELPERS_WAIT_IN1 (a, i, n); \
                do { \
                    R_len_t u = HELPERS_UP_TO(i,a); \
                    do { \
                        result[i] = func(fetch1(s1,i),fetch2(s2,i2)); \
                        if (++i2 == n2) i2 = 0; \
                        i += 1; \
                    } while (i<=u); \
                    helpers_amount_out(i); \
                } while (i<a); \
            } \
        } \
        else { /* n1 < n2 */ \
            i1 = 0; \
            while (i<n) { \
                HELPERS_WAIT_IN2 (a, i, n); \
                do { \
                    R_len_t u = HELPERS_UP_TO(i,a); \
                    do { \
                        result[i] = func(fetch1(s1,i1),fetch2(s2,i)); \
                        if (++i1 == n1) i1 = 0; \
                        i += 1; \
                    } while (i<=u); \
                    helpers_amount_out(i); \
                } while (i<a); \
            } \
        } \
    } while (0)

#define RFETCH(_s_,_i_) (REAL(_s_)[_i_])
#define RIFETCH(_s_,_i_) \
   ((double) (INTEGER(_s_)[_i_] == NA_INTEGER ? NA_REAL : INTEGER(_s_)[_i_]))

static int integer_overflow;  /* Set by task_integer_arithmetic on overflow
                                 (only in a master-now task or a direct call) */

void task_integer_arithmetic (helpers_op_t code, SEXP ans, SEXP s1, SEXP s2)
{
    int i, i1, i2, n, n1, n2;
    int x1, x2;

    n1 = LENGTH(s1);
    n2 = LENGTH(s2);
    n = n1>n2 ? n1 : n2;

    switch (code) {
    case PLUSOP:
        mod_iterate(n1, n2, i1, i2) {
            x1 = INTEGER(s1)[i1];
            x2 = INTEGER(s2)[i2];
            if (x1 == NA_INTEGER || x2 == NA_INTEGER)
                INTEGER(ans)[i] = NA_INTEGER;
            else {
                int_fast64_t val = (int_fast64_t) x1 + (int_fast64_t) x2;
                if (val >= R_INT_MIN && val <= R_INT_MAX)
                    INTEGER(ans)[i] = val;
                else {
                    integer_overflow = TRUE;
                    INTEGER(ans)[i] = NA_INTEGER;
                }
            }
        }
        break;
    case MINUSOP:
        mod_iterate(n1, n2, i1, i2) {
            x1 = INTEGER(s1)[i1];
            x2 = INTEGER(s2)[i2];
            if (x1 == NA_INTEGER || x2 == NA_INTEGER)
                INTEGER(ans)[i] = NA_INTEGER;
            else {
                int_fast64_t val = (int_fast64_t) x1 - (int_fast64_t) x2;
                if (val >= R_INT_MIN && val <= R_INT_MAX)
                    INTEGER(ans)[i] = val;
                else {
                    integer_overflow = TRUE;
                    INTEGER(ans)[i] = NA_INTEGER;
                }
            }
        }
        break;
    case TIMESOP:
        mod_iterate(n1, n2, i1, i2) {
            x1 = INTEGER(s1)[i1];
            x2 = INTEGER(s2)[i2];
            if (x1 == NA_INTEGER || x2 == NA_INTEGER)
                INTEGER(ans)[i] = NA_INTEGER;
            else {
                int_fast64_t val = (int_fast64_t) x1 * (int_fast64_t) x2;
                if (val >= R_INT_MIN && val <= R_INT_MAX)
                    INTEGER(ans)[i] = val;
                else {
                    integer_overflow = TRUE;
                    INTEGER(ans)[i] = NA_INTEGER;
                }
            }
        }
        break;
    case DIVOP:
        mod_iterate(n1, n2, i1, i2) {
            x1 = INTEGER(s1)[i1];
            x2 = INTEGER(s2)[i2];
            if (x1 == NA_INTEGER || x2 == NA_INTEGER)
                    REAL(ans)[i] = NA_REAL;
                else
                    REAL(ans)[i] = (double) x1 / (double) x2;
        }
        break;
    case POWOP:
        mod_iterate(n1, n2, i1, i2) {
            x1 = INTEGER(s1)[i1];
            x2 = INTEGER(s2)[i2];
            if (x1 == 1 || x2 == 0)
                REAL(ans)[i] = 1.0;
            else if (x1 == NA_INTEGER || x2 == NA_INTEGER)
                REAL(ans)[i] = NA_REAL;
            else {
                REAL(ans)[i] = R_POW((double) x1, x2);
            }
        }
        break;
    case MODOP:
        mod_iterate(n1, n2, i1, i2) {
            x1 = INTEGER(s1)[i1];
            x2 = INTEGER(s2)[i2];
            if (x1 == NA_INTEGER || x2 == NA_INTEGER || x2 == 0)
                INTEGER(ans)[i] = NA_INTEGER;
            else {
                INTEGER(ans)[i] = /* till 0.63.2: x1 % x2 */
                    (x1 >= 0 && x2 > 0) ? x1 % x2 :
                    (int)myfmod((double)x1,(double)x2);
            }
        }
        break;
    case IDIVOP:
        mod_iterate(n1, n2, i1, i2) {
            x1 = INTEGER(s1)[i1];
            x2 = INTEGER(s2)[i2];
            /* This had x %/% 0 == 0 prior to 2.14.1, but
               it seems conventionally to be undefined */
            if (x1 == NA_INTEGER || x2 == NA_INTEGER || x2 == 0)
                INTEGER(ans)[i] = NA_INTEGER;
            else
                INTEGER(ans)[i] = floor((double)x1 / (double)x2);
        }
        break;
    }
}

void task_real_arithmetic (helpers_op_t code, SEXP ans, SEXP s1, SEXP s2)
{
    unsigned n, n1, n2;

    n1 = LENGTH(s1);
    n2 = LENGTH(s2);
    n = n1>n2 ? n1 : n2;

    HELPERS_SETUP_OUT (7);

    switch (code) {
    case PLUSOP:
        if (TYPEOF(s1) != REALSXP)
            PIPEARITH(double,add_func,REAL(ans),n,RIFETCH,s1,n1,RFETCH,s2,n2);
        else if (TYPEOF(s2) != REALSXP)
            PIPEARITH(double,add_func,REAL(ans),n,RFETCH,s1,n1,RIFETCH,s2,n2);
        else
            PIPEARITH(double,add_func,REAL(ans),n,RFETCH,s1,n1,RFETCH,s2,n2);
        break;
    case MINUSOP:
        if (TYPEOF(s1) != REALSXP)
            PIPEARITH(double,sub_func,REAL(ans),n,RIFETCH,s1,n1,RFETCH,s2,n2);
        else if (TYPEOF(s2) != REALSXP)
            PIPEARITH(double,sub_func,REAL(ans),n,RFETCH,s1,n1,RIFETCH,s2,n2);
        else
            PIPEARITH(double,sub_func,REAL(ans),n,RFETCH,s1,n1,RFETCH,s2,n2);
        break;
    case TIMESOP:
        if (TYPEOF(s1) != REALSXP)
            PIPEARITH(double,mul_func,REAL(ans),n,RIFETCH,s1,n1,RFETCH,s2,n2);
        else if (TYPEOF(s2) != REALSXP)
            PIPEARITH(double,mul_func,REAL(ans),n,RFETCH,s1,n1,RIFETCH,s2,n2);
        else
            PIPEARITH(double,mul_func,REAL(ans),n,RFETCH,s1,n1,RFETCH,s2,n2);
        break;
    case DIVOP:
        if (TYPEOF(s1) != REALSXP)
            PIPEARITH(double,div_func,REAL(ans),n,RIFETCH,s1,n1,RFETCH,s2,n2);
        else if (TYPEOF(s2) != REALSXP)
            PIPEARITH(double,div_func,REAL(ans),n,RFETCH,s1,n1,RIFETCH,s2,n2);
        else
            PIPEARITH(double,div_func,REAL(ans),n,RFETCH,s1,n1,RFETCH,s2,n2);
        break;
    case POWOP:
        if (TYPEOF(s1) == REALSXP && n2 == 1) {
            double tmp = TYPEOF(s2) == REALSXP ? RFETCH(s2,0) : RIFETCH(s2,0);
            R_len_t i, a;
            i = 0;
            if (tmp == 2.0)
                while (i<n) {
                    HELPERS_WAIT_IN1 (a, i, n);
                    do {
                        R_len_t u = HELPERS_UP_TO(i,a);
                        do {
                            double tmp2 = RFETCH(s1,i);
                            REAL(ans)[i] = tmp2 * tmp2;
                            i += 1;
                        } while (i<=u);
                        helpers_amount_out(i);
                    } while (i<a);
                }
            else if (tmp == 1.0)
                while (i<n) {
                    HELPERS_WAIT_IN1 (a, i, n);
                    do {
                        R_len_t u = HELPERS_UP_TO(i,a);
                        do {
                            REAL(ans)[i] = RFETCH(s1,i);
                            i += 1;
                        } while (i<=u);
                        helpers_amount_out(i);
                    } while (i<a);
                }
            else if (tmp == 0.0)
                while (i<n) {
                    HELPERS_WAIT_IN1 (a, i, n);
                    do {
                        R_len_t u = HELPERS_UP_TO(i,a);
                        do {
                            REAL(ans)[i] = 1.0;
                            i += 1;
                        } while (i<=u);
                        helpers_amount_out(i);
                    } while (i<a);
                }
            else if (tmp == -1.0)
                while (i<n) {
                    HELPERS_WAIT_IN1 (a, i, n);
                    do {
                        R_len_t u = HELPERS_UP_TO(i,a);
                        do {
                            REAL(ans)[i] = 1.0 / RFETCH(s1,i);
                            i += 1;
                        } while (i<=u);
                        helpers_amount_out(i);
                    } while (i<a);
                }
            else
                while (i<n) {
                    HELPERS_WAIT_IN1 (a, i, n);
                    do {
                        R_len_t u = HELPERS_UP_TO(i,a);
                        do {
                            REAL(ans)[i] = R_pow (RFETCH(s1,i), tmp);
                            i += 1;
                        } while (i<=u);
                        helpers_amount_out(i);
                    } while (i<a);
                }
        }
        else if (TYPEOF(s1) != REALSXP)
            PIPEARITH(double,R_POW,REAL(ans),n,RIFETCH,s1,n1,RFETCH,s2,n2);
        else if (TYPEOF(s2) != REALSXP)
            PIPEARITH(double,R_POW,REAL(ans),n,RFETCH,s1,n1,RIFETCH,s2,n2);
        else
            PIPEARITH(double,R_POW,REAL(ans),n,RFETCH,s1,n1,RFETCH,s2,n2);
        break;
    case MODOP:
        if (TYPEOF(s1) != REALSXP)
            PIPEARITH(double,myfmod,REAL(ans),n,RIFETCH,s1,n1,RFETCH,s2,n2);
        else if (TYPEOF(s2) != REALSXP)
            PIPEARITH(double,myfmod,REAL(ans),n,RFETCH,s1,n1,RIFETCH,s2,n2);
        else
            PIPEARITH(double,myfmod,REAL(ans),n,RFETCH,s1,n1,RFETCH,s2,n2);
        break;
    case IDIVOP:
        if (TYPEOF(s1) != REALSXP)
            PIPEARITH(double,myfloor,REAL(ans),n,RIFETCH,s1,n1,RFETCH,s2,n2);
        else if (TYPEOF(s2) != REALSXP)
            PIPEARITH(double,myfloor,REAL(ans),n,RFETCH,s1,n1,RIFETCH,s2,n2);
        else
            PIPEARITH(double,myfloor,REAL(ans),n,RFETCH,s1,n1,RFETCH,s2,n2);
        break;
    }
}

extern double complex R_cpow (double complex, double complex);

void task_complex_arithmetic (helpers_op_t code, SEXP ans, SEXP s1, SEXP s2)
{
    int i,i1, i2, n, n1, n2;

    n1 = LENGTH(s1);
    n2 = LENGTH(s2);
    n = n1>n2 ? n1 : n2;

    switch (code) {
    case PLUSOP:
        mod_iterate(n1, n2, i1, i2) {
            Rcomplex x1 = COMPLEX(s1)[i1], x2 = COMPLEX(s2)[i2];
            COMPLEX(ans)[i].r = x1.r + x2.r;
            COMPLEX(ans)[i].i = x1.i + x2.i;
        }
        break;
    case MINUSOP:
        mod_iterate(n1, n2, i1, i2) {
            Rcomplex x1 = COMPLEX(s1)[i1], x2 = COMPLEX(s2)[i2];
            COMPLEX(ans)[i].r = x1.r - x2.r;
            COMPLEX(ans)[i].i = x1.i - x2.i;
        }
        break;
    case TIMESOP:
        mod_iterate(n1, n2, i1, i2) {
            R_from_C99_complex (COMPLEX(ans)+i,
                                C99_from_R_complex(COMPLEX(s1)+i1) 
                                 * C99_from_R_complex(COMPLEX(s2)+i2));
        }
        break;
    case DIVOP:
        mod_iterate(n1, n2, i1, i2) {
            R_from_C99_complex (COMPLEX(ans)+i,
                                C99_from_R_complex(COMPLEX(s1)+i1) 
                                 / C99_from_R_complex(COMPLEX(s2)+i2));
        }
        break;
    case POWOP:
        mod_iterate(n1, n2, i1, i2) {
            R_from_C99_complex (COMPLEX(ans)+i,
                                R_cpow (C99_from_R_complex(COMPLEX(s1)+i1),
                                        C99_from_R_complex(COMPLEX(s2)+i2)));
        }
        break;
    }
}

#define COERCE_IF_NEEDED(v, tp, vpi) do { \
    if (TYPEOF(v) != (tp)) { \
        int __vo__ = OBJECT(v); \
        WAIT_UNTIL_COMPUTED(v); \
        REPROTECT(v = coerceVector(v, (tp)), vpi); \
        if (__vo__) SET_OBJECT(v, 1); \
    } \
} while (0)

#define FIXUP_NULL_AND_CHECK_TYPES(v, vpi) do { \
    switch (TYPEOF(v)) { \
    case NILSXP: REPROTECT(v = allocVector(REALSXP,0), vpi); break; \
    case CPLXSXP: case REALSXP: case INTSXP: case LGLSXP: break; \
    default: errorcall(call, _("non-numeric argument to binary operator")); \
    } \
} while (0)

#define T_arithmetic THRESHOLD_ADJUST(24)  /* >= 8, further adjusted below */

SEXP attribute_hidden R_binary (SEXP call, SEXP op, SEXP x, SEXP y, 
                                SEXP env, int variant)
{
    helpers_task_proc *task;
    SEXP klass, dims, tsp, xnames, ynames, ans;
    int mismatch = 0, nx, ny, n, xarray, yarray, xts, yts, xS4 = 0, yS4 = 0;
    int xattr, yattr;
    PROTECT_INDEX xpi, ypi;
    ARITHOP_TYPE oper = (ARITHOP_TYPE) PRIMVAL(op);
    int threshold, flags, nprotect;

    PROTECT_WITH_INDEX(x, &xpi);
    PROTECT_WITH_INDEX(y, &ypi);
    nprotect = 2;

    FIXUP_NULL_AND_CHECK_TYPES(x, xpi);
    FIXUP_NULL_AND_CHECK_TYPES(y, ypi);

    nx = LENGTH(x);
    if (ATTRIB(x) != R_NilValue) {
        xattr = TRUE;
        xarray = isArray(x);
        xts = isTs(x);
        xS4 = isS4(x);
    }
    else xarray = xts = xattr = FALSE;
    ny = LENGTH(y);
    if (ATTRIB(y) != R_NilValue) {
        yattr = TRUE;
        yarray = isArray(y);
        yts = isTs(y);
        yS4 = isS4(y);
    }
    else yarray = yts = yattr = FALSE;

    /* If either x or y is a matrix with length 1 and the other is a
       vector, we want to coerce the matrix to be a vector. */

    if (xarray != yarray) {
        if (xarray && nx==1 && ny!=1) {
            REPROTECT(x = duplicate(x), xpi);
            setAttrib(x, R_DimSymbol, R_NilValue);
        }
        if (yarray && ny==1 && nx!=1) {
            REPROTECT(y = duplicate(y), ypi);
            setAttrib(y, R_DimSymbol, R_NilValue);
        }
    }

    if (xarray || yarray) {
        if (xarray && yarray && !conformable(x,y))
                errorcall(call, _("non-conformable arrays"));
        PROTECT(dims = getAttrib (xarray ? x : y, R_DimSymbol));
        nprotect++;
        if (xattr) {
            PROTECT(xnames = getAttrib(x, R_DimNamesSymbol));
            nprotect++;
        }
        else xnames = R_NilValue;
        if (yattr) {
            PROTECT(ynames = getAttrib(y, R_DimNamesSymbol));
            nprotect++;
        }
        else ynames = R_NilValue;
    }
    else {
        dims = R_NilValue;
        if (xattr) {
            PROTECT(xnames = getAttrib(x, R_NamesSymbol));
            nprotect++;
        }
        else xnames = R_NilValue;
        if (yattr) {
            PROTECT(ynames = getAttrib(y, R_NamesSymbol));
            nprotect++;
        }
        else ynames = R_NilValue;
    }
    if (nx == ny || nx == 1 || ny == 1) mismatch = 0;
    else if (nx > 0 && ny > 0) {
        if (nx > ny) mismatch = nx % ny;
        else mismatch = ny % nx;
    }

    if (xts || yts) {
        if (xts && yts) {
            if (!tsConform(x, y))
                errorcall(call, _("non-conformable time-series"));
            PROTECT(tsp = getAttrib(x, R_TspSymbol));
            PROTECT(klass = getAttrib(x, R_ClassSymbol));
        }
        else if (xts) {
            if (nx < ny)
                ErrorMessage(call, ERROR_TSVEC_MISMATCH);
            PROTECT(tsp = getAttrib(x, R_TspSymbol));
            PROTECT(klass = getAttrib(x, R_ClassSymbol));
        }
        else {                        /* (yts) */
            if (ny < nx)
                ErrorMessage(call, ERROR_TSVEC_MISMATCH);
            PROTECT(tsp = getAttrib(y, R_TspSymbol));
            PROTECT(klass = getAttrib(y, R_ClassSymbol));
        }
        nprotect += 2;
    }
    else klass = tsp = NULL; /* -Wall */

    if (mismatch)
        warningcall (call,
          _("longer object length is not a multiple of shorter object length"));

    /* S4-compatibility change: if nx or ny is 0, result is of length 0 */

    n = nx==0 || ny==0 ? 0 : nx>ny ? nx : ny;

    int local_assign1 = 0, local_assign2 = 0;

    if (VARIANT_KIND(variant) == VARIANT_LOCAL_ASSIGN1) {
        if (n == nx && !NAMEDCNT_GT_1(x)
          && x == findVarInFrame3 (env, CADR(call), 7))
            local_assign1 = 1;
    }
    else if (VARIANT_KIND(variant) == VARIANT_LOCAL_ASSIGN2) {
        if (n == ny && !NAMEDCNT_GT_1(y)
          && y == findVarInFrame3 (env, CADDR(call), 7))
            local_assign2 = 1;
    }
    
    if (TYPEOF(x) == CPLXSXP || TYPEOF(y) == CPLXSXP) {
        if (oper==IDIVOP || oper==MODOP)
            errorcall(call,_("unimplemented complex operation"));
        COERCE_IF_NEEDED(x, CPLXSXP, xpi);
        COERCE_IF_NEEDED(y, CPLXSXP, ypi);
        ans = alloc_or_reuse (x, y, CPLXSXP, n, local_assign1, local_assign2);
        task = task_complex_arithmetic;
        flags = 0;  /* Not bothering with pipelining yet. */
    }
    else if (TYPEOF(x) == REALSXP || TYPEOF(y) == REALSXP) {
         /* task_real_arithmetic takes REAL, INT, and LOGICAL operands, 
            and assumes INT and LOGICAL are really the same. */
        ans = alloc_or_reuse (x, y, REALSXP, n, local_assign1, local_assign2);
        task = task_real_arithmetic;
        flags = HELPERS_PIPE_IN0_OUT;
        if (oper <= POWOP) { /* this is +, -, *, /, and ^ operators */
            if (n > 1 && (nx == 1 || ny == 1)
                  && TYPEOF(x) == REALSXP && TYPEOF(y) == REALSXP) {
                flags = HELPERS_PIPE_IN0_OUT | HELPERS_MERGE_IN_OUT;
            }
        }
        else if (oper == MODOP)
            flags = HELPERS_PIPE_IN0 |
                    HELPERS_MASTER_NOW; /* since it can produce a warning msg */
        if (n>1) {
            if (nx==n) flags |= HELPERS_PIPE_IN1;
            if (ny==n) flags |= HELPERS_PIPE_IN2;
        }
    }
    else {
        /* task_integer_arithmetic is assumed to work for LOGICAL too, though
           this won't be true if they aren't really the same */
        if (oper == DIVOP || oper == POWOP)
            ans = allocVector(REALSXP, n);
        else
            ans = alloc_or_reuse(x, y, INTSXP, n, local_assign1, local_assign2);
        task = task_integer_arithmetic;

       /* Only ^, /, and %/% can be done in helpers at present - others must be
          in the master because of possible integer overflow or myfmod warning.
          Not bothering with pipelining yet. */

        flags = oper == POWOP || oper == DIVOP || oper == IDIVOP ? 0 
              : HELPERS_MASTER_NOW;
    }

    if (ans != x) local_assign1 = 0;
    if (ans != y) local_assign2 = 0;
    PROTECT(ans);
    nprotect++;

    /* Do the actual operation. */

    if (n!=0) {
        integer_overflow = 0;

        threshold = T_arithmetic;
        if (TYPEOF(ans)==CPLXSXP) threshold >>= 1;
        if (oper>TIMESOP) threshold >>= 1;

        if (n >= threshold) {
            /* Note: can't both be in static boxes, since one has length > 1 */
            if (IS_STATIC_BOX(x)) x = duplicate(x);
            else if (IS_STATIC_BOX(y)) y = duplicate(y);
        }
        DO_NOW_OR_LATER2 (variant, n>=threshold, flags, task, oper, ans, x, y);

        if (integer_overflow)
            warningcall(call, _("NAs produced by integer overflow"));
    }

    /* quick return if there are no attributes */

    if (! xattr && ! yattr) {
        UNPROTECT(nprotect);
        return ans;
    }

    /* Copy attributes from arguments as needed. */

    if (yattr && ny==n && ans!=y)
        copyMostAttrib(y, ans);
    if (xattr && nx==n && ans!=x)
        copyMostAttrib(x, ans); /* Done 2nd so x's attrs overwrite y's */

    /* Don't set the dims if one argument is an array of size 0 and the
       other isn't of size zero, cos they're wrong */
    /* Not if the other argument is a scalar (PR#1979) */
    if (dims != R_NilValue) {
        if (!((xarray && (nx == 0) && (ny > 1)) ||
              (yarray && (ny == 0) && (nx > 1)))){
            setAttrib(ans, R_DimSymbol, dims);
            if (xnames != R_NilValue)
                setAttrib(ans, R_DimNamesSymbol, xnames);
            else if (ynames != R_NilValue)
                setAttrib(ans, R_DimNamesSymbol, ynames);
        }
    }
    else {
        if (LENGTH(ans) == length(xnames))
            setAttrib(ans, R_NamesSymbol, xnames);
        else if (LENGTH(ans) == length(ynames))
            setAttrib(ans, R_NamesSymbol, ynames);
    }

    if (xts || yts) {                /* must set *after* dims! */
        setAttrib(ans, R_TspSymbol, tsp);
        setAttrib(ans, R_ClassSymbol, klass);
    }

    if(xS4 || yS4) {   /* Only set the bit:  no method defined! */
        ans = asS4(ans, TRUE, TRUE);
    }

    R_variant_result = local_assign1 | local_assign2;
    UNPROTECT(nprotect);
    return ans;
}

void task_unary_minus (helpers_op_t op, SEXP ans, SEXP s1, SEXP ignored)
{
    R_len_t n = LENGTH(s1);
    R_len_t i = 0;
    R_len_t a;

    HELPERS_SETUP_OUT (9);

    switch (TYPEOF(s1)) {

    case LGLSXP:
        /* Assume LGLSXP is really the same as INTSXP... */
    case INTSXP:
        while (i < n) {
            HELPERS_WAIT_IN1 (a, i, n);
            do {
                R_len_t u = HELPERS_UP_TO(i,a);
                do {
                    int x = INTEGER(s1)[i];
                    INTEGER(ans)[i] = x==NA_INTEGER ? NA_INTEGER : -x;
                    i += 1;
                } while (i<=u);
                helpers_amount_out(i);
            } while (i < a);
        }
        break;

    case REALSXP:
        while (i < n) {
            HELPERS_WAIT_IN1 (a, i, n);
            do {
                R_len_t u = HELPERS_UP_TO(i,a);
                do {
                    REAL(ans)[i] = -REAL(s1)[i];
                    i += 1;
                } while (i<=u);
                helpers_amount_out(i);
            } while (i < a);
        }
        break;

    case CPLXSXP:
        while (i < n) {
            HELPERS_WAIT_IN1 (a, i, n);
            do {
                R_len_t u = HELPERS_UP_TO(i,a);
                do {
                    COMPLEX(ans)[i].r = -COMPLEX(s1)[i].r;
                    COMPLEX(ans)[i].i = -COMPLEX(s1)[i].i;
                    i += 1;
                } while (i<=u);
                helpers_amount_out(i);
            } while (i < a);
        }
        break;
    }
}

#define T_unary_minus THRESHOLD_ADJUST(20)

SEXP attribute_hidden R_unary (SEXP call, SEXP op, SEXP s1, 
                               SEXP env, int variant)
{
    ARITHOP_TYPE operation = (ARITHOP_TYPE) PRIMVAL(op);
    int type = TYPEOF(s1);
    int local_assign = 0;
    SEXP ans;
    int n;

    if ( ! ((NUMBER_TYPES >> type) & 1))
        errorcall(call, _("invalid argument to unary operator"));

    n = LENGTH(s1);

    if (operation==PLUSOP) {
        if (type != LGLSXP)
            ans = s1;
        else {
            ans = allocVector (INTSXP, n);
            WAIT_UNTIL_COMPUTED(s1);
            for (int i = 0; i<LENGTH(s1); i++) INTEGER(ans)[i] = LOGICAL(s1)[i];
        }
    }
    else if (operation==MINUSOP) {
        if (type == LGLSXP) 
            ans = allocVector (INTSXP, n);
        else {
            if (VARIANT_KIND(variant) == VARIANT_LOCAL_ASSIGN1
              && !NAMEDCNT_GT_1(s1) && s1 == findVarInFrame3(env,CADR(call),7))
                local_assign = 1;
            ans = local_assign || NAMEDCNT_EQ_0(s1) ? s1 
                    : allocVector(type,n);
        }
        DO_NOW_OR_LATER1 (variant, n >= T_unary_minus,
          TYPEOF(s1)==REALSXP ? HELPERS_PIPE_IN01_OUT | HELPERS_MERGE_IN_OUT
                              : HELPERS_PIPE_IN01_OUT,
          task_unary_minus, 0, ans, s1);
    }
    else
        errorcall(call, _("invalid argument to unary operator"));

    if (ans != s1) {
        PROTECT(ans);
        DUPLICATE_ATTRIB(ans,s1);
        UNPROTECT(1);
    }

    R_variant_result = local_assign;  /* do at end, just in case */
    return ans;
}


/* MATHEMATICAL FUNCTIONS OF ONE ARGUMENT.  Implements a variant return
   of the sum of the vector result, rather than the vector itself. */

/* Table to map math1 operation code to function.  The entries for trunc
   and R_log are not called via do_math1 like the others, but from special
   primitives.  The entry for fabs is currently not used, since the compiler
   may be able to inline fabs when it's called directly from task_abs. */

double (* const R_math1_func_table[44])(double) = {
        /*      0       1       2       3       4       5       6 7 8 9 */
/* 00 */        fabs,   floor,  ceil,   sqrt,   sign,   trunc,  0,0,0,0,
/* 10 */        exp,    expm1,  log1p,  R_log,  0,      0,      0,0,0,0,
/* 20 */        cos,    sin,    tan,    acos,   asin,   atan,   0,0,0,0,
/* 30 */        cosh,   sinh,   tanh,   acosh,  asinh,  atanh,  0,0,0,0,
/* 40 */      lgammafn, gammafn,digamma,trigamma
};

/* Table of flags saying when an operation may produce NA/NaN or warning:

       0:  NA/NaN only when argument is NA/NaN
       1:  NA/NaN only when argument is NA/Nan or +-Inf
      -1:  NA/NaN possible for finite argument as well as NA/NaN or +- Inf
      -2:  may produce warning message, not just NA/NaN

   Entries correspond to those in R_math1_func_table above. */

const char R_math1_err_table[44] = {
        /*      0       1       2       3       4       5       6 7 8 9 */
/* 00 */        0,      0,      0,      -1,     0,      0,      0,0,0,0,
/* 10 */        0,      0,      -1,     -1,     0,      0,      0,0,0,0,
/* 20 */        1,      1,      1,      -1,     -1,     0,      0,0,0,0,
/* 30 */        0,      0,      0,      -1,     0,      -1,     0,0,0,0,
/* 40 */        -2,     -2,     -1,     -1
};

int R_naflag;  /* Set to one (in master) for the "NAs produced" warning */

void task_math1 (helpers_op_t opcode, SEXP sy, SEXP sa, SEXP ignored)
{
    double *ra = REAL(sa);
    double *ry = REAL(sy);
    R_len_t n = LENGTH(sa);
    R_len_t i = 0;
    R_len_t a;

    double (*f)(double) = R_math1_func_table[opcode];

    HELPERS_SETUP_OUT(5);

    if (R_math1_err_table[opcode]==0) {
        while (i < n) {
            HELPERS_WAIT_IN1 (a, i, n);
            do {
                if (ISNAN(ra[i]))
                    ry[i] = ra[i];
                else
                    ry[i] = f(ra[i]);
                HELPERS_NEXT_OUT(i);
            } while (i < a);
        }
    }
    else {
        while (i < n) {
            HELPERS_WAIT_IN1 (a, i, n);
            do {
                if (ISNAN(ra[i]))
                    ry[i] = ra[i];
                else {
                    ry[i] = f(ra[i]);
                    if (ISNAN(ry[i])) {
                        R_naflag = 1; /* only done in master thread */
                    }
                }
                HELPERS_NEXT_OUT(i);
            } while (i < a);
        }
    }
}

void task_sum_math1 (helpers_op_t opcode, SEXP sy, SEXP sa, SEXP ignored)
{
    double *ra = REAL(sa);
    long double s = 0.0;
    R_len_t n = LENGTH(sa);
    R_len_t i = 0;
    R_len_t a;

    double (*f)(double) = R_math1_func_table[opcode];

    if (R_math1_err_table[opcode]==0) {
        while (i < n) {
            HELPERS_WAIT_IN1 (a, i, n);
            do {
                if (ISNAN(ra[i]))
                    s += ra[i];
                else
                    s += f(ra[i]);
                i += 1;
            } while (i < a);
        }
    }
    else {
        while (i < n) {
            HELPERS_WAIT_IN1 (a, i, n);
            do {
                if (ISNAN(ra[i]))
                    s += ra[i];
                else {
                    double t = f(ra[i]);
                    if (ISNAN(t)) {
                        R_naflag = 1; /* only done in master thread */
                    }
                    s += t;
                }
                i += 1;
            } while (i < a);
        }
    }

    REAL(sy)[0] = (double) s;
}

#define T_math1 THRESHOLD_ADJUST(5)

static SEXP math1(SEXP sa, unsigned opcode, SEXP call, SEXP env, int variant)
{
    if (opcode == 10003) /* horrible kludge for log */
        opcode = 13;
    else if (opcode >= 44)
        errorcall(call, _("unimplemented real function of 1 argument"));

    if (!isNumeric(sa)) non_numeric_errorcall(call);

    int local_assign = 0;
    int n = LENGTH(sa);

    if (TYPEOF(sa) != REALSXP)
        sa = coerceVector(sa, REALSXP); /* coercion can lose the object bit */
    else if (VARIANT_KIND(variant)==VARIANT_LOCAL_ASSIGN1 && !NAMEDCNT_GT_1(sa)
               && sa == findVarInFrame3 (env, CADR(call), 7))
        local_assign = 1;

    PROTECT(sa);

    SEXP sy;
    R_naflag = 0;

    /* Note: need to protect sy below because some ops may produce a warning,
       and attributes may be duplicated. */

    if (LENGTH(sa) == 1) { /* scalar operation, including on static boxes */

        WAIT_UNTIL_COMPUTED(sa);

        double opr = REAL(sa)[0];
        double res;

        if (ISNAN(opr))
            res = opr;
        else {
            res = R_math1_func_table[opcode] (opr);
            if (R_math1_err_table[opcode] && ISNAN(res))
                R_naflag = 1;
        }

        if (local_assign || NAMEDCNT_EQ_0(sa)) {
            PROTECT(sy = sa);
            REAL(sy)[0] = res;
        }
        else if ((variant&VARIANT_STATIC_BOX_OK)!=0 && ATTRIB(sa)==R_NilValue) {
            PROTECT(sy = R_ScalarRealBox);
            REAL(sy)[0] = res;
        }
        else {
            PROTECT(sy = ScalarReal(res));
            DUPLICATE_ATTRIB(sy, sa);
        }
    }

    else if (VARIANT_KIND(variant) == VARIANT_SUM) { /* just need the sum */

        PROTECT(sy = allocVector1REAL());
        DO_NOW_OR_LATER1 (variant, 
                       LENGTH(sa) >= T_math1 && R_math1_err_table[opcode] == 0,
                       HELPERS_PIPE_IN1, task_sum_math1, opcode, sy, sa);
    }

    else { /* non-variant result, not scalar */

        PROTECT(sy = local_assign || NAMEDCNT_EQ_0(sa) 
                       ? sa : allocVector(REALSXP, n));

        DO_NOW_OR_LATER1 (variant,
                       LENGTH(sa) >= T_math1 && R_math1_err_table[opcode] == 0,
                       HELPERS_PIPE_IN01_OUT | HELPERS_MERGE_IN_OUT, 
                       task_math1, opcode, sy, sa);
        if (sa!=sy) 
            DUPLICATE_ATTRIB(sy, sa);
    }

    if (R_naflag) NaN_warningcall(call);
    UNPROTECT(2);

    R_variant_result = local_assign;  /* defer setting to now, just in case */

    return sy;
}

static SEXP do_fast_math1(SEXP call, SEXP op, SEXP arg, SEXP env, int variant)
{
    if (isComplex(arg)) {
        /* for the moment, keep the interface to complex_math1 the same */
        SEXP tmp;
        PROTECT(tmp = CONS(arg,R_NilValue));
        WAIT_UNTIL_COMPUTED(arg);
        tmp = complex_math1(call, op, tmp, env);
        UNPROTECT(1);
        return tmp;
    }

    return math1 (arg, PRIMVAL(op), call, env, variant);
}


SEXP attribute_hidden do_math1(SEXP call, SEXP op, SEXP args, SEXP env, 
                               int variant)
{
    SEXP s;

    checkArity(op, args);
    check1arg_x (args, call);

    if (DispatchGroup("Math", call, op, args, env, &s))
	return s;

    return do_fast_math1 (call, op, CAR(args), env, variant);
}

/* Methods for trunc are allowed to have more than one arg */

static SEXP do_fast_trunc (SEXP call, SEXP op, SEXP arg, SEXP env, int variant)
{
    return math1(arg, 5, call, env, variant);
}

SEXP do_trunc(SEXP call, SEXP op, SEXP args, SEXP env, int variant)
{
    SEXP s;
    if (DispatchGroup("Math", call, op, args, env, &s))
	return s;

    check1arg_x (args, call);

    return do_fast_trunc (call, op, CAR(args), env, variant);
}

/* Note that abs is slightly different from the do_math1 set, both
   for integer/logical inputs and what it dispatches to for complex ones. 
   Also, the compiler is more likely to generate inline code for fabs
   than for other math functions, so treating it specially may be good. */

void task_abs (helpers_op_t op, SEXP s, SEXP x, SEXP ignored)
{
    R_len_t n = LENGTH(x);
    R_len_t i = 0;
    R_len_t a;

    HELPERS_SETUP_OUT(9);
    while (i < n) {
        HELPERS_WAIT_IN1 (a, i, n);
        do {
            REAL(s)[i] = fabs(REAL(x)[i]);
            HELPERS_NEXT_OUT(i);
        } while (i < a);
    }
}

void task_sum_abs (helpers_op_t op, SEXP s, SEXP x, SEXP ignored)
{
    R_len_t n = LENGTH(x);
    R_len_t i = 0;
    R_len_t a;
    long double r = 0.0;

    while (i < n) {
        HELPERS_WAIT_IN1 (a, i, n);
        do {
            r += fabs(REAL(x)[i]);
            i += 1;
        } while (i < a);
    }
    REAL(s)[0] = (double) r;
}

#define T_abs THRESHOLD_ADJUST(10)

static SEXP do_fast_abs (SEXP call, SEXP op, SEXP x, SEXP env, int variant)
{   
    SEXP s;

    if (isInteger(x) || isLogical(x)) {
	/* integer or logical ==> return integer,
	   factor was covered by Math.factor. */
        int n = LENGTH(x);
	s = NAMEDCNT_EQ_0(x) && TYPEOF(x)==INTSXP ? x : allocVector(INTSXP, n);
        WAIT_UNTIL_COMPUTED(x);
	/* Note: relying on INTEGER(.) === LOGICAL(.) : */
	for (int i = 0 ; i < n ; i++) {
            int v = INTEGER(x)[i];
	    INTEGER(s)[i] = v==NA_INTEGER ? NA_INTEGER : v<0 ? -v : v;
        }
    } 

    else if (TYPEOF(x) == REALSXP) {
	int n = LENGTH(x);
        if (VARIANT_KIND(variant) == VARIANT_SUM) {
            s = allocVector1REAL();
            DO_NOW_OR_LATER1 (variant, LENGTH(x) >= T_abs,
                              HELPERS_PIPE_IN1, task_sum_abs, 0, s, x);
            return s;
        }
        else {
            s = NAMEDCNT_EQ_0(x) ? x : allocVector(REALSXP, n);
            DO_NOW_OR_LATER1 (variant, LENGTH(x) >= T_abs,
                              HELPERS_PIPE_IN01_OUT, task_abs, 0, s, x);
        }
    } else if (isComplex(x)) {
        WAIT_UNTIL_COMPUTED(x);
        s = do_fast_cmathfuns (call, op, x, env, variant);
    } else
	non_numeric_errorcall(call);

    if (x!=s) {
        PROTECT(s);
        DUPLICATE_ATTRIB(s, x);
        UNPROTECT(1);
    }

    return s;
}

SEXP do_abs(SEXP call, SEXP op, SEXP args, SEXP env, int variant)
{
    SEXP s;

    checkArity(op, args);
    check1arg_x (args, call);

    if (DispatchGroup("Math", call, op, args, env, &s))
	return s;

    return do_fast_abs (call, op, CAR(args), env, variant);
}

/* Mathematical Functions of Two Numeric Arguments (plus 0, 1, or 2 integers) */

static void setup_Math2 
    (SEXP *sa, SEXP *sb, SEXP *sy, int na, int nb, SEXP lcall)
{
    if (!isNumeric(*sa) || !isNumeric(*sb))
	non_numeric_errorcall(lcall);

    if (na == 0 || nb == 0) {
	PROTECT(*sy = allocVector(REALSXP, 0));
        /* for 0-length a we want the attributes of a, not those of b
           as no recycling will occur */
	if (na == 0) DUPLICATE_ATTRIB(*sy, *sa);
	UNPROTECT(1);
        return;
    }

    PROTECT(*sa = coerceVector (*sa, REALSXP));
    PROTECT(*sb = coerceVector (*sb, REALSXP));
    PROTECT(*sy = allocVector (REALSXP, na < nb ? nb : na));
}

#define DO_MATH2(y,a,b,n,na,nb,fncall) do { \
    int naflag = 0; \
    double ai, bi; \
    int i, ia, ib; \
    mod_iterate(na, nb, ia, ib) { \
        ai = a[ia]; \
        bi = b[ib]; \
        if (ISNAN(ai+bi)) { \
            if (ISNA(ai) || ISNA(bi)) { \
                y[i] = NA_REAL; \
                continue; \
            } \
            if (ISNAN(ai) || ISNAN(bi)) { \
                y[i] = R_NaN; \
                continue; \
            } \
        } \
        y[i] = fncall; \
        if (ISNAN(y[i])) naflag = 1; \
    } \
    if (naflag) NaN_warning(); \
    SEXP frm = n==na ? sa : sb; \
    DUPLICATE_ATTRIB(sy, frm); \
    UNPROTECT(3); \
} while (0)


static SEXP math2(SEXP sa, SEXP sb, double (*f)(double, double),
		  SEXP lcall)
{
    double *a, *b, *y;
    int n, na, nb;
    SEXP sy;

    na = LENGTH(sa); nb = LENGTH(sb);
    setup_Math2 (&sa, &sb, &sy, na, nb, lcall);
    if ((n = LENGTH(sy)) == 0) return sy;
    a = REAL(sa); b = REAL(sb); y = REAL(sy);

    DO_MATH2(y,a,b,n,na,nb, f(ai,bi));

    return sy;
} /* math2() */

static SEXP math2_1(SEXP sa, SEXP sb, SEXP sI,
		    double (*f)(double, double, int), SEXP lcall)
{
    double *a, *b, *y;
    int n, na, nb;
    SEXP sy;

    na = LENGTH(sa); nb = LENGTH(sb);
    setup_Math2 (&sa, &sb, &sy, na, nb, lcall);
    if ((n = LENGTH(sy)) == 0) return sy;
    a = REAL(sa); b = REAL(sb); y = REAL(sy);

    int m_opt = asInteger(sI);

    DO_MATH2(y,a,b,n,na,nb, f(ai,bi,m_opt));

    return sy;
} /* math2_1() */

static SEXP math2_2(SEXP sa, SEXP sb, SEXP sI1, SEXP sI2,
		    double (*f)(double, double, int, int), SEXP lcall)
{
    double *a, *b, *y;
    int n, na, nb;
    SEXP sy;

    na = LENGTH(sa); nb = LENGTH(sb);
    setup_Math2 (&sa, &sb, &sy, na, nb, lcall);
    if ((n = LENGTH(sy)) == 0) return sy;
    a = REAL(sa); b = REAL(sb); y = REAL(sy);

    int i_1 = asInteger(sI1);
    int i_2 = asInteger(sI2);

    DO_MATH2(y,a,b,n,na,nb, f(ai,bi,i_1,i_2));

    return sy;
} /* math2_2() */

static SEXP math2B(SEXP sa, SEXP sb, double (*f)(double, double, double *),
		   SEXP lcall)
{
    double *a, *b, *y;
    int n, na, nb;
    SEXP sy;

    na = LENGTH(sa); nb = LENGTH(sb);
    setup_Math2 (&sa, &sb, &sy, na, nb, lcall);
    if ((n = LENGTH(sy)) == 0) return sy;
    a = REAL(sa); b = REAL(sb); y = REAL(sy);

    /* allocate work array for BesselJ, BesselY large enough for all
       arguments */

    double amax, *work;
    long nw;
    int i;

    amax = 0.0;
    for (i = 0; i < nb; i++) {
	double av = b[i] < 0 ? -b[i] : b[i];
	if (av > amax) amax = av;
    }
    nw = 1 + (long)floor(amax);
    work = (double *) R_alloc((size_t) nw, sizeof(double));

    DO_MATH2(y,a,b,n,na,nb, f(ai,bi,work));

    return sy;
} /* math2B() */

#define Math2(A, FUN)	  math2(CAR(A), CADR(A), FUN, call)
#define Math2_1(A, FUN)	math2_1(CAR(A), CADR(A), CADDR(A), FUN, call)
#define Math2_2(A, FUN) math2_2(CAR(A), CADR(A), CADDR(A), CADDDR(A), FUN, call)
#define Math2B(A, FUN)	  math2B(CAR(A), CADR(A), FUN, call)

SEXP do_math2(SEXP call, SEXP op, SEXP args, SEXP env)
{
    checkArity(op, args);

    if (isComplex(CAR(args)) ||
	(PRIMVAL(op) == 0 && isComplex(CADR(args))))
	return complex_math2(call, op, args, env);

    switch (PRIMVAL(op)) {

    case  0: return Math2(args, atan2);

    case  2: return Math2(args, lbeta);
    case  3: return Math2(args, beta);
    case  4: return Math2(args, lchoose);
    case  5: return Math2(args, choose);

    case  6: return Math2_1(args, dchisq);
    case  7: return Math2_2(args, pchisq);
    case  8: return Math2_2(args, qchisq);

    case  9: return Math2_1(args, dexp);
    case 10: return Math2_2(args, pexp);
    case 11: return Math2_2(args, qexp);

    case 12: return Math2_1(args, dgeom);
    case 13: return Math2_2(args, pgeom);
    case 14: return Math2_2(args, qgeom);

    case 15: return Math2_1(args, dpois);
    case 16: return Math2_2(args, ppois);
    case 17: return Math2_2(args, qpois);

    case 18: return Math2_1(args, dt);
    case 19: return Math2_2(args, pt);
    case 20: return Math2_2(args, qt);

    case 21: return Math2_1(args, dsignrank);
    case 22: return Math2_2(args, psignrank);
    case 23: return Math2_2(args, qsignrank);

    case 24: return Math2B(args, bessel_j_ex);
    case 25: return Math2B(args, bessel_y_ex);
    case 26: return Math2(args, psigamma);

    default: 
        /* Put 10001 and 10004 here so switch table won't be sparse. */
        if (PRIMVAL(op) == 10001)
            return Math2(args, fround); /* round(), src/nmath/fround.c */
        if (PRIMVAL(op) == 10004)
            return Math2(args, fprec);  /* signif(), src/nmath/fprec.c */

	errorcall(call,
		  _("unimplemented real function of %d numeric arguments"), 2);
    }
}


/* The S4 Math2 group, round and signif */
/* This is a primitive SPECIALSXP with internal argument matching */
SEXP do_Math2(SEXP call, SEXP op, SEXP args, SEXP env)
{
    SEXP res, call2;
    int n, nprotect = 2;

    if (length(args) >= 2 &&
	isSymbol(CADR(args)) && R_isMissing(CADR(args), env)) {
	double digits = 0;
	if(PRIMVAL(op) == 10004) digits = 6.0;
	PROTECT(args = list2(CAR(args), ScalarRealMaybeConst(digits))); nprotect++;
    }

    PROTECT(args = evalListKeepMissing(args, env));
    PROTECT(call2 = lang2(CAR(call), R_NilValue));
    SETCDR(call2, args);

    n = length(args);

    if (n != 1 && n != 2)
	error(_("%d arguments passed to '%s' which requires 1 or 2"),
	      n, PRIMNAME(op));

    if (! DispatchGroup("Math", call2, op, args, env, &res)) {
	if(n == 1) {
	    double digits = 0.0;
            check1arg_x (args, call);
	    if(PRIMVAL(op) == 10004) digits = 6.0;
	    SETCDR(args, CONS(ScalarRealMaybeConst(digits), R_NilValue));
	} else {
	    /* If named, do argument matching by name */
	    if (TAG(args) != R_NilValue || TAG(CDR(args)) != R_NilValue) {
                static char *ap[2] = { "x", "digits" };
		PROTECT(args = matchArgs(R_NilValue, ap, 2, args, call));
		nprotect += 1;
	    }
	    if (length(CADR(args)) == 0)
		errorcall(call, _("invalid second argument of length 0"));
	}
	res = do_math2(call, op, args, env);
    }
    UNPROTECT(nprotect);
    return res;
}

/* log{2,10} are builtins */
SEXP do_log1arg(SEXP call, SEXP op, SEXP args, SEXP env)
{
    SEXP res, call2, args2, tmp = R_NilValue /* -Wall */;

    checkArity(op, args);
    check1arg_x (args, call);

    if (DispatchGroup("Math", call, op, args, env, &res)) return res;

    if(PRIMVAL(op) == 10) tmp = ScalarRealMaybeConst(10.0);
    if(PRIMVAL(op) == 2)  tmp = ScalarRealMaybeConst(2.0);

    PROTECT(call2 = lang3(install("log"), CAR(args), tmp));
    PROTECT(args2 = lang2(CAR(args), tmp));
    if (! DispatchGroup("Math", call2, op, args2, env, &res)) {
	if (isComplex(CAR(args)))
	    res = complex_math2(call2, op, args2, env);
	else
	    res = math2(CAR(args), tmp, logbase, call);
    }
    UNPROTECT(2);
    return res;
}


/* This is a primitive SPECIALSXP with internal argument matching */
SEXP do_log (SEXP call, SEXP op, SEXP args, SEXP env, int variant)
{
    int nprotect = 2;

    /* Do the common case of one un-tagged, non-object, argument quickly. */
    if (!isNull(args) && isNull(CDR(args)) && isNull(TAG(args)) 
          && CAR(args) != R_DotsSymbol && CAR(args) != R_MissingArg) {
        SEXP arg, ans;
        PROTECT(arg = evalv (CAR(args), env, VARIANT_PENDING_OK));
        if (isObject(arg)) {
            WAIT_UNTIL_COMPUTED(arg);
            UNPROTECT(1);
            PROTECT(args = CONS(arg, R_NilValue));
        }
        else {
            ans = do_fast_math1 (call, op, arg, env, variant);
            UNPROTECT(1);
            return ans;
        }
    }
    else {
        int n = length(args);

        /* This seems like some sort of horrible kludge that can't possibly
           be right in general (it ignores the argument names, and silently
           discards arguments after the first two). */
        if (n >= 2 && isSymbol(CADR(args)) && R_isMissing(CADR(args), env)) {
#ifdef M_E
	    double e = M_E;
#else
	    double e = exp(1.);
#endif
	    PROTECT(args = list2(CAR(args), ScalarReal(e))); nprotect++;
        }
        PROTECT(args = evalListKeepMissing(args, env));
    }

    SEXP res, call2;
    PROTECT(call2 = lang2(CAR(call), R_NilValue));
    SETCDR(call2, args);

    int n = length(args);

    if (! DispatchGroup("Math", call2, op, args, env, &res)) {
	switch (n) {
	case 1:
            check1arg_x (args, call);
	    if (isComplex(CAR(args)))
		res = complex_math1(call, op, args, env);
	    else
		res = math1(CAR(args), 13, call, env, variant);
	    break;
	case 2:
	{
	    /* match argument names if supplied */
            static char *ap[2] = { "x", "base" };
	    PROTECT(args = matchArgs(R_NilValue, ap, 2, args, call));
	    nprotect += 1;
	    if (length(CADR(args)) == 0)
		errorcall(call, _("invalid argument 'base' of length 0"));
	    if (isComplex(CAR(args)) || isComplex(CADR(args)))
		res = complex_math2(call, op, args, env);
	    else
		res = math2(CAR(args), CADR(args), logbase, call);
	    break;
	}
	default:
	    error(_("%d arguments passed to 'log' which requires 1 or 2"), n);
	}
    }
    UNPROTECT(nprotect);
    return res;
}


/* Mathematical Functions of Three (Real) Arguments */

static void setup_Math3
    (SEXP *sa, SEXP *sb, SEXP *sc, SEXP *sy, int na, int nb, int nc, SEXP lcall)
{
    if (!isNumeric(*sa) || !isNumeric(*sb) || !isNumeric(*sc))
	non_numeric_errorcall(lcall);

    if (na == 0 || nb == 0 || nc == 0) {
	*sy = allocVector(REALSXP,0);
        return;
    }

    PROTECT(*sa = coerceVector (*sa, REALSXP));
    PROTECT(*sb = coerceVector (*sb, REALSXP));
    PROTECT(*sc = coerceVector (*sc, REALSXP));

    int n = na;
    if (n < nb) n = nb;
    if (n < nc) n = nc;
    PROTECT(*sy = allocVector (REALSXP, n));
}

#define DO_MATH3(y,a,b,c,n,na,nb,nc,fncall) do { \
    int naflag = 0; \
    double ai, bi, ci; \
    int i, ia, ib, ic; \
    for (i = ia = ib = ic = 0; i < n; \
         ia = (++ia==na) ? 0 : ia, \
         ib = (++ib==nb) ? 0 : ib, \
         ic = (++ic==nc) ? 0 : ic, i++) { \
        ai = a[ia]; \
        bi = b[ib]; \
        ci = c[ic]; \
        if (ISNAN(ai+bi+ci)) { \
            if (ISNA(ai) || ISNA(bi) || ISNA(ci)) { \
                y[i] = NA_REAL; \
                continue; \
            } \
            if (ISNAN(ai) || ISNAN(bi) || ISNAN(ci)) { \
                y[i] = R_NaN; \
                continue; \
            } \
        } \
        y[i] = fncall; \
        if (ISNAN(y[i])) naflag = 1; \
    } \
    if (naflag) NaN_warning(); \
    SEXP frm = n==na ? sa : n==nb ? sb : sc; \
    DUPLICATE_ATTRIB(sy, frm); \
    UNPROTECT(4); \
} while (0)

static SEXP math3_1(SEXP sa, SEXP sb, SEXP sc, SEXP sI,
		    double (*f)(double, double, double, int), SEXP lcall)
{
    double *a, *b, *c, *y;
    int n, na, nb, nc;
    SEXP sy;

    na = LENGTH(sa); nb = LENGTH(sb); nc = LENGTH(sc);
    setup_Math3 (&sa, &sb, &sc, &sy, na, nb, nc, lcall);
    if ((n = LENGTH(sy)) == 0) return sy;
    a = REAL(sa); b = REAL(sb); c = REAL(sc); y = REAL(sy);

    int i_1 = asInteger(sI);

    DO_MATH3(y,a,b,c,n,na,nb,nc, f(ai,bi,ci,i_1));

    return sy;
} /* math3_1 */

static SEXP math3_2(SEXP sa, SEXP sb, SEXP sc, SEXP sI, SEXP sJ,
		    double (*f)(double, double, double, int, int), SEXP lcall)
{
    double *a, *b, *c, *y;
    int n, na, nb, nc;
    SEXP sy;

    na = LENGTH(sa); nb = LENGTH(sb); nc = LENGTH(sc);
    setup_Math3 (&sa, &sb, &sc, &sy, na, nb, nc, lcall);
    if ((n = LENGTH(sy)) == 0) return sy;
    a = REAL(sa); b = REAL(sb); c = REAL(sc); y = REAL(sy);

    int i_1 = asInteger(sI);
    int i_2 = asInteger(sJ);

    DO_MATH3(y,a,b,c,n,na,nb,nc, f(ai,bi,ci,i_1,i_2));

    return sy;
} /* math3_2 */

static SEXP math3B(SEXP sa, SEXP sb, SEXP sc,
		   double (*f)(double, double, double, double *), SEXP lcall)
{
    double *a, *b, *c, *y;
    int n, na, nb, nc;
    SEXP sy;

    na = LENGTH(sa); nb = LENGTH(sb); nc = LENGTH(sc);
    setup_Math3 (&sa, &sb, &sc, &sy, na, nb, nc, lcall);
    if ((n = LENGTH(sy)) == 0) return sy;
    a = REAL(sa); b = REAL(sb); c = REAL(sc); y = REAL(sy);

    /* allocate work array for BesselI, BesselK large enough for all
       arguments */

    double amax, *work;
    long nw;
    int i;

    amax = 0.0;
    for (i = 0; i < nb; i++) {
	double av = b[i] < 0 ? -b[i] : b[i];
	if (av > amax) amax = av;
    }
    nw = 1 + (long)floor(amax);
    work = (double *) R_alloc((size_t) nw, sizeof(double));

    DO_MATH3(y,a,b,c,n,na,nb,nc, f(ai,bi,ci,work));

    return sy;
} /* math3B */

#define Math3_1(A, FUN)	math3_1(CAR(A), CADR(A), CADDR(A), CADDDR(A), FUN, call)
#define Math3_2(A, FUN) math3_2(CAR(A), CADR(A), CADDR(A), CADDDR(A), CAD4R(A), FUN, call)
#define Math3B(A, FUN)  math3B (CAR(A), CADR(A), CADDR(A), FUN, call)

SEXP do_math3(SEXP call, SEXP op, SEXP args, SEXP env)
{
    checkArity(op, args);

    switch (PRIMVAL(op)) {

    case  1:  return Math3_1(args, dbeta);
    case  2:  return Math3_2(args, pbeta);
    case  3:  return Math3_2(args, qbeta);

    case  4:  return Math3_1(args, dbinom);
    case  5:  return Math3_2(args, pbinom);
    case  6:  return Math3_2(args, qbinom);

    case  7:  return Math3_1(args, dcauchy);
    case  8:  return Math3_2(args, pcauchy);
    case  9:  return Math3_2(args, qcauchy);

    case 10:  return Math3_1(args, df);
    case 11:  return Math3_2(args, pf);
    case 12:  return Math3_2(args, qf);

    case 13:  return Math3_1(args, dgamma);
    case 14:  return Math3_2(args, pgamma);
    case 15:  return Math3_2(args, qgamma);

    case 16:  return Math3_1(args, dlnorm);
    case 17:  return Math3_2(args, plnorm);
    case 18:  return Math3_2(args, qlnorm);

    case 19:  return Math3_1(args, dlogis);
    case 20:  return Math3_2(args, plogis);
    case 21:  return Math3_2(args, qlogis);

    case 22:  return Math3_1(args, dnbinom);
    case 23:  return Math3_2(args, pnbinom);
    case 24:  return Math3_2(args, qnbinom);

    case 25:  return Math3_1(args, dnorm);
    case 26:  return Math3_2(args, pnorm);
    case 27:  return Math3_2(args, qnorm);

    case 28:  return Math3_1(args, dunif);
    case 29:  return Math3_2(args, punif);
    case 30:  return Math3_2(args, qunif);

    case 31:  return Math3_1(args, dweibull);
    case 32:  return Math3_2(args, pweibull);
    case 33:  return Math3_2(args, qweibull);

    case 34:  return Math3_1(args, dnchisq);
    case 35:  return Math3_2(args, pnchisq);
    case 36:  return Math3_2(args, qnchisq);

    case 37:  return Math3_1(args, dnt);
    case 38:  return Math3_2(args, pnt);
    case 39:  return Math3_2(args, qnt);

    case 40:  return Math3_1(args, dwilcox);
    case 41:  return Math3_2(args, pwilcox);
    case 42:  return Math3_2(args, qwilcox);

    case 43:  return Math3B(args, bessel_i_ex);
    case 44:  return Math3B(args, bessel_k_ex);

    case 45:  return Math3_1(args, dnbinom_mu);
    case 46:  return Math3_2(args, pnbinom_mu);
    case 47:  return Math3_2(args, qnbinom_mu);

    default:
	errorcall(call,
		  _("unimplemented real function of %d numeric arguments"), 3);
    }
} /* do_math3() */

/* Mathematical Functions of Four (Real) Arguments */

static void setup_Math4 (SEXP *sa, SEXP *sb, SEXP *sc, SEXP *sd, SEXP *sy, 
                         int na, int nb, int nc, int nd, SEXP lcall)
{
    if (!isNumeric(*sa) || !isNumeric(*sb) || !isNumeric(*sc) || !isNumeric(*sd))
	non_numeric_errorcall(lcall);

    if (na == 0 || nb == 0 || nc == 0 || nd == 0) {
	*sy = allocVector(REALSXP,0);
        return;
    }

    PROTECT(*sa = coerceVector (*sa, REALSXP));
    PROTECT(*sb = coerceVector (*sb, REALSXP));
    PROTECT(*sc = coerceVector (*sc, REALSXP));
    PROTECT(*sd = coerceVector (*sd, REALSXP));

    int n = na;
    if (n < nb) n = nb;
    if (n < nc) n = nc;
    if (n < nd) n = nd;
    PROTECT(*sy = allocVector (REALSXP, n));
}

#define DO_MATH4(y,a,b,c,d,n,na,nb,nc,nd,fncall) do { \
    int naflag = 0; \
    double ai, bi, ci, di; \
    int i, ia, ib, ic, id; \
    for (i = ia = ib = ic = id = 0; i < n; \
         ia = (++ia==na) ? 0 : ia, \
         ib = (++ib==nb) ? 0 : ib, \
         ic = (++ic==nc) ? 0 : ic, \
         id = (++id==nd) ? 0 : id, i++) { \
        ai = a[ia]; \
        bi = b[ib]; \
        ci = c[ic]; \
        di = d[id]; \
        if (ISNAN(ai+bi+ci+di)) { \
            if (ISNA(ai) || ISNA(bi) || ISNA(ci) || ISNA(di)) { \
                y[i] = NA_REAL; \
                continue; \
            } \
            if (ISNAN(ai) || ISNAN(bi) || ISNAN(ci) || ISNAN(di)) { \
                y[i] = R_NaN; \
                continue; \
            } \
        } \
        y[i] = fncall; \
        if (ISNAN(y[i])) naflag = 1; \
    } \
    if (naflag) NaN_warning(); \
    SEXP frm = n==na ? sa : n==nb ? sb : n==nc ? sc : sd; \
    DUPLICATE_ATTRIB(sy, frm); \
    UNPROTECT(5); \
} while (0)


static SEXP math4 (SEXP sa, SEXP sb, SEXP sc, SEXP sd,
              double (*f)(double, double, double, double), SEXP lcall)
{
    double *a, *b, *c, *d, *y;
    int n, na, nb, nc, nd;
    SEXP sy;

    na = LENGTH(sa); nb = LENGTH(sb); nc = LENGTH(sc); nd = LENGTH(sd);
    setup_Math4 (&sa, &sb, &sc, &sd, &sy, na, nb, nc, nd, lcall);
    if ((n = LENGTH(sy)) == 0) return sy;
    a = REAL(sa); b = REAL(sb); c = REAL(sc); d = REAL(sd); y = REAL(sy);

    DO_MATH4(y,a,b,c,d,n,na,nb,nc,nd, f(ai,bi,ci,di));

    return sy;
} /* math4() */

static SEXP math4_1 (SEXP sa, SEXP sb, SEXP sc, SEXP sd, SEXP sI, 
              double (*f)(double, double, double, double, int), SEXP lcall)
{
    double *a, *b, *c, *d, *y;
    int n, na, nb, nc, nd;
    SEXP sy;

    na = LENGTH(sa); nb = LENGTH(sb); nc = LENGTH(sc); nd = LENGTH(sd);
    setup_Math4 (&sa, &sb, &sc, &sd, &sy, na, nb, nc, nd, lcall);
    if ((n = LENGTH(sy)) == 0) return sy;
    a = REAL(sa); b = REAL(sb); c = REAL(sc); d = REAL(sd); y = REAL(sy);

    int i_1 = asInteger(sI);

    DO_MATH4(y,a,b,c,d,n,na,nb,nc,nd, f(ai,bi,ci,di,i_1));

    return sy;
} /* math4_1() */

static SEXP math4_2 (SEXP sa, SEXP sb, SEXP sc, SEXP sd, SEXP sI, SEXP sJ,
              double (*f)(double, double, double, double, int, int), SEXP lcall)
{
    double *a, *b, *c, *d, *y;
    int n, na, nb, nc, nd;
    SEXP sy;

    na = LENGTH(sa); nb = LENGTH(sb); nc = LENGTH(sc); nd = LENGTH(sd);
    setup_Math4 (&sa, &sb, &sc, &sd, &sy, na, nb, nc, nd, lcall);
    if ((n = LENGTH(sy)) == 0) return sy;
    a = REAL(sa); b = REAL(sb); c = REAL(sc); d = REAL(sd); y = REAL(sy);

    int i_1 = asInteger(sI);
    int i_2 = asInteger(sJ);

    DO_MATH4(y,a,b,c,d,n,na,nb,nc,nd, f(ai,bi,ci,di,i_1,i_2));

    return sy;
} /* math4_2() */


#define CAD3R	CADDDR
/* This is not (yet) in Rinternals.h : */
#define CAD5R(e)	CAR(CDR(CDR(CDR(CDR(CDR(e))))))

#define Math4(A, FUN)   math4  (CAR(A), CADR(A), CADDR(A), CAD3R(A), FUN, call)
#define Math4_1(A, FUN) math4_1(CAR(A), CADR(A), CADDR(A), CAD3R(A), CAD4R(A), \
				FUN, call)
#define Math4_2(A, FUN) math4_2(CAR(A), CADR(A), CADDR(A), CAD3R(A), CAD4R(A), \
				CAD5R(A), FUN, call)


SEXP do_math4(SEXP call, SEXP op, SEXP args, SEXP env)
{
    checkArity(op, args);

    switch (PRIMVAL(op)) {

	/* Completely dummy for -Wall -- math4() at all! : */
    case -1: return Math4(args, (double (*)(double, double, double, double))NULL);

    case  1: return Math4_1(args, dhyper);
    case  2: return Math4_2(args, phyper);
    case  3: return Math4_2(args, qhyper);

    case  4: return Math4_1(args, dnbeta);
    case  5: return Math4_2(args, pnbeta);
    case  6: return Math4_2(args, qnbeta);
    case  7: return Math4_1(args, dnf);
    case  8: return Math4_2(args, pnf);
    case  9: return Math4_2(args, qnf);
#ifdef UNIMP
    case 10: return Math4_1(args, dtukey);
#endif
    case 11: return Math4_2(args, ptukey);
    case 12: return Math4_2(args, qtukey);
    default:
	errorcall(call,
		  _("unimplemented real function of %d numeric arguments"), 4);
    }
}

#ifdef WHEN_MATH5_IS_THERE/* as in ./arithmetic.h */

/* Mathematical Functions of Five (Real) Arguments */

#define if_NA_Math5_set(y,a,b,c,d,e)					\
	if     (ISNA (a)|| ISNA (b)|| ISNA (c)|| ISNA (d)|| ISNA (e))	\
		y = NA_REAL;						\
	else if(ISNAN(a)|| ISNAN(b)|| ISNAN(c)|| ISNAN(d)|| ISNAN(e))	\
		y = R_NaN;

#define mod_iterate5(n1,n2,n3,n4,n5, i1,i2,i3,i4,i5)	\
 for (i=i1=i2=i3=i4=i5=0; i<n;				\
	i1 = (++i1==n1) ? 0 : i1,			\
	i2 = (++i2==n2) ? 0 : i2,			\
	i3 = (++i3==n3) ? 0 : i3,			\
	i4 = (++i4==n4) ? 0 : i4,			\
	i5 = (++i5==n5) ? 0 : i5,			\
	++i)

static SEXP math5(SEXP sa, SEXP sb, SEXP sc, SEXP sd, SEXP se, double (*f)())
{
    SEXP sy;
    int i, ia, ib, ic, id, ie, n, na, nb, nc, nd, ne;
    double ai, bi, ci, di, ei, *a, *b, *c, *d, *e, *y;

#define SETUP_Math5							\
    if (!isNumeric(sa) || !isNumeric(sb) || !isNumeric(sc) ||		\
	!isNumeric(sd) || !isNumeric(se))				\
	non_numeric_errorcall(lcall);				\
									\
    na = LENGTH(sa);							\
    nb = LENGTH(sb);							\
    nc = LENGTH(sc);							\
    nd = LENGTH(sd);							\
    ne = LENGTH(se);							\
    if ((na == 0) || (nb == 0) || (nc == 0) || (nd == 0) || (ne == 0))	\
	return(allocVector(REALSXP, 0));				\
    n = na;								\
    if (n < nb) n = nb;							\
    if (n < nc) n = nc;							\
    if (n < nd) n = nd;							\
    if (n < ne) n = ne;		/* n = max(na,nb,nc,nd,ne) */		\
    PROTECT(sa = coerceVector(sa, REALSXP));				\
    PROTECT(sb = coerceVector(sb, REALSXP));				\
    PROTECT(sc = coerceVector(sc, REALSXP));				\
    PROTECT(sd = coerceVector(sd, REALSXP));				\
    PROTECT(se = coerceVector(se, REALSXP));				\
    PROTECT(sy = allocVector(REALSXP, n));				\
    a = REAL(sa);							\
    b = REAL(sb);							\
    c = REAL(sc);							\
    d = REAL(sd);							\
    e = REAL(se);							\
    y = REAL(sy);							\
    naflag = 0

    SETUP_Math5;

    mod_iterate5 (na, nb, nc, nd, ne,
		  ia, ib, ic, id, ie) {
	ai = a[ia];
	bi = b[ib];
	ci = c[ic];
	di = d[id];
	ei = e[ie];
	if_NA_Math5_set(y[i], ai,bi,ci,di,ei)
	else {
	    y[i] = f(ai, bi, ci, di, ei);
	    if (ISNAN(y[i])) naflag = 1;
	}
    }

#define FINISH_Math5				\
    if(naflag) NaN_warning();			\
						\
    SEXP frm = n==na ? sa : n==nb ? sb : n==nc ? sc : n==nd ? sd : se; \
    DUPLICATE_ATTRIB(sy, frm); \
    UNPROTECT(6)

    FINISH_Math5;

    return sy;
} /* math5() */

#define Math5(A, FUN) \
	math5(CAR(A), CADR(A), CADDR(A), CAD3R(A), CAD4R(A), FUN);

SEXP do_math5(SEXP call, SEXP op, SEXP args, SEXP env)
{
    checkArity(op, args);
    lcall = call;

    switch (PRIMVAL(op)) {

	/* Completely dummy for -Wall -- use math5() at all! : */
    case -99: return Math5(args, dhyper);
#ifdef UNIMP
    case  2: return Math5(args, p...);
    case  3: return Math5(args, q...);
#endif
    default:
	errorcall(call,
		  _("unimplemented real function of %d numeric arguments"), 5);
    }
} /* do_math5() */

#endif /* Math5 is there */


/* This is used for experimenting with parallelized nmath functions -- LT */
CCODE R_get_arith_function(int which)
{
    switch (which) {
    case 1: return do_math1;
    case 2: return do_math2;
    case 3: return do_math3;
    case 4: return do_math4;
    case 11: return complex_math1;
    case 12: return complex_math2;
    default: error("bad arith function index"); return NULL;
    }
}

/* FUNTAB entries defined in this source file. See names.c for documentation. */

attribute_hidden FUNTAB R_FunTab_arithmetic[] =
{
/* printname	c-entry		offset	eval	arity	pp-kind	     precedence	rightassoc */

/* Binary Operators, all primitives, now special, though they always eval args*/
{"+",		do_arith,	PLUSOP,	1000,	2,	{PP_BINARY,  PREC_SUM,	  0}},
{"-",		do_arith,	MINUSOP,1000,	2,	{PP_BINARY,  PREC_SUM,	  0}},
{"*",		do_arith,	TIMESOP,1000,	2,	{PP_BINARY,  PREC_PROD,	  0}},
{"/",		do_arith,	DIVOP,	1000,	2,	{PP_BINARY2, PREC_PROD,	  0}},
{"^",		do_arith,	POWOP,	1000,	2,	{PP_BINARY2, PREC_POWER,  1}},
{"%%",		do_arith,	MODOP,	1000,	2,	{PP_BINARY2, PREC_PERCENT,0}},
{"%/%",		do_arith,	IDIVOP,	1000,	2,	{PP_BINARY2, PREC_PERCENT,0}},

/* Mathematical Functions */
/* primitives: these are group generic and so need to eval args (possibly internally) */
{"round",	do_Math2,	10001,	0,	-1,	{PP_FUNCALL, PREC_FN,	0}},
{"signif",	do_Math2,	10004,	0,	-1,	{PP_FUNCALL, PREC_FN,	0}},
{"log",		do_log,		10003,	1000,	-1,	{PP_FUNCALL, PREC_FN,	0}},
{"log10",	do_log1arg,	10,	1,	1,	{PP_FUNCALL, PREC_FN,	0}},
{"log2",	do_log1arg,	2,	1,	1,	{PP_FUNCALL, PREC_FN,	0}},
{"abs",		do_abs,		6,	11001,	1,	{PP_FUNCALL, PREC_FN,	0}},
{"floor",	do_math1,	1,	11001,	1,	{PP_FUNCALL, PREC_FN,	0}},
{"ceiling",	do_math1,	2,	11001,	1,	{PP_FUNCALL, PREC_FN,	0}},
{"sqrt",	do_math1,	3,	11001,	1,	{PP_FUNCALL, PREC_FN,	0}},
{"sign",	do_math1,	4,	11001,	1,	{PP_FUNCALL, PREC_FN,	0}},
{"trunc",	do_trunc,	5,	11001,	-1,	{PP_FUNCALL, PREC_FN,	0}},

{"exp",		do_math1,	10,	11001,	1,	{PP_FUNCALL, PREC_FN,	0}},
{"expm1",	do_math1,	11,	11001,	1,	{PP_FUNCALL, PREC_FN,	0}},
{"log1p",	do_math1,	12,	11001,	1,	{PP_FUNCALL, PREC_FN,	0}},

{"cos",		do_math1,	20,	11001,	1,	{PP_FUNCALL, PREC_FN,	0}},
{"sin",		do_math1,	21,	11001,	1,	{PP_FUNCALL, PREC_FN,	0}},
{"tan",		do_math1,	22,	11001,	1,	{PP_FUNCALL, PREC_FN,	0}},
{"acos",	do_math1,	23,	11001,	1,	{PP_FUNCALL, PREC_FN,	0}},
{"asin",	do_math1,	24,	11001,	1,	{PP_FUNCALL, PREC_FN,	0}},
{"atan",	do_math1,	25,	11001,	1,	{PP_FUNCALL, PREC_FN,	0}},

{"cosh",	do_math1,	30,	11001,	1,	{PP_FUNCALL, PREC_FN,	0}},
{"sinh",	do_math1,	31,	11001,	1,	{PP_FUNCALL, PREC_FN,	0}},
{"tanh",	do_math1,	32,	11001,	1,	{PP_FUNCALL, PREC_FN,	0}},
{"acosh",	do_math1,	33,	11001,	1,	{PP_FUNCALL, PREC_FN,	0}},
{"asinh",	do_math1,	34,	11001,	1,	{PP_FUNCALL, PREC_FN,	0}},
{"atanh",	do_math1,	35,	11001,	1,	{PP_FUNCALL, PREC_FN,	0}},

{"lgamma",	do_math1,	40,	11001,	1,	{PP_FUNCALL, PREC_FN,	0}},
{"gamma",	do_math1,	41,	11001,	1,	{PP_FUNCALL, PREC_FN,	0}},

{"digamma",	do_math1,	42,	11001,	1,	{PP_FUNCALL, PREC_FN,	0}},
{"trigamma",	do_math1,	43,	11001,	1,	{PP_FUNCALL, PREC_FN,	0}},
/* see "psigamma" below !*/

/* Mathematical Functions of Two Numeric (+ 1-2 int) Variables */

{"atan2",	do_math2,	0,	11,	2,	{PP_FUNCALL, PREC_FN,	0}},

{"lbeta",	do_math2,	2,	11,	2,	{PP_FUNCALL, PREC_FN,	0}},
{"beta",	do_math2,	3,	11,	2,	{PP_FUNCALL, PREC_FN,	0}},
{"lchoose",	do_math2,	4,	11,	2,	{PP_FUNCALL, PREC_FN,	0}},
{"choose",	do_math2,	5,	11,	2,	{PP_FUNCALL, PREC_FN,	0}},

{"dchisq",	do_math2,	6,	11,	2+1,	{PP_FUNCALL, PREC_FN,	0}},
{"pchisq",	do_math2,	7,	11,	2+2,	{PP_FUNCALL, PREC_FN,	0}},
{"qchisq",	do_math2,	8,	11,	2+2,	{PP_FUNCALL, PREC_FN,	0}},

{"dexp",	do_math2,	9,	11,	2+1,	{PP_FUNCALL, PREC_FN,	0}},
{"pexp",	do_math2,	10,	11,	2+2,	{PP_FUNCALL, PREC_FN,	0}},
{"qexp",	do_math2,	11,	11,	2+2,	{PP_FUNCALL, PREC_FN,	0}},

{"dgeom",	do_math2,	12,	11,	2+1,	{PP_FUNCALL, PREC_FN,	0}},
{"pgeom",	do_math2,	13,	11,	2+2,	{PP_FUNCALL, PREC_FN,	0}},
{"qgeom",	do_math2,	14,	11,	2+2,	{PP_FUNCALL, PREC_FN,	0}},

{"dpois",	do_math2,	15,	11,	2+1,	{PP_FUNCALL, PREC_FN,	0}},
{"ppois",	do_math2,	16,	11,	2+2,	{PP_FUNCALL, PREC_FN,	0}},
{"qpois",	do_math2,	17,	11,	2+2,	{PP_FUNCALL, PREC_FN,	0}},

{"dt",		do_math2,	18,	11,	2+1,	{PP_FUNCALL, PREC_FN,	0}},
{"pt",		do_math2,	19,	11,	2+2,	{PP_FUNCALL, PREC_FN,	0}},
{"qt",		do_math2,	20,	11,	2+2,	{PP_FUNCALL, PREC_FN,	0}},

{"dsignrank",	do_math2,	21,	11,	2+1,	{PP_FUNCALL, PREC_FN,	0}},
{"psignrank",	do_math2,	22,	11,	2+2,	{PP_FUNCALL, PREC_FN,	0}},
{"qsignrank",	do_math2,	23,	11,	2+2,	{PP_FUNCALL, PREC_FN,	0}},

{"besselJ",	do_math2,	24,	11,	2,	{PP_FUNCALL, PREC_FN,	0}},
{"besselY",	do_math2,	25,	11,	2,	{PP_FUNCALL, PREC_FN,	0}},

{"psigamma",	do_math2,	26,	11,	2,	{PP_FUNCALL, PREC_FN,	0}},


/* Mathematical Functions of Three Numeric (+ 1-2 int) Variables */

{"dbeta",	do_math3,	1,	11,	3+1,	{PP_FUNCALL, PREC_FN,	0}},
{"pbeta",	do_math3,	2,	11,	3+2,	{PP_FUNCALL, PREC_FN,	0}},
{"qbeta",	do_math3,	3,	11,	3+2,	{PP_FUNCALL, PREC_FN,	0}},

{"dbinom",	do_math3,	4,	11,	3+1,	{PP_FUNCALL, PREC_FN,	0}},
{"pbinom",	do_math3,	5,	11,	3+2,	{PP_FUNCALL, PREC_FN,	0}},
{"qbinom",	do_math3,	6,	11,	3+2,	{PP_FUNCALL, PREC_FN,	0}},

{"dcauchy",	do_math3,	7,	11,	3+1,	{PP_FUNCALL, PREC_FN,	0}},
{"pcauchy",	do_math3,	8,	11,	3+2,	{PP_FUNCALL, PREC_FN,	0}},
{"qcauchy",	do_math3,	9,	11,	3+2,	{PP_FUNCALL, PREC_FN,	0}},

{"df",		do_math3,	10,	11,	3+1,	{PP_FUNCALL, PREC_FN,	0}},
{"pf",		do_math3,	11,	11,	3+2,	{PP_FUNCALL, PREC_FN,	0}},
{"qf",		do_math3,	12,	11,	3+2,	{PP_FUNCALL, PREC_FN,	0}},

{"dgamma",	do_math3,	13,	11,	3+1,	{PP_FUNCALL, PREC_FN,	0}},
{"pgamma",	do_math3,	14,	11,	3+2,	{PP_FUNCALL, PREC_FN,	0}},
{"qgamma",	do_math3,	15,	11,	3+2,	{PP_FUNCALL, PREC_FN,	0}},

{"dlnorm",	do_math3,	16,	11,	3+1,	{PP_FUNCALL, PREC_FN,	0}},
{"plnorm",	do_math3,	17,	11,	3+2,	{PP_FUNCALL, PREC_FN,	0}},
{"qlnorm",	do_math3,	18,	11,	3+2,	{PP_FUNCALL, PREC_FN,	0}},

{"dlogis",	do_math3,	19,	11,	3+1,	{PP_FUNCALL, PREC_FN,	0}},
{"plogis",	do_math3,	20,	11,	3+2,	{PP_FUNCALL, PREC_FN,	0}},
{"qlogis",	do_math3,	21,	11,	3+2,	{PP_FUNCALL, PREC_FN,	0}},

{"dnbinom",	do_math3,	22,	11,	3+1,	{PP_FUNCALL, PREC_FN,	0}},
{"pnbinom",	do_math3,	23,	11,	3+2,	{PP_FUNCALL, PREC_FN,	0}},
{"qnbinom",	do_math3,	24,	11,	3+2,	{PP_FUNCALL, PREC_FN,	0}},

{"dnorm",	do_math3,	25,	11,	3+1,	{PP_FUNCALL, PREC_FN,	0}},
{"pnorm",	do_math3,	26,	11,	3+2,	{PP_FUNCALL, PREC_FN,	0}},
{"qnorm",	do_math3,	27,	11,	3+2,	{PP_FUNCALL, PREC_FN,	0}},

{"dunif",	do_math3,	28,	11,	3+1,	{PP_FUNCALL, PREC_FN,	0}},
{"punif",	do_math3,	29,	11,	3+2,	{PP_FUNCALL, PREC_FN,	0}},
{"qunif",	do_math3,	30,	11,	3+2,	{PP_FUNCALL, PREC_FN,	0}},

{"dweibull",	do_math3,	31,	11,	3+1,	{PP_FUNCALL, PREC_FN,	0}},
{"pweibull",	do_math3,	32,	11,	3+2,	{PP_FUNCALL, PREC_FN,	0}},
{"qweibull",	do_math3,	33,	11,	3+2,	{PP_FUNCALL, PREC_FN,	0}},

{"dnchisq",	do_math3,	34,	11,	3+1,	{PP_FUNCALL, PREC_FN,	0}},
{"pnchisq",	do_math3,	35,	11,	3+2,	{PP_FUNCALL, PREC_FN,	0}},
{"qnchisq",	do_math3,	36,	11,	3+2,	{PP_FUNCALL, PREC_FN,	0}},

{"dnt",		do_math3,	37,	11,	3+1,	{PP_FUNCALL, PREC_FN,	0}},
{"pnt",		do_math3,	38,	11,	3+2,	{PP_FUNCALL, PREC_FN,	0}},
{"qnt",		do_math3,	39,	11,	3+2,	{PP_FUNCALL, PREC_FN,	0}},

{"dwilcox",	do_math3,	40,	11,	3+1,	{PP_FUNCALL, PREC_FN,	0}},
{"pwilcox",	do_math3,	41,	11,	3+2,	{PP_FUNCALL, PREC_FN,	0}},
{"qwilcox",	do_math3,	42,	11,	3+2,	{PP_FUNCALL, PREC_FN,	0}},

{"besselI",	do_math3,	43,	11,	3,	{PP_FUNCALL, PREC_FN,	0}},
{"besselK",	do_math3,	44,	11,	3,	{PP_FUNCALL, PREC_FN,	0}},

{"dnbinom_mu",	do_math3,	45,	11,	3+1,	{PP_FUNCALL, PREC_FN,	0}},
{"pnbinom_mu",	do_math3,	46,	11,	3+2,	{PP_FUNCALL, PREC_FN,	0}},
{"qnbinom_mu",	do_math3,	47,	11,	3+2,	{PP_FUNCALL, PREC_FN,	0}},


/* Mathematical Functions of Four Numeric (+ 1-2 int) Variables */

{"dhyper",	do_math4,	1,	11,	4+1,	{PP_FUNCALL, PREC_FN,	0}},
{"phyper",	do_math4,	2,	11,	4+2,	{PP_FUNCALL, PREC_FN,	0}},
{"qhyper",	do_math4,	3,	11,	4+2,	{PP_FUNCALL, PREC_FN,	0}},

{"dnbeta",	do_math4,	4,	11,	4+1,	{PP_FUNCALL, PREC_FN,	0}},
{"pnbeta",	do_math4,	5,	11,	4+2,	{PP_FUNCALL, PREC_FN,	0}},
{"qnbeta",	do_math4,	6,	11,	4+2,	{PP_FUNCALL, PREC_FN,	0}},

{"dnf",		do_math4,	7,	11,	4+1,	{PP_FUNCALL, PREC_FN,	0}},
{"pnf",		do_math4,	8,	11,	4+2,	{PP_FUNCALL, PREC_FN,	0}},
{"qnf",		do_math4,	9,	11,	4+2,	{PP_FUNCALL, PREC_FN,	0}},

{"dtukey",	do_math4,	10,	11,	4+1,	{PP_FUNCALL, PREC_FN,	0}},
{"ptukey",	do_math4,	11,	11,	4+2,	{PP_FUNCALL, PREC_FN,	0}},
{"qtukey",	do_math4,	12,	11,	4+2,	{PP_FUNCALL, PREC_FN,	0}},

{NULL,		NULL,		0,	0,	0,	{PP_INVALID, PREC_FN,	0}}
};

/* Fast built-in functions in this file. See names.c for documentation */

attribute_hidden FASTFUNTAB R_FastFunTab_arithmetic[] = {
/*slow func	fast func,     code or -1  uni/bi/both dsptch  variants */
{ do_math1,	do_fast_math1,	-1,		1,	1, 0,  VARIANT_STATIC_BOX_OK, 0 },
{ do_trunc,	do_fast_trunc,	-1,		1,	1, 0,  0, 0 },
{ do_abs,	do_fast_abs,	-1,		1,	1, 0,  0, 0 },
{ 0,		0,		0,		0,	0, 0,  0, 0 }
};<|MERGE_RESOLUTION|>--- conflicted
+++ resolved
@@ -364,11 +364,7 @@
             if (arg1 == R_ScalarRealBox)
                 arg1 = SWITCH_TO_REAL_BOX0(&realv);
             else if (arg1 == R_ScalarIntegerBox)
-<<<<<<< HEAD
-                arg1 = SWITCH_TO_REAL_BOX0(&intv);
-=======
                 arg1 = SWITCH_TO_INTEGER_BOX0(&intv);
->>>>>>> 0fb73835
             PROTECT(arg2 = evalv (arg2, env, isObject(arg1) ? VARIANT_PENDING_OK
                              : VARIANT_PENDING_OK | VARIANT_STATIC_BOX_OK));
             if (arg1 == R_ScalarRealBox0)
