--- conflicted
+++ resolved
@@ -281,16 +281,6 @@
     return R_log(x) / R_log(base);
 }
 
-<<<<<<< HEAD
-/* i1 = i % n1; i2 = i % n2;
- * this macro is quite a bit faster than having real modulo calls
- * in the loop (tested on Intel and Sparc)
- */
-#define mod_iterate(n1,n2,i1,i2) for (i=i1=i2=0; i<n; \
-	i1 = (++i1 == n1) ? 0 : i1,\
-	i2 = (++i2 == n2) ? 0 : i2,\
-	++i)
-=======
 
 /* These macros are quite a bit faster than having real modulo calls
    in the loop. */
@@ -310,7 +300,6 @@
        i1 < n1; \
        i2 = (i2+1 == n2 ? 0 : i2+1), ++i1, i = i1)
 
->>>>>>> 7228e4b7
 
 #define add_func(a,b) ((a)+(b))
 #define sub_func(a,b) ((a)-(b))
