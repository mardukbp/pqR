--- conflicted
+++ resolved
@@ -433,11 +433,7 @@
         }
     }
 
-<<<<<<< HEAD
-    /* Otherwise, handle the general case. */
-=======
     /* Otherwise, handle the general case (but won't be a static box). */
->>>>>>> b3ac234b
 
     ans = CDR(argsevald)==R_NilValue 
            ? R_unary (call, op, arg1, env, variant) 
@@ -1563,10 +1559,7 @@
                     && ATTRIB(x) == R_NilValue ? R_ScalarIntegerBox
               :   allocVector1INT();
             int v = *INTEGER(x);
-<<<<<<< HEAD
-=======
             WAIT_UNTIL_COMPUTED(x);
->>>>>>> b3ac234b
             *INTEGER(s) = v==NA_INTEGER ? NA_INTEGER : v<0 ? -v : v;
         }
         else {
@@ -1594,16 +1587,10 @@
               : (variant&VARIANT_STATIC_BOX_OK) != 0 
                     && ATTRIB(x) == R_NilValue ? R_ScalarRealBox
               :   allocVector1REAL();
-<<<<<<< HEAD
-            *REAL(s) = fabs(*REAL(x));
-        }
-        else {
-=======
             WAIT_UNTIL_COMPUTED(x);
             *REAL(s) = fabs(*REAL(x));
         }
         else { /* x won't be a static box, since n != 1 */
->>>>>>> b3ac234b
             s = NAMEDCNT_EQ_0(x) ? x : allocVector(REALSXP, n);
             DO_NOW_OR_LATER1 (variant, n >= T_abs,
                               HELPERS_PIPE_IN01_OUT, task_abs, 0, s, x);
