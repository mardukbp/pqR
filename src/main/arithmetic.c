/*
 *  pqR : A pretty quick version of R
 *  Copyright (C) 2013, 2014, 2015, 2016 by Radford M. Neal
 *
 *  Based on R : A Computer Language for Statistical Data Analysis
 *  Copyright (C) 1995, 1996, 1997  Robert Gentleman and Ross Ihaka
 *  Copyright (C) 1998--2011	    The R Core Team.
 *  Copyright (C) 2003-4	    The R Foundation
 *
 *  The changes in pqR from R-2.15.0 distributed by the R Core Team are
 *  documented in the NEWS and MODS files in the top-level source directory.
 *
 *  This program is free software; you can redistribute it and/or modify
 *  it under the terms of the GNU General Public License as published by
 *  the Free Software Foundation; either version 2 of the License, or
 *  (at your option) any later version.
 *
 *  This program is distributed in the hope that it will be useful,
 *  but WITHOUT ANY WARRANTY; without even the implied warranty of
 *  MERCHANTABILITY or FITNESS FOR A PARTICULAR PURPOSE.  See the
 *  GNU General Public License for more details.
 *
 *  You should have received a copy of the GNU General Public License
 *  along with this program; if not, a copy is available at
 *  http://www.r-project.org/Licenses/
 */

#ifdef HAVE_CONFIG_H
#include <config.h>
#endif

#ifdef __OpenBSD__
/* for definition of "struct exception" in math.h */
# define __LIBM_PRIVATE
#endif
#define USE_FAST_PROTECT_MACROS

#include <complex.h>
#include "Defn.h"		/*-> Arith.h -> math.h */
#ifdef __OpenBSD__
# undef __LIBM_PRIVATE
#endif

#include "static-boxes.h"  /* for inline static_box_eval2 function */


static inline void maybe_dup_attributes (SEXP to, SEXP from, int variant)
{
    if (to == from) {
        /* nothing to do */
    }
    else if (isObject(from)) {
        DUPLICATE_ATTRIB (to, from);
    }
    else if (variant & VARIANT_ANY_ATTR) {
        /* needn't do anything */
    }
    else if (variant & VARIANT_ANY_ATTR_EX_DIM) {
        SEXP dim = getAttrib (from, R_DimSymbol);
        if (dim != R_NilValue) 
            setAttrib (to, R_DimSymbol, dim);
    }
    else {
        DUPLICATE_ATTRIB(to,from);
    }
}

static R_NORETURN void non_numeric_errorcall (SEXP call)
{
    errorcall (call, _("Non-numeric argument to mathematical function"));
}

static void NaN_warning (void)
{
    warning (_("NaNs produced"));
}

static void NaN_warningcall (SEXP call)
{
    warningcall (call, _("NaNs produced"));
}

/* Macro to do attribute duplication only if they're not the same already.
   Using parens in (DUPLICATE_ATTRIB) gets us the function defined in memory.c, 
   not this macro. */

#define DUPLICATE_ATTRIB(_to_,_from_) do { \
    if (ATTRIB((_to_))!=ATTRIB((_from_)) || OBJECT((_from_))) \
        (DUPLICATE_ATTRIB)((_to_),(_from_)); \
} while (0)

#include <Rmath.h>
extern double Rf_gamma_cody(double);

#include "arithmetic.h"

#include <errno.h>

#include <helpers/helpers-app.h>

#ifdef HAVE_MATHERR

/* Override the SVID matherr function:
   the main difference here is not to print warnings.
 */
#ifndef __cplusplus
int matherr(struct exception *exc)
{
    switch (exc->type) {
    case DOMAIN:
    case SING:
	errno = EDOM;
	break;
    case OVERFLOW:
	errno = ERANGE;
	break;
    case UNDERFLOW:
	exc->retval = 0.0;
	break;
	/*
	   There are cases TLOSS and PLOSS which are ignored here.
	   According to the Solaris man page, there are for
	   trigonometric algorithms and not needed for good ones.
	 */
    }
    return 1;
}
#endif
#endif

#define R_INT_MAX INT_MAX
#define R_INT_MIN (-INT_MAX)  /* Excludes INT_MIN, which is NA_INTEGER */

/* Hack to avoid possibly-incorrect constant folding. */
volatile double R_Zero_Hack = 0.0;


static double R_ValueOfNA(void)
{
    return REAL(R_ScalarRealNA)[0];
}

int R_IsNA(double x)
{
    return ISNA(x);
}

int R_IsNaN(double x)
{
    return ISNAN_NOT_NA(x);
}

int R_finite(double x)
{
    return R_FINITE(x);
}

/* Used to define ISNAN for C++ in Arith.h */

int R_isnancpp(double x)
{
   return ISNAN(x);
}


/* Arithmetic Initialization */

void attribute_hidden InitArithmetic()
{
#ifdef Win32
    /* This resets the precision, rounding and exception modes of a ix86 fpu. */
    __asm__ ( "fninit" );
#endif

    R_NaInt = INT_MIN; /* now mostly unused: NA_INTEGER defined as INT_MIN */
    R_NaN = 0.0/R_Zero_Hack;
    R_NaReal = R_ValueOfNA();
    R_PosInf = 1.0/R_Zero_Hack;
    R_NegInf = -1.0/R_Zero_Hack;
    R_NaN_cast_to_int = (int) R_NaN;
}

/* Keep these two in step */
/* FIXME: consider using
    tmp = (long double)x1 - floor(q) * (long double)x2;
    
   WARNING:  myfmod may call "warning", and hence may allocate storage.
 */
static double myfmod(double x1, double x2)
{
    double q = x1 / x2, tmp;

    if (x2 == 0.0) return R_NaN;
    tmp = x1 - floor(q) * x2;
    if(R_FINITE(q) && (fabs(q) > 1/R_AccuracyInfo.eps))
	warning(_("probable complete loss of accuracy in modulus"));
    q = floor(tmp/x2);
    return tmp - q * x2;
}

static double myfloor(double x1, double x2)
{
    double q = x1 / x2, tmp;

    if (x2 == 0.0) return q;
    tmp = x1 - floor(q) * x2;
    return floor(q) + floor(tmp/x2);
}

/* some systems get this wrong, possibly depend on what libs are loaded */
static R_INLINE double R_log(double x) {
    return x > 0 ? log(x) : x < 0 ? R_NaN : R_NegInf;
}

/* Macro handling powers 1 and 2 quickly, and otherwise using R_pow.  
   First argument should be double, second may be double or int. */

#define R_POW(x,y) ((y) == 2 ? (x)*(x) : (y) == 1 ? (x) : R_pow((x),(y)))

double R_pow(double x, double y) /* = x ^ y */
{
    /* Don't optimize for power of 2, since we assume most calls are
       via R_POW, which already does that, or from some other place making
       a similar check. */

    if(x == 1. || y == 0.)
	return(1.);
    if(x == 0.) {
	if(y > 0.) return(0.);
	else if(y < 0) return(R_PosInf);
	else return(y); /* NA or NaN, we assert */
    }

    if (R_FINITE(x) && R_FINITE(y)) {
        if (y == 1.)
            return x;
        else if (y == 0.5)
            return sqrt(x);
        else
            return pow(x, y);
    }

    if (ISNAN(x) || ISNAN(y))
	return(x + y);
    if(!R_FINITE(x)) {
	if(x > 0)		/* Inf ^ y */
	    return (y < 0.)? 0. : R_PosInf;
	else {			/* (-Inf) ^ y */
	    if (R_FINITE(y) && y == floor(y)) { /* (-Inf) ^ n */
                if (y < 0.)
                    return 0.;
                /* Return x (= -Inf) if power is odd, -x if power is even. */
                /* Note that all the really, really big integers are even. */
                if (y < (((int_fast64_t)1)<<62) && (((int_fast64_t)y) & 1))
                    return x;
                else
                    return -x;
            }
	}
    }
    if(!R_FINITE(y)) {
	if(x >= 0) {
	    if(y > 0)		/* y == +Inf */
		return (x >= 1) ? R_PosInf : 0.;
	    else		/* y == -Inf */
		return (x < 1) ? R_PosInf : 0.;
	}
    }
    return(R_NaN);		/* all other cases: (-Inf)^{+-Inf,
				   non-int}; (neg)^{+-Inf} */
}

double R_pow_di(double x, int n)
{
    double xn = 1.0;

    if (ISNAN(x)) return x;
    if (n == NA_INTEGER) return NA_REAL;

    if (n != 0) {
	if (!R_FINITE(x)) return R_POW(x, n);

	Rboolean is_neg = (n < 0);
	if(is_neg) n = -n;
	for(;;) {
	    if(n & 01) xn *= x;
	    if(n >>= 1) x *= x; else break;
	}
        if(is_neg) xn = 1. / xn;
    }
    return xn;
}


/* General Base Logarithms */

/* Note that the behaviour of log(0) required is not necessarily that
   mandated by C99 (-HUGE_VAL), and the behaviour of log(x < 0) is
   optional in C99.  Some systems return -Inf for log(x < 0), e.g.
   libsunmath on Solaris.
*/
static double logbase(double x, double base)
{
#ifdef HAVE_LOG10
    if(base == 10) return x > 0 ? log10(x) : x < 0 ? R_NaN : R_NegInf;
#endif
#ifdef HAVE_LOG2
    if(base == 2) return x > 0 ? log2(x) : x < 0 ? R_NaN : R_NegInf;
#endif
    return R_log(x) / R_log(base);
}


static SEXP do_arith (SEXP call, SEXP op, SEXP args, SEXP env, int variant)
{
    int opcode = PRIMVAL(op), obj1, obj2;
    SEXP argsevald, ans, arg1, arg2;

    /* Evaluate arguments, maybe putting them in static boxes. */

    PROTECT(argsevald = 
      static_box_eval2 (args, &arg1, &arg2, &obj1, &obj2, env, call, variant));
    PROTECT2(arg1,arg2);

    /* Check for dispatch on S3 or S4 objects. */

    if (obj1 || obj2) {
        if (DispatchGroup("Ops", call, op, argsevald, env, &ans)) {
            UNPROTECT(3);
            return ans;
        }
    }

    /* Check for argument count error (not before dispatch, since other
       methods may have different requirements). */

    if (argsevald==R_NilValue || CDDR(argsevald)!=R_NilValue)
	errorcall(call,_("operator needs one or two arguments"));

    if (CDR(argsevald)==R_NilValue && opcode!=MINUSOP && opcode!=PLUSOP)
        errorcall(call, _("%d argument passed to '%s' which requires %d"),
                        1, PRIMNAME(op), 2);

    /* Arguments are now in arg1 and arg2, and are protected. 
       They may be in static boxes. */

    /* We quickly do real arithmetic and integer plus/minus on scalars with 
       no attributes (as will be the case for static boxes).  We don't
       bother trying local assignment, since returning the result in a
       static box should be about as fast. */

    int type = TYPEOF(arg1);

    if ((type==REALSXP || type==INTSXP) && LENGTH(arg1)==1 
          && (ATTRIB(arg1)==R_NilValue || 
               !isObject(arg1) && (variant&VARIANT_ANY_ATTR))) {

        if (CDR(argsevald)==R_NilValue) { /* Unary operation */
            switch (opcode) {
            case PLUSOP:
                ans = arg1;
                goto ret;
            case MINUSOP: ;
                if (type==REALSXP) {
                    ans = NAMEDCNT_EQ_0(arg1) ? arg1
                        : variant & VARIANT_STATIC_BOX_OK ? R_ScalarRealBox
                        :   allocVector1REAL();
                    WAIT_UNTIL_COMPUTED(arg1);
                    *REAL(ans) = - *REAL(arg1);
                }
                else { /* INTSXP */
                    ans = NAMEDCNT_EQ_0(arg1) ? arg1 
                        : variant & VARIANT_STATIC_BOX_OK ? R_ScalarIntegerBox
                        :   allocVector1INT();
                    WAIT_UNTIL_COMPUTED(arg1);
                    *INTEGER(ans) = *INTEGER(arg1)==NA_INTEGER ? NA_INTEGER
                                      : - *INTEGER(arg1);
                }
                goto ret;
            default: abort();
            }
        }
        else if (TYPEOF(arg2)==type && LENGTH(arg2)==1 
                   && (ATTRIB(arg2)==R_NilValue || 
                        !isObject(arg2) && (variant&VARIANT_ANY_ATTR))) {

            if (type==REALSXP) {

                ans = NAMEDCNT_EQ_0(arg2) ? arg2
                    : NAMEDCNT_EQ_0(arg1) ? arg1
                    : variant & VARIANT_STATIC_BOX_OK ? R_ScalarRealBox
                    :   allocVector1REAL();

                WAIT_UNTIL_COMPUTED_2(arg1,arg2);
    
                double a1 = *REAL(arg1), a2 = *REAL(arg2);
        
                switch (opcode) {
                case PLUSOP:
                    *REAL(ans) = a1 + a2;
                    goto ret;
                case MINUSOP:
                    *REAL(ans) = a1 - a2;
                    goto ret;
                case TIMESOP:
                    *REAL(ans) = a1 * a2;
                    goto ret;
                case DIVOP:
                    *REAL(ans) = a1 / a2;
                    goto ret;
                case POWOP:
                    if (a2 == 2.0)       *REAL(ans) = a1 * a1;
                    else if (a2 == 1.0)  *REAL(ans) = a1;
                    else if (a2 == 0.0)  *REAL(ans) = 1.0;
                    else if (a2 == -1.0) *REAL(ans) = 1.0 / a1;
                    else                 *REAL(ans) = R_pow(a1,a2);
                    goto ret;
                case MODOP:
                    PROTECT(ans);
                    *REAL(ans) = myfmod(a1,a2);
                    UNPROTECT(1);
                    goto ret;
                case IDIVOP:
                    *REAL(ans) = myfloor(a1,a2);
                    goto ret;
                default: abort();
                }
            }
            else if (opcode==PLUSOP || opcode==MINUSOP || opcode==TIMESOP) {
                /* type==INTSXP */

                ans = NAMEDCNT_EQ_0(arg2) ? arg2
                    : NAMEDCNT_EQ_0(arg1) ? arg1 
                    : variant & VARIANT_STATIC_BOX_OK ? R_ScalarIntegerBox
                    :   allocVector1INT();

                WAIT_UNTIL_COMPUTED_2(arg1,arg2);

                int a1 = *INTEGER(arg1), a2 = *INTEGER(arg2);

                if (a1==NA_INTEGER || a2==NA_INTEGER) {
                    *INTEGER(ans) = NA_INTEGER;
                    goto ret;
                }

                int_fast64_t val = 
                  opcode==PLUSOP  ? (int_fast64_t) a1 + (int_fast64_t) a2 :
                  opcode==MINUSOP ? (int_fast64_t) a1 - (int_fast64_t) a2 :
                                    (int_fast64_t) a1 * (int_fast64_t) a2;

                if (val >= R_INT_MIN && val <= R_INT_MAX)
                    *INTEGER(ans) = val;
                else {
                    PROTECT(ans);
                    warningcall(call, _("NAs produced by integer overflow"));
                    UNPROTECT(1);
                    *INTEGER(ans) = NA_INTEGER;  /* set _after_ warning */
                }

                goto ret;
            }
        }
    }

    /* Otherwise, handle the general case (but won't be a static box). */

    ans = CDR(argsevald)==R_NilValue 
           ? R_unary (call, op, arg1, obj1, env, variant) 
           : R_binary (call, op, arg1, arg2, obj1, obj2, env, variant);

  ret:
    UNPROTECT(3);
    if (IS_STATIC_BOX(ans) && (variant & VARIANT_STATIC_BOX_OK) == 0)
        ans = duplicate(ans);
    return ans;
}


/* i1 = i % n1; i2 = i % n2;
 * this macro is quite a bit faster than having real modulo calls
 * in the loop (tested on Intel and Sparc)
 */
#define mod_iterate(n1,n2,i1,i2) for (i=i1=i2=0; i<n; \
	i1 = (++i1 == n1) ? 0 : i1,\
	i2 = (++i2 == n2) ? 0 : i2,\
	++i)

#define add_func(a,b) ((a)+(b))
#define sub_func(a,b) ((a)-(b))
#define mul_func(a,b) ((a)*(b))
#define div_func(a,b) ((a)/(b))

/* Macro for pipelined arithmetic computation.  Arguments are as follows:

       type     type of the result
       func     function or macro for the arithmetic operation
       result   address of array where results are stored
       n        length of the result
       fetch1   macro to fetch an element of the first operand
       s1       address of first operand
       n1       length of the first operand
       fetch2   macro to fetch an element of the second operand
       s2       address of second operand
       n2       length of the second operand

   Both n1 and n2 must be non-zero and no bigger than n, and at least one 
   of n1 and n2 must be equal to n.  An operand of length one or with length 
   less than n is assumed to already be available with no waiting.
*/

#define PIPEARITH(type,func,result,n,fetch1,s1,n1,fetch2,s2,n2) \
    do { \
        R_len_t i, i1, i2, a, a1, a2; \
        i = 0; \
        if (n2 == 1) { \
            type tmp = fetch2(s2,0); \
            while (i<n) { \
                HELPERS_WAIT_IN1 (a, i, n); \
                do { \
                    R_len_t u = HELPERS_UP_TO(i,a); \
                    do { \
                        result[i] = func(fetch1(s1,i),tmp); \
                        i += 1; \
                    } while (i<=u); \
                    helpers_amount_out(i); \
                } while (i<a); \
            } \
        } \
        else if (n1 == 1) { \
            type tmp = fetch1(s1,0); \
            while (i<n) { \
                HELPERS_WAIT_IN2 (a, i, n); \
                do { \
                    R_len_t u = HELPERS_UP_TO(i,a); \
                    do { \
                        result[i] = func(tmp,fetch2(s2,i)); \
                        i += 1; \
                    } while (i<=u); \
                    helpers_amount_out(i); \
                } while (i<a); \
            } \
        } \
        else if (n1 == n2) { \
            while (i<n) { \
                HELPERS_WAIT_IN1 (a1, i, n); \
                HELPERS_WAIT_IN2 (a2, i, n); \
                do { \
                    R_len_t u = HELPERS_UP_TO2(i,a1,a2); \
                    do { \
                        result[i] = func(fetch1(s1,i),fetch2(s2,i)); \
                        i += 1; \
                    } while (i<=u); \
                    helpers_amount_out(i); \
                } while (i<a1 && i<a2); \
            } \
        } \
        else if (n1 > n2) { \
            i2 = 0; \
            while (i<n) { \
                HELPERS_WAIT_IN1 (a, i, n); \
                do { \
                    R_len_t u = HELPERS_UP_TO(i,a); \
                    do { \
                        result[i] = func(fetch1(s1,i),fetch2(s2,i2)); \
                        if (++i2 == n2) i2 = 0; \
                        i += 1; \
                    } while (i<=u); \
                    helpers_amount_out(i); \
                } while (i<a); \
            } \
        } \
        else { /* n1 < n2 */ \
            i1 = 0; \
            while (i<n) { \
                HELPERS_WAIT_IN2 (a, i, n); \
                do { \
                    R_len_t u = HELPERS_UP_TO(i,a); \
                    do { \
                        result[i] = func(fetch1(s1,i1),fetch2(s2,i)); \
                        if (++i1 == n1) i1 = 0; \
                        i += 1; \
                    } while (i<=u); \
                    helpers_amount_out(i); \
                } while (i<a); \
            } \
        } \
    } while (0)

#define RFETCH(_s_,_i_) (REAL(_s_)[_i_])
#define RIFETCH(_s_,_i_) \
   ((double) (INTEGER(_s_)[_i_] == NA_INTEGER ? NA_REAL : INTEGER(_s_)[_i_]))

static int integer_overflow;  /* Set by task_integer_arithmetic on overflow
                                 (only in a master-now task or a direct call) */

void task_integer_arithmetic (helpers_op_t code, SEXP ans, SEXP s1, SEXP s2)
{
    int i, i1, i2, n, n1, n2;
    int x1, x2;

    n1 = LENGTH(s1);
    n2 = LENGTH(s2);
    n = n1>n2 ? n1 : n2;

    switch (code) {
    case PLUSOP:
        mod_iterate(n1, n2, i1, i2) {
            x1 = INTEGER(s1)[i1];
            x2 = INTEGER(s2)[i2];
            if (x1 == NA_INTEGER || x2 == NA_INTEGER)
                INTEGER(ans)[i] = NA_INTEGER;
            else {
                int_fast64_t val = (int_fast64_t) x1 + (int_fast64_t) x2;
                if (val >= R_INT_MIN && val <= R_INT_MAX)
                    INTEGER(ans)[i] = val;
                else {
                    integer_overflow = TRUE;
                    INTEGER(ans)[i] = NA_INTEGER;
                }
            }
        }
        break;
    case MINUSOP:
        mod_iterate(n1, n2, i1, i2) {
            x1 = INTEGER(s1)[i1];
            x2 = INTEGER(s2)[i2];
            if (x1 == NA_INTEGER || x2 == NA_INTEGER)
                INTEGER(ans)[i] = NA_INTEGER;
            else {
                int_fast64_t val = (int_fast64_t) x1 - (int_fast64_t) x2;
                if (val >= R_INT_MIN && val <= R_INT_MAX)
                    INTEGER(ans)[i] = val;
                else {
                    integer_overflow = TRUE;
                    INTEGER(ans)[i] = NA_INTEGER;
                }
            }
        }
        break;
    case TIMESOP:
        mod_iterate(n1, n2, i1, i2) {
            x1 = INTEGER(s1)[i1];
            x2 = INTEGER(s2)[i2];
            if (x1 == NA_INTEGER || x2 == NA_INTEGER)
                INTEGER(ans)[i] = NA_INTEGER;
            else {
                int_fast64_t val = (int_fast64_t) x1 * (int_fast64_t) x2;
                if (val >= R_INT_MIN && val <= R_INT_MAX)
                    INTEGER(ans)[i] = val;
                else {
                    integer_overflow = TRUE;
                    INTEGER(ans)[i] = NA_INTEGER;
                }
            }
        }
        break;
    case DIVOP:
        mod_iterate(n1, n2, i1, i2) {
            x1 = INTEGER(s1)[i1];
            x2 = INTEGER(s2)[i2];
            if (x1 == NA_INTEGER || x2 == NA_INTEGER)
                    REAL(ans)[i] = NA_REAL;
                else
                    REAL(ans)[i] = (double) x1 / (double) x2;
        }
        break;
    case POWOP:
        mod_iterate(n1, n2, i1, i2) {
            x1 = INTEGER(s1)[i1];
            x2 = INTEGER(s2)[i2];
            if (x1 == 1 || x2 == 0)
                REAL(ans)[i] = 1.0;
            else if (x1 == NA_INTEGER || x2 == NA_INTEGER)
                REAL(ans)[i] = NA_REAL;
            else {
                REAL(ans)[i] = R_POW((double) x1, x2);
            }
        }
        break;
    case MODOP:
        mod_iterate(n1, n2, i1, i2) {
            x1 = INTEGER(s1)[i1];
            x2 = INTEGER(s2)[i2];
            if (x1 == NA_INTEGER || x2 == NA_INTEGER || x2 == 0)
                INTEGER(ans)[i] = NA_INTEGER;
            else {
                INTEGER(ans)[i] = /* till 0.63.2: x1 % x2 */
                    (x1 >= 0 && x2 > 0) ? x1 % x2 :
                    (int)myfmod((double)x1,(double)x2);
            }
        }
        break;
    case IDIVOP:
        mod_iterate(n1, n2, i1, i2) {
            x1 = INTEGER(s1)[i1];
            x2 = INTEGER(s2)[i2];
            /* This had x %/% 0 == 0 prior to 2.14.1, but
               it seems conventionally to be undefined */
            if (x1 == NA_INTEGER || x2 == NA_INTEGER || x2 == 0)
                INTEGER(ans)[i] = NA_INTEGER;
            else
                INTEGER(ans)[i] = floor((double)x1 / (double)x2);
        }
        break;
    }
}

void task_real_arithmetic (helpers_op_t code, SEXP ans, SEXP s1, SEXP s2)
{
    unsigned n, n1, n2;

    n1 = LENGTH(s1);
    n2 = LENGTH(s2);
    n = n1>n2 ? n1 : n2;

    HELPERS_SETUP_OUT (7);

    switch (code) {
    case PLUSOP:
        if (TYPEOF(s1) != REALSXP)
            PIPEARITH(double,add_func,REAL(ans),n,RIFETCH,s1,n1,RFETCH,s2,n2);
        else if (TYPEOF(s2) != REALSXP)
            PIPEARITH(double,add_func,REAL(ans),n,RFETCH,s1,n1,RIFETCH,s2,n2);
        else
            PIPEARITH(double,add_func,REAL(ans),n,RFETCH,s1,n1,RFETCH,s2,n2);
        break;
    case MINUSOP:
        if (TYPEOF(s1) != REALSXP)
            PIPEARITH(double,sub_func,REAL(ans),n,RIFETCH,s1,n1,RFETCH,s2,n2);
        else if (TYPEOF(s2) != REALSXP)
            PIPEARITH(double,sub_func,REAL(ans),n,RFETCH,s1,n1,RIFETCH,s2,n2);
        else
            PIPEARITH(double,sub_func,REAL(ans),n,RFETCH,s1,n1,RFETCH,s2,n2);
        break;
    case TIMESOP:
        if (TYPEOF(s1) != REALSXP)
            PIPEARITH(double,mul_func,REAL(ans),n,RIFETCH,s1,n1,RFETCH,s2,n2);
        else if (TYPEOF(s2) != REALSXP)
            PIPEARITH(double,mul_func,REAL(ans),n,RFETCH,s1,n1,RIFETCH,s2,n2);
        else
            PIPEARITH(double,mul_func,REAL(ans),n,RFETCH,s1,n1,RFETCH,s2,n2);
        break;
    case DIVOP:
        if (TYPEOF(s1) != REALSXP)
            PIPEARITH(double,div_func,REAL(ans),n,RIFETCH,s1,n1,RFETCH,s2,n2);
        else if (TYPEOF(s2) != REALSXP)
            PIPEARITH(double,div_func,REAL(ans),n,RFETCH,s1,n1,RIFETCH,s2,n2);
        else
            PIPEARITH(double,div_func,REAL(ans),n,RFETCH,s1,n1,RFETCH,s2,n2);
        break;
    case POWOP:
        if (TYPEOF(s1) == REALSXP && n2 == 1) {
            double tmp = TYPEOF(s2) == REALSXP ? RFETCH(s2,0) : RIFETCH(s2,0);
            R_len_t i, a;
            i = 0;
            if (tmp == 2.0)
                while (i<n) {
                    HELPERS_WAIT_IN1 (a, i, n);
                    do {
                        R_len_t u = HELPERS_UP_TO(i,a);
                        do {
                            double tmp2 = RFETCH(s1,i);
                            REAL(ans)[i] = tmp2 * tmp2;
                            i += 1;
                        } while (i<=u);
                        helpers_amount_out(i);
                    } while (i<a);
                }
            else if (tmp == 1.0)
                while (i<n) {
                    HELPERS_WAIT_IN1 (a, i, n);
                    do {
                        R_len_t u = HELPERS_UP_TO(i,a);
                        do {
                            REAL(ans)[i] = RFETCH(s1,i);
                            i += 1;
                        } while (i<=u);
                        helpers_amount_out(i);
                    } while (i<a);
                }
            else if (tmp == 0.0)
                while (i<n) {
                    HELPERS_WAIT_IN1 (a, i, n);
                    do {
                        R_len_t u = HELPERS_UP_TO(i,a);
                        do {
                            REAL(ans)[i] = 1.0;
                            i += 1;
                        } while (i<=u);
                        helpers_amount_out(i);
                    } while (i<a);
                }
            else if (tmp == -1.0)
                while (i<n) {
                    HELPERS_WAIT_IN1 (a, i, n);
                    do {
                        R_len_t u = HELPERS_UP_TO(i,a);
                        do {
                            REAL(ans)[i] = 1.0 / RFETCH(s1,i);
                            i += 1;
                        } while (i<=u);
                        helpers_amount_out(i);
                    } while (i<a);
                }
            else
                while (i<n) {
                    HELPERS_WAIT_IN1 (a, i, n);
                    do {
                        R_len_t u = HELPERS_UP_TO(i,a);
                        do {
                            REAL(ans)[i] = R_pow (RFETCH(s1,i), tmp);
                            i += 1;
                        } while (i<=u);
                        helpers_amount_out(i);
                    } while (i<a);
                }
        }
        else if (TYPEOF(s1) != REALSXP)
            PIPEARITH(double,R_POW,REAL(ans),n,RIFETCH,s1,n1,RFETCH,s2,n2);
        else if (TYPEOF(s2) != REALSXP)
            PIPEARITH(double,R_POW,REAL(ans),n,RFETCH,s1,n1,RIFETCH,s2,n2);
        else
            PIPEARITH(double,R_POW,REAL(ans),n,RFETCH,s1,n1,RFETCH,s2,n2);
        break;
    case MODOP:
        if (TYPEOF(s1) != REALSXP)
            PIPEARITH(double,myfmod,REAL(ans),n,RIFETCH,s1,n1,RFETCH,s2,n2);
        else if (TYPEOF(s2) != REALSXP)
            PIPEARITH(double,myfmod,REAL(ans),n,RFETCH,s1,n1,RIFETCH,s2,n2);
        else
            PIPEARITH(double,myfmod,REAL(ans),n,RFETCH,s1,n1,RFETCH,s2,n2);
        break;
    case IDIVOP:
        if (TYPEOF(s1) != REALSXP)
            PIPEARITH(double,myfloor,REAL(ans),n,RIFETCH,s1,n1,RFETCH,s2,n2);
        else if (TYPEOF(s2) != REALSXP)
            PIPEARITH(double,myfloor,REAL(ans),n,RFETCH,s1,n1,RIFETCH,s2,n2);
        else
            PIPEARITH(double,myfloor,REAL(ans),n,RFETCH,s1,n1,RFETCH,s2,n2);
        break;
    }
}

extern double complex R_cpow (double complex, double complex);

void task_complex_arithmetic (helpers_op_t code, SEXP ans, SEXP s1, SEXP s2)
{
    int i,i1, i2, n, n1, n2;

    n1 = LENGTH(s1);
    n2 = LENGTH(s2);
    n = n1>n2 ? n1 : n2;

    switch (code) {
    case PLUSOP:
        mod_iterate(n1, n2, i1, i2) {
            Rcomplex x1 = COMPLEX(s1)[i1], x2 = COMPLEX(s2)[i2];
            COMPLEX(ans)[i].r = x1.r + x2.r;
            COMPLEX(ans)[i].i = x1.i + x2.i;
        }
        break;
    case MINUSOP:
        mod_iterate(n1, n2, i1, i2) {
            Rcomplex x1 = COMPLEX(s1)[i1], x2 = COMPLEX(s2)[i2];
            COMPLEX(ans)[i].r = x1.r - x2.r;
            COMPLEX(ans)[i].i = x1.i - x2.i;
        }
        break;
    case TIMESOP:
        mod_iterate(n1, n2, i1, i2) {
            R_from_C99_complex (COMPLEX(ans)+i,
                                C99_from_R_complex(COMPLEX(s1)+i1) 
                                 * C99_from_R_complex(COMPLEX(s2)+i2));
        }
        break;
    case DIVOP:
        mod_iterate(n1, n2, i1, i2) {
            R_from_C99_complex (COMPLEX(ans)+i,
                                C99_from_R_complex(COMPLEX(s1)+i1) 
                                 / C99_from_R_complex(COMPLEX(s2)+i2));
        }
        break;
    case POWOP:
        mod_iterate(n1, n2, i1, i2) {
            R_from_C99_complex (COMPLEX(ans)+i,
                                R_cpow (C99_from_R_complex(COMPLEX(s1)+i1),
                                        C99_from_R_complex(COMPLEX(s2)+i2)));
        }
        break;
    }
}

#define COERCE_IF_NEEDED(v, tp, vpi) do { \
    if (TYPEOF(v) != (tp)) { \
        int __vo__ = OBJECT(v); \
        WAIT_UNTIL_COMPUTED(v); \
        REPROTECT(v = coerceVector(v, (tp)), vpi); \
        if (__vo__) SET_OBJECT(v, 1); \
    } \
} while (0)

#define FIXUP_NULL_AND_CHECK_TYPES(v, vpi) do { \
    switch (TYPEOF(v)) { \
    case NILSXP: REPROTECT(v = allocVector(REALSXP,0), vpi); break; \
    case CPLXSXP: case REALSXP: case INTSXP: case LGLSXP: break; \
    default: errorcall(call, _("non-numeric argument to binary operator")); \
    } \
} while (0)

#define T_arithmetic THRESHOLD_ADJUST(24)  /* >= 8, further adjusted below */

SEXP attribute_hidden R_binary (SEXP call, SEXP op, SEXP x, SEXP y, 
                                int objx, int objy, SEXP env, int variant)
{
    helpers_task_proc *task;
    SEXP klass, dims, tsp, xnames, ynames, ans;
    int mismatch = 0, nx, ny, n, xarray, yarray, xts, yts, xS4 = 0, yS4 = 0;
    int xattr, yattr;
    PROTECT_INDEX xpi, ypi;
    ARITHOP_TYPE oper = (ARITHOP_TYPE) PRIMVAL(op);
    int threshold, flags, nprotect;

    PROTECT_WITH_INDEX(x, &xpi);
    PROTECT_WITH_INDEX(y, &ypi);
    nprotect = 2;

    FIXUP_NULL_AND_CHECK_TYPES(x, xpi);
    FIXUP_NULL_AND_CHECK_TYPES(y, ypi);

    nx = LENGTH(x);
    if (ATTRIB(x) != R_NilValue) {
        xattr = TRUE;
        xarray = isArray(x);
        xts = isTs(x);
        xS4 = objx && isS4(x);
    }
    else xarray = xts = xattr = FALSE;
    ny = LENGTH(y);
    if (ATTRIB(y) != R_NilValue) {
        yattr = TRUE;
        yarray = isArray(y);
        yts = isTs(y);
        yS4 = objy && isS4(y);
    }
    else yarray = yts = yattr = FALSE;

    /* If either x or y is a matrix with length 1 and the other is a
       vector, we want to coerce the matrix to be a vector. */

    if (xarray != yarray) {
        if (xarray && nx==1 && ny!=1) {
            REPROTECT(x = duplicate(x), xpi);
            setAttrib(x, R_DimSymbol, R_NilValue);
        }
        if (yarray && ny==1 && nx!=1) {
            REPROTECT(y = duplicate(y), ypi);
            setAttrib(y, R_DimSymbol, R_NilValue);
        }
    }

    if (xarray || yarray) {
        if (xarray && yarray && !conformable(x,y))
                errorcall(call, _("non-conformable arrays"));
        PROTECT(dims = getAttrib (xarray ? x : y, R_DimSymbol));
        nprotect++;
        if (xattr) {
            PROTECT(xnames = getAttrib(x, R_DimNamesSymbol));
            nprotect++;
        }
        else xnames = R_NilValue;
        if (yattr) {
            PROTECT(ynames = getAttrib(y, R_DimNamesSymbol));
            nprotect++;
        }
        else ynames = R_NilValue;
    }
    else {
        dims = R_NilValue;
        if (xattr) {
            PROTECT(xnames = getAttrib(x, R_NamesSymbol));
            nprotect++;
        }
        else xnames = R_NilValue;
        if (yattr) {
            PROTECT(ynames = getAttrib(y, R_NamesSymbol));
            nprotect++;
        }
        else ynames = R_NilValue;
    }
    if (nx == ny || nx == 1 || ny == 1) mismatch = 0;
    else if (nx > 0 && ny > 0) {
        if (nx > ny) mismatch = nx % ny;
        else mismatch = ny % nx;
    }

    if (xts || yts) {
        if (xts && yts) {
            if (!tsConform(x, y))
                errorcall(call, _("non-conformable time-series"));
            PROTECT(tsp = getAttrib(x, R_TspSymbol));
            PROTECT(klass = !objx ? R_NilValue : getAttrib(x, R_ClassSymbol));
        }
        else if (xts) {
            if (nx < ny)
                ErrorMessage(call, ERROR_TSVEC_MISMATCH);
            PROTECT(tsp = getAttrib(x, R_TspSymbol));
            PROTECT(klass = !objx ? R_NilValue : getAttrib(x, R_ClassSymbol));
        }
        else {                        /* (yts) */
            if (ny < nx)
                ErrorMessage(call, ERROR_TSVEC_MISMATCH);
            PROTECT(tsp = getAttrib(y, R_TspSymbol));
            PROTECT(klass = !objy ? R_NilValue : getAttrib(y, R_ClassSymbol));
        }
        nprotect += 2;
    }
    else klass = tsp = NULL; /* -Wall */

    if (mismatch)
        warningcall (call,
          _("longer object length is not a multiple of shorter object length"));

    /* S4-compatibility change: if nx or ny is 0, result is of length 0 */

    n = nx==0 || ny==0 ? 0 : nx>ny ? nx : ny;

    int local_assign1 = 0, local_assign2 = 0;

    if (VARIANT_KIND(variant) == VARIANT_LOCAL_ASSIGN1) {
        if (n == nx && !NAMEDCNT_GT_1(x)
          && x == findVarInFrame3 (env, CADR(call), 7))
            local_assign1 = 1;
    }
    else if (VARIANT_KIND(variant) == VARIANT_LOCAL_ASSIGN2) {
        if (n == ny && !NAMEDCNT_GT_1(y)
          && y == findVarInFrame3 (env, CADDR(call), 7))
            local_assign2 = 1;
    }
    
    if (TYPEOF(x) == CPLXSXP || TYPEOF(y) == CPLXSXP) {
        if (oper==IDIVOP || oper==MODOP)
            errorcall(call,_("unimplemented complex operation"));
        COERCE_IF_NEEDED(x, CPLXSXP, xpi);
        COERCE_IF_NEEDED(y, CPLXSXP, ypi);
        ans = alloc_or_reuse (x, y, CPLXSXP, n, local_assign1, local_assign2);
        if (isObject(ans) && !objx && !objy)
            ans = allocVector (CPLXSXP, n);
        task = task_complex_arithmetic;
        flags = 0;  /* Not bothering with pipelining yet. */
    }
    else if (TYPEOF(x) == REALSXP || TYPEOF(y) == REALSXP) {
         /* task_real_arithmetic takes REAL, INT, and LOGICAL operands, 
            and assumes INT and LOGICAL are really the same. */
        ans = alloc_or_reuse (x, y, REALSXP, n, local_assign1, local_assign2);
        if (isObject(ans) && !objx && !objy)
            ans = allocVector (REALSXP, n);
        task = task_real_arithmetic;
        flags = HELPERS_PIPE_IN0_OUT;
        if (oper <= POWOP) { /* this is +, -, *, /, and ^ operators */
            if (n > 1 && (nx == 1 || ny == 1)
                  && TYPEOF(x) == REALSXP && TYPEOF(y) == REALSXP) {
                flags = HELPERS_PIPE_IN0_OUT | HELPERS_MERGE_IN_OUT;
            }
        }
        else if (oper == MODOP)
            flags = HELPERS_PIPE_IN0 |
                    HELPERS_MASTER_NOW; /* since it can produce a warning msg */
        if (n>1) {
            if (nx==n) flags |= HELPERS_PIPE_IN1;
            if (ny==n) flags |= HELPERS_PIPE_IN2;
        }
    }
    else {
        /* task_integer_arithmetic is assumed to work for LOGICAL too, though
           this won't be true if they aren't really the same */
        if (oper == DIVOP || oper == POWOP)
            ans = allocVector(REALSXP, n);
        else {
            ans = alloc_or_reuse(x, y, INTSXP, n, local_assign1, local_assign2);
            if (isObject(ans) && !objx && !objy)
                ans = allocVector (INTSXP, n);
        }
        task = task_integer_arithmetic;

       /* Only ^, /, and %/% can be done in helpers at present - others must be
          in the master because of possible integer overflow or myfmod warning.
          Not bothering with pipelining yet. */

        flags = oper == POWOP || oper == DIVOP || oper == IDIVOP ? 0 
              : HELPERS_MASTER_NOW;
    }

    if (ans != x) local_assign1 = 0;
    if (ans != y) local_assign2 = 0;
    PROTECT(ans);
    nprotect++;

    /* Do the actual operation. */

    if (n!=0) {
        integer_overflow = 0;

        threshold = T_arithmetic;
        if (TYPEOF(ans)==CPLXSXP) threshold >>= 1;
        if (oper>TIMESOP) threshold >>= 1;

        if (n >= threshold) {
            /* Note: can't both be in static boxes, since one has length > 1 */
            if (IS_STATIC_BOX(x)) x = duplicate(x);
            else if (IS_STATIC_BOX(y)) y = duplicate(y);
        }
        DO_NOW_OR_LATER2 (variant, n>=threshold, flags, task, oper, ans, x, y);

        if (integer_overflow)
            warningcall(call, _("NAs produced by integer overflow"));
    }

    /* Copy attributes from arguments as needed. */

<<<<<<< HEAD
    if ((xattr || yattr) 
          && (isObject(x) || isObject(y) || !(variant & VARIANT_ANY_ATTR))) {

        if (yattr && ny==n && ans!=y)
            copyMostAttrib(y, ans);
        if (xattr && nx==n && ans!=x)
            copyMostAttrib(x, ans); /* Done 2nd so x's attrs overwrite y's */
=======
    if ((xattr || yattr) && (objx || objy || !(variant & VARIANT_ANY_ATTR))) {

        if (yattr && ny==n && ans!=y)
            objy ? copyMostAttrib(y, ans) : copyMostAttribNoClass(y, ans);
        if (xattr && nx==n && ans!=x) /* Done 2nd so x's attrs overwrite y's */
            objx ? copyMostAttrib(x, ans) : copyMostAttribNoClass(x, ans);
>>>>>>> 4da95c6b
    
        /* Don't set the dims if one argument is an array of size 0 and the
           other isn't of size zero, cos they're wrong */
        /* Not if the other argument is a scalar (PR#1979) */
        if (dims != R_NilValue) {
            if (!((xarray && (nx == 0) && (ny > 1)) ||
                  (yarray && (ny == 0) && (nx > 1)))){
                setAttrib(ans, R_DimSymbol, dims);
                if (xnames != R_NilValue)
                    setAttrib(ans, R_DimNamesSymbol, xnames);
                else if (ynames != R_NilValue)
                    setAttrib(ans, R_DimNamesSymbol, ynames);
            }
        }
        else {
            if (LENGTH(ans) == length(xnames))
                setAttrib(ans, R_NamesSymbol, xnames);
            else if (LENGTH(ans) == length(ynames))
                setAttrib(ans, R_NamesSymbol, ynames);
        }
    
        if (xts || yts) {                /* must set *after* dims! */
            setAttrib(ans, R_TspSymbol, tsp);
            setAttrib(ans, R_ClassSymbol, klass);
        }
    
        if(xS4 || yS4) {   /* Only set the bit:  no method defined! */
            ans = asS4(ans, TRUE, TRUE);
        }
    }

    R_variant_result = local_assign1 | local_assign2;
    UNPROTECT(nprotect);
    return ans;
}

void task_unary_minus (helpers_op_t op, SEXP ans, SEXP s1, SEXP ignored)
{
    R_len_t n = LENGTH(s1);
    R_len_t i = 0;
    R_len_t a;

    HELPERS_SETUP_OUT (9);

    switch (TYPEOF(s1)) {

    case LGLSXP:
        /* Assume LGLSXP is really the same as INTSXP... */
    case INTSXP:
        while (i < n) {
            HELPERS_WAIT_IN1 (a, i, n);
            do {
                R_len_t u = HELPERS_UP_TO(i,a);
                do {
                    int x = INTEGER(s1)[i];
                    INTEGER(ans)[i] = x==NA_INTEGER ? NA_INTEGER : -x;
                    i += 1;
                } while (i<=u);
                helpers_amount_out(i);
            } while (i < a);
        }
        break;

    case REALSXP:
        while (i < n) {
            HELPERS_WAIT_IN1 (a, i, n);
            do {
                R_len_t u = HELPERS_UP_TO(i,a);
                do {
                    REAL(ans)[i] = -REAL(s1)[i];
                    i += 1;
                } while (i<=u);
                helpers_amount_out(i);
            } while (i < a);
        }
        break;

    case CPLXSXP:
        while (i < n) {
            HELPERS_WAIT_IN1 (a, i, n);
            do {
                R_len_t u = HELPERS_UP_TO(i,a);
                do {
                    COMPLEX(ans)[i].r = -COMPLEX(s1)[i].r;
                    COMPLEX(ans)[i].i = -COMPLEX(s1)[i].i;
                    i += 1;
                } while (i<=u);
                helpers_amount_out(i);
            } while (i < a);
        }
        break;
    }
}

#define T_unary_minus THRESHOLD_ADJUST(20)

SEXP attribute_hidden R_unary (SEXP call, SEXP op, SEXP s1, int obj1,
                               SEXP env, int variant)
{
    ARITHOP_TYPE operation = (ARITHOP_TYPE) PRIMVAL(op);
    int type = TYPEOF(s1);
    int local_assign = 0;
    SEXP ans;
    int n;

    if ( ! ((NUMBER_TYPES >> type) & 1))
        errorcall(call, _("invalid argument to unary operator"));

    n = LENGTH(s1);

    if (operation==PLUSOP) {
        if (type != LGLSXP)
            ans = isObject(s1) && !obj1 ? Rf_makeUnclassed(s1) : s1;
        else {
            ans = allocVector (INTSXP, n);
            WAIT_UNTIL_COMPUTED(s1);
            for (int i = 0; i<LENGTH(s1); i++) INTEGER(ans)[i] = LOGICAL(s1)[i];
        }
    }
    else if (operation==MINUSOP) {
        if (type == LGLSXP) 
            ans = allocVector (INTSXP, n);
        else if (isObject(s1) && !obj1)
            ans = allocVector(type,n);
        else {
            if (VARIANT_KIND(variant) == VARIANT_LOCAL_ASSIGN1
              && !NAMEDCNT_GT_1(s1) && s1 == findVarInFrame3(env,CADR(call),7))
                local_assign = 1;
            ans = local_assign || NAMEDCNT_EQ_0(s1) ? s1 
                    : allocVector(type,n);
        }
        DO_NOW_OR_LATER1 (variant, n >= T_unary_minus,
          TYPEOF(s1)==REALSXP ? HELPERS_PIPE_IN01_OUT | HELPERS_MERGE_IN_OUT
                              : HELPERS_PIPE_IN01_OUT,
          task_unary_minus, 0, ans, s1);
    }
    else
        errorcall(call, _("invalid argument to unary operator"));

    if (ans != s1 && ATTRIB(s1) != R_NilValue 
<<<<<<< HEAD
         && (isObject(s1) || !(variant & VARIANT_ANY_ATTR))) {
=======
         && (obj1 || !(variant & VARIANT_ANY_ATTR))) {
>>>>>>> 4da95c6b
        PROTECT(ans);
        DUPLICATE_ATTRIB(ans,s1);
        if (isObject(ans) && !obj1) 
            ans = Rf_makeUnclassed(ans);
        UNPROTECT(1);
    }

    R_variant_result = local_assign;  /* do at end, just in case */
    return ans;
}


/* MATHEMATICAL FUNCTIONS OF ONE ARGUMENT.  Implements a variant return
   of the sum of the vector result, rather than the vector itself. */

/* Table to map math1 operation code to function.  The entries for trunc
   and R_log are not called via do_math1 like the others, but from special
   primitives.  The entry for fabs is currently not used, since the compiler
   may be able to inline fabs when it's called directly from task_abs. */

double (* const R_math1_func_table[44])(double) = {
        /*      0       1       2       3       4       5       6 7 8 9 */
/* 00 */        fabs,   floor,  ceil,   sqrt,   sign,   trunc,  0,0,0,0,
/* 10 */        exp,    expm1,  log1p,  R_log,  0,      0,      0,0,0,0,
/* 20 */        cos,    sin,    tan,    acos,   asin,   atan,   0,0,0,0,
/* 30 */        cosh,   sinh,   tanh,   acosh,  asinh,  atanh,  0,0,0,0,
/* 40 */      lgammafn, gammafn,digamma,trigamma
};

/* Table of flags saying when an operation may produce NA/NaN or warning:

       0:  NA/NaN only when argument is NA/NaN
       1:  NA/NaN only when argument is NA/Nan or +-Inf
      -1:  NA/NaN possible for finite argument as well as NA/NaN or +- Inf
      -2:  may produce warning message, not just NA/NaN

   Entries correspond to those in R_math1_func_table above. */

const char R_math1_err_table[44] = {
        /*      0       1       2       3       4       5       6 7 8 9 */
/* 00 */        0,      0,      0,      -1,     0,      0,      0,0,0,0,
/* 10 */        0,      0,      -1,     -1,     0,      0,      0,0,0,0,
/* 20 */        1,      1,      1,      -1,     -1,     0,      0,0,0,0,
/* 30 */        0,      0,      0,      -1,     0,      -1,     0,0,0,0,
/* 40 */        -2,     -2,     -1,     -1
};

int R_naflag;  /* Set to one (in master) for the "NAs produced" warning */

void task_math1 (helpers_op_t opcode, SEXP sy, SEXP sa, SEXP ignored)
{
    double *ra = REAL(sa);
    double *ry = REAL(sy);
    R_len_t n = LENGTH(sa);
    R_len_t i = 0;
    R_len_t a;

    double (*f)(double) = R_math1_func_table[opcode];

    HELPERS_SETUP_OUT(5);

    if (R_math1_err_table[opcode]==0) {
        while (i < n) {
            HELPERS_WAIT_IN1 (a, i, n);
            do {
                if (ISNAN(ra[i]))
                    ry[i] = ra[i];
                else
                    ry[i] = f(ra[i]);
                HELPERS_NEXT_OUT(i);
            } while (i < a);
        }
    }
    else {
        while (i < n) {
            HELPERS_WAIT_IN1 (a, i, n);
            do {
                if (ISNAN(ra[i]))
                    ry[i] = ra[i];
                else {
                    ry[i] = f(ra[i]);
                    if (ISNAN(ry[i])) {
                        R_naflag = 1; /* only done in master thread */
                    }
                }
                HELPERS_NEXT_OUT(i);
            } while (i < a);
        }
    }
}

void task_sum_math1 (helpers_op_t opcode, SEXP sy, SEXP sa, SEXP ignored)
{
    double *ra = REAL(sa);
    long double s = 0.0;
    R_len_t n = LENGTH(sa);
    R_len_t i = 0;
    R_len_t a;

    double (*f)(double) = R_math1_func_table[opcode];

    if (R_math1_err_table[opcode]==0) {
        while (i < n) {
            HELPERS_WAIT_IN1 (a, i, n);
            do {
                if (ISNAN(ra[i]))
                    s += ra[i];
                else
                    s += f(ra[i]);
                i += 1;
            } while (i < a);
        }
    }
    else {
        while (i < n) {
            HELPERS_WAIT_IN1 (a, i, n);
            do {
                if (ISNAN(ra[i]))
                    s += ra[i];
                else {
                    double t = f(ra[i]);
                    if (ISNAN(t)) {
                        R_naflag = 1; /* only done in master thread */
                    }
                    s += t;
                }
                i += 1;
            } while (i < a);
        }
    }

    REAL(sy)[0] = (double) s;
}

#define T_math1 THRESHOLD_ADJUST(5)

static SEXP math1(SEXP sa, unsigned opcode, SEXP call, SEXP env, int variant)
                  /* Note:  sa may be a static box. */
{
    if (opcode == 10003) /* horrible kludge for log */
        opcode = 13;
    else if (opcode >= 44)
        errorcall(call, _("unimplemented real function of 1 argument"));

    if (!isNumeric(sa)) non_numeric_errorcall(call);

    int local_assign = 0;
    int n = LENGTH(sa);

    if (TYPEOF(sa) != REALSXP)
        sa = coerceVector(sa, REALSXP); /* coercion can lose the object bit */
    else if (VARIANT_KIND(variant)==VARIANT_LOCAL_ASSIGN1 && !NAMEDCNT_GT_1(sa)
              && sa == findVarInFrame3 (env, CADR(call), 7))
        local_assign = 1;

    PROTECT(sa);

    SEXP sy;

    if (LENGTH(sa) == 1) { /* scalar operation, including on static boxes */

        WAIT_UNTIL_COMPUTED(sa);

        double opr = REAL(sa)[0];
        double res;

        if (ISNAN(opr))
            res = opr;
        else {
            res = R_math1_func_table[opcode] (opr);
            if (R_math1_err_table[opcode] && ISNAN(res))
                NaN_warningcall(call);
        }

        if (local_assign || NAMEDCNT_EQ_0(sa)) {
            sy = sa;
            *REAL(sy) = res;
        }
        else if ((variant & VARIANT_STATIC_BOX_OK) && (ATTRIB(sa)==R_NilValue
                   || ((variant & VARIANT_ANY_ATTR) && !isObject(sa)))) {
            sy = R_ScalarRealBox;
            *REAL(sy) = res;
        }
        else {
            PROTECT(sy = ScalarReal(res));
            maybe_dup_attributes (sy, sa, variant);
            UNPROTECT(1);
        }

        UNPROTECT(1);
    }

    else { /* not scalar */

        /* Note: need to protect sy below because some ops may produce a warning
           and attributes may be duplicated. */

        R_naflag = 0;

        if (VARIANT_KIND(variant) == VARIANT_SUM) { /* just need the sum */

            PROTECT(sy = allocVector1REAL());
            DO_NOW_OR_LATER1 (variant, 
                        LENGTH(sa) >= T_math1 && R_math1_err_table[opcode] == 0,
                        HELPERS_PIPE_IN1, task_sum_math1, opcode, sy, sa);
        }

        else { /* not scalar, not just sum */

            PROTECT(sy = local_assign || NAMEDCNT_EQ_0(sa) 
                           ? sa : allocVector(REALSXP, n));

            DO_NOW_OR_LATER1 (variant,
                        LENGTH(sa) >= T_math1 && R_math1_err_table[opcode] == 0,
                        HELPERS_PIPE_IN01_OUT | HELPERS_MERGE_IN_OUT, 
                        task_math1, opcode, sy, sa);

            maybe_dup_attributes (sy, sa, variant);
        }

        if (R_naflag)
            NaN_warningcall(call);
        UNPROTECT(2);
    }

    R_variant_result = local_assign;  /* defer setting to just before return */

    return sy;
}

static SEXP do_fast_math1(SEXP call, SEXP op, SEXP arg, SEXP env, int variant)
{
    if (isComplex(arg)) {
        /* for the moment, keep the interface to complex_math1 the same */
        SEXP tmp;
        PROTECT(tmp = CONS(arg,R_NilValue));
        WAIT_UNTIL_COMPUTED(arg);
        tmp = complex_math1(call, op, tmp, env);
        UNPROTECT(1);
        return tmp;
    }

    return math1 (arg, PRIMVAL(op), call, env, variant);
}


SEXP attribute_hidden do_math1(SEXP call, SEXP op, SEXP args, SEXP env, 
                               int variant)
{
    SEXP s;

    checkArity(op, args);
    check1arg_x (args, call);

    if (DispatchGroup("Math", call, op, args, env, &s))
	return s;

    return do_fast_math1 (call, op, CAR(args), env, variant);
}

/* Methods for trunc are allowed to have more than one arg */

static SEXP do_fast_trunc (SEXP call, SEXP op, SEXP arg, SEXP env, int variant)
{
    return math1(arg, 5, call, env, variant);
}

SEXP do_trunc(SEXP call, SEXP op, SEXP args, SEXP env, int variant)
{
    SEXP s;
    if (DispatchGroup("Math", call, op, args, env, &s))
	return s;

    check1arg_x (args, call);

    return do_fast_trunc (call, op, CAR(args), env, variant);
}

/* Note that abs is slightly different from the do_math1 set, both
   for integer/logical inputs and what it dispatches to for complex ones. 
   Also, the compiler is more likely to generate inline code for fabs
   than for other math functions, so treating it specially may be good. */

void task_abs (helpers_op_t op, SEXP s, SEXP x, SEXP ignored)
{
    R_len_t n = LENGTH(x);
    R_len_t i = 0;
    R_len_t a;

    HELPERS_SETUP_OUT(9);
    while (i < n) {
        HELPERS_WAIT_IN1 (a, i, n);
        do {
            REAL(s)[i] = fabs(REAL(x)[i]);
            HELPERS_NEXT_OUT(i);
        } while (i < a);
    }
}

void task_sum_abs (helpers_op_t op, SEXP s, SEXP x, SEXP ignored)
{
    R_len_t n = LENGTH(x);
    R_len_t i = 0;
    R_len_t a;
    long double r = 0.0;

    while (i < n) {
        HELPERS_WAIT_IN1 (a, i, n);
        do {
            r += fabs(REAL(x)[i]);
            i += 1;
        } while (i < a);
    }
    REAL(s)[0] = (double) r;
}

#define T_abs THRESHOLD_ADJUST(10)

static SEXP do_fast_abs (SEXP call, SEXP op, SEXP x, SEXP env, int variant)
{   
    SEXP s;

    if (TYPEOF(x) == INTSXP || TYPEOF(x) == LGLSXP) {
	/* integer or logical ==> return integer,
	   factor was covered by Math.factor. */
        int n = LENGTH(x);
        if (n == 1) {
            s = NAMEDCNT_EQ_0(x) && TYPEOF(x) == INTSXP ? x 
              : (variant&VARIANT_STATIC_BOX_OK) != 0 
                    && ATTRIB(x) == R_NilValue ? R_ScalarIntegerBox
              :   allocVector1INT();
            int v = *INTEGER(x);
            WAIT_UNTIL_COMPUTED(x);
            *INTEGER(s) = v==NA_INTEGER ? NA_INTEGER : v<0 ? -v : v;
        }
        else {
            s = NAMEDCNT_EQ_0(x) && TYPEOF(x) == INTSXP ? x 
              :   allocVector(INTSXP,n);
            WAIT_UNTIL_COMPUTED(x);
            /* Note: relying on INTEGER(.) === LOGICAL(.) : */
            for (int i = 0 ; i < n ; i++) {
                int v = INTEGER(x)[i];
                INTEGER(s)[i] = v==NA_INTEGER ? NA_INTEGER : v<0 ? -v : v;
            }
        }
    } 

    else if (TYPEOF(x) == REALSXP) {
        int n = LENGTH(x);
        if (VARIANT_KIND(variant) == VARIANT_SUM) {
            s = allocVector1REAL();
            DO_NOW_OR_LATER1 (variant, n >= T_abs,
                              HELPERS_PIPE_IN1, task_sum_abs, 0, s, x);
            return s;
        }
        else if (n == 1) {
            s = NAMEDCNT_EQ_0(x) ? x 
              : (variant&VARIANT_STATIC_BOX_OK) != 0 
                    && ATTRIB(x) == R_NilValue ? R_ScalarRealBox
              :   allocVector1REAL();
            WAIT_UNTIL_COMPUTED(x);
            *REAL(s) = fabs(*REAL(x));
        }
        else { /* x won't be a static box, since n != 1 */
            s = NAMEDCNT_EQ_0(x) ? x : allocVector(REALSXP, n);
            DO_NOW_OR_LATER1 (variant, n >= T_abs,
                              HELPERS_PIPE_IN01_OUT, task_abs, 0, s, x);
        }
    } else if (isComplex(x)) {
        WAIT_UNTIL_COMPUTED(x);
        s = do_fast_cmathfuns (call, op, x, env, variant);
    } else
        non_numeric_errorcall(call);

    if (x!=s) {
        PROTECT(s);
        DUPLICATE_ATTRIB(s, x);
        UNPROTECT(1);
    }

    return s;
}

SEXP do_abs(SEXP call, SEXP op, SEXP args, SEXP env, int variant)
{
    SEXP s;

    checkArity(op, args);
    check1arg_x (args, call);

    if (DispatchGroup("Math", call, op, args, env, &s))
	return s;

    return do_fast_abs (call, op, CAR(args), env, variant);
}

/* Mathematical Functions of Two Numeric Arguments (plus 0, 1, or 2 integers) */

static void setup_Math2 
    (SEXP *sa, SEXP *sb, SEXP *sy, int na, int nb, SEXP lcall)
{
    if (!isNumeric(*sa) || !isNumeric(*sb))
	non_numeric_errorcall(lcall);

    if (na == 0 || nb == 0) {
	PROTECT(*sy = allocVector(REALSXP, 0));
        /* for 0-length a we want the attributes of a, not those of b
           as no recycling will occur */
	if (na == 0) DUPLICATE_ATTRIB(*sy, *sa);
	UNPROTECT(1);
        return;
    }

    PROTECT(*sa = coerceVector (*sa, REALSXP));
    PROTECT(*sb = coerceVector (*sb, REALSXP));
    PROTECT(*sy = allocVector (REALSXP, na < nb ? nb : na));
}

#define DO_MATH2(y,a,b,n,na,nb,fncall) do { \
    int naflag = 0; \
    double ai, bi; \
    int i, ia, ib; \
    mod_iterate(na, nb, ia, ib) { \
        ai = a[ia]; \
        bi = b[ib]; \
        if (ISNAN(ai+bi)) { \
            if (ISNA(ai) || ISNA(bi)) { \
                y[i] = NA_REAL; \
                continue; \
            } \
            if (ISNAN(ai) || ISNAN(bi)) { \
                y[i] = R_NaN; \
                continue; \
            } \
        } \
        y[i] = fncall; \
        if (ISNAN(y[i])) naflag = 1; \
    } \
    if (naflag) NaN_warning(); \
    SEXP frm = n==na ? sa : sb; \
    DUPLICATE_ATTRIB(sy, frm); \
    UNPROTECT(3); \
} while (0)


static SEXP math2(SEXP sa, SEXP sb, double (*f)(double, double),
		  SEXP lcall)
{
    double *a, *b, *y;
    int n, na, nb;
    SEXP sy;

    na = LENGTH(sa); nb = LENGTH(sb);
    setup_Math2 (&sa, &sb, &sy, na, nb, lcall);
    if ((n = LENGTH(sy)) == 0) return sy;
    a = REAL(sa); b = REAL(sb); y = REAL(sy);

    DO_MATH2(y,a,b,n,na,nb, f(ai,bi));

    return sy;
} /* math2() */

static SEXP math2_1(SEXP sa, SEXP sb, SEXP sI,
		    double (*f)(double, double, int), SEXP lcall)
{
    double *a, *b, *y;
    int n, na, nb;
    SEXP sy;

    na = LENGTH(sa); nb = LENGTH(sb);
    setup_Math2 (&sa, &sb, &sy, na, nb, lcall);
    if ((n = LENGTH(sy)) == 0) return sy;
    a = REAL(sa); b = REAL(sb); y = REAL(sy);

    int m_opt = asInteger(sI);

    DO_MATH2(y,a,b,n,na,nb, f(ai,bi,m_opt));

    return sy;
} /* math2_1() */

static SEXP math2_2(SEXP sa, SEXP sb, SEXP sI1, SEXP sI2,
		    double (*f)(double, double, int, int), SEXP lcall)
{
    double *a, *b, *y;
    int n, na, nb;
    SEXP sy;

    na = LENGTH(sa); nb = LENGTH(sb);
    setup_Math2 (&sa, &sb, &sy, na, nb, lcall);
    if ((n = LENGTH(sy)) == 0) return sy;
    a = REAL(sa); b = REAL(sb); y = REAL(sy);

    int i_1 = asInteger(sI1);
    int i_2 = asInteger(sI2);

    DO_MATH2(y,a,b,n,na,nb, f(ai,bi,i_1,i_2));

    return sy;
} /* math2_2() */

static SEXP math2B(SEXP sa, SEXP sb, double (*f)(double, double, double *),
		   SEXP lcall)
{
    double *a, *b, *y;
    int n, na, nb;
    SEXP sy;

    na = LENGTH(sa); nb = LENGTH(sb);
    setup_Math2 (&sa, &sb, &sy, na, nb, lcall);
    if ((n = LENGTH(sy)) == 0) return sy;
    a = REAL(sa); b = REAL(sb); y = REAL(sy);

    /* allocate work array for BesselJ, BesselY large enough for all
       arguments */

    double amax, *work;
    long nw;
    int i;

    amax = 0.0;
    for (i = 0; i < nb; i++) {
	double av = b[i] < 0 ? -b[i] : b[i];
	if (av > amax) amax = av;
    }
    nw = 1 + (long)floor(amax);
    work = (double *) R_alloc((size_t) nw, sizeof(double));

    DO_MATH2(y,a,b,n,na,nb, f(ai,bi,work));

    return sy;
} /* math2B() */

#define Math2(A, FUN)	  math2(CAR(A), CADR(A), FUN, call)
#define Math2_1(A, FUN)	math2_1(CAR(A), CADR(A), CADDR(A), FUN, call)
#define Math2_2(A, FUN) math2_2(CAR(A), CADR(A), CADDR(A), CADDDR(A), FUN, call)
#define Math2B(A, FUN)	  math2B(CAR(A), CADR(A), FUN, call)

SEXP do_math2(SEXP call, SEXP op, SEXP args, SEXP env)
{
    checkArity(op, args);

    if (isComplex(CAR(args)) ||
	(PRIMVAL(op) == 0 && isComplex(CADR(args))))
	return complex_math2(call, op, args, env);

    switch (PRIMVAL(op)) {

    case  0: return Math2(args, atan2);

    case  2: return Math2(args, lbeta);
    case  3: return Math2(args, beta);
    case  4: return Math2(args, lchoose);
    case  5: return Math2(args, choose);

    case  6: return Math2_1(args, dchisq);
    case  7: return Math2_2(args, pchisq);
    case  8: return Math2_2(args, qchisq);

    case  9: return Math2_1(args, dexp);
    case 10: return Math2_2(args, pexp);
    case 11: return Math2_2(args, qexp);

    case 12: return Math2_1(args, dgeom);
    case 13: return Math2_2(args, pgeom);
    case 14: return Math2_2(args, qgeom);

    case 15: return Math2_1(args, dpois);
    case 16: return Math2_2(args, ppois);
    case 17: return Math2_2(args, qpois);

    case 18: return Math2_1(args, dt);
    case 19: return Math2_2(args, pt);
    case 20: return Math2_2(args, qt);

    case 21: return Math2_1(args, dsignrank);
    case 22: return Math2_2(args, psignrank);
    case 23: return Math2_2(args, qsignrank);

    case 24: return Math2B(args, bessel_j_ex);
    case 25: return Math2B(args, bessel_y_ex);
    case 26: return Math2(args, psigamma);

    default: 
        /* Put 10001 and 10004 here so switch table won't be sparse. */
        if (PRIMVAL(op) == 10001)
            return Math2(args, fround); /* round(), src/nmath/fround.c */
        if (PRIMVAL(op) == 10004)
            return Math2(args, fprec);  /* signif(), src/nmath/fprec.c */

	errorcall(call,
		  _("unimplemented real function of %d numeric arguments"), 2);
    }
}


/* The S4 Math2 group, round and signif */
/* This is a primitive SPECIALSXP with internal argument matching */
SEXP do_Math2(SEXP call, SEXP op, SEXP args, SEXP env)
{
    SEXP res, call2;

    args = evalListKeepMissing(args, env);
    int n = length(args);

    if (n >= 2 && CADR(args) == R_MissingArg) {
        /* we ignore arguments after the second - not sure why... */
        PROTECT(args);
	SEXP digits = ScalarRealMaybeConst (PRIMVAL(op) == 10004 ? 6.0 : 0.0);
        args = list2 (CAR(args), digits);
        UNPROTECT(1);
        n = 2;
    }

    if (n != 1 && n != 2)
	error(_("%d arguments passed to '%s' which requires 1 or 2"),
	      n, PRIMNAME(op));

    PROTECT(call2 = LCONS (CAR(call), args));
    int nprotect = 1;

    if (! DispatchGroup("Math", call2, op, args, env, &res)) {
	if(n == 1) {
	    double digits = 0.0;
            check1arg_x (args, call);
	    if(PRIMVAL(op) == 10004) digits = 6.0;
	    SETCDR(args, CONS(ScalarRealMaybeConst(digits), R_NilValue));
	} else {
	    /* If named, do argument matching by name */
	    if (TAG(args) != R_NilValue || TAG(CDR(args)) != R_NilValue) {
                static char *ap[2] = { "x", "digits" };
		PROTECT(args = matchArgs(R_NilValue, ap, 2, args, call));
		nprotect += 1;
	    }
	    if (length(CADR(args)) == 0)
		errorcall(call, _("invalid second argument of length 0"));
	}
	res = do_math2(call, op, args, env);
    }
    UNPROTECT(nprotect);
    return res;
}

/* log{2,10} are builtins */
SEXP do_log1arg(SEXP call, SEXP op, SEXP args, SEXP env)
{
    SEXP res, call2, args2, tmp = R_NilValue /* -Wall */;

    checkArity(op, args);
    check1arg_x (args, call);

    if (DispatchGroup("Math", call, op, args, env, &res)) return res;

    SEXP sLog = install("log");
    if(PRIMVAL(op) == 10) tmp = ScalarRealMaybeConst(10.0);
    if(PRIMVAL(op) == 2)  tmp = ScalarRealMaybeConst(2.0);

    PROTECT(call2 = lang3(sLog, CAR(args), tmp));
    PROTECT(args2 = lang2(CAR(args), tmp));
    if (! DispatchGroup("Math", call2, op, args2, env, &res)) {
	if (isComplex(CAR(args)))
	    res = complex_math2(call2, op, args2, env);
	else
	    res = math2(CAR(args), tmp, logbase, call);
    }
    UNPROTECT(2);
    return res;
}


/* This is a primitive SPECIALSXP with internal argument matching */
SEXP do_log (SEXP call, SEXP op, SEXP args, SEXP env, int variant)
{
    /* Do the common case of one un-tagged, non-object, argument quickly. */

    if (!isNull(args) && isNull(CDR(args)) && isNull(TAG(args)) 
          && CAR(args) != R_DotsSymbol && CAR(args) != R_MissingArg) {

        SEXP arg, ans;
        arg = evalv (CAR(args), env, 
                     VARIANT_PENDING_OK | VARIANT_STATIC_BOX_OK);
        if (isObject(arg)) {
            WAIT_UNTIL_COMPUTED(arg);
            args = CONS(arg, R_NilValue);
        }
        else {
            PROTECT(arg);
            ans = do_fast_math1 (call, op, arg, env, variant);
            UNPROTECT(1);
            return ans;
        }
    }
    else {

        args = evalListKeepMissing(args, env);

        /* This seems like some sort of horrible kludge that can't possibly
           be right in general (it ignores the argument names, and silently
           discards arguments after the first two). */
        if (CDR(args) != R_NilValue && CADR(args) == R_MissingArg) {
#ifdef M_E
	    double e = M_E;
#else
	    double e = exp(1.);
#endif
            PROTECT(args);
	    args = list2(CAR(args), ScalarReal(e)); 
            UNPROTECT(1);
        }
    }

    SEXP res, call2;
    PROTECT(call2 = LCONS (CAR(call), args));

    int n = length(args);

    if (! DispatchGroup("Math", call2, op, args, env, &res)) {
	switch (n) {
	case 1:
            check1arg_x (args, call);
	    if (isComplex(CAR(args)))
		res = complex_math1(call, op, args, env);
	    else
		res = math1(CAR(args), 13, call, env, variant);
	    break;
	case 2:
	{
	    /* match argument names if supplied */
            static char *ap[2] = { "x", "base" };
	    PROTECT(args = matchArgs(R_NilValue, ap, 2, args, call));
	    if (length(CADR(args)) == 0)
		errorcall(call, _("invalid argument 'base' of length 0"));
	    if (isComplex(CAR(args)) || isComplex(CADR(args)))
		res = complex_math2(call, op, args, env);
	    else
		res = math2(CAR(args), CADR(args), logbase, call);
            UNPROTECT(1); /* args */
	    break;
	}
	default:
	    error(_("%d arguments passed to 'log' which requires 1 or 2"), n);
	}
    }
    UNPROTECT(1); /* call2 */
    return res;
}


/* Mathematical Functions of Three (Real) Arguments */

static void setup_Math3
    (SEXP *sa, SEXP *sb, SEXP *sc, SEXP *sy, int na, int nb, int nc, SEXP lcall)
{
    if (!isNumeric(*sa) || !isNumeric(*sb) || !isNumeric(*sc))
	non_numeric_errorcall(lcall);

    if (na == 0 || nb == 0 || nc == 0) {
	*sy = allocVector(REALSXP,0);
        return;
    }

    PROTECT(*sa = coerceVector (*sa, REALSXP));
    PROTECT(*sb = coerceVector (*sb, REALSXP));
    PROTECT(*sc = coerceVector (*sc, REALSXP));

    int n = na;
    if (n < nb) n = nb;
    if (n < nc) n = nc;
    PROTECT(*sy = allocVector (REALSXP, n));
}

#define DO_MATH3(y,a,b,c,n,na,nb,nc,fncall) do { \
    int naflag = 0; \
    double ai, bi, ci; \
    int i, ia, ib, ic; \
    for (i = ia = ib = ic = 0; i < n; \
         ia = (++ia==na) ? 0 : ia, \
         ib = (++ib==nb) ? 0 : ib, \
         ic = (++ic==nc) ? 0 : ic, i++) { \
        ai = a[ia]; \
        bi = b[ib]; \
        ci = c[ic]; \
        if (ISNAN(ai+bi+ci)) { \
            if (ISNA(ai) || ISNA(bi) || ISNA(ci)) { \
                y[i] = NA_REAL; \
                continue; \
            } \
            if (ISNAN(ai) || ISNAN(bi) || ISNAN(ci)) { \
                y[i] = R_NaN; \
                continue; \
            } \
        } \
        y[i] = fncall; \
        if (ISNAN(y[i])) naflag = 1; \
    } \
    if (naflag) NaN_warning(); \
    SEXP frm = n==na ? sa : n==nb ? sb : sc; \
    DUPLICATE_ATTRIB(sy, frm); \
    UNPROTECT(4); \
} while (0)

static SEXP math3_1(SEXP sa, SEXP sb, SEXP sc, SEXP sI,
		    double (*f)(double, double, double, int), SEXP lcall)
{
    double *a, *b, *c, *y;
    int n, na, nb, nc;
    SEXP sy;

    na = LENGTH(sa); nb = LENGTH(sb); nc = LENGTH(sc);
    setup_Math3 (&sa, &sb, &sc, &sy, na, nb, nc, lcall);
    if ((n = LENGTH(sy)) == 0) return sy;
    a = REAL(sa); b = REAL(sb); c = REAL(sc); y = REAL(sy);

    int i_1 = asInteger(sI);

    DO_MATH3(y,a,b,c,n,na,nb,nc, f(ai,bi,ci,i_1));

    return sy;
} /* math3_1 */

static SEXP math3_2(SEXP sa, SEXP sb, SEXP sc, SEXP sI, SEXP sJ,
		    double (*f)(double, double, double, int, int), SEXP lcall)
{
    double *a, *b, *c, *y;
    int n, na, nb, nc;
    SEXP sy;

    na = LENGTH(sa); nb = LENGTH(sb); nc = LENGTH(sc);
    setup_Math3 (&sa, &sb, &sc, &sy, na, nb, nc, lcall);
    if ((n = LENGTH(sy)) == 0) return sy;
    a = REAL(sa); b = REAL(sb); c = REAL(sc); y = REAL(sy);

    int i_1 = asInteger(sI);
    int i_2 = asInteger(sJ);

    DO_MATH3(y,a,b,c,n,na,nb,nc, f(ai,bi,ci,i_1,i_2));

    return sy;
} /* math3_2 */

static SEXP math3B(SEXP sa, SEXP sb, SEXP sc,
		   double (*f)(double, double, double, double *), SEXP lcall)
{
    double *a, *b, *c, *y;
    int n, na, nb, nc;
    SEXP sy;

    na = LENGTH(sa); nb = LENGTH(sb); nc = LENGTH(sc);
    setup_Math3 (&sa, &sb, &sc, &sy, na, nb, nc, lcall);
    if ((n = LENGTH(sy)) == 0) return sy;
    a = REAL(sa); b = REAL(sb); c = REAL(sc); y = REAL(sy);

    /* allocate work array for BesselI, BesselK large enough for all
       arguments */

    double amax, *work;
    long nw;
    int i;

    amax = 0.0;
    for (i = 0; i < nb; i++) {
	double av = b[i] < 0 ? -b[i] : b[i];
	if (av > amax) amax = av;
    }
    nw = 1 + (long)floor(amax);
    work = (double *) R_alloc((size_t) nw, sizeof(double));

    DO_MATH3(y,a,b,c,n,na,nb,nc, f(ai,bi,ci,work));

    return sy;
} /* math3B */

#define Math3_1(A, FUN)	math3_1(CAR(A), CADR(A), CADDR(A), CADDDR(A), FUN, call)
#define Math3_2(A, FUN) math3_2(CAR(A), CADR(A), CADDR(A), CADDDR(A), CAD4R(A), FUN, call)
#define Math3B(A, FUN)  math3B (CAR(A), CADR(A), CADDR(A), FUN, call)

SEXP do_math3(SEXP call, SEXP op, SEXP args, SEXP env)
{
    checkArity(op, args);

    switch (PRIMVAL(op)) {

    case  1:  return Math3_1(args, dbeta);
    case  2:  return Math3_2(args, pbeta);
    case  3:  return Math3_2(args, qbeta);

    case  4:  return Math3_1(args, dbinom);
    case  5:  return Math3_2(args, pbinom);
    case  6:  return Math3_2(args, qbinom);

    case  7:  return Math3_1(args, dcauchy);
    case  8:  return Math3_2(args, pcauchy);
    case  9:  return Math3_2(args, qcauchy);

    case 10:  return Math3_1(args, df);
    case 11:  return Math3_2(args, pf);
    case 12:  return Math3_2(args, qf);

    case 13:  return Math3_1(args, dgamma);
    case 14:  return Math3_2(args, pgamma);
    case 15:  return Math3_2(args, qgamma);

    case 16:  return Math3_1(args, dlnorm);
    case 17:  return Math3_2(args, plnorm);
    case 18:  return Math3_2(args, qlnorm);

    case 19:  return Math3_1(args, dlogis);
    case 20:  return Math3_2(args, plogis);
    case 21:  return Math3_2(args, qlogis);

    case 22:  return Math3_1(args, dnbinom);
    case 23:  return Math3_2(args, pnbinom);
    case 24:  return Math3_2(args, qnbinom);

    case 25:  return Math3_1(args, dnorm);
    case 26:  return Math3_2(args, pnorm);
    case 27:  return Math3_2(args, qnorm);

    case 28:  return Math3_1(args, dunif);
    case 29:  return Math3_2(args, punif);
    case 30:  return Math3_2(args, qunif);

    case 31:  return Math3_1(args, dweibull);
    case 32:  return Math3_2(args, pweibull);
    case 33:  return Math3_2(args, qweibull);

    case 34:  return Math3_1(args, dnchisq);
    case 35:  return Math3_2(args, pnchisq);
    case 36:  return Math3_2(args, qnchisq);

    case 37:  return Math3_1(args, dnt);
    case 38:  return Math3_2(args, pnt);
    case 39:  return Math3_2(args, qnt);

    case 40:  return Math3_1(args, dwilcox);
    case 41:  return Math3_2(args, pwilcox);
    case 42:  return Math3_2(args, qwilcox);

    case 43:  return Math3B(args, bessel_i_ex);
    case 44:  return Math3B(args, bessel_k_ex);

    case 45:  return Math3_1(args, dnbinom_mu);
    case 46:  return Math3_2(args, pnbinom_mu);
    case 47:  return Math3_2(args, qnbinom_mu);

    default:
	errorcall(call,
		  _("unimplemented real function of %d numeric arguments"), 3);
    }
} /* do_math3() */

/* Mathematical Functions of Four (Real) Arguments */

static void setup_Math4 (SEXP *sa, SEXP *sb, SEXP *sc, SEXP *sd, SEXP *sy, 
                         int na, int nb, int nc, int nd, SEXP lcall)
{
    if (!isNumeric(*sa) || !isNumeric(*sb) || !isNumeric(*sc) || !isNumeric(*sd))
	non_numeric_errorcall(lcall);

    if (na == 0 || nb == 0 || nc == 0 || nd == 0) {
	*sy = allocVector(REALSXP,0);
        return;
    }

    PROTECT(*sa = coerceVector (*sa, REALSXP));
    PROTECT(*sb = coerceVector (*sb, REALSXP));
    PROTECT(*sc = coerceVector (*sc, REALSXP));
    PROTECT(*sd = coerceVector (*sd, REALSXP));

    int n = na;
    if (n < nb) n = nb;
    if (n < nc) n = nc;
    if (n < nd) n = nd;
    PROTECT(*sy = allocVector (REALSXP, n));
}

#define DO_MATH4(y,a,b,c,d,n,na,nb,nc,nd,fncall) do { \
    int naflag = 0; \
    double ai, bi, ci, di; \
    int i, ia, ib, ic, id; \
    for (i = ia = ib = ic = id = 0; i < n; \
         ia = (++ia==na) ? 0 : ia, \
         ib = (++ib==nb) ? 0 : ib, \
         ic = (++ic==nc) ? 0 : ic, \
         id = (++id==nd) ? 0 : id, i++) { \
        ai = a[ia]; \
        bi = b[ib]; \
        ci = c[ic]; \
        di = d[id]; \
        if (ISNAN(ai+bi+ci+di)) { \
            if (ISNA(ai) || ISNA(bi) || ISNA(ci) || ISNA(di)) { \
                y[i] = NA_REAL; \
                continue; \
            } \
            if (ISNAN(ai) || ISNAN(bi) || ISNAN(ci) || ISNAN(di)) { \
                y[i] = R_NaN; \
                continue; \
            } \
        } \
        y[i] = fncall; \
        if (ISNAN(y[i])) naflag = 1; \
    } \
    if (naflag) NaN_warning(); \
    SEXP frm = n==na ? sa : n==nb ? sb : n==nc ? sc : sd; \
    DUPLICATE_ATTRIB(sy, frm); \
    UNPROTECT(5); \
} while (0)


static SEXP math4 (SEXP sa, SEXP sb, SEXP sc, SEXP sd,
              double (*f)(double, double, double, double), SEXP lcall)
{
    double *a, *b, *c, *d, *y;
    int n, na, nb, nc, nd;
    SEXP sy;

    na = LENGTH(sa); nb = LENGTH(sb); nc = LENGTH(sc); nd = LENGTH(sd);
    setup_Math4 (&sa, &sb, &sc, &sd, &sy, na, nb, nc, nd, lcall);
    if ((n = LENGTH(sy)) == 0) return sy;
    a = REAL(sa); b = REAL(sb); c = REAL(sc); d = REAL(sd); y = REAL(sy);

    DO_MATH4(y,a,b,c,d,n,na,nb,nc,nd, f(ai,bi,ci,di));

    return sy;
} /* math4() */

static SEXP math4_1 (SEXP sa, SEXP sb, SEXP sc, SEXP sd, SEXP sI, 
              double (*f)(double, double, double, double, int), SEXP lcall)
{
    double *a, *b, *c, *d, *y;
    int n, na, nb, nc, nd;
    SEXP sy;

    na = LENGTH(sa); nb = LENGTH(sb); nc = LENGTH(sc); nd = LENGTH(sd);
    setup_Math4 (&sa, &sb, &sc, &sd, &sy, na, nb, nc, nd, lcall);
    if ((n = LENGTH(sy)) == 0) return sy;
    a = REAL(sa); b = REAL(sb); c = REAL(sc); d = REAL(sd); y = REAL(sy);

    int i_1 = asInteger(sI);

    DO_MATH4(y,a,b,c,d,n,na,nb,nc,nd, f(ai,bi,ci,di,i_1));

    return sy;
} /* math4_1() */

static SEXP math4_2 (SEXP sa, SEXP sb, SEXP sc, SEXP sd, SEXP sI, SEXP sJ,
              double (*f)(double, double, double, double, int, int), SEXP lcall)
{
    double *a, *b, *c, *d, *y;
    int n, na, nb, nc, nd;
    SEXP sy;

    na = LENGTH(sa); nb = LENGTH(sb); nc = LENGTH(sc); nd = LENGTH(sd);
    setup_Math4 (&sa, &sb, &sc, &sd, &sy, na, nb, nc, nd, lcall);
    if ((n = LENGTH(sy)) == 0) return sy;
    a = REAL(sa); b = REAL(sb); c = REAL(sc); d = REAL(sd); y = REAL(sy);

    int i_1 = asInteger(sI);
    int i_2 = asInteger(sJ);

    DO_MATH4(y,a,b,c,d,n,na,nb,nc,nd, f(ai,bi,ci,di,i_1,i_2));

    return sy;
} /* math4_2() */


#define CAD3R	CADDDR
/* This is not (yet) in Rinternals.h : */
#define CAD5R(e)	CAR(CDR(CDR(CDR(CDR(CDR(e))))))

#define Math4(A, FUN)   math4  (CAR(A), CADR(A), CADDR(A), CAD3R(A), FUN, call)
#define Math4_1(A, FUN) math4_1(CAR(A), CADR(A), CADDR(A), CAD3R(A), CAD4R(A), \
				FUN, call)
#define Math4_2(A, FUN) math4_2(CAR(A), CADR(A), CADDR(A), CAD3R(A), CAD4R(A), \
				CAD5R(A), FUN, call)


SEXP do_math4(SEXP call, SEXP op, SEXP args, SEXP env)
{
    checkArity(op, args);

    switch (PRIMVAL(op)) {

	/* Completely dummy for -Wall -- math4() at all! : */
    case -1: return Math4(args, (double (*)(double, double, double, double))NULL);

    case  1: return Math4_1(args, dhyper);
    case  2: return Math4_2(args, phyper);
    case  3: return Math4_2(args, qhyper);

    case  4: return Math4_1(args, dnbeta);
    case  5: return Math4_2(args, pnbeta);
    case  6: return Math4_2(args, qnbeta);
    case  7: return Math4_1(args, dnf);
    case  8: return Math4_2(args, pnf);
    case  9: return Math4_2(args, qnf);
#ifdef UNIMP
    case 10: return Math4_1(args, dtukey);
#endif
    case 11: return Math4_2(args, ptukey);
    case 12: return Math4_2(args, qtukey);
    default:
	errorcall(call,
		  _("unimplemented real function of %d numeric arguments"), 4);
    }
}

#ifdef WHEN_MATH5_IS_THERE/* as in ./arithmetic.h */

/* Mathematical Functions of Five (Real) Arguments */

#define if_NA_Math5_set(y,a,b,c,d,e)					\
	if     (ISNA (a)|| ISNA (b)|| ISNA (c)|| ISNA (d)|| ISNA (e))	\
		y = NA_REAL;						\
	else if(ISNAN(a)|| ISNAN(b)|| ISNAN(c)|| ISNAN(d)|| ISNAN(e))	\
		y = R_NaN;

#define mod_iterate5(n1,n2,n3,n4,n5, i1,i2,i3,i4,i5)	\
 for (i=i1=i2=i3=i4=i5=0; i<n;				\
	i1 = (++i1==n1) ? 0 : i1,			\
	i2 = (++i2==n2) ? 0 : i2,			\
	i3 = (++i3==n3) ? 0 : i3,			\
	i4 = (++i4==n4) ? 0 : i4,			\
	i5 = (++i5==n5) ? 0 : i5,			\
	++i)

static SEXP math5(SEXP sa, SEXP sb, SEXP sc, SEXP sd, SEXP se, double (*f)())
{
    SEXP sy;
    int i, ia, ib, ic, id, ie, n, na, nb, nc, nd, ne;
    double ai, bi, ci, di, ei, *a, *b, *c, *d, *e, *y;

#define SETUP_Math5							\
    if (!isNumeric(sa) || !isNumeric(sb) || !isNumeric(sc) ||		\
	!isNumeric(sd) || !isNumeric(se))				\
	non_numeric_errorcall(lcall);				\
									\
    na = LENGTH(sa);							\
    nb = LENGTH(sb);							\
    nc = LENGTH(sc);							\
    nd = LENGTH(sd);							\
    ne = LENGTH(se);							\
    if ((na == 0) || (nb == 0) || (nc == 0) || (nd == 0) || (ne == 0))	\
	return(allocVector(REALSXP, 0));				\
    n = na;								\
    if (n < nb) n = nb;							\
    if (n < nc) n = nc;							\
    if (n < nd) n = nd;							\
    if (n < ne) n = ne;		/* n = max(na,nb,nc,nd,ne) */		\
    PROTECT(sa = coerceVector(sa, REALSXP));				\
    PROTECT(sb = coerceVector(sb, REALSXP));				\
    PROTECT(sc = coerceVector(sc, REALSXP));				\
    PROTECT(sd = coerceVector(sd, REALSXP));				\
    PROTECT(se = coerceVector(se, REALSXP));				\
    PROTECT(sy = allocVector(REALSXP, n));				\
    a = REAL(sa);							\
    b = REAL(sb);							\
    c = REAL(sc);							\
    d = REAL(sd);							\
    e = REAL(se);							\
    y = REAL(sy);							\
    naflag = 0

    SETUP_Math5;

    mod_iterate5 (na, nb, nc, nd, ne,
		  ia, ib, ic, id, ie) {
	ai = a[ia];
	bi = b[ib];
	ci = c[ic];
	di = d[id];
	ei = e[ie];
	if_NA_Math5_set(y[i], ai,bi,ci,di,ei)
	else {
	    y[i] = f(ai, bi, ci, di, ei);
	    if (ISNAN(y[i])) naflag = 1;
	}
    }

#define FINISH_Math5				\
    if(naflag) NaN_warning();			\
						\
    SEXP frm = n==na ? sa : n==nb ? sb : n==nc ? sc : n==nd ? sd : se; \
    DUPLICATE_ATTRIB(sy, frm); \
    UNPROTECT(6)

    FINISH_Math5;

    return sy;
} /* math5() */

#define Math5(A, FUN) \
	math5(CAR(A), CADR(A), CADDR(A), CAD3R(A), CAD4R(A), FUN);

SEXP do_math5(SEXP call, SEXP op, SEXP args, SEXP env)
{
    checkArity(op, args);
    lcall = call;

    switch (PRIMVAL(op)) {

	/* Completely dummy for -Wall -- use math5() at all! : */
    case -99: return Math5(args, dhyper);
#ifdef UNIMP
    case  2: return Math5(args, p...);
    case  3: return Math5(args, q...);
#endif
    default:
	errorcall(call,
		  _("unimplemented real function of %d numeric arguments"), 5);
    }
} /* do_math5() */

#endif /* Math5 is there */


/* This is used for experimenting with parallelized nmath functions -- LT */
CCODE R_get_arith_function(int which)
{
    switch (which) {
    case 1: return do_math1;
    case 2: return do_math2;
    case 3: return do_math3;
    case 4: return do_math4;
    case 11: return complex_math1;
    case 12: return complex_math2;
    default: error("bad arith function index"); return NULL;
    }
}

/* FUNTAB entries defined in this source file. See names.c for documentation. */

attribute_hidden FUNTAB R_FunTab_arithmetic[] =
{
/* printname	c-entry		offset	eval	arity	pp-kind	     precedence	rightassoc */

/* Binary Operators, all primitives, now special, though they always eval args*/
{"+",		do_arith,	PLUSOP,	1000,	2,	{PP_BINARY,  PREC_SUM,	  0}},
{"-",		do_arith,	MINUSOP,1000,	2,	{PP_BINARY,  PREC_SUM,	  0}},
{"*",		do_arith,	TIMESOP,1000,	2,	{PP_BINARY,  PREC_PROD,	  0}},
{"/",		do_arith,	DIVOP,	1000,	2,	{PP_BINARY2, PREC_PROD,	  0}},
{"^",		do_arith,	POWOP,	1000,	2,	{PP_BINARY2, PREC_POWER,  1}},
{"%%",		do_arith,	MODOP,	1000,	2,	{PP_BINARY2, PREC_PERCENT,0}},
{"%/%",		do_arith,	IDIVOP,	1000,	2,	{PP_BINARY2, PREC_PERCENT,0}},

/* Mathematical Functions */
/* primitives: these are group generic and so need to eval args (possibly internally) */
{"round",	do_Math2,	10001,	0,	-1,	{PP_FUNCALL, PREC_FN,	0}},
{"signif",	do_Math2,	10004,	0,	-1,	{PP_FUNCALL, PREC_FN,	0}},
{"log",		do_log,		10003,	1000,	-1,	{PP_FUNCALL, PREC_FN,	0}},
{"log10",	do_log1arg,	10,	1,	1,	{PP_FUNCALL, PREC_FN,	0}},
{"log2",	do_log1arg,	2,	1,	1,	{PP_FUNCALL, PREC_FN,	0}},
{"abs",		do_abs,		6,	11001,	1,	{PP_FUNCALL, PREC_FN,	0}},
{"floor",	do_math1,	1,	11001,	1,	{PP_FUNCALL, PREC_FN,	0}},
{"ceiling",	do_math1,	2,	11001,	1,	{PP_FUNCALL, PREC_FN,	0}},
{"sqrt",	do_math1,	3,	11001,	1,	{PP_FUNCALL, PREC_FN,	0}},
{"sign",	do_math1,	4,	11001,	1,	{PP_FUNCALL, PREC_FN,	0}},
{"trunc",	do_trunc,	5,	11001,	-1,	{PP_FUNCALL, PREC_FN,	0}},

{"exp",		do_math1,	10,	11001,	1,	{PP_FUNCALL, PREC_FN,	0}},
{"expm1",	do_math1,	11,	11001,	1,	{PP_FUNCALL, PREC_FN,	0}},
{"log1p",	do_math1,	12,	11001,	1,	{PP_FUNCALL, PREC_FN,	0}},

{"cos",		do_math1,	20,	11001,	1,	{PP_FUNCALL, PREC_FN,	0}},
{"sin",		do_math1,	21,	11001,	1,	{PP_FUNCALL, PREC_FN,	0}},
{"tan",		do_math1,	22,	11001,	1,	{PP_FUNCALL, PREC_FN,	0}},
{"acos",	do_math1,	23,	11001,	1,	{PP_FUNCALL, PREC_FN,	0}},
{"asin",	do_math1,	24,	11001,	1,	{PP_FUNCALL, PREC_FN,	0}},
{"atan",	do_math1,	25,	11001,	1,	{PP_FUNCALL, PREC_FN,	0}},

{"cosh",	do_math1,	30,	11001,	1,	{PP_FUNCALL, PREC_FN,	0}},
{"sinh",	do_math1,	31,	11001,	1,	{PP_FUNCALL, PREC_FN,	0}},
{"tanh",	do_math1,	32,	11001,	1,	{PP_FUNCALL, PREC_FN,	0}},
{"acosh",	do_math1,	33,	11001,	1,	{PP_FUNCALL, PREC_FN,	0}},
{"asinh",	do_math1,	34,	11001,	1,	{PP_FUNCALL, PREC_FN,	0}},
{"atanh",	do_math1,	35,	11001,	1,	{PP_FUNCALL, PREC_FN,	0}},

{"lgamma",	do_math1,	40,	11001,	1,	{PP_FUNCALL, PREC_FN,	0}},
{"gamma",	do_math1,	41,	11001,	1,	{PP_FUNCALL, PREC_FN,	0}},

{"digamma",	do_math1,	42,	11001,	1,	{PP_FUNCALL, PREC_FN,	0}},
{"trigamma",	do_math1,	43,	11001,	1,	{PP_FUNCALL, PREC_FN,	0}},
/* see "psigamma" below !*/

/* Mathematical Functions of Two Numeric (+ 1-2 int) Variables */

{"atan2",	do_math2,	0,	11,	2,	{PP_FUNCALL, PREC_FN,	0}},

{"lbeta",	do_math2,	2,	11,	2,	{PP_FUNCALL, PREC_FN,	0}},
{"beta",	do_math2,	3,	11,	2,	{PP_FUNCALL, PREC_FN,	0}},
{"lchoose",	do_math2,	4,	11,	2,	{PP_FUNCALL, PREC_FN,	0}},
{"choose",	do_math2,	5,	11,	2,	{PP_FUNCALL, PREC_FN,	0}},

{"dchisq",	do_math2,	6,	11,	2+1,	{PP_FUNCALL, PREC_FN,	0}},
{"pchisq",	do_math2,	7,	11,	2+2,	{PP_FUNCALL, PREC_FN,	0}},
{"qchisq",	do_math2,	8,	11,	2+2,	{PP_FUNCALL, PREC_FN,	0}},

{"dexp",	do_math2,	9,	11,	2+1,	{PP_FUNCALL, PREC_FN,	0}},
{"pexp",	do_math2,	10,	11,	2+2,	{PP_FUNCALL, PREC_FN,	0}},
{"qexp",	do_math2,	11,	11,	2+2,	{PP_FUNCALL, PREC_FN,	0}},

{"dgeom",	do_math2,	12,	11,	2+1,	{PP_FUNCALL, PREC_FN,	0}},
{"pgeom",	do_math2,	13,	11,	2+2,	{PP_FUNCALL, PREC_FN,	0}},
{"qgeom",	do_math2,	14,	11,	2+2,	{PP_FUNCALL, PREC_FN,	0}},

{"dpois",	do_math2,	15,	11,	2+1,	{PP_FUNCALL, PREC_FN,	0}},
{"ppois",	do_math2,	16,	11,	2+2,	{PP_FUNCALL, PREC_FN,	0}},
{"qpois",	do_math2,	17,	11,	2+2,	{PP_FUNCALL, PREC_FN,	0}},

{"dt",		do_math2,	18,	11,	2+1,	{PP_FUNCALL, PREC_FN,	0}},
{"pt",		do_math2,	19,	11,	2+2,	{PP_FUNCALL, PREC_FN,	0}},
{"qt",		do_math2,	20,	11,	2+2,	{PP_FUNCALL, PREC_FN,	0}},

{"dsignrank",	do_math2,	21,	11,	2+1,	{PP_FUNCALL, PREC_FN,	0}},
{"psignrank",	do_math2,	22,	11,	2+2,	{PP_FUNCALL, PREC_FN,	0}},
{"qsignrank",	do_math2,	23,	11,	2+2,	{PP_FUNCALL, PREC_FN,	0}},

{"besselJ",	do_math2,	24,	11,	2,	{PP_FUNCALL, PREC_FN,	0}},
{"besselY",	do_math2,	25,	11,	2,	{PP_FUNCALL, PREC_FN,	0}},

{"psigamma",	do_math2,	26,	11,	2,	{PP_FUNCALL, PREC_FN,	0}},


/* Mathematical Functions of Three Numeric (+ 1-2 int) Variables */

{"dbeta",	do_math3,	1,	11,	3+1,	{PP_FUNCALL, PREC_FN,	0}},
{"pbeta",	do_math3,	2,	11,	3+2,	{PP_FUNCALL, PREC_FN,	0}},
{"qbeta",	do_math3,	3,	11,	3+2,	{PP_FUNCALL, PREC_FN,	0}},

{"dbinom",	do_math3,	4,	11,	3+1,	{PP_FUNCALL, PREC_FN,	0}},
{"pbinom",	do_math3,	5,	11,	3+2,	{PP_FUNCALL, PREC_FN,	0}},
{"qbinom",	do_math3,	6,	11,	3+2,	{PP_FUNCALL, PREC_FN,	0}},

{"dcauchy",	do_math3,	7,	11,	3+1,	{PP_FUNCALL, PREC_FN,	0}},
{"pcauchy",	do_math3,	8,	11,	3+2,	{PP_FUNCALL, PREC_FN,	0}},
{"qcauchy",	do_math3,	9,	11,	3+2,	{PP_FUNCALL, PREC_FN,	0}},

{"df",		do_math3,	10,	11,	3+1,	{PP_FUNCALL, PREC_FN,	0}},
{"pf",		do_math3,	11,	11,	3+2,	{PP_FUNCALL, PREC_FN,	0}},
{"qf",		do_math3,	12,	11,	3+2,	{PP_FUNCALL, PREC_FN,	0}},

{"dgamma",	do_math3,	13,	11,	3+1,	{PP_FUNCALL, PREC_FN,	0}},
{"pgamma",	do_math3,	14,	11,	3+2,	{PP_FUNCALL, PREC_FN,	0}},
{"qgamma",	do_math3,	15,	11,	3+2,	{PP_FUNCALL, PREC_FN,	0}},

{"dlnorm",	do_math3,	16,	11,	3+1,	{PP_FUNCALL, PREC_FN,	0}},
{"plnorm",	do_math3,	17,	11,	3+2,	{PP_FUNCALL, PREC_FN,	0}},
{"qlnorm",	do_math3,	18,	11,	3+2,	{PP_FUNCALL, PREC_FN,	0}},

{"dlogis",	do_math3,	19,	11,	3+1,	{PP_FUNCALL, PREC_FN,	0}},
{"plogis",	do_math3,	20,	11,	3+2,	{PP_FUNCALL, PREC_FN,	0}},
{"qlogis",	do_math3,	21,	11,	3+2,	{PP_FUNCALL, PREC_FN,	0}},

{"dnbinom",	do_math3,	22,	11,	3+1,	{PP_FUNCALL, PREC_FN,	0}},
{"pnbinom",	do_math3,	23,	11,	3+2,	{PP_FUNCALL, PREC_FN,	0}},
{"qnbinom",	do_math3,	24,	11,	3+2,	{PP_FUNCALL, PREC_FN,	0}},

{"dnorm",	do_math3,	25,	11,	3+1,	{PP_FUNCALL, PREC_FN,	0}},
{"pnorm",	do_math3,	26,	11,	3+2,	{PP_FUNCALL, PREC_FN,	0}},
{"qnorm",	do_math3,	27,	11,	3+2,	{PP_FUNCALL, PREC_FN,	0}},

{"dunif",	do_math3,	28,	11,	3+1,	{PP_FUNCALL, PREC_FN,	0}},
{"punif",	do_math3,	29,	11,	3+2,	{PP_FUNCALL, PREC_FN,	0}},
{"qunif",	do_math3,	30,	11,	3+2,	{PP_FUNCALL, PREC_FN,	0}},

{"dweibull",	do_math3,	31,	11,	3+1,	{PP_FUNCALL, PREC_FN,	0}},
{"pweibull",	do_math3,	32,	11,	3+2,	{PP_FUNCALL, PREC_FN,	0}},
{"qweibull",	do_math3,	33,	11,	3+2,	{PP_FUNCALL, PREC_FN,	0}},

{"dnchisq",	do_math3,	34,	11,	3+1,	{PP_FUNCALL, PREC_FN,	0}},
{"pnchisq",	do_math3,	35,	11,	3+2,	{PP_FUNCALL, PREC_FN,	0}},
{"qnchisq",	do_math3,	36,	11,	3+2,	{PP_FUNCALL, PREC_FN,	0}},

{"dnt",		do_math3,	37,	11,	3+1,	{PP_FUNCALL, PREC_FN,	0}},
{"pnt",		do_math3,	38,	11,	3+2,	{PP_FUNCALL, PREC_FN,	0}},
{"qnt",		do_math3,	39,	11,	3+2,	{PP_FUNCALL, PREC_FN,	0}},

{"dwilcox",	do_math3,	40,	11,	3+1,	{PP_FUNCALL, PREC_FN,	0}},
{"pwilcox",	do_math3,	41,	11,	3+2,	{PP_FUNCALL, PREC_FN,	0}},
{"qwilcox",	do_math3,	42,	11,	3+2,	{PP_FUNCALL, PREC_FN,	0}},

{"besselI",	do_math3,	43,	11,	3,	{PP_FUNCALL, PREC_FN,	0}},
{"besselK",	do_math3,	44,	11,	3,	{PP_FUNCALL, PREC_FN,	0}},

{"dnbinom_mu",	do_math3,	45,	11,	3+1,	{PP_FUNCALL, PREC_FN,	0}},
{"pnbinom_mu",	do_math3,	46,	11,	3+2,	{PP_FUNCALL, PREC_FN,	0}},
{"qnbinom_mu",	do_math3,	47,	11,	3+2,	{PP_FUNCALL, PREC_FN,	0}},


/* Mathematical Functions of Four Numeric (+ 1-2 int) Variables */

{"dhyper",	do_math4,	1,	11,	4+1,	{PP_FUNCALL, PREC_FN,	0}},
{"phyper",	do_math4,	2,	11,	4+2,	{PP_FUNCALL, PREC_FN,	0}},
{"qhyper",	do_math4,	3,	11,	4+2,	{PP_FUNCALL, PREC_FN,	0}},

{"dnbeta",	do_math4,	4,	11,	4+1,	{PP_FUNCALL, PREC_FN,	0}},
{"pnbeta",	do_math4,	5,	11,	4+2,	{PP_FUNCALL, PREC_FN,	0}},
{"qnbeta",	do_math4,	6,	11,	4+2,	{PP_FUNCALL, PREC_FN,	0}},

{"dnf",		do_math4,	7,	11,	4+1,	{PP_FUNCALL, PREC_FN,	0}},
{"pnf",		do_math4,	8,	11,	4+2,	{PP_FUNCALL, PREC_FN,	0}},
{"qnf",		do_math4,	9,	11,	4+2,	{PP_FUNCALL, PREC_FN,	0}},

{"dtukey",	do_math4,	10,	11,	4+1,	{PP_FUNCALL, PREC_FN,	0}},
{"ptukey",	do_math4,	11,	11,	4+2,	{PP_FUNCALL, PREC_FN,	0}},
{"qtukey",	do_math4,	12,	11,	4+2,	{PP_FUNCALL, PREC_FN,	0}},

{NULL,		NULL,		0,	0,	0,	{PP_INVALID, PREC_FN,	0}}
};

/* Fast built-in functions in this file. See names.c for documentation */

attribute_hidden FASTFUNTAB R_FastFunTab_arithmetic[] = {
/*slow func	fast func,     code or -1   dsptch  variant */
{ do_math1,	do_fast_math1,	-1,             1,  VARIANT_STATIC_BOX_OK },
{ do_trunc,	do_fast_trunc,	-1,		1,  VARIANT_STATIC_BOX_OK },
{ do_abs,	do_fast_abs,	-1,		1,  VARIANT_STATIC_BOX_OK },
{ 0,		0,		0,		0,  0 }
};<|MERGE_RESOLUTION|>--- conflicted
+++ resolved
@@ -1117,22 +1117,12 @@
 
     /* Copy attributes from arguments as needed. */
 
-<<<<<<< HEAD
-    if ((xattr || yattr) 
-          && (isObject(x) || isObject(y) || !(variant & VARIANT_ANY_ATTR))) {
-
-        if (yattr && ny==n && ans!=y)
-            copyMostAttrib(y, ans);
-        if (xattr && nx==n && ans!=x)
-            copyMostAttrib(x, ans); /* Done 2nd so x's attrs overwrite y's */
-=======
     if ((xattr || yattr) && (objx || objy || !(variant & VARIANT_ANY_ATTR))) {
 
         if (yattr && ny==n && ans!=y)
             objy ? copyMostAttrib(y, ans) : copyMostAttribNoClass(y, ans);
         if (xattr && nx==n && ans!=x) /* Done 2nd so x's attrs overwrite y's */
             objx ? copyMostAttrib(x, ans) : copyMostAttribNoClass(x, ans);
->>>>>>> 4da95c6b
     
         /* Don't set the dims if one argument is an array of size 0 and the
            other isn't of size zero, cos they're wrong */
@@ -1273,11 +1263,7 @@
         errorcall(call, _("invalid argument to unary operator"));
 
     if (ans != s1 && ATTRIB(s1) != R_NilValue 
-<<<<<<< HEAD
-         && (isObject(s1) || !(variant & VARIANT_ANY_ATTR))) {
-=======
          && (obj1 || !(variant & VARIANT_ANY_ATTR))) {
->>>>>>> 4da95c6b
         PROTECT(ans);
         DUPLICATE_ATTRIB(ans,s1);
         if (isObject(ans) && !obj1) 
