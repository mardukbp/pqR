--- conflicted
+++ resolved
@@ -1229,11 +1229,7 @@
         return s1;
 
     n = LENGTH(s1);
-<<<<<<< HEAD
-    PROTECT(ans = NAMEDCNT_EQ_0(s1) ? s1 
-=======
     PROTECT(ans = NAMEDCNT_EQ_0(s1) && type!=LGLSXP ? s1 
->>>>>>> 755bca78
                 : allocVector (type==LGLSXP ? INTSXP : type, n));
 
     if (operation==MINUSOP) {
