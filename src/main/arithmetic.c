/*
 *  pqR : A pretty quick version of R
 *  Copyright (C) 2013, 2014 by Radford M. Neal
 *
 *  Based on R : A Computer Language for Statistical Data Analysis
 *  Copyright (C) 1995, 1996, 1997  Robert Gentleman and Ross Ihaka
 *  Copyright (C) 1998--2011	    The R Development Core Team.
 *  Copyright (C) 2003-4	    The R Foundation
 *
 *  The changes in pqR from R-2.15.0 distributed by the R Core Team are
 *  documented in the NEWS and MODS files in the top-level source directory.
 *
 *  This program is free software; you can redistribute it and/or modify
 *  it under the terms of the GNU General Public License as published by
 *  the Free Software Foundation; either version 2 of the License, or
 *  (at your option) any later version.
 *
 *  This program is distributed in the hope that it will be useful,
 *  but WITHOUT ANY WARRANTY; without even the implied warranty of
 *  MERCHANTABILITY or FITNESS FOR A PARTICULAR PURPOSE.  See the
 *  GNU General Public License for more details.
 *
 *  You should have received a copy of the GNU General Public License
 *  along with this program; if not, a copy is available at
 *  http://www.r-project.org/Licenses/
 */

#ifdef HAVE_CONFIG_H
#include <config.h>
#endif

#ifdef __OpenBSD__
/* for definition of "struct exception" in math.h */
# define __LIBM_PRIVATE
#endif
#define USE_FAST_PROTECT_MACROS

#include <complex.h>
#include "Defn.h"		/*-> Arith.h -> math.h */
#ifdef __OpenBSD__
# undef __LIBM_PRIVATE
#endif

#define R_MSG_NA	_("NaNs produced")
#define R_MSG_NONNUM_MATH _("Non-numeric argument to mathematical function")

#include <Rmath.h>
extern double Rf_gamma_cody(double);

#include "arithmetic.h"

#include <errno.h>

#include <helpers/helpers-app.h>

#ifdef HAVE_MATHERR

/* Override the SVID matherr function:
   the main difference here is not to print warnings.
 */
#ifndef __cplusplus
int matherr(struct exception *exc)
{
    switch (exc->type) {
    case DOMAIN:
    case SING:
	errno = EDOM;
	break;
    case OVERFLOW:
	errno = ERANGE;
	break;
    case UNDERFLOW:
	exc->retval = 0.0;
	break;
	/*
	   There are cases TLOSS and PLOSS which are ignored here.
	   According to the Solaris man page, there are for
	   trigonometric algorithms and not needed for good ones.
	 */
    }
    return 1;
}
#endif
#endif

/* Hack to avoid possibly-incorrect constant folding. */
volatile double R_Zero_Hack = 0.0;

/* gcc had problems with static const on AIX and Solaris
   Solaris was for gcc 3.1 and 3.2 under -O2 32-bit on 64-bit kernel */
#ifdef _AIX
#define CONST
#elif defined(sparc) && defined (__GNUC__) && __GNUC__ == 3
#define CONST
#else
#define CONST const
#endif

#ifdef WORDS_BIGENDIAN
static CONST int hw = 0;
static CONST int lw = 1;
#else  /* !WORDS_BIGENDIAN */
static CONST int hw = 1;
static CONST int lw = 0;
#endif /* WORDS_BIGENDIAN */

typedef union
{   double value;
    unsigned int word[2];
} R_ieee_double;

static double R_ValueOfNA(void)
{
    return REAL(R_ScalarRealNA)[0];
}

int R_IsNA(double x)
{
    if (isnan(x)) {
	R_ieee_double y;
	y.value = x;
	return (y.word[lw] == 1954);
    }
    return 0;
}

int R_IsNaN(double x)
{
    if (isnan(x)) {
	R_ieee_double y;
	y.value = x;
	return (y.word[lw] != 1954);
    }
    return 0;
}

/* ISNAN uses isnan, which is undefined by C++ headers
   This workaround is called only when ISNAN() is used
   in a user code in a file with __cplusplus defined */

int R_isnancpp(double x)
{
   return (isnan(x)!=0);
}


/* Mainly for use in packages */
int R_finite(double x)
{
#ifdef HAVE_WORKING_ISFINITE
    return isfinite(x);
#else
    return (!isnan(x) & (x != R_PosInf) & (x != R_NegInf));
#endif
}


/* Arithmetic Initialization */

void attribute_hidden InitArithmetic()
{
    R_NaInt = INT_MIN; /* now mostly unused: NA_INTEGER defined as INT_MIN */
    R_NaN = 0.0/R_Zero_Hack;
    R_NaReal = R_ValueOfNA();
    R_PosInf = 1.0/R_Zero_Hack;
    R_NegInf = -1.0/R_Zero_Hack;
    R_NaN_cast_to_int = (int) R_NaN;

#ifdef ENABLE_ISNAN_TRICK
    if (R_NaN_cast_to_int != (int) R_NaReal
     || R_NaN_cast_to_int != (int) (-R_NaReal)
     || R_NaN_cast_to_int != (int) (-R_NaN))
        error("Integer casts of NaN, NA, -NaN, -NA differ, don't define ENABLE_ISNAN_TRICK");
#endif
}

/* Keep these two in step */
/* FIXME: consider using
    tmp = (long double)x1 - floor(q) * (long double)x2;
    
   WARNING:  myfmod may call "warning", and hence may allocate storage.
 */
static double myfmod(double x1, double x2)
{
    double q = x1 / x2, tmp;

    if (x2 == 0.0) return R_NaN;
    tmp = x1 - floor(q) * x2;
    if(R_FINITE(q) && (fabs(q) > 1/R_AccuracyInfo.eps))
	warning(_("probable complete loss of accuracy in modulus"));
    q = floor(tmp/x2);
    return tmp - q * x2;
}

static double myfloor(double x1, double x2)
{
    double q = x1 / x2, tmp;

    if (x2 == 0.0) return q;
    tmp = x1 - floor(q) * x2;
    return floor(q) + floor(tmp/x2);
}

/* some systems get this wrong, possibly depend on what libs are loaded */
static R_INLINE double R_log(double x) {
    return x > 0 ? log(x) : x < 0 ? R_NaN : R_NegInf;
}

/* Macro handling powers 1 and 2 quickly, and otherwise using R_pow.  
   First argument should be double, second may be double or int. */

#define R_POW(x,y) ((y) == 2 ? (x)*(x) : (y) == 1 ? (x) : R_pow((x),(y)))

double R_pow(double x, double y) /* = x ^ y */
{
    /* Don't optimize for power of 2, since we assume most calls are
       via R_POW, which already does that, or from some other place making
       a similar check. */

    if(x == 1. || y == 0.)
	return(1.);
    if(x == 0.) {
	if(y > 0.) return(0.);
	else if(y < 0) return(R_PosInf);
	else return(y); /* NA or NaN, we assert */
    }

    if (R_FINITE(x) && R_FINITE(y)) {
        if (y == 1.)
            return x;
        else if (y == 0.5)
            return sqrt(x);
        else
            return pow(x, y);
    }

    if (ISNAN(x) || ISNAN(y))
	return(x + y);
    if(!R_FINITE(x)) {
	if(x > 0)		/* Inf ^ y */
	    return (y < 0.)? 0. : R_PosInf;
	else {			/* (-Inf) ^ y */
	    if (R_FINITE(y) && y == floor(y)) { /* (-Inf) ^ n */
                if (y < 0.)
                    return 0.;
                /* Return x (= -Inf) if power is odd, -x if power is even. */
                /* Note that all the really, really big integers are even. */
                if (y < (((int_fast64_t)1)<<62) && (((int_fast64_t)y) & 1))
                    return x;
                else
                    return -x;
            }
	}
    }
    if(!R_FINITE(y)) {
	if(x >= 0) {
	    if(y > 0)		/* y == +Inf */
		return (x >= 1) ? R_PosInf : 0.;
	    else		/* y == -Inf */
		return (x < 1) ? R_PosInf : 0.;
	}
    }
    return(R_NaN);		/* all other cases: (-Inf)^{+-Inf,
				   non-int}; (neg)^{+-Inf} */
}

double R_pow_di(double x, int n)
{
    double xn = 1.0;

    if (ISNAN(x)) return x;
    if (n == NA_INTEGER) return NA_REAL;

    if (n != 0) {
	if (!R_FINITE(x)) return R_POW(x, n);

	Rboolean is_neg = (n < 0);
	if(is_neg) n = -n;
	for(;;) {
	    if(n & 01) xn *= x;
	    if(n >>= 1) x *= x; else break;
	}
        if(is_neg) xn = 1. / xn;
    }
    return xn;
}


/* General Base Logarithms */

/* Note that the behaviour of log(0) required is not necessarily that
   mandated by C99 (-HUGE_VAL), and the behaviour of log(x < 0) is
   optional in C99.  Some systems return -Inf for log(x < 0), e.g.
   libsunmath on Solaris.
*/
static double logbase(double x, double base)
{
#ifdef HAVE_LOG10
    if(base == 10) return x > 0 ? log10(x) : x < 0 ? R_NaN : R_NegInf;
#endif
#ifdef HAVE_LOG2
    if(base == 2) return x > 0 ? log2(x) : x < 0 ? R_NaN : R_NegInf;
#endif
    return R_log(x) / R_log(base);
}


/* Unary and Binary Operators */

static SEXP do_fast_arith (SEXP call, SEXP op, SEXP arg1, SEXP arg2, SEXP env,
                           int variant)
{
    /* Quickly do real arithmetic and integer plus/minus on scalars with 
       no attributes. */

    int type = TYPEOF(arg1);

    if ((type==REALSXP || type==INTSXP) && LENGTH(arg1)==1 
                                        && ATTRIB(arg1)==R_NilValue) {
        int opcode = PRIMVAL(op);

        if (arg2==NULL) {
            switch (opcode) {
            case PLUSOP:
                return arg1;
            case MINUSOP: ;
                SEXP ans = NAMEDCNT_EQ_0(arg1) ? arg1 : allocVector(type,1);
                WAIT_UNTIL_COMPUTED(arg1);
                if (type==REALSXP) 
                    *REAL(ans) = - *REAL(arg1);
                else /* INTSXP */
                    *INTEGER(ans) = *INTEGER(arg1)==NA_INTEGER ? NA_INTEGER
                                      : - *INTEGER(arg1);
                return ans;
            }
        }
        else if (TYPEOF(arg2)==type && LENGTH(arg2)==1 
                                    && ATTRIB(arg2)==R_NilValue) {
            if (type==REALSXP) {

                SEXP ans = NAMEDCNT_EQ_0(arg1) ? arg1 
                         : NAMEDCNT_EQ_0(arg2) ? arg2
                         : allocVector(type,1);

                WAIT_UNTIL_COMPUTED_2(arg1,arg2);
    
                double a1 = *REAL(arg1), a2 = *REAL(arg2);
        
                switch (opcode) {
                case PLUSOP:
                    *REAL(ans) = a1 + a2;
                    return ans;
                case MINUSOP:
                    *REAL(ans) = a1 - a2;
                    return ans;
                case TIMESOP:
                    *REAL(ans) = a1 * a2;
                    return ans;
                case DIVOP:
                    *REAL(ans) = a1 / a2;
                    return ans;
                case POWOP:
                    if (a2 == 2.0)       *REAL(ans) = a1 * a1;
                    else if (a2 == 1.0)  *REAL(ans) = a1;
                    else if (a2 == 0.0)  *REAL(ans) = 1.0;
                    else if (a2 == -1.0) *REAL(ans) = 1.0 / a1;
                    else                 *REAL(ans) = R_pow(a1,a2);
                    return ans;
                case MODOP:
                    PROTECT(ans);
                    *REAL(ans) = myfmod(a1,a2);
                    UNPROTECT(1);
                    return ans;
                case IDIVOP:
                    *REAL(ans) = myfloor(a1,a2);
                    return ans;
                }
            }
            else if (opcode==PLUSOP || opcode==MINUSOP) { /* type==INTSXP */

                SEXP ans = NAMEDCNT_EQ_0(arg1) ? arg1 
                         : NAMEDCNT_EQ_0(arg2) ? arg2
                         : allocVector(type,1);

                WAIT_UNTIL_COMPUTED_2(arg1,arg2);

                int a1 = *INTEGER(arg1), a2 = *INTEGER(arg2);

                if (a1==NA_INTEGER || a2==NA_INTEGER) {
                    *INTEGER(ans) = NA_INTEGER;
                    return ans;
                }

                if (opcode==MINUSOP) a2 = -a2;

                *INTEGER(ans) = a1 + a2;

                if (a1>0 ? (a2>0 && *INTEGER(ans)<0) 
                         : (a2<0 && *INTEGER(ans)>0)) {
                    PROTECT(ans);
                    warningcall(call, _("NAs produced by integer overflow"));
                    UNPROTECT(1);
                    *INTEGER(ans) = NA_INTEGER;
                }

                return ans;
            }
        }
    }

    /* Otherwise, handle the general case. */

    return arg2==NULL ? R_unary (call, op, arg1, variant) 
                      : R_binary (call, op, arg1, arg2, variant);
}

SEXP do_arith (SEXP call, SEXP op, SEXP args, SEXP env, int variant)
{
    SEXP ans, a1, a2;

    if (DispatchGroup("Ops", call, op, args, env, &ans))
	return ans;

    a1 = CAR(args); args = CDR(args); a2 = CAR(args);

    if (a1==R_NilValue || CDR(args)!=R_NilValue)
	errorcall(call,_("operator needs one or two arguments"));
    else if (a2==R_NilValue)
        return do_fast_arith (call, op, a1, NULL, env, variant);
    else
        return do_fast_arith (call, op, a1, a2, env, variant);
}


/* i1 = i % n1; i2 = i % n2;
 * this macro is quite a bit faster than having real modulo calls
 * in the loop (tested on Intel and Sparc)
 */
#define mod_iterate(n1,n2,i1,i2) for (i=i1=i2=0; i<n; \
	i1 = (++i1 == n1) ? 0 : i1,\
	i2 = (++i2 == n2) ? 0 : i2,\
	++i)

#define add_func(a,b) ((a)+(b))
#define sub_func(a,b) ((a)-(b))
#define mul_func(a,b) ((a)*(b))
#define div_func(a,b) ((a)/(b))

/* Macro for pipelined arithmetic computation.  Arguments are as follows:

       type     type of the result
       func     function or macro for the arithmetic operation
       result   address of array where results are stored
       n        length of the result
       fetch1   macro to fetch an element of the first operand
       s1       address of first operand
       n1       length of the first operand
       fetch2   macro to fetch an element of the second operand
       s2       address of second operand
       n2       length of the second operand

   Both n1 and n2 must be non-zero and no bigger than n, and at least one 
   of n1 and n2 must be equal to n.  An operand of length one or with length 
   less than n is assumed to already be available with no waiting.
*/

#define PIPEARITH(type,func,result,n,fetch1,s1,n1,fetch2,s2,n2) \
    do { \
        R_len_t i, i1, i2, a, a1, a2; \
        i = 0; \
        if (n2 == 1) { \
            type tmp = fetch2(s2,0); \
            while (i<n) { \
                HELPERS_WAIT_IN1 (a, i, n); \
                do { \
                    R_len_t u = HELPERS_UP_TO(i,a); \
                    do { \
                        result[i] = func(fetch1(s1,i),tmp); \
                        i += 1; \
                    } while (i<=u); \
                    helpers_amount_out(i); \
                } while (i<a); \
            } \
        } \
        else if (n1 == 1) { \
            type tmp = fetch1(s1,0); \
            while (i<n) { \
                HELPERS_WAIT_IN2 (a, i, n); \
                do { \
                    R_len_t u = HELPERS_UP_TO(i,a); \
                    do { \
                        result[i] = func(tmp,fetch2(s2,i)); \
                        i += 1; \
                    } while (i<=u); \
                    helpers_amount_out(i); \
                } while (i<a); \
            } \
        } \
        else if (n1 == n2) { \
            while (i<n) { \
                HELPERS_WAIT_IN1 (a1, i, n); \
                HELPERS_WAIT_IN2 (a2, i, n); \
                do { \
                    R_len_t u = HELPERS_UP_TO2(i,a1,a2); \
                    do { \
                        result[i] = func(fetch1(s1,i),fetch2(s2,i)); \
                        i += 1; \
                    } while (i<=u); \
                    helpers_amount_out(i); \
                } while (i<a1 && i<a2); \
            } \
        } \
        else if (n1 > n2) { \
            i2 = 0; \
            while (i<n) { \
                HELPERS_WAIT_IN1 (a, i, n); \
                do { \
                    R_len_t u = HELPERS_UP_TO(i,a); \
                    do { \
                        result[i] = func(fetch1(s1,i),fetch2(s2,i2)); \
                        if (++i2 == n2) i2 = 0; \
                        i += 1; \
                    } while (i<=u); \
                    helpers_amount_out(i); \
                } while (i<a); \
            } \
        } \
        else { /* n1 < n2 */ \
            i1 = 0; \
            while (i<n) { \
                HELPERS_WAIT_IN2 (a, i, n); \
                do { \
                    R_len_t u = HELPERS_UP_TO(i,a); \
                    do { \
                        result[i] = func(fetch1(s1,i1),fetch2(s2,i)); \
                        if (++i1 == n1) i1 = 0; \
                        i += 1; \
                    } while (i<=u); \
                    helpers_amount_out(i); \
                } while (i<a); \
            } \
        } \
    } while (0)

#define RFETCH(_s_,_i_) (REAL(_s_)[_i_])
#define RIFETCH(_s_,_i_) \
   ((double) (INTEGER(_s_)[_i_] == NA_INTEGER ? NA_REAL : INTEGER(_s_)[_i_]))

/* The tests using integer comparisons are a bit faster than the tests
   using doubles, but they depend on a two's complement representation
   (but that is almost universal).  The tests that compare results to
   double's depend on being able to accurately represent all int's as
   double's.  Since int's are almost universally 32 bit that should be
   OK. */

#ifndef INT_32_BITS
/* configure checks whether int is 32 bits.  If not this code will
   need to be rewritten.  Since 32 bit ints are pretty much universal,
   we can worry about writing alternate code when the need arises.
   To be safe, we signal a compiler error if int is not 32 bits. */
# error code requires that int have 32 bits
#else
/* Just to be on the safe side, configure ought to check that the
   mashine uses two's complement. A define like
#define USES_TWOS_COMPLEMENT (~0 == (unsigned) -1)
   might work, but at least one compiler (CodeWarrior 6) chokes on it.
   So for now just assume it is true.
*/
#define USES_TWOS_COMPLEMENT 1

#if USES_TWOS_COMPLEMENT
# define OPPOSITE_SIGNS(x, y) ((x < 0) ^ (y < 0))
# define GOODISUM(x, y, z) (((x) > 0) ? ((y) < (z)) : ! ((y) < (z)))
# define GOODIDIFF(x, y, z) (!(OPPOSITE_SIGNS(x, y) && OPPOSITE_SIGNS(x, z)))
#else
# define GOODISUM(x, y, z) ((double) (x) + (double) (y) == (z))
# define GOODIDIFF(x, y, z) ((double) (x) - (double) (y) == (z))
#endif
#define GOODIPROD(x, y, z) ((double) (x) * (double) (y) == (z))
#endif

static int integer_overflow;  /* Set by task_integer_arithmetic on overflow
                                 (only in a master-now task or a direct call) */

void task_integer_arithmetic (helpers_op_t code, SEXP ans, SEXP s1, SEXP s2)
{
    int i, i1, i2, n, n1, n2;
    int x1, x2;

    n1 = LENGTH(s1);
    n2 = LENGTH(s2);
    n = n1>n2 ? n1 : n2;

    switch (code) {
    case PLUSOP:
        mod_iterate(n1, n2, i1, i2) {
            x1 = INTEGER(s1)[i1];
            x2 = INTEGER(s2)[i2];
            if (x1 == NA_INTEGER || x2 == NA_INTEGER)
                INTEGER(ans)[i] = NA_INTEGER;
            else {
                int val = x1 + x2;
                if (val != NA_INTEGER && GOODISUM(x1, x2, val))
                    INTEGER(ans)[i] = val;
                else {
                    INTEGER(ans)[i] = NA_INTEGER;
                    integer_overflow = TRUE;
                }
            }
        }
        break;
    case MINUSOP:
        mod_iterate(n1, n2, i1, i2) {
            x1 = INTEGER(s1)[i1];
            x2 = INTEGER(s2)[i2];
            if (x1 == NA_INTEGER || x2 == NA_INTEGER)
                INTEGER(ans)[i] = NA_INTEGER;
            else {
                int val = x1 - x2;
                if (val != NA_INTEGER && GOODIDIFF(x1, x2, val))
                    INTEGER(ans)[i] = val;
                else {
                    integer_overflow = TRUE;
                    INTEGER(ans)[i] = NA_INTEGER;
                }
            }
        }
        break;
    case TIMESOP:
        mod_iterate(n1, n2, i1, i2) {
            x1 = INTEGER(s1)[i1];
            x2 = INTEGER(s2)[i2];
            if (x1 == NA_INTEGER || x2 == NA_INTEGER)
                INTEGER(ans)[i] = NA_INTEGER;
            else {
                int val = x1 * x2;
                if (val != NA_INTEGER && GOODIPROD(x1, x2, val))
                    INTEGER(ans)[i] = val;
                else {
                    integer_overflow = TRUE;
                    INTEGER(ans)[i] = NA_INTEGER;
                }
            }
        }
        break;
    case DIVOP:
        mod_iterate(n1, n2, i1, i2) {
            x1 = INTEGER(s1)[i1];
            x2 = INTEGER(s2)[i2];
            if (x1 == NA_INTEGER || x2 == NA_INTEGER)
                    REAL(ans)[i] = NA_REAL;
                else
                    REAL(ans)[i] = (double) x1 / (double) x2;
        }
        break;
    case POWOP:
        mod_iterate(n1, n2, i1, i2) {
            x1 = INTEGER(s1)[i1];
            x2 = INTEGER(s2)[i2];
            if (x1 == 1 || x2 == 0)
                REAL(ans)[i] = 1.0;
            else if (x1 == NA_INTEGER || x2 == NA_INTEGER)
                REAL(ans)[i] = NA_REAL;
            else {
                REAL(ans)[i] = R_POW((double) x1, x2);
            }
        }
        break;
    case MODOP:
        mod_iterate(n1, n2, i1, i2) {
            x1 = INTEGER(s1)[i1];
            x2 = INTEGER(s2)[i2];
            if (x1 == NA_INTEGER || x2 == NA_INTEGER || x2 == 0)
                INTEGER(ans)[i] = NA_INTEGER;
            else {
                INTEGER(ans)[i] = /* till 0.63.2: x1 % x2 */
                    (x1 >= 0 && x2 > 0) ? x1 % x2 :
                    (int)myfmod((double)x1,(double)x2);
            }
        }
        break;
    case IDIVOP:
        mod_iterate(n1, n2, i1, i2) {
            x1 = INTEGER(s1)[i1];
            x2 = INTEGER(s2)[i2];
            /* This had x %/% 0 == 0 prior to 2.14.1, but
               it seems conventionally to be undefined */
            if (x1 == NA_INTEGER || x2 == NA_INTEGER || x2 == 0)
                INTEGER(ans)[i] = NA_INTEGER;
            else
                INTEGER(ans)[i] = floor((double)x1 / (double)x2);
        }
        break;
    }
}

void task_real_arithmetic (helpers_op_t code, SEXP ans, SEXP s1, SEXP s2)
{
    unsigned n, n1, n2;

    n1 = LENGTH(s1);
    n2 = LENGTH(s2);
    n = n1>n2 ? n1 : n2;

    HELPERS_SETUP_OUT (7);

    switch (code) {
    case PLUSOP:
        if (TYPEOF(s1) != REALSXP)
            PIPEARITH(double,add_func,REAL(ans),n,RIFETCH,s1,n1,RFETCH,s2,n2);
        else if (TYPEOF(s2) != REALSXP)
            PIPEARITH(double,add_func,REAL(ans),n,RFETCH,s1,n1,RIFETCH,s2,n2);
        else
            PIPEARITH(double,add_func,REAL(ans),n,RFETCH,s1,n1,RFETCH,s2,n2);
        break;
    case MINUSOP:
        if (TYPEOF(s1) != REALSXP)
            PIPEARITH(double,sub_func,REAL(ans),n,RIFETCH,s1,n1,RFETCH,s2,n2);
        else if (TYPEOF(s2) != REALSXP)
            PIPEARITH(double,sub_func,REAL(ans),n,RFETCH,s1,n1,RIFETCH,s2,n2);
        else
            PIPEARITH(double,sub_func,REAL(ans),n,RFETCH,s1,n1,RFETCH,s2,n2);
        break;
    case TIMESOP:
        if (TYPEOF(s1) != REALSXP)
            PIPEARITH(double,mul_func,REAL(ans),n,RIFETCH,s1,n1,RFETCH,s2,n2);
        else if (TYPEOF(s2) != REALSXP)
            PIPEARITH(double,mul_func,REAL(ans),n,RFETCH,s1,n1,RIFETCH,s2,n2);
        else
            PIPEARITH(double,mul_func,REAL(ans),n,RFETCH,s1,n1,RFETCH,s2,n2);
        break;
    case DIVOP:
        if (TYPEOF(s1) != REALSXP)
            PIPEARITH(double,div_func,REAL(ans),n,RIFETCH,s1,n1,RFETCH,s2,n2);
        else if (TYPEOF(s2) != REALSXP)
            PIPEARITH(double,div_func,REAL(ans),n,RFETCH,s1,n1,RIFETCH,s2,n2);
        else
            PIPEARITH(double,div_func,REAL(ans),n,RFETCH,s1,n1,RFETCH,s2,n2);
        break;
    case POWOP:
        if (TYPEOF(s1) == REALSXP && n2 == 1) {
            double tmp = TYPEOF(s2) == REALSXP ? RFETCH(s2,0) : RIFETCH(s2,0);
            R_len_t i, a;
            i = 0;
            if (tmp == 2.0)
                while (i<n) {
                    HELPERS_WAIT_IN1 (a, i, n);
                    do {
                        R_len_t u = HELPERS_UP_TO(i,a);
                        do {
                            double tmp2 = RFETCH(s1,i);
                            REAL(ans)[i] = tmp2 * tmp2;
                            i += 1;
                        } while (i<=u);
                        helpers_amount_out(i);
                    } while (i<a);
                }
            else if (tmp == 1.0)
                while (i<n) {
                    HELPERS_WAIT_IN1 (a, i, n);
                    do {
                        R_len_t u = HELPERS_UP_TO(i,a);
                        do {
                            REAL(ans)[i] = RFETCH(s1,i);
                            i += 1;
                        } while (i<=u);
                        helpers_amount_out(i);
                    } while (i<a);
                }
            else if (tmp == 0.0)
                while (i<n) {
                    HELPERS_WAIT_IN1 (a, i, n);
                    do {
                        R_len_t u = HELPERS_UP_TO(i,a);
                        do {
                            REAL(ans)[i] = 1.0;
                            i += 1;
                        } while (i<=u);
                        helpers_amount_out(i);
                    } while (i<a);
                }
            else if (tmp == -1.0)
                while (i<n) {
                    HELPERS_WAIT_IN1 (a, i, n);
                    do {
                        R_len_t u = HELPERS_UP_TO(i,a);
                        do {
                            REAL(ans)[i] = 1.0 / RFETCH(s1,i);
                            i += 1;
                        } while (i<=u);
                        helpers_amount_out(i);
                    } while (i<a);
                }
            else
                while (i<n) {
                    HELPERS_WAIT_IN1 (a, i, n);
                    do {
                        R_len_t u = HELPERS_UP_TO(i,a);
                        do {
                            REAL(ans)[i] = R_pow (RFETCH(s1,i), tmp);
                            i += 1;
                        } while (i<=u);
                        helpers_amount_out(i);
                    } while (i<a);
                }
        }
        else if (TYPEOF(s1) != REALSXP)
            PIPEARITH(double,R_POW,REAL(ans),n,RIFETCH,s1,n1,RFETCH,s2,n2);
        else if (TYPEOF(s2) != REALSXP)
            PIPEARITH(double,R_POW,REAL(ans),n,RFETCH,s1,n1,RIFETCH,s2,n2);
        else
            PIPEARITH(double,R_POW,REAL(ans),n,RFETCH,s1,n1,RFETCH,s2,n2);
        break;
    case MODOP:
        if (TYPEOF(s1) != REALSXP)
            PIPEARITH(double,myfmod,REAL(ans),n,RIFETCH,s1,n1,RFETCH,s2,n2);
        else if (TYPEOF(s2) != REALSXP)
            PIPEARITH(double,myfmod,REAL(ans),n,RFETCH,s1,n1,RIFETCH,s2,n2);
        else
            PIPEARITH(double,myfmod,REAL(ans),n,RFETCH,s1,n1,RFETCH,s2,n2);
        break;
    case IDIVOP:
        if (TYPEOF(s1) != REALSXP)
            PIPEARITH(double,myfloor,REAL(ans),n,RIFETCH,s1,n1,RFETCH,s2,n2);
        else if (TYPEOF(s2) != REALSXP)
            PIPEARITH(double,myfloor,REAL(ans),n,RFETCH,s1,n1,RIFETCH,s2,n2);
        else
            PIPEARITH(double,myfloor,REAL(ans),n,RFETCH,s1,n1,RFETCH,s2,n2);
        break;
    }
}

extern double complex R_cpow (double complex, double complex);

void task_complex_arithmetic (helpers_op_t code, SEXP ans, SEXP s1, SEXP s2)
{
    int i,i1, i2, n, n1, n2;

    n1 = LENGTH(s1);
    n2 = LENGTH(s2);
    n = n1>n2 ? n1 : n2;

    switch (code) {
    case PLUSOP:
        mod_iterate(n1, n2, i1, i2) {
            Rcomplex x1 = COMPLEX(s1)[i1], x2 = COMPLEX(s2)[i2];
            COMPLEX(ans)[i].r = x1.r + x2.r;
            COMPLEX(ans)[i].i = x1.i + x2.i;
        }
        break;
    case MINUSOP:
        mod_iterate(n1, n2, i1, i2) {
            Rcomplex x1 = COMPLEX(s1)[i1], x2 = COMPLEX(s2)[i2];
            COMPLEX(ans)[i].r = x1.r - x2.r;
            COMPLEX(ans)[i].i = x1.i - x2.i;
        }
        break;
    case TIMESOP:
        mod_iterate(n1, n2, i1, i2) {
            R_from_C99_complex (COMPLEX(ans)+i,
                                C99_from_R_complex(COMPLEX(s1)+i1) 
                                 * C99_from_R_complex(COMPLEX(s2)+i2));
        }
        break;
    case DIVOP:
        mod_iterate(n1, n2, i1, i2) {
            R_from_C99_complex (COMPLEX(ans)+i,
                                C99_from_R_complex(COMPLEX(s1)+i1) 
                                 / C99_from_R_complex(COMPLEX(s2)+i2));
        }
        break;
    case POWOP:
        mod_iterate(n1, n2, i1, i2) {
            R_from_C99_complex (COMPLEX(ans)+i,
                                R_cpow (C99_from_R_complex(COMPLEX(s1)+i1),
                                        C99_from_R_complex(COMPLEX(s2)+i2)));
        }
        break;
    }
}

#define COERCE_IF_NEEDED(v, tp, vpi) do { \
    if (TYPEOF(v) != (tp)) { \
        int __vo__ = OBJECT(v); \
        WAIT_UNTIL_COMPUTED(v); \
        REPROTECT(v = coerceVector(v, (tp)), vpi); \
        if (__vo__) SET_OBJECT(v, 1); \
    } \
} while (0)

#define FIXUP_NULL_AND_CHECK_TYPES(v, vpi) do { \
    switch (TYPEOF(v)) { \
    case NILSXP: REPROTECT(v = allocVector(REALSXP,0), vpi); break; \
    case CPLXSXP: case REALSXP: case INTSXP: case LGLSXP: break; \
    default: errorcall(call, _("non-numeric argument to binary operator")); \
    } \
} while (0)

#define T_arithmetic THRESHOLD_ADJUST(24)  /* further adjusted below */

SEXP attribute_hidden R_binary (SEXP call, SEXP op, SEXP x, SEXP y, int variant)
{
    helpers_task_proc *task;
    SEXP klass, dims, tsp, xnames, ynames, ans;
    int mismatch = 0, nx, ny, n, xarray, yarray, xts, yts, xS4 = 0, yS4 = 0;
    int xattr, yattr;
    PROTECT_INDEX xpi, ypi;
    ARITHOP_TYPE oper = (ARITHOP_TYPE) PRIMVAL(op);
    int threshold, flags, nprotect;

    PROTECT_WITH_INDEX(x, &xpi);
    PROTECT_WITH_INDEX(y, &ypi);
    nprotect = 2;

    FIXUP_NULL_AND_CHECK_TYPES(x, xpi);
    FIXUP_NULL_AND_CHECK_TYPES(y, ypi);

    nx = LENGTH(x);
    if (ATTRIB(x) != R_NilValue) {
        xattr = TRUE;
        xarray = isArray(x);
        xts = isTs(x);
        xS4 = isS4(x);
    }
    else xarray = xts = xattr = FALSE;
    ny = LENGTH(y);
    if (ATTRIB(y) != R_NilValue) {
        yattr = TRUE;
        yarray = isArray(y);
        yts = isTs(y);
        yS4 = isS4(y);
    }
    else yarray = yts = yattr = FALSE;

    /* If either x or y is a matrix with length 1 and the other is a
       vector, we want to coerce the matrix to be a vector. */

    if (xarray != yarray) {
        if (xarray && nx==1 && ny!=1) {
            REPROTECT(x = duplicate(x), xpi);
            setAttrib(x, R_DimSymbol, R_NilValue);
        }
        if (yarray && ny==1 && nx!=1) {
            REPROTECT(y = duplicate(y), ypi);
            setAttrib(y, R_DimSymbol, R_NilValue);
        }
    }

    if (xarray || yarray) {
        if (xarray && yarray && !conformable(x,y))
                errorcall(call, _("non-conformable arrays"));
        PROTECT(dims = getAttrib (xarray ? x : y, R_DimSymbol));
        nprotect++;
        if (xattr) {
            PROTECT(xnames = getAttrib(x, R_DimNamesSymbol));
            nprotect++;
        }
        else xnames = R_NilValue;
        if (yattr) {
            PROTECT(ynames = getAttrib(y, R_DimNamesSymbol));
            nprotect++;
        }
        else ynames = R_NilValue;
    }
    else {
        dims = R_NilValue;
        if (xattr) {
            PROTECT(xnames = getAttrib(x, R_NamesSymbol));
            nprotect++;
        }
        else xnames = R_NilValue;
        if (yattr) {
            PROTECT(ynames = getAttrib(y, R_NamesSymbol));
            nprotect++;
        }
        else ynames = R_NilValue;
    }
    if (nx == ny || nx == 1 || ny == 1) mismatch = 0;
    else if (nx > 0 && ny > 0) {
        if (nx > ny) mismatch = nx % ny;
        else mismatch = ny % nx;
    }

    if (xts || yts) {
        if (xts && yts) {
            if (!tsConform(x, y))
                errorcall(call, _("non-conformable time-series"));
            PROTECT(tsp = getAttrib(x, R_TspSymbol));
            PROTECT(klass = getAttrib(x, R_ClassSymbol));
        }
        else if (xts) {
            if (nx < ny)
                ErrorMessage(call, ERROR_TSVEC_MISMATCH);
            PROTECT(tsp = getAttrib(x, R_TspSymbol));
            PROTECT(klass = getAttrib(x, R_ClassSymbol));
        }
        else {                        /* (yts) */
            if (ny < nx)
                ErrorMessage(call, ERROR_TSVEC_MISMATCH);
            PROTECT(tsp = getAttrib(y, R_TspSymbol));
            PROTECT(klass = getAttrib(y, R_ClassSymbol));
        }
        nprotect += 2;
    }
    else klass = tsp = NULL; /* -Wall */

    if (mismatch)
        warningcall (call,
          _("longer object length is not a multiple of shorter object length"));

    /* S4-compatibility change: if nx or ny is 0, result is of length 0 */

    n = nx==0 || ny==0 ? 0 : nx>ny ? nx : ny;

    if (TYPEOF(x) == CPLXSXP || TYPEOF(y) == CPLXSXP) {
        if (oper==IDIVOP || oper==MODOP)
            errorcall(call,_("unimplemented complex operation"));
        COERCE_IF_NEEDED(x, CPLXSXP, xpi);
        COERCE_IF_NEEDED(y, CPLXSXP, ypi);
        ans = can_save_alloc (x, y, CPLXSXP);
        if (ans==R_NilValue)
            ans = allocVector(CPLXSXP, n);
        task = task_complex_arithmetic;
        flags = 0;  /* Not bothering with pipelining yet. */
    }
    else if (TYPEOF(x) == REALSXP || TYPEOF(y) == REALSXP) {
         /* task_real_arithmetic takes REAL, INT, and LOGICAL operands, 
            and assumes INT and LOGICAL are really the same. */
        ans = can_save_alloc (x, y, REALSXP);
        if (ans==R_NilValue)
            ans = allocVector(REALSXP, n);
        task = task_real_arithmetic;
        flags = HELPERS_PIPE_IN0_OUT;
        if (oper <= POWOP) { /* this is +, -, *, /, and ^ operators */
            if (n > 1 && (nx == 1 || ny == 1)
                  && TYPEOF(x) == REALSXP && TYPEOF(y) == REALSXP) {
                flags = HELPERS_PIPE_IN0_OUT | HELPERS_MERGE_IN_OUT;
            }
        }
        else if (oper == MODOP)
            flags = HELPERS_PIPE_IN0 |
                    HELPERS_MASTER_NOW; /* since it can produce a warning msg */
        if (n>1) {
            if (nx==n) flags |= HELPERS_PIPE_IN1;
            if (ny==n) flags |= HELPERS_PIPE_IN2;
        }
    }
    else {
        /* task_integer_arithmetic is assumed to work for LOGICAL too, though
           this won't be true if they aren't really the same */
        if (oper == DIVOP || oper == POWOP)
            ans = allocVector(REALSXP, n);
        else {
            ans = can_save_alloc (x, y, INTSXP);
            if (ans==R_NilValue) 
                ans = allocVector(INTSXP, n);
        }
        task = task_integer_arithmetic;

       /* Only ^, /, and %/% can be done in helpers at present - others must be
          in the master because of possible integer overflow or myfmod warning.
          Not bothering with pipelining yet. */

        flags = oper == POWOP || oper == DIVOP || oper == IDIVOP ? 0 
              : HELPERS_MASTER_NOW;
    }

    PROTECT(ans);
    nprotect++;

    /* Do the actual operation. */

    if (n!=0) {
        integer_overflow = 0;

        threshold = T_arithmetic;
        if (TYPEOF(ans)==CPLXSXP) threshold >>= 1;
        if (oper!=PLUSOP && oper!=MINUSOP) threshold >>= 1;
        if (oper==POWOP) threshold >>= 1;

        DO_NOW_OR_LATER2 (variant, n > 1 && n >= threshold,
                          flags, task, oper, ans, x, y);

        if (integer_overflow)
            warningcall(call, _("NAs produced by integer overflow"));
    }

    /* quick return if there are no attributes */

    if (! xattr && ! yattr) {
        UNPROTECT(nprotect);
        return ans;
    }

    /* Copy attributes from arguments as needed. */

    if (yattr && ny==n && ans!=y)
        copyMostAttrib(y, ans);
    if (xattr && nx==n && ans!=x)
        copyMostAttrib(x, ans); /* Done 2nd so x's attrs overwrite y's */

    /* Don't set the dims if one argument is an array of size 0 and the
       other isn't of size zero, cos they're wrong */
    /* Not if the other argument is a scalar (PR#1979) */
    if (dims != R_NilValue) {
        if (!((xarray && (nx == 0) && (ny > 1)) ||
              (yarray && (ny == 0) && (nx > 1)))){
            setAttrib(ans, R_DimSymbol, dims);
            if (xnames != R_NilValue)
                setAttrib(ans, R_DimNamesSymbol, xnames);
            else if (ynames != R_NilValue)
                setAttrib(ans, R_DimNamesSymbol, ynames);
        }
    }
    else {
        if (LENGTH(ans) == length(xnames))
            setAttrib(ans, R_NamesSymbol, xnames);
        else if (LENGTH(ans) == length(ynames))
            setAttrib(ans, R_NamesSymbol, ynames);
    }

    if (xts || yts) {                /* must set *after* dims! */
        setAttrib(ans, R_TspSymbol, tsp);
        setAttrib(ans, R_ClassSymbol, klass);
    }

    if(xS4 || yS4) {   /* Only set the bit:  no method defined! */
        ans = asS4(ans, TRUE, TRUE);
    }

    UNPROTECT(nprotect);
    return ans;
}

void task_unary_minus (helpers_op_t op, SEXP ans, SEXP s1, SEXP ignored)
{
    R_len_t n = LENGTH(s1);
    R_len_t i = 0;
    R_len_t a;

    HELPERS_SETUP_OUT (9);

    switch (TYPEOF(s1)) {

    case LGLSXP:
        /* Assume LGLSXP is really the same as INTSXP... */
    case INTSXP:
        while (i < n) {
            HELPERS_WAIT_IN1 (a, i, n);
            do {
                R_len_t u = HELPERS_UP_TO(i,a);
                do {
                    int x = INTEGER(s1)[i];
                    INTEGER(ans)[i] = x==NA_INTEGER ? NA_INTEGER : -x;
                    i += 1;
                } while (i<=u);
                helpers_amount_out(i);
            } while (i < a);
        }
        break;

    case REALSXP:
        while (i < n) {
            HELPERS_WAIT_IN1 (a, i, n);
            do {
                R_len_t u = HELPERS_UP_TO(i,a);
                do {
                    REAL(ans)[i] = -REAL(s1)[i];
                    i += 1;
                } while (i<=u);
                helpers_amount_out(i);
            } while (i < a);
        }
        break;

    case CPLXSXP:
        while (i < n) {
            HELPERS_WAIT_IN1 (a, i, n);
            do {
                R_len_t u = HELPERS_UP_TO(i,a);
                do {
                    COMPLEX(ans)[i].r = -COMPLEX(s1)[i].r;
                    COMPLEX(ans)[i].i = -COMPLEX(s1)[i].i;
                    i += 1;
                } while (i<=u);
                helpers_amount_out(i);
            } while (i < a);
        }
        break;
    }
}

#define T_unary_minus THRESHOLD_ADJUST(20)

SEXP attribute_hidden R_unary (SEXP call, SEXP op, SEXP s1, int variant)
{
    ARITHOP_TYPE operation = (ARITHOP_TYPE) PRIMVAL(op);
    int type = TYPEOF(s1);
    SEXP ans;
    int n;

    if ( ! ((NUMBER_TYPES >> type) & 1))
        errorcall(call, _("invalid argument to unary operator"));

    if (operation==PLUSOP) 
        return s1;

    n = LENGTH(s1);
    PROTECT(ans = NAMEDCNT_EQ_0(s1) && type!=LGLSXP ? s1 
                : allocVector (type==LGLSXP ? INTSXP : type, n));

    if (operation==MINUSOP) {
        DO_NOW_OR_LATER1 (variant, n >= T_unary_minus,
          TYPEOF(s1)==REALSXP ? HELPERS_PIPE_IN01_OUT | HELPERS_MERGE_IN_OUT
                              : HELPERS_PIPE_IN01_OUT,
          task_unary_minus, 0, ans, s1);
        if (ans != s1) {
            DUPLICATE_ATTRIB(ans,s1);
        }
    }
    else
        errorcall(call, _("invalid argument to unary operator"));

    UNPROTECT(1);
    return ans;
}


/* MATHEMATICAL FUNCTIONS OF ONE ARGUMENT.  Implements a variant return
   of the sum of the vector result, rather than the vector itself. */

/* Table to map math1 operation code to function.  The entries for trunc
   and R_log are not called via do_math1 like the others, but from special
   primitives.  The entry for fabs is currently not used, since the compiler
   may be able to inline fabs when it's called directly from task_abs. */

double (* const R_math1_func_table[44])(double) = {
        /*      0       1       2       3       4       5       6 7 8 9 */
/* 00 */        fabs,   floor,  ceil,   sqrt,   sign,   trunc,  0,0,0,0,
/* 10 */        exp,    expm1,  log1p,  R_log,  0,      0,      0,0,0,0,
/* 20 */        cos,    sin,    tan,    acos,   asin,   atan,   0,0,0,0,
/* 30 */        cosh,   sinh,   tanh,   acosh,  asinh,  atanh,  0,0,0,0,
/* 40 */      lgammafn, gammafn,digamma,trigamma
};

/* Table of flags saying when an operation may produce NA/NaN or warning:

       0:  NA/NaN only when argument is NA/NaN
       1:  NA/NaN only when argument is NA/Nan or +-Inf
      -1:  NA/NaN possible for finite argument as well as NA/NaN or +- Inf
      -2:  may produce warning message, not just NA/NaN

   Entries correspond to those in R_math1_func_table above. */

const char R_math1_err_table[44] = {
        /*      0       1       2       3       4       5       6 7 8 9 */
/* 00 */        0,      0,      0,      -1,     0,      0,      0,0,0,0,
/* 10 */        0,      0,      -1,     -1,     0,      0,      0,0,0,0,
/* 20 */        1,      1,      1,      -1,     -1,     0,      0,0,0,0,
/* 30 */        0,      0,      0,      -1,     0,      -1,     0,0,0,0,
/* 40 */        -2,     -2,     -1,     -1
};

int R_naflag;  /* Set to one (in master) for the "NAs produced" warning */

void task_math1 (helpers_op_t opcode, SEXP sy, SEXP sa, SEXP ignored)
{
    double *ra = REAL(sa);
    double *ry = REAL(sy);
    R_len_t n = LENGTH(sa);
    R_len_t i = 0;
    R_len_t a;

    double (*f)(double) = R_math1_func_table[opcode];

    HELPERS_SETUP_OUT(5);

    if (R_math1_err_table[opcode]==0) {
        while (i < n) {
            HELPERS_WAIT_IN1 (a, i, n);
            do {
                if (ISNAN(ra[i]))
                    ry[i] = ra[i];
                else
                    ry[i] = f(ra[i]);
                HELPERS_NEXT_OUT(i);
            } while (i < a);
        }
    }
    else {
        while (i < n) {
            HELPERS_WAIT_IN1 (a, i, n);
            do {
                if (ISNAN(ra[i]))
                    ry[i] = ra[i];
                else {
                    ry[i] = f(ra[i]);
                    if (ISNAN(ry[i])) {
                        R_naflag = 1; /* only done in master thread */
                    }
                }
                HELPERS_NEXT_OUT(i);
            } while (i < a);
        }
    }
}

void task_sum_math1 (helpers_op_t opcode, SEXP sy, SEXP sa, SEXP ignored)
{
    double *ra = REAL(sa);
    long double s = 0.0;
    R_len_t n = LENGTH(sa);
    R_len_t i = 0;
    R_len_t a;

    double (*f)(double) = R_math1_func_table[opcode];

    if (R_math1_err_table[opcode]==0) {
        while (i < n) {
            HELPERS_WAIT_IN1 (a, i, n);
            do {
                if (ISNAN(ra[i]))
                    s += ra[i];
                else
                    s += f(ra[i]);
                i += 1;
            } while (i < a);
        }
    }
    else {
        while (i < n) {
            HELPERS_WAIT_IN1 (a, i, n);
            do {
                if (ISNAN(ra[i]))
                    s += ra[i];
                else {
                    double t = f(ra[i]);
                    if (ISNAN(t)) {
                        R_naflag = 1; /* only done in master thread */
                    }
                    s += t;
                }
                i += 1;
            } while (i < a);
        }
    }

    REAL(sy)[0] = (double) s;
}

#define T_math1 THRESHOLD_ADJUST(5)

static SEXP math1(SEXP sa, unsigned opcode, SEXP call, int variant)
{
    SEXP sy;
    int n;

    if (opcode == 10003) /* horrible kludge for log */
        opcode = 13;
    else if (opcode >= 44)
        errorcall(call, _("unimplemented real function of 1 argument"));

    if (!isNumeric(sa))
        errorcall(call, R_MSG_NONNUM_MATH);

    n = LENGTH(sa);
    /* coercion can lose the object bit */
    PROTECT(sa = coerceVector(sa, REALSXP));

    R_naflag = 0;

    /* Note: need to protect sy below because some ops may produce a warning,
       and attributes may be duplicated. */

    if (LENGTH(sa) == 1) { /* scalar operation */

        WAIT_UNTIL_COMPUTED(sa);

        double opr = REAL(sa)[0];
        double res;

        if (ISNAN(opr))
            res = opr;
        else {
            res = R_math1_func_table[opcode] (opr);
            if (R_math1_err_table[opcode] && ISNAN(res))
                R_naflag = 1;
        }

        if (NAMEDCNT_EQ_0(sa)) {
            PROTECT(sy = sa);
            REAL(sy)[0] = res;
        }
        else if (ATTRIB(sa) == R_NilValue) {
<<<<<<< HEAD
            PROTECT(sy = ScalarRealShared(res));
=======
            PROTECT(sy = ScalarRealMaybeConst(res));
>>>>>>> c187a452
        }
        else {
            PROTECT(sy = ScalarReal(res));
            DUPLICATE_ATTRIB(sy, sa);
        }
    }

    else if (VARIANT_KIND(variant) == VARIANT_SUM) { /* just need the sum */

        PROTECT(sy = allocVector(REALSXP, 1));
        DO_NOW_OR_LATER1 (variant, 
                       LENGTH(sa) >= T_math1 && R_math1_err_table[opcode] == 0,
                       HELPERS_PIPE_IN1, task_sum_math1, opcode, sy, sa);
    }

    else { /* non-variant result, not scalar */

        PROTECT(sy = NAMEDCNT_EQ_0(sa) ? sa : allocVector(REALSXP, n));

        DO_NOW_OR_LATER1 (variant,
                       LENGTH(sa) >= T_math1 && R_math1_err_table[opcode] == 0,
                       HELPERS_PIPE_IN01_OUT | HELPERS_MERGE_IN_OUT, 
                       task_math1, opcode, sy, sa);
        if (sa!=sy) 
            DUPLICATE_ATTRIB(sy, sa);
    }

    if (R_naflag) warningcall (call, R_MSG_NA);
    UNPROTECT(2);

    return sy;
}

static SEXP do_fast_math1(SEXP call, SEXP op, SEXP arg, SEXP env, int variant)
{
    if (isComplex(arg)) {
        /* for the moment, keep the interface to complex_math1 the same */
        SEXP tmp;
        PROTECT(tmp = CONS(arg,R_NilValue));
        WAIT_UNTIL_COMPUTED(arg);
        tmp = complex_math1(call, op, tmp, env);
        UNPROTECT(1);
        return tmp;
    }

    return math1 (arg, PRIMVAL(op), call, variant);
}


SEXP attribute_hidden do_math1(SEXP call, SEXP op, SEXP args, SEXP env, 
                               int variant)
{
    SEXP s;

    checkArity(op, args);
    check1arg_x (args, call);

    if (DispatchGroup("Math", call, op, args, env, &s))
	return s;

    return do_fast_math1 (call, op, CAR(args), env, variant);
}

/* Methods for trunc are allowed to have more than one arg */

static SEXP do_fast_trunc (SEXP call, SEXP op, SEXP arg, SEXP env, int variant)
{
    return math1(arg, 5, call, variant);
}

SEXP do_trunc(SEXP call, SEXP op, SEXP args, SEXP env, int variant)
{
    SEXP s;
    if (DispatchGroup("Math", call, op, args, env, &s))
	return s;

    check1arg_x (args, call);

    return do_fast_trunc (call, op, CAR(args), env, variant);
}

/* Note that abs is slightly different from the do_math1 set, both
   for integer/logical inputs and what it dispatches to for complex ones. 
   Also, the compiler is more likely to generate inline code for fabs
   than for other math functions, so treating it specially may be good. */

void task_abs (helpers_op_t op, SEXP s, SEXP x, SEXP ignored)
{
    R_len_t n = LENGTH(x);
    R_len_t i = 0;
    R_len_t a;

    HELPERS_SETUP_OUT(9);
    while (i < n) {
        HELPERS_WAIT_IN1 (a, i, n);
        do {
            REAL(s)[i] = fabs(REAL(x)[i]);
            HELPERS_NEXT_OUT(i);
        } while (i < a);
    }
}

void task_sum_abs (helpers_op_t op, SEXP s, SEXP x, SEXP ignored)
{
    R_len_t n = LENGTH(x);
    R_len_t i = 0;
    R_len_t a;
    long double r = 0.0;

    while (i < n) {
        HELPERS_WAIT_IN1 (a, i, n);
        do {
            r += fabs(REAL(x)[i]);
            i += 1;
        } while (i < a);
    }
    REAL(s)[0] = (double) r;
}

#define T_abs THRESHOLD_ADJUST(10)

static SEXP do_fast_abs (SEXP call, SEXP op, SEXP x, SEXP env, int variant)
{   
    SEXP s;

    if (isInteger(x) || isLogical(x)) {
	/* integer or logical ==> return integer,
	   factor was covered by Math.factor. */
        int n = LENGTH(x);
	s = NAMEDCNT_EQ_0(x) && TYPEOF(x)==INTSXP ? x : allocVector(INTSXP, n);
        WAIT_UNTIL_COMPUTED(x);
	/* Note: relying on INTEGER(.) === LOGICAL(.) : */
	for (int i = 0 ; i < n ; i++) {
            int v = INTEGER(x)[i];
	    INTEGER(s)[i] = v==NA_INTEGER ? NA_INTEGER : v<0 ? -v : v;
        }
    } 

    else if (TYPEOF(x) == REALSXP) {
	int n = LENGTH(x);
        if (VARIANT_KIND(variant) == VARIANT_SUM) {
            s = allocVector (REALSXP, 1);
            DO_NOW_OR_LATER1 (variant, LENGTH(x) >= T_abs,
                              HELPERS_PIPE_IN1, task_sum_abs, 0, s, x);
            return s;
        }
        else {
            s = NAMEDCNT_EQ_0(x) ? x : allocVector(REALSXP, n);
            DO_NOW_OR_LATER1 (variant, LENGTH(x) >= T_abs,
                              HELPERS_PIPE_IN01_OUT, task_abs, 0, s, x);
        }
    } else if (isComplex(x)) {
        WAIT_UNTIL_COMPUTED(x);
        s = do_fast_cmathfuns (call, op, x, env, variant);
    } else
	errorcall(call, R_MSG_NONNUM_MATH);

    if (x!=s) {
        PROTECT(s);
        DUPLICATE_ATTRIB(s, x);
        UNPROTECT(1);
    }

    return s;
}

SEXP do_abs(SEXP call, SEXP op, SEXP args, SEXP env, int variant)
{
    SEXP s;

    checkArity(op, args);
    check1arg_x (args, call);

    if (DispatchGroup("Math", call, op, args, env, &s))
	return s;

    return do_fast_abs (call, op, CAR(args), env, variant);
}

/* Mathematical Functions of Two Numeric Arguments (plus 0, 1, or 2 integers) */

static void setup_Math2 
    (SEXP *sa, SEXP *sb, SEXP *sy, int na, int nb, SEXP lcall)
{
    if (!isNumeric(*sa) || !isNumeric(*sb))
	errorcall(lcall, R_MSG_NONNUM_MATH);

    if (na == 0 || nb == 0) {
	PROTECT(*sy = allocVector(REALSXP, 0));
        /* for 0-length a we want the attributes of a, not those of b
           as no recycling will occur */
	if (na == 0) DUPLICATE_ATTRIB(*sy, *sa);
	UNPROTECT(1);
        return;
    }

    PROTECT(*sa = coerceVector (*sa, REALSXP));
    PROTECT(*sb = coerceVector (*sb, REALSXP));
    PROTECT(*sy = allocVector (REALSXP, na < nb ? nb : na));
}

#define DO_MATH2(y,a,b,n,na,nb,fncall) do { \
    int naflag = 0; \
    double ai, bi; \
    int i, ia, ib; \
    mod_iterate(na, nb, ia, ib) { \
        ai = a[ia]; \
        bi = b[ib]; \
        if (ISNAN(ai+bi)) { \
            if (ISNA(ai) || ISNA(bi)) { \
                y[i] = NA_REAL; \
                continue; \
            } \
            if (ISNAN(ai) || ISNAN(bi)) { \
                y[i] = R_NaN; \
                continue; \
            } \
        } \
        y[i] = fncall; \
        if (ISNAN(y[i])) naflag = 1; \
    } \
    if (naflag) warning(R_MSG_NA); \
    if (n == na)  DUPLICATE_ATTRIB(sy, sa); \
    else if (n == nb) DUPLICATE_ATTRIB(sy, sb); \
    UNPROTECT(3); \
} while (0)


static SEXP math2(SEXP sa, SEXP sb, double (*f)(double, double),
		  SEXP lcall)
{
    double *a, *b, *y;
    int n, na, nb;
    SEXP sy;

    na = LENGTH(sa); nb = LENGTH(sb);
    setup_Math2 (&sa, &sb, &sy, na, nb, lcall);
    if ((n = LENGTH(sy)) == 0) return sy;
    a = REAL(sa); b = REAL(sb); y = REAL(sy);

    DO_MATH2(y,a,b,n,na,nb, f(ai,bi));

    return sy;
} /* math2() */

static SEXP math2_1(SEXP sa, SEXP sb, SEXP sI,
		    double (*f)(double, double, int), SEXP lcall)
{
    double *a, *b, *y;
    int n, na, nb;
    SEXP sy;

    na = LENGTH(sa); nb = LENGTH(sb);
    setup_Math2 (&sa, &sb, &sy, na, nb, lcall);
    if ((n = LENGTH(sy)) == 0) return sy;
    a = REAL(sa); b = REAL(sb); y = REAL(sy);

    int m_opt = asInteger(sI);

    DO_MATH2(y,a,b,n,na,nb, f(ai,bi,m_opt));

    return sy;
} /* math2_1() */

static SEXP math2_2(SEXP sa, SEXP sb, SEXP sI1, SEXP sI2,
		    double (*f)(double, double, int, int), SEXP lcall)
{
    double *a, *b, *y;
    int n, na, nb;
    SEXP sy;

    na = LENGTH(sa); nb = LENGTH(sb);
    setup_Math2 (&sa, &sb, &sy, na, nb, lcall);
    if ((n = LENGTH(sy)) == 0) return sy;
    a = REAL(sa); b = REAL(sb); y = REAL(sy);

    int i_1 = asInteger(sI1);
    int i_2 = asInteger(sI2);

    DO_MATH2(y,a,b,n,na,nb, f(ai,bi,i_1,i_2));

    return sy;
} /* math2_2() */

static SEXP math2B(SEXP sa, SEXP sb, double (*f)(double, double, double *),
		   SEXP lcall)
{
    double *a, *b, *y;
    int n, na, nb;
    SEXP sy;

    na = LENGTH(sa); nb = LENGTH(sb);
    setup_Math2 (&sa, &sb, &sy, na, nb, lcall);
    if ((n = LENGTH(sy)) == 0) return sy;
    a = REAL(sa); b = REAL(sb); y = REAL(sy);

    /* allocate work array for BesselJ, BesselY large enough for all
       arguments */

    double amax, *work;
    long nw;
    int i;

    amax = 0.0;
    for (i = 0; i < nb; i++) {
	double av = b[i] < 0 ? -b[i] : b[i];
	if (av > amax) amax = av;
    }
    nw = 1 + (long)floor(amax);
    work = (double *) R_alloc((size_t) nw, sizeof(double));

    DO_MATH2(y,a,b,n,na,nb, f(ai,bi,work));

    return sy;
} /* math2B() */

#define Math2(A, FUN)	  math2(CAR(A), CADR(A), FUN, call)
#define Math2_1(A, FUN)	math2_1(CAR(A), CADR(A), CADDR(A), FUN, call)
#define Math2_2(A, FUN) math2_2(CAR(A), CADR(A), CADDR(A), CADDDR(A), FUN, call)
#define Math2B(A, FUN)	  math2B(CAR(A), CADR(A), FUN, call)

SEXP do_math2(SEXP call, SEXP op, SEXP args, SEXP env)
{
    checkArity(op, args);

    if (isComplex(CAR(args)) ||
	(PRIMVAL(op) == 0 && isComplex(CADR(args))))
	return complex_math2(call, op, args, env);

    switch (PRIMVAL(op)) {

    case  0: return Math2(args, atan2);

    case  2: return Math2(args, lbeta);
    case  3: return Math2(args, beta);
    case  4: return Math2(args, lchoose);
    case  5: return Math2(args, choose);

    case  6: return Math2_1(args, dchisq);
    case  7: return Math2_2(args, pchisq);
    case  8: return Math2_2(args, qchisq);

    case  9: return Math2_1(args, dexp);
    case 10: return Math2_2(args, pexp);
    case 11: return Math2_2(args, qexp);

    case 12: return Math2_1(args, dgeom);
    case 13: return Math2_2(args, pgeom);
    case 14: return Math2_2(args, qgeom);

    case 15: return Math2_1(args, dpois);
    case 16: return Math2_2(args, ppois);
    case 17: return Math2_2(args, qpois);

    case 18: return Math2_1(args, dt);
    case 19: return Math2_2(args, pt);
    case 20: return Math2_2(args, qt);

    case 21: return Math2_1(args, dsignrank);
    case 22: return Math2_2(args, psignrank);
    case 23: return Math2_2(args, qsignrank);

    case 24: return Math2B(args, bessel_j_ex);
    case 25: return Math2B(args, bessel_y_ex);
    case 26: return Math2(args, psigamma);

    default: 
        /* Put 10001 and 10004 here so switch table won't be sparse. */
        if (PRIMVAL(op) == 10001)
            return Math2(args, fround); /* round(), src/nmath/fround.c */
        if (PRIMVAL(op) == 10004)
            return Math2(args, fprec);  /* signif(), src/nmath/fprec.c */

	errorcall(call,
		  _("unimplemented real function of %d numeric arguments"), 2);
    }
    return op;			/* never used; to keep -Wall happy */
}


/* The S4 Math2 group, round and signif */
/* This is a primitive SPECIALSXP with internal argument matching */
SEXP do_Math2(SEXP call, SEXP op, SEXP args, SEXP env)
{
    SEXP res, call2;
    int n, nprotect = 2;

    if (length(args) >= 2 &&
	isSymbol(CADR(args)) && R_isMissing(CADR(args), env)) {
	double digits = 0;
	if(PRIMVAL(op) == 10004) digits = 6.0;
<<<<<<< HEAD
	PROTECT(args = list2(CAR(args), ScalarRealShared(digits))); nprotect++;
=======
	PROTECT(args = list2(CAR(args), ScalarRealMaybeConst(digits))); nprotect++;
>>>>>>> c187a452
    }

    PROTECT(args = evalListKeepMissing(args, env));
    PROTECT(call2 = lang2(CAR(call), R_NilValue));
    SETCDR(call2, args);

    n = length(args);

    if (n != 1 && n != 2)
	error(_("%d arguments passed to '%s' which requires 1 or 2"),
	      n, PRIMNAME(op));

    if (! DispatchGroup("Math", call2, op, args, env, &res)) {
	if(n == 1) {
	    double digits = 0.0;
            check1arg_x (args, call);
	    if(PRIMVAL(op) == 10004) digits = 6.0;
<<<<<<< HEAD
	    SETCDR(args, CONS(ScalarRealShared(digits), R_NilValue));
=======
	    SETCDR(args, CONS(ScalarRealMaybeConst(digits), R_NilValue));
>>>>>>> c187a452
	} else {
	    /* If named, do argument matching by name */
	    if (TAG(args) != R_NilValue || TAG(CDR(args)) != R_NilValue) {
                static char *ap[2] = { "x", "digits" };
		PROTECT(args = matchArgs(R_NilValue, ap, 2, args, call));
		nprotect += 1;
	    }
	    if (length(CADR(args)) == 0)
		errorcall(call, _("invalid second argument of length 0"));
	}
	res = do_math2(call, op, args, env);
    }
    UNPROTECT(nprotect);
    return res;
}

/* log{2,10} are builtins */
SEXP do_log1arg(SEXP call, SEXP op, SEXP args, SEXP env)
{
    SEXP res, call2, args2, tmp = R_NilValue /* -Wall */;

    checkArity(op, args);
    check1arg_x (args, call);

    if (DispatchGroup("Math", call, op, args, env, &res)) return res;

<<<<<<< HEAD
    if(PRIMVAL(op) == 10) tmp = ScalarRealShared(10.0);
    if(PRIMVAL(op) == 2)  tmp = ScalarRealShared(2.0);
=======
    if(PRIMVAL(op) == 10) tmp = ScalarRealMaybeConst(10.0);
    if(PRIMVAL(op) == 2)  tmp = ScalarRealMaybeConst(2.0);
>>>>>>> c187a452

    PROTECT(call2 = lang3(install("log"), CAR(args), tmp));
    PROTECT(args2 = lang2(CAR(args), tmp));
    if (! DispatchGroup("Math", call2, op, args2, env, &res)) {
	if (isComplex(CAR(args)))
	    res = complex_math2(call2, op, args2, env);
	else
	    res = math2(CAR(args), tmp, logbase, call);
    }
    UNPROTECT(2);
    return res;
}


/* This is a primitive SPECIALSXP with internal argument matching */
SEXP do_log (SEXP call, SEXP op, SEXP args, SEXP env, int variant)
{
    int nprotect = 2;
    int n;

    /* Do the common case of one un-tagged, non-object, argument quickly. */
    if (!isNull(args) && isNull(CDR(args)) && isNull(TAG(args)) 
          && CAR(args) != R_DotsSymbol && CAR(args) != R_MissingArg) {
        SEXP arg, ans;
        PROTECT(arg = evalv (CAR(args), env, VARIANT_PENDING_OK));
        if (isObject(arg)) {
            WAIT_UNTIL_COMPUTED(arg);
            UNPROTECT(1);
            PROTECT(args = CONS(arg, R_NilValue));
            n = 1;
        }
        else {
            ans = do_fast_math1 (call, op, arg, env, variant);
            UNPROTECT(1);
            return ans;
        }
    }
    else {
        n = length(args);

        /* This seems like some sort of horrible kludge that can't possibly
           be right in general (it ignores the argument names, and silently
           discards arguments after the first two). */
        if (n >= 2 && isSymbol(CADR(args)) && R_isMissing(CADR(args), env)) {
#ifdef M_E
	    double e = M_E;
#else
	    double e = exp(1.);
#endif
	    PROTECT(args = list2(CAR(args), ScalarReal(e))); nprotect++;
        }
        PROTECT(args = evalListKeepMissing(args, env));
    }

    SEXP res, call2;
    PROTECT(call2 = lang2(CAR(call), R_NilValue));
    SETCDR(call2, args);
    n = length(args);

    if (! DispatchGroup("Math", call2, op, args, env, &res)) {
	switch (n) {
	case 1:
            check1arg_x (args, call);
	    if (isComplex(CAR(args)))
		res = complex_math1(call, op, args, env);
	    else
		res = math1(CAR(args), 13, call, variant);
	    break;
	case 2:
	{
	    /* match argument names if supplied */
            static char *ap[2] = { "x", "base" };
	    PROTECT(args = matchArgs(R_NilValue, ap, 2, args, call));
	    nprotect += 1;
	    if (length(CADR(args)) == 0)
		errorcall(call, _("invalid argument 'base' of length 0"));
	    if (isComplex(CAR(args)) || isComplex(CADR(args)))
		res = complex_math2(call, op, args, env);
	    else
		res = math2(CAR(args), CADR(args), logbase, call);
	    break;
	}
	default:
	    error(_("%d arguments passed to 'log' which requires 1 or 2"), n);
	}
    }
    UNPROTECT(nprotect);
    return res;
}


/* Mathematical Functions of Three (Real) Arguments */

static void setup_Math3
    (SEXP *sa, SEXP *sb, SEXP *sc, SEXP *sy, int na, int nb, int nc, SEXP lcall)
{
    if (!isNumeric(*sa) || !isNumeric(*sb) || !isNumeric(*sc))
	errorcall(lcall, R_MSG_NONNUM_MATH);

    if (na == 0 || nb == 0 || nc == 0) {
	*sy = allocVector(REALSXP,0);
        return;
    }

    PROTECT(*sa = coerceVector (*sa, REALSXP));
    PROTECT(*sb = coerceVector (*sb, REALSXP));
    PROTECT(*sc = coerceVector (*sc, REALSXP));

    int n = na;
    if (n < nb) n = nb;
    if (n < nc) n = nc;
    PROTECT(*sy = allocVector (REALSXP, n));
}

#define DO_MATH3(y,a,b,c,n,na,nb,nc,fncall) do { \
    int naflag = 0; \
    double ai, bi, ci; \
    int i, ia, ib, ic; \
    for (i = ia = ib = ic = 0; i < n; \
         ia = (++ia==na) ? 0 : ia, \
         ib = (++ib==nb) ? 0 : ib, \
         ic = (++ic==nc) ? 0 : ic, i++) { \
        ai = a[ia]; \
        bi = b[ib]; \
        ci = c[ic]; \
        if (ISNAN(ai+bi+ci)) { \
            if (ISNA(ai) || ISNA(bi) || ISNA(ci)) { \
                y[i] = NA_REAL; \
                continue; \
            } \
            if (ISNAN(ai) || ISNAN(bi) || ISNAN(ci)) { \
                y[i] = R_NaN; \
                continue; \
            } \
        } \
        y[i] = fncall; \
        if (ISNAN(y[i])) naflag = 1; \
    } \
    if (naflag) warning(R_MSG_NA); \
    if (n == na) DUPLICATE_ATTRIB(sy, sa); \
    else if (n == nb) DUPLICATE_ATTRIB(sy, sb); \
    else if (n == nc) DUPLICATE_ATTRIB(sy, sc); \
    UNPROTECT(4); \
} while (0)

static SEXP math3_1(SEXP sa, SEXP sb, SEXP sc, SEXP sI,
		    double (*f)(double, double, double, int), SEXP lcall)
{
    double *a, *b, *c, *y;
    int n, na, nb, nc;
    SEXP sy;

    na = LENGTH(sa); nb = LENGTH(sb); nc = LENGTH(sc);
    setup_Math3 (&sa, &sb, &sc, &sy, na, nb, nc, lcall);
    if ((n = LENGTH(sy)) == 0) return sy;
    a = REAL(sa); b = REAL(sb); c = REAL(sc); y = REAL(sy);

    int i_1 = asInteger(sI);

    DO_MATH3(y,a,b,c,n,na,nb,nc, f(ai,bi,ci,i_1));

    return sy;
} /* math3_1 */

static SEXP math3_2(SEXP sa, SEXP sb, SEXP sc, SEXP sI, SEXP sJ,
		    double (*f)(double, double, double, int, int), SEXP lcall)
{
    double *a, *b, *c, *y;
    int n, na, nb, nc;
    SEXP sy;

    na = LENGTH(sa); nb = LENGTH(sb); nc = LENGTH(sc);
    setup_Math3 (&sa, &sb, &sc, &sy, na, nb, nc, lcall);
    if ((n = LENGTH(sy)) == 0) return sy;
    a = REAL(sa); b = REAL(sb); c = REAL(sc); y = REAL(sy);

    int i_1 = asInteger(sI);
    int i_2 = asInteger(sJ);

    DO_MATH3(y,a,b,c,n,na,nb,nc, f(ai,bi,ci,i_1,i_2));

    return sy;
} /* math3_2 */

static SEXP math3B(SEXP sa, SEXP sb, SEXP sc,
		   double (*f)(double, double, double, double *), SEXP lcall)
{
    double *a, *b, *c, *y;
    int n, na, nb, nc;
    SEXP sy;

    na = LENGTH(sa); nb = LENGTH(sb); nc = LENGTH(sc);
    setup_Math3 (&sa, &sb, &sc, &sy, na, nb, nc, lcall);
    if ((n = LENGTH(sy)) == 0) return sy;
    a = REAL(sa); b = REAL(sb); c = REAL(sc); y = REAL(sy);

    /* allocate work array for BesselI, BesselK large enough for all
       arguments */

    double amax, *work;
    long nw;
    int i;

    amax = 0.0;
    for (i = 0; i < nb; i++) {
	double av = b[i] < 0 ? -b[i] : b[i];
	if (av > amax) amax = av;
    }
    nw = 1 + (long)floor(amax);
    work = (double *) R_alloc((size_t) nw, sizeof(double));

    DO_MATH3(y,a,b,c,n,na,nb,nc, f(ai,bi,ci,work));

    return sy;
} /* math3B */

#define Math3_1(A, FUN)	math3_1(CAR(A), CADR(A), CADDR(A), CADDDR(A), FUN, call)
#define Math3_2(A, FUN) math3_2(CAR(A), CADR(A), CADDR(A), CADDDR(A), CAD4R(A), FUN, call)
#define Math3B(A, FUN)  math3B (CAR(A), CADR(A), CADDR(A), FUN, call)

SEXP do_math3(SEXP call, SEXP op, SEXP args, SEXP env)
{
    checkArity(op, args);

    switch (PRIMVAL(op)) {

    case  1:  return Math3_1(args, dbeta);
    case  2:  return Math3_2(args, pbeta);
    case  3:  return Math3_2(args, qbeta);

    case  4:  return Math3_1(args, dbinom);
    case  5:  return Math3_2(args, pbinom);
    case  6:  return Math3_2(args, qbinom);

    case  7:  return Math3_1(args, dcauchy);
    case  8:  return Math3_2(args, pcauchy);
    case  9:  return Math3_2(args, qcauchy);

    case 10:  return Math3_1(args, df);
    case 11:  return Math3_2(args, pf);
    case 12:  return Math3_2(args, qf);

    case 13:  return Math3_1(args, dgamma);
    case 14:  return Math3_2(args, pgamma);
    case 15:  return Math3_2(args, qgamma);

    case 16:  return Math3_1(args, dlnorm);
    case 17:  return Math3_2(args, plnorm);
    case 18:  return Math3_2(args, qlnorm);

    case 19:  return Math3_1(args, dlogis);
    case 20:  return Math3_2(args, plogis);
    case 21:  return Math3_2(args, qlogis);

    case 22:  return Math3_1(args, dnbinom);
    case 23:  return Math3_2(args, pnbinom);
    case 24:  return Math3_2(args, qnbinom);

    case 25:  return Math3_1(args, dnorm);
    case 26:  return Math3_2(args, pnorm);
    case 27:  return Math3_2(args, qnorm);

    case 28:  return Math3_1(args, dunif);
    case 29:  return Math3_2(args, punif);
    case 30:  return Math3_2(args, qunif);

    case 31:  return Math3_1(args, dweibull);
    case 32:  return Math3_2(args, pweibull);
    case 33:  return Math3_2(args, qweibull);

    case 34:  return Math3_1(args, dnchisq);
    case 35:  return Math3_2(args, pnchisq);
    case 36:  return Math3_2(args, qnchisq);

    case 37:  return Math3_1(args, dnt);
    case 38:  return Math3_2(args, pnt);
    case 39:  return Math3_2(args, qnt);

    case 40:  return Math3_1(args, dwilcox);
    case 41:  return Math3_2(args, pwilcox);
    case 42:  return Math3_2(args, qwilcox);

    case 43:  return Math3B(args, bessel_i_ex);
    case 44:  return Math3B(args, bessel_k_ex);

    case 45:  return Math3_1(args, dnbinom_mu);
    case 46:  return Math3_2(args, pnbinom_mu);
    case 47:  return Math3_2(args, qnbinom_mu);

    default:
	errorcall(call,
		  _("unimplemented real function of %d numeric arguments"), 3);
    }
    return op;			/* never used; to keep -Wall happy */
} /* do_math3() */

/* Mathematical Functions of Four (Real) Arguments */

static void setup_Math4 (SEXP *sa, SEXP *sb, SEXP *sc, SEXP *sd, SEXP *sy, 
                         int na, int nb, int nc, int nd, SEXP lcall)
{
    if (!isNumeric(*sa) || !isNumeric(*sb) || !isNumeric(*sc) || !isNumeric(*sd))
	errorcall(lcall, R_MSG_NONNUM_MATH);

    if (na == 0 || nb == 0 || nc == 0 || nd == 0) {
	*sy = allocVector(REALSXP,0);
        return;
    }

    PROTECT(*sa = coerceVector (*sa, REALSXP));
    PROTECT(*sb = coerceVector (*sb, REALSXP));
    PROTECT(*sc = coerceVector (*sc, REALSXP));
    PROTECT(*sd = coerceVector (*sd, REALSXP));

    int n = na;
    if (n < nb) n = nb;
    if (n < nc) n = nc;
    if (n < nd) n = nd;
    PROTECT(*sy = allocVector (REALSXP, n));
}

#define DO_MATH4(y,a,b,c,d,n,na,nb,nc,nd,fncall) do { \
    int naflag = 0; \
    double ai, bi, ci, di; \
    int i, ia, ib, ic, id; \
    for (i = ia = ib = ic = id = 0; i < n; \
         ia = (++ia==na) ? 0 : ia, \
         ib = (++ib==nb) ? 0 : ib, \
         ic = (++ic==nc) ? 0 : ic, \
         id = (++id==nd) ? 0 : id, i++) { \
        ai = a[ia]; \
        bi = b[ib]; \
        ci = c[ic]; \
        di = d[id]; \
        if (ISNAN(ai+bi+ci+di)) { \
            if (ISNA(ai) || ISNA(bi) || ISNA(ci) || ISNA(di)) { \
                y[i] = NA_REAL; \
                continue; \
            } \
            if (ISNAN(ai) || ISNAN(bi) || ISNAN(ci) || ISNAN(di)) { \
                y[i] = R_NaN; \
                continue; \
            } \
        } \
        y[i] = fncall; \
        if (ISNAN(y[i])) naflag = 1; \
    } \
    if (naflag) warning(R_MSG_NA); \
    if (n == na) DUPLICATE_ATTRIB(sy, sa); \
    else if (n == nb) DUPLICATE_ATTRIB(sy, sb); \
    else if (n == nc) DUPLICATE_ATTRIB(sy, sc); \
    else if (n == nd) DUPLICATE_ATTRIB(sy, sd); \
    UNPROTECT(5); \
} while (0)


static SEXP math4 (SEXP sa, SEXP sb, SEXP sc, SEXP sd,
              double (*f)(double, double, double, double), SEXP lcall)
{
    double *a, *b, *c, *d, *y;
    int n, na, nb, nc, nd;
    SEXP sy;

    na = LENGTH(sa); nb = LENGTH(sb); nc = LENGTH(sc); nd = LENGTH(sd);
    setup_Math4 (&sa, &sb, &sc, &sd, &sy, na, nb, nc, nd, lcall);
    if ((n = LENGTH(sy)) == 0) return sy;
    a = REAL(sa); b = REAL(sb); c = REAL(sc); d = REAL(sd); y = REAL(sy);

    DO_MATH4(y,a,b,c,d,n,na,nb,nc,nd, f(ai,bi,ci,di));

    return sy;
} /* math4() */

static SEXP math4_1 (SEXP sa, SEXP sb, SEXP sc, SEXP sd, SEXP sI, 
              double (*f)(double, double, double, double, int), SEXP lcall)
{
    double *a, *b, *c, *d, *y;
    int n, na, nb, nc, nd;
    SEXP sy;

    na = LENGTH(sa); nb = LENGTH(sb); nc = LENGTH(sc); nd = LENGTH(sd);
    setup_Math4 (&sa, &sb, &sc, &sd, &sy, na, nb, nc, nd, lcall);
    if ((n = LENGTH(sy)) == 0) return sy;
    a = REAL(sa); b = REAL(sb); c = REAL(sc); d = REAL(sd); y = REAL(sy);

    int i_1 = asInteger(sI);

    DO_MATH4(y,a,b,c,d,n,na,nb,nc,nd, f(ai,bi,ci,di,i_1));

    return sy;
} /* math4_1() */

static SEXP math4_2 (SEXP sa, SEXP sb, SEXP sc, SEXP sd, SEXP sI, SEXP sJ,
              double (*f)(double, double, double, double, int, int), SEXP lcall)
{
    double *a, *b, *c, *d, *y;
    int n, na, nb, nc, nd;
    SEXP sy;

    na = LENGTH(sa); nb = LENGTH(sb); nc = LENGTH(sc); nd = LENGTH(sd);
    setup_Math4 (&sa, &sb, &sc, &sd, &sy, na, nb, nc, nd, lcall);
    if ((n = LENGTH(sy)) == 0) return sy;
    a = REAL(sa); b = REAL(sb); c = REAL(sc); d = REAL(sd); y = REAL(sy);

    int i_1 = asInteger(sI);
    int i_2 = asInteger(sJ);

    DO_MATH4(y,a,b,c,d,n,na,nb,nc,nd, f(ai,bi,ci,di,i_1,i_2));

    return sy;
} /* math4_2() */


#define CAD3R	CADDDR
/* This is not (yet) in Rinternals.h : */
#define CAD5R(e)	CAR(CDR(CDR(CDR(CDR(CDR(e))))))

#define Math4(A, FUN)   math4  (CAR(A), CADR(A), CADDR(A), CAD3R(A), FUN, call)
#define Math4_1(A, FUN) math4_1(CAR(A), CADR(A), CADDR(A), CAD3R(A), CAD4R(A), \
				FUN, call)
#define Math4_2(A, FUN) math4_2(CAR(A), CADR(A), CADDR(A), CAD3R(A), CAD4R(A), \
				CAD5R(A), FUN, call)


SEXP do_math4(SEXP call, SEXP op, SEXP args, SEXP env)
{
    checkArity(op, args);


    switch (PRIMVAL(op)) {

	/* Completely dummy for -Wall -- math4() at all! : */
    case -1: return Math4(args, (double (*)(double, double, double, double))NULL);

    case  1: return Math4_1(args, dhyper);
    case  2: return Math4_2(args, phyper);
    case  3: return Math4_2(args, qhyper);

    case  4: return Math4_1(args, dnbeta);
    case  5: return Math4_2(args, pnbeta);
    case  6: return Math4_2(args, qnbeta);
    case  7: return Math4_1(args, dnf);
    case  8: return Math4_2(args, pnf);
    case  9: return Math4_2(args, qnf);
#ifdef UNIMP
    case 10: return Math4_1(args, dtukey);
#endif
    case 11: return Math4_2(args, ptukey);
    case 12: return Math4_2(args, qtukey);
    default:
	errorcall(call,
		  _("unimplemented real function of %d numeric arguments"), 4);
    }
    return op;			/* never used; to keep -Wall happy */
}


#ifdef WHEN_MATH5_IS_THERE/* as in ./arithmetic.h */

/* Mathematical Functions of Five (Real) Arguments */

#define if_NA_Math5_set(y,a,b,c,d,e)					\
	if     (ISNA (a)|| ISNA (b)|| ISNA (c)|| ISNA (d)|| ISNA (e))	\
		y = NA_REAL;						\
	else if(ISNAN(a)|| ISNAN(b)|| ISNAN(c)|| ISNAN(d)|| ISNAN(e))	\
		y = R_NaN;

#define mod_iterate5(n1,n2,n3,n4,n5, i1,i2,i3,i4,i5)	\
 for (i=i1=i2=i3=i4=i5=0; i<n;				\
	i1 = (++i1==n1) ? 0 : i1,			\
	i2 = (++i2==n2) ? 0 : i2,			\
	i3 = (++i3==n3) ? 0 : i3,			\
	i4 = (++i4==n4) ? 0 : i4,			\
	i5 = (++i5==n5) ? 0 : i5,			\
	++i)

static SEXP math5(SEXP sa, SEXP sb, SEXP sc, SEXP sd, SEXP se, double (*f)())
{
    SEXP sy;
    int i, ia, ib, ic, id, ie, n, na, nb, nc, nd, ne;
    double ai, bi, ci, di, ei, *a, *b, *c, *d, *e, *y;

#define SETUP_Math5							\
    if (!isNumeric(sa) || !isNumeric(sb) || !isNumeric(sc) ||		\
	!isNumeric(sd) || !isNumeric(se))				\
	errorcall(lcall, R_MSG_NONNUM_MATH);				\
									\
    na = LENGTH(sa);							\
    nb = LENGTH(sb);							\
    nc = LENGTH(sc);							\
    nd = LENGTH(sd);							\
    ne = LENGTH(se);							\
    if ((na == 0) || (nb == 0) || (nc == 0) || (nd == 0) || (ne == 0))	\
	return(allocVector(REALSXP, 0));				\
    n = na;								\
    if (n < nb) n = nb;							\
    if (n < nc) n = nc;							\
    if (n < nd) n = nd;							\
    if (n < ne) n = ne;		/* n = max(na,nb,nc,nd,ne) */		\
    PROTECT(sa = coerceVector(sa, REALSXP));				\
    PROTECT(sb = coerceVector(sb, REALSXP));				\
    PROTECT(sc = coerceVector(sc, REALSXP));				\
    PROTECT(sd = coerceVector(sd, REALSXP));				\
    PROTECT(se = coerceVector(se, REALSXP));				\
    PROTECT(sy = allocVector(REALSXP, n));				\
    a = REAL(sa);							\
    b = REAL(sb);							\
    c = REAL(sc);							\
    d = REAL(sd);							\
    e = REAL(se);							\
    y = REAL(sy);							\
    naflag = 0

    SETUP_Math5;

    mod_iterate5 (na, nb, nc, nd, ne,
		  ia, ib, ic, id, ie) {
	ai = a[ia];
	bi = b[ib];
	ci = c[ic];
	di = d[id];
	ei = e[ie];
	if_NA_Math5_set(y[i], ai,bi,ci,di,ei)
	else {
	    y[i] = f(ai, bi, ci, di, ei);
	    if (ISNAN(y[i])) naflag = 1;
	}
    }

#define FINISH_Math5				\
    if(naflag)					\
	warning(R_MSG_NA);		\
						\
    if (n == na) DUPLICATE_ATTRIB(sy, sa);	\
    else if (n == nb) DUPLICATE_ATTRIB(sy, sb);	\
    else if (n == nc) DUPLICATE_ATTRIB(sy, sc);	\
    else if (n == nd) DUPLICATE_ATTRIB(sy, sd);	\
    else if (n == ne) DUPLICATE_ATTRIB(sy, se);	\
    UNPROTECT(6)

    FINISH_Math5;

    return sy;
} /* math5() */

#define Math5(A, FUN) \
	math5(CAR(A), CADR(A), CADDR(A), CAD3R(A), CAD4R(A), FUN);

SEXP do_math5(SEXP call, SEXP op, SEXP args, SEXP env)
{
    checkArity(op, args);
    lcall = call;

    switch (PRIMVAL(op)) {

	/* Completely dummy for -Wall -- use math5() at all! : */
    case -99: return Math5(args, dhyper);
#ifdef UNIMP
    case  2: return Math5(args, p...);
    case  3: return Math5(args, q...);
#endif
    default:
	errorcall(call,
		  _("unimplemented real function of %d numeric arguments"), 5);
    }
    return op;			/* never used; to keep -Wall happy */
} /* do_math5() */

#endif /* Math5 is there */


/* This is used for experimenting with parallelized nmath functions -- LT */
CCODE R_get_arith_function(int which)
{
    switch (which) {
    case 1: return do_math1;
    case 2: return do_math2;
    case 3: return do_math3;
    case 4: return do_math4;
    case 11: return complex_math1;
    case 12: return complex_math2;
    default: error("bad arith function index"); return NULL;
    }
}

/* FUNTAB entries defined in this source file. See names.c for documentation. */

attribute_hidden FUNTAB R_FunTab_arithmetic[] =
{
/* printname	c-entry		offset	eval	arity	pp-kind	     precedence	rightassoc */

/* Binary Operators, all primitives */
/* these are group generic and so need to eval args */
{"+",		do_arith,	PLUSOP,	11001,	2,	{PP_BINARY,  PREC_SUM,	  0}},
{"-",		do_arith,	MINUSOP,11001,	2,	{PP_BINARY,  PREC_SUM,	  0}},
{"*",		do_arith,	TIMESOP,11001,	2,	{PP_BINARY,  PREC_PROD,	  0}},
{"/",		do_arith,	DIVOP,	11001,	2,	{PP_BINARY2, PREC_PROD,	  0}},
{"^",		do_arith,	POWOP,	11001,	2,	{PP_BINARY2, PREC_POWER,  1}},
{"%%",		do_arith,	MODOP,	11001,	2,	{PP_BINARY2, PREC_PERCENT,0}},
{"%/%",		do_arith,	IDIVOP,	11001,	2,	{PP_BINARY2, PREC_PERCENT,0}},

/* Mathematical Functions */
/* primitives: these are group generic and so need to eval args (possibly internally) */
{"round",	do_Math2,	10001,	0,	-1,	{PP_FUNCALL, PREC_FN,	0}},
{"signif",	do_Math2,	10004,	0,	-1,	{PP_FUNCALL, PREC_FN,	0}},
{"log",		do_log,		10003,	1000,	-1,	{PP_FUNCALL, PREC_FN,	0}},
{"log10",	do_log1arg,	10,	1,	1,	{PP_FUNCALL, PREC_FN,	0}},
{"log2",	do_log1arg,	2,	1,	1,	{PP_FUNCALL, PREC_FN,	0}},
{"abs",		do_abs,		6,	11001,	1,	{PP_FUNCALL, PREC_FN,	0}},
{"floor",	do_math1,	1,	11001,	1,	{PP_FUNCALL, PREC_FN,	0}},
{"ceiling",	do_math1,	2,	11001,	1,	{PP_FUNCALL, PREC_FN,	0}},
{"sqrt",	do_math1,	3,	11001,	1,	{PP_FUNCALL, PREC_FN,	0}},
{"sign",	do_math1,	4,	11001,	1,	{PP_FUNCALL, PREC_FN,	0}},
{"trunc",	do_trunc,	5,	11001,	-1,	{PP_FUNCALL, PREC_FN,	0}},

{"exp",		do_math1,	10,	11001,	1,	{PP_FUNCALL, PREC_FN,	0}},
{"expm1",	do_math1,	11,	11001,	1,	{PP_FUNCALL, PREC_FN,	0}},
{"log1p",	do_math1,	12,	11001,	1,	{PP_FUNCALL, PREC_FN,	0}},

{"cos",		do_math1,	20,	11001,	1,	{PP_FUNCALL, PREC_FN,	0}},
{"sin",		do_math1,	21,	11001,	1,	{PP_FUNCALL, PREC_FN,	0}},
{"tan",		do_math1,	22,	11001,	1,	{PP_FUNCALL, PREC_FN,	0}},
{"acos",	do_math1,	23,	11001,	1,	{PP_FUNCALL, PREC_FN,	0}},
{"asin",	do_math1,	24,	11001,	1,	{PP_FUNCALL, PREC_FN,	0}},
{"atan",	do_math1,	25,	11001,	1,	{PP_FUNCALL, PREC_FN,	0}},

{"cosh",	do_math1,	30,	11001,	1,	{PP_FUNCALL, PREC_FN,	0}},
{"sinh",	do_math1,	31,	11001,	1,	{PP_FUNCALL, PREC_FN,	0}},
{"tanh",	do_math1,	32,	11001,	1,	{PP_FUNCALL, PREC_FN,	0}},
{"acosh",	do_math1,	33,	11001,	1,	{PP_FUNCALL, PREC_FN,	0}},
{"asinh",	do_math1,	34,	11001,	1,	{PP_FUNCALL, PREC_FN,	0}},
{"atanh",	do_math1,	35,	11001,	1,	{PP_FUNCALL, PREC_FN,	0}},

{"lgamma",	do_math1,	40,	11001,	1,	{PP_FUNCALL, PREC_FN,	0}},
{"gamma",	do_math1,	41,	11001,	1,	{PP_FUNCALL, PREC_FN,	0}},

{"digamma",	do_math1,	42,	11001,	1,	{PP_FUNCALL, PREC_FN,	0}},
{"trigamma",	do_math1,	43,	11001,	1,	{PP_FUNCALL, PREC_FN,	0}},
/* see "psigamma" below !*/

/* Mathematical Functions of Two Numeric (+ 1-2 int) Variables */

{"atan2",	do_math2,	0,	11,	2,	{PP_FUNCALL, PREC_FN,	0}},

{"lbeta",	do_math2,	2,	11,	2,	{PP_FUNCALL, PREC_FN,	0}},
{"beta",	do_math2,	3,	11,	2,	{PP_FUNCALL, PREC_FN,	0}},
{"lchoose",	do_math2,	4,	11,	2,	{PP_FUNCALL, PREC_FN,	0}},
{"choose",	do_math2,	5,	11,	2,	{PP_FUNCALL, PREC_FN,	0}},

{"dchisq",	do_math2,	6,	11,	2+1,	{PP_FUNCALL, PREC_FN,	0}},
{"pchisq",	do_math2,	7,	11,	2+2,	{PP_FUNCALL, PREC_FN,	0}},
{"qchisq",	do_math2,	8,	11,	2+2,	{PP_FUNCALL, PREC_FN,	0}},

{"dexp",	do_math2,	9,	11,	2+1,	{PP_FUNCALL, PREC_FN,	0}},
{"pexp",	do_math2,	10,	11,	2+2,	{PP_FUNCALL, PREC_FN,	0}},
{"qexp",	do_math2,	11,	11,	2+2,	{PP_FUNCALL, PREC_FN,	0}},

{"dgeom",	do_math2,	12,	11,	2+1,	{PP_FUNCALL, PREC_FN,	0}},
{"pgeom",	do_math2,	13,	11,	2+2,	{PP_FUNCALL, PREC_FN,	0}},
{"qgeom",	do_math2,	14,	11,	2+2,	{PP_FUNCALL, PREC_FN,	0}},

{"dpois",	do_math2,	15,	11,	2+1,	{PP_FUNCALL, PREC_FN,	0}},
{"ppois",	do_math2,	16,	11,	2+2,	{PP_FUNCALL, PREC_FN,	0}},
{"qpois",	do_math2,	17,	11,	2+2,	{PP_FUNCALL, PREC_FN,	0}},

{"dt",		do_math2,	18,	11,	2+1,	{PP_FUNCALL, PREC_FN,	0}},
{"pt",		do_math2,	19,	11,	2+2,	{PP_FUNCALL, PREC_FN,	0}},
{"qt",		do_math2,	20,	11,	2+2,	{PP_FUNCALL, PREC_FN,	0}},

{"dsignrank",	do_math2,	21,	11,	2+1,	{PP_FUNCALL, PREC_FN,	0}},
{"psignrank",	do_math2,	22,	11,	2+2,	{PP_FUNCALL, PREC_FN,	0}},
{"qsignrank",	do_math2,	23,	11,	2+2,	{PP_FUNCALL, PREC_FN,	0}},

{"besselJ",	do_math2,	24,	11,	2,	{PP_FUNCALL, PREC_FN,	0}},
{"besselY",	do_math2,	25,	11,	2,	{PP_FUNCALL, PREC_FN,	0}},

{"psigamma",	do_math2,	26,	11,	2,	{PP_FUNCALL, PREC_FN,	0}},


/* Mathematical Functions of Three Numeric (+ 1-2 int) Variables */

{"dbeta",	do_math3,	1,	11,	3+1,	{PP_FUNCALL, PREC_FN,	0}},
{"pbeta",	do_math3,	2,	11,	3+2,	{PP_FUNCALL, PREC_FN,	0}},
{"qbeta",	do_math3,	3,	11,	3+2,	{PP_FUNCALL, PREC_FN,	0}},

{"dbinom",	do_math3,	4,	11,	3+1,	{PP_FUNCALL, PREC_FN,	0}},
{"pbinom",	do_math3,	5,	11,	3+2,	{PP_FUNCALL, PREC_FN,	0}},
{"qbinom",	do_math3,	6,	11,	3+2,	{PP_FUNCALL, PREC_FN,	0}},

{"dcauchy",	do_math3,	7,	11,	3+1,	{PP_FUNCALL, PREC_FN,	0}},
{"pcauchy",	do_math3,	8,	11,	3+2,	{PP_FUNCALL, PREC_FN,	0}},
{"qcauchy",	do_math3,	9,	11,	3+2,	{PP_FUNCALL, PREC_FN,	0}},

{"df",		do_math3,	10,	11,	3+1,	{PP_FUNCALL, PREC_FN,	0}},
{"pf",		do_math3,	11,	11,	3+2,	{PP_FUNCALL, PREC_FN,	0}},
{"qf",		do_math3,	12,	11,	3+2,	{PP_FUNCALL, PREC_FN,	0}},

{"dgamma",	do_math3,	13,	11,	3+1,	{PP_FUNCALL, PREC_FN,	0}},
{"pgamma",	do_math3,	14,	11,	3+2,	{PP_FUNCALL, PREC_FN,	0}},
{"qgamma",	do_math3,	15,	11,	3+2,	{PP_FUNCALL, PREC_FN,	0}},

{"dlnorm",	do_math3,	16,	11,	3+1,	{PP_FUNCALL, PREC_FN,	0}},
{"plnorm",	do_math3,	17,	11,	3+2,	{PP_FUNCALL, PREC_FN,	0}},
{"qlnorm",	do_math3,	18,	11,	3+2,	{PP_FUNCALL, PREC_FN,	0}},

{"dlogis",	do_math3,	19,	11,	3+1,	{PP_FUNCALL, PREC_FN,	0}},
{"plogis",	do_math3,	20,	11,	3+2,	{PP_FUNCALL, PREC_FN,	0}},
{"qlogis",	do_math3,	21,	11,	3+2,	{PP_FUNCALL, PREC_FN,	0}},

{"dnbinom",	do_math3,	22,	11,	3+1,	{PP_FUNCALL, PREC_FN,	0}},
{"pnbinom",	do_math3,	23,	11,	3+2,	{PP_FUNCALL, PREC_FN,	0}},
{"qnbinom",	do_math3,	24,	11,	3+2,	{PP_FUNCALL, PREC_FN,	0}},

{"dnorm",	do_math3,	25,	11,	3+1,	{PP_FUNCALL, PREC_FN,	0}},
{"pnorm",	do_math3,	26,	11,	3+2,	{PP_FUNCALL, PREC_FN,	0}},
{"qnorm",	do_math3,	27,	11,	3+2,	{PP_FUNCALL, PREC_FN,	0}},

{"dunif",	do_math3,	28,	11,	3+1,	{PP_FUNCALL, PREC_FN,	0}},
{"punif",	do_math3,	29,	11,	3+2,	{PP_FUNCALL, PREC_FN,	0}},
{"qunif",	do_math3,	30,	11,	3+2,	{PP_FUNCALL, PREC_FN,	0}},

{"dweibull",	do_math3,	31,	11,	3+1,	{PP_FUNCALL, PREC_FN,	0}},
{"pweibull",	do_math3,	32,	11,	3+2,	{PP_FUNCALL, PREC_FN,	0}},
{"qweibull",	do_math3,	33,	11,	3+2,	{PP_FUNCALL, PREC_FN,	0}},

{"dnchisq",	do_math3,	34,	11,	3+1,	{PP_FUNCALL, PREC_FN,	0}},
{"pnchisq",	do_math3,	35,	11,	3+2,	{PP_FUNCALL, PREC_FN,	0}},
{"qnchisq",	do_math3,	36,	11,	3+2,	{PP_FUNCALL, PREC_FN,	0}},

{"dnt",		do_math3,	37,	11,	3+1,	{PP_FUNCALL, PREC_FN,	0}},
{"pnt",		do_math3,	38,	11,	3+2,	{PP_FUNCALL, PREC_FN,	0}},
{"qnt",		do_math3,	39,	11,	3+2,	{PP_FUNCALL, PREC_FN,	0}},

{"dwilcox",	do_math3,	40,	11,	3+1,	{PP_FUNCALL, PREC_FN,	0}},
{"pwilcox",	do_math3,	41,	11,	3+2,	{PP_FUNCALL, PREC_FN,	0}},
{"qwilcox",	do_math3,	42,	11,	3+2,	{PP_FUNCALL, PREC_FN,	0}},

{"besselI",	do_math3,	43,	11,	3,	{PP_FUNCALL, PREC_FN,	0}},
{"besselK",	do_math3,	44,	11,	3,	{PP_FUNCALL, PREC_FN,	0}},

{"dnbinom_mu",	do_math3,	45,	11,	3+1,	{PP_FUNCALL, PREC_FN,	0}},
{"pnbinom_mu",	do_math3,	46,	11,	3+2,	{PP_FUNCALL, PREC_FN,	0}},
{"qnbinom_mu",	do_math3,	47,	11,	3+2,	{PP_FUNCALL, PREC_FN,	0}},


/* Mathematical Functions of Four Numeric (+ 1-2 int) Variables */

{"dhyper",	do_math4,	1,	11,	4+1,	{PP_FUNCALL, PREC_FN,	0}},
{"phyper",	do_math4,	2,	11,	4+2,	{PP_FUNCALL, PREC_FN,	0}},
{"qhyper",	do_math4,	3,	11,	4+2,	{PP_FUNCALL, PREC_FN,	0}},

{"dnbeta",	do_math4,	4,	11,	4+1,	{PP_FUNCALL, PREC_FN,	0}},
{"pnbeta",	do_math4,	5,	11,	4+2,	{PP_FUNCALL, PREC_FN,	0}},
{"qnbeta",	do_math4,	6,	11,	4+2,	{PP_FUNCALL, PREC_FN,	0}},

{"dnf",		do_math4,	7,	11,	4+1,	{PP_FUNCALL, PREC_FN,	0}},
{"pnf",		do_math4,	8,	11,	4+2,	{PP_FUNCALL, PREC_FN,	0}},
{"qnf",		do_math4,	9,	11,	4+2,	{PP_FUNCALL, PREC_FN,	0}},

{"dtukey",	do_math4,	10,	11,	4+1,	{PP_FUNCALL, PREC_FN,	0}},
{"ptukey",	do_math4,	11,	11,	4+2,	{PP_FUNCALL, PREC_FN,	0}},
{"qtukey",	do_math4,	12,	11,	4+2,	{PP_FUNCALL, PREC_FN,	0}},

{NULL,		NULL,		0,	0,	0,	{PP_INVALID, PREC_FN,	0}}
};

/* Fast built-in functions in this file. See names.c for documentation */

attribute_hidden FASTFUNTAB R_FastFunTab_arithmetic[] = {
/*slow func	fast func,     code or -1  uni/bi/both dsptch  variants */
{ do_arith,	do_fast_arith,	PLUSOP,		3,	1, 1,  0, 0 },
{ do_arith,	do_fast_arith,	MINUSOP,	3,	1, 1,  0, 0 },
{ do_arith,	do_fast_arith,	-1,		2,	1, 1,  0, 0 },
{ do_math1,	do_fast_math1,	-1,		1,	1, 0,  0, 0 },
{ do_trunc,	do_fast_trunc,	-1,		1,	1, 0,  0, 0 },
{ do_abs,	do_fast_abs,	-1,		1,	1, 0,  0, 0 },
{ 0,		0,		0,		0,	0, 0,  0, 0 }
};<|MERGE_RESOLUTION|>--- conflicted
+++ resolved
@@ -1392,11 +1392,7 @@
             REAL(sy)[0] = res;
         }
         else if (ATTRIB(sa) == R_NilValue) {
-<<<<<<< HEAD
-            PROTECT(sy = ScalarRealShared(res));
-=======
             PROTECT(sy = ScalarRealMaybeConst(res));
->>>>>>> c187a452
         }
         else {
             PROTECT(sy = ScalarReal(res));
@@ -1788,11 +1784,7 @@
 	isSymbol(CADR(args)) && R_isMissing(CADR(args), env)) {
 	double digits = 0;
 	if(PRIMVAL(op) == 10004) digits = 6.0;
-<<<<<<< HEAD
-	PROTECT(args = list2(CAR(args), ScalarRealShared(digits))); nprotect++;
-=======
 	PROTECT(args = list2(CAR(args), ScalarRealMaybeConst(digits))); nprotect++;
->>>>>>> c187a452
     }
 
     PROTECT(args = evalListKeepMissing(args, env));
@@ -1810,11 +1802,7 @@
 	    double digits = 0.0;
             check1arg_x (args, call);
 	    if(PRIMVAL(op) == 10004) digits = 6.0;
-<<<<<<< HEAD
-	    SETCDR(args, CONS(ScalarRealShared(digits), R_NilValue));
-=======
 	    SETCDR(args, CONS(ScalarRealMaybeConst(digits), R_NilValue));
->>>>>>> c187a452
 	} else {
 	    /* If named, do argument matching by name */
 	    if (TAG(args) != R_NilValue || TAG(CDR(args)) != R_NilValue) {
@@ -1841,13 +1829,8 @@
 
     if (DispatchGroup("Math", call, op, args, env, &res)) return res;
 
-<<<<<<< HEAD
-    if(PRIMVAL(op) == 10) tmp = ScalarRealShared(10.0);
-    if(PRIMVAL(op) == 2)  tmp = ScalarRealShared(2.0);
-=======
     if(PRIMVAL(op) == 10) tmp = ScalarRealMaybeConst(10.0);
     if(PRIMVAL(op) == 2)  tmp = ScalarRealMaybeConst(2.0);
->>>>>>> c187a452
 
     PROTECT(call2 = lang3(install("log"), CAR(args), tmp));
     PROTECT(args2 = lang2(CAR(args), tmp));
