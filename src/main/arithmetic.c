/*
 *  pqR : A pretty quick version of R
 *  Copyright (C) 2013, 2014, 2015, 2016, 2017, 2018 by Radford M. Neal
 *
 *  Based on R : A Computer Language for Statistical Data Analysis
 *  Copyright (C) 1995, 1996, 1997  Robert Gentleman and Ross Ihaka
 *  Copyright (C) 1998--2011	    The R Core Team.
 *  Copyright (C) 2003-4	    The R Foundation
 *
 *  The changes in pqR from R-2.15.0 distributed by the R Core Team are
 *  documented in the NEWS and MODS files in the top-level source directory.
 *
 *  This program is free software; you can redistribute it and/or modify
 *  it under the terms of the GNU General Public License as published by
 *  the Free Software Foundation; either version 2 of the License, or
 *  (at your option) any later version.
 *
 *  This program is distributed in the hope that it will be useful,
 *  but WITHOUT ANY WARRANTY; without even the implied warranty of
 *  MERCHANTABILITY or FITNESS FOR A PARTICULAR PURPOSE.  See the
 *  GNU General Public License for more details.
 *
 *  You should have received a copy of the GNU General Public License
 *  along with this program; if not, a copy is available at
 *  http://www.r-project.org/Licenses/
 */

#ifdef HAVE_CONFIG_H
#include <config.h>
#endif

#ifdef __OpenBSD__
/* for definition of "struct exception" in math.h */
# define __LIBM_PRIVATE
#endif
#define USE_FAST_PROTECT_MACROS

#include <complex.h>
#include "Defn.h"		/*-> Arith.h -> math.h */
#ifdef __OpenBSD__
# undef __LIBM_PRIVATE
#endif

#include "scalar-stack.h"

/*** NOTE: do_arith itself is in eval.c, calling R_unary and R_binary here. ***/

static inline void maybe_dup_attributes (SEXP to, SEXP from, int variant)
{
    if (to == from) {
        /* nothing to do */
    }
    else if (isObject(from)) {
        DUPLICATE_ATTRIB (to, from);
    }
    else if (variant & VARIANT_ANY_ATTR) {
        /* needn't do anything */
    }
    else if (variant & VARIANT_ANY_ATTR_EX_DIM) {
        SEXP dim = getAttrib (from, R_DimSymbol);
        if (dim != R_NilValue) 
            setAttrib (to, R_DimSymbol, dim);
    }
    else {
        DUPLICATE_ATTRIB(to,from);
    }
}

static R_NORETURN void non_numeric_errorcall (SEXP call)
{
    errorcall (call, _("Non-numeric argument to mathematical function"));
}

static void NaN_warning (void)
{
    warning (_("NaNs produced"));
}

static void NaN_warningcall (SEXP call)
{
    warningcall (call, _("NaNs produced"));
}

/* Macro to do attribute duplication only if they're not the same already.
   Using parens in (DUPLICATE_ATTRIB) gets us the function defined in memory.c, 
   not this macro. */

#define DUPLICATE_ATTRIB(_to_,_from_) do { \
    if (ATTRIB((_to_))!=ATTRIB((_from_)) || OBJECT((_from_))) \
        (DUPLICATE_ATTRIB)((_to_),(_from_)); \
} while (0)

#include <Rmath.h>
extern double Rf_gamma_cody(double);

#include "arithmetic.h"

#include <errno.h>

#include <helpers/helpers-app.h>

#ifdef HAVE_MATHERR

/* Override the SVID matherr function:
   the main difference here is not to print warnings.
 */
#ifndef __cplusplus
int matherr(struct exception *exc)
{
    switch (exc->type) {
    case DOMAIN:
    case SING:
	errno = EDOM;
	break;
    case OVERFLOW:
	errno = ERANGE;
	break;
    case UNDERFLOW:
	exc->retval = 0.0;
	break;
	/*
	   There are cases TLOSS and PLOSS which are ignored here.
	   According to the Solaris man page, there are for
	   trigonometric algorithms and not needed for good ones.
	 */
    }
    return 1;
}
#endif
#endif

/* Hack to avoid possibly-incorrect constant folding. */
volatile double R_Zero_Hack = 0.0;


static double R_ValueOfNA(void)
{
    return REAL(R_ScalarRealNA)[0];
}

int R_IsNA(double x)
{
    return ISNA(x);
}

int R_IsNaN(double x)
{
    return ISNAN_NOT_NA(x);
}

int R_finite(double x)
{
    return R_FINITE(x);
}

/* Used to define ISNAN for C++ in Arith.h */

int R_isnancpp(double x)
{
   return ISNAN(x);
}


/* Arithmetic Initialization */

void attribute_hidden InitArithmetic()
{
#ifdef Win32
    /* This resets the precision, rounding and exception modes of a ix86 fpu. */
    __asm__ ( "fninit" );
#endif

    R_NaInt = INT_MIN; /* now mostly unused: NA_INTEGER defined as INT_MIN */
    R_NaN = 0.0/R_Zero_Hack;
    R_NaReal = R_ValueOfNA();
    R_PosInf = 1.0/R_Zero_Hack;
    R_NegInf = -1.0/R_Zero_Hack;
    R_NaN_cast_to_int = (int) R_NaN;
}

/* some systems get this wrong, possibly depend on what libs are loaded */
static R_INLINE double R_log(double x) {
    return x > 0 ? log(x) : x < 0 ? R_NaN : R_NegInf;
}

/* Macro handling powers 1 and 2 quickly, and otherwise using R_pow.  
   First argument should be double, second may be double or int. */

#define R_POW(x,y) ((y) == 2 ? (x)*(x) : (y) == 1 ? (x) : R_pow((x),(y)))

double R_pow(double x, double y) /* = x ^ y */
{
    /* Don't optimize for power of 2, since we assume most calls are
       via R_POW, which already does that, or from some other place making
       a similar check. */

    if(x == 1. || y == 0.)
	return(1.);
    if(x == 0.) {
	if(y > 0.) return(0.);
	else if(y < 0) return(R_PosInf);
	else return(y); /* NA or NaN, we assert */
    }

    if (R_FINITE(x) && R_FINITE(y)) {
        if (y == 1.)
            return x;
        else if (y == 0.5)
            return sqrt(x);
        else
            return pow(x, y);
    }

    if (MAY_BE_NAN2(x,y) && (ISNAN(x) || ISNAN(y)))
	return(x + y);
    if(!R_FINITE(x)) {
	if(x > 0)		/* Inf ^ y */
	    return (y < 0.)? 0. : R_PosInf;
	else {			/* (-Inf) ^ y */
	    if (R_FINITE(y) && y == floor(y)) { /* (-Inf) ^ n */
                if (y < 0.)
                    return 0.;
                /* Return x (= -Inf) if power is odd, -x if power is even. */
                /* Note that all the really, really big integers are even. */
                if (y < (((int_fast64_t)1)<<62) && (((int_fast64_t)y) & 1))
                    return x;
                else
                    return -x;
            }
	}
    }
    if(!R_FINITE(y)) {
	if(x >= 0) {
	    if(y > 0)		/* y == +Inf */
		return (x >= 1) ? R_PosInf : 0.;
	    else		/* y == -Inf */
		return (x < 1) ? R_PosInf : 0.;
	}
    }
    return(R_NaN);		/* all other cases: (-Inf)^{+-Inf,
				   non-int}; (neg)^{+-Inf} */
}

double R_pow_di(double x, int n)
{
    double xn = 1.0;

    if (ISNAN(x)) return x;
    if (n == NA_INTEGER) return NA_REAL;

    if (n != 0) {
	if (!R_FINITE(x)) return R_POW(x, n);

	Rboolean is_neg = (n < 0);
	if(is_neg) n = -n;
	for(;;) {
	    if(n & 01) xn *= x;
	    if(n >>= 1) x *= x; else break;
	}
        if(is_neg) xn = 1. / xn;
    }
    return xn;
}


/* General Base Logarithms */

/* Note that the behaviour of log(0) required is not necessarily that
   mandated by C99 (-HUGE_VAL), and the behaviour of log(x < 0) is
   optional in C99.  Some systems return -Inf for log(x < 0), e.g.
   libsunmath on Solaris.
*/
static double logbase(double x, double base)
{
#ifdef HAVE_LOG10
    if(base == 10) return x > 0 ? log10(x) : x < 0 ? R_NaN : R_NegInf;
#endif
#ifdef HAVE_LOG2
    if(base == 2) return x > 0 ? log2(x) : x < 0 ? R_NaN : R_NegInf;
#endif
    return R_log(x) / R_log(base);
}


#define add_func(a,b) ((a)+(b))
#define sub_func(a,b) ((a)-(b))
#define mul_func(a,b) ((a)*(b))
#define div_func(a,b) ((a)/(b))

#define add_func_mm(a,b) _mm256_add_pd((a),(b))
#define sub_func_mm(a,b) _mm256_sub_pd((a),(b))
#define mul_func_mm(a,b) _mm256_mul_pd((a),(b))
#define div_func_mm(a,b) _mm256_div_pd((a),(b))

/* Macro for pipelined arithmetic computation.  Arguments are as follows:

       type     type of the result
       func     function or macro for the arithmetic operation
       result   address of array where results are stored
       n        length of the result
       fetch1   macro to fetch an element of the first operand
       s1       address of first operand
       n1       length of the first operand
       fetch2   macro to fetch an element of the second operand
       s2       address of second operand
       n2       length of the second operand
       swp      if 1, ops have been swapped so that n1 <= n2.

   Both n1 and n2 must be non-zero and no bigger than n, and at least one 
   of n1 and n2 must be equal to n.  An operand of length one or with length 
   less than n is assumed to already be available with no waiting.
*/

#define PIPEARITH(type,func,result,n,fetch1,s1,n1,fetch2,s2,n2,swp) \
    do { \
        R_len_t i, i1, i2, a, a1, a2; \
        i = 0; \
        if (!swp && n2 == 1) { \
            type tmp = fetch2(s2,0); \
            while (i<n) { \
                HELPERS_WAIT_IN1 (a, i, n); \
                do { \
                    R_len_t u = HELPERS_UP_TO(i,a); \
                    while (i <= u-3) { \
                        type op10 = fetch1(s1,i); \
                        type op11 = fetch1(s1,i+1); \
                        type op12 = fetch1(s1,i+2); \
                        type op13 = fetch1(s1,i+3); \
                        result[i] = func(op10,tmp); \
                        result[i+1] = func(op11,tmp); \
                        result[i+2] = func(op12,tmp); \
                        result[i+3] = func(op13,tmp); \
                        i += 4; \
                    } \
                    while (i <= u) { \
                        result[i] = func(fetch1(s1,i),tmp); \
                        i += 1; \
                    } \
                    helpers_amount_out(i); \
                } while (i<a); \
            } \
        } \
        else if (n1 == 1) { \
            type tmp = fetch1(s1,0); \
            while (i<n) { \
                HELPERS_WAIT_IN2 (a, i, n); \
                do { \
                    R_len_t u = HELPERS_UP_TO(i,a); \
                    while (i <= u-3) { \
                        type op20 = fetch2(s2,i); \
                        type op21 = fetch2(s2,i+1); \
                        type op22 = fetch2(s2,i+2); \
                        type op23 = fetch2(s2,i+3); \
                        result[i] = func(tmp,op20); \
                        result[i+1] = func(tmp,op21); \
                        result[i+2] = func(tmp,op22); \
                        result[i+3] = func(tmp,op23); \
                        i += 4; \
                    } \
                    while (i <= u) { \
                        result[i] = func(tmp,fetch2(s2,i)); \
                        i += 1; \
                    } \
                    helpers_amount_out(i); \
                } while (i<a); \
            } \
        } \
        else if (n1 == n2) { \
            while (i<n) { \
                HELPERS_WAIT_IN1 (a1, i, n); \
                HELPERS_WAIT_IN2 (a2, i, n); \
                do { \
                    R_len_t u = HELPERS_UP_TO2(i,a1,a2); \
                    while (i <= u-3) { \
                        type op10 = fetch1(s1,i), op20 = fetch2(s2,i); \
                        type op11 = fetch1(s1,i+1), op21 = fetch2(s2,i+1); \
                        type op12 = fetch1(s1,i+2), op22 = fetch2(s2,i+2); \
                        type op13 = fetch1(s1,i+3), op23 = fetch2(s2,i+3); \
                        result[i] = func(op10,op20); \
                        result[i+1] = func(op11,op21); \
                        result[i+2] = func(op12,op22); \
                        result[i+3] = func(op13,op23); \
                        i += 4; \
                    } \
                    while (i <= u) { \
                        result[i] = func(fetch1(s1,i),fetch2(s2,i)); \
                        i += 1; \
                    } \
                    helpers_amount_out(i); \
                } while (i<a1 && i<a2); \
            } \
        } \
        else if (!swp && n1 > n2) { \
            i2 = 0; \
            while (i<n) { \
                HELPERS_WAIT_IN1 (a, i, n); \
                do { \
                    R_len_t u = HELPERS_UP_TO(i,a); \
                    do { \
                        result[i] = func(fetch1(s1,i),fetch2(s2,i2)); \
                        if (++i2 == n2) i2 = 0; \
                        i += 1; \
                    } while (i<=u); \
                    helpers_amount_out(i); \
                } while (i<a); \
            } \
        } \
        else { /* n1 < n2 */ \
            i1 = 0; \
            while (i<n) { \
                HELPERS_WAIT_IN2 (a, i, n); \
                do { \
                    R_len_t u = HELPERS_UP_TO(i,a); \
                    do { \
                        result[i] = func(fetch1(s1,i1),fetch2(s2,i)); \
                        if (++i1 == n1) i1 = 0; \
                        i += 1; \
                    } while (i<=u); \
                    helpers_amount_out(i); \
                } while (i<a); \
            } \
        } \
    } while (0)

/* A version of PIPEARITH using AVX intrinsics (for x86 platforms),
   which may be used.  The function name passed must have a version
   with _mm appended that does the AVX256 operation.  Alignment and
   offset is assumed to be the same for both operands and the result
   (except that scalars can have any alignment).

   Note that here we can take advantage of knowledge that operations
   are done element-by-element, with any possible aliasing of s1, s2,
   and result being irrelevant, as long as only final values are
   stored in result. */

#if !__AVX__ || defined(DISABLE_AVX_CODE)

#define MM_PIPEARITH(func,result,n,s1,n1,s2,n2,swp) \
          PIPEARITH(double,func,result,n,RFETCH,s1,n1,RFETCH,s2,n2,swp)

#else

#include <immintrin.h>

#define MM_PIPEARITH(func,result,n,s1,n1,s2,n2,swp) \
    do { \
        R_len_t i, i1, i2, a, a1, a2; \
        i = 0; \
        if (!swp && n2 == 1) { \
            double tmp = REAL(s2)[0]; \
            __m256d tmp_pd = _mm256_set_pd(tmp,tmp,tmp,tmp); \
            while (i<n) { \
                HELPERS_WAIT_IN1 (a, i, n); \
                do { \
                    R_len_t u = HELPERS_UP_TO(i,a); \
                    /* do ops individually until result+i is 32-byte aligned */\
                    while (((uintptr_t)(result+i) & 0x1f) != 0 && i <= u) { \
                        result[i] = func(REAL(s1)[i],tmp); \
                        i += 1; \
                    } \
                    while (i <= u-7) { \
                        __m256d res_pd_1; \
                        res_pd_1 = _mm256_load_pd (REAL(s1)+i); \
                        res_pd_1 = func ## _mm (res_pd_1, tmp_pd); \
                        _mm256_store_pd (result+i, res_pd_1); \
                        __m256d res_pd_2; \
                        res_pd_2 = _mm256_load_pd (REAL(s1)+i+4); \
                        res_pd_2 = func ## _mm (res_pd_2, tmp_pd); \
                        _mm256_store_pd (result+i+4, res_pd_2); \
                        i += 8; \
                    } \
                    if (i <= u-3) { \
                        __m256d res_pd; \
                        res_pd = _mm256_load_pd (REAL(s1)+i); \
                        res_pd = func ## _mm (res_pd, tmp_pd); \
                        _mm256_store_pd (result+i, res_pd); \
                        i += 4; \
                    } \
                    while (i <= u) { \
                        result[i] = func(REAL(s1)[i],tmp); \
                        i += 1; \
                    } \
                    helpers_amount_out(i); \
                } while (i<a); \
            } \
        } \
        else if (n1 == 1) { \
            double tmp = REAL(s1)[0]; \
            __m256d tmp_pd = _mm256_set_pd(tmp,tmp,tmp,tmp); \
            while (i<n) { \
                HELPERS_WAIT_IN2 (a, i, n); \
                do { \
                    R_len_t u = HELPERS_UP_TO(i,a); \
                    /* do ops individually until result+i is 32-byte aligned */\
                    while (((uintptr_t)(result+i) & 0x1f) != 0 && i <= u) { \
                        result[i] = func(tmp,REAL(s2)[i]); \
                        i += 1; \
                    } \
                    while (i <= u-8) { \
                        __m256d res_pd_1; \
                        res_pd_1 = _mm256_load_pd (REAL(s2)+i); \
                        res_pd_1 = func ## _mm (tmp_pd, res_pd_1); \
                        _mm256_store_pd (result+i, res_pd_1); \
                        __m256d res_pd_2; \
                        res_pd_2 = _mm256_load_pd (REAL(s2)+i+4); \
                        res_pd_2 = func ## _mm (tmp_pd, res_pd_2); \
                        _mm256_store_pd (result+i+4, res_pd_2); \
                        i += 8; \
                    } \
                    if (i <= u-3) { \
                        __m256d res_pd; \
                        res_pd = _mm256_load_pd (REAL(s2)+i); \
                        res_pd = func ## _mm (tmp_pd, res_pd); \
                        _mm256_store_pd (result+i, res_pd); \
                        i += 4; \
                    } \
                    while (i <= u) { \
                        result[i] = func(tmp,REAL(s2)[i]); \
                        i += 1; \
                    } \
                    helpers_amount_out(i); \
                } while (i<a); \
            } \
        } \
        else if (n1 == n2) { \
            while (i<n) { \
                HELPERS_WAIT_IN1 (a1, i, n); \
                HELPERS_WAIT_IN2 (a2, i, n); \
                do { \
                    R_len_t u = HELPERS_UP_TO2(i,a1,a2); \
                    /* do ops individually until result+i is 32-byte aligned */\
                    while (((uintptr_t)(result+i) & 0x1f) != 0 && i <= u) { \
                        result[i] = func(REAL(s1)[i],REAL(s2)[i]); \
                        i += 1; \
                    } \
                    while (i <= u-7) { \
                        __m256d res_pd_1, op2_pd_1; \
                        res_pd_1 = _mm256_load_pd (REAL(s1)+i); \
                        op2_pd_1 = _mm256_load_pd (REAL(s2)+i); \
                        res_pd_1 = func ## _mm (res_pd_1, op2_pd_1); \
                        _mm256_store_pd (result+i, res_pd_1); \
                        __m256d res_pd_2, op2_pd_2; \
                        res_pd_2 = _mm256_load_pd (REAL(s1)+i+4); \
                        op2_pd_2 = _mm256_load_pd (REAL(s2)+i+4); \
                        res_pd_2 = func ## _mm (res_pd_2, op2_pd_2); \
                        _mm256_store_pd (result+i+4, res_pd_2); \
                        i += 8; \
                    } \
                    if (i <= u-3) { \
                        __m256d res_pd, op2_pd; \
                        res_pd = _mm256_load_pd (REAL(s1)+i); \
                        op2_pd = _mm256_load_pd (REAL(s2)+i); \
                        res_pd = func ## _mm (res_pd, op2_pd); \
                        _mm256_store_pd (result+i, res_pd); \
                        i += 4; \
                    } \
                    while (i <= u) { \
                        result[i] = func(REAL(s1)[i],REAL(s2)[i]); \
                        i += 1; \
                    } \
                    helpers_amount_out(i); \
                } while (i<a1 && i<a2); \
            } \
        } \
        else if (!swp && n1 > n2) { \
            i2 = 0; \
            while (i<n) { \
                HELPERS_WAIT_IN1 (a, i, n); \
                do { \
                    R_len_t u = HELPERS_UP_TO(i,a); \
                    do { \
                        result[i] = func(REAL(s1)[i],REAL(s2)[i2]); \
                        if (++i2 == n2) i2 = 0; \
                        i += 1; \
                    } while (i<=u); \
                    helpers_amount_out(i); \
                } while (i<a); \
            } \
        } \
        else { /* n1 < n2 */ \
            i1 = 0; \
            while (i<n) { \
                HELPERS_WAIT_IN2 (a, i, n); \
                do { \
                    R_len_t u = HELPERS_UP_TO(i,a); \
                    do { \
                        result[i] = func(REAL(s1)[i1],REAL(s2)[i]); \
                        if (++i1 == n1) i1 = 0; \
                        i += 1; \
                    } while (i<=u); \
                    helpers_amount_out(i); \
                } while (i<a); \
            } \
        } \
    } while (0)

#endif

#define RFETCH(_s_,_i_) (REAL(_s_)[_i_])
#define RIFETCH(_s_,_i_) \
   ((double) (INTEGER(_s_)[_i_] == NA_INTEGER ? NA_REAL : INTEGER(_s_)[_i_]))

static int integer_overflow;  /* Set by task_integer_arithmetic on overflow
                                 (only in a master-now task or a direct call) */

void task_integer_arithmetic (helpers_op_t code, SEXP ans, SEXP s1, SEXP s2)
{
    int *ians = INTEGER(ans);

    R_len_t n, n1, n2;
    int x1, x2;

    n1 = LENGTH(s1);
    n2 = LENGTH(s2);
    n = n1>n2 ? n1 : n2;

    switch (code) {
    case PLUSOP:
        if (n1 > n2) abort();
        mod_iterate_1 (n1, n2, i1, i2) {
            x1 = INTEGER(s1)[i1];
            x2 = INTEGER(s2)[i2];
            if (x1 == NA_INTEGER || x2 == NA_INTEGER)
                ians[i] = NA_INTEGER;
            else {
                int_fast64_t val = (int_fast64_t) x1 + (int_fast64_t) x2;
                if (val >= R_INT_MIN && val <= R_INT_MAX)
                    ians[i] = val;
                else {
                    integer_overflow = TRUE;
                    ians[i] = NA_INTEGER;
                }
            }
        }
        break;
    case MINUSOP:
        if (n1 <= n2) {
            mod_iterate_1 (n1, n2, i1, i2) {
                x1 = INTEGER(s1)[i1];
                x2 = INTEGER(s2)[i2];
                if (x1 == NA_INTEGER || x2 == NA_INTEGER)
                    ians[i] = NA_INTEGER;
                else {
                    int_fast64_t val = (int_fast64_t) x1 - (int_fast64_t) x2;
                    if (val >= R_INT_MIN && val <= R_INT_MAX)
                        ians[i] = val;
                    else {
                        integer_overflow = TRUE;
                        ians[i] = NA_INTEGER;
                    }
                }
            }
        }
        else {
            mod_iterate_2 (n1, n2, i1, i2) {
                x1 = INTEGER(s1)[i1];
                x2 = INTEGER(s2)[i2];
                if (x1 == NA_INTEGER || x2 == NA_INTEGER)
                    ians[i] = NA_INTEGER;
                else {
                    int_fast64_t val = (int_fast64_t) x1 - (int_fast64_t) x2;
                    if (val >= R_INT_MIN && val <= R_INT_MAX)
                        ians[i] = val;
                    else {
                        integer_overflow = TRUE;
                        ians[i] = NA_INTEGER;
                    }
                }
            }
        }
        break;
    case TIMESOP:
        if (n1 > n2) abort();
        mod_iterate_1 (n1, n2, i1, i2) {
            x1 = INTEGER(s1)[i1];
            x2 = INTEGER(s2)[i2];
            if (x1 == NA_INTEGER || x2 == NA_INTEGER)
                ians[i] = NA_INTEGER;
            else {
                int_fast64_t val = (int_fast64_t) x1 * (int_fast64_t) x2;
                if (val >= R_INT_MIN && val <= R_INT_MAX)
                    ians[i] = val;
                else {
                    integer_overflow = TRUE;
                    ians[i] = NA_INTEGER;
                }
            }
        }
        break;
    case DIVOP:
        mod_iterate (n, n1, n2, i1, i2) {
            x1 = INTEGER(s1)[i1];
            x2 = INTEGER(s2)[i2];
            if (x1 == NA_INTEGER || x2 == NA_INTEGER)
                    REAL(ans)[i] = NA_REAL;
                else
                    REAL(ans)[i] = (double) x1 / (double) x2;
        }
        break;
    case POWOP:
        mod_iterate (n, n1, n2, i1, i2) {
            x1 = INTEGER(s1)[i1];
            x2 = INTEGER(s2)[i2];
            if (x1 == 1 || x2 == 0)
                REAL(ans)[i] = 1.0;
            else if (x1 == NA_INTEGER || x2 == NA_INTEGER)
                REAL(ans)[i] = NA_REAL;
            else {
                REAL(ans)[i] = R_POW((double) x1, x2);
            }
        }
        break;
    case MODOP:
        mod_iterate (n, n1, n2, i1, i2) {
            x1 = INTEGER(s1)[i1];
            x2 = INTEGER(s2)[i2];
            if (x1 == NA_INTEGER || x2 == NA_INTEGER || x2 == 0)
                ians[i] = NA_INTEGER;
            else {
                ians[i] = 0 /* this is slower */ && x1 >= 0 && x2 >= 0 ? x1 % x2
                        : (int) (x1 - x2 * floor ((double)x1 / (double)x2));
            }
        }
        break;
    case IDIVOP:
        mod_iterate (n, n1, n2, i1, i2) {
            x1 = INTEGER(s1)[i1];
            x2 = INTEGER(s2)[i2];
            /* This had x %/% 0 == 0 prior to 2.14.1, but
               it seems conventionally to be undefined */
            if (x1 == NA_INTEGER || x2 == NA_INTEGER || x2 == 0)
                ians[i] = NA_INTEGER;
            else
                ians[i] = 0 /* this is slower */ && x1 >= 0 && x2 >= 0 ? x1 / x2
                        : (int) floor ((double)x1 / (double)x2);
        }
        break;
    }
}

void task_real_arithmetic (helpers_op_t code, SEXP ans, SEXP s1, SEXP s2)
{
    double *rans = REAL(ans);
    R_len_t n, n1, n2;

    n1 = LENGTH(s1);
    n2 = LENGTH(s2);
    n = n1>n2 ? n1 : n2;

    HELPERS_SETUP_OUT (7);

    switch (code) {
    case PLUSOP:
        if (TYPEOF(s1) != REALSXP)
            PIPEARITH(double,add_func,rans,n,RIFETCH,s1,n1,RFETCH,s2,n2,1);
        else if (TYPEOF(s2) != REALSXP)
            PIPEARITH(double,add_func,rans,n,RFETCH,s1,n1,RIFETCH,s2,n2,1);
        else
            MM_PIPEARITH(add_func,rans,n,s1,n1,s2,n2,1);
        break;
    case MINUSOP:
        if (TYPEOF(s1) != REALSXP)
            PIPEARITH(double,sub_func,rans,n,RIFETCH,s1,n1,RFETCH,s2,n2,0);
        else if (TYPEOF(s2) != REALSXP)
            PIPEARITH(double,sub_func,rans,n,RFETCH,s1,n1,RIFETCH,s2,n2,0);
        else
            MM_PIPEARITH(sub_func,rans,n,s1,n1,s2,n2,0);
        break;
    case TIMESOP:
        if (TYPEOF(s1) != REALSXP)
            PIPEARITH(double,mul_func,rans,n,RIFETCH,s1,n1,RFETCH,s2,n2,1);
        else if (TYPEOF(s2) != REALSXP)
            PIPEARITH(double,mul_func,rans,n,RFETCH,s1,n1,RIFETCH,s2,n2,1);
        else
            MM_PIPEARITH(mul_func,rans,n,s1,n1,s2,n2,1);
        break;
    case DIVOP:
        if (TYPEOF(s1) != REALSXP)
            PIPEARITH(double,div_func,rans,n,RIFETCH,s1,n1,RFETCH,s2,n2,0);
        else if (TYPEOF(s2) != REALSXP)
            PIPEARITH(double,div_func,rans,n,RFETCH,s1,n1,RIFETCH,s2,n2,0);
        else
            MM_PIPEARITH(div_func,rans,n,s1,n1,s2,n2,0);
        break;
    case POWOP:
        if (TYPEOF(s1) == REALSXP && n2 == 1) {
            double tmp = TYPEOF(s2) == REALSXP ? RFETCH(s2,0) : RIFETCH(s2,0);
            R_len_t i, a;
            i = 0;
            if (tmp == 2.0)
                while (i<n) {
                    HELPERS_WAIT_IN1 (a, i, n);
                    do {
                        R_len_t u = HELPERS_UP_TO(i,a);
#                       if __AVX__ && !defined(DISABLE_AVX_CODE)
                        /* do individual ops until rans+i is 32-byte aligned */
                        while (((uintptr_t)(rans+i) & 0x1f) != 0 && i <= u) {
                            double op = RFETCH(s1,i);
                            rans[i] = op * op;
                            i += 1;
                        }
                        while (i <= u-3) {
                            __m256d res_pd;
                            res_pd = _mm256_load_pd (&RFETCH(s1,i));
                            res_pd = _mm256_mul_pd (res_pd, res_pd);
                            _mm256_store_pd (rans+i, res_pd);
                            i += 4;
                        }
#                       else
                        while (i <= u-3) {
                            double op0 = RFETCH(s1,i);
                            double op1 = RFETCH(s1,i+1);
                            double op2 = RFETCH(s1,i+2);
                            double op3 = RFETCH(s1,i+3);
                            rans[i] = op0 * op0;
                            rans[i+1] = op1 * op1;
                            rans[i+2] = op2 * op2;
                            rans[i+3] = op3 * op3;
                            i += 4;
                        }
#                       endif
                        while (i <= u) {
                            double op = RFETCH(s1,i);
                            rans[i] = op * op;
                            i += 1;
                        }
                        helpers_amount_out(i);
                    } while (i<a);
                }
            else if (tmp == 1.0)
                while (i<n) {
                    HELPERS_WAIT_IN1 (a, i, n);
                    do {
                        R_len_t u = HELPERS_UP_TO(i,a);
                        do {
                            rans[i] = RFETCH(s1,i);
                            i += 1;
                        } while (i<=u);
                        helpers_amount_out(i);
                    } while (i<a);
                }
            else if (tmp == 0.0)
                while (i<n) {
                    HELPERS_WAIT_IN1 (a, i, n);
                    do {
                        R_len_t u = HELPERS_UP_TO(i,a);
                        do {
                            rans[i] = 1.0;
                            i += 1;
                        } while (i<=u);
                        helpers_amount_out(i);
                    } while (i<a);
                }
            else if (tmp == -1.0)
                while (i<n) {
                    HELPERS_WAIT_IN1 (a, i, n);
                    do {
                        R_len_t u = HELPERS_UP_TO(i,a);
                        do {
                            rans[i] = 1.0 / RFETCH(s1,i);
                            i += 1;
                        } while (i<=u);
                        helpers_amount_out(i);
                    } while (i<a);
                }
            else
                while (i<n) {
                    HELPERS_WAIT_IN1 (a, i, n);
                    do {
                        R_len_t u = HELPERS_UP_TO(i,a);
                        do {
                            rans[i] = R_pow (RFETCH(s1,i), tmp);
                            i += 1;
                        } while (i<=u);
                        helpers_amount_out(i);
                    } while (i<a);
                }
        }
        else if (TYPEOF(s1) != REALSXP)
            PIPEARITH(double,R_POW,rans,n,RIFETCH,s1,n1,RFETCH,s2,n2,0);
        else if (TYPEOF(s2) != REALSXP)
            PIPEARITH(double,R_POW,rans,n,RFETCH,s1,n1,RIFETCH,s2,n2,0);
        else
            PIPEARITH(double,R_POW,rans,n,RFETCH,s1,n1,RFETCH,s2,n2,0);
        break;
    case MODOP:
        if (TYPEOF(s1) != REALSXP)
            PIPEARITH(double,myfmod,rans,n,RIFETCH,s1,n1,RFETCH,s2,n2,0);
        else if (TYPEOF(s2) != REALSXP)
            PIPEARITH(double,myfmod,rans,n,RFETCH,s1,n1,RIFETCH,s2,n2,0);
        else
            PIPEARITH(double,myfmod,rans,n,RFETCH,s1,n1,RFETCH,s2,n2,0);
        break;
    case IDIVOP:
        if (TYPEOF(s1) != REALSXP)
            PIPEARITH(double,myfloor,rans,n,RIFETCH,s1,n1,RFETCH,s2,n2,0);
        else if (TYPEOF(s2) != REALSXP)
            PIPEARITH(double,myfloor,rans,n,RFETCH,s1,n1,RIFETCH,s2,n2,0);
        else
            PIPEARITH(double,myfloor,rans,n,RFETCH,s1,n1,RFETCH,s2,n2,0);
        break;
    }
}

extern double complex R_cpow (double complex, double complex);

void task_complex_arithmetic (helpers_op_t code, SEXP ans, SEXP s1, SEXP s2)
{
    R_len_t n, n1, n2;

    n1 = LENGTH(s1);
    n2 = LENGTH(s2);
    n = n1>n2 ? n1 : n2;

    if (TYPEOF(s1) == REALSXP) { /* s2 must be complex */
        switch (code) {
        case PLUSOP:
            mod_iterate (n, n1, n2, i1, i2) {
                Rcomplex x2 = COMPLEX(s2)[i2];
                COMPLEX(ans)[i].r = REAL(s1)[i1] + x2.r;
                COMPLEX(ans)[i].i = x2.i;
            }
            break;
        case MINUSOP:
            mod_iterate (n, n1, n2, i1, i2) {
                Rcomplex x2 = COMPLEX(s2)[i2];
                COMPLEX(ans)[i].r = REAL(s1)[i1] - x2.r;
                COMPLEX(ans)[i].i = -x2.i;
            }
            break;
        case TIMESOP:
            mod_iterate (n, n1, n2, i1, i2) {
                double x1 = REAL(s1)[i1];
                Rcomplex x2 = COMPLEX(s2)[i2];
                COMPLEX(ans)[i].r = x1 * x2.r;
                COMPLEX(ans)[i].i = x1 * x2.i;
            }
            break;
        case DIVOP:
            mod_iterate (n, n1, n2, i1, i2) {
                Rcomplex x1;
                x1.r = REAL(s1)[i1];
                x1.i = 0;
                R_from_C99_complex (COMPLEX(ans)+i,
                                    C99_from_R_complex(&x1) 
                                     / C99_from_R_complex(COMPLEX(s2)+i2));
            }
            break;
        case POWOP:
            mod_iterate (n, n1, n2, i1, i2) {
                Rcomplex x1;
                x1.r = REAL(s1)[i1];
                x1.i = 0;
                R_from_C99_complex (COMPLEX(ans)+i,
                                    R_cpow(C99_from_R_complex(&x1),
                                           C99_from_R_complex(COMPLEX(s2)+i2)));
            }
            break;
        }
    }
    else if (TYPEOF(s2) == REALSXP) { /* s1 must be complex */
        switch (code) {
        case PLUSOP:
            mod_iterate (n, n1, n2, i1, i2) {
                Rcomplex x1 = COMPLEX(s1)[i1];
                COMPLEX(ans)[i].r = x1.r + REAL(s2)[i2];
                COMPLEX(ans)[i].i = x1.i;
            }
            break;
        case MINUSOP:
            mod_iterate (n, n1, n2, i1, i2) {
                Rcomplex x1 = COMPLEX(s1)[i1];
                COMPLEX(ans)[i].r = x1.r - REAL(s2)[i2];
                COMPLEX(ans)[i].i = x1.i;
            }
            break;
        case TIMESOP:
            mod_iterate (n, n1, n2, i1, i2) {
                Rcomplex x1 = COMPLEX(s1)[i1];
                double x2 = REAL(s2)[i2];
                COMPLEX(ans)[i].r = x1.r * x2;
                COMPLEX(ans)[i].i = x1.i * x2;
            }
            break;
        case DIVOP:
            mod_iterate (n, n1, n2, i1, i2) {
                Rcomplex x1 = COMPLEX(s1)[i1];
                double x2 = REAL(s2)[i2];
                COMPLEX(ans)[i].r = x1.r / x2;
                COMPLEX(ans)[i].i = x1.i / x2;
            }
            break;
        case POWOP:
            mod_iterate (n, n1, n2, i1, i2) {
                Rcomplex x2;
                x2.r = REAL(s2)[i2];
                x2.i = 0;
                R_from_C99_complex (COMPLEX(ans)+i,
                                    R_cpow(C99_from_R_complex(COMPLEX(s1)+i1),
                                           C99_from_R_complex(&x2)));
            }
            break;
        }
    }
    else if (TYPEOF(s1) == INTSXP || TYPEOF(s1) == LGLSXP) { /* s2 complex */
        switch (code) {
        case PLUSOP:
            mod_iterate (n, n1, n2, i1, i2) {
                int x1 = INTEGER(s1)[i1];
                Rcomplex x2 = COMPLEX(s2)[i2];
                if (x1 == NA_INTEGER)
                    COMPLEX(ans)[i].r = COMPLEX(ans)[i].i = NA_REAL;
                else {
                    COMPLEX(ans)[i].r = x1 + x2.r;
                    COMPLEX(ans)[i].i = x2.i;
                }
            }
            break;
        case MINUSOP:
            mod_iterate (n, n1, n2, i1, i2) {
                int x1 = INTEGER(s1)[i1];
                Rcomplex x2 = COMPLEX(s2)[i2];
                if (x1 == NA_INTEGER)
                    COMPLEX(ans)[i].r = COMPLEX(ans)[i].i = NA_REAL;
                else {
                    COMPLEX(ans)[i].r = x1 - x2.r;
                    COMPLEX(ans)[i].i = -x2.i;
                }
            }
            break;
        case TIMESOP:
            mod_iterate (n, n1, n2, i1, i2) {
                int x1 = INTEGER(s1)[i1];
                Rcomplex x2 = COMPLEX(s2)[i2];
                if (x1 == NA_INTEGER)
                    COMPLEX(ans)[i].r = COMPLEX(ans)[i].i = NA_REAL;
                else {
                    COMPLEX(ans)[i].r = x1 * x2.r;
                    COMPLEX(ans)[i].i = x1 * x2.i;
                }
            }
            break;
        case DIVOP:
            mod_iterate (n, n1, n2, i1, i2) {
                int x1 = INTEGER(s1)[i1];
                Rcomplex x2 = COMPLEX(s2)[i2];
                if (x1 == NA_INTEGER)
                    COMPLEX(ans)[i].r = COMPLEX(ans)[i].i = NA_REAL;
                else {
                    Rcomplex x1c;
                    x1c.r = x1;
                    x1c.i = 0;
                    R_from_C99_complex (COMPLEX(ans)+i,
                                        C99_from_R_complex(&x1c) 
                                          / C99_from_R_complex(&x2));
                }
            }
            break;
        case POWOP:
            mod_iterate (n, n1, n2, i1, i2) {
                int x1 = INTEGER(s1)[i1];
                Rcomplex x2 = COMPLEX(s2)[i2];
                if (x1 == NA_INTEGER)
                    COMPLEX(ans)[i].r = COMPLEX(ans)[i].i = NA_REAL;
                else {
                    Rcomplex x1c;
                    x1c.r = x1;
                    x1c.i = 0;
                    R_from_C99_complex (COMPLEX(ans)+i,
                                        R_cpow(C99_from_R_complex(&x1c),
                                               C99_from_R_complex(&x2)));
                }
            }
            break;
        }
    }
    else if (TYPEOF(s2) == INTSXP || TYPEOF(s2) == LGLSXP) { /* s1 complex */
        switch (code) {
        case PLUSOP:
            mod_iterate (n, n1, n2, i1, i2) {
                Rcomplex x1 = COMPLEX(s1)[i1];
                int x2 = INTEGER(s2)[i2];
                if (x2 == NA_INTEGER)
                    COMPLEX(ans)[i].r = COMPLEX(ans)[i].i = NA_REAL;
                else {
                    COMPLEX(ans)[i].r = x1.r + x2;
                    COMPLEX(ans)[i].i = x1.i;
                }
            }
            break;
        case MINUSOP:
            mod_iterate (n, n1, n2, i1, i2) {
                Rcomplex x1 = COMPLEX(s1)[i1];
                int x2 = INTEGER(s2)[i2];
                if (x2 == NA_INTEGER)
                    COMPLEX(ans)[i].r = COMPLEX(ans)[i].i = NA_REAL;
                else {
                    COMPLEX(ans)[i].r = x1.r - x2;
                    COMPLEX(ans)[i].i = x1.i;
                }
            }
            break;
        case TIMESOP:
            mod_iterate (n, n1, n2, i1, i2) {
                Rcomplex x1 = COMPLEX(s1)[i1];
                int x2 = INTEGER(s2)[i2];
                if (x2 == NA_INTEGER)
                    COMPLEX(ans)[i].r = COMPLEX(ans)[i].i = NA_REAL;
                else {
                    COMPLEX(ans)[i].r = x1.r * x2;
                    COMPLEX(ans)[i].i = x1.i * x2;
                }
            }
            break;
        case DIVOP:
            mod_iterate (n, n1, n2, i1, i2) {
                Rcomplex x1 = COMPLEX(s1)[i1];
                int x2 = INTEGER(s2)[i2];
                if (x2 == NA_INTEGER)
                    COMPLEX(ans)[i].r = COMPLEX(ans)[i].i = NA_REAL;
                else {
                    COMPLEX(ans)[i].r = x1.r / x2;
                    COMPLEX(ans)[i].i = x1.i / x2;
                }
            }
            break;
        case POWOP:
            mod_iterate (n, n1, n2, i1, i2) {
                Rcomplex x1 = COMPLEX(s1)[i1];
                int x2 = INTEGER(s2)[i2];
                if (x2 == NA_INTEGER)
                    COMPLEX(ans)[i].r = COMPLEX(ans)[i].i = NA_REAL;
                else {
                    Rcomplex x2c;
                    x2c.r = x2;
                    x2c.i = 0;
                    R_from_C99_complex (COMPLEX(ans)+i,
                                        R_cpow(C99_from_R_complex(&x1),
                                               C99_from_R_complex(&x2c)));
                }
            }
            break;
        }
    }
    else { /* both complex */
        switch (code) {
        case PLUSOP:
            if (n1 > n2) { SEXP t = s1; s1 = s2; s2 = t; n1 = n2; n2 = n; }
            mod_iterate_1 (n1, n2, i1, i2) {
                Rcomplex x1 = COMPLEX(s1)[i1], x2 = COMPLEX(s2)[i2];
                COMPLEX(ans)[i].r = x1.r + x2.r;
                COMPLEX(ans)[i].i = x1.i + x2.i;
            }
            break;
        case MINUSOP:
            if (n1 <= n2) {
                mod_iterate_1 (n1, n2, i1, i2) {
                    Rcomplex x1 = COMPLEX(s1)[i1], x2 = COMPLEX(s2)[i2];
                    COMPLEX(ans)[i].r = x1.r - x2.r;
                    COMPLEX(ans)[i].i = x1.i - x2.i;
                }
            }
            else {
                mod_iterate_2 (n1, n2, i1, i2) {
                    Rcomplex x1 = COMPLEX(s1)[i1], x2 = COMPLEX(s2)[i2];
                    COMPLEX(ans)[i].r = x1.r - x2.r;
                    COMPLEX(ans)[i].i = x1.i - x2.i;
                }
            }
            break;
        case TIMESOP:
            if (n1 > n2) { SEXP t = s1; s1 = s2; s2 = t; n1 = n2; n2 = n; }
            mod_iterate_1 (n1, n2, i1, i2) {
                R_from_C99_complex (COMPLEX(ans)+i,
                                    C99_from_R_complex(COMPLEX(s1)+i1) 
                                     * C99_from_R_complex(COMPLEX(s2)+i2));
            }
            break;
        case DIVOP:
            mod_iterate (n, n1, n2, i1, i2) {
                R_from_C99_complex (COMPLEX(ans)+i,
                                    C99_from_R_complex(COMPLEX(s1)+i1) 
                                     / C99_from_R_complex(COMPLEX(s2)+i2));
            }
            break;
        case POWOP:
            mod_iterate (n, n1, n2, i1, i2) {
                R_from_C99_complex (COMPLEX(ans)+i,
                                    R_cpow(C99_from_R_complex(COMPLEX(s1)+i1),
                                           C99_from_R_complex(COMPLEX(s2)+i2)));
            }
            break;
        }
    }
}

#define T_arithmetic THRESHOLD_ADJUST(24)  /* >= 8, further adjusted below */

SEXP attribute_hidden R_binary (SEXP call, int opcode, SEXP x, SEXP y, 
                                int objx, int objy, SEXP env, int variant)
{
    helpers_task_proc *task;
    SEXP klass, dims, tsp, xnames, ynames, ans;
    int mismatch = 0, nx, ny, n, xarray, yarray, xts, yts, xS4 = 0, yS4 = 0;
    int xattr, yattr;
    PROTECT_INDEX xpi, ypi;
    int threshold, flags, nprotect;

    if (x == R_NilValue) x = allocVector(REALSXP,0);
    PROTECT_WITH_INDEX(x, &xpi);
    if (y == R_NilValue) y = allocVector(REALSXP,0);
    PROTECT_WITH_INDEX(y, &ypi);
    nprotect = 2;

    if (!isNumberOrFactor(x) || !isNumberOrFactor(y))
        errorcall(call, _("non-numeric argument to binary operator"));

    nx = LENGTH(x);
    if (HAS_ATTRIB(x)) {
        xattr = TRUE;
        xarray = isArray(x);
        xts = isTs(x);
        xS4 = objx && isS4(x);
    }
    else xarray = xts = xattr = FALSE;
    ny = LENGTH(y);
    if (HAS_ATTRIB(y)) {
        yattr = TRUE;
        yarray = isArray(y);
        yts = isTs(y);
        yS4 = objy && isS4(y);
    }
    else yarray = yts = yattr = FALSE;

    /* If either x or y is a matrix with length 1 and the other is a
       vector, we want to coerce the matrix to be a vector. */

    if (xarray != yarray) {
        if (xarray && nx==1 && ny!=1) {
            REPROTECT(x = duplicate(x), xpi);
            setAttrib(x, R_DimSymbol, R_NilValue);
        }
        if (yarray && ny==1 && nx!=1) {
            REPROTECT(y = duplicate(y), ypi);
            setAttrib(y, R_DimSymbol, R_NilValue);
        }
    }

    if (xarray || yarray) {
        if (xarray && yarray && !conformable(x,y))
                errorcall(call, _("non-conformable arrays"));
        PROTECT(dims = getAttrib (xarray ? x : y, R_DimSymbol));
        nprotect++;
        if (xattr) {
            PROTECT(xnames = getAttrib(x, R_DimNamesSymbol));
            nprotect++;
        }
        else xnames = R_NilValue;
        if (yattr) {
            PROTECT(ynames = getAttrib(y, R_DimNamesSymbol));
            nprotect++;
        }
        else ynames = R_NilValue;
    }
    else {
        dims = R_NilValue;
        if (xattr) {
            PROTECT(xnames = getAttrib(x, R_NamesSymbol));
            nprotect++;
        }
        else xnames = R_NilValue;
        if (yattr) {
            PROTECT(ynames = getAttrib(y, R_NamesSymbol));
            nprotect++;
        }
        else ynames = R_NilValue;
    }
    if (nx == ny || nx == 1 || ny == 1) mismatch = 0;
    else if (nx > 0 && ny > 0) {
        if (nx > ny) mismatch = nx % ny;
        else mismatch = ny % nx;
    }

    if (xts || yts) {
        if (xts && yts) {
            if (!tsConform(x, y))
                errorcall(call, _("non-conformable time-series"));
            PROTECT(tsp = getAttrib(x, R_TspSymbol));
            PROTECT(klass = !objx ? R_NilValue : getClassAttrib(x));
        }
        else if (xts) {
            if (nx < ny)
                ErrorMessage(call, ERROR_TSVEC_MISMATCH);
            PROTECT(tsp = getAttrib(x, R_TspSymbol));
            PROTECT(klass = !objx ? R_NilValue : getClassAttrib(x));
        }
        else {                        /* (yts) */
            if (ny < nx)
                ErrorMessage(call, ERROR_TSVEC_MISMATCH);
            PROTECT(tsp = getAttrib(y, R_TspSymbol));
            PROTECT(klass = !objy ? R_NilValue : getClassAttrib(y));
        }
        nprotect += 2;
    }
    else klass = tsp = R_NoObject; /* -Wall */

    if (mismatch)
        warningcall (call,
          _("longer object length is not a multiple of shorter object length"));

    /* S4-compatibility change: if nx or ny is 0, result is of length 0 */

    n = nx==0 || ny==0 ? 0 : nx>ny ? nx : ny;

    int local_assign1 = 0, local_assign2 = 0;

    if (VARIANT_KIND(variant) == VARIANT_LOCAL_ASSIGN1) {
        if (n == nx && !NAMEDCNT_GT_1(x)
          && x == findVarInFrame3 (env, CADR(call), 7))
            local_assign1 = 1;
    }
    else if (VARIANT_KIND(variant) == VARIANT_LOCAL_ASSIGN2) {
        if (n == ny && !NAMEDCNT_GT_1(y)
          && y == findVarInFrame3 (env, CADDR(call), 7))
            local_assign2 = 1;
    }
    
    if (nx == 1) WAIT_UNTIL_COMPUTED(x);
    if (ny == 1) WAIT_UNTIL_COMPUTED(y);

    int swap_ops = FALSE;  /* TRUE if ops will be swapped so first is shorter */

    int replace_by_half = FALSE;  /* TRUE if x/2 will be replaced by 0.5*x;
                                     if TRUE, swap_ops will be TRUE as well */

    if (TYPEOF(x) == CPLXSXP || TYPEOF(y) == CPLXSXP) {

        if (opcode==IDIVOP || opcode==MODOP)
            errorcall(call,_("unimplemented complex operation"));
        ans = alloc_or_reuse (x, y, CPLXSXP, n, local_assign1, local_assign2);
        task = task_complex_arithmetic;
        flags = 0;  /* Not bothering with pipelining yet. */
    }

    else if (TYPEOF(x) == REALSXP || TYPEOF(y) == REALSXP) {

         /* task_real_arithmetic takes REAL, INTEGER, and LOGICAL operands, 
            and assumes INTEGER and LOGICAL are really the same. */

        ans = alloc_or_reuse (x, y, REALSXP, n, local_assign1, local_assign2);
        task = task_real_arithmetic;
        flags = HELPERS_PIPE_IN0_OUT;

        if (n > 1) {

            if (opcode == DIVOP && ny == 1 && (TYPEOF(y)==REALSXP ? REAL(y)[0]
                                                      : INTEGER(y)[0]) == 2.0) {
                opcode = TIMESOP;
                replace_by_half = TRUE;
            }

<<<<<<< HEAD
            if ((nx==1 || ny==1) && TYPEOF(x)==REALSXP && TYPEOF(y)==REALSXP) {
                if (opcode < DIVOP  /* this is the +, -, and * operators */
                      || opcode==POWOP && ny==1 && REAL(y)[0]==2.0 /* square */)
                    flags = 
                     HELPERS_PIPE_IN0_OUT | HELPERS_MERGE_IN_OUT | HELPERS_HOLD;
                else if (opcode == DIVOP) /* only allowed to be last in merge */
                    if (helpers_is_being_computed(x) 
                     || helpers_is_being_computed(y))
                    flags = HELPERS_PIPE_IN0_OUT | HELPERS_MERGE_IN;
            }

            if (nx == ny && opcode <= TIMESOP) {
                /* need first op to not be being computed for merging */
                if (!helpers_is_being_computed(x))
                    flags = 
                      HELPERS_PIPE_IN02_OUT | HELPERS_MERGE_OUT | HELPERS_HOLD;
                else if (!helpers_is_being_computed(y) && opcode != MINUSOP) {
                    flags = 
                      HELPERS_PIPE_IN02_OUT | HELPERS_MERGE_OUT | HELPERS_HOLD;
                    swap_ops = TRUE;
=======
            if (TYPEOF(x)==REALSXP && TYPEOF(y)==REALSXP) { /*see if may merge*/

                if (nx==1 || ny==1) {  /* operation on scalar and vector */
                    if (opcode < DIVOP  /* this is the +, -, and * operators */
                     || opcode == POWOP && ny==1 && REAL(y)[0]==2.0 /* square*/)
                        flags = HELPERS_PIPE_IN0_OUT | HELPERS_MERGE_IN_OUT 
                                                     | HELPERS_HOLD;
                    else if (opcode == DIVOP) /* only allowed as last in merge*/
                        flags = HELPERS_PIPE_IN0_OUT | HELPERS_MERGE_IN;
                }

                if (nx == ny && opcode <= TIMESOP) {  /* op on eq-len vectors */
                    /* need first op to not be being computed for merging */
                    if (!helpers_is_being_computed(x))
                        flags = HELPERS_PIPE_IN02_OUT | HELPERS_MERGE_OUT 
                                                      | HELPERS_HOLD;
                    else if (!helpers_is_being_computed(y)
                               && opcode != MINUSOP) {
                        flags = HELPERS_PIPE_IN02_OUT | HELPERS_MERGE_OUT
                                                      | HELPERS_HOLD;
                        swap_ops = TRUE;
                    }
>>>>>>> 145ad5b6
                }
            }

            if (ny<nx && (opcode == PLUSOP || opcode == TIMESOP)) {
                swap_ops = TRUE;
                flags |= HELPERS_PIPE_IN2;
            }
            else {
                if (nx==n) flags |= HELPERS_PIPE_IN1;
                if (ny==n) flags |= HELPERS_PIPE_IN2;
            }
        }
    }
    else {

        /* task_integer_arithmetic is assumed to work for LOGICAL too, though
           this won't be true if they aren't really the same */

        if (opcode == DIVOP || opcode == POWOP)
            ans = allocVector(REALSXP, n);
        else
            ans = alloc_or_reuse(x, y, INTSXP, n, local_assign1, local_assign2);
        task = task_integer_arithmetic;

       /* Only ^, /, %/%, and %% can be done in helpers at present - others
          must be in the master because of possible integer overflow.
          Not bothering with pipelining yet. */

        flags = 
          opcode==POWOP || opcode==DIVOP || opcode==IDIVOP || opcode==MODOP ? 0 
            : HELPERS_MASTER_NOW;

        if (ny<nx && (opcode == PLUSOP || opcode == TIMESOP))
            swap_ops = TRUE;
    }

    if (isObject(ans) && !objx && !objy) 
        ans = allocVector (TYPEOF(ans), n);

    if (ans != x) local_assign1 = 0;
    if (ans != y) local_assign2 = 0;

    PROTECT(ans);
    nprotect++;

    /* Do the actual operation. */

    if (n!=0) {

        threshold = T_arithmetic;
        if (TYPEOF(ans) == CPLXSXP)
            threshold >>= 1;
        if (opcode > TIMESOP)
            threshold >>= 1;

        SEXP xx = x, yy = y;

        if (swap_ops) { 
            xx = y; yy = x;
            if (replace_by_half)
                xx = R_ScalarRealHalf;
        }

        if (n >= threshold && (variant & VARIANT_PENDING_OK)) {
            if (ON_SCALAR_STACK(xx) && ON_SCALAR_STACK(yy)) {
                PROTECT(xx = duplicate(xx));
                yy = duplicate(yy);
                UNPROTECT(1);
            }
            else if (ON_SCALAR_STACK(xx)) xx = duplicate(xx);
            else if (ON_SCALAR_STACK(yy)) yy = duplicate(yy);
        }

        integer_overflow = 0;

        DO_NOW_OR_LATER2 (variant, n>=threshold, flags, 
                          task, opcode, ans, xx, yy);

        if (integer_overflow)
            warningcall(call, _("NAs produced by integer overflow"));
    }

    /* Copy attributes from arguments as needed. */

    if ((xattr || yattr) && (objx || objy || !(variant & VARIANT_ANY_ATTR))) {

        if (yattr && ny==n && ans!=y)
            objy ? copyMostAttrib(y, ans) : copyMostAttribNoClass(y, ans);
        if (xattr && nx==n && ans!=x) /* Done 2nd so x's attrs overwrite y's */
            objx ? copyMostAttrib(x, ans) : copyMostAttribNoClass(x, ans);
    
        /* Don't set the dims if one argument is an array of size 0 and the
           other isn't of size zero, cos they're wrong */
        /* Not if the other argument is a scalar (PR#1979) */
        if (dims != R_NilValue) {
            if (!((xarray && (nx == 0) && (ny > 1)) ||
                  (yarray && (ny == 0) && (nx > 1)))){
                setAttrib(ans, R_DimSymbol, dims);
                if (xnames != R_NilValue)
                    setAttrib(ans, R_DimNamesSymbol, xnames);
                else if (ynames != R_NilValue)
                    setAttrib(ans, R_DimNamesSymbol, ynames);
            }
        }
        else {
            if (LENGTH(ans) == length(xnames))
                setAttrib(ans, R_NamesSymbol, xnames);
            else if (LENGTH(ans) == length(ynames))
                setAttrib(ans, R_NamesSymbol, ynames);
        }
    
        if (xts || yts) {                /* must set *after* dims! */
            setAttrib(ans, R_TspSymbol, tsp);
            setAttrib(ans, R_ClassSymbol, klass);
        }
    
        if(xS4 || yS4) {   /* Only set the bit:  no method defined! */
            ans = asS4(ans, TRUE, TRUE);
        }
    }

    R_variant_result = local_assign1 | local_assign2;
    UNPROTECT(nprotect);
    return ans;
}

void task_unary_minus (helpers_op_t op, SEXP ans, SEXP s1, SEXP ignored)
{
    R_len_t n = LENGTH(s1);
    R_len_t i = 0;
    R_len_t a;

    HELPERS_SETUP_OUT (9);

    switch (TYPEOF(s1)) {

    case LGLSXP:
        /* Assume LGLSXP is really the same as INTSXP... */
    case INTSXP:
        while (i < n) {
            HELPERS_WAIT_IN1 (a, i, n);
            do {
                R_len_t u = HELPERS_UP_TO(i,a);
                do {
                    int x = INTEGER(s1)[i];
                    INTEGER(ans)[i] = x==NA_INTEGER ? NA_INTEGER : -x;
                    i += 1;
                } while (i<=u);
                helpers_amount_out(i);
            } while (i < a);
        }
        break;

    case REALSXP:
        while (i < n) {
            HELPERS_WAIT_IN1 (a, i, n);
            do {
                R_len_t u = HELPERS_UP_TO(i,a);
                do {
                    REAL(ans)[i] = -REAL(s1)[i];
                    i += 1;
                } while (i<=u);
                helpers_amount_out(i);
            } while (i < a);
        }
        break;

    case CPLXSXP:
        while (i < n) {
            HELPERS_WAIT_IN1 (a, i, n);
            do {
                R_len_t u = HELPERS_UP_TO(i,a);
                do {
                    COMPLEX(ans)[i].r = -COMPLEX(s1)[i].r;
                    COMPLEX(ans)[i].i = -COMPLEX(s1)[i].i;
                    i += 1;
                } while (i<=u);
                helpers_amount_out(i);
            } while (i < a);
        }
        break;
    }
}

#define T_unary_minus THRESHOLD_ADJUST(20)

SEXP attribute_hidden R_unary (SEXP call, int opcode, SEXP s1, int obj1,
                               SEXP env, int variant)
{
    int type = TYPEOF(s1);
    int local_assign = 0;
    SEXP ans;
    int n;

    if ( ! ((NUMBER_TYPES >> type) & 1))
        errorcall(call, _("invalid argument to unary operator"));

    n = LENGTH(s1);

    if (type == LGLSXP) {
        SEXP dim, dimnames, names;
        ans = allocVector(LGLSXP,n);
        PROTECT (names    = getAttrib (s1, R_NamesSymbol));
        PROTECT (dim      = getDimAttrib(s1));
        PROTECT (dimnames = getAttrib (s1, R_DimNamesSymbol));
        if (names    != R_NilValue) setAttrib(ans,R_NamesSymbol,    names);
        if (dim      != R_NilValue) setAttrib(ans,R_DimSymbol,      dim);
        if (dimnames != R_NilValue) setAttrib(ans,R_DimNamesSymbol, dimnames);
        UNPROTECT(3);
    }

    if (opcode==PLUSOP) {
        if (type != LGLSXP)
            ans = isObject(s1) && !obj1 ? Rf_makeUnclassed(s1) : s1;
        else {
            WAIT_UNTIL_COMPUTED(s1);
            for (int i = 0; i<LENGTH(s1); i++) INTEGER(ans)[i] = LOGICAL(s1)[i];
        }
    }
    else if (opcode==MINUSOP) {
        if (type == LGLSXP) 
            ; /* allocated above */
        else if (isObject(s1) && !obj1)
            ans = Rf_makeUnclassed(s1);
        else {
            if (VARIANT_KIND(variant) == VARIANT_LOCAL_ASSIGN1
              && !NAMEDCNT_GT_1(s1) && s1 == findVarInFrame3(env,CADR(call),7))
                local_assign = 1;
            ans = local_assign || NAMEDCNT_EQ_0(s1) ? s1 : duplicate(s1);
        }
        DO_NOW_OR_LATER1 (variant, n >= T_unary_minus,
          TYPEOF(s1)==REALSXP ? HELPERS_PIPE_IN01_OUT | HELPERS_MERGE_IN_OUT
                              : HELPERS_PIPE_IN01_OUT,
          task_unary_minus, 0, ans, s1);
    }
    else
        errorcall(call, _("invalid argument to unary operator"));

    R_variant_result = local_assign;  /* do at end, just in case */
    return ans;
}


/* MATHEMATICAL FUNCTIONS OF ONE ARGUMENT.  Implements a variant return
   of the sum of the vector result, rather than the vector itself. */

/* Table to map math1 operation code to function.  The entries for trunc
   and R_log are not called via do_math1 like the others, but from special
   primitives.  The entry for fabs is currently not used, since the compiler
   may be able to inline fabs when it's called directly from task_abs. */

double (* const R_math1_func_table[44])(double) = {
        /*      0       1       2       3       4       5       6 7 8 9 */
/* 00 */        fabs,   floor,  ceil,   sqrt,   sign,   trunc,  0,0,0,0,
/* 10 */        exp,    expm1,  log1p,  R_log,  0,      0,      0,0,0,0,
/* 20 */        cos,    sin,    tan,    acos,   asin,   atan,   0,0,0,0,
/* 30 */        cosh,   sinh,   tanh,   acosh,  asinh,  atanh,  0,0,0,0,
/* 40 */      lgammafn, gammafn,digamma,trigamma
};

/* Table of flags saying when an operation may produce NA/NaN or warning:

       0:  NA/NaN only when argument is NA/NaN
       1:  NA/NaN only when argument is NA/Nan or +-Inf
      -1:  NA/NaN possible for finite argument as well as NA/NaN or +- Inf
      -2:  may produce warning message, not just NA/NaN

   Entries correspond to those in R_math1_func_table above. */

const char R_math1_err_table[44] = {
        /*      0       1       2       3       4       5       6 7 8 9 */
/* 00 */        0,      0,      0,      -1,     0,      0,      0,0,0,0,
/* 10 */        0,      0,      -1,     -1,     0,      0,      0,0,0,0,
/* 20 */        1,      1,      1,      -1,     -1,     0,      0,0,0,0,
/* 30 */        0,      0,      0,      -1,     0,      -1,     0,0,0,0,
/* 40 */        -2,     -2,     -1,     -1
};

int R_naflag;  /* Set to one (in master) for the "NAs produced" warning */

void task_math1 (helpers_op_t opcode, SEXP sy, SEXP sa, SEXP ignored)
{
    double *ra = REAL(sa);
    double *ry = REAL(sy);
    R_len_t n = LENGTH(sa);
    R_len_t i = 0;
    R_len_t a;

    double (*f)(double) = R_math1_func_table[opcode];

    HELPERS_SETUP_OUT(5);

    if (R_math1_err_table[opcode]==0) {
        while (i < n) {
            HELPERS_WAIT_IN1 (a, i, n);
            do {
                if (ISNAN(ra[i]))
                    ry[i] = ra[i];
                else
                    ry[i] = f(ra[i]);
                HELPERS_NEXT_OUT(i);
            } while (i < a);
        }
    }
    else {
        while (i < n) {
            HELPERS_WAIT_IN1 (a, i, n);
            do {
                if (ISNAN(ra[i]))
                    ry[i] = ra[i];
                else {
                    ry[i] = f(ra[i]);
                    if (ISNAN(ry[i])) {
                        R_naflag = 1; /* only done in master thread */
                    }
                }
                HELPERS_NEXT_OUT(i);
            } while (i < a);
        }
    }
}

void task_sum_math1 (helpers_op_t opcode, SEXP sy, SEXP sa, SEXP ignored)
{
    double *ra = REAL(sa);
    long double s = 0.0;
    R_len_t n = LENGTH(sa);
    R_len_t i = 0;
    R_len_t a;

    double (*f)(double) = R_math1_func_table[opcode];

    if (R_math1_err_table[opcode]==0) {
        while (i < n) {
            HELPERS_WAIT_IN1 (a, i, n);
            do {
                if (ISNAN(ra[i]))
                    s += ra[i];
                else
                    s += f(ra[i]);
                i += 1;
            } while (i < a);
        }
    }
    else {
        while (i < n) {
            HELPERS_WAIT_IN1 (a, i, n);
            do {
                if (ISNAN(ra[i]))
                    s += ra[i];
                else {
                    double t = f(ra[i]);
                    if (ISNAN(t)) {
                        R_naflag = 1; /* only done in master thread */
                    }
                    s += t;
                }
                i += 1;
            } while (i < a);
        }
    }

    REAL(sy)[0] = (double) s;
}

#define T_math1 THRESHOLD_ADJUST(5)

static SEXP math1(SEXP sa, unsigned opcode, SEXP call, SEXP env, int variant)
                  /* Note:  sa may be on the scalar stack. */
{
    if (opcode == 10003) /* horrible kludge for log */
        opcode = 13;
    else if (opcode >= 44)
        errorcall(call, _("unimplemented real function of 1 argument"));

    if (!isNumeric(sa)) non_numeric_errorcall(call);

    int local_assign = 0;
    int n = LENGTH(sa);
    SEXP sa0 = sa;

    if (TYPEOF(sa) != REALSXP)
        sa = coerceVector(sa, REALSXP); /* coercion can lose the object bit */
    else if (VARIANT_KIND(variant)==VARIANT_LOCAL_ASSIGN1 && !NAMEDCNT_GT_1(sa)
              && sa == findVarInFrame3 (env, CADR(call), 7))
        local_assign = 1;

    PROTECT(sa);

    SEXP sy;

    if (LENGTH(sa) == 1) { /* scalar operation, including on scalar stack. */

        WAIT_UNTIL_COMPUTED(sa);

        double opr = REAL(sa)[0];
        double res;

        if (ISNAN(opr))
            res = opr;
        else {
            res = R_math1_func_table[opcode] (opr);
            if (R_math1_err_table[opcode] && ISNAN(res))
                NaN_warningcall(call);
        }

        POP_IF_TOP_OF_STACK(sa0);

        if (local_assign || NAMEDCNT_EQ_0(sa)) {
            sy = sa;
            *REAL(sy) = res;
        }
        else if (CAN_USE_SCALAR_STACK(variant) && NO_ATTRIBUTES_OK(variant,sa))
            sy = PUSH_SCALAR_REAL(res);
        else {
            PROTECT(sy = ScalarReal(res));
            maybe_dup_attributes (sy, sa, variant);
            UNPROTECT(1);
        }

        UNPROTECT(1);
    }

    else { /* not scalar */

        /* Note: need to protect sy below because some ops may produce a warning
           and attributes may be duplicated. */

        R_naflag = 0;

        if (VARIANT_KIND(variant) == VARIANT_SUM) { /* just need the sum */

            PROTECT(sy = allocVector1REAL());
            DO_NOW_OR_LATER1 (variant, 
                        LENGTH(sa) >= T_math1 && R_math1_err_table[opcode] == 0,
                        HELPERS_PIPE_IN1, task_sum_math1, opcode, sy, sa);
        }

        else { /* not scalar, not just sum */

            PROTECT(sy = local_assign || NAMEDCNT_EQ_0(sa) 
                           ? sa : allocVector(REALSXP, n));

            DO_NOW_OR_LATER1 (variant,
                        LENGTH(sa) >= T_math1 && R_math1_err_table[opcode] == 0,
                        HELPERS_PIPE_IN01_OUT,
                        task_math1, opcode, sy, sa);

            maybe_dup_attributes (sy, sa, variant);
        }

        if (R_naflag)
            NaN_warningcall(call);
        UNPROTECT(2);
    }

    R_variant_result = local_assign;  /* defer setting to just before return */

    return sy;
}

static SEXP do_fast_math1(SEXP call, SEXP op, SEXP arg, SEXP env, int variant)
{
    if (isComplex(arg)) {
        /* for the moment, keep the interface to complex_math1 the same */
        SEXP tmp;
        PROTECT(tmp = CONS(arg,R_NilValue));
        WAIT_UNTIL_COMPUTED(arg);
        tmp = complex_math1(call, op, tmp, env);
        UNPROTECT(1);
        return tmp;
    }

    return math1 (arg, PRIMVAL(op), call, env, variant);
}


SEXP attribute_hidden do_math1(SEXP call, SEXP op, SEXP args, SEXP env, 
                               int variant)
{
    SEXP s;

    checkArity(op, args);
    check1arg_x (args, call);

    if (DispatchGroup("Math", call, op, args, env, &s))
	return s;

    return do_fast_math1 (call, op, CAR(args), env, variant);
}

/* Methods for trunc are allowed to have more than one arg */

static SEXP do_fast_trunc (SEXP call, SEXP op, SEXP arg, SEXP env, int variant)
{
    return math1(arg, 5, call, env, variant);
}

SEXP do_trunc(SEXP call, SEXP op, SEXP args, SEXP env, int variant)
{
    SEXP s;
    if (DispatchGroup("Math", call, op, args, env, &s))
	return s;

    check1arg_x (args, call);

    return do_fast_trunc (call, op, CAR(args), env, variant);
}

/* Note that abs is slightly different from the do_math1 set, both
   for integer/logical inputs and what it dispatches to for complex ones. 
   Also, the compiler is more likely to generate inline code for fabs
   than for other math functions, so treating it specially may be good. */

void task_abs (helpers_op_t op, SEXP s, SEXP x, SEXP ignored)
{
    R_len_t n = LENGTH(x);
    R_len_t i = 0;
    R_len_t a;

    HELPERS_SETUP_OUT(9);
    while (i < n) {
        HELPERS_WAIT_IN1 (a, i, n);
        while (i < a-1) {
            REAL(s)[i] = fabs(REAL(x)[i]);
            HELPERS_NEXT_OUT(i);
            REAL(s)[i] = fabs(REAL(x)[i]);
            HELPERS_NEXT_OUT(i);
        }
        if (i < a) {
            REAL(s)[i] = fabs(REAL(x)[i]);
            HELPERS_NEXT_OUT(i);
        }
    }
}

void task_sum_abs (helpers_op_t op, SEXP s, SEXP x, SEXP ignored)
{
    R_len_t n = LENGTH(x);
    R_len_t i = 0;
    R_len_t a;
    long double r = 0.0;

    while (i < n) {
        HELPERS_WAIT_IN1 (a, i, n);
        do {
            r += fabs(REAL(x)[i]);
            i += 1;
        } while (i < a);
    }
    REAL(s)[0] = (double) r;
}

#define T_abs THRESHOLD_ADJUST(10)

static SEXP do_fast_abs (SEXP call, SEXP op, SEXP x, SEXP env, int variant)
{   
    SEXP s;

    POP_IF_TOP_OF_STACK(x);

    if (TYPEOF(x) == INTSXP || TYPEOF(x) == LGLSXP) {
	/* integer or logical ==> return integer,
	   factor was covered by Math.factor. */
        int n = LENGTH(x);
        if (n == 1) {
            WAIT_UNTIL_COMPUTED(x);
            int v;
            v = *INTEGER(x);
            v = v==NA_INTEGER ? NA_INTEGER : v<0 ? -v : v;
            s = NAMEDCNT_EQ_0(x) && TYPEOF(x) == INTSXP ? 
                  (*INTEGER(x) = v, x)
              : CAN_USE_SCALAR_STACK(variant) && NO_ATTRIBUTES_OK(variant,x) ?
                  PUSH_SCALAR_INTEGER(v)
              :   ScalarInteger(v);
        }
        else {
            s = NAMEDCNT_EQ_0(x) && TYPEOF(x) == INTSXP ? x 
              :   allocVector(INTSXP,n);
            WAIT_UNTIL_COMPUTED(x);
            /* Note: relying on INTEGER(.) === LOGICAL(.) : */
            for (int i = 0 ; i < n ; i++) {
                int v = INTEGER(x)[i];
                INTEGER(s)[i] = v==NA_INTEGER ? NA_INTEGER : v<0 ? -v : v;
            }
        }
    } 

    else if (TYPEOF(x) == REALSXP) {
        int n = LENGTH(x);
        if (VARIANT_KIND(variant) == VARIANT_SUM) {
            s = allocVector1REAL();
            DO_NOW_OR_LATER1 (variant, n >= T_abs,
                              HELPERS_PIPE_IN1, task_sum_abs, 0, s, x);
            return s;
        }
        else if (n == 1) {
            WAIT_UNTIL_COMPUTED(x);
            double v = fabs(*REAL(x));
            s = NAMEDCNT_EQ_0(x) && TYPEOF(x) == REALSXP ? 
                  (*REAL(x) = v, x)
              : CAN_USE_SCALAR_STACK(variant) && NO_ATTRIBUTES_OK(variant,x) ?
                  PUSH_SCALAR_REAL(v)
              :   ScalarReal(v);
        }
        else { /* x won't be on scalar stack, since n != 1 */
            s = NAMEDCNT_EQ_0(x) ? x : allocVector(REALSXP, n);
            DO_NOW_OR_LATER1 (variant, n >= T_abs,
                              HELPERS_PIPE_IN01_OUT | HELPERS_MERGE_IN_OUT,
                              task_abs, 0, s, x);
        }

    } else if (isComplex(x)) {
        WAIT_UNTIL_COMPUTED(x);
        s = do_fast_cmathfuns (call, op, x, env, variant);

    } else
        non_numeric_errorcall(call);

    PROTECT(s);
    maybe_dup_attributes (s, x, variant);
    UNPROTECT(1);

    return s;
}

SEXP do_abs(SEXP call, SEXP op, SEXP args, SEXP env, int variant)
{
    SEXP s;

    checkArity(op, args);
    check1arg_x (args, call);

    if (DispatchGroup("Math", call, op, args, env, &s))
	return s;

    return do_fast_abs (call, op, CAR(args), env, variant);
}

/* Mathematical Functions of Two Numeric Arguments (plus 0, 1, or 2 integers) */

static void setup_Math2 
    (SEXP *sa, SEXP *sb, SEXP *sy, int na, int nb, SEXP lcall)
{
    if (!isNumeric(*sa) || !isNumeric(*sb))
	non_numeric_errorcall(lcall);

    if (na == 0 || nb == 0) {
	PROTECT(*sy = allocVector(REALSXP, 0));
        /* for 0-length a we want the attributes of a, not those of b
           as no recycling will occur */
	if (na == 0) DUPLICATE_ATTRIB(*sy, *sa);
	UNPROTECT(1);
        return;
    }

    PROTECT(*sa = coerceVector (*sa, REALSXP));
    PROTECT(*sb = coerceVector (*sb, REALSXP));
    PROTECT(*sy = allocVector (REALSXP, na < nb ? nb : na));
}

#define DO_MATH2(y,a,b,n,na,nb,fncall) do { \
    int naflag = 0; \
    double ai, bi; \
    mod_iterate (n, na, nb, ia, ib) { \
        ai = a[ia]; \
        bi = b[ib]; \
        if (MAY_BE_NAN2(ai,bi)) { \
            if (ISNA(ai) || ISNA(bi)) { \
                y[i] = NA_REAL; \
                continue; \
            } \
            if (ISNAN(ai) || ISNAN(bi)) { \
                y[i] = R_NaN; \
                continue; \
            } \
        } \
        y[i] = fncall; \
        if (ISNAN(y[i])) naflag = 1; \
    } \
    if (naflag) NaN_warning(); \
    SEXP frm = n==na ? sa : sb; \
    DUPLICATE_ATTRIB(sy, frm); \
    UNPROTECT(3); \
} while (0)


static SEXP math2(SEXP sa, SEXP sb, double (*f)(double, double),
		  SEXP lcall)
{
    double *a, *b, *y;
    int n, na, nb;
    SEXP sy;

    na = LENGTH(sa); nb = LENGTH(sb);
    setup_Math2 (&sa, &sb, &sy, na, nb, lcall);
    if ((n = LENGTH(sy)) == 0) return sy;
    a = REAL(sa); b = REAL(sb); y = REAL(sy);

    DO_MATH2(y,a,b,n,na,nb, f(ai,bi));

    return sy;
} /* math2() */

static SEXP math2_1(SEXP sa, SEXP sb, SEXP sI,
		    double (*f)(double, double, int), SEXP lcall)
{
    double *a, *b, *y;
    int n, na, nb;
    SEXP sy;

    na = LENGTH(sa); nb = LENGTH(sb);
    setup_Math2 (&sa, &sb, &sy, na, nb, lcall);
    if ((n = LENGTH(sy)) == 0) return sy;
    a = REAL(sa); b = REAL(sb); y = REAL(sy);

    int m_opt = asInteger(sI);

    DO_MATH2(y,a,b,n,na,nb, f(ai,bi,m_opt));

    return sy;
} /* math2_1() */

static SEXP math2_2(SEXP sa, SEXP sb, SEXP sI1, SEXP sI2,
		    double (*f)(double, double, int, int), SEXP lcall)
{
    double *a, *b, *y;
    int n, na, nb;
    SEXP sy;

    na = LENGTH(sa); nb = LENGTH(sb);
    setup_Math2 (&sa, &sb, &sy, na, nb, lcall);
    if ((n = LENGTH(sy)) == 0) return sy;
    a = REAL(sa); b = REAL(sb); y = REAL(sy);

    int i_1 = asInteger(sI1);
    int i_2 = asInteger(sI2);

    DO_MATH2(y,a,b,n,na,nb, f(ai,bi,i_1,i_2));

    return sy;
} /* math2_2() */

static SEXP math2B(SEXP sa, SEXP sb, double (*f)(double, double, double *),
		   SEXP lcall)
{
    double *a, *b, *y;
    int n, na, nb;
    SEXP sy;

    na = LENGTH(sa); nb = LENGTH(sb);
    setup_Math2 (&sa, &sb, &sy, na, nb, lcall);
    if ((n = LENGTH(sy)) == 0) return sy;
    a = REAL(sa); b = REAL(sb); y = REAL(sy);

    /* allocate work array for BesselJ, BesselY large enough for all
       arguments */

    double amax, *work;
    long nw;
    int i;

    amax = 0.0;
    for (i = 0; i < nb; i++) {
	double av = b[i] < 0 ? -b[i] : b[i];
	if (av > amax) amax = av;
    }
    nw = 1 + (long)floor(amax);
    work = (double *) R_alloc((size_t) nw, sizeof(double));

    DO_MATH2(y,a,b,n,na,nb, f(ai,bi,work));

    return sy;
} /* math2B() */

#define Math2(A, FUN)	  math2(CAR(A), CADR(A), FUN, call)
#define Math2_1(A, FUN)	math2_1(CAR(A), CADR(A), CADDR(A), FUN, call)
#define Math2_2(A, FUN) math2_2(CAR(A), CADR(A), CADDR(A), CADDDR(A), FUN, call)
#define Math2B(A, FUN)	  math2B(CAR(A), CADR(A), FUN, call)

SEXP do_math2(SEXP call, SEXP op, SEXP args, SEXP env)
{
    checkArity(op, args);

    if (isComplex(CAR(args)) ||
	(PRIMVAL(op) == 0 && isComplex(CADR(args))))
	return complex_math2(call, op, args, env);

    switch (PRIMVAL(op)) {

    case  0: return Math2(args, atan2);

    case  2: return Math2(args, lbeta);
    case  3: return Math2(args, beta);
    case  4: return Math2(args, lchoose);
    case  5: return Math2(args, choose);

    case  6: return Math2_1(args, dchisq);
    case  7: return Math2_2(args, pchisq);
    case  8: return Math2_2(args, qchisq);

    case  9: return Math2_1(args, dexp);
    case 10: return Math2_2(args, pexp);
    case 11: return Math2_2(args, qexp);

    case 12: return Math2_1(args, dgeom);
    case 13: return Math2_2(args, pgeom);
    case 14: return Math2_2(args, qgeom);

    case 15: return Math2_1(args, dpois);
    case 16: return Math2_2(args, ppois);
    case 17: return Math2_2(args, qpois);

    case 18: return Math2_1(args, dt);
    case 19: return Math2_2(args, pt);
    case 20: return Math2_2(args, qt);

    case 21: return Math2_1(args, dsignrank);
    case 22: return Math2_2(args, psignrank);
    case 23: return Math2_2(args, qsignrank);

    case 24: return Math2B(args, bessel_j_ex);
    case 25: return Math2B(args, bessel_y_ex);
    case 26: return Math2(args, psigamma);

    default: 
        /* Put 10001 and 10004 here so switch table won't be sparse. */
        if (PRIMVAL(op) == 10001)
            return Math2(args, fround); /* round(), src/nmath/fround.c */
        if (PRIMVAL(op) == 10004)
            return Math2(args, fprec);  /* signif(), src/nmath/fprec.c */

	errorcall(call,
		  _("unimplemented real function of %d numeric arguments"), 2);
    }
}


/* The S4 Math2 group, round and signif */
/* This is a primitive SPECIALSXP with internal argument matching */
SEXP do_Math2(SEXP call, SEXP op, SEXP args, SEXP env, int variant)
{
    SEXP res, call2;

    args = evalListKeepMissing(args, env);
    int n = length(args);

    if (n >= 2 && CADR(args) == R_MissingArg) {
        /* we ignore arguments after the second - not sure why... */
        PROTECT(args);
	SEXP digits = ScalarRealMaybeConst (PRIMVAL(op) == 10004 ? 6.0 : 0.0);
        args = list2 (CAR(args), digits);
        UNPROTECT(1);
        n = 2;
    }

    if (n != 1 && n != 2)
	error(_("%d arguments passed to '%s' which requires 1 or 2"),
	      n, PRIMNAME(op));

    PROTECT(call2 = LCONS (CAR(call), args));
    int nprotect = 1;

    if (! DispatchGroup("Math", call2, op, args, env, &res)) {
	if(n == 1) {
	    double digits = 0.0;
            check1arg_x (args, call);
	    if(PRIMVAL(op) == 10004) digits = 6.0;
	    SETCDR(args, CONS(ScalarRealMaybeConst(digits), R_NilValue));
	} else {
	    /* If named, do argument matching by name */
	    if (TAG(args) != R_NilValue || TAG(CDR(args)) != R_NilValue) {
                static const char * const ap[2] = { "x", "digits" };
		PROTECT(args = matchArgs_strings (ap, 2, args, call));
		nprotect += 1;
	    }
	    if (length(CADR(args)) == 0)
		errorcall(call, _("invalid second argument of length 0"));
	}
	res = do_math2(call, op, args, env);
    }

    UNPROTECT(nprotect);
    R_Visible = TRUE;
    return res;
}

/* log{2,10} are builtins */
SEXP do_log1arg(SEXP call, SEXP op, SEXP args, SEXP env)
{
    SEXP res, call2, args2, base, val;

    checkArity(op, args);
    check1arg_x (args, call);

    if (DispatchGroup("Math", call, op, args, env, &res)) return res;

    static SEXP sLog = R_NoObject;
    if (sLog == R_NoObject) sLog = install("log");
    base = PRIMVAL(op) == 10 ? ScalarRealMaybeConst(10.0) 
                             : ScalarRealMaybeConst(2.0);
    val = CAR(args);

    PROTECT(args2 = CONS (val, CONS(base,R_NilValue)));
    PROTECT(call2 = LCONS (sLog, args2));

    if (! DispatchGroup("Math", call2, op, args2, env, &res)) {
	if (isComplex(val))
	    res = complex_math2(call2, op, args2, env);
	else
	    res = math2(val, base, logbase, call);
    }

    UNPROTECT(2);
    return res;
}


/* This is a primitive SPECIALSXP with internal argument matching */
SEXP do_log (SEXP call, SEXP op, SEXP args, SEXP env, int variant)
{
    /* Do the common case of one un-tagged, non-object, argument quickly. */

    if (!isNull(args) && isNull(CDR(args)) && isNull(TAG(args)) 
          && CAR(args) != R_DotsSymbol && CAR(args) != R_MissingArg) {

        SEXP arg, ans;
        arg = evalv (CAR(args), env, 
                     VARIANT_PENDING_OK | VARIANT_SCALAR_STACK_OK);
        if (isObject(arg)) {
            WAIT_UNTIL_COMPUTED(arg);
            args = CONS(arg, R_NilValue);
        }
        else {
            PROTECT(arg);
            ans = do_fast_math1 (call, op, arg, env, variant);
            UNPROTECT(1);
            R_Visible = TRUE;
            return ans;
        }
    }
    else {

        args = evalListKeepMissing(args, env);

        /* This seems like some sort of horrible kludge that can't possibly
           be right in general (it ignores the argument names, and silently
           discards arguments after the first two). */
        if (CDR(args) != R_NilValue && CADR(args) == R_MissingArg) {
#ifdef M_E
	    double e = M_E;
#else
	    double e = exp(1.);
#endif
            PROTECT(args);
	    args = list2(CAR(args), ScalarReal(e)); 
            UNPROTECT(1);
        }
    }

    SEXP res, call2;
    PROTECT(call2 = LCONS (CAR(call), args));

    int n = length(args);

    if (! DispatchGroup("Math", call2, op, args, env, &res)) {
	switch (n) {
	case 1:
            check1arg_x (args, call);
	    if (isComplex(CAR(args)))
		res = complex_math1(call, op, args, env);
	    else
		res = math1(CAR(args), 13, call, env, variant);
	    break;
	case 2:
	{
	    /* match argument names if supplied */
            static const char * const ap[2] = { "x", "base" };
	    PROTECT(args = matchArgs_strings (ap, 2, args, call));
	    if (length(CADR(args)) == 0)
		errorcall(call, _("invalid argument 'base' of length 0"));
	    if (isComplex(CAR(args)) || isComplex(CADR(args)))
		res = complex_math2(call, op, args, env);
	    else
		res = math2(CAR(args), CADR(args), logbase, call);
            UNPROTECT(1); /* args */
	    break;
	}
	default:
	    error(_("%d arguments passed to 'log' which requires 1 or 2"), n);
	}
    }

    UNPROTECT(1); /* call2 */
    R_Visible = TRUE;
    return res;
}


/* Mathematical Functions of Three (Real) Arguments */

static void setup_Math3
    (SEXP *sa, SEXP *sb, SEXP *sc, SEXP *sy, int na, int nb, int nc, SEXP lcall)
{
    if (!isNumeric(*sa) || !isNumeric(*sb) || !isNumeric(*sc))
	non_numeric_errorcall(lcall);

    if (na == 0 || nb == 0 || nc == 0) {
	*sy = allocVector(REALSXP,0);
        return;
    }

    PROTECT(*sa = coerceVector (*sa, REALSXP));
    PROTECT(*sb = coerceVector (*sb, REALSXP));
    PROTECT(*sc = coerceVector (*sc, REALSXP));

    int n = na;
    if (n < nb) n = nb;
    if (n < nc) n = nc;
    PROTECT(*sy = allocVector (REALSXP, n));
}

#define DO_MATH3(y,a,b,c,n,na,nb,nc,fncall) do { \
    int naflag = 0; \
    double ai, bi, ci; \
    int i, ia, ib, ic; \
    for (i = ia = ib = ic = 0; i < n; \
         ia = (++ia==na) ? 0 : ia, \
         ib = (++ib==nb) ? 0 : ib, \
         ic = (++ic==nc) ? 0 : ic, i++) { \
        ai = a[ia]; \
        bi = b[ib]; \
        ci = c[ic]; \
        if (MAY_BE_NAN3(ai,bi,ci)) { \
            if (ISNA(ai) || ISNA(bi) || ISNA(ci)) { \
                y[i] = NA_REAL; \
                continue; \
            } \
            if (ISNAN(ai) || ISNAN(bi) || ISNAN(ci)) { \
                y[i] = R_NaN; \
                continue; \
            } \
        } \
        y[i] = fncall; \
        if (ISNAN(y[i])) naflag = 1; \
    } \
    if (naflag) NaN_warning(); \
    SEXP frm = n==na ? sa : n==nb ? sb : sc; \
    DUPLICATE_ATTRIB(sy, frm); \
    UNPROTECT(4); \
} while (0)

static SEXP math3_1(SEXP sa, SEXP sb, SEXP sc, SEXP sI,
		    double (*f)(double, double, double, int), SEXP lcall)
{
    double *a, *b, *c, *y;
    int n, na, nb, nc;
    SEXP sy;

    na = LENGTH(sa); nb = LENGTH(sb); nc = LENGTH(sc);
    setup_Math3 (&sa, &sb, &sc, &sy, na, nb, nc, lcall);
    if ((n = LENGTH(sy)) == 0) return sy;
    a = REAL(sa); b = REAL(sb); c = REAL(sc); y = REAL(sy);

    int i_1 = asInteger(sI);

    DO_MATH3(y,a,b,c,n,na,nb,nc, f(ai,bi,ci,i_1));

    return sy;
} /* math3_1 */

static SEXP math3_2(SEXP sa, SEXP sb, SEXP sc, SEXP sI, SEXP sJ,
		    double (*f)(double, double, double, int, int), SEXP lcall)
{
    double *a, *b, *c, *y;
    int n, na, nb, nc;
    SEXP sy;

    na = LENGTH(sa); nb = LENGTH(sb); nc = LENGTH(sc);
    setup_Math3 (&sa, &sb, &sc, &sy, na, nb, nc, lcall);
    if ((n = LENGTH(sy)) == 0) return sy;
    a = REAL(sa); b = REAL(sb); c = REAL(sc); y = REAL(sy);

    int i_1 = asInteger(sI);
    int i_2 = asInteger(sJ);

    DO_MATH3(y,a,b,c,n,na,nb,nc, f(ai,bi,ci,i_1,i_2));

    return sy;
} /* math3_2 */

static SEXP math3B(SEXP sa, SEXP sb, SEXP sc,
		   double (*f)(double, double, double, double *), SEXP lcall)
{
    double *a, *b, *c, *y;
    int n, na, nb, nc;
    SEXP sy;

    na = LENGTH(sa); nb = LENGTH(sb); nc = LENGTH(sc);
    setup_Math3 (&sa, &sb, &sc, &sy, na, nb, nc, lcall);
    if ((n = LENGTH(sy)) == 0) return sy;
    a = REAL(sa); b = REAL(sb); c = REAL(sc); y = REAL(sy);

    /* allocate work array for BesselI, BesselK large enough for all
       arguments */

    double amax, *work;
    long nw;
    int i;

    amax = 0.0;
    for (i = 0; i < nb; i++) {
	double av = b[i] < 0 ? -b[i] : b[i];
	if (av > amax) amax = av;
    }
    nw = 1 + (long)floor(amax);
    work = (double *) R_alloc((size_t) nw, sizeof(double));

    DO_MATH3(y,a,b,c,n,na,nb,nc, f(ai,bi,ci,work));

    return sy;
} /* math3B */

#define Math3_1(A, FUN)	math3_1(CAR(A), CADR(A), CADDR(A), CADDDR(A), FUN, call)
#define Math3_2(A, FUN) math3_2(CAR(A), CADR(A), CADDR(A), CADDDR(A), CAD4R(A), FUN, call)
#define Math3B(A, FUN)  math3B (CAR(A), CADR(A), CADDR(A), FUN, call)

SEXP do_math3(SEXP call, SEXP op, SEXP args, SEXP env)
{
    checkArity(op, args);

    switch (PRIMVAL(op)) {

    case  1:  return Math3_1(args, dbeta);
    case  2:  return Math3_2(args, pbeta);
    case  3:  return Math3_2(args, qbeta);

    case  4:  return Math3_1(args, dbinom);
    case  5:  return Math3_2(args, pbinom);
    case  6:  return Math3_2(args, qbinom);

    case  7:  return Math3_1(args, dcauchy);
    case  8:  return Math3_2(args, pcauchy);
    case  9:  return Math3_2(args, qcauchy);

    case 10:  return Math3_1(args, df);
    case 11:  return Math3_2(args, pf);
    case 12:  return Math3_2(args, qf);

    case 13:  return Math3_1(args, dgamma);
    case 14:  return Math3_2(args, pgamma);
    case 15:  return Math3_2(args, qgamma);

    case 16:  return Math3_1(args, dlnorm);
    case 17:  return Math3_2(args, plnorm);
    case 18:  return Math3_2(args, qlnorm);

    case 19:  return Math3_1(args, dlogis);
    case 20:  return Math3_2(args, plogis);
    case 21:  return Math3_2(args, qlogis);

    case 22:  return Math3_1(args, dnbinom);
    case 23:  return Math3_2(args, pnbinom);
    case 24:  return Math3_2(args, qnbinom);

    case 25:  return Math3_1(args, dnorm);
    case 26:  return Math3_2(args, pnorm);
    case 27:  return Math3_2(args, qnorm);

    case 28:  return Math3_1(args, dunif);
    case 29:  return Math3_2(args, punif);
    case 30:  return Math3_2(args, qunif);

    case 31:  return Math3_1(args, dweibull);
    case 32:  return Math3_2(args, pweibull);
    case 33:  return Math3_2(args, qweibull);

    case 34:  return Math3_1(args, dnchisq);
    case 35:  return Math3_2(args, pnchisq);
    case 36:  return Math3_2(args, qnchisq);

    case 37:  return Math3_1(args, dnt);
    case 38:  return Math3_2(args, pnt);
    case 39:  return Math3_2(args, qnt);

    case 40:  return Math3_1(args, dwilcox);
    case 41:  return Math3_2(args, pwilcox);
    case 42:  return Math3_2(args, qwilcox);

    case 43:  return Math3B(args, bessel_i_ex);
    case 44:  return Math3B(args, bessel_k_ex);

    case 45:  return Math3_1(args, dnbinom_mu);
    case 46:  return Math3_2(args, pnbinom_mu);
    case 47:  return Math3_2(args, qnbinom_mu);

    default:
	errorcall(call,
		  _("unimplemented real function of %d numeric arguments"), 3);
    }
} /* do_math3() */

/* Mathematical Functions of Four (Real) Arguments */

static void setup_Math4 (SEXP *sa, SEXP *sb, SEXP *sc, SEXP *sd, SEXP *sy, 
                         int na, int nb, int nc, int nd, SEXP lcall)
{
    if (!isNumeric(*sa) || !isNumeric(*sb) || !isNumeric(*sc) || !isNumeric(*sd))
	non_numeric_errorcall(lcall);

    if (na == 0 || nb == 0 || nc == 0 || nd == 0) {
	*sy = allocVector(REALSXP,0);
        return;
    }

    PROTECT(*sa = coerceVector (*sa, REALSXP));
    PROTECT(*sb = coerceVector (*sb, REALSXP));
    PROTECT(*sc = coerceVector (*sc, REALSXP));
    PROTECT(*sd = coerceVector (*sd, REALSXP));

    int n = na;
    if (n < nb) n = nb;
    if (n < nc) n = nc;
    if (n < nd) n = nd;
    PROTECT(*sy = allocVector (REALSXP, n));
}

#define DO_MATH4(y,a,b,c,d,n,na,nb,nc,nd,fncall) do { \
    int naflag = 0; \
    double ai, bi, ci, di; \
    int i, ia, ib, ic, id; \
    for (i = ia = ib = ic = id = 0; i < n; \
         ia = (++ia==na) ? 0 : ia, \
         ib = (++ib==nb) ? 0 : ib, \
         ic = (++ic==nc) ? 0 : ic, \
         id = (++id==nd) ? 0 : id, i++) { \
        ai = a[ia]; \
        bi = b[ib]; \
        ci = c[ic]; \
        di = d[id]; \
        if (MAY_BE_NAN4(ai,bi,ci,di)) { \
            if (ISNA(ai) || ISNA(bi) || ISNA(ci) || ISNA(di)) { \
                y[i] = NA_REAL; \
                continue; \
            } \
            if (ISNAN(ai) || ISNAN(bi) || ISNAN(ci) || ISNAN(di)) { \
                y[i] = R_NaN; \
                continue; \
            } \
        } \
        y[i] = fncall; \
        if (ISNAN(y[i])) naflag = 1; \
    } \
    if (naflag) NaN_warning(); \
    SEXP frm = n==na ? sa : n==nb ? sb : n==nc ? sc : sd; \
    DUPLICATE_ATTRIB(sy, frm); \
    UNPROTECT(5); \
} while (0)


static SEXP math4 (SEXP sa, SEXP sb, SEXP sc, SEXP sd,
              double (*f)(double, double, double, double), SEXP lcall)
{
    double *a, *b, *c, *d, *y;
    int n, na, nb, nc, nd;
    SEXP sy;

    na = LENGTH(sa); nb = LENGTH(sb); nc = LENGTH(sc); nd = LENGTH(sd);
    setup_Math4 (&sa, &sb, &sc, &sd, &sy, na, nb, nc, nd, lcall);
    if ((n = LENGTH(sy)) == 0) return sy;
    a = REAL(sa); b = REAL(sb); c = REAL(sc); d = REAL(sd); y = REAL(sy);

    DO_MATH4(y,a,b,c,d,n,na,nb,nc,nd, f(ai,bi,ci,di));

    return sy;
} /* math4() */

static SEXP math4_1 (SEXP sa, SEXP sb, SEXP sc, SEXP sd, SEXP sI, 
              double (*f)(double, double, double, double, int), SEXP lcall)
{
    double *a, *b, *c, *d, *y;
    int n, na, nb, nc, nd;
    SEXP sy;

    na = LENGTH(sa); nb = LENGTH(sb); nc = LENGTH(sc); nd = LENGTH(sd);
    setup_Math4 (&sa, &sb, &sc, &sd, &sy, na, nb, nc, nd, lcall);
    if ((n = LENGTH(sy)) == 0) return sy;
    a = REAL(sa); b = REAL(sb); c = REAL(sc); d = REAL(sd); y = REAL(sy);

    int i_1 = asInteger(sI);

    DO_MATH4(y,a,b,c,d,n,na,nb,nc,nd, f(ai,bi,ci,di,i_1));

    return sy;
} /* math4_1() */

static SEXP math4_2 (SEXP sa, SEXP sb, SEXP sc, SEXP sd, SEXP sI, SEXP sJ,
              double (*f)(double, double, double, double, int, int), SEXP lcall)
{
    double *a, *b, *c, *d, *y;
    int n, na, nb, nc, nd;
    SEXP sy;

    na = LENGTH(sa); nb = LENGTH(sb); nc = LENGTH(sc); nd = LENGTH(sd);
    setup_Math4 (&sa, &sb, &sc, &sd, &sy, na, nb, nc, nd, lcall);
    if ((n = LENGTH(sy)) == 0) return sy;
    a = REAL(sa); b = REAL(sb); c = REAL(sc); d = REAL(sd); y = REAL(sy);

    int i_1 = asInteger(sI);
    int i_2 = asInteger(sJ);

    DO_MATH4(y,a,b,c,d,n,na,nb,nc,nd, f(ai,bi,ci,di,i_1,i_2));

    return sy;
} /* math4_2() */


#define CAD3R	CADDDR
/* This is not (yet) in Rinternals.h : */
#define CAD5R(e)	CAR(CDR(CDR(CDR(CDR(CDR(e))))))

#define Math4(A, FUN)   math4  (CAR(A), CADR(A), CADDR(A), CAD3R(A), FUN, call)
#define Math4_1(A, FUN) math4_1(CAR(A), CADR(A), CADDR(A), CAD3R(A), CAD4R(A), \
				FUN, call)
#define Math4_2(A, FUN) math4_2(CAR(A), CADR(A), CADDR(A), CAD3R(A), CAD4R(A), \
				CAD5R(A), FUN, call)


SEXP do_math4(SEXP call, SEXP op, SEXP args, SEXP env)
{
    checkArity(op, args);

    switch (PRIMVAL(op)) {

	/* Completely dummy for -Wall -- math4() at all! : */
    case -1: return Math4(args, (double (*)(double, double, double, double))NULL);

    case  1: return Math4_1(args, dhyper);
    case  2: return Math4_2(args, phyper);
    case  3: return Math4_2(args, qhyper);

    case  4: return Math4_1(args, dnbeta);
    case  5: return Math4_2(args, pnbeta);
    case  6: return Math4_2(args, qnbeta);
    case  7: return Math4_1(args, dnf);
    case  8: return Math4_2(args, pnf);
    case  9: return Math4_2(args, qnf);
#ifdef UNIMP
    case 10: return Math4_1(args, dtukey);
#endif
    case 11: return Math4_2(args, ptukey);
    case 12: return Math4_2(args, qtukey);
    default:
	errorcall(call,
		  _("unimplemented real function of %d numeric arguments"), 4);
    }
}

#ifdef WHEN_MATH5_IS_THERE/* as in ./arithmetic.h */

/* Mathematical Functions of Five (Real) Arguments */

#define if_NA_Math5_set(y,a,b,c,d,e)					\
	if     (ISNA (a)|| ISNA (b)|| ISNA (c)|| ISNA (d)|| ISNA (e))	\
		y = NA_REAL;						\
	else if(ISNAN(a)|| ISNAN(b)|| ISNAN(c)|| ISNAN(d)|| ISNAN(e))	\
		y = R_NaN;

#define mod_iterate5(n1,n2,n3,n4,n5, i1,i2,i3,i4,i5)	\
 for (i=i1=i2=i3=i4=i5=0; i<n;				\
	i1 = (++i1==n1) ? 0 : i1,			\
	i2 = (++i2==n2) ? 0 : i2,			\
	i3 = (++i3==n3) ? 0 : i3,			\
	i4 = (++i4==n4) ? 0 : i4,			\
	i5 = (++i5==n5) ? 0 : i5,			\
	++i)

static SEXP math5(SEXP sa, SEXP sb, SEXP sc, SEXP sd, SEXP se, double (*f)())
{
    SEXP sy;
    int i, ia, ib, ic, id, ie, n, na, nb, nc, nd, ne;
    double ai, bi, ci, di, ei, *a, *b, *c, *d, *e, *y;

#define SETUP_Math5							\
    if (!isNumeric(sa) || !isNumeric(sb) || !isNumeric(sc) ||		\
	!isNumeric(sd) || !isNumeric(se))				\
	non_numeric_errorcall(lcall);				\
									\
    na = LENGTH(sa);							\
    nb = LENGTH(sb);							\
    nc = LENGTH(sc);							\
    nd = LENGTH(sd);							\
    ne = LENGTH(se);							\
    if ((na == 0) || (nb == 0) || (nc == 0) || (nd == 0) || (ne == 0))	\
	return(allocVector(REALSXP, 0));				\
    n = na;								\
    if (n < nb) n = nb;							\
    if (n < nc) n = nc;							\
    if (n < nd) n = nd;							\
    if (n < ne) n = ne;		/* n = max(na,nb,nc,nd,ne) */		\
    PROTECT(sa = coerceVector(sa, REALSXP));				\
    PROTECT(sb = coerceVector(sb, REALSXP));				\
    PROTECT(sc = coerceVector(sc, REALSXP));				\
    PROTECT(sd = coerceVector(sd, REALSXP));				\
    PROTECT(se = coerceVector(se, REALSXP));				\
    PROTECT(sy = allocVector(REALSXP, n));				\
    a = REAL(sa);							\
    b = REAL(sb);							\
    c = REAL(sc);							\
    d = REAL(sd);							\
    e = REAL(se);							\
    y = REAL(sy);							\
    naflag = 0

    SETUP_Math5;

    mod_iterate5 (na, nb, nc, nd, ne,
		  ia, ib, ic, id, ie) {
	ai = a[ia];
	bi = b[ib];
	ci = c[ic];
	di = d[id];
	ei = e[ie];
	if_NA_Math5_set(y[i], ai,bi,ci,di,ei)
	else {
	    y[i] = f(ai, bi, ci, di, ei);
	    if (ISNAN(y[i])) naflag = 1;
	}
    }

#define FINISH_Math5				\
    if(naflag) NaN_warning();			\
						\
    SEXP frm = n==na ? sa : n==nb ? sb : n==nc ? sc : n==nd ? sd : se; \
    DUPLICATE_ATTRIB(sy, frm); \
    UNPROTECT(6)

    FINISH_Math5;

    return sy;
} /* math5() */

#define Math5(A, FUN) \
	math5(CAR(A), CADR(A), CADDR(A), CAD3R(A), CAD4R(A), FUN);

SEXP do_math5(SEXP call, SEXP op, SEXP args, SEXP env)
{
    checkArity(op, args);
    lcall = call;

    switch (PRIMVAL(op)) {

	/* Completely dummy for -Wall -- use math5() at all! : */
    case -99: return Math5(args, dhyper);
#ifdef UNIMP
    case  2: return Math5(args, p...);
    case  3: return Math5(args, q...);
#endif
    default:
	errorcall(call,
		  _("unimplemented real function of %d numeric arguments"), 5);
    }
} /* do_math5() */

#endif /* Math5 is there */


/* FUNTAB entries defined in this source file. See names.c for documentation. */

attribute_hidden FUNTAB R_FunTab_arithmetic[] =
{
/* printname	c-entry		offset	eval	arity	pp-kind	     precedence	rightassoc */

/* Mathematical Functions */
/* primitives: these are group generic and so need to eval args (possibly internally) */
{"round",	do_Math2,	10001,	1000,	-1,	{PP_FUNCALL, PREC_FN,	0}},
{"signif",	do_Math2,	10004,	1000,	-1,	{PP_FUNCALL, PREC_FN,	0}},
{"log",		do_log,		10003,	1000,	-1,	{PP_FUNCALL, PREC_FN,	0}},
{"log10",	do_log1arg,	10,	1,	1,	{PP_FUNCALL, PREC_FN,	0}},
{"log2",	do_log1arg,	2,	1,	1,	{PP_FUNCALL, PREC_FN,	0}},
{"abs",		do_abs,		6,	1001,	1,	{PP_FUNCALL, PREC_FN,	0}},
{"floor",	do_math1,	1,	1001,	1,	{PP_FUNCALL, PREC_FN,	0}},
{"ceiling",	do_math1,	2,	1001,	1,	{PP_FUNCALL, PREC_FN,	0}},
{"sqrt",	do_math1,	3,	1001,	1,	{PP_FUNCALL, PREC_FN,	0}},
{"sign",	do_math1,	4,	1001,	1,	{PP_FUNCALL, PREC_FN,	0}},
{"trunc",	do_trunc,	5,	1001,	-1,	{PP_FUNCALL, PREC_FN,	0}},

{"exp",		do_math1,	10,	1001,	1,	{PP_FUNCALL, PREC_FN,	0}},
{"expm1",	do_math1,	11,	1001,	1,	{PP_FUNCALL, PREC_FN,	0}},
{"log1p",	do_math1,	12,	1001,	1,	{PP_FUNCALL, PREC_FN,	0}},

{"cos",		do_math1,	20,	1001,	1,	{PP_FUNCALL, PREC_FN,	0}},
{"sin",		do_math1,	21,	1001,	1,	{PP_FUNCALL, PREC_FN,	0}},
{"tan",		do_math1,	22,	1001,	1,	{PP_FUNCALL, PREC_FN,	0}},
{"acos",	do_math1,	23,	1001,	1,	{PP_FUNCALL, PREC_FN,	0}},
{"asin",	do_math1,	24,	1001,	1,	{PP_FUNCALL, PREC_FN,	0}},
{"atan",	do_math1,	25,	1001,	1,	{PP_FUNCALL, PREC_FN,	0}},

{"cosh",	do_math1,	30,	1001,	1,	{PP_FUNCALL, PREC_FN,	0}},
{"sinh",	do_math1,	31,	1001,	1,	{PP_FUNCALL, PREC_FN,	0}},
{"tanh",	do_math1,	32,	1001,	1,	{PP_FUNCALL, PREC_FN,	0}},
{"acosh",	do_math1,	33,	1001,	1,	{PP_FUNCALL, PREC_FN,	0}},
{"asinh",	do_math1,	34,	1001,	1,	{PP_FUNCALL, PREC_FN,	0}},
{"atanh",	do_math1,	35,	1001,	1,	{PP_FUNCALL, PREC_FN,	0}},

{"lgamma",	do_math1,	40,	1001,	1,	{PP_FUNCALL, PREC_FN,	0}},
{"gamma",	do_math1,	41,	1001,	1,	{PP_FUNCALL, PREC_FN,	0}},

{"digamma",	do_math1,	42,	1001,	1,	{PP_FUNCALL, PREC_FN,	0}},
{"trigamma",	do_math1,	43,	1001,	1,	{PP_FUNCALL, PREC_FN,	0}},
/* see "psigamma" below !*/

/* Mathematical Functions of Two Numeric (+ 1-2 int) Variables */

{"atan2",	do_math2,	0,   1000011,	2,	{PP_FUNCALL, PREC_FN,	0}},

{"lbeta",	do_math2,	2,   1000011,	2,	{PP_FUNCALL, PREC_FN,	0}},
{"beta",	do_math2,	3,   1000011,	2,	{PP_FUNCALL, PREC_FN,	0}},
{"lchoose",	do_math2,	4,   1000011,	2,	{PP_FUNCALL, PREC_FN,	0}},
{"choose",	do_math2,	5,   1000011,	2,	{PP_FUNCALL, PREC_FN,	0}},

{"dchisq",	do_math2,	6,   1000011,	2+1,	{PP_FUNCALL, PREC_FN,	0}},
{"pchisq",	do_math2,	7,   1000011,	2+2,	{PP_FUNCALL, PREC_FN,	0}},
{"qchisq",	do_math2,	8,   1000011,	2+2,	{PP_FUNCALL, PREC_FN,	0}},

{"dexp",	do_math2,	9,   1000011,	2+1,	{PP_FUNCALL, PREC_FN,	0}},
{"pexp",	do_math2,	10,   1000011,	2+2,	{PP_FUNCALL, PREC_FN,	0}},
{"qexp",	do_math2,	11,   1000011,	2+2,	{PP_FUNCALL, PREC_FN,	0}},

{"dgeom",	do_math2,	12,   1000011,	2+1,	{PP_FUNCALL, PREC_FN,	0}},
{"pgeom",	do_math2,	13,   1000011,	2+2,	{PP_FUNCALL, PREC_FN,	0}},
{"qgeom",	do_math2,	14,   1000011,	2+2,	{PP_FUNCALL, PREC_FN,	0}},

{"dpois",	do_math2,	15,   1000011,	2+1,	{PP_FUNCALL, PREC_FN,	0}},
{"ppois",	do_math2,	16,   1000011,	2+2,	{PP_FUNCALL, PREC_FN,	0}},
{"qpois",	do_math2,	17,   1000011,	2+2,	{PP_FUNCALL, PREC_FN,	0}},

{"dt",		do_math2,	18,   1000011,	2+1,	{PP_FUNCALL, PREC_FN,	0}},
{"pt",		do_math2,	19,   1000011,	2+2,	{PP_FUNCALL, PREC_FN,	0}},
{"qt",		do_math2,	20,   1000011,	2+2,	{PP_FUNCALL, PREC_FN,	0}},

{"dsignrank",	do_math2,	21,   1000011,	2+1,	{PP_FUNCALL, PREC_FN,	0}},
{"psignrank",	do_math2,	22,   1000011,	2+2,	{PP_FUNCALL, PREC_FN,	0}},
{"qsignrank",	do_math2,	23,   1000011,	2+2,	{PP_FUNCALL, PREC_FN,	0}},

{"besselJ",	do_math2,	24,   1000011,	2,	{PP_FUNCALL, PREC_FN,	0}},
{"besselY",	do_math2,	25,   1000011,	2,	{PP_FUNCALL, PREC_FN,	0}},

{"psigamma",	do_math2,	26,   1000011,	2,	{PP_FUNCALL, PREC_FN,	0}},


/* Mathematical Functions of Three Numeric (+ 1-2 int) Variables */

{"dbeta",	do_math3,	1,   1000011,	3+1,	{PP_FUNCALL, PREC_FN,	0}},
{"pbeta",	do_math3,	2,   1000011,	3+2,	{PP_FUNCALL, PREC_FN,	0}},
{"qbeta",	do_math3,	3,   1000011,	3+2,	{PP_FUNCALL, PREC_FN,	0}},

{"dbinom",	do_math3,	4,   1000011,	3+1,	{PP_FUNCALL, PREC_FN,	0}},
{"pbinom",	do_math3,	5,   1000011,	3+2,	{PP_FUNCALL, PREC_FN,	0}},
{"qbinom",	do_math3,	6,   1000011,	3+2,	{PP_FUNCALL, PREC_FN,	0}},

{"dcauchy",	do_math3,	7,   1000011,	3+1,	{PP_FUNCALL, PREC_FN,	0}},
{"pcauchy",	do_math3,	8,   1000011,	3+2,	{PP_FUNCALL, PREC_FN,	0}},
{"qcauchy",	do_math3,	9,   1000011,	3+2,	{PP_FUNCALL, PREC_FN,	0}},

{"df",		do_math3,	10,   1000011,	3+1,	{PP_FUNCALL, PREC_FN,	0}},
{"pf",		do_math3,	11,   1000011,	3+2,	{PP_FUNCALL, PREC_FN,	0}},
{"qf",		do_math3,	12,   1000011,	3+2,	{PP_FUNCALL, PREC_FN,	0}},

{"dgamma",	do_math3,	13,   1000011,	3+1,	{PP_FUNCALL, PREC_FN,	0}},
{"pgamma",	do_math3,	14,   1000011,	3+2,	{PP_FUNCALL, PREC_FN,	0}},
{"qgamma",	do_math3,	15,   1000011,	3+2,	{PP_FUNCALL, PREC_FN,	0}},

{"dlnorm",	do_math3,	16,   1000011,	3+1,	{PP_FUNCALL, PREC_FN,	0}},
{"plnorm",	do_math3,	17,   1000011,	3+2,	{PP_FUNCALL, PREC_FN,	0}},
{"qlnorm",	do_math3,	18,   1000011,	3+2,	{PP_FUNCALL, PREC_FN,	0}},

{"dlogis",	do_math3,	19,   1000011,	3+1,	{PP_FUNCALL, PREC_FN,	0}},
{"plogis",	do_math3,	20,   1000011,	3+2,	{PP_FUNCALL, PREC_FN,	0}},
{"qlogis",	do_math3,	21,   1000011,	3+2,	{PP_FUNCALL, PREC_FN,	0}},

{"dnbinom",	do_math3,	22,   1000011,	3+1,	{PP_FUNCALL, PREC_FN,	0}},
{"pnbinom",	do_math3,	23,   1000011,	3+2,	{PP_FUNCALL, PREC_FN,	0}},
{"qnbinom",	do_math3,	24,   1000011,	3+2,	{PP_FUNCALL, PREC_FN,	0}},

{"dnorm",	do_math3,	25,   1000011,	3+1,	{PP_FUNCALL, PREC_FN,	0}},
{"pnorm",	do_math3,	26,   1000011,	3+2,	{PP_FUNCALL, PREC_FN,	0}},
{"qnorm",	do_math3,	27,   1000011,	3+2,	{PP_FUNCALL, PREC_FN,	0}},

{"dunif",	do_math3,	28,   1000011,	3+1,	{PP_FUNCALL, PREC_FN,	0}},
{"punif",	do_math3,	29,   1000011,	3+2,	{PP_FUNCALL, PREC_FN,	0}},
{"qunif",	do_math3,	30,   1000011,	3+2,	{PP_FUNCALL, PREC_FN,	0}},

{"dweibull",	do_math3,	31,   1000011,	3+1,	{PP_FUNCALL, PREC_FN,	0}},
{"pweibull",	do_math3,	32,   1000011,	3+2,	{PP_FUNCALL, PREC_FN,	0}},
{"qweibull",	do_math3,	33,   1000011,	3+2,	{PP_FUNCALL, PREC_FN,	0}},

{"dnchisq",	do_math3,	34,   1000011,	3+1,	{PP_FUNCALL, PREC_FN,	0}},
{"pnchisq",	do_math3,	35,   1000011,	3+2,	{PP_FUNCALL, PREC_FN,	0}},
{"qnchisq",	do_math3,	36,   1000011,	3+2,	{PP_FUNCALL, PREC_FN,	0}},

{"dnt",		do_math3,	37,   1000011,	3+1,	{PP_FUNCALL, PREC_FN,	0}},
{"pnt",		do_math3,	38,   1000011,	3+2,	{PP_FUNCALL, PREC_FN,	0}},
{"qnt",		do_math3,	39,   1000011,	3+2,	{PP_FUNCALL, PREC_FN,	0}},

{"dwilcox",	do_math3,	40,   1000011,	3+1,	{PP_FUNCALL, PREC_FN,	0}},
{"pwilcox",	do_math3,	41,   1000011,	3+2,	{PP_FUNCALL, PREC_FN,	0}},
{"qwilcox",	do_math3,	42,   1000011,	3+2,	{PP_FUNCALL, PREC_FN,	0}},

{"besselI",	do_math3,	43,   1000011,	3,	{PP_FUNCALL, PREC_FN,	0}},
{"besselK",	do_math3,	44,   1000011,	3,	{PP_FUNCALL, PREC_FN,	0}},

{"dnbinom_mu",	do_math3,	45,   1000011,	3+1,	{PP_FUNCALL, PREC_FN,	0}},
{"pnbinom_mu",	do_math3,	46,   1000011,	3+2,	{PP_FUNCALL, PREC_FN,	0}},
{"qnbinom_mu",	do_math3,	47,   1000011,	3+2,	{PP_FUNCALL, PREC_FN,	0}},


/* Mathematical Functions of Four Numeric (+ 1-2 int) Variables */

{"dhyper",	do_math4,	1,   1000011,	4+1,	{PP_FUNCALL, PREC_FN,	0}},
{"phyper",	do_math4,	2,   1000011,	4+2,	{PP_FUNCALL, PREC_FN,	0}},
{"qhyper",	do_math4,	3,   1000011,	4+2,	{PP_FUNCALL, PREC_FN,	0}},

{"dnbeta",	do_math4,	4,   1000011,	4+1,	{PP_FUNCALL, PREC_FN,	0}},
{"pnbeta",	do_math4,	5,   1000011,	4+2,	{PP_FUNCALL, PREC_FN,	0}},
{"qnbeta",	do_math4,	6,   1000011,	4+2,	{PP_FUNCALL, PREC_FN,	0}},

{"dnf",		do_math4,	7,   1000011,	4+1,	{PP_FUNCALL, PREC_FN,	0}},
{"pnf",		do_math4,	8,   1000011,	4+2,	{PP_FUNCALL, PREC_FN,	0}},
{"qnf",		do_math4,	9,   1000011,	4+2,	{PP_FUNCALL, PREC_FN,	0}},

{"dtukey",	do_math4,	10,   1000011,	4+1,	{PP_FUNCALL, PREC_FN,	0}},
{"ptukey",	do_math4,	11,   1000011,	4+2,	{PP_FUNCALL, PREC_FN,	0}},
{"qtukey",	do_math4,	12,   1000011,	4+2,	{PP_FUNCALL, PREC_FN,	0}},

{NULL,		NULL,		0,	0,	0,	{PP_INVALID, PREC_FN,	0}}
};

/* Fast built-in functions in this file. See names.c for documentation */

attribute_hidden FASTFUNTAB R_FastFunTab_arithmetic[] = {
/*slow func	fast func,     code or -1   dsptch  variant */
{ do_math1,	do_fast_math1,	-1,             1,  VARIANT_SCALAR_STACK_OK|VARIANT_PENDING_OK },
{ do_trunc,	do_fast_trunc,	-1,		1,  VARIANT_SCALAR_STACK_OK|VARIANT_PENDING_OK },
{ do_abs,	do_fast_abs,	-1,		1,  VARIANT_SCALAR_STACK_OK|VARIANT_PENDING_OK },
{ 0,		0,		0,		0,  0 }
};<|MERGE_RESOLUTION|>--- conflicted
+++ resolved
@@ -1359,28 +1359,6 @@
                 replace_by_half = TRUE;
             }
 
-<<<<<<< HEAD
-            if ((nx==1 || ny==1) && TYPEOF(x)==REALSXP && TYPEOF(y)==REALSXP) {
-                if (opcode < DIVOP  /* this is the +, -, and * operators */
-                      || opcode==POWOP && ny==1 && REAL(y)[0]==2.0 /* square */)
-                    flags = 
-                     HELPERS_PIPE_IN0_OUT | HELPERS_MERGE_IN_OUT | HELPERS_HOLD;
-                else if (opcode == DIVOP) /* only allowed to be last in merge */
-                    if (helpers_is_being_computed(x) 
-                     || helpers_is_being_computed(y))
-                    flags = HELPERS_PIPE_IN0_OUT | HELPERS_MERGE_IN;
-            }
-
-            if (nx == ny && opcode <= TIMESOP) {
-                /* need first op to not be being computed for merging */
-                if (!helpers_is_being_computed(x))
-                    flags = 
-                      HELPERS_PIPE_IN02_OUT | HELPERS_MERGE_OUT | HELPERS_HOLD;
-                else if (!helpers_is_being_computed(y) && opcode != MINUSOP) {
-                    flags = 
-                      HELPERS_PIPE_IN02_OUT | HELPERS_MERGE_OUT | HELPERS_HOLD;
-                    swap_ops = TRUE;
-=======
             if (TYPEOF(x)==REALSXP && TYPEOF(y)==REALSXP) { /*see if may merge*/
 
                 if (nx==1 || ny==1) {  /* operation on scalar and vector */
@@ -1403,7 +1381,6 @@
                                                       | HELPERS_HOLD;
                         swap_ops = TRUE;
                     }
->>>>>>> 145ad5b6
                 }
             }
 
