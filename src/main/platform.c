/*
 *  pqR : A pretty quick version of R
 *  Copyright (C) 2013, 2014 by Radford M. Neal
 *
 *  Based on R : A Computer Language for Statistical Data Analysis
 *  Copyright (C) 1995, 1996  Robert Gentleman and Ross Ihaka
 *  Copyright (C) 1998--2011 The R Development Core Team
 *
 *  The changes in pqR from R-2.15.0 distributed by the R Core Team are
 *  documented in the NEWS and MODS files in the top-level source directory.
 *
 *  This program is free software; you can redistribute it and/or modify
 *  it under the terms of the GNU General Public License as published by
 *  the Free Software Foundation; either version 2 of the License, or
 *  (at your option) any later version.
 *
 *  This program is distributed in the hope that it will be useful,
 *  but WITHOUT ANY WARRANTY; without even the implied warranty of
 *  MERCHANTABILITY or FITNESS FOR A PARTICULAR PURPOSE.  See the
 *  GNU General Public License for more details.
 *
 *  You should have received a copy of the GNU General Public License
 *  along with this program; if not, a copy is available at
 *  http://www.r-project.org/Licenses/
 */


/* Notes on so-called 'Large File Support'

   The 'stat' structure returns a file size as 'off_t'.  On some
   32-bit systems this will fail if called on a file > 2GB.  On
   systems with LFS selected (see the notes in connections.c) the call
   is re-mapped to *stat64, which uses off64_t for the file size.

   file.info() returns file sizes as an R double.

   On Windows we need to remap for ourselves.  There are various
   versions of the 'stat' structure (some with 64-bit times and not
   available in the original MSVCRT.dll): we use _stati64 that simply
   replaces off_t by __int64_t.
 */

#ifdef HAVE_CONFIG_H
# include <config.h>
#endif

/* Don't enable this, since many instances, but probably not time critical */
/* #define USE_FAST_PROTECT_MACROS */ 
#include <Defn.h>
#include <Rinterface.h>
#include <Fileio.h>
#include <R_ext/Applic.h>		/* machar */
#include <ctype.h>			/* toupper */
#include <time.h>			/* for ctime */

# include <errno.h>

/* Machine Constants */

static void Init_R_Machine(SEXP rho)
{
    SEXP ans, nms;

    machar(&R_AccuracyInfo.ibeta,
	   &R_AccuracyInfo.it,
	   &R_AccuracyInfo.irnd,
	   &R_AccuracyInfo.ngrd,
	   &R_AccuracyInfo.machep,
	   &R_AccuracyInfo.negep,
	   &R_AccuracyInfo.iexp,
	   &R_AccuracyInfo.minexp,
	   &R_AccuracyInfo.maxexp,
	   &R_AccuracyInfo.eps,
	   &R_AccuracyInfo.epsneg,
	   &R_AccuracyInfo.xmin,
	   &R_AccuracyInfo.xmax);

    R_dec_min_exponent = floor(log10(R_AccuracyInfo.xmin)); /* smallest decimal exponent */
    PROTECT(ans = allocVector(VECSXP, 18));
    PROTECT(nms = allocVector(STRSXP, 18));
    SET_STRING_ELT(nms, 0, mkChar("double.eps"));
    SET_VECTOR_ELT(ans, 0, ScalarReal(R_AccuracyInfo.eps));

    SET_STRING_ELT(nms, 1, mkChar("double.neg.eps"));
    SET_VECTOR_ELT(ans, 1, ScalarReal(R_AccuracyInfo.epsneg));

    SET_STRING_ELT(nms, 2, mkChar("double.xmin"));
    SET_VECTOR_ELT(ans, 2, ScalarReal(R_AccuracyInfo.xmin));

    SET_STRING_ELT(nms, 3, mkChar("double.xmax"));
    SET_VECTOR_ELT(ans, 3, ScalarReal(R_AccuracyInfo.xmax));

    SET_STRING_ELT(nms, 4, mkChar("double.base"));
    SET_VECTOR_ELT(ans, 4, ScalarInteger(R_AccuracyInfo.ibeta));

    SET_STRING_ELT(nms, 5, mkChar("double.digits"));
    SET_VECTOR_ELT(ans, 5, ScalarInteger(R_AccuracyInfo.it));

    SET_STRING_ELT(nms, 6, mkChar("double.rounding"));
    SET_VECTOR_ELT(ans, 6, ScalarInteger(R_AccuracyInfo.irnd));

    SET_STRING_ELT(nms, 7, mkChar("double.guard"));
    SET_VECTOR_ELT(ans, 7, ScalarInteger(R_AccuracyInfo.ngrd));

    SET_STRING_ELT(nms, 8, mkChar("double.ulp.digits"));
    SET_VECTOR_ELT(ans, 8, ScalarInteger(R_AccuracyInfo.machep));

    SET_STRING_ELT(nms, 9, mkChar("double.neg.ulp.digits"));
    SET_VECTOR_ELT(ans, 9, ScalarInteger(R_AccuracyInfo.negep));

    SET_STRING_ELT(nms, 10, mkChar("double.exponent"));
    SET_VECTOR_ELT(ans, 10, ScalarInteger(R_AccuracyInfo.iexp));

    SET_STRING_ELT(nms, 11, mkChar("double.min.exp"));
    SET_VECTOR_ELT(ans, 11, ScalarInteger(R_AccuracyInfo.minexp));

    SET_STRING_ELT(nms, 12, mkChar("double.max.exp"));
    SET_VECTOR_ELT(ans, 12, ScalarInteger(R_AccuracyInfo.maxexp));

    SET_STRING_ELT(nms, 13, mkChar("integer.max"));
    SET_VECTOR_ELT(ans, 13, ScalarInteger(INT_MAX));

    SET_STRING_ELT(nms, 14, mkChar("sizeof.long"));
    SET_VECTOR_ELT(ans, 14, ScalarInteger(SIZEOF_LONG));

    SET_STRING_ELT(nms, 15, mkChar("sizeof.longlong"));
    SET_VECTOR_ELT(ans, 15, ScalarInteger(SIZEOF_LONG_LONG));

    SET_STRING_ELT(nms, 16, mkChar("sizeof.longdouble"));
    SET_VECTOR_ELT(ans, 16, ScalarInteger(SIZEOF_LONG_DOUBLE));

    SET_STRING_ELT(nms, 17, mkChar("sizeof.pointer"));
    SET_VECTOR_ELT(ans, 17, ScalarInteger(sizeof(SEXP)));
    setAttrib(ans, R_NamesSymbol, nms);
    defineVar(install(".Machine"), ans, rho);
    UNPROTECT(2);
}


/*  Platform
 *
 *  Return various platform dependent strings.  This is similar to
 *  "Machine", but for strings rather than numerical values.  These
 *  two functions should probably be amalgamated.
 */
static const char  * const R_OSType = OSTYPE;
static const char  * const R_FileSep = FILESEP;

static void Init_R_Platform(SEXP rho)
{
    SEXP value, names;

    PROTECT(value = allocVector(VECSXP, 8));
    PROTECT(names = allocVector(STRSXP, 8));
    SET_STRING_ELT(names, 0, mkChar("OS.type"));
    SET_STRING_ELT(names, 1, mkChar("file.sep"));
    SET_STRING_ELT(names, 2, mkChar("dynlib.ext"));
    SET_STRING_ELT(names, 3, mkChar("GUI"));
    SET_STRING_ELT(names, 4, mkChar("endian"));
    SET_STRING_ELT(names, 5, mkChar("pkgType"));
    SET_STRING_ELT(names, 6, mkChar("path.sep"));
    SET_STRING_ELT(names, 7, mkChar("r_arch"));
    SET_VECTOR_ELT(value, 0, mkString(R_OSType));
    SET_VECTOR_ELT(value, 1, mkString(R_FileSep));
    SET_VECTOR_ELT(value, 2, mkString(SHLIB_EXT));
    SET_VECTOR_ELT(value, 3, mkString(R_GUIType));
#ifdef WORDS_BIGENDIAN
    SET_VECTOR_ELT(value, 4, mkString("big"));
#else
    SET_VECTOR_ELT(value, 4, mkString("little"));
#endif
/* pkgType should be "mac.binary" for CRAN build *only*, not for all
   AQUA builds. Also we want to be able to use "mac.binary.leopard"
   and similar for special builds. */
#ifdef PLATFORM_PKGTYPE 
    SET_VECTOR_ELT(value, 5, mkString(PLATFORM_PKGTYPE));
#else /* unix default */
    SET_VECTOR_ELT(value, 5, mkString("source"));
#endif
#ifdef Win32
    SET_VECTOR_ELT(value, 6, mkString(";"));
#else /* not Win32 */
    SET_VECTOR_ELT(value, 6, mkString(":"));
#endif
#ifdef R_ARCH
    SET_VECTOR_ELT(value, 7, mkString(R_ARCH));
#else
    SET_VECTOR_ELT(value, 7, mkString(""));
#endif
    setAttrib(value, R_NamesSymbol, names);
    defineVar(install(".Platform"), value, rho);
    UNPROTECT(2);
}

void attribute_hidden Init_R_Variables(SEXP rho)
{
    Init_R_Machine(rho);
    Init_R_Platform(rho);
}

#ifdef HAVE_LANGINFO_CODESET
/* case-insensitive string comparison (needed for locale check) */
int static R_strieql(const char *a, const char *b)
{
    while (*a && *b && toupper(*a) == toupper(*b)) { a++; b++; }
    return (*a == 0 && *b == 0);
}
#endif

#include <locale.h>
#ifdef HAVE_LANGINFO_CODESET
# include <langinfo.h>
#endif

/* retrieves information about the current locale and
   sets the corresponding variables (known_to_be_utf8,
   known_to_be_latin1, utf8locale, latin1locale and mbcslocale) */
void attribute_hidden R_check_locale(void)
{
    known_to_be_utf8 = utf8locale = FALSE;
    known_to_be_latin1 = latin1locale = FALSE;
    mbcslocale = FALSE;
#ifdef HAVE_LANGINFO_CODESET
    {
	char  *p = nl_langinfo(CODESET);
	/* more relaxed due to Darwin: CODESET is case-insensitive and
	   latin1 is ISO8859-1 */
	if (R_strieql(p, "UTF-8")) known_to_be_utf8 = utf8locale = TRUE;
	if (streql(p, "ISO-8859-1")) known_to_be_latin1 = latin1locale = TRUE;
	if (R_strieql(p, "ISO8859-1")) known_to_be_latin1 = latin1locale = TRUE;
# if __APPLE__
	/* On Darwin 'regular' locales such as 'en_US' are UTF-8 (hence
	   MB_CUR_MAX == 6), but CODESET is "" */
	if (*p == 0 && MB_CUR_MAX == 6)
	    known_to_be_utf8 = utf8locale = TRUE;
# endif
    }
#endif
    mbcslocale = MB_CUR_MAX > 1;
#ifdef Win32
    {
	char *ctype = setlocale(LC_CTYPE, NULL), *p;
	p = strrchr(ctype, '.');
	if (p && isdigit(p[1])) localeCP = atoi(p+1); else localeCP = 0;
	/* Not 100% correct, but CP1252 is a superset */
	known_to_be_latin1 = latin1locale = (localeCP == 1252);
    }
#endif
#if defined(SUPPORT_UTF8_WIN32) /* never at present */
    utf8locale = mbcslocale = TRUE;
#endif
}

/*  date
 *
 *  Return the current date in a standard format.  This uses standard
 *  POSIX calls which should be available on each platform.  We should
 *  perhaps check this in the configure script.
 */
/* BDR 2000/7/20.
 *  time and ctime are in fact ANSI C calls, so we don't check them.
 */
static char *R_Date(void)
{
    time_t t;
    static char s[26];		/* own space */

    time(&t);
    strcpy(s, ctime(&t));
    s[24] = '\0';		/* overwriting the final \n */
    return s;
}

static SEXP do_date(SEXP call, SEXP op, SEXP args, SEXP rho)
{
    checkArity(op, args);
    return mkString(R_Date());
}

/*  file.show
 *
 *  Display file(s) so that a user can view it.  The function calls
 *  "R_ShowFiles" which is a platform-dependent hook that arranges
 *  for the file(s) to be displayed.
 */

static SEXP do_fileshow(SEXP call, SEXP op, SEXP args, SEXP rho)
{
    SEXP fn, tl, hd, pg;
    const char **f, **h, *t, *pager = NULL /* -Wall */;
    Rboolean dl;
    int i, n;

    checkArity(op, args);
    fn = CAR(args); args = CDR(args);
    hd = CAR(args); args = CDR(args);
    tl = CAR(args); args = CDR(args);
    dl = (Rboolean) asLogical(CAR(args)); args = CDR(args);
    pg = CAR(args);
    if (!isString(fn) || (n = length(fn)) < 1)
	error(_("invalid filename specification"));
    if (!isString(hd) || length(hd) != n)
	error(_("invalid '%s' argument"), "headers");
    if (!isString(tl))
	error(_("invalid '%s' argument"), "title");
    if (!isString(pg))
	error(_("invalid '%s' argument"), "pager");
    f = (const char**) R_alloc(n, sizeof(char*));
    h = (const char**) R_alloc(n, sizeof(char*));
    for (i = 0; i < n; i++) {
	SEXP el = STRING_ELT(fn, i);
	if (!isNull(el) && el != NA_STRING)
#ifdef Win32
	    f[i] = acopy_string(reEnc(CHAR(el), getCharCE(el), CE_UTF8, 1));
#else
	    f[i] = acopy_string(translateChar(el));
#endif
	else
            error(_("invalid filename specification"));
	if (STRING_ELT(hd, i) != NA_STRING)
	    h[i] = acopy_string(translateChar(STRING_ELT(hd, i)));
	else
            error(_("invalid '%s' argument"), "headers");
    }
    if (isValidStringF(tl))
	t = acopy_string(translateChar(STRING_ELT(tl, 0)));
    else
	t = "";
    if (isValidStringF(pg)) {
	SEXP pg0 = STRING_ELT(pg, 0);
        if (pg0 != NA_STRING)
            pager = acopy_string(CHAR(pg0));
        else
            error(_("invalid '%s' argument"), "pager");
    } else
	pager = "";
    R_ShowFiles(n, f, h, t, dl, pager);
    return R_NilValue;
}

/*  file.edit
 *
 *  Open a file in a text editor. The function calls
 *  "R_EditFiles" which is a platform dependent hook that invokes
 *  the given editor.
 *
 */


static SEXP do_fileedit(SEXP call, SEXP op, SEXP args, SEXP rho)
{
    SEXP fn, ti, ed;
    const char **f, **title, *editor;
    int i, n;

    checkArity(op, args);
    fn = CAR(args); args = CDR(args);
    ti = CAR(args); args = CDR(args);
    ed = CAR(args);

    n = length(fn);
    if (!isString(ed) || length(ed) != 1)
	error(_("invalid '%s' specification"), "editor");
    if (n > 0) {
	if (!isString(fn))
	    error(_("invalid '%s' specification"), "filename");
	f = (const char**) R_alloc(n, sizeof(char*));
	title = (const char**) R_alloc(n, sizeof(char*));
	/* FIXME convert to UTF-8 on Windows */
	for (i = 0; i < n; i++) {
	    SEXP el = STRING_ELT(fn, 0);
	    if (!isNull(el))
#ifdef Win32
		f[i] = acopy_string(reEnc(CHAR(el), getCharCE(el), CE_UTF8, 1));
#else
		f[i] = acopy_string(translateChar(el));
#endif
	    else
		f[i] = "";
	    if (!isNull(STRING_ELT(ti, i)))
		title[i] = acopy_string(translateChar(STRING_ELT(ti, i)));
	    else
		title[i] = "";
	}
    }
    else {  /* open a new file for editing */
	n = 1;
	f = (const char**) R_alloc(1, sizeof(char*));
	f[0] = "";
	title = (const char**) R_alloc(1, sizeof(char*));
	title[0] = "";
    }
    SEXP ed0 = STRING_ELT(ed, 0);
#ifdef Win32
    editor = acopy_string(reEnc(CHAR(ed0), getCharCE(ed0), CE_UTF8, 1));
#else
    editor = acopy_string(translateChar(ed0));
#endif
    R_EditFiles(n, f, title, editor);
    return R_NilValue;
}


/*  file.append
 *
 *  Given two file names as arguments and arranges for
 *  the second file to be appended to the second.
 *  op = 1 is codeFiles.append, used in tools:::.file_append_ensuring_LFs
 */

#if defined(BUFSIZ) && (BUFSIZ > 512)
/* OS's buffer size in stdio.h, probably.
   Windows has 512, Solaris 1024, glibc 8192
 */
# define APPENDBUFSIZE BUFSIZ
#else
# define APPENDBUFSIZE 512
#endif

static int R_AppendFile(SEXP file1, SEXP file2)
{
    FILE *fp1, *fp2;
    char buf[APPENDBUFSIZE];
    int nchar, status = 0;
    if ((fp1 = RC_fopen(file1, "ab", TRUE)) == NULL) {
	return 0;
    }
    if ((fp2 = RC_fopen(file2, "rb", TRUE)) == NULL) {
	fclose(fp1);
	return 0;
    }
    while ((nchar = fread(buf, 1, APPENDBUFSIZE, fp2)) == APPENDBUFSIZE)
	if (fwrite(buf, 1, APPENDBUFSIZE, fp1) != APPENDBUFSIZE) {
	    goto append_error;
	}
    if (fwrite(buf, 1, nchar, fp1) != nchar) {
	goto append_error;
    }
    status = 1;
 append_error:
    if (status == 0)
	warning(_("write error during file append"));
    fclose(fp1);
    fclose(fp2);
    return status;
}

static SEXP do_fileappend(SEXP call, SEXP op, SEXP args, SEXP rho)
{
    SEXP f1, f2, ans;
    int i, n, n1, n2;
    checkArity(op, args);
    f1 = CAR(args); n1 = length(f1);
    f2 = CADR(args); n2 = length(f2);
    if (!isString(f1))
	error(_("invalid '%s' argument"), "file1");
    if (!isString(f2))
	error(_("invalid '%s' argument"), "file2");
    if (n1 < 1)
	error(_("nothing to append to"));
    if (PRIMVAL(op) > 0 && n1 > 1)
	error(_("'outFile' must be a single file"));
    if (n2 < 1)
	return allocVector(LGLSXP, 0);
    n = (n1 > n2) ? n1 : n2;
    PROTECT(ans = allocVector(LGLSXP, n));
    for (i = 0; i < n; i++) LOGICAL(ans)[i] = 0;  /* all FALSE */
    if (n1 == 1) { /* common case */
	FILE *fp1, *fp2;
	char buf[APPENDBUFSIZE];
	int nchar, status = 0;
	if (STRING_ELT(f1, 0) == NA_STRING ||
	    !(fp1 = RC_fopen(STRING_ELT(f1, 0), "ab", TRUE)))
	   goto done;
	for (i = 0; i < n; i++) {
	    status = 0;
	    if (STRING_ELT(f2, i) == NA_STRING ||
	       !(fp2 = RC_fopen(STRING_ELT(f2, i), "rb", TRUE))) continue;
	    if (PRIMVAL(op) == 1) { /* codeFiles.append */
	    	snprintf(buf, APPENDBUFSIZE, "#line 1 \"%s\"\n",
			 CHAR(STRING_ELT(f2, i)));
	    	if(fwrite(buf, 1, strlen(buf), fp1) != strlen(buf))
		    goto append_error;
	    }
	    while ((nchar = fread(buf, 1, APPENDBUFSIZE, fp2)) == APPENDBUFSIZE)
		if (fwrite(buf, 1, APPENDBUFSIZE, fp1) != APPENDBUFSIZE)
		    goto append_error;
	    if (fwrite(buf, 1, nchar, fp1) != nchar) goto append_error;
	    if (PRIMVAL(op) == 1 && buf[nchar - 1] != '\n') {
		if (fwrite("\n", 1, 1, fp1) != 1) goto append_error;
	    }

	    status = 1;
	append_error:
	    if (status == 0)
		warning(_("write error during file append"));
	    LOGICAL(ans)[i] = status;
	    fclose(fp2);
	}
	fclose(fp1);
    } else {
	for (i = 0; i < n; i++) {
	    if (STRING_ELT(f1, i%n1) == R_NilValue ||
		STRING_ELT(f2, i%n2) == R_NilValue)
		LOGICAL(ans)[i] = 0;
	    else
		LOGICAL(ans)[i] =
		    R_AppendFile(STRING_ELT(f1, i%n1), STRING_ELT(f2, i%n2));
	}
    }
done:
    UNPROTECT(1);
    return ans;
}

static SEXP do_filecreate(SEXP call, SEXP op, SEXP args, SEXP rho)
{
    SEXP fn, ans;
    FILE *fp;
    int i, n, show;

    checkArity(op, args);
    fn = CAR(args);
    if (!isString(fn))
	error(_("invalid filename argument"));
    show = asLogical(CADR(args));
    if (show == NA_LOGICAL) show = 0;
    n = length(fn);
    PROTECT(ans = allocVector(LGLSXP, n));
    for (i = 0; i < n; i++) {
	LOGICAL(ans)[i] = 0;
	if (STRING_ELT(fn, i) == NA_STRING) continue;
	if ((fp = RC_fopen(STRING_ELT(fn, i), "w", TRUE)) != NULL) {
	    LOGICAL(ans)[i] = 1;
	    fclose(fp);
	} else if (show) {
	    warning(_("cannot create file '%s', reason '%s'"),
		    translateChar(STRING_ELT(fn, i)), strerror(errno));
	}
    }
    UNPROTECT(1);
    return ans;
}

static SEXP do_fileremove(SEXP call, SEXP op, SEXP args, SEXP rho)
{
    SEXP f, ans;
    int i, n;
    checkArity(op, args);
    f = CAR(args);
    if (!isString(f))
	error(_("invalid first filename"));
    n = length(f);
    PROTECT(ans = allocVector(LGLSXP, n));
    for (i = 0; i < n; i++) {
	if (STRING_ELT(f, i) != NA_STRING) {
	    LOGICAL(ans)[i] =
#ifdef Win32
		(_wremove(filenameToWchar(STRING_ELT(f, i), TRUE)) == 0);
#else
		(remove(R_ExpandFileName(translateChar(STRING_ELT(f, i)))) == 0);
#endif
	    if(!LOGICAL(ans)[i])
		warning(_("cannot remove file '%s', reason '%s'"),
			translateChar(STRING_ELT(f, i)), strerror(errno));
	} else LOGICAL(ans)[i] = FALSE;
    }
    UNPROTECT(1);
    return ans;
}

#ifdef HAVE_UNISTD_H
#include <unistd.h> /* for symlink, getpid */
#endif

#ifdef HAVE_SYS_TYPES_H
# include <sys/types.h>
#endif
#ifdef HAVE_SYS_STAT_H
# include <sys/stat.h>
#endif

#ifdef Win32
/* Mingw-w64 defines this to be 0x0502 */
#ifndef _WIN32_WINNT
# define _WIN32_WINNT 0x0500 /* for CreateHardLink */
#endif
#include <windows.h>
typedef BOOLEAN (WINAPI *PCSL)(LPWSTR, LPWSTR, DWORD);
static PCSL pCSL = NULL;
const char *formatError(DWORD res);  /* extra.c */
/* Windows does not have link(), but it does have CreateHardLink() on NTFS */
#undef HAVE_LINK
#define HAVE_LINK 1
/* Windows does not have symlink(), but >= Vista does have 
   CreateSymbolicLink() on NTFS */
#undef HAVE_SYMLINK
#define HAVE_SYMLINK 1
#endif

/* the Win32 stuff here is not ready for release:

   (i) It needs Windows >= Vista
   (ii) It matters whether 'from' is a file or a dir, and we could only 
   know if it exists already.
   (iii) This needs specific privileges which in general only Adminstrators 
   have, and which many people report granting in the Policy Editor 
   fails to work.
*/
static SEXP do_filesymlink(SEXP call, SEXP op, SEXP args, SEXP rho)
{
    SEXP f1, f2;
    int n, n1, n2;
#ifdef HAVE_SYMLINK
    SEXP ans;
    int i;
#endif
    checkArity(op, args);
    f1 = CAR(args); n1 = length(f1);
    f2 = CADR(args); n2 = length(f2);
    if (!isString(f1))
	error(_("invalid first filename"));
    if (!isString(f2))
	error(_("invalid second filename"));
    if (n1 < 1)
	error(_("nothing to link"));
    if (n2 < 1)
	return allocVector(LGLSXP, 0);
    n = (n1 > n2) ? n1 : n2;

#ifdef Win32
    pCSL = (PCSL) GetProcAddress(GetModuleHandle(TEXT("kernel32.dll")),
				 "CreateSymbolicLinkW");
    if(!pCSL) 
	error(_("symbolic links are not supported on this version of Windows"));
#endif

#ifdef HAVE_SYMLINK
    PROTECT(ans = allocVector(LGLSXP, n));
    for (i = 0; i < n; i++) {
	if (STRING_ELT(f1, i%n1) == NA_STRING ||
	    STRING_ELT(f2, i%n2) == NA_STRING)
	    LOGICAL(ans)[i] = 0;
	else {
#ifdef Win32
	    wchar_t *from, *to;
	    struct _stati64 sb;
	    from = filenameToWchar(STRING_ELT(f1, i%n1), TRUE);
	    to = filenameToWchar(STRING_ELT(f2, i%n2), TRUE);
	    _wstati64(from, &sb);
	    int isDir = (sb.st_mode & S_IFDIR) > 0;
	    LOGICAL(ans)[i] = pCSL(to, from, isDir) != 0;
	    if(!LOGICAL(ans)[i])
		warning(_("cannot symlink '%ls' to '%ls', reason '%s'"),
			from, to, formatError(GetLastError()));
#else
	    char from[PATH_MAX+1], to[PATH_MAX+1];
	    const char *p;
	    p = R_ExpandFileName(translateChar(STRING_ELT(f1, i%n1)));
	    if (strlen(p) >= PATH_MAX - 1) {
		LOGICAL(ans)[i] = 0;
		continue;
	    }
	    strcpy(from, p);
	    p = R_ExpandFileName(translateChar(STRING_ELT(f2, i%n2)));
	    if (strlen(p) >= PATH_MAX - 1) {
		LOGICAL(ans)[i] = 0;
		continue;
	    }
	    strcpy(to, p);
	    /* Rprintf("linking %s to %s\n", from, to); */
	    LOGICAL(ans)[i] = symlink(from, to) == 0;
	    if(!LOGICAL(ans)[i])
		warning(_("cannot symlink '%s' to '%s', reason '%s'"),
			from, to, strerror(errno));
#endif
	}
    }
    UNPROTECT(1);
    return ans;
#else
    warning(_("symlinks are not supported on this platform"));
    return allocVector(LGLSXP, n);
#endif
}


static SEXP do_filelink(SEXP call, SEXP op, SEXP args, SEXP rho)
{
    SEXP f1, f2;
    int n, n1, n2;
#ifdef HAVE_LINK
    SEXP ans;
    int i;
#endif
    checkArity(op, args);
    f1 = CAR(args); n1 = length(f1);
    f2 = CADR(args); n2 = length(f2);
    if (!isString(f1))
	error(_("invalid first filename"));
    if (!isString(f2))
	error(_("invalid second filename"));
    if (n1 < 1)
	error(_("nothing to link"));
    if (n2 < 1)
	return allocVector(LGLSXP, 0);
    n = (n1 > n2) ? n1 : n2;
#ifdef HAVE_LINK
    PROTECT(ans = allocVector(LGLSXP, n));
    for (i = 0; i < n; i++) {
	if (STRING_ELT(f1, i%n1) == NA_STRING ||
	    STRING_ELT(f2, i%n2) == NA_STRING)
	    LOGICAL(ans)[i] = 0;
	else {
#ifdef Win32
	    wchar_t *from, *to;
	    
	    from = filenameToWchar(STRING_ELT(f1, i%n1), TRUE);
	    to = filenameToWchar(STRING_ELT(f2, i%n2), TRUE);
	    LOGICAL(ans)[i] = CreateHardLinkW(to, from, NULL) != 0;
	    if(!LOGICAL(ans)[i]) {
		warning(_("cannot link '%ls' to '%ls', reason '%s'"),
			from, to, formatError(GetLastError()));
	    }
#else
	    char from[PATH_MAX], to[PATH_MAX];
	    const char *p;
	    p = R_ExpandFileName(translateChar(STRING_ELT(f1, i%n1)));
	    if (strlen(p) >= PATH_MAX - 1) {
		LOGICAL(ans)[i] = 0;
		continue;
	    }
	    strcpy(from, p);
	    p = R_ExpandFileName(translateChar(STRING_ELT(f2, i%n2)));
	    if (strlen(p) >= PATH_MAX - 1) {
		LOGICAL(ans)[i] = 0;
		continue;
	    }
	    strcpy(to, p);
	    LOGICAL(ans)[i] = link(from, to) == 0;
	    if(!LOGICAL(ans)[i]) {
		warning(_("cannot link '%s' to '%s', reason '%s'"),
			from, to, strerror(errno));
	    }
#endif
	}
    }
    UNPROTECT(1);
    return ans;
#else
    warning(_("(hard) links are not supported on this platform"));
    return allocVector(LGLSXP, n);
#endif
}

#ifdef Win32
int Rwin_rename(char *from, char *to);  /* in src/gnuwin32/extra.c */
int Rwin_wrename(const wchar_t *from, const wchar_t *to);
#endif

static SEXP do_filerename(SEXP call, SEXP op, SEXP args, SEXP rho)
{
    SEXP f1, f2, ans;
    int i, n1, n2;
#ifdef Win32
    wchar_t from[PATH_MAX], to[PATH_MAX];
    const wchar_t *w;
#else
    char from[PATH_MAX], to[PATH_MAX];
    const char *p;
    int res;
#endif

    checkArity(op, args);
    f1 = CAR(args); n1 = length(f1);
    f2 = CADR(args); n2 = length(f2);
    if (!isString(f1))
	error(_("invalid '%s' argument"), "from");
    if (!isString(f2))
	error(_("invalid '%s' argument"), "to");
    if (n2 != n1)
	error(_("'from' and 'to' are of different lengths"));
    PROTECT(ans = allocVector(LGLSXP, n1));
    for (i = 0; i < n1; i++) {
	if (STRING_ELT(f1, i) == NA_STRING ||
	    STRING_ELT(f2, i) == NA_STRING) {
	    LOGICAL(ans)[i] = 0;
	    continue;
	}
#ifdef Win32
	w = filenameToWchar(STRING_ELT(f1, i), TRUE);
	if (wcslen(w) >= PATH_MAX - 1)
	    error(_("expanded 'from' name too long"));
	wcsncpy(from, w, PATH_MAX - 1);
	w = filenameToWchar(STRING_ELT(f2, i), TRUE);
	if (wcslen(w) >= PATH_MAX - 1)
	    error(_("expanded 'to' name too long"));
	wcsncpy(to, w, PATH_MAX - 1);
	LOGICAL(ans)[i] = (Rwin_wrename(from, to) == 0);
#else
	p = R_ExpandFileName(translateChar(STRING_ELT(f1, i)));
	if (strlen(p) >= PATH_MAX - 1)
	    error(_("expanded 'from' name too long"));
	strncpy(from, p, PATH_MAX - 1);
	p = R_ExpandFileName(translateChar(STRING_ELT(f2, i)));
	if (strlen(p) >= PATH_MAX - 1)
	    error(_("expanded 'to' name too long"));
	strncpy(to, p, PATH_MAX - 1);
	res = rename(from, to);
	if(res) {
	    warning(_("cannot rename file '%s' to '%s', reason '%s'"),
		    from, to, strerror(errno));
	}
	LOGICAL(ans)[i] = (res == 0);
#endif
    }
    UNPROTECT(1);
    return ans;
}

# if defined(Unix) && defined(HAVE_PWD_H) && defined(HAVE_GRP_H) \
  && defined(HAVE_GETPWUID) && defined(HAVE_GETGRGID)
#  include <pwd.h>
#  include <grp.h>
#  define UNIX_EXTRAS 1
# endif

#ifdef Win32
# ifndef SCS_64BIT_BINARY
#  define SCS_64BIT_BINARY 6
# endif
#endif

#if defined HAVE_STRUCT_STAT_ST_ATIM_TV_NSEC
# ifdef TYPEOF_STRUCT_STAT_ST_ATIM_IS_STRUCT_TIMESPEC
#  define STAT_TIMESPEC(st, st_xtim) ((st).st_xtim)
# else
#  define STAT_TIMESPEC_NS(st, st_xtim) ((st).st_xtim.tv_nsec)
# endif
#elif defined HAVE_STRUCT_STAT_ST_ATIMESPEC_TV_NSEC
# define STAT_TIMESPEC(st, st_xtim) ((st).st_xtim##espec)
#elif defined HAVE_STRUCT_STAT_ST_ATIMENSEC
# define STAT_TIMESPEC_NS(st, st_xtim) ((st).st_xtim##ensec)
#elif defined HAVE_STRUCT_STAT_ST_ATIM_ST__TIM_TV_NSEC
# define STAT_TIMESPEC_NS(st, st_xtim) ((st).st_xtim.st__tim.tv_nsec)
#endif

static SEXP do_fileinfo(SEXP call, SEXP op, SEXP args, SEXP rho)
{
    SEXP fn, ans, ansnames, fsize, mtime, ctime, atime, isdir,
	mode, xxclass;
#ifdef UNIX_EXTRAS
    SEXP uid, gid, uname, grname;
    struct passwd *stpwd;
    struct group *stgrp;
#endif
    int i, n;
#ifdef Win32
    SEXP exe;
    struct _stati64 sb;
#else
    struct stat sb;
#endif

    checkArity(op, args);
    fn = CAR(args);
    if (!isString(fn))
	error(_("invalid filename argument"));
    n = length(fn);
#ifdef UNIX_EXTRAS
    PROTECT(ans = allocVector(VECSXP, 10));
    PROTECT(ansnames = allocVector(STRSXP, 10));
#elif defined(Win32)
    PROTECT(ans = allocVector(VECSXP, 7));
    PROTECT(ansnames = allocVector(STRSXP, 7));
#else
    PROTECT(ans = allocVector(VECSXP, 6));
    PROTECT(ansnames = allocVector(STRSXP, 6));
#endif
    fsize = SET_VECTOR_ELT(ans, 0, allocVector(REALSXP, n));
    SET_STRING_ELT(ansnames, 0, mkChar("size"));
    isdir = SET_VECTOR_ELT(ans, 1, allocVector(LGLSXP, n));
    SET_STRING_ELT(ansnames, 1, mkChar("isdir"));
    mode  = SET_VECTOR_ELT(ans, 2, allocVector(INTSXP, n));
    SET_STRING_ELT(ansnames, 2, mkChar("mode"));
    mtime = SET_VECTOR_ELT(ans, 3, allocVector(REALSXP, n));
    SET_STRING_ELT(ansnames, 3, mkChar("mtime"));
    ctime = SET_VECTOR_ELT(ans, 4, allocVector(REALSXP, n));
    SET_STRING_ELT(ansnames, 4, mkChar("ctime"));
    atime = SET_VECTOR_ELT(ans, 5, allocVector(REALSXP, n));
    SET_STRING_ELT(ansnames, 5, mkChar("atime"));
#ifdef UNIX_EXTRAS
    uid = SET_VECTOR_ELT(ans, 6, allocVector(INTSXP, n));
    SET_STRING_ELT(ansnames, 6, mkChar("uid"));
    gid = SET_VECTOR_ELT(ans, 7, allocVector(INTSXP, n));
    SET_STRING_ELT(ansnames, 7, mkChar("gid"));
    uname = SET_VECTOR_ELT(ans, 8, allocVector(STRSXP, n));
    SET_STRING_ELT(ansnames, 8, mkChar("uname"));
    grname = SET_VECTOR_ELT(ans, 9, allocVector(STRSXP, n));
    SET_STRING_ELT(ansnames, 9, mkChar("grname"));
#endif
#ifdef Win32
    exe = SET_VECTOR_ELT(ans, 6, allocVector(STRSXP, n));
    SET_STRING_ELT(ansnames, 6, mkChar("exe"));
#endif
    for (i = 0; i < n; i++) {
#ifdef Win32
	wchar_t *wfn = filenameToWchar(STRING_ELT(fn, i), TRUE);
	/* 'Sharpie' and fellow ignorami use trailing / on Windows,
	   where it is not valid */
	wchar_t *p = wfn + (wcslen(wfn) - 1);
	if (*p == L'/' || *p == L'\\') *p = 0;
#else
	const char *efn = R_ExpandFileName(translateChar(STRING_ELT(fn, i)));
#endif
	if (STRING_ELT(fn, i) != NA_STRING &&
#ifdef Win32
	    _wstati64(wfn, &sb)
#else
	    /* Target not link */
	    stat(efn, &sb)
#endif
	    == 0) {
	    REAL(fsize)[i] = (double) sb.st_size;
	    LOGICAL(isdir)[i] = (sb.st_mode & S_IFDIR) > 0;
	    INTEGER(mode)[i]  = (int) sb.st_mode & 0007777;

#if defined STAT_TIMESPEC
	    /* POSIX 2008 changed this to a struct timespec st_mtim etc
	       Not all OSes (e.g. Darwin) agree on this. */
	    REAL(mtime)[i] = (double) STAT_TIMESPEC(sb, st_mtim).tv_sec
		+ 1e-9 * STAT_TIMESPEC(sb, st_mtim).tv_nsec;
	    REAL(ctime)[i] = (double) STAT_TIMESPEC(sb, st_ctim).tv_sec
		+ 1e-9 * STAT_TIMESPEC(sb, st_ctim).tv_nsec;
	    REAL(atime)[i] = (double) STAT_TIMESPEC(sb, st_atim).tv_sec
		+ 1e-9 * STAT_TIMESPEC(sb, st_atim).tv_nsec;
#else
	    /* FIXME: there are higher-resolution ways to do this on Windows */
	    REAL(mtime)[i] = (double) sb.st_mtime;
	    REAL(ctime)[i] = (double) sb.st_ctime;
	    REAL(atime)[i] = (double) sb.st_atime;
# ifdef STAT_TIMESPEC_NS
	    REAL(mtime)[i] += STAT_TIMESPEC_NS (st, st_mtim);
	    REAL(ctime)[i] += STAT_TIMESPEC_NS (st, st_ctim);
	    REAL(atime)[i] += STAT_TIMESPEC_NS (st, st_atim);
# endif
#endif
#ifdef UNIX_EXTRAS
	    INTEGER(uid)[i] = (int) sb.st_uid;
	    INTEGER(gid)[i] = (int) sb.st_gid;
	    stpwd = getpwuid(sb.st_uid);
	    if (stpwd) SET_STRING_ELT(uname, i, mkChar(stpwd->pw_name));
	    else SET_STRING_ELT(uname, i, NA_STRING);
	    stgrp = getgrgid(sb.st_gid);
	    if (stgrp) SET_STRING_ELT(grname, i, mkChar(stgrp->gr_name));
	    else SET_STRING_ELT(grname, i, NA_STRING);
#endif
#ifdef Win32
	    {
		char *s="no";
		DWORD type;
		if (GetBinaryTypeW(wfn, &type))
		    switch(type) {
		    case SCS_64BIT_BINARY:
			s = "win64";
			break;
		    case SCS_32BIT_BINARY:
			s = "win32";
			break;
		    case SCS_DOS_BINARY:
		    case SCS_PIF_BINARY:
			s = "msdos";
			break;
		    case SCS_WOW_BINARY:
			s = "win16";
			break;
		    default:
			s = "unknown";
		    }
		SET_STRING_ELT(exe, i, mkChar(s));
	    }
#endif
	} else {
	    REAL(fsize)[i] = NA_REAL;
	    LOGICAL(isdir)[i] = NA_INTEGER;
	    INTEGER(mode)[i]  = NA_INTEGER;
	    REAL(mtime)[i] = NA_REAL;
	    REAL(ctime)[i] = NA_REAL;
	    REAL(atime)[i] = NA_REAL;
#ifdef UNIX_EXTRAS
	    INTEGER(uid)[i] = NA_INTEGER;
	    INTEGER(gid)[i] = NA_INTEGER;
	    SET_STRING_ELT(uname, i, NA_STRING);
	    SET_STRING_ELT(grname, i, NA_STRING);
#endif
#ifdef Win32
	    SET_STRING_ELT(exe, i, NA_STRING);
#endif
	}
    }
    setAttrib(ans, R_NamesSymbol, ansnames);
    PROTECT(xxclass = mkString("octmode"));
    classgets(mode, xxclass);
    UNPROTECT(3);
    return ans;
}

/* No longer required by POSIX, but maybe on earlier OSes */
#ifdef HAVE_SYS_TYPES_H
# include <sys/types.h>
#endif

#if HAVE_DIRENT_H
# include <dirent.h>
#elif HAVE_SYS_NDIR_H
# include <sys/ndir.h>
#elif HAVE_SYS_DIR_H
# include <sys/dir.h>
#elif HAVE_NDIR_H
# include <ndir.h>
#endif

#define CBUFSIZE 2*PATH_MAX+1
static SEXP filename(const char *dir, const char *file)
{
    SEXP ans;
    char cbuf[CBUFSIZE];
    if (dir) {
#ifdef Win32
	if ((strlen(dir) == 2 && dir[1] == ':') ||
	    dir[strlen(dir) - 1] == '/' ||  dir[strlen(dir) - 1] == '\\')
	    snprintf(cbuf, CBUFSIZE, "%s%s", dir, file);
	else
	    snprintf(cbuf, CBUFSIZE, "%s%s%s", dir, R_FileSep, file);
#else
	snprintf(cbuf, CBUFSIZE, "%s%s%s", dir, R_FileSep, file);
#endif
	ans = mkChar(cbuf);
    } else {
	snprintf(cbuf, CBUFSIZE, "%s", file);
	ans = mkChar(cbuf);
    }
    return ans;
}

#include <tre/tre.h>

static void
list_files(const char *dnp, const char *stem, int *count, SEXP *pans,
	   Rboolean allfiles, Rboolean recursive,
	   const regex_t *reg, int *countmax, PROTECT_INDEX idx, Rboolean idirs)
{
    DIR *dir;
    struct dirent *de;
    char p[PATH_MAX], stem2[PATH_MAX];
#ifdef Windows
    /* > 2GB files might be skipped otherwise */
    struct _stati64 sb;
#else
    struct stat sb;
#endif
    R_CheckUserInterrupt();
    if ((dir = opendir(dnp)) != NULL) {
	while ((de = readdir(dir))) {
	    if (allfiles || !R_HiddenFile(de->d_name)) {
		if (recursive) {
#ifdef Win32
		    if (strlen(dnp) == 2 && dnp[1] == ':')
			snprintf(p, PATH_MAX, "%s%s", dnp, de->d_name);
		    else
			snprintf(p, PATH_MAX, "%s%s%s", dnp, R_FileSep, de->d_name);
#else
		    snprintf(p, PATH_MAX, "%s%s%s", dnp, R_FileSep, de->d_name);
#endif
#ifdef Windows
		    _stati64(p, &sb);
#else
		    stat(p, &sb);
#endif
		    if ((sb.st_mode & S_IFDIR) > 0) {
			if (strcmp(de->d_name, ".") && strcmp(de->d_name, "..")) {
			    if (idirs && 
				(!reg || tre_regexec(reg, de->d_name, 0, NULL, 0) == 0)) {
				if (*count == *countmax - 1) {
				    *countmax *= 2;
				    REPROTECT(*pans = lengthgets(*pans, *countmax), idx);
				}
				SET_STRING_ELT(*pans, (*count)++,
					       filename(stem, de->d_name));
			    }
			    if (stem) {
#ifdef Win32
				if(strlen(stem) == 2 && stem[1] == ':')
				    snprintf(stem2, PATH_MAX, "%s%s", stem,
					     de->d_name);
				else
				    snprintf(stem2, PATH_MAX, "%s%s%s", stem,
					     R_FileSep, de->d_name);
#else
				snprintf(stem2, PATH_MAX, "%s%s%s", stem,
					 R_FileSep, de->d_name);
#endif
			    } else
				strcpy(stem2, de->d_name);
			    list_files(p, stem2, count, pans, allfiles,
				       recursive, reg, countmax, idx, idirs);
			}
			continue;
		    }
		}
		if (!reg || tre_regexec(reg, de->d_name, 0, NULL, 0) == 0) {
                    if (*count == *countmax - 1) {
                        *countmax *= 2;
                        REPROTECT(*pans = lengthgets(*pans, *countmax), idx);
                    }
                    SET_STRING_ELT(*pans, (*count)++,
                                   filename(stem, de->d_name));
                }
	    }
	}
	closedir(dir);
    }
}

static SEXP do_listfiles(SEXP call, SEXP op, SEXP args, SEXP rho)
{
    PROTECT_INDEX idx;
    SEXP d, p, ans;
    int i, allfiles, fullnames, count, pattern, recursive, igcase, flags, idirs;
    const char *dnp;
    regex_t reg;
    int countmax = 128;

    checkArity(op, args);
    d = CAR(args);  args = CDR(args);
    if (!isString(d)) error(_("invalid '%s' argument"), "directory");
    p = CAR(args); args = CDR(args);
    pattern = 0;
    if (isString(p) && length(p) >= 1 && STRING_ELT(p, 0) != NA_STRING)
	pattern = 1;
    else if (!isNull(p) && !(isString(p) && length(p) < 1))
	error(_("invalid '%s' argument"), "pattern");
    allfiles = asLogical(CAR(args)); args = CDR(args);
    if (allfiles == NA_LOGICAL) 
	error(_("invalid '%s' argument"), "all.files");
    fullnames = asLogical(CAR(args)); args = CDR(args);
    if (fullnames == NA_LOGICAL)
	error(_("invalid '%s' argument"), "full.names");
    recursive = asLogical(CAR(args)); args = CDR(args);
    if (recursive == NA_LOGICAL)
	error(_("invalid '%s' argument"), "recursive");
    igcase = asLogical(CAR(args)); args = CDR(args);
    if (igcase == NA_LOGICAL)
	error(_("invalid '%s' argument"), "ignore.case");
    idirs = asLogical(CAR(args));
    if (idirs == NA_LOGICAL) 
	error(_("invalid '%s' argument"), "include.dirs");
    flags = REG_EXTENDED;
    if (igcase) flags |= REG_ICASE;

    if (pattern && tre_regcomp(&reg, translateChar(STRING_ELT(p, 0)), flags))
	error(_("invalid 'pattern' regular expression"));
    PROTECT_WITH_INDEX(ans = allocVector(STRSXP, countmax), &idx);
    count = 0;
    for (i = 0; i < LENGTH(d) ; i++) {
	if (STRING_ELT(d, i) == NA_STRING) continue;
	dnp = R_ExpandFileName(translateChar(STRING_ELT(d, i)));
	list_files(dnp, fullnames ? dnp : NULL, &count, &ans, allfiles,
		   recursive, pattern ? &reg : NULL, &countmax, idx, idirs);
    }
    REPROTECT(ans = lengthgets(ans, count), idx);
    if (pattern) tre_regfree(&reg);
    ssort(STRING_PTR(ans), count);
    UNPROTECT(1);
    return ans;
}

static void list_dirs(const char *dnp, const char *stem, int *count, 
		      SEXP *pans, int *countmax, PROTECT_INDEX idx,
		      Rboolean recursive)
{
    DIR *dir;
    struct dirent *de;
    char p[PATH_MAX], stem2[PATH_MAX];
#ifdef Windows
    /* > 2GB files might be skipped otherwise */
    struct _stati64 sb;
#else
    struct stat sb;
#endif
    R_CheckUserInterrupt();
    if ((dir = opendir(dnp)) != NULL) {
	if (recursive) {
	    if (*count == *countmax - 1) {
		*countmax *= 2;
		REPROTECT(*pans = lengthgets(*pans, *countmax), idx);
	    }
	    SET_STRING_ELT(*pans, (*count)++, mkChar(dnp));
	}
	while ((de = readdir(dir))) {
#ifdef Win32
	    if (strlen(dnp) == 2 && dnp[1] == ':')
		snprintf(p, PATH_MAX, "%s%s", dnp, de->d_name);
	    else
		snprintf(p, PATH_MAX, "%s%s%s", dnp, R_FileSep, de->d_name);
#else
	    snprintf(p, PATH_MAX, "%s%s%s", dnp, R_FileSep, de->d_name);
#endif
#ifdef Windows
	    _stati64(p, &sb);
#else
	    stat(p, &sb);
#endif
	    if ((sb.st_mode & S_IFDIR) > 0) {
		if (strcmp(de->d_name, ".") && strcmp(de->d_name, "..")) {
		    if(recursive) {
			if (stem) {
#ifdef Win32
			    if(strlen(stem) == 2 && stem[1] == ':')
				snprintf(stem2, PATH_MAX, "%s%s", stem,
					 de->d_name);
			    else
				snprintf(stem2, PATH_MAX, "%s%s%s", stem,
					 R_FileSep, de->d_name);
#else
			    snprintf(stem2, PATH_MAX, "%s%s%s", stem,
				     R_FileSep, de->d_name);
#endif
			} else strcpy(stem2, de->d_name);
			list_dirs(p, stem2, count, pans, countmax, idx, recursive);
			
		    } else {
			if (*count == *countmax - 1) {
			    *countmax *= 2;
			    REPROTECT(*pans = lengthgets(*pans, *countmax), idx);
			}
			SET_STRING_ELT(*pans, (*count)++, mkChar(p));
		    }
		}
	    }
	}
	closedir(dir);
    }
}

static SEXP do_listdirs(SEXP call, SEXP op, SEXP args, SEXP rho)
{
    PROTECT_INDEX idx;
    SEXP d, ans;
    int fullnames, count, i, recursive;
    const char *dnp;
    int countmax = 128;

    checkArity(op, args);
    d = CAR(args); args = CDR(args);    
    if (!isString(d)) error(_("invalid '%s' argument"), "directory");
    fullnames = asLogical(CAR(args)); args = CDR(args);
    if (fullnames == NA_LOGICAL)
	error(_("invalid '%s' argument"), "full.names");
    recursive = asLogical(CAR(args)); args = CDR(args);
    if (recursive == NA_LOGICAL)
	error(_("invalid '%s' argument"), "recursive");
    
    PROTECT_WITH_INDEX(ans = allocVector(STRSXP, countmax), &idx);
    count = 0;
    for (i = 0; i < LENGTH(d) ; i++) {
	if (STRING_ELT(d, i) == NA_STRING) continue;
	dnp = R_ExpandFileName(translateChar(STRING_ELT(d, i)));
	list_dirs(dnp, fullnames ? dnp : NULL, &count, &ans, &countmax,
		  idx, recursive);
    }
    REPROTECT(ans = lengthgets(ans, count), idx);
    ssort(STRING_PTR(ans), count);
    UNPROTECT(1);
    return ans;
}

static SEXP do_Rhome(SEXP call, SEXP op, SEXP args, SEXP rho)
{
    char *path;
    checkArity(op, args);
    if (!(path = R_HomeDir()))
	error(_("unable to determine R home location"));
    return mkString(path);
}

#ifdef Win32
static Rboolean attribute_hidden R_WFileExists(const wchar_t *path)
{
    struct _stati64 sb;
    return _wstati64(path, &sb) == 0;
}
#endif

static SEXP do_fileexists(SEXP call, SEXP op, SEXP args, SEXP rho)
{
    SEXP file, ans;
    int i, nfile;
    checkArity(op, args);
    if (!isString(file = CAR(args)))
	error(_("invalid '%s' argument"), "file");
    nfile = length(file);
    ans = allocVector(LGLSXP, nfile);
    for (i = 0; i < nfile; i++) {
	LOGICAL(ans)[i] = 0;
	if (STRING_ELT(file, i) != NA_STRING) {
#ifdef Win32
	    /* Package XML sends arbitrarily long strings to file.exists! */
	    int len = strlen(CHAR(STRING_ELT(file, i)));
	    if (len > MAX_PATH)
		LOGICAL(ans)[i] = FALSE;
	    else
		LOGICAL(ans)[i] =
		    R_WFileExists(filenameToWchar(STRING_ELT(file, i), TRUE));
#else
	    LOGICAL(ans)[i] = R_FileExists(translateChar(STRING_ELT(file, i)));
#endif
	} else LOGICAL(ans)[i] = FALSE;
    }
    return ans;
}

#define CHOOSEBUFSIZE 1024

#ifdef Win32 /* Windows version is in src/gnuwin32/extra.c */
extern SEXP do_filechoose(SEXP call, SEXP op, SEXP args, SEXP rho);
#else
static SEXP do_filechoose(SEXP call, SEXP op, SEXP args, SEXP rho)
{
    int _new, len;
    char buf[CHOOSEBUFSIZE];
    checkArity(op, args);
    _new = asLogical(CAR(args));
    if ((len = R_ChooseFile(_new, buf, CHOOSEBUFSIZE)) == 0)
	error(_("file choice cancelled"));
    if (len >= CHOOSEBUFSIZE - 1)
	error(_("file name too long"));
    return mkString(R_ExpandFileName(buf));
}
#endif

/* needed for access, and perhaps for realpath */
#ifdef HAVE_UNISTD_H
# include <unistd.h>
#endif

#ifdef Win32
extern int winAccessW(const wchar_t *path, int mode);
#endif

/* we require 'access' as from 2.12.0 */
static SEXP do_fileaccess(SEXP call, SEXP op, SEXP args, SEXP rho)
{
    SEXP fn, ans;
    int i, n, mode, modemask;

    checkArity(op, args);
    fn = CAR(args);
    if (!isString(fn))
	error(_("invalid '%s' argument"), "names");
    n = length(fn);
    mode = asInteger(CADR(args));
    if (mode < 0 || mode > 7) error(_("invalid '%s' argument"), "mode");
    modemask = 0;
    if (mode & 1) modemask |= X_OK;
    if (mode & 2) modemask |= W_OK;
    if (mode & 4) modemask |= R_OK;
    PROTECT(ans = allocVector(INTSXP, n));
    for (i = 0; i < n; i++)
	if (STRING_ELT(fn, i) != NA_STRING) {
	    INTEGER(ans)[i] =
#ifdef Win32
		winAccessW(filenameToWchar(STRING_ELT(fn, i), TRUE), modemask);
#else
		access(R_ExpandFileName(translateChar(STRING_ELT(fn, i))),
		       modemask);
#endif
	} else INTEGER(ans)[i] = FALSE;
    UNPROTECT(1);
    return ans;
}

#ifdef Win32

static int R_rmdir(const wchar_t *dir)
{
    wchar_t tmp[MAX_PATH];
    GetShortPathNameW(dir, tmp, MAX_PATH);
    //printf("removing directory %ls\n", tmp);
    return _wrmdir(tmp);
}

/* Junctions and symbolic links are fundamentally reparse points, so
   apparently this is the way to detect them. */
static int isReparsePoint(const wchar_t *name)
{
    DWORD res = GetFileAttributesW(name);
    if(res == INVALID_FILE_ATTRIBUTES) {
	warning("cannot get info on '%ls', reason '%s'",
		name, formatError(GetLastError()));
	return 0;
    }
    // printf("%ls: %x\n", name, res);
    return res & FILE_ATTRIBUTE_REPARSE_POINT;
}

static int delReparsePoint(const wchar_t *name)
{
    HANDLE hd = 
	CreateFileW(name, GENERIC_READ | GENERIC_WRITE, 0, 0, OPEN_EXISTING,
		    FILE_FLAG_BACKUP_SEMANTICS | FILE_FLAG_OPEN_REPARSE_POINT,
		    0);
    if(hd == INVALID_HANDLE_VALUE) {
	warning("cannot open reparse point '%ls', reason '%s'",
		name, formatError(GetLastError()));
	return 1;
    }    
    REPARSE_GUID_DATA_BUFFER rgdb = {0};
    rgdb.ReparseTag = IO_REPARSE_TAG_MOUNT_POINT;
    DWORD dwBytes;
    BOOL res = DeviceIoControl(hd, FSCTL_DELETE_REPARSE_POINT, &rgdb,
			       REPARSE_GUID_DATA_BUFFER_HEADER_SIZE,
			       NULL, 0, &dwBytes, 0);
    CloseHandle(hd);
    if(res == 0)
	warning("cannot delete reparse point '%ls', reason '%s'",
		name, formatError(GetLastError()));
    else /* This may leave an empty dir behind */
	R_rmdir(name);
    return res == 0;
}

static int R_unlink(wchar_t *name, int recursive, int force)
{
    if (wcscmp(name, L".") == 0 || wcscmp(name, L"..") == 0) return 0;
    //printf("R_unlink(%ls)\n", name);
    if (!R_WFileExists(name)) return 0;
    if (force) _wchmod(name, _S_IWRITE);

    if (recursive) {
	_WDIR *dir;
	struct _wdirent *de;
	wchar_t p[PATH_MAX];
	struct _stati64 sb;
	int n, ans = 0;

	_wstati64(name, &sb);
	/* We need to test for a junction first, as junctions
	   are detected as directories. */
	if (isReparsePoint(name)) ans += delReparsePoint(name);
	else if ((sb.st_mode & S_IFDIR) > 0) { /* a directory */
	    if ((dir = _wopendir(name)) != NULL) {
		while ((de = _wreaddir(dir))) {
		    if (!wcscmp(de->d_name, L".") || !wcscmp(de->d_name, L".."))
			continue;
		    /* On Windows we need to worry about trailing seps */
		    n = wcslen(name);
		    if (name[n] == L'/' || name[n] == L'\\') {
			wcscpy(p, name); wcscat(p, de->d_name);
		    } else {
			wcscpy(p, name); wcscat(p, L"/"); wcscat(p, de->d_name);
		    }
		    /* printf("stat-ing %ls\n", p); */
		    _wstati64(p, &sb);
		    if (isReparsePoint(name)) ans += delReparsePoint(name);
		    else if ((sb.st_mode & S_IFDIR) > 0) { /* a directory */
			/* printf("is a directory\n"); */
			if (force) _wchmod(p, _S_IWRITE);
			ans += R_unlink(p, recursive, force);
		    } else {
			if (force) _wchmod(p, _S_IWRITE);
			ans += (_wunlink(p) == 0) ? 0 : 1;
		    }
		}
		_wclosedir(dir);
	    } else { /* we were unable to read a dir */
		ans++;
	    }
	    ans += (R_rmdir(name) == 0) ? 0 : 1;
	    return ans;
	}
	/* drop through */
    } else if (isReparsePoint(name)) return delReparsePoint(name);
    
    return _wunlink(name) == 0 ? 0 : 1;
}

void R_CleanTempDir(void)
{
    if (Sys_TempDir) {
	int n = strlen(Sys_TempDir);
	/* Windows cannot delete the current working directory */
	SetCurrentDirectory(R_HomeDir());
	wchar_t w[2*(n+1)];
	mbstowcs(w, Sys_TempDir, n+1);
	R_unlink(w, 1, 1); /* recursive=TRUE, force=TRUE */
    }
}
#else
static int R_unlink(const char *name, int recursive, int force)
{
    struct stat sb;
    int res, res2;

    if (streql(name, ".") || streql(name, "..")) return 0;
    /* We cannot use R_FileExists here since it is false for broken
       symbolic links 
       if (!R_FileExists(name)) return 0; */
    res  = lstat(name, &sb);  /* better to be lstat */
    if (!res && force) chmod(name, sb.st_mode | S_IWUSR);

    if (!res && recursive) {
	DIR *dir;
	struct dirent *de;
	char p[PATH_MAX];
	int n, ans = 0;

	if ((sb.st_mode & S_IFDIR) > 0) { /* a directory */
	    if ((dir = opendir(name)) != NULL) {
		while ((de = readdir(dir))) {
		    if (streql(de->d_name, ".") || streql(de->d_name, ".."))
			continue;
		    n = strlen(name);
		    if (name[n] == R_FileSep[0])
			snprintf(p, PATH_MAX, "%s%s", name, de->d_name);
		    else
			snprintf(p, PATH_MAX, "%s%s%s", name, R_FileSep,
				 de->d_name);
		    lstat(p, &sb);
		    if ((sb.st_mode & S_IFDIR) > 0) { /* a directory */
			if (force) chmod(p, sb.st_mode | S_IWUSR | S_IXUSR);
			ans += R_unlink(p, recursive, force);
		    } else {
			if (force) chmod(p, sb.st_mode | S_IWUSR);
			ans += (unlink(p) == 0) ? 0 : 1;
		    }
		}
		closedir(dir);
	    } else { /* we were unable to read a dir */
		ans++;
	    }
	    ans += (rmdir(name) == 0) ? 0 : 1;
	    return ans;
	}
	/* drop through */
    }
    res2 = unlink(name);
    /* We want to return 0 if either unlink succeeded or 'name' did not exist */
    return (res2 == 0 || res != 0) ? 0 : 1;
}
#endif


/* Note that wildcards are allowed in 'names' */
#ifdef Win32
# include <dos_wglob.h>
static SEXP do_unlink(SEXP call, SEXP op, SEXP args, SEXP env)
{
    SEXP  fn;
    int i, j, nfiles, res, failures = 0, recursive, force;
    const wchar_t *names;
    wglob_t globbuf;

    checkArity(op, args);
    fn = CAR(args);
    nfiles = length(fn);
    if (nfiles > 0) {
	if (!isString(fn))
	    error(_("invalid '%s' argument"), "x");
	recursive = asLogical(CADR(args));
	if (recursive == NA_LOGICAL)
	    error(_("invalid '%s' argument"), "recursive");
	force = asLogical(CADDR(args));
	if (force == NA_LOGICAL)
	    error(_("invalid '%s' argument"), "force");
	for (i = 0; i < nfiles; i++) {
	    if (STRING_ELT(fn, i) != NA_STRING) {
		names = filenameToWchar(STRING_ELT(fn, i), TRUE);
		//Rprintf("do_unlink(%ls)\n", names);
		res = dos_wglob(names, GLOB_NOCHECK, NULL, &globbuf);
		if (res == GLOB_NOSPACE)
		    error(_("internal out-of-memory condition"));
		for (j = 0; j < globbuf.gl_pathc; j++)
		    failures += R_unlink(globbuf.gl_pathv[j], recursive, force);
		dos_wglobfree(&globbuf);
	    } else failures++;
	}
    }
    return ScalarInteger(failures ? 1 : 0);
}
#else
# if defined(HAVE_GLOB) && defined(HAVE_GLOB_H)
#  include <glob.h>
# endif

static SEXP do_unlink(SEXP call, SEXP op, SEXP args, SEXP env)
{
    SEXP  fn;
    int i, nfiles, failures = 0, recursive, force;
    const char *names;
#if defined(HAVE_GLOB)
    int j, res;
    glob_t globbuf;
#endif

    checkArity(op, args);
    fn = CAR(args);
    nfiles = length(fn);
    if (nfiles > 0) {
	if (!isString(fn))
	    error(_("invalid '%s' argument"), "x");
	recursive = asLogical(CADR(args));
	if (recursive == NA_LOGICAL)
	    error(_("invalid '%s' argument"), "recursive");
	force = asLogical(CADDR(args));
	if (force == NA_LOGICAL)
	    error(_("invalid '%s' argument"), "force");
	for (i = 0; i < nfiles; i++) {
	    if (STRING_ELT(fn, i) != NA_STRING) {
		names = R_ExpandFileName(translateChar(STRING_ELT(fn, i)));
#if defined(HAVE_GLOB)
		res = glob(names, GLOB_NOCHECK, NULL, &globbuf);
# ifdef GLOB_ABORTED
		if (res == GLOB_ABORTED)
		    warning(_("read error on '%s'"), names);
# endif
# ifdef GLOB_NOSPACE
		if (res == GLOB_NOSPACE)
		    error(_("internal out-of-memory condition"));
# endif
		for (j = 0; j < globbuf.gl_pathc; j++)
		    failures += R_unlink(globbuf.gl_pathv[j], recursive, force);
		globfree(&globbuf);
	    } else failures++;
#else /* HAVE_GLOB */
	        failures += R_unlink(names, recursive, force);
	    } else failures++;
#endif
	}
    }
    return ScalarInteger(failures ? 1 : 0);
}
#endif

static void chmod_one(const char *name)
{
    DIR *dir;
    struct dirent *de;
    char p[PATH_MAX];
#ifdef Win32
    struct _stati64 sb;
#else
    struct stat sb;
#endif
    int n;
#ifndef Win32
    mode_t mask = S_IRUSR | S_IRGRP | S_IROTH | S_IWUSR, /* 0644 */
	dirmask = mask | S_IXUSR | S_IXGRP | S_IXOTH; /* 0755 */
#endif

    if (streql(name, ".") || streql(name, "..")) return;
    if (!R_FileExists(name)) return;
#ifdef Win32
    _stati64(name, &sb);
    chmod(name, _S_IWRITE);
#else
    stat(name, &sb);
    chmod(name, (sb.st_mode | mask) & dirmask);
#endif
    if ((sb.st_mode & S_IFDIR) > 0) { /* a directory */
#ifndef Win32
	chmod(name, dirmask);
#endif
	if ((dir = opendir(name)) != NULL) {
	    while ((de = readdir(dir))) {
		if (streql(de->d_name, ".") || streql(de->d_name, ".."))
		    continue;
		n = strlen(name);
		if (name[n-1] == R_FileSep[0])
		    snprintf(p, PATH_MAX, "%s%s", name, de->d_name);
		else
		    snprintf(p, PATH_MAX, "%s%s%s", name, R_FileSep, de->d_name);
		chmod_one(p);
	    }
	    closedir(dir);
	} else { 
	    /* we were unable to read a dir */
	}
    }
}

/* recursively fix up permissions: used for R CMD INSTALL and build.
   NB: this overrides umask. */
static SEXP do_dirchmod(SEXP call, SEXP op, SEXP args, SEXP env)
{
    SEXP dr;
    checkArity(op, args);
    dr = CAR(args);
    if(!isString(dr) || length(dr) != 1)
	error(_("invalid '%s' argument"), "dir");
    chmod_one(translateChar(STRING_ELT(dr, 0)));

    return R_NilValue;
}


static SEXP do_getlocale(SEXP call, SEXP op, SEXP args, SEXP rho)
{
    int cat;
    char *p = NULL;

    checkArity(op, args);
    cat = asInteger(CAR(args));
    if (cat == NA_INTEGER || cat < 0)
	error(_("invalid '%s' argument"), "category");
    switch(cat) {
    case 1: cat = LC_ALL; break;
    case 2: cat = LC_COLLATE; break;
    case 3: cat = LC_CTYPE; break;
    case 4: cat = LC_MONETARY; break;
    case 5: cat = LC_NUMERIC; break;
    case 6: cat = LC_TIME; break;
#ifdef LC_MESSAGES
    case 7: cat = LC_MESSAGES; break;
#endif
#ifdef LC_PAPER
    case 8: cat = LC_PAPER; break;
#endif
#ifdef LC_MEASUREMENT
    case 9: cat = LC_MEASUREMENT; break;
#endif
    default: cat = NA_INTEGER;
    }
    if (cat != NA_INTEGER) p = setlocale(cat, NULL);
    return mkString(p ? p : "");
}

extern void invalidate_cached_recodings(void);  /* from sysutils.c */

extern void resetICUcollator(void); /* from util.c */

/* Locale specs are always ASCII */
static SEXP do_setlocale(SEXP call, SEXP op, SEXP args, SEXP rho)
{
    SEXP locale = CADR(args), ans;
    int cat;
    const char *p;

    checkArity(op, args);
    cat = asInteger(CAR(args));
    if (cat == NA_INTEGER || cat < 0)
	error(_("invalid '%s' argument"), "category");
    if (!isString(locale) || LENGTH(locale) != 1)
	error(_("invalid '%s' argument"), "locale");
    switch(cat) {
    case 1:
    {
	const char *l = CHAR(STRING_ELT(locale, 0));
	cat = LC_ALL;
	/* assume we can set LC_CTYPE iff we can set the rest */
	if ((p = setlocale(LC_CTYPE, l))) {
	    setlocale(LC_COLLATE, l);
	    resetICUcollator();
	    setlocale(LC_MONETARY, l);
	    setlocale(LC_TIME, l);
	    /* Need to return value of LC_ALL */
	    p = setlocale(cat, NULL);
	}
	break;
    }
    case 2:
	cat = LC_COLLATE;
	p = setlocale(cat, CHAR(STRING_ELT(locale, 0)));
	resetICUcollator();
	break;
    case 3:
	cat = LC_CTYPE;
	p = setlocale(cat, CHAR(STRING_ELT(locale, 0)));
	break;
    case 4:
	cat = LC_MONETARY;
	p = setlocale(cat, CHAR(STRING_ELT(locale, 0)));
	break;
    case 5:
	cat = LC_NUMERIC;
	warning(_("setting 'LC_NUMERIC' may cause R to function strangely"));
	p = setlocale(cat, CHAR(STRING_ELT(locale, 0)));
	break;
    case 6:
	cat = LC_TIME;
	p = setlocale(cat, CHAR(STRING_ELT(locale, 0)));
	break;
#if defined LC_MESSAGES
    case 7:
	cat = LC_MESSAGES;
#ifdef Win32
/* this seems to exist in MinGW, but it does not work in Windows */
	warning(_("LC_MESSAGES exists on Windows but is not operational"));
	p = NULL;
#else
	p = setlocale(cat, CHAR(STRING_ELT(locale, 0)));
#endif
	break;
#endif
#ifdef LC_PAPER
    case 8:
	cat = LC_PAPER;
	p = setlocale(cat, CHAR(STRING_ELT(locale, 0)));
	break;
#endif
#ifdef LC_MEASUREMENT
    case 9:
	cat = LC_MEASUREMENT;
	p = setlocale(cat, CHAR(STRING_ELT(locale, 0)));
	break;
#endif
    default:
	p = NULL; /* -Wall */
	error(_("invalid '%s' argument"), "category");
    }
    PROTECT(ans = allocVector(STRSXP, 1));
    if (p) SET_STRING_ELT(ans, 0, mkChar(p));
    else  {
	SET_STRING_ELT(ans, 0, mkChar(""));
	warning(_("OS reports request to set locale to \"%s\" cannot be honored"),
		CHAR(STRING_ELT(locale, 0)));
    }
    UNPROTECT(1);
    R_check_locale();
    invalidate_cached_recodings();
    return ans;
}



static SEXP do_localeconv(SEXP call, SEXP op, SEXP args, SEXP rho)
{
    SEXP ans, ansnames;
    struct lconv *lc = localeconv();
    int i = 0;
    char buff[20];

    PROTECT(ans = allocVector(STRSXP, 18));
    PROTECT(ansnames = allocVector(STRSXP, 18));
    SET_STRING_ELT(ans, i, mkChar(lc->decimal_point));
    SET_STRING_ELT(ansnames, i++, mkChar("decimal_point"));
    SET_STRING_ELT(ans, i, mkChar(lc->thousands_sep));
    SET_STRING_ELT(ansnames, i++, mkChar("thousands_sep"));
    SET_STRING_ELT(ans, i, mkChar(lc->grouping));
    SET_STRING_ELT(ansnames, i++, mkChar("grouping"));
    SET_STRING_ELT(ans, i, mkChar(lc->int_curr_symbol));
    SET_STRING_ELT(ansnames, i++, mkChar("int_curr_symbol"));
    SET_STRING_ELT(ans, i, mkChar(lc->currency_symbol));
    SET_STRING_ELT(ansnames, i++, mkChar("currency_symbol"));
    SET_STRING_ELT(ans, i, mkChar(lc->mon_decimal_point));
    SET_STRING_ELT(ansnames, i++, mkChar("mon_decimal_point"));
    SET_STRING_ELT(ans, i, mkChar(lc->mon_thousands_sep));
    SET_STRING_ELT(ansnames, i++, mkChar("mon_thousands_sep"));
    SET_STRING_ELT(ans, i, mkChar(lc->mon_grouping));
    SET_STRING_ELT(ansnames, i++, mkChar("mon_grouping"));
    SET_STRING_ELT(ans, i, mkChar(lc->positive_sign));
    SET_STRING_ELT(ansnames, i++, mkChar("positive_sign"));
    SET_STRING_ELT(ans, i, mkChar(lc->negative_sign));
    SET_STRING_ELT(ansnames, i++, mkChar("negative_sign"));
    sprintf(buff, "%d", (int)lc->int_frac_digits);
    SET_STRING_ELT(ans, i, mkChar(buff));
    SET_STRING_ELT(ansnames, i++, mkChar("int_frac_digits"));
    sprintf(buff, "%d", (int)lc->frac_digits);
    SET_STRING_ELT(ans, i, mkChar(buff));
    SET_STRING_ELT(ansnames, i++, mkChar("frac_digits"));
    sprintf(buff, "%d", (int)lc->p_cs_precedes);
    SET_STRING_ELT(ans, i, mkChar(buff));
    SET_STRING_ELT(ansnames, i++, mkChar("p_cs_precedes"));
    sprintf(buff, "%d", (int)lc->p_sep_by_space);
    SET_STRING_ELT(ans, i, mkChar(buff));
    SET_STRING_ELT(ansnames, i++, mkChar("p_sep_by_space"));
    sprintf(buff, "%d", (int)lc->n_cs_precedes);
    SET_STRING_ELT(ans, i, mkChar(buff));
    SET_STRING_ELT(ansnames, i++, mkChar("n_cs_precedes"));
    sprintf(buff, "%d", (int)lc->n_sep_by_space);
    SET_STRING_ELT(ans, i, mkChar(buff));
    SET_STRING_ELT(ansnames, i++, mkChar("n_sep_by_space"));
    sprintf(buff, "%d", (int)lc->p_sign_posn);
    SET_STRING_ELT(ans, i, mkChar(buff));
    SET_STRING_ELT(ansnames, i++, mkChar("p_sign_posn"));
    sprintf(buff, "%d", (int)lc->n_sign_posn);
    SET_STRING_ELT(ans, i, mkChar(buff));
    SET_STRING_ELT(ansnames, i++, mkChar("n_sign_posn"));
    setAttrib(ans, R_NamesSymbol, ansnames);
    UNPROTECT(2);
    return ans;
}

/* .Internal function for path.expand */
static SEXP do_pathexpand(SEXP call, SEXP op, SEXP args, SEXP rho)
{
    SEXP fn, ans;
    int i, n;

    checkArity(op, args);
    fn = CAR(args);
    if (!isString(fn))
	error(_("invalid '%s' argument"), "path");
    n = length(fn);
    PROTECT(ans = allocVector(STRSXP, n));
    for (i = 0; i < n; i++) {
        SEXP tmp = STRING_ELT(fn, i);
        if (tmp != NA_STRING) {
            tmp = markKnown(R_ExpandFileName(translateChar(tmp)), tmp);
        }
	SET_STRING_ELT(ans, i, tmp);
    }
    UNPROTECT(1);
    return ans;
}

#ifdef Unix
static int var_R_can_use_X11 = -1;

extern Rboolean R_access_X11(void); /* from src/unix/X11.c */

static Rboolean R_can_use_X11(void)
{
    if (var_R_can_use_X11 < 0) {
#ifdef HAVE_X11
	if (strcmp(R_GUIType, "none") != 0) {
	    /* At this point we have permission to use the module, so try it */
	    var_R_can_use_X11 = R_access_X11();
	} else {
	    var_R_can_use_X11 = 0;
	}
#else
	var_R_can_use_X11 = 0;
#endif
    }

    return var_R_can_use_X11 > 0;
}
#endif

/* only actually used on Unix */
static SEXP do_capabilitiesX11(SEXP call, SEXP op, SEXP args, SEXP rho)
{
#ifdef Unix
    return ScalarLogical(R_can_use_X11());
#else
    return ScalarLogical(FALSE);
#endif
}

static SEXP do_capabilities(SEXP call, SEXP op, SEXP args, SEXP rho)
{
    SEXP ans, ansnames;
    int i = 0;
#ifdef Unix
# ifdef HAVE_X11
    int X11 = NA_LOGICAL;
# else
    int X11 = FALSE;
# endif
#endif

    checkArity(op, args);

    PROTECT(ans = allocVector(LGLSXP, 15));
    PROTECT(ansnames = allocVector(STRSXP, 15));

    SET_STRING_ELT(ansnames, i, mkChar("jpeg"));
#ifdef HAVE_JPEG
# if defined Unix && !defined HAVE_WORKING_CAIRO
    LOGICAL(ans)[i++] = X11;
# else
    LOGICAL(ans)[i++] = TRUE;
# endif
#else
    LOGICAL(ans)[i++] = FALSE;
#endif

    SET_STRING_ELT(ansnames, i, mkChar("png"));
#ifdef HAVE_PNG
# if defined Unix && !defined HAVE_WORKING_CAIRO
    LOGICAL(ans)[i++] = X11;
# else /* Windows */
    LOGICAL(ans)[i++] = TRUE;
# endif
#else
    LOGICAL(ans)[i++] = FALSE;
#endif

    SET_STRING_ELT(ansnames, i, mkChar("tiff"));
#ifdef HAVE_TIFF
# if defined Unix && !defined HAVE_WORKING_CAIRO
    LOGICAL(ans)[i++] = X11;
# else /* Windows */
    LOGICAL(ans)[i++] = TRUE;
# endif
#else
    LOGICAL(ans)[i++] = FALSE;
#endif

    SET_STRING_ELT(ansnames, i, mkChar("tcltk"));
#ifdef HAVE_TCLTK
    LOGICAL(ans)[i++] = TRUE;
#else
    LOGICAL(ans)[i++] = FALSE;
#endif

    SET_STRING_ELT(ansnames, i, mkChar("X11"));
#ifdef HAVE_X11
# if defined(Unix) /*  && !defined(__APPLE_CC__) removed in 2.11.0 */
    LOGICAL(ans)[i++] = X11;
# else
    LOGICAL(ans)[i++] = TRUE;
# endif
#else
    LOGICAL(ans)[i++] = FALSE;
#endif

    SET_STRING_ELT(ansnames, i, mkChar("aqua"));
#ifdef HAVE_AQUA
    LOGICAL(ans)[i++] = TRUE;
#else
    LOGICAL(ans)[i++] = FALSE;
#endif

    SET_STRING_ELT(ansnames, i, mkChar("http/ftp"));
#if HAVE_INTERNET
    LOGICAL(ans)[i++] = TRUE;
#else
    LOGICAL(ans)[i++] = FALSE;
#endif

    SET_STRING_ELT(ansnames, i, mkChar("sockets"));
#ifdef HAVE_SOCKETS
    LOGICAL(ans)[i++] = TRUE;
#else
    LOGICAL(ans)[i++] = FALSE;
#endif

    SET_STRING_ELT(ansnames, i, mkChar("libxml"));
#ifdef SUPPORT_LIBXML
    LOGICAL(ans)[i++] = TRUE;
#else
    LOGICAL(ans)[i++] = FALSE;
#endif

    SET_STRING_ELT(ansnames, i, mkChar("fifo"));
#if defined(HAVE_MKFIFO) && defined(HAVE_FCNTL_H)
    LOGICAL(ans)[i++] = TRUE;
#else
    LOGICAL(ans)[i++] = FALSE;
#endif

    /* This one is complex.  Set it to be true only in interactive use,
       with the Windows and GNOME GUIs (but not Tk GUI) or under Unix
       if readline is available and in use. */
    SET_STRING_ELT(ansnames, i, mkChar("cledit"));
    LOGICAL(ans)[i] = FALSE;
#if defined(Win32)
    if (R_Interactive) LOGICAL(ans)[i] = TRUE;
#endif
#ifdef Unix
    if (strcmp(R_GUIType, "GNOME") == 0) {  /* always interactive */
	LOGICAL(ans)[i] = TRUE;  /* also AQUA ? */
    } else {
#if defined(HAVE_LIBREADLINE) && defined(HAVE_READLINE_HISTORY_H)
	extern Rboolean UsingReadline;
	if (R_Interactive && UsingReadline) LOGICAL(ans)[i] = TRUE;
#endif
    }
#endif
    i++;

/* always true as from R 2.10.0 */
    SET_STRING_ELT(ansnames, i, mkChar("iconv"));
    LOGICAL(ans)[i++] = TRUE;

    SET_STRING_ELT(ansnames, i, mkChar("NLS"));
#ifdef ENABLE_NLS
    LOGICAL(ans)[i++] = TRUE;
#else
    LOGICAL(ans)[i++] = FALSE;
#endif

    SET_STRING_ELT(ansnames, i, mkChar("profmem"));
    LOGICAL(ans)[i++] = FALSE;  /* always - memory profiling no longer exists */

    SET_STRING_ELT(ansnames, i, mkChar("cairo"));
#ifdef HAVE_WORKING_CAIRO
    LOGICAL(ans)[i++] = TRUE;
#elif defined(Win32)
{
    /* This is true iff winCairo.dll is available */
    struct stat sb;
    char path[1000];
    snprintf(path, 1000, "%s/library/grDevices/libs/%s/winCairo.dll", 
	     R_HomeDir(), R_ARCH);
    LOGICAL(ans)[i++] = stat(path, &sb) == 0;
}
#else
    LOGICAL(ans)[i++] = FALSE;
#endif

    setAttrib(ans, R_NamesSymbol, ansnames);
    UNPROTECT(2);
    return ans;
}

#if defined(HAVE_BSD_NETWORKING) && defined(HAVE_ARPA_INET_H)
#include <netdb.h>
#include <sys/socket.h>
#include <netinet/in.h>
#include <arpa/inet.h>

static SEXP do_nsl(SEXP call, SEXP op, SEXP args, SEXP rho)
{
    SEXP ans = R_NilValue;
    const char *name; char ip[] = "xxx.xxx.xxx.xxx";
    struct hostent *hp;

    checkArity(op, args);
    if (!isString(CAR(args)) || length(CAR(args)) != 1)
	error(_("'hostname' must be a character vector of length 1"));
    name = translateChar(STRING_ELT(CAR(args), 0));

    hp = gethostbyname(name);

    if (hp == NULL) {		/* cannot resolve the address */
	warning(_("nsl() was unable to resolve host '%s'"), name);
    } else {
	if (hp->h_addrtype == AF_INET) {
	    struct in_addr in;
	    memcpy(&in.s_addr, *(hp->h_addr_list), sizeof (in.s_addr));
	    strcpy(ip, inet_ntoa(in));
	} else {
	    warning(_("unknown format returned by gethostbyname"));
	}
	ans = mkString(ip);
    }
    return ans;
}
#else
static SEXP do_nsl(SEXP call, SEXP op, SEXP args, SEXP rho)
{
    warning(_("nsl() is not supported on this platform"));
    return R_NilValue;
}
#endif

static SEXP do_sysgetpid(SEXP call, SEXP op, SEXP args, SEXP rho)
{
    checkArity(op, args);
    return ScalarInteger(getpid());
}


/* NB: we save errno immediately after the call here.  This should not
  be necessary on a POSIX OS, but it is on Windows, where it seems
  that on some versions strerror itself changes errno (something
  allowed in C99 but disallowed in POSIX).  Also, something under
  warning() might set errno in a future version.
*/
#ifndef Win32
/* mkdir is defined in <sys/stat.h> */
static SEXP do_dircreate(SEXP call, SEXP op, SEXP args, SEXP env)
{
    SEXP path;
    int res, show, recursive, mode, serrno = 0;
    char *p, dir[PATH_MAX];

    checkArity(op, args);
    path = CAR(args);
    if (!isString(path) || length(path) != 1)
	error(_("invalid '%s' argument"), "path");
    if (STRING_ELT(path, 0) == NA_STRING) return ScalarLogical(FALSE);
    show = asLogical(CADR(args));
    if (show == NA_LOGICAL) show = 0;
    recursive = asLogical(CADDR(args));
    if (recursive == NA_LOGICAL) recursive = 0;
    mode = asInteger(CADDDR(args));
    if (mode == NA_LOGICAL) mode = 0777;
    strcpy(dir, R_ExpandFileName(translateChar(STRING_ELT(path, 0))));
    /* remove trailing slashes */
    p = dir + strlen(dir) - 1;
    while (*p == '/' && strlen(dir) > 1) *p-- = '\0';
    if (recursive) {
	p = dir;
	while ((p = Rf_strchr(p+1, '/'))) {
	    *p = '\0';
	    res = mkdir(dir, mode);
	    /* Solaris 10 returns ENOSYS on automount, PR#13834
	       EROFS is allowed by POSIX, so we skip that too */
	    serrno = errno;
	    if (res && serrno != EEXIST && serrno != ENOSYS && serrno != EROFS) 
		goto end;
	    *p = '/';
	}
    }
    res = mkdir(dir, mode);
    serrno = errno;
    if (show && res && serrno == EEXIST)
	warning(_("'%s' already exists"), dir);
end:
    if (show && res && serrno != EEXIST)
	warning(_("cannot create dir '%s', reason '%s'"), dir,
		strerror(serrno));
    return ScalarLogical(res == 0);
}
#else /* Win32 */
#include <io.h> /* mkdir is defined here */
static SEXP do_dircreate(SEXP call, SEXP op, SEXP args, SEXP env)
{
    SEXP  path;
    wchar_t *p, dir[MAX_PATH];
    int res, show, recursive, serrno = 0;

    checkArity(op, args);
    path = CAR(args);
    if (!isString(path) || length(path) != 1)
	error(_("invalid '%s' argument"), "path");
    if (STRING_ELT(path, 0) == NA_STRING) return ScalarLogical(FALSE);
    show = asLogical(CADR(args));
    if (show == NA_LOGICAL) show = 0;
    recursive = asLogical(CADDR(args));
    if (recursive == NA_LOGICAL) recursive = 0;
    wcscpy(dir, filenameToWchar(STRING_ELT(path, 0), TRUE));
    for (p = dir; *p; p++) if (*p == L'/') *p = L'\\';
    /* remove trailing slashes */
    p = dir + wcslen(dir) - 1;
    while (*p == L'\\' && wcslen(dir) > 1 && *(p-1) != L':') *p-- = L'\0';
    if (recursive) {
	p = dir;
	/* skip leading \\share */
	if (*p == L'\\' && *(p+1) == L'\\') {
	    p += 2;
	    p = wcschr(p, L'\\');
	}
	while ((p = wcschr(p+1, L'\\'))) {
	    *p = L'\0';
	    if (*(p-1) != L':') {
		res = _wmkdir(dir);
		serrno = errno;
		if (res && serrno != EEXIST) goto end;
	    }
	    *p = L'\\';
	}
    }
    res = _wmkdir(dir);
    serrno = errno;
    if (show && res && serrno == EEXIST)
	warning(_("'%ls' already exists"), dir);
    return ScalarLogical(res == 0);
end:
    if (show && res && serrno != EEXIST)
	warning(_("cannot create dir '%ls', reason '%s'"), dir, 
		strerror(serrno));
    return ScalarLogical(res == 0);
}
#endif

/* take file/dir 'name' in dir 'from' and copy it to 'to' 
   'from', 'to' should have trailing path separator if needed.
*/
#ifdef Win32
static int do_copy(const wchar_t* from, const wchar_t* name,
		   const wchar_t* to, int over, int recursive, int perms)
{
    struct _stati64 sb;
    int nc, nfail = 0, res;
    wchar_t dest[PATH_MAX], this[PATH_MAX];

    wsprintfW(this, L"%ls%ls", from, name);
    _wstati64(this, &sb);
    if ((sb.st_mode & S_IFDIR) > 0) { /* a directory */
	_WDIR *dir;
	struct _wdirent *de;
	wchar_t p[PATH_MAX];

	if (!recursive) return 1;
	nc = wcslen(to);
	wsprintfW(dest, L"%ls%ls", to, name);
	/* We could set the mode (only the 200 part matters) later */
	res = _wmkdir(dest);
	if (res && errno != EEXIST) {
	    warning(_("problem creating directory %ls: %s"), 
		    this, strerror(errno));
	    return 1;
	}
	// NB Windows' mkdir appears to require \ not /.
	wcscat(dest, L"\\");
	if ((dir = _wopendir(this)) != NULL) {
	    while ((de = _wreaddir(dir))) {
		if (!wcscmp(de->d_name, L".") || !wcscmp(de->d_name, L".."))
		    continue;
		wsprintfW(p, L"%ls%\\%ls", name, de->d_name);
		do_copy(from, p, to, over, recursive, perms);
	    }
	    _wclosedir(dir);
	} else {
	    warning(_("problem reading dir %ls: %s"), this, strerror(errno));
	    nfail++; /* we were unable to read a dir */
	}
    } else { /* a file */
	FILE *fp1 = NULL, *fp2 = NULL;
	wchar_t buf[APPENDBUFSIZE];

	nfail = 0;
	nc = wcslen(to);
	wsprintfW(dest, L"%ls%ls", to, name);
	if (over || !R_WFileExists(dest)) { /* FIXME */
	    if ((fp1 = _wfopen(this, L"rb")) == NULL ||
		(fp2 = _wfopen(dest, L"wb")) == NULL) {
		warning(_("problem copying %ls to %ls: %s"),
			this, dest, strerror(errno));
		nfail++;
		goto copy_error;
	    }
	    while ((nc = fread(buf, 1, APPENDBUFSIZE, fp1)) == APPENDBUFSIZE)
		if (fwrite(buf, 1, APPENDBUFSIZE, fp2) != APPENDBUFSIZE) {
		    nfail++;
		    goto copy_error;
		}
	    if (fwrite(buf, 1, nc, fp2) != nc) {
		nfail++;
		goto copy_error;
	    }
	}
	/* FIXME: perhaps manipulate mode as we do in Sys.chmod? */
	if(perms) _wchmod(dest, sb.st_mode & 0777);
copy_error:
	if(fp2) fclose(fp2);
	if(fp1) fclose(fp1);
    }
    return nfail;
}

/* file.copy(files, dir, over, recursive=TRUE, perms), only */
static SEXP do_filecopy(SEXP call, SEXP op, SEXP args, SEXP rho)
{
    SEXP fn, to, ans;
    wchar_t *p, dir[PATH_MAX+1], from[PATH_MAX+1], name[PATH_MAX+1];
    int i, nfiles, over, recursive, perms, nfail;

    checkArity(op, args);
    fn = CAR(args);
    nfiles = length(fn);
    PROTECT(ans = allocVector(LGLSXP, nfiles));
    if (nfiles > 0) {
	if (!isString(fn))
	    error(_("invalid '%s' argument"), "from");
	to = CADR(args);
	if (!isString(to) || LENGTH(to) != 1)
	    error(_("invalid '%s' argument"), "to");
	over = asLogical(CADDR(args));
	if (over == NA_LOGICAL)
	    error(_("invalid '%s' argument"), "over");
	recursive = asLogical(CADDDR(args));
	if (recursive == NA_LOGICAL)
	    error(_("invalid '%s' argument"), "recursive");
	perms = asLogical(CAD4R(args));
	if (perms == NA_LOGICAL)
	    error(_("invalid '%s' argument"), "copy.mode");
	wcsncpy(dir,
		filenameToWchar(STRING_ELT(to, 0), TRUE),
		PATH_MAX-1);
        dir[PATH_MAX-1] = L'\0';
	if (dir[0] == L'\0' || dir[wcslen(dir)-1] !=  L'\\')
	    wcscat(dir, L"\\");
	for (i = 0; i < nfiles; i++) {
	    if (STRING_ELT(fn, i) != NA_STRING) {
		wcsncpy(from, 
			filenameToWchar(STRING_ELT(fn, i), TRUE),
			PATH_MAX-1);
                from[PATH_MAX-1] = L'\0';
		/* If there was a trailing sep, this is a mistake */
<<<<<<< HEAD
		p = from + (wcslen(from) - 1);
		if (wcslen(from) > 0 && *p == L'\\') *p = L'\0';
=======
		if (from[0] != L'\0' && from[wcslen(from)-1] == L'\\') 
                    from[wcslen(from)-1] = L'\0';
>>>>>>> bc331a9d
		p = wcsrchr(from, L'\\') ;
		if (p) {
		    wcscpy(name, p+1);
		    *(p+1) = L'\0';
		} 
                else if (wcslen(from) > 2 && from[1] == L':') {
		    wcscpy(name, from+2);
                    from[2] = L'\0';
                }
		else {
		    wcscpy(name, from);
		    wcscpy(from, L".\\");
		}
		nfail = do_copy(from, name, dir, over, recursive, perms);
	    } else nfail = 1;
	    LOGICAL(ans)[i] = (nfail == 0);
	}
    }
    UNPROTECT(1);
    return ans;
}

#else

static int do_copy(const char* from, const char* name, const char* to,
		   int over, int recursive, int perms)
{
    struct stat sb;
    int nc, nfail = 0, res, mask;
    char dest[PATH_MAX], this[PATH_MAX];

#ifdef HAVE_UMASK
    int um = umask(0); umask(um);
    mask = 0777 & ~um;
#else
    mask = 0777;
#endif
    /* REprintf("from: %s, name: %s, to: %s\n", from, name, to); */
    snprintf(this, PATH_MAX, "%s%s", from, name);
    /* Here we want the target not the link */
    stat(this, &sb);
    if ((sb.st_mode & S_IFDIR) > 0) { /* a directory */
	DIR *dir;
	struct dirent *de;
	char p[PATH_MAX];

	if (!recursive) return 1;
	snprintf(dest, PATH_MAX, "%s%s", to, name);
	/* If a directory does not have write permission for the user,
	   we will fail to create files in that directory, so defer
	   setting mode */
	res = mkdir(dest, 0700);
	if (res && errno != EEXIST) {
	    warning(_("problem creating directory %s: %s"), 
		    this, strerror(errno));
	    return 1;
	}
	strcat(dest, "/");
	if ((dir = opendir(this)) != NULL) {
	    while ((de = readdir(dir))) {
		if (streql(de->d_name, ".") || streql(de->d_name, ".."))
		    continue;
		snprintf(p, PATH_MAX, "%s/%s", name, de->d_name);
		do_copy(from, p, to, over, recursive, perms);
	    }
	    closedir(dir);
	} else {
	    warning(_("problem reading directory %s: %s"), 
		    this, strerror(errno));
	    nfail++; /* we were unable to read a dir */
	}
	chmod(dest, perms ? (sb.st_mode & mask): mask);
    } else { /* a file */
	FILE *fp1 = NULL, *fp2 = NULL;
	char buf[APPENDBUFSIZE];

	nfail = 0;
	snprintf(dest, PATH_MAX, "%s%s", to, name);
	if (over || !R_FileExists(dest)) {
	    /* REprintf("copying %s to %s\n", this, dest); */
	    if ((fp1 = R_fopen(this, "rb")) == NULL ||
		(fp2 = R_fopen(dest, "wb")) == NULL) {
		warning(_("problem copying %s to %s: %s"),
			this, dest, strerror(errno));
		nfail++;
		goto copy_error;
	    }
	    while ((nc = fread(buf, 1, APPENDBUFSIZE, fp1)) == APPENDBUFSIZE)
		if (fwrite(buf, 1, APPENDBUFSIZE, fp2) != APPENDBUFSIZE) {
		    nfail++;
		    goto copy_error;
		}
	    if (fwrite(buf, 1, nc, fp2) != nc) {
		nfail++;
		goto copy_error;
	    }
	}
	if(perms) chmod(dest, sb.st_mode & mask);
copy_error:
	if(fp2) fclose(fp2);
	if(fp1) fclose(fp1);
    }
    return nfail;
}

/* file.copy(files, dir, recursive), only */
static SEXP do_filecopy(SEXP call, SEXP op, SEXP args, SEXP rho)
{
    SEXP fn, to, ans;
<<<<<<< HEAD
    char *p, dir[PATH_MAX+1], from[PATH_MAX], name[PATH_MAX];
=======
    char *p, dir[PATH_MAX+1], from[PATH_MAX+1], name[PATH_MAX+1];
>>>>>>> bc331a9d
    int i, nfiles, over, recursive, perms, nfail;

    checkArity(op, args);
    fn = CAR(args);
    nfiles = length(fn);
    PROTECT(ans = allocVector(LGLSXP, nfiles));
    if (nfiles > 0) {
	if (!isString(fn))
	    error(_("invalid '%s' argument"), "from");
	to = CADR(args);
	if (!isString(to) || LENGTH(to) != 1)
	    error(_("invalid '%s' argument"), "to");
	over = asLogical(CADDR(args));
	if (over == NA_LOGICAL)
	    error(_("invalid '%s' argument"), "over");
	recursive = asLogical(CADDDR(args));
	if (recursive == NA_LOGICAL)
	    error(_("invalid '%s' argument"), "recursive");
	perms = asLogical(CAD4R(args));
	if (perms == NA_LOGICAL)
	    error(_("invalid '%s' argument"), "copy.mode");
	strncpy(dir, 
		R_ExpandFileName(translateChar(STRING_ELT(to, 0))),
		PATH_MAX-1);
        dir[PATH_MAX-1] = 0;
<<<<<<< HEAD
	if (*(dir + (strlen(dir) - 1)) !=  '/')
=======
	if (dir[0] == '\0' || dir[strlen(dir)-1] !=  '/')
>>>>>>> bc331a9d
	    strcat(dir, "/");
	for (i = 0; i < nfiles; i++) {
	    if (STRING_ELT(fn, i) != NA_STRING) {
		strncpy(from, 
			R_ExpandFileName(translateChar(STRING_ELT(fn, i))),
			PATH_MAX-1);
                from[PATH_MAX-1] = 0;
		/* If there is a trailing sep, this is a mistake */
<<<<<<< HEAD
		if (from[0] && from[strlen(from)-1] == '/') 
=======
		if (from[0] != '\0' && from[strlen(from)-1] == '/') 
>>>>>>> bc331a9d
                    from[strlen(from)-1] = 0;
		p = strrchr(from, '/') ;
		if (p) {
		    strcpy(name, p+1);
		    *(p+1) = '\0';
<<<<<<< HEAD
		} else {
=======
		} 
                else {
>>>>>>> bc331a9d
		    strcpy(name, from);
		    strcpy(from, "./");
		}
		nfail = do_copy(from, name, dir, over, recursive, perms);
	    } else nfail = 1;
	    LOGICAL(ans)[i] = (nfail == 0);
	}
    }
    UNPROTECT(1);
    return ans;
}
#endif

static SEXP do_l10n_info(SEXP call, SEXP op, SEXP args, SEXP env)
{
#ifdef Win32
    int len = 4;
#else
    int len = 3;
#endif
    SEXP ans, names;
    checkArity(op, args);
    PROTECT(ans = allocVector(VECSXP, len));
    PROTECT(names = allocVector(STRSXP, len));
    SET_STRING_ELT(names, 0, mkChar("MBCS"));
    SET_STRING_ELT(names, 1, mkChar("UTF-8"));
    SET_STRING_ELT(names, 2, mkChar("Latin-1"));
    SET_VECTOR_ELT(ans, 0, ScalarLogical(mbcslocale));
    SET_VECTOR_ELT(ans, 1, ScalarLogical(utf8locale));
    SET_VECTOR_ELT(ans, 2, ScalarLogical(latin1locale));
#ifdef Win32
    SET_STRING_ELT(names, 3, mkChar("codepage"));
    SET_VECTOR_ELT(ans, 3, ScalarInteger(localeCP));
#endif
    setAttrib(ans, R_NamesSymbol, names);
    UNPROTECT(2);
    return ans;
}

/* do_normalizepath moved to util.c in R 2.13.0 */

static SEXP do_syschmod(SEXP call, SEXP op, SEXP args, SEXP env)
{
#ifdef HAVE_CHMOD
    SEXP paths, smode, ans;
    int i, m, n, *modes, mode, res, um = 0;

    checkArity(op, args);
    paths = CAR(args);
    if (!isString(paths))
	error(_("invalid '%s' argument"), "paths");
    n = LENGTH(paths);
    PROTECT(smode = coerceVector(CADR(args), INTSXP));
    modes = INTEGER(smode);
    m = LENGTH(smode);
    if(!m && n) error(_("'mode' must be of length at least one"));
    int useUmask = asLogical(CADDR(args));
    if (useUmask == NA_LOGICAL)
	error(_("invalid '%s' argument"), "use_umask");
#ifdef HAVE_UMASK
    um = umask(0); umask(um);
#endif
    PROTECT(ans = allocVector(LGLSXP, n));
    for (i = 0; i < n; i++) {
	mode = modes[i % m];
	if (mode == NA_INTEGER) mode = 0777;
#ifdef HAVE_UMASK
	if(useUmask) mode = mode & ~um;
#endif
#ifdef Win32
	/* Windows' _[w]chmod seems only to support read access
	   or read-write access.  _S_IWRITE is 0200.
	*/
	mode = (mode & 0200) ? (_S_IWRITE | _S_IREAD): _S_IREAD;
#endif
	if (STRING_ELT(paths, i) != NA_STRING) {
#ifdef Win32
	    res = _wchmod(filenameToWchar(STRING_ELT(paths, i), TRUE), mode);
#else
	    res = chmod(R_ExpandFileName(translateChar(STRING_ELT(paths, i))),
			mode);
#endif
	} else res = 1;
	LOGICAL(ans)[i] = (res == 0);
    }
    UNPROTECT(2);
    return ans;
#else
    SEXP paths, ans;
    int i, n;

    checkArity(op, args);
    paths = CAR(args);
    if (!isString(paths))
	error(_("invalid '%s' argument"), "paths");
    n = LENGTH(paths);
    warning("insufficient OS support on this platform");
    PROTECT(ans = allocVector(LGLSXP, n));
    for (i = 0; i < n; i++) LOGICAL(ans)[i] = 0;
    UNPROTECT(1);
    return ans;
#endif
}

static SEXP do_sysumask(SEXP call, SEXP op, SEXP args, SEXP env)
{
    SEXP ans;
    int mode;
    mode_t res = 0;

    checkArity(op, args);
    mode = asInteger(CAR(args));
#ifdef HAVE_UMASK
    if (mode == NA_INTEGER) {
	res = umask(0);
	umask(res);
	R_Visible = TRUE;
    } else {
	res = umask(mode);
	R_Visible = FALSE;
    }
#else
    warning(_("insufficient OS support on this platform"));
    R_Visible = FALSE;
#endif
    PROTECT(ans = ScalarInteger(res));
    setAttrib(ans, R_ClassSymbol, mkString("octmode"));
    UNPROTECT(1);
    return ans;
}

static SEXP do_readlink(SEXP call, SEXP op, SEXP args, SEXP env)
{
    SEXP paths, ans;
    int n;
#ifdef HAVE_READLINK
    char buf[PATH_MAX+1];
    ssize_t res;
    int i;
#endif

    checkArity(op, args);
    paths = CAR(args);
    if(!isString(paths))
	error(_("invalid '%s' argument"), "paths");
    n = LENGTH(paths);
    PROTECT(ans = allocVector(STRSXP, n));
#ifdef HAVE_READLINK
    for (i = 0; i < n; i++) {
	memset(buf, 0, PATH_MAX+1);
	res = readlink(R_ExpandFileName(translateChar(STRING_ELT(paths, i))),
		       buf, PATH_MAX);
	if (res >= 0) SET_STRING_ELT(ans, i, mkChar(buf));
	else if (errno == EINVAL) SET_STRING_ELT(ans, i, mkChar(""));
	else SET_STRING_ELT(ans, i,  NA_STRING);
    }
#endif
    UNPROTECT(1);
    return ans;
}


static SEXP do_Cstack_info(SEXP call, SEXP op, SEXP args, SEXP rho)
{
    SEXP ans, nms;

    checkArity(op, args);
    PROTECT(ans = allocVector(INTSXP, 4));
    PROTECT(nms = allocVector(STRSXP, 4));
    INTEGER(ans)[0] = (R_CStackLimit == -1) ? NA_INTEGER : R_CStackLimit;
    INTEGER(ans)[1] = (R_CStackLimit == -1) ? NA_INTEGER :
	R_CStackDir * (R_CStackStart - (uintptr_t) &ans);
    INTEGER(ans)[2] = R_CStackDir;
    INTEGER(ans)[3] = R_EvalDepth;
    SET_STRING_ELT(nms, 0, mkChar("size"));
    SET_STRING_ELT(nms, 1, mkChar("current"));
    SET_STRING_ELT(nms, 2, mkChar("direction"));
    SET_STRING_ELT(nms, 3, mkChar("eval_depth"));

    UNPROTECT(2);
    setAttrib(ans, R_NamesSymbol, nms);
    return ans;
}

#ifdef Win32
static int winSetFileTime(const char *fn, time_t ftime)
{
    SYSTEMTIME st;
    FILETIME modft;
    struct tm *utctm;
    HANDLE hFile;

    utctm = gmtime(&ftime);
    if (!utctm) return 0;

    st.wYear         = (WORD) utctm->tm_year + 1900;
    st.wMonth        = (WORD) utctm->tm_mon + 1;
    st.wDayOfWeek    = (WORD) utctm->tm_wday;
    st.wDay          = (WORD) utctm->tm_mday;
    st.wHour         = (WORD) utctm->tm_hour;
    st.wMinute       = (WORD) utctm->tm_min;
    st.wSecond       = (WORD) utctm->tm_sec;
    st.wMilliseconds = (WORD) 0;
    if (!SystemTimeToFileTime(&st, &modft)) return 0;

    hFile = CreateFile(fn, GENERIC_WRITE, 0, NULL, OPEN_EXISTING,
		       FILE_FLAG_BACKUP_SEMANTICS, NULL);
    if (hFile == INVALID_HANDLE_VALUE) return 0;
    int res  = SetFileTime(hFile, NULL, NULL, &modft);
    CloseHandle(hFile);
    return res != 0; /* success is non-zero */
}
#else
# ifdef HAVE_UTIMES
#  include <sys/time.h>
# elif defined(HAVE_UTIME)
#  include <utime.h>
# endif
#endif

SEXP attribute_hidden R_setFileTime(SEXP name, SEXP time)
{
    const char *fn = translateChar(STRING_ELT(name, 0));
    int ftime = asInteger(time), res;

#ifdef Win32
    res  = winSetFileTime(fn, (time_t)ftime);
#elif defined(HAVE_UTIMES)
    struct timeval times[2];

    times[0].tv_sec = times[1].tv_sec = ftime;
    times[0].tv_usec = times[1].tv_usec = 0;
    res = utimes(fn, times) == 0;
#elif defined(HAVE_UTIME)
    struct utimbuf settime;

    settime.actime = settime.modtime = ftime;
    res = utime(fn, &settime) == 0;
#endif
    return ScalarLogical(res);
}

#ifdef Win32
/* based on ideas in
   http://www.codeproject.com/KB/winsdk/junctionpoints.aspx
*/
typedef struct TMN_REPARSE_DATA_BUFFER
{
    DWORD  ReparseTag;
    WORD   ReparseDataLength;
    WORD   Reserved;
    WORD   SubstituteNameOffset;
    WORD   SubstituteNameLength;
    WORD   PrintNameOffset;
    WORD   PrintNameLength;
    WCHAR  PathBuffer[1024];
} TMN_REPARSE_DATA_BUFFER;

static SEXP do_mkjunction(SEXP call, SEXP op, SEXP args, SEXP rho)
{
    wchar_t from[10000];
    const wchar_t *to;

    checkArity(op, args);
    /* from and to are both directories: and to exists */
    wcscpy(from, filenameToWchar(STRING_ELT(CAR(args), 0), FALSE));
    to = filenameToWchar(STRING_ELT(CADR(args), 0), TRUE);
    // printf("ln %ls %ls\n", from, to);
    
    HANDLE hd = 
	CreateFileW(to, GENERIC_READ | GENERIC_WRITE, 0, 0, OPEN_EXISTING,
		    FILE_FLAG_BACKUP_SEMANTICS | FILE_FLAG_OPEN_REPARSE_POINT,
		    0);
    if(hd == INVALID_HANDLE_VALUE) {
	warning("cannot open reparse point '%ls', reason '%s'",
		to, formatError(GetLastError()));
	return ScalarLogical(1);
    }
    TMN_REPARSE_DATA_BUFFER rdb;
    const size_t nbytes = wcslen(from) * 2;
    rdb.ReparseTag = IO_REPARSE_TAG_MOUNT_POINT;
    rdb.ReparseDataLength = nbytes + 12;
    wcscpy(rdb.PathBuffer, from);
    rdb.Reserved = 0;
    rdb.SubstituteNameOffset = 0;
    rdb.SubstituteNameLength = nbytes;
    rdb.PrintNameOffset = nbytes + 2;
    rdb.PrintNameLength = 0;
    DWORD dwBytes;
    const BOOL bOK =
	DeviceIoControl(hd, FSCTL_SET_REPARSE_POINT, &rdb, 
			8 /* header */ + rdb.ReparseDataLength,
			NULL, 0, &dwBytes, 0);
    CloseHandle(hd);
    if(!bOK)
	warning("cannot set reparse point '%ls', reason '%s'",
		to, formatError(GetLastError()));
    return ScalarLogical(bOK != 0);
}
#endif

/* FUNTAB entries defined in this source file. See names.c for documentation. */

attribute_hidden FUNTAB R_FunTab_platform[] =
{
/* printname	c-entry		offset	eval	arity	pp-kind	     precedence	rightassoc */

{"date",	do_date,	0,	11,	0,	{PP_FUNCALL, PREC_FN,	0}},
{"file.show",	do_fileshow,	0,	111,	5,	{PP_FUNCALL, PREC_FN,	0}},
{"file.edit",	do_fileedit,	0,	111,	3,	{PP_FUNCALL, PREC_FN,	0}},
{"file.append",	do_fileappend,	0,	11,	2,	{PP_FUNCALL, PREC_FN,	0}},
{"codeFiles.append",do_fileappend,1,	11,	2,	{PP_FUNCALL, PREC_FN,	0}},
{"file.create",	do_filecreate,	0,	11,	2,	{PP_FUNCALL, PREC_FN,	0}},
{"file.remove",	do_fileremove,	0,	11,	1,	{PP_FUNCALL, PREC_FN,	0}},
{"file.symlink",do_filesymlink,	0,	11,	2,	{PP_FUNCALL, PREC_FN,	0}},
{"file.link",	do_filelink,	0,	11,	2,	{PP_FUNCALL, PREC_FN,	0}},
{"file.rename",	do_filerename,	0,	11,	2,	{PP_FUNCALL, PREC_FN,	0}},
{"file.info",	do_fileinfo,	0,	11,	1,	{PP_FUNCALL, PREC_FN,	0}},
{"list.files",	do_listfiles,	0,	11,	7,	{PP_FUNCALL, PREC_FN,	0}},
{"list.dirs",	do_listdirs,	0,	11,	3,	{PP_FUNCALL, PREC_FN,	0}},
{"R.home",	do_Rhome,	0,	11,	0,	{PP_FUNCALL, PREC_FN,	0}},
{"file.exists", do_fileexists,	0,	11,	1,	{PP_FUNCALL, PREC_FN,	0}},
{"file.choose", do_filechoose,	0,	11,	1,	{PP_FUNCALL, PREC_FN,	0}},
{"file.access",	do_fileaccess,	0,	11,	2,	{PP_FUNCALL, PREC_FN,	0}},
{"unlink",	do_unlink,	0,	111,	3,	{PP_FUNCALL, PREC_FN,	0}},
{"dirchmod",	do_dirchmod,	0,	111,	1,	{PP_FUNCALL, PREC_FN,	0}},
{"Sys.getlocale",do_getlocale,	0,	11,	1,	{PP_FUNCALL, PREC_FN,	0}},
{"Sys.setlocale",do_setlocale,	0,	11,	2,	{PP_FUNCALL, PREC_FN,	0}},
{"Sys.localeconv",do_localeconv,0,	11,	0,	{PP_FUNCALL, PREC_FN,	0}},
{"path.expand",	do_pathexpand,	0,	11,	1,	{PP_FUNCALL, PREC_FN,	0}},
{"capabilitiesX11",do_capabilitiesX11,0,	11,	0,	{PP_FUNCALL, PREC_FN,	0}},
{"capabilities",do_capabilities,0,	11,	0,	{PP_FUNCALL, PREC_FN,	0}},
{"nsl",		do_nsl,		0,      11,     1,      {PP_FUNCALL, PREC_FN,	0}},
{"Sys.getpid",	do_sysgetpid,	0,	11,	0,	{PP_FUNCALL, PREC_FN,	0}},
{"dir.create",	do_dircreate,	0,	11,	4,	{PP_FUNCALL, PREC_FN,	0}},
{"file.copy",	do_filecopy,	0,	11,	5,	{PP_FUNCALL, PREC_FN,	0}},
{"l10n_info",	do_l10n_info,	0,	11,	0,	{PP_FUNCALL, PREC_FN,	0}},
{"Sys.chmod",	do_syschmod,	0,	111,	3,	{PP_FUNCALL, PREC_FN,	0}},
{"Sys.umask",	do_sysumask,	0,	211,	1,	{PP_FUNCALL, PREC_FN,	0}},
{"Sys.readlink", do_readlink,	0,	11,	1,	{PP_FUNCALL, PREC_FN,	0}},
{"Cstack_info", do_Cstack_info,	0,	11,	0,	{PP_FUNCALL, PREC_FN,	0}},

#ifdef Win32
{"mkjunction", do_mkjunction,	0,	11,	2,	{PP_FUNCALL, PREC_FN,	0}},
#endif

{NULL,		NULL,		0,	0,	0,	{PP_INVALID, PREC_FN,	0}}
};<|MERGE_RESOLUTION|>--- conflicted
+++ resolved
@@ -2373,13 +2373,8 @@
 			PATH_MAX-1);
                 from[PATH_MAX-1] = L'\0';
 		/* If there was a trailing sep, this is a mistake */
-<<<<<<< HEAD
-		p = from + (wcslen(from) - 1);
-		if (wcslen(from) > 0 && *p == L'\\') *p = L'\0';
-=======
 		if (from[0] != L'\0' && from[wcslen(from)-1] == L'\\') 
                     from[wcslen(from)-1] = L'\0';
->>>>>>> bc331a9d
 		p = wcsrchr(from, L'\\') ;
 		if (p) {
 		    wcscpy(name, p+1);
@@ -2489,11 +2484,7 @@
 static SEXP do_filecopy(SEXP call, SEXP op, SEXP args, SEXP rho)
 {
     SEXP fn, to, ans;
-<<<<<<< HEAD
-    char *p, dir[PATH_MAX+1], from[PATH_MAX], name[PATH_MAX];
-=======
     char *p, dir[PATH_MAX+1], from[PATH_MAX+1], name[PATH_MAX+1];
->>>>>>> bc331a9d
     int i, nfiles, over, recursive, perms, nfail;
 
     checkArity(op, args);
@@ -2519,11 +2510,7 @@
 		R_ExpandFileName(translateChar(STRING_ELT(to, 0))),
 		PATH_MAX-1);
         dir[PATH_MAX-1] = 0;
-<<<<<<< HEAD
-	if (*(dir + (strlen(dir) - 1)) !=  '/')
-=======
 	if (dir[0] == '\0' || dir[strlen(dir)-1] !=  '/')
->>>>>>> bc331a9d
 	    strcat(dir, "/");
 	for (i = 0; i < nfiles; i++) {
 	    if (STRING_ELT(fn, i) != NA_STRING) {
@@ -2532,22 +2519,14 @@
 			PATH_MAX-1);
                 from[PATH_MAX-1] = 0;
 		/* If there is a trailing sep, this is a mistake */
-<<<<<<< HEAD
-		if (from[0] && from[strlen(from)-1] == '/') 
-=======
 		if (from[0] != '\0' && from[strlen(from)-1] == '/') 
->>>>>>> bc331a9d
                     from[strlen(from)-1] = 0;
 		p = strrchr(from, '/') ;
 		if (p) {
 		    strcpy(name, p+1);
 		    *(p+1) = '\0';
-<<<<<<< HEAD
-		} else {
-=======
 		} 
                 else {
->>>>>>> bc331a9d
 		    strcpy(name, from);
 		    strcpy(from, "./");
 		}
