--- conflicted
+++ resolved
@@ -377,11 +377,7 @@
     } else { /* dev.displaylist */
 	listFlag = gdd->displayListOn;
     }
-<<<<<<< HEAD
-    return ScalarLogicalShared(listFlag);
-=======
     return ScalarLogicalMaybeConst(listFlag);
->>>>>>> c187a452
 }
 
 static SEXP do_devcopy(SEXP call, SEXP op, SEXP args, SEXP env)
@@ -394,42 +390,26 @@
 static SEXP do_devcur(SEXP call, SEXP op, SEXP args, SEXP env)
 {
     checkArity(op, args);
-<<<<<<< HEAD
-    return ScalarIntegerShared(curDevice() + 1);
-=======
     return ScalarIntegerMaybeConst(curDevice() + 1);
->>>>>>> c187a452
 }
 
 static SEXP do_devnext(SEXP call, SEXP op, SEXP args, SEXP env)
 {
     checkArity_length;
-<<<<<<< HEAD
-    return ScalarIntegerShared( nextDevice(INTEGER(CAR(args))[0] - 1) + 1 );
-=======
     return ScalarIntegerMaybeConst( nextDevice(INTEGER(CAR(args))[0] - 1) + 1 );
->>>>>>> c187a452
 }
 
 static SEXP do_devprev(SEXP call, SEXP op, SEXP args, SEXP env)
 {
     checkArity_length;
-<<<<<<< HEAD
-    return ScalarIntegerShared( prevDevice(INTEGER(CAR(args))[0] - 1) + 1 );
-=======
     return ScalarIntegerMaybeConst( prevDevice(INTEGER(CAR(args))[0] - 1) + 1 );
->>>>>>> c187a452
 }
 
 static SEXP do_devset(SEXP call, SEXP op, SEXP args, SEXP env)
 {
     checkArity_length;
     int devNum = INTEGER(CAR(args))[0] - 1;
-<<<<<<< HEAD
-    return ScalarIntegerShared( selectDevice(devNum) + 1 );
-=======
     return ScalarIntegerMaybeConst( selectDevice(devNum) + 1 );
->>>>>>> c187a452
 }
 
 static SEXP do_devoff(SEXP call, SEXP op, SEXP args, SEXP env)
@@ -612,11 +592,7 @@
 	R_Visible = FALSE;
     } else R_Visible = TRUE;
 
-<<<<<<< HEAD
-    return ScalarLogicalShared(oldask);
-=======
     return ScalarLogicalMaybeConst(oldask);
->>>>>>> c187a452
 }
 
 static SEXP do_devsize(SEXP call, SEXP op, SEXP args, SEXP env)
@@ -640,11 +616,7 @@
     int level = asInteger(CAR(args));
     if(dd->holdflush && level != NA_INTEGER) level = (dd->holdflush(dd, level));
     else level = 0;
-<<<<<<< HEAD
-    return ScalarIntegerShared(level);
-=======
     return ScalarIntegerMaybeConst(level);
->>>>>>> c187a452
 }
 
 static SEXP do_devcap(SEXP call, SEXP op, SEXP args, SEXP env)
