--- conflicted
+++ resolved
@@ -934,13 +934,6 @@
 }
 
 /* which(x) : indices of TRUE values in x (ignores NA) */
-<<<<<<< HEAD
-static SEXP do_which(SEXP call, SEXP op, SEXP args, SEXP rho)
-{
-    SEXP v, v_nms, ans, ans_nms = R_NilValue;
-    int i, j, len;
-    int *vi, *ai;
-=======
 
 /* Initially tries to store indices in a local array of length LEN0.  
    When that's full, or when end is reached, copies contents to an
@@ -955,31 +948,11 @@
     R_len_t i, j, len, len0;
     int *vi, *ai;
     int ai0[LEN0];
->>>>>>> ad78a17e
 
     checkArity(op, args);
     v = CAR(args);
     if (!isLogical(v))
         error(_("argument to 'which' is not logical"));
-<<<<<<< HEAD
-
-    len = LENGTH(v);
-    ans = allocVector (INTSXP, len);
-    vi = LOGICAL(v);
-    ai = INTEGER(ans);
-    j = 0;
-
-    if (len > 0) {
-        i = 0;
-        if (len & 1) {
-            if (vi[i++] > 0) ai[j++] = i;
-        }
-        if (len & 2) {
-            if (vi[i++] > 0) ai[j++] = i;
-            if (vi[i++] > 0) ai[j++] = i;
-        }
-        while (i < len) {
-=======
 
     len = LENGTH(v);
     len0 = len < LEN0 ? len : LEN0;
@@ -1010,7 +983,6 @@
             if (vi[i++] > 0) ai[j++] = i;
             if (vi[i++] > 0) ai[j++] = i;
             if (vi[i++] > 0) ai[j++] = i;
->>>>>>> ad78a17e
             if (vi[i++] > 0) ai[j++] = i;
             if (vi[i++] > 0) ai[j++] = i;
             if (vi[i++] > 0) ai[j++] = i;
@@ -1034,13 +1006,9 @@
     }
 
     len = j;
-<<<<<<< HEAD
-    PROTECT (ans = reallocVector(ans,len));
-=======
     if (LENGTH(ans) != len)
         ans = reallocVector(ans,len);
     PROTECT(ans);
->>>>>>> ad78a17e
 
     if ((v_nms = getNamesAttrib(v)) != R_NilValue) {
         PROTECT(ans_nms = allocVector(STRSXP, len));
