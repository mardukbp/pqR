/*
 *  pqR : A pretty quick version of R
 *  Copyright (C) 2013, 2014, 2015, 2016, 2017 by Radford M. Neal
 *
 *  Based on R : A Computer Language for Statistical Data Analysis
 *  Copyright (C) 1995, 1996  Robert Gentleman and Ross Ihaka
 *  Copyright (C) 1997-2011   The R Core Team
 *
 *  The changes in pqR from R-2.15.0 distributed by the R Core Team are
 *  documented in the NEWS and MODS files in the top-level source directory.
 *
 *  This program is free software; you can redistribute it and/or modify
 *  it under the terms of the GNU General Public License as published by
 *  the Free Software Foundation; either version 2 of the License, or
 *  (at your option) any later version.
 *
 *  This program is distributed in the hope that it will be useful,
 *  but WITHOUT ANY WARRANTY; without even the implied warranty of
 *  MERCHANTABILITY or FITNESS FOR A PARTICULAR PURPOSE.  See the
 *  GNU General Public License for more details.
 *
 *  You should have received a copy of the GNU General Public License
 *  along with this program; if not, a copy is available at
 *  http://www.r-project.org/Licenses/
 */

#ifdef HAVE_CONFIG_H
#include <config.h>
#endif

#define USE_FAST_PROTECT_MACROS
#include <Defn.h>
#define R_MSG_type	_("invalid 'type' (%s) of argument")
#define imax2(x, y) ((x < y) ? y : x)

#define R_INT_MIN	(1+INT_MIN)
	/* since INT_MIN is the NA_INTEGER value ! */
#define Int2Real(i)	(((i) == NA_INTEGER) ? NA_REAL : (double)(i))

#ifdef DEBUG_sum
#define DbgP1(s) REprintf(s)
#define DbgP2(s,a) REprintf(s,a)
#define DbgP3(s,a,b) REprintf(s,a,b)
#else
#define DbgP1(s)
#define DbgP2(s,a)
#define DbgP3(s,a,b)
#endif

#include <stdint.h>

static int isum(int *x, int n, Rboolean narm, SEXP call)
{
    int_fast64_t s = 0;
    int i;

    if (narm) {
        for (i = 0; i < n; i++) 
	    if (x[i] != NA_INTEGER) s += x[i];
    } else { 
        for (i = 0; i < n; i++) {
            if (x[i] == NA_INTEGER) 
                return NA_INTEGER;
            s += x[i];
        }
    }

    if (s > INT_MAX || s < R_INT_MIN) {
	warningcall(call, _("Integer overflow - use sum(as.numeric(.))"));
	return NA_INTEGER;
    }

    return (int) s;
}

static double rsum (double *x, int n, Rboolean narm)
{
    long double s = 0.0;
    int i;

    if (narm) {
        for (i = 0; i < n; i++) 
	    if (!ISNAN(x[i])) s += x[i];
    } else { 
        for (i = 0; i < n; i++)
            s += x[i];
    }

    return s;
}

static Rcomplex csum (Rcomplex *x, int n, Rboolean narm)
{
    long double sr, si;
    Rcomplex s;
    int i;

    sr = si = 0.0;

    if (narm) {
        for (i = 0; i < n; i++) {
	    if (!ISNAN(x[i].r) && !ISNAN(x[i].i)) {
                sr += x[i].r;
                si += x[i].i;
            }
        }
    } else { 
        for (i = 0; i < n; i++) {
            sr += x[i].r;
            si += x[i].i;
        }
    }

    s.r = sr; 
    s.i = si;

    return s;
}

static Rboolean imin(int *x, int n, int *value, Rboolean narm)
{
    int i, s = 0 /* -Wall */;
    Rboolean updated = FALSE;

    /* Used to set s = INT_MAX, but this ignored INT_MAX in the input */
    for (i = 0; i < n; i++) {
	if (x[i] != NA_INTEGER) {
	    if (!updated || s > x[i]) {
		s = x[i];
		if(!updated) updated = TRUE;
	    }
	}
	else if (!narm) {
	    *value = NA_INTEGER;
	    return(TRUE);
	}
    }
    *value = s;

    return(updated);
}

static Rboolean rmin(double *x, int n, double *value, Rboolean narm)
{
    double s = 0.0; /* -Wall */
    int i;
    Rboolean updated = FALSE;

    /* s = R_PosInf; */
    for (i = 0; i < n; i++) {
	if (ISNAN(x[i])) {/* Na(N) */
	    if (!narm) {
		if(!ISNA(s)) s = x[i]; /* so any NA trumps all NaNs */
		if(!updated) updated = TRUE;
	    }
	}
	else if (!updated || x[i] < s) {  /* Never true if s is NA/NaN */
	    s = x[i];
	    if(!updated) updated = TRUE;
	}
    }
    *value = s;

    return(updated);
}

static Rboolean smin(SEXP x, SEXP *value, Rboolean narm)
{
    int i;
    SEXP s = NA_STRING; /* -Wall */
    Rboolean updated = FALSE;
    int len = length(x);

    for (i = 0; i < len; i++) {
	if (STRING_ELT(x, i) != NA_STRING) {
	    if (!updated ||
		(s != STRING_ELT(x, i) && Scollate(s, STRING_ELT(x, i)) > 0)) {
		s = STRING_ELT(x, i);
		if(!updated) updated = TRUE;
	    }
	}
	else if (!narm) {
	    *value = NA_STRING;
	    return(TRUE);
	}
    }
    *value = s;

    return(updated);
}

static Rboolean imax(int *x, int n, int *value, Rboolean narm)
{
    int i, s = 0 /* -Wall */;
    Rboolean updated = FALSE;

    for (i = 0; i < n; i++) {
	if (x[i] != NA_INTEGER) {
	    if (!updated || s < x[i]) {
		s = x[i];
		if(!updated) updated = TRUE;
	    }
	} else if (!narm) {
	    *value = NA_INTEGER;
	    return(TRUE);
	}
    }
    *value = s;

    return(updated);
}

static Rboolean rmax(double *x, int n, double *value, Rboolean narm)
{
    double s = 0.0 /* -Wall */;
    int i;
    Rboolean updated = FALSE;

    for (i = 0; i < n; i++) {
	if (ISNAN(x[i])) {/* Na(N) */
	    if (!narm) {
		if(!ISNA(s)) s = x[i]; /* so any NA trumps all NaNs */
		if(!updated) updated = TRUE;
	    }
	}
	else if (!updated || x[i] > s) {  /* Never true if s is NA/NaN */
	    s = x[i];
	    if(!updated) updated = TRUE;
	}
    }
    *value = s;

    return(updated);
}

static Rboolean smax(SEXP x, SEXP *value, Rboolean narm)
{
    int i;
    SEXP s = NA_STRING; /* -Wall */
    Rboolean updated = FALSE;
    int len = length(x);

    for (i = 0; i < len; i++) {
	if (STRING_ELT(x, i) != NA_STRING) {
	    if (!updated ||
		(s != STRING_ELT(x, i) && Scollate(s, STRING_ELT(x, i)) < 0)) {
		s = STRING_ELT(x, i);
		if(!updated) updated = TRUE;
	    }
	}
	else if (!narm) {
	    *value = NA_STRING;
	    return(TRUE);
	}
    }
    *value = s;

    return(updated);
}

static double iprod(int *x, int n, Rboolean narm)
{
    double s = 1.0;
    int i;

    if (narm) {
        for (i = 0; i < n; i++) 
	    if (x[i] != NA_INTEGER) s *= x[i];
    } else { 
        for (i = 0; i < n; i++) {
            if (x[i] == NA_INTEGER) 
                return NA_REAL;
            s *= x[i];
        }
    }

    return s;
}

static double rprod(double *x, int n, Rboolean narm)
{
    long double s = 1.0;
    int i;

    if (narm) {
        for (i = 0; i < n; i++) 
	    if (!ISNAN(x[i])) s *= x[i];
    } else { 
        for (i = 0; i < n; i++)
            s *= x[i];
    }

    return s;
}

static Rcomplex cprod(Rcomplex *x, int n, Rboolean narm)
{
    Rcomplex s, t;
    int i, first;

    s.r = 1;
    s.i = 0;

    first = 1;
    for (i = 0; i < n; i++) {
	if (!narm || (!ISNAN(x[i].r) && !ISNAN(x[i].i))) {
            if (first) {
                s = x[i];  /* multiplying x[i] by 1+0i may not be the same */
                first = 0;
            }
            else {
                t = s;
                R_from_C99_complex (&s, C99_from_R_complex(&t)
                                         * C99_from_R_complex(&x[i]));
            }
	}
    }

    return s;
}

static SEXP do_mean (SEXP call, SEXP op, SEXP args, SEXP env)
{
    long double s, si, t, ti;
    int_fast64_t smi;
    SEXP x, ans;
    int n, i;

    x = CAR(args);

    switch(TYPEOF(x)) {
    case LGLSXP:
    case INTSXP:
        n = LENGTH(x);
        PROTECT(ans = allocVector1REAL());
        smi = 0;
        for (i = 0; i < n; i++) {
            if(INTEGER(x)[i] == NA_INTEGER) {
                REAL(ans)[0] = R_NaReal;
                UNPROTECT(1);
                return ans;
            }
            smi += INTEGER(x)[i];
        }
        REAL(ans)[0] = (double)smi / n;
        break;
    case REALSXP:
        n = LENGTH(x);
        PROTECT(ans = allocVector1REAL());
        s = 0;
        for (i = 0; i < n; i++) 
            s += REAL(x)[i];
        s /= n;
        if(R_FINITE((double)s)) {
            t = 0;
            for (i = 0; i < n; i++) 
                t += REAL(x)[i]-s;
            s += t/n;
        }
        REAL(ans)[0] = s;
        break;
    case CPLXSXP:
        n = LENGTH(x);
        PROTECT(ans = allocVector(CPLXSXP, 1));
        s = si = 0;
        for (i = 0; i < n; i++) {
            s += COMPLEX(x)[i].r;
            si += COMPLEX(x)[i].i;
        }
        s /= n; si /= n;
        if( R_FINITE((double)s) && R_FINITE((double)si) ) {
            t = ti = 0;
            for (i = 0; i < n; i++) {
                t += COMPLEX(x)[i].r-s;
                ti += COMPLEX(x)[i].i-si;
            }
            s += t/n; si += ti/n;
        }
        COMPLEX(ans)[0].r = s;
        COMPLEX(ans)[0].i = si;
        break;
    default:
        error(R_MSG_type, type2char(TYPEOF(x)));
    }
    UNPROTECT(1);
    return ans;
}

/* do_summary provides a variety of data summaries
	op :  0 = sum,  2 = min,  3 = max,  4 = prod

   NOTE: mean used to be done here, but is now separate, since it has
   nothing in common with the others (has only one arg and no na.rm, and
   dispatch is from an R-level generic). 

   Note that for the fast forms, na.rm must be FALSE. */

static SEXP do_fast_sum (SEXP call, SEXP op, SEXP arg, SEXP env, int variant)
{
    /* A variant return value for arg looks just like an arg of length one, 
       and can be treated the same.  An arg of length one can be returned
       as the result if it has the right type and no attributes. */

    switch (TYPEOF(arg)) {

    case NILSXP:  
        return ScalarIntegerMaybeConst (0);

    case LGLSXP:  /* assumes LOGICAL and INTEGER really the same */
        WAIT_UNTIL_COMPUTED(arg);
        return ScalarInteger (isum (INTEGER(arg), LENGTH(arg), 0, call));

    case INTSXP:  
        if (LENGTH(arg) == 1 && !HAS_ATTRIB(arg))
            break;
        WAIT_UNTIL_COMPUTED(arg);
        return ScalarInteger (isum (INTEGER(arg), LENGTH(arg), 0, call));

    case REALSXP:
        if (LENGTH(arg) == 1 && !HAS_ATTRIB(arg)) 
            break;
        WAIT_UNTIL_COMPUTED(arg);
        return ScalarReal (rsum (REAL(arg), LENGTH(arg), 0));

    case CPLXSXP:
        if (LENGTH(arg) == 1 && !HAS_ATTRIB(arg)) 
            break;
        WAIT_UNTIL_COMPUTED(arg);
        return ScalarComplex (csum (COMPLEX(arg), LENGTH(arg), 0));

    default:
        errorcall(call, R_MSG_type, type2char(TYPEOF(arg)));
    }

    if (! (variant & VARIANT_PENDING_OK) )
        WAIT_UNTIL_COMPUTED(arg);

    return arg;
}

static SEXP do_fast_prod (SEXP call, SEXP op, SEXP arg, SEXP env, int variant)
{
    switch (TYPEOF(arg)) {

    case NILSXP:  
        return ScalarRealMaybeConst (1.0);

    case LGLSXP:  /* assumes LOGICAL and INTEGER really the same */
    case INTSXP:  
        return ScalarReal (iprod (INTEGER(arg), LENGTH(arg), 0));

    case REALSXP:
        return ScalarReal (rprod (REAL(arg), LENGTH(arg), 0));

    case CPLXSXP:
        return ScalarComplex (cprod (COMPLEX(arg), LENGTH(arg), 0));

    default:
        errorcall(call, R_MSG_type, type2char(TYPEOF(arg)));
    }
}

static SEXP do_summary(SEXP call, SEXP op, SEXP args, SEXP env)
{
    SEXP ans, a, stmp = NA_STRING /* -Wall */, scum = NA_STRING, call2;
    double tmp = 0.0, s;
    Rcomplex z, ztmp, zcum={0.0, 0.0} /* -Wall */;
    int itmp = 0, icum=0, int_a, real_a, empty, warn = 0 /* dummy */;
    int iop, first;
    SEXPTYPE ans_type;/* only INTEGER, REAL, COMPLEX or STRSXP here */

    Rboolean narm;
    int updated;
	/* updated := 1 , as soon as (i)tmp (do_summary),
	   or *value ([ir]min / max) is assigned */

    /* match to foo(..., na.rm=FALSE) */
    PROTECT(args = fixup_NaRm(args));
    PROTECT(call2 = LCONS(CAR(call),args));

    if (DispatchGroup("Summary", call2, op, args, env, &ans)) {
	UNPROTECT(2);
	return(ans);
    }
    UNPROTECT(1);

#ifdef DEBUG_Summary
    REprintf("C do_summary(op%s, *): did NOT dispatch\n", PRIMNAME(op));
#endif

    ans = matchArgExact(R_NaRmSymbol, &args);
    narm = asLogical(ans);

    iop = PRIMVAL(op);
    switch(iop) {
    case 0:/* sum */
        /* we need to find out if _all_ the arguments are integer or logical
           in advance, as we might overflow before we find out.  NULL is
           documented to be the same as integer(0).
        */
	ans_type = INTSXP;
	for (SEXP a = args; !isNull(a); a = CDR(a)) {
	    if(!isInteger(CAR(a)) && !isLogical(CAR(a)) && !isNull(CAR(a))) {
		ans_type = REALSXP;  /* may change to CPLXSXP later */
		break;
	    }
	}
        icum = 0;
	zcum.r = zcum.i = 0.;
	break;

    case 2:/* min */
	DbgP2("do_summary: min(.. na.rm=%d) ", narm);
	ans_type = INTSXP;
	zcum.r = R_PosInf;
	icum = INT_MAX;
	break;

    case 3:/* max */
	DbgP2("do_summary: max(.. na.rm=%d) ", narm);
	ans_type = INTSXP;
	zcum.r = R_NegInf;;
	icum = R_INT_MIN;
	break;

    case 4:/* prod */
	ans_type = REALSXP;
	zcum.r = 1.;
	zcum.i = 0.;
        first = 1;
	break;

    default:
	errorcall(call,
		  _("internal error ('op = %d' in do_summary).\t Call a Guru"),
		  iop);
    }

    /*-- now loop over all arguments.  Do the 'op' switch INSIDE : */

    updated = 0;
    empty = 1; /* for min/max, 1 if only 0-length arguments, or NA with na.rm=T */
    while (args != R_NilValue) {
	a = CAR(args);

	if(length(a) > 0) {

	    switch(iop) {
	    case 2:/* min */
	    case 3:/* max */

	        updated = 0;
	        int_a = 0;/* int_a = 1	<-->	a is INTEGER */
	        real_a = 0;

		switch(TYPEOF(a)) {
		case LGLSXP:
		case INTSXP:
		    int_a = 1;
                    updated = 
                      iop==2 ? imin(INTEGER(a), LENGTH(a), &itmp, narm)
		             : imax(INTEGER(a), LENGTH(a), &itmp, narm);
		    break;
		case REALSXP:
		    real_a = 1;
		    if(ans_type == INTSXP) {/* change to REAL */
			ans_type = REALSXP;
			if(!empty) zcum.r = Int2Real(icum);
		    }
                    updated = 
                      iop==2 ? rmin(REAL(a), LENGTH(a), &tmp, narm)
		             : rmax(REAL(a), LENGTH(a), &tmp, narm);
		    break;
		case STRSXP:
		    if(!empty && ans_type == INTSXP)
			scum = StringFromInteger(icum, &warn);
		    else if(!empty && ans_type == REALSXP)
			scum = StringFromReal(zcum.r, &warn);
		    ans_type = STRSXP;
		    if (iop == 2) updated = smin(a, &stmp, narm);
		    else updated = smax(a, &stmp, narm);
		    break;
		default:
		    goto invalid_type;
		}

		if(updated) {/* 'a' had non-NA elements; --> "add" tmp or itmp*/
		    DbgP1(" updated:");
		    if(ans_type == INTSXP) {
			DbgP3(" INT: (old)icum= %ld, itmp=%ld\n", icum,itmp);
			if (itmp == NA_INTEGER) goto na_answer;
			if ((iop == 2 && itmp < icum) || /* min */
			    (iop == 3 && itmp > icum))   /* max */
			    icum = itmp;
		    } else if(ans_type == REALSXP) {
			if (int_a) tmp = Int2Real(itmp);
			DbgP3(" REAL: (old)cum= %g, tmp=%g\n", zcum.r,tmp);
			if (ISNA(zcum.r)); /* NA trumps anything */
			else if (ISNAN(tmp)) {
			    if (ISNA(tmp)) zcum.r = tmp;
			    else zcum.r += tmp;/* NA or NaN */
			} else if(
			    (iop == 2 && tmp < zcum.r) ||
			    (iop == 3 && tmp > zcum.r))	zcum.r = tmp;
		    } else if(ans_type == STRSXP) {
			if(empty) scum = stmp;
			else {
			    if(int_a)
				stmp = StringFromInteger(itmp, &warn);
			    if(real_a)
				stmp = StringFromReal(tmp, &warn);
			    if(((iop == 2 && stmp != scum && Scollate(stmp, scum) < 0)) ||
			       (iop == 3 && stmp != scum && Scollate(stmp, scum) > 0) )
				scum = stmp;
			}
		    }
		}/*updated*/ else {
		    /*-- in what cases does this happen here at all?
		      -- if there are no non-missing elements.
		     */
		    DbgP2(" NOT updated [!! RARE !!]: int_a=%d\n", int_a);
		}

		break;/*--- end of  min() / max() ---*/

	    case 0:/* sum */

                WAIT_UNTIL_COMPUTED(a);

		switch(TYPEOF(a)) {
		case LGLSXP:
		case INTSXP:
		    itmp = isum (TYPEOF(a)==LGLSXP ? LOGICAL(a) : INTEGER(a),
                                 LENGTH(a), narm, call);
		    if (itmp == NA_INTEGER) goto na_answer;
		    if (ans_type == INTSXP) {
		        s = (double) icum + (double) itmp;
		        if (s > INT_MAX || s < R_INT_MIN) {
		            warningcall (call,
                              _("Integer overflow - use sum(as.numeric(.))"));
			    goto na_answer;
			}
                        icum += itmp;
		    } 
                    else
		        zcum.r += Int2Real(itmp);
		    break;
		case REALSXP:
		    if(ans_type == INTSXP) { /* shouldn't happen */
			ans_type = REALSXP;
			if(!empty) zcum.r = Int2Real(icum);
		    }
		    zcum.r += rsum(REAL(a), LENGTH(a), narm);
		    break;
		case CPLXSXP:
		    if(ans_type == INTSXP) { /* shouldn't happen */
			ans_type = CPLXSXP;
			if(!empty) zcum.r = Int2Real(icum);
		    } else if (ans_type == REALSXP)
			ans_type = CPLXSXP;
		    ztmp = csum(COMPLEX(a), LENGTH(a), narm);
		    zcum.r += ztmp.r;
		    zcum.i += ztmp.i;
		    break;
		default:
		    goto invalid_type;
		}

		break;/* sum() part */

	    case 4:/* prod */

		switch(TYPEOF(a)) {
		case LGLSXP:
		case INTSXP:
		case REALSXP:
		    if(TYPEOF(a) == REALSXP)
			tmp = rprod(REAL(a), LENGTH(a), narm);
		    else
			tmp = iprod(INTEGER(a), LENGTH(a), narm);
		    zcum.r *= tmp;
		    zcum.i *= tmp;
		    break;
		case CPLXSXP:
		    ans_type = CPLXSXP;
		    ztmp = cprod(COMPLEX(a), LENGTH(a), narm);
                    if (first) 
                        zcum = ztmp;
                    else {
                        z = zcum;
                        R_from_C99_complex(&zcum, C99_from_R_complex(&z)
                                                   * C99_from_R_complex(&ztmp));
                    }
		    break;
		default:
		    goto invalid_type;
		}

                first = 0;
		break;/* prod() part */

	    }/* switch(iop) */

	} else { /* len(a)=0 */
	    /* Even though this has length zero it can still be invalid,
	       e.g. list() or raw() */
	    switch(TYPEOF(a)) {
	    case LGLSXP:
	    case INTSXP:
	    case REALSXP:
	    case NILSXP:  /* OK historically, e.g. PR#1283 */
		break;
	    case CPLXSXP:
		if (iop == 2 || iop == 3) goto invalid_type;
		break;
	    case STRSXP:
		if (iop == 2 || iop == 3) {
		    if(!empty && ans_type == INTSXP) {
			scum = StringFromInteger(icum, &warn);
			UNPROTECT(1); /* scum */
			PROTECT(scum);
		    } else if(!empty && ans_type == REALSXP) {
			scum = StringFromReal(zcum.r, &warn);
			UNPROTECT(1); /* scum */
			PROTECT(scum);
		    }
		    ans_type = STRSXP;
		    break;
		}
	    default:
		goto invalid_type;
	    }
	    if(ans_type < TYPEOF(a) && ans_type != CPLXSXP) {
		if(!empty && ans_type == INTSXP)
		    zcum.r = Int2Real(icum);
		ans_type = TYPEOF(a);
	    }
	}
	DbgP3(" .. upd.=%d, empty: old=%d", updated, empty);
	if(empty && updated) empty=0;
	DbgP2(", new=%d\n", empty);
	args = CDR(args);
    } /*-- while(..) loop over args */

    /*-------------------------------------------------------*/
    if(empty && (iop == 2 || iop == 3)) {
	if(ans_type == STRSXP) {
	    warningcall(call, _("no non-missing arguments, returning NA"));
	} else {
	    if(iop == 2)
		warningcall(call, _("no non-missing arguments to min; returning Inf"));
	    else
		warningcall(call, _("no non-missing arguments to max; returning -Inf"));
	    ans_type = REALSXP;
	}
    }

    ans = allocVector(ans_type, 1);
    switch(ans_type) {
    case INTSXP:   INTEGER(ans)[0] = icum; break;
    case REALSXP:  REAL(ans)[0] = zcum.r; break;
    case CPLXSXP:  COMPLEX(ans)[0].r = zcum.r; 
                   COMPLEX(ans)[0].i = zcum.i; 
                   break;
    case STRSXP:   SET_STRING_ELT(ans, 0, scum); break;
    }
    UNPROTECT(1);  /* args */
    return ans;

na_answer: /* only INTSXP case currently used */
    ans = allocVector(ans_type, 1);
    switch(ans_type) {
    case INTSXP:   INTEGER(ans)[0] = NA_INTEGER; break;
    case REALSXP:  REAL(ans)[0] = NA_REAL; break;
    case CPLXSXP:  COMPLEX(ans)[0].r = COMPLEX(ans)[0].i = NA_REAL; break;
    case STRSXP:   SET_STRING_ELT(ans, 0, NA_STRING); break;
    }
    UNPROTECT(1);  /* args */
    return ans;

invalid_type:
    errorcall(call, R_MSG_type, type2char(TYPEOF(a)));
    return R_NilValue;
}/* do_summary */


static SEXP do_range(SEXP call, SEXP op, SEXP args, SEXP env)
{
    SEXP ans, prargs, call2;

    PROTECT(args = fixup_NaRm(args));
    PROTECT(call2 = LCONS(CAR(call),args));

    if (DispatchGroup("Summary", call2, op, args, env, &ans)) {
	UNPROTECT(2);
	return(ans);
    }
    UNPROTECT(1);

    PROTECT(op = findFun(install("range.default"), env));
    /* Below should really use CDR(call) for the unevaluated expressions, 
       but it can't because args has been fiddled with by fixup_NaRm. */
    PROTECT(prargs = promiseArgsWithValues(args, R_EmptyEnv, args));
    ans = applyClosure(call, op, prargs, env, NULL);
    UNPROTECT(3);
    return(ans);
}

/* which.min(x) : The index (starting at 1), of the first min(x) in x
   which.max(x) : The index (starting at 1), of the first max(x) in x

   Uses some changes from R-3.2.3, but with substantial pqR improvements. */

SEXP attribute_hidden do_first_min(SEXP call, SEXP op, SEXP args, SEXP rho)
{
    SEXP sx = CAR(args), ans;
    int nprot = 1;
    R_xlen_t i, n, indx = -1;

    checkArity(op, args);
    if (!isNumeric(sx)) {
        PROTECT(sx = coerceVector(CAR(args), REALSXP)); nprot++;
    }

    n = XLENGTH(sx);
<<<<<<< HEAD
    switch(TYPEOF(sx)) {
=======

    switch (TYPEOF(sx)) {
>>>>>>> 99b7b3a2

    case LGLSXP: 
    {
        /* We can stop once we've found FALSE for min or TRUE for max. */

        int *r = LOGICAL(sx);
        if (PRIMVAL(op) == 0) { /* which.min */
            for (i = 0; i < n && r[i] == NA_LOGICAL; i++) ;
            if (i == n) /* all NA */
                break;
            indx = i;
            for ( ; i < n && r[i] != FALSE; i++) ;
            if (i == n) /* all NA or TRUE */
                break;
            indx = i;
        }
        else { /* which.max */
            for (i = 0; i < n && r[i] == NA_LOGICAL; i++) ;
            if (i == n) /* all NA */
                break;
            indx = i;
            for ( ; i < n && r[i] != TRUE; i++) ;
            if (i == n) /* all NA or FALSE */
                break;
            indx = i;
        }
        break;
<<<<<<< HEAD
    }

    case INTSXP:
    {
        int s, *r = INTEGER(sx);
        if (PRIMVAL(op) == 0) { /* which.min */
            for (i = 0; i < n && r[i] == NA_INTEGER; i++) ;
            if (i == n) /* all NA */
                break;
            indx = i;
            s = r[i];
            for ( ; i < n; i++) {
                if (r[i] < s && r[i] != NA_INTEGER) {
                    indx = i;
                    s = r[i];
                }
            }
        }
        else { /* which.max */
            for (i = 0; i < n && r[i] == NA_INTEGER; i++) ;
            if (i == n) /* all NA */
                break;
            indx = i;
            s = r[i];
            for ( ; i < n; i++) {
                if (r[i] > s) { /* no need to check NA_INTEGER, since never > */
                    indx = i;
                    s = r[i];
                }
            }
        }
        break;
    }

    case REALSXP:
    {
        double s, *r = REAL(sx);
        if (PRIMVAL(op) == 0) { /* which.min */
            for (i = 0; i < n && ISNAN(r[i]); i++) ;
            if (i == n) /* all NA/NaN */
                break;
            indx = i;
            s = r[i];
            for ( ; i < n; i++) {
                if (r[i] < s && !ISNAN(r[i])) { /* !ISNAN unneeded in theory */
                    indx = i;
                    s = r[i]; 
                }
            }
        }
        else { /* which.max */
            for (i = 0; i < n && ISNAN(r[i]); i++) ;
            if (i == n) /* all NA/NaN */
                break;
            indx = i;
            s = r[i];
            for ( ; i < n; i++) {
                if (r[i] > s && !ISNAN(r[i])) { /* !ISNAN unneeded in theory */
                    indx = i;
                    s = r[i]; 
                }
            }
        }
        break;
    }}

    if (n > INT_MAX)  /* never happens when there are no large vectors */
        ans = indx == -1 ? allocVector(REALSXP,0) : ScalarReal((double)indx+1);
    else
        ans = indx == -1 ? allocVector(INTSXP,0) : ScalarInteger(indx+1);
    PROTECT(ans);

    if (indx != -1) {
        if (getAttrib(sx, R_NamesSymbol) != R_NilValue) { /* preserve names */
            SEXP ansnam;
            PROTECT(ansnam =
                    ScalarString(STRING_ELT(getAttrib(sx,R_NamesSymbol),indx)));
            setAttrib(ans, R_NamesSymbol, ansnam);
            UNPROTECT(1);
        }
    }

=======
    }

    case INTSXP:
    {
        int s, *r = INTEGER(sx);
        if (PRIMVAL(op) == 0) { /* which.min */
            for (i = 0; i < n && r[i] == NA_INTEGER; i++) ;
            if (i == n) /* all NA */
                break;
            indx = i;
            s = r[i];
            for ( ; i < n; i++) {
                if (r[i] < s && r[i] != NA_INTEGER) {
                    indx = i;
                    s = r[i];
                }
            }
        }
        else { /* which.max */
            for (i = 0; i < n && r[i] == NA_INTEGER; i++) ;
            if (i == n) /* all NA */
                break;
            indx = i;
            s = r[i];
            for ( ; i < n; i++) {
                if (r[i] > s) { /* no need to check NA_INTEGER, since never > */
                    indx = i;
                    s = r[i];
                }
            }
        }
        break;
    }

    case REALSXP:
    {
        double s, *r = REAL(sx);
        if (PRIMVAL(op) == 0) { /* which.min */
            for (i = 0; i < n && ISNAN(r[i]); i++) ;
            if (i == n) /* all NA/NaN */
                break;
            indx = i;
            s = r[i];
            for ( ; i < n; i++) {
                if (r[i] < s && !ISNAN(r[i])) { /* !ISNAN unneeded in theory */
                    indx = i;
                    s = r[i]; 
                }
            }
        }
        else { /* which.max */
            for (i = 0; i < n && ISNAN(r[i]); i++) ;
            if (i == n) /* all NA/NaN */
                break;
            indx = i;
            s = r[i];
            for ( ; i < n; i++) {
                if (r[i] > s && !ISNAN(r[i])) { /* !ISNAN unneeded in theory */
                    indx = i;
                    s = r[i]; 
                }
            }
        }
        break;
    }}

    if (n > INT_MAX)  /* never happens when there are no large vectors */
        ans = indx == -1 ? allocVector(REALSXP,0) : ScalarReal((double)indx+1);
    else
        ans = indx == -1 ? allocVector(INTSXP,0) : ScalarInteger(indx+1);
    PROTECT(ans);

    if (indx != -1) {
        SEXP names = getNamesAttrib(sx);
        if (names != R_NilValue) {
            SEXP ansnam;
            PROTECT(ansnam = ScalarString(STRING_ELT(names,indx)));
            setAttrib(ans, R_NamesSymbol, ansnam);
            UNPROTECT(1);
        }
    }

>>>>>>> 99b7b3a2
    UNPROTECT(nprot);
    return ans;
}

/* which(x) : indices of TRUE values in x (ignores NA) */

static SEXP do_which(SEXP call, SEXP op, SEXP args, SEXP rho)
{
    SEXP s, s_nms, x, x_nms = R_NilValue;
    int *xi;
    R_len_t len, i, j;

    checkArity(op, args);
    s = CAR(args);
    if (!isLogical(s))
        error(_("argument to 'which' is not logical"));

    R_len_t ns = LENGTH(s);
    int *si = LOGICAL(s);

    if (SIZEOF_CHAR_P <= 4) {  /* small address space */

        /* TWO-PASS IMPLEMENTATION.  Avoids allocating more memory than
           necessary, hence preferred for systems with limited address space. */

        /* Count the number of TRUE values in s.  Adds together all the
           values in s in a 32-bit unsigned accumulator, then clears the
           top bit of this sum to get the desired count. */
    
        unsigned *su = (unsigned *)si;
        uint32_t ucount;
        ucount = 0;
        i = 0;
        if (ns & 1) {
            ucount += su[i++];
        }
        if (ns & 2) {
            ucount += su[i++];
            ucount += su[i++];
        }
        while (i < ns) {
            ucount += su[i++];
            ucount += su[i++];
            ucount += su[i++];
            ucount += su[i++];
        }
        len = (int)(ucount & 0x7fffffff);
    
        /* Create index vector, x, with index values. */
    
        x = allocVector (INTSXP, len);
        xi = INTEGER(x);

        i = 0;
        j = 0;
        if (ns & 1) {
            if (si[i++] > 0) xi[j++] = i;
        }
        if (ns & 2) {
            if (si[i++] > 0) xi[j++] = i;
            if (si[i++] > 0) xi[j++] = i;
        }
        while (i < ns) {
            if (si[i++] > 0) xi[j++] = i;
            if (si[i++] > 0) xi[j++] = i;
            if (si[i++] > 0) xi[j++] = i;
            if (si[i++] > 0) xi[j++] = i;
        }
    
        if (j != len) abort();
    }

    else {  /* large address space */

        /* ONE-PASS IMPLEMENTATION.  May allocate much more memory than
           necessary, but unused portions are never accessed, and on many
           systems will not be allocated physical memory.  But the allocation
           does occupy address space, hence this is more suitable when
           there's plenty of address space. */

        /* Initially try to store indices in a local array, xi0, of length
           LEN0.  When that's full, or when the end of s is reached, copy
           contents to an allocated INTSXP vector, to which more indices
           may be added.  Reduce the length of this vector once done to
           give the final result. */

#       define LEN0 300  /* Must be at least 7 */

        R_len_t len0;
        int xi0[LEN0];
        len = ns;
        len0 = len < LEN0 ? len : LEN0;
        xi = xi0;

        i = 0;
        j = 0;

        /* Use unrolled loops. */

        if (len & 1) {
            if (si[i++] > 0) xi[j++] = i;
        }
        if (len & 2) {
            if (si[i++] > 0) xi[j++] = i;
            if (si[i++] > 0) xi[j++] = i;
        }
        if (len & 4) {
            if (si[i++] > 0) xi[j++] = i;
            if (si[i++] > 0) xi[j++] = i;
	if (si[i++] > 0) xi[j++] = i;
            if (si[i++] > 0) xi[j++] = i;
        }

        if (len0 == LEN0) {
            while (i < len && j < LEN0-7) {
                if (si[i++] > 0) xi[j++] = i;
                if (si[i++] > 0) xi[j++] = i;
                if (si[i++] > 0) xi[j++] = i;
                if (si[i++] > 0) xi[j++] = i;
                if (si[i++] > 0) xi[j++] = i;
                if (si[i++] > 0) xi[j++] = i;
                if (si[i++] > 0) xi[j++] = i;
                if (si[i++] > 0) xi[j++] = i;
            }
        }

        x = allocVector (INTSXP, j + (len-i));
        xi = INTEGER(x);
        memcpy (xi, xi0, j * sizeof(int));

        while (i < len) {
            if (si[i++] > 0) xi[j++] = i;
            if (si[i++] > 0) xi[j++] = i;
            if (si[i++] > 0) xi[j++] = i;
            if (si[i++] > 0) xi[j++] = i;
            if (si[i++] > 0) xi[j++] = i;
            if (si[i++] > 0) xi[j++] = i;
            if (si[i++] > 0) xi[j++] = i;
            if (si[i++] > 0) xi[j++] = i;
        }

        len = j;
        if (LENGTH(x) != len)
            x = reallocVector(x,len);
    }

    PROTECT(x);
    if ((s_nms = getNamesAttrib(s)) != R_NilValue) {
        PROTECT(x_nms = allocVector(STRSXP, len));
        for (i = 0; i < len; i++) {
            SET_STRING_ELT (x_nms, i, STRING_ELT(s_nms,xi[i]-1));
        }
        setAttrib(x, R_NamesSymbol, x_nms);
        UNPROTECT(1);
    }
    UNPROTECT(1);

    return x;
}

/* complete.cases(.) */
static SEXP do_compcases(SEXP call, SEXP op, SEXP args, SEXP rho)
{
    SEXP s, t, u, rval;
    int i, len;

    /* checkArity(op, args); */
    len = -1;

    for (s = args; s != R_NilValue; s = CDR(s)) {
	if (isList(CAR(s))) {
	    for (t = CAR(s); t != R_NilValue; t = CDR(t))
		if (isMatrix(CAR(t))) {
		    u = getDimAttrib(CAR(t));
		    if (len < 0)
			len = INTEGER(u)[0];
		    else if (len != INTEGER(u)[0])
			goto bad;
		}
		else if (isVector(CAR(t))) {
		    if (len < 0)
			len = LENGTH(CAR(t));
		    else if (len != LENGTH(CAR(t)))
			goto bad;
		}
		else
		    error(R_MSG_type, type2char(TYPEOF(CAR(t))));
	}
	/* FIXME : Need to be careful with the use of isVector() */
	/* since this includes lists and expressions. */
	else if (isNewList(CAR(s))) {
	    int it, nt;
	    t = CAR(s);
	    nt = length(t);
	    /* 0-column data frames are a special case */
	    if(nt) {
		for (it = 0 ; it < nt ; it++) {
		    if (isMatrix(VECTOR_ELT(t, it))) {
			u = getDimAttrib(VECTOR_ELT(t, it));
			if (len < 0)
			    len = INTEGER(u)[0];
			else if (len != INTEGER(u)[0])
			    goto bad;
		    }
		    else if (isVector(VECTOR_ELT(t, it))) {
			if (len < 0)
			    len = LENGTH(VECTOR_ELT(t, it));
			else if (len != LENGTH(VECTOR_ELT(t, it)))
			    goto bad;
		    }
		    else
			error(R_MSG_type, "unknown");
		}
	    } else {
		u = getAttrib(t, R_RowNamesSymbol);
		if (!isNull(u)) {
		    if (len < 0)
			len = LENGTH(u);
		    else if (len != INTEGER(u)[0])
			goto bad;
		}
	    }
	}
	else if (isMatrix(CAR(s))) {
	    u = getDimAttrib(CAR(s));
	    if (len < 0)
		len = INTEGER(u)[0];
	    else if (len != INTEGER(u)[0])
		goto bad;
	}
	else if (isVector(CAR(s))) {
	    if (len < 0)
		len = LENGTH(CAR(s));
	    else if (len != LENGTH(CAR(s)))
		goto bad;
	}
	else
	    error(R_MSG_type, type2char(TYPEOF(CAR(s))));
    }

    if (len < 0)
	error(_("no input has determined the number of cases"));
    PROTECT(rval = allocVector(LGLSXP, len));
    for (i = 0; i < len; i++) INTEGER(rval)[i] = 1;
    /* FIXME : there is a lot of shared code here for vectors. */
    /* It should be abstracted out and optimized. */
    for (s = args; s != R_NilValue; s = CDR(s)) {
	if (isList(CAR(s))) {
	    /* Now we only need to worry about vectors */
	    /* since we use mod to handle arrays. */
	    /* FIXME : using mod like this causes */
	    /* a potential performance hit. */
	    for (t = CAR(s); t != R_NilValue; t = CDR(t)) {
		u = CAR(t);
		for (i = 0; i < LENGTH(u); i++) {
		    switch (TYPEOF(u)) {
		    case INTSXP:
		    case LGLSXP:
			if (INTEGER(u)[i] == NA_INTEGER)
			    INTEGER(rval)[i % len] = 0;
			break;
		    case REALSXP:
			if (ISNAN(REAL(u)[i]))
			    INTEGER(rval)[i % len] = 0;
			break;
		    case CPLXSXP:
			if (ISNAN(COMPLEX(u)[i].r) || ISNAN(COMPLEX(u)[i].i))
			    INTEGER(rval)[i % len] = 0;
			break;
		    case STRSXP:
			if (STRING_ELT(u, i) == NA_STRING)
			    INTEGER(rval)[i % len] = 0;
			break;
		    default:
			UNPROTECT(1);
			error(R_MSG_type, type2char(TYPEOF(u)));
		    }
		}
	    }
	}
	if (isNewList(CAR(s))) {
	    int it, nt;
	    t = CAR(s);
	    nt = length(t);
	    for (it = 0 ; it < nt ; it++) {
		u = VECTOR_ELT(t, it);
		for (i = 0; i < LENGTH(u); i++) {
		    switch (TYPEOF(u)) {
		    case INTSXP:
		    case LGLSXP:
			if (INTEGER(u)[i] == NA_INTEGER)
			    INTEGER(rval)[i % len] = 0;
			break;
		    case REALSXP:
			if (ISNAN(REAL(u)[i]))
			    INTEGER(rval)[i % len] = 0;
			break;
		    case CPLXSXP:
			if (ISNAN(COMPLEX(u)[i].r) || ISNAN(COMPLEX(u)[i].i))
			    INTEGER(rval)[i % len] = 0;
			break;
		    case STRSXP:
			if (STRING_ELT(u, i) == NA_STRING)
			    INTEGER(rval)[i % len] = 0;
			break;
		    default:
			UNPROTECT(1);
			error(R_MSG_type, type2char(TYPEOF(u)));
		    }
		}
	    }
	}
	else {
	    for (i = 0; i < LENGTH(CAR(s)); i++) {
		u = CAR(s);
		switch (TYPEOF(u)) {
		case INTSXP:
		case LGLSXP:
		    if (INTEGER(u)[i] == NA_INTEGER)
			INTEGER(rval)[i % len] = 0;
		    break;
		case REALSXP:
		    if (ISNAN(REAL(u)[i]))
			INTEGER(rval)[i % len] = 0;
		    break;
		case CPLXSXP:
		    if (ISNAN(COMPLEX(u)[i].r) || ISNAN(COMPLEX(u)[i].i))
			INTEGER(rval)[i % len] = 0;
		    break;
		case STRSXP:
		    if (STRING_ELT(u, i) == NA_STRING)
			INTEGER(rval)[i % len] = 0;
		    break;
		default:
		    UNPROTECT(1);
		    error(R_MSG_type, type2char(TYPEOF(u)));
		}
	    }
	}
    }
    UNPROTECT(1);
    return rval;

 bad:
    error(_("not all arguments have the same length"));
}

/* op = 0 is pmin, op = 1 is pmax
   NULL and logicals are handled as if they had been coerced to integer.
 */
static SEXP do_pmin(SEXP call, SEXP op, SEXP args, SEXP rho)
{
    SEXP a, x, ans;
    int i, n, len, narm;
    SEXPTYPE type, anstype;

    narm = asLogical(CAR(args));
    if(narm == NA_LOGICAL)
	error(_("invalid '%s' value"), "na.rm");
    args = CDR(args);
    x = CAR(args);
    if(args == R_NilValue) error(_("no arguments"));

    anstype = TYPEOF(x);
    switch(anstype) {
    case NILSXP:
    case LGLSXP:
    case INTSXP:
    case REALSXP:
    case STRSXP:
	break;
    default:
	error(_("invalid input type"));
    }
    a = CDR(args);
    if(a == R_NilValue) return x; /* one input */

    len = length(x); /* not LENGTH, as NULL is allowed */
    for(; a != R_NilValue; a = CDR(a)) {
	x = CAR(a);
	type = TYPEOF(x);
	switch(type) {
	case NILSXP:
	case LGLSXP:
	case INTSXP:
	case REALSXP:
	case STRSXP:
	    break;
	default:
	    error(_("invalid input type"));
	}
	if(type > anstype) anstype = type;  /* RELIES ON SEXPTYPE ORDERING! */
	n = length(x);
	if ((len > 0) ^ (n > 0)) {
	    // till 2.15.0:  error(_("cannot mix 0-length vectors with others"));
	    len = 0;
	    break;
	}
	len = imax2(len, n);
    }
    if(anstype < INTSXP) anstype = INTSXP;

    if(len == 0) return allocVector(anstype, 0);

    /* Check for fractional recycling (added in 2.14.0) */
    for(a = args; a != R_NilValue; a = CDR(a)) {
	n = LENGTH(CAR(a));
	if (len % n != 0) {
	    warning(_("an argument will be fractionally recycled"));
	    break;
	}
    }

    PROTECT(ans = allocVector(anstype, len));
    switch(anstype) {
    case INTSXP:
    {
	int *r,  *ra = INTEGER(ans), tmp;
	PROTECT(x = coerceVector(CAR(args), anstype));
	r = INTEGER(x);
	n = LENGTH(x);
        if (n == len)
	    for (i = 0; i < len; i++) ra[i] = r[i];
        else if (n == 1)
	    for (i = 0; i < len; i++) ra[i] = r[0];
        else
	    for (i = 0; i < len; i++) ra[i] = r[i % n];
	UNPROTECT(1);
	for(a = CDR(args); a != R_NilValue; a = CDR(a)) {
	    PROTECT(x = coerceVector(CAR(a), anstype));
	    n = LENGTH(x);
	    r = INTEGER(x);
	    for (i = 0; i < len; i++) {
		tmp = r[i % n];
                if (tmp == NA_INTEGER) {
                    if (narm && ra[i] != NA_INTEGER) continue;
                }
                else if (ra[i] == NA_INTEGER) {
                    if (!narm) continue;
                }
                else if (PRIMVAL(op)==1 ? tmp <= ra[i] : tmp >= ra[i])
                    continue;
                ra[i] = tmp;
	    }
	    UNPROTECT(1);
	}
    }
	break;
    case REALSXP:
    {
	double *r, *ra = REAL(ans), tmp;
	PROTECT(x = coerceVector(CAR(args), anstype));
	r = REAL(x);
	n = LENGTH(x);
        if (n == len)
	    for (i = 0; i < len; i++) ra[i] = r[i];
        else if (n == 1)
	    for (i = 0; i < len; i++) ra[i] = r[0];
        else
	    for (i = 0; i < len; i++) ra[i] = r[i % n];
	UNPROTECT(1);
	for(a = CDR(args); a != R_NilValue; a = CDR(a)) {
	    PROTECT(x = coerceVector(CAR(a), anstype));
	    n = LENGTH(x);
	    r = REAL(x);
	    for (i = 0; i < len; i++) {
		tmp = r[i % n];
                if (ISNAN(tmp)) {
                    if (narm && !ISNAN(ra[i])) continue;
                }
                else if (ISNAN(ra[i])) {
                    if (!narm) continue;
                }
                else if (PRIMVAL(op)==1 ? tmp <= ra[i] : tmp >= ra[i])
                    continue;
                ra[i] = tmp;
            }
	    UNPROTECT(1);
	}
    }
	break;
    case STRSXP:
    {
	PROTECT(x = coerceVector(CAR(args), anstype));
	n = LENGTH(x);
        if (n == len)
	    for (i = 0; i < len; i++)
                SET_STRING_ELT(ans, i, STRING_ELT(x, i));
        else if (n == 1)
	    for (i = 0; i < len; i++)
                SET_STRING_ELT(ans, i, STRING_ELT(x, 0));
        else
	    for (i = 0; i < len; i++)
                SET_STRING_ELT(ans, i, STRING_ELT(x, i % n));
	UNPROTECT(1);
	for(a = CDR(args); a != R_NilValue; a = CDR(a)) {
	    SEXP tmp, t2;
	    PROTECT(x = coerceVector(CAR(a), anstype));
	    n = LENGTH(x);
	    for(i = 0; i < len; i++) {
		tmp = STRING_ELT(x, i % n);
		t2 = STRING_ELT(ans, i);
                if (tmp == NA_STRING) {
                    if (narm && t2 != NA_STRING) continue;
                }
                else if (t2 == NA_STRING) {
                    if (!narm) continue;
                }
                else if (PRIMVAL(op)==1 ? Scollate (tmp, t2) <= 0 
                                        : Scollate (tmp, t2) >= 0)
                    continue;
                SET_STRING_ELT(ans, i, tmp);
	    }
	    UNPROTECT(1);
	}
    }
	break;
    default:
	break;
    }
    UNPROTECT(1);
    return ans;
}

/* FUNTAB entries defined in this source file. See names.c for documentation. */

attribute_hidden FUNTAB R_FunTab_summary[] =
{
/* printname	c-entry		offset	eval	arity	pp-kind	     precedence	rightassoc */

{"mean",	do_mean,	0,	11,	1,	{PP_FUNCALL, PREC_FN,	0}},
{"range",	do_range,	0,	1,	-1,	{PP_FUNCALL, PREC_FN,	0}},
{"which.min",	do_first_min,	0,   1000011,	1,	{PP_FUNCALL, PREC_FN,	0}},
{"which.max",	do_first_min,	1,   1000011,	1,	{PP_FUNCALL, PREC_FN,	0}},
{"which",	do_which,	0,	11,	1,	{PP_FUNCALL, PREC_FN,	0}},
{"complete.cases",do_compcases,	0,	11,	1,	{PP_FUNCALL, PREC_FN,	0}},
{"pmin",	do_pmin,	0,	11,	-1,	{PP_FUNCALL, PREC_FN,	0}},
{"pmax",	do_pmin,	1,	11,	-1,	{PP_FUNCALL, PREC_FN,	0}},

/* these four are group generic and so need to eval args */
{"sum",		do_summary,	0,	10001,	-1,	{PP_FUNCALL, PREC_FN,	0}},
{"min",		do_summary,	2,	1,	-1,	{PP_FUNCALL, PREC_FN,	0}},
{"max",		do_summary,	3,	1,	-1,	{PP_FUNCALL, PREC_FN,	0}},
{"prod",	do_summary,	4,	1,	-1,	{PP_FUNCALL, PREC_FN,	0}},

{NULL,		NULL,		0,	0,	0,	{PP_INVALID, PREC_FN,	0}}
};

/* Fast built-in functions in this file. See names.c for documentation */

attribute_hidden FASTFUNTAB R_FastFunTab_summary[] = {
/*slow func	fast func,   code or -1  dsptch variant */
{ do_summary,	do_fast_sum,	0,	    1,  VARIANT_ANY_ATTR|VARIANT_SUM|VARIANT_PENDING_OK },
{ do_summary,	do_fast_prod,	4,	    1,  VARIANT_ANY_ATTR },
{ 0,		0,		0,	    0,  0 }
};<|MERGE_RESOLUTION|>--- conflicted
+++ resolved
@@ -823,12 +823,8 @@
     }
 
     n = XLENGTH(sx);
-<<<<<<< HEAD
-    switch(TYPEOF(sx)) {
-=======
 
     switch (TYPEOF(sx)) {
->>>>>>> 99b7b3a2
 
     case LGLSXP: 
     {
@@ -856,7 +852,6 @@
             indx = i;
         }
         break;
-<<<<<<< HEAD
     }
 
     case INTSXP:
@@ -930,89 +925,6 @@
     PROTECT(ans);
 
     if (indx != -1) {
-        if (getAttrib(sx, R_NamesSymbol) != R_NilValue) { /* preserve names */
-            SEXP ansnam;
-            PROTECT(ansnam =
-                    ScalarString(STRING_ELT(getAttrib(sx,R_NamesSymbol),indx)));
-            setAttrib(ans, R_NamesSymbol, ansnam);
-            UNPROTECT(1);
-        }
-    }
-
-=======
-    }
-
-    case INTSXP:
-    {
-        int s, *r = INTEGER(sx);
-        if (PRIMVAL(op) == 0) { /* which.min */
-            for (i = 0; i < n && r[i] == NA_INTEGER; i++) ;
-            if (i == n) /* all NA */
-                break;
-            indx = i;
-            s = r[i];
-            for ( ; i < n; i++) {
-                if (r[i] < s && r[i] != NA_INTEGER) {
-                    indx = i;
-                    s = r[i];
-                }
-            }
-        }
-        else { /* which.max */
-            for (i = 0; i < n && r[i] == NA_INTEGER; i++) ;
-            if (i == n) /* all NA */
-                break;
-            indx = i;
-            s = r[i];
-            for ( ; i < n; i++) {
-                if (r[i] > s) { /* no need to check NA_INTEGER, since never > */
-                    indx = i;
-                    s = r[i];
-                }
-            }
-        }
-        break;
-    }
-
-    case REALSXP:
-    {
-        double s, *r = REAL(sx);
-        if (PRIMVAL(op) == 0) { /* which.min */
-            for (i = 0; i < n && ISNAN(r[i]); i++) ;
-            if (i == n) /* all NA/NaN */
-                break;
-            indx = i;
-            s = r[i];
-            for ( ; i < n; i++) {
-                if (r[i] < s && !ISNAN(r[i])) { /* !ISNAN unneeded in theory */
-                    indx = i;
-                    s = r[i]; 
-                }
-            }
-        }
-        else { /* which.max */
-            for (i = 0; i < n && ISNAN(r[i]); i++) ;
-            if (i == n) /* all NA/NaN */
-                break;
-            indx = i;
-            s = r[i];
-            for ( ; i < n; i++) {
-                if (r[i] > s && !ISNAN(r[i])) { /* !ISNAN unneeded in theory */
-                    indx = i;
-                    s = r[i]; 
-                }
-            }
-        }
-        break;
-    }}
-
-    if (n > INT_MAX)  /* never happens when there are no large vectors */
-        ans = indx == -1 ? allocVector(REALSXP,0) : ScalarReal((double)indx+1);
-    else
-        ans = indx == -1 ? allocVector(INTSXP,0) : ScalarInteger(indx+1);
-    PROTECT(ans);
-
-    if (indx != -1) {
         SEXP names = getNamesAttrib(sx);
         if (names != R_NilValue) {
             SEXP ansnam;
@@ -1022,7 +934,6 @@
         }
     }
 
->>>>>>> 99b7b3a2
     UNPROTECT(nprot);
     return ans;
 }
