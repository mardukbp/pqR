--- conflicted
+++ resolved
@@ -402,11 +402,7 @@
     switch (TYPEOF(arg)) {
 
     case NILSXP:  
-<<<<<<< HEAD
-        return ScalarIntegerShared (0);
-=======
         return ScalarIntegerMaybeConst (0);
->>>>>>> c187a452
 
     case LGLSXP:  /* assumes LOGICAL and INTEGER really the same */
         WAIT_UNTIL_COMPUTED(arg);
@@ -441,11 +437,7 @@
     switch (TYPEOF(arg)) {
 
     case NILSXP:  
-<<<<<<< HEAD
-        return ScalarRealShared (1.0);
-=======
         return ScalarRealMaybeConst (1.0);
->>>>>>> c187a452
 
     case LGLSXP:  /* assumes LOGICAL and INTEGER really the same */
     case INTSXP:  
