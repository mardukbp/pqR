/*
 *  pqR : A pretty quick version of R
 *  Copyright (C) 2013, 2014, 2015, 2016, 2017, 2018, 2019 by Radford M. Neal
 *
 *  Based on R : A Computer Language for Statistical Data Analysis
 *  Copyright (C) 1995, 1996  Robert Gentleman and Ross Ihaka
 *  Copyright (C) 1997-2011   The R Core Team
 *
 *  The changes in pqR from R-2.15.0 distributed by the R Core Team are
 *  documented in the NEWS and MODS files in the top-level source directory.
 *
 *  This program is free software; you can redistribute it and/or modify
 *  it under the terms of the GNU General Public License as published by
 *  the Free Software Foundation; either version 2 of the License, or
 *  (at your option) any later version.
 *
 *  This program is distributed in the hope that it will be useful,
 *  but WITHOUT ANY WARRANTY; without even the implied warranty of
 *  MERCHANTABILITY or FITNESS FOR A PARTICULAR PURPOSE.  See the
 *  GNU General Public License for more details.
 *
 *  You should have received a copy of the GNU General Public License
 *  along with this program; if not, a copy is available at
 *  http://www.r-project.org/Licenses/
 */

#ifdef HAVE_CONFIG_H
#include <config.h>
#endif

#define USE_FAST_PROTECT_MACROS
#include <Defn.h>
#define R_MSG_type	_("invalid 'type' (%s) of argument")
#define imax2(x, y) ((x < y) ? y : x)

#define R_INT_MIN	(1+INT_MIN)
	/* since INT_MIN is the NA_INTEGER value ! */
#define Int2Real(i)	(((i) == NA_INTEGER) ? NA_REAL : (double)(i))

#ifdef DEBUG_sum
#define DbgP1(s) REprintf(s)
#define DbgP2(s,a) REprintf(s,a)
#define DbgP3(s,a,b) REprintf(s,a,b)
#else
#define DbgP1(s)
#define DbgP2(s,a)
#define DbgP3(s,a,b)
#endif

#include <stdint.h>

static int isum(int *x, int n, Rboolean narm, SEXP call)
{
    int_fast64_t s = 0;
    int i;

    if (narm) {
        for (i = 0; i < n; i++) 
	    if (x[i] != NA_INTEGER) s += x[i];
    } else { 
        for (i = 0; i < n; i++) {
            if (x[i] == NA_INTEGER) 
                return NA_INTEGER;
            s += x[i];
        }
    }

    if (s > INT_MAX || s < R_INT_MIN) {
	warningcall(call, _("Integer overflow - use sum(as.numeric(.))"));
	return NA_INTEGER;
    }

    return (int) s;
}

static double rsum (double *x, int n, Rboolean narm)
{
    long double s = 0.0;
    int i;

    if (narm) {
        for (i = 0; i < n; i++) 
	    if (!ISNAN(x[i])) s += x[i];
    } else { 
        for (i = 0; i < n; i++)
            s += x[i];
    }

    return s;
}

static Rcomplex csum (Rcomplex *x, int n, Rboolean narm)
{
    long double sr, si;
    Rcomplex s;
    int i;

    sr = si = 0.0;

    if (narm) {
        for (i = 0; i < n; i++) {
	    if (!ISNAN(x[i].r) && !ISNAN(x[i].i)) {
                sr += x[i].r;
                si += x[i].i;
            }
        }
    } else { 
        for (i = 0; i < n; i++) {
            sr += x[i].r;
            si += x[i].i;
        }
    }

    s.r = sr; 
    s.i = si;

    return s;
}

static Rboolean smin(SEXP x, SEXP *value, Rboolean narm)
{
    int i;
    SEXP s = NA_STRING; /* -Wall */
    Rboolean updated = FALSE;
    int len = length(x);

    for (i = 0; i < len; i++) {
	if (STRING_ELT(x, i) != NA_STRING) {
	    if (!updated ||
		(s != STRING_ELT(x, i) && Scollate(s, STRING_ELT(x, i)) > 0)) {
		s = STRING_ELT(x, i);
		if(!updated) updated = TRUE;
	    }
	}
	else if (!narm) {
	    *value = NA_STRING;
	    return(TRUE);
	}
    }
    *value = s;

    return(updated);
}

static Rboolean attribute_noinline imin_max
                      (int *x, int n, int *value, Rboolean narm, int max)
{
    int updated = FALSE;
    int s = 0;

    if (n == 0) goto ret;

    int i = 0;

    /* Look for first non-NA value (or done if !narm and there's a NA). */

    while (x[i] == NA_INTEGER) {
        if (!narm) goto na;
        i += 1;
        if (i >= n) goto ret;
    }

    /* Look at values, update max or min, skip or exit for NA value. */

    s = x[i];
    i += 1;

    if (max) {
        while (i < n) {
            if (x[i] == NA_INTEGER) {
                if (!narm) goto na;
            }
            else if (x[i] > s)
                s = x[i];
            i += 1;
        }
    }
    else { /* min */
        while (i < n) {
            if (x[i] == NA_INTEGER) {
                if (!narm) goto na;
            }
            else if (x[i] < s)
                s = x[i];
            i += 1;
        }
    }

    updated = TRUE;
    goto ret;

  na:

    updated = TRUE;
    s = NA_INTEGER;

  ret:

    *value = s;
    return updated;
}

static R_len_t attribute_noinline rmin_max
                 (double *x, int n, double *value, Rboolean narm, int max)
{
    R_len_t j = -1;
    double s = 0;

    if (n == 0) goto ret;

    int i = 0;

    /* Look for first non-NaN value (or done if !narm and there's a NaN). */

    while (ISNAN(x[i])) {
        if (!narm) goto nan;
        i += 1;
        if (i >= n) goto ret;
    }

    /* Look at values, update max or min, skip or exit for NaN values. */

    s = x [j = i];
    i += 1;

    if (max) {
        while (i < n) {
            if (x[i] > s)        /* never true if x[i] is a NaN */
                s = x [j = i];
            else if (x[i] <= s)  /* if so, not a NaN */
                ;
            else { /* a NaN value */
                if (!narm) goto nan;
            }
            i += 1;
        }
    }
    else { /* min */
        while (i < n) {
            if (x[i] < s)        /* never true if x[i] is a NaN */
                s = x [j = i];
            else if (x[i] >= s)  /* if so, not a NaN */
                ;
            else { /* a NaN value */
                if (!narm) goto nan;
            }
            i += 1;
        }
    }

    goto ret;

  nan:

    s = x [j = i];

    /* Make NA trump other NaN values. */

    while (i < n) {
        if (ISNA(x[i])) {
            s = x [j = i];
            goto ret;
        }
        i += 1;
    }

  ret:

    *value = s;

    return j+1;  /* 0 if not found, else 1-based index of min/max element */
}

static Rboolean smax(SEXP x, SEXP *value, Rboolean narm)
{
    int i;
    SEXP s = NA_STRING; /* -Wall */
    Rboolean updated = FALSE;
    int len = length(x);

    for (i = 0; i < len; i++) {
	if (STRING_ELT(x, i) != NA_STRING) {
	    if (!updated ||
		(s != STRING_ELT(x, i) && Scollate(s, STRING_ELT(x, i)) < 0)) {
		s = STRING_ELT(x, i);
		if(!updated) updated = TRUE;
	    }
	}
	else if (!narm) {
	    *value = NA_STRING;
	    return(TRUE);
	}
    }
    *value = s;

    return(updated);
}

static double iprod(int *x, int n, Rboolean narm)
{
    double s = 1.0;
    int i;

    if (narm) {
        for (i = 0; i < n; i++) 
	    if (x[i] != NA_INTEGER) s *= x[i];
    } else { 
        for (i = 0; i < n; i++) {
            if (x[i] == NA_INTEGER) 
                return NA_REAL;
            s *= x[i];
        }
    }

    return s;
}

static double rprod(double *x, int n, Rboolean narm)
{
    long double s = 1.0;
    int i;

    if (narm) {
        for (i = 0; i < n; i++) 
	    if (!ISNAN(x[i])) s *= x[i];
    } else { 
        for (i = 0; i < n; i++)
            s *= x[i];
    }

    return s;
}

static Rcomplex cprod(Rcomplex *x, int n, Rboolean narm)
{
    Rcomplex s, t;
    int i, first;

    s.r = 1;
    s.i = 0;

    first = 1;
    for (i = 0; i < n; i++) {
	if (!narm || (!ISNAN(x[i].r) && !ISNAN(x[i].i))) {
            if (first) {
                s = x[i];  /* multiplying x[i] by 1+0i may not be the same */
                first = 0;
            }
            else {
                t = s;
                R_from_C99_complex (&s, C99_from_R_complex(&t)
                                         * C99_from_R_complex(&x[i]));
            }
	}
    }

    return s;
}

static SEXP do_mean (SEXP call, SEXP op, SEXP args, SEXP env)
{
    long double s, si, t, ti;
    int_fast64_t smi;
    SEXP x, x_grad, ans, grad;
    int n, i;

    x = CAR(args);
    x_grad = HAS_GRADIENT_IN_CELL(args) ? GRADIENT_IN_CELL(args) : R_NilValue;
    grad = R_NilValue;

    switch(TYPEOF(x)) {
    case LGLSXP:
    case INTSXP:
        n = LENGTH(x);
        smi = 0;
        for (i = 0; i < n; i++) {
            if (INTEGER(x)[i] == NA_INTEGER)
                return ScalarReal(R_NaReal);
            smi += INTEGER(x)[i];
        }
        ans = ScalarReal ((double)smi / n);
        break;
    case REALSXP:
        n = LENGTH(x);
        s = 0;
        for (i = 0; i < n; i++) 
            s += REAL(x)[i];
        s /= n;
        if (R_FINITE((double)s)) {
            t = 0;
            for (i = 0; i < n; i++) 
                t += REAL(x)[i]-s;
            s += t/n;
        }
        ans = ScalarReal(s);
        if (x_grad != R_NilValue && R_FINITE(s))
            grad = mean_gradient (x_grad, n);
        break;
    case CPLXSXP:
        n = LENGTH(x);
        s = si = 0;
        for (i = 0; i < n; i++) {
            s += COMPLEX(x)[i].r;
            si += COMPLEX(x)[i].i;
        }
        s /= n; si /= n;
        if (R_FINITE((double)s) && R_FINITE((double)si)) {
            t = ti = 0;
            for (i = 0; i < n; i++) {
                t += COMPLEX(x)[i].r-s;
                ti += COMPLEX(x)[i].i-si;
            }
            s += t/n; si += ti/n;
        }
        ans = allocVector (CPLXSXP, 1);
        COMPLEX(ans)[0].r = s;
        COMPLEX(ans)[0].i = si;
        break;
    default:
        error(R_MSG_type, type2char(TYPEOF(x)));
    }

    if (grad != R_NilValue) {
        R_gradient = grad;
        R_variant_result = VARIANT_GRADIENT_FLAG;
    }

    return ans;
}

static int has_na_rm_or_dots (SEXP args)
{
    while (args != R_NilValue) {
        if (TAG(args) == R_NaRmSymbol || CAR(args) == R_DotsSymbol)
            return 1;
        args = CDR(args);
    }

    return 0;
}

/* do_summary provides a variety of data summaries
	op :  0 = sum,  2 = min,  3 = max,  4 = prod

   NOTE: mean used to be done here, but is now separate, since it has
   nothing in common with the others (has only one arg and no na.rm, and
   dispatch is from an R-level generic). */

static SEXP do_summary(SEXP call, SEXP op, SEXP args, SEXP env, int variant)
{
    int iop = PRIMVAL(op);
    int na_rm_or_dots = has_na_rm_or_dots(args);
    int vrt = iop==0 /*sum*/ && !na_rm_or_dots ? VARIANT_ANY_ATTR | VARIANT_SUM 
                                               : VARIANT_ANY_ATTR;

    PROTECT (args = (variant & VARIANT_GRADIENT)
                     ? evalList_gradient (args, env, vrt, INT_MAX, 0)
                     : evalList_v (args, env, vrt));

    SEXP ans, a, stmp = NA_STRING /* -Wall */, scum = NA_STRING, call2;
    double tmp = 0.0, s;
    Rcomplex z, ztmp, zcum={0.0, 0.0} /* -Wall */;
    int itmp = 0, icum=0, int_a, real_a, empty, warn = 0 /* dummy */;
    int first;
    SEXPTYPE ans_type;/* only INTEGER, REAL, COMPLEX or STRSXP here */

<<<<<<< HEAD
    Rboolean narm;
    int updated;
	/* updated := 1 , as soon as (i)tmp (do_summary),
	   or *value ([ir]min / max) is assigned */

    /* match to foo(..., na.rm=FALSE) */
    PROTECT(args = fixup_NaRm(args));
    PROTECT(call2 = LCONS(CAR(call),args));

    if (DispatchGroup("Summary", call2, op, args, env, &ans, 0)) {
	UNPROTECT(2);
	return(ans);
=======
    Rboolean narm = FALSE;
    int updated;   /* updated := 1/ix , as soon as (i)tmp (do_summary),
                      or *value ([ir]min / max) is assigned */

    if (isObject(CAR(args)) || isObject(CADR(args))) {
        args = fixup_NaRm(args);
        UNPROTECT_PROTECT(args);
        PROTECT(call2 = LCONS(CAR(call),args));
        if (DispatchGroup("Summary", call2, op, args, env, &ans, 0)) {
            UNPROTECT(2);
            return(ans);
        }
        UNPROTECT(1);
        narm = asLogical (matchArgExact (R_NaRmSymbol, &args));
    }
    else if (na_rm_or_dots) {
        args = fixup_NaRm(args);
        UNPROTECT_PROTECT(args);
        narm = asLogical (matchArgExact (R_NaRmSymbol, &args));
>>>>>>> 4ee15ef4
    }

#   ifdef DEBUG_Summary
        REprintf("C do_summary(op%s, *): did NOT dispatch\n", PRIMNAME(op));
#   endif

    switch(iop) {
    case 0:/* sum */
        /* we need to find out if _all_ the arguments are integer or logical
           in advance, as we might overflow before we find out.  NULL is
           documented to be the same as integer(0).
        */
	ans_type = INTSXP;
	for (SEXP a = args; !isNull(a); a = CDR(a)) {
	    if(!isInteger(CAR(a)) && !isLogical(CAR(a)) && !isNull(CAR(a))) {
		ans_type = REALSXP;  /* may change to CPLXSXP later */
		break;
	    }
	}
        icum = 0;
	zcum.r = zcum.i = 0.;
	break;

    case 2:/* min */
	DbgP2("do_summary: min(.. na.rm=%d) ", narm);
	ans_type = INTSXP;
	zcum.r = R_PosInf;
	icum = INT_MAX;
	break;

    case 3:/* max */
	DbgP2("do_summary: max(.. na.rm=%d) ", narm);
	ans_type = INTSXP;
	zcum.r = R_NegInf;;
	icum = R_INT_MIN;
	break;

    case 4:/* prod */
	ans_type = REALSXP;
	zcum.r = 1.;
	zcum.i = 0.;
        first = 1;
	break;

    default:
	errorcall(call,
		  _("internal error ('op = %d' in do_summary).\t Call a Guru"),
		  iop);
    }

    /*-- now loop over all arguments.  Do the 'op' switch INSIDE : */

    SEXP grad;
    PROTECT(grad = R_NilValue);

    updated = 0;
    empty = 1;  /* for min/max, 1 if only 0-len arguments, or NA with na.rm=T */

    while (args != R_NilValue) {

	a = CAR(args);

	if (length(a) > 0) {

	    switch(iop) {
	    case 2:/* min */
	    case 3:/* max */

	        updated = 0;
	        int_a = 0;  /* int_a = 1 <--> a is INTEGER */
	        real_a = 0;

		switch(TYPEOF(a)) {
		case LGLSXP:
		case INTSXP:
		    int_a = 1;
                    updated = imin_max (INTEGER(a), LENGTH(a), 
                                        &itmp, narm, iop==3);
		    break;
		case REALSXP:
		    real_a = 1;
		    if (ans_type == INTSXP) {/* change to REAL */
			ans_type = REALSXP;
			if (!empty) zcum.r = Int2Real(icum);
		    }
                    updated = rmin_max (REAL(a), LENGTH(a), &tmp, narm, iop==3);
		    break;
		case STRSXP:
		    if (!empty && ans_type == INTSXP)
			scum = StringFromInteger(icum, &warn);
		    else if (!empty && ans_type == REALSXP)
			scum = StringFromReal(zcum.r, &warn);
		    ans_type = STRSXP;
		    if (iop == 2) updated = smin(a, &stmp, narm);
		    else updated = smax(a, &stmp, narm);
		    break;
		default:
		    goto invalid_type;
		}

                if (updated) {/* 'a' had non-NA elements --> "add" tmp or itmp*/
                    DbgP1(" updated:");
                    if (ans_type == INTSXP) {
                        DbgP3(" INT: (old)icum= %ld, itmp=%ld\n", icum,itmp);
                        if (itmp == NA_INTEGER) goto na_answer;
                        if ((iop == 2 && itmp < icum) || /* min */
                            (iop == 3 && itmp > icum))   /* max */
                            icum = itmp;
                    }
                    else if (ans_type == REALSXP) {
                        int do_grad = 1;
                        if (int_a) tmp = Int2Real(itmp);
                        DbgP3(" REAL: (old)cum= %g, tmp=%g\n", zcum.r,tmp);
                        if (ISNA(zcum.r))
                            do_grad = 0; /* NA trumps anything */
                        else if (ISNAN(tmp)) {
                            if (ISNA(tmp)) zcum.r = tmp;
                            else zcum.r += tmp;/* NA or NaN */
                        }
                        else if (iop == 2 && tmp < zcum.r 
                              || iop == 3 && tmp > zcum.r)
                            zcum.r = tmp;
                        else
                            do_grad = 0;
                        if (do_grad) {
                            if (HAS_GRADIENT_IN_CELL(args)) {
                                if (ISNAN(zcum.r))
                                    grad = R_NilValue;
                                else {
                                    SEXP v = GRADIENT_IN_CELL(args);
                                    grad = subset_range_numeric_gradient 
                                      (v, updated-1, updated-1, LENGTH(a));
                                }
                                UNPROTECT_PROTECT (grad);
                            }
                            else if (grad != R_NilValue)
                                UNPROTECT_PROTECT (grad = R_NilValue);
                        }
                    }
                    else if (ans_type == STRSXP) {
                        if (empty) 
                            scum = stmp;
                        else {
                            if (int_a)
                                stmp = StringFromInteger(itmp, &warn);
                            if (real_a)
                                stmp = StringFromReal(tmp, &warn);
                            if (iop == 2 && stmp != scum 
                                         && Scollate(stmp, scum) < 0
                             || iop == 3 && stmp != scum 
                                         && Scollate(stmp, scum) > 0)
                                scum = stmp;
                        }
                    }
                }
                else {  /* not updated */
                    /*-- in what cases does this happen here at all?
                      -- if there are no non-missing elements.
                     */
                    DbgP2(" NOT updated [!! RARE !!]: int_a=%d\n", int_a);
        	}

		break;/*--- end of  min() / max() ---*/

	    case 0:/* sum */

		switch(TYPEOF(a)) {
		case LGLSXP:
		case INTSXP:
		    itmp = isum (TYPEOF(a)==LGLSXP ? LOGICAL(a) : INTEGER(a),
                                 LENGTH(a), narm, call);
		    if (itmp == NA_INTEGER) goto na_answer;
		    if (ans_type == INTSXP) {
		        s = (double) icum + (double) itmp;
		        if (s > INT_MAX || s < R_INT_MIN) {
		            warningcall (call,
                              _("Integer overflow - use sum(as.numeric(.))"));
			    goto na_answer;
			}
                        icum += itmp;
		    } 
                    else
		        zcum.r += Int2Real(itmp);
		    break;
		case REALSXP:
		    if(ans_type == INTSXP) { /* shouldn't happen */
			ans_type = REALSXP;
			if (!empty) zcum.r = Int2Real(icum);
		    }
		    zcum.r += rsum(REAL(a), LENGTH(a), narm);
                    if (ans_type == REALSXP && HAS_GRADIENT_IN_CELL(args)) {
                        SEXP v = GRADIENT_IN_CELL(args);
                        grad = sum_gradient (grad, v, a, narm, LENGTH(a));
                        UNPROTECT_PROTECT(grad);
                    }
		    break;
		case CPLXSXP:
		    if(ans_type == INTSXP) { /* shouldn't happen */
			ans_type = CPLXSXP;
			if (!empty) zcum.r = Int2Real(icum);
		    } else if (ans_type == REALSXP)
			ans_type = CPLXSXP;
		    ztmp = csum(COMPLEX(a), LENGTH(a), narm);
		    zcum.r += ztmp.r;
		    zcum.i += ztmp.i;
                    grad = R_NilValue;
		    break;
		default:
		    goto invalid_type;
		}

		break;/* sum() part */

	    case 4:/* prod */

		switch(TYPEOF(a)) {
		case LGLSXP:
		case INTSXP:
		case REALSXP:
		    if(TYPEOF(a) == REALSXP)
			tmp = rprod(REAL(a), LENGTH(a), narm);
		    else
			tmp = iprod(INTEGER(a), LENGTH(a), narm);
                    if (grad != R_NilValue || HAS_GRADIENT_IN_CELL(args)) {
                        if (ISNAN(tmp) || ISNAN(zcum.r))
                            grad = R_NilValue;
                        else {
                            SEXP v = 
                              TYPEOF(a)==REALSXP && HAS_GRADIENT_IN_CELL(args) 
                                ? GRADIENT_IN_CELL(args) : R_NilValue;
                            grad = prod_gradient 
                                    (grad, v, a, zcum.r, tmp, narm, LENGTH(a));
                            UNPROTECT_PROTECT(grad);
                        }
                    }
		    zcum.r *= tmp;
		    zcum.i *= tmp;
		    break;
		case CPLXSXP:
		    ans_type = CPLXSXP;
		    ztmp = cprod(COMPLEX(a), LENGTH(a), narm);
                    if (first) 
                        zcum = ztmp;
                    else {
                        z = zcum;
                        R_from_C99_complex(&zcum, C99_from_R_complex(&z)
                                                   * C99_from_R_complex(&ztmp));
                    }
                    grad = R_NilValue;
		    break;
		default:
		    goto invalid_type;
		}

                first = 0;
		break;/* prod() part */

	    }/* switch(iop) */

	} else { /* len(a)=0 */
	    /* Even though this has length zero it can still be invalid,
	       e.g. list() or raw() */
	    switch(TYPEOF(a)) {
	    case LGLSXP:
	    case INTSXP:
	    case REALSXP:
	    case NILSXP:  /* OK historically, e.g. PR#1283 */
		break;
	    case CPLXSXP:
		if (iop == 2 || iop == 3) goto invalid_type;
		break;
	    case STRSXP:
		if (iop == 2 || iop == 3) {
		    if (!empty && ans_type == INTSXP)
			scum = StringFromInteger(icum, &warn);
		    else if (!empty && ans_type == REALSXP)
			scum = StringFromReal(zcum.r, &warn);
		    ans_type = STRSXP;
		    break;
		}
	    default:
		goto invalid_type;
	    }
	    if(ans_type < TYPEOF(a) && ans_type != CPLXSXP) {
		if (!empty && ans_type == INTSXP)
		    zcum.r = Int2Real(icum);
		ans_type = TYPEOF(a);
	    }
	}

	DbgP3(" .. upd.=%d, empty: old=%d", updated, empty);
	if (updated) empty = 0;
	DbgP2(", new=%d\n", empty);

	args = CDR(args);
    } /*-- while(..) loop over args */

    /*-------------------------------------------------------*/
    if (empty && (iop == 2 || iop == 3)) {
	if(ans_type == STRSXP) {
	    warningcall(call, _("no non-missing arguments, returning NA"));
	} else {
	    if(iop == 2)
		warningcall(call, _("no non-missing arguments to min; returning Inf"));
	    else
		warningcall(call, _("no non-missing arguments to max; returning -Inf"));
	    ans_type = REALSXP;
	}
    }

    ans = allocVector(ans_type, 1);
    switch(ans_type) {
    case INTSXP:   INTEGER(ans)[0] = icum; break;
    case REALSXP:  REAL(ans)[0] = zcum.r; break;
    case CPLXSXP:  COMPLEX(ans)[0].r = zcum.r; 
                   COMPLEX(ans)[0].i = zcum.i; 
                   break;
    case STRSXP:   SET_STRING_ELT(ans, 0, scum); break;
    }

    if (grad != R_NilValue) {
        R_gradient = grad;
        R_variant_result = VARIANT_GRADIENT_FLAG;
    }

    UNPROTECT(2);  /* args, grad */
    return ans;

na_answer: /* only INTSXP case currently used */
    ans = allocVector(ans_type, 1);
    switch(ans_type) {
    case INTSXP:   INTEGER(ans)[0] = NA_INTEGER; break;
    case REALSXP:  REAL(ans)[0] = NA_REAL; break;
    case CPLXSXP:  COMPLEX(ans)[0].r = COMPLEX(ans)[0].i = NA_REAL; break;
    case STRSXP:   SET_STRING_ELT_NA(ans, 0); break;
    }
    UNPROTECT(2);  /* args, grad */
    return ans;

invalid_type:
    errorcall(call, R_MSG_type, type2char(TYPEOF(a)));
    return R_NilValue;
}/* do_summary */


static SEXP do_range(SEXP call, SEXP op, SEXP args, SEXP env)
{
    SEXP ans, prargs, call2;

    PROTECT(args = fixup_NaRm(args));
    PROTECT(call2 = LCONS(CAR(call),args));

    if (DispatchGroup("Summary", call2, op, args, env, &ans, 0)) {
	UNPROTECT(2);
	return(ans);
    }
    UNPROTECT(1);

    PROTECT(op = findFun(install("range.default"), env));
    /* Below should really use CDR(call) for the unevaluated expressions, 
       but it can't because args has been fiddled with by fixup_NaRm. */
    PROTECT(prargs = promiseArgsWithValues(args, R_EmptyEnv, args, 0));
    ans = applyClosure(call, op, prargs, env, NULL);
    UNPROTECT(3);
    return(ans);
}

/* which.min(x) : The index (starting at 1), of the first min(x) in x
   which.max(x) : The index (starting at 1), of the first max(x) in x

   Uses some changes from R-3.2.3, but with substantial pqR improvements. */

SEXP attribute_hidden do_first_min(SEXP call, SEXP op, SEXP args, SEXP rho)
{
    SEXP sx = CAR(args), ans;
    int nprot = 1;
    R_xlen_t i, n, indx = -1;

    checkArity(op, args);
    if (!isNumeric(sx)) {
        PROTECT(sx = coerceVector(CAR(args), REALSXP)); nprot++;
    }

    n = XLENGTH(sx);

    switch (TYPEOF(sx)) {

    case LGLSXP: 
    {
        /* We can stop once we've found FALSE for min or TRUE for max. */

        int *r = LOGICAL(sx);
        if (PRIMVAL(op) == 0) { /* which.min */
            for (i = 0; i < n && r[i] == NA_LOGICAL; i++) ;
            if (i == n) /* all NA */
                break;
            indx = i;
            for ( ; i < n && r[i] != FALSE; i++) ;
            if (i == n) /* all NA or TRUE */
                break;
            indx = i;
        }
        else { /* which.max */
            for (i = 0; i < n && r[i] == NA_LOGICAL; i++) ;
            if (i == n) /* all NA */
                break;
            indx = i;
            for ( ; i < n && r[i] != TRUE; i++) ;
            if (i == n) /* all NA or FALSE */
                break;
            indx = i;
        }
        break;
    }

    case INTSXP:
    {
        int s, *r = INTEGER(sx);
        if (PRIMVAL(op) == 0) { /* which.min */
            for (i = 0; i < n && r[i] == NA_INTEGER; i++) ;
            if (i == n) /* all NA */
                break;
            indx = i;
            s = r[i];
            for ( ; i < n; i++) {
                if (r[i] < s && r[i] != NA_INTEGER) {
                    indx = i;
                    s = r[i];
                }
            }
        }
        else { /* which.max */
            for (i = 0; i < n && r[i] == NA_INTEGER; i++) ;
            if (i == n) /* all NA */
                break;
            indx = i;
            s = r[i];
            for ( ; i < n; i++) {
                if (r[i] > s) { /* no need to check NA_INTEGER, since never > */
                    indx = i;
                    s = r[i];
                }
            }
        }
        break;
    }

    case REALSXP:
    {
        double s, *r = REAL(sx);
        if (PRIMVAL(op) == 0) { /* which.min */
            for (i = 0; i < n && ISNAN(r[i]); i++) ;
            if (i == n) /* all NA/NaN */
                break;
            indx = i;
            s = r[i];
            for ( ; i < n; i++) {
                if (r[i] < s && !ISNAN(r[i])) { /* !ISNAN unneeded in theory */
                    indx = i;
                    s = r[i]; 
                }
            }
        }
        else { /* which.max */
            for (i = 0; i < n && ISNAN(r[i]); i++) ;
            if (i == n) /* all NA/NaN */
                break;
            indx = i;
            s = r[i];
            for ( ; i < n; i++) {
                if (r[i] > s && !ISNAN(r[i])) { /* !ISNAN unneeded in theory */
                    indx = i;
                    s = r[i]; 
                }
            }
        }
        break;
    }}

    if (n > INT_MAX)  /* never happens when there are no large vectors */
        ans = indx == -1 ? allocVector(REALSXP,0) : ScalarReal((double)indx+1);
    else
        ans = indx == -1 ? allocVector(INTSXP,0) : ScalarInteger(indx+1);
    PROTECT(ans);

    if (indx != -1) {
        SEXP names = getNamesAttrib(sx);
        if (names != R_NilValue) {
            SEXP ansnam;
            PROTECT(ansnam = ScalarString(STRING_ELT(names,indx)));
            setAttrib(ans, R_NamesSymbol, ansnam);
            UNPROTECT(1);
        }
    }

    UNPROTECT(nprot);
    return ans;
}

/* which(x) : indices of TRUE values in x (ignores NA) */

static SEXP do_which(SEXP call, SEXP op, SEXP args, SEXP rho)
{
    SEXP s, s_nms, x, x_nms = R_NilValue;
    int *xi;
    R_len_t len, i, j;

    checkArity(op, args);
    s = CAR(args);
    if (!isLogical(s))
        error(_("argument to 'which' is not logical"));

    R_len_t ns = LENGTH(s);
    int *si = LOGICAL(s);

    if (SIZEOF_CHAR_P <= 4) {  /* small address space */

        /* TWO-PASS IMPLEMENTATION.  Avoids allocating more memory than
           necessary, hence preferred for systems with limited address space. */

        /* Count the number of TRUE values in s.  Adds together all the
           values in s in a 32-bit unsigned accumulator, then clears the
           top bit of this sum to get the desired count. */
    
        unsigned *su = (unsigned *)si;
        uint32_t ucount;
        ucount = 0;
        i = 0;
        if (ns & 1) {
            ucount += su[i++];
        }
        if (ns & 2) {
            ucount += su[i++];
            ucount += su[i++];
        }
        while (i < ns) {
            ucount += su[i++];
            ucount += su[i++];
            ucount += su[i++];
            ucount += su[i++];
        }
        len = (int)(ucount & 0x7fffffff);
    
        /* Create index vector, x, with index values. */
    
        x = allocVector (INTSXP, len);
        xi = INTEGER(x);

        i = 0;
        j = 0;
        if (ns & 1) {
            if (si[i++] > 0) xi[j++] = i;
        }
        if (ns & 2) {
            if (si[i++] > 0) xi[j++] = i;
            if (si[i++] > 0) xi[j++] = i;
        }
        while (i < ns) {
            if (si[i++] > 0) xi[j++] = i;
            if (si[i++] > 0) xi[j++] = i;
            if (si[i++] > 0) xi[j++] = i;
            if (si[i++] > 0) xi[j++] = i;
        }
    
        if (j != len) abort();
    }

    else {  /* large address space */

        /* ONE-PASS IMPLEMENTATION.  May allocate much more memory than
           necessary, but unused portions are never accessed, and on many
           systems will not be allocated physical memory.  But the allocation
           does occupy address space, hence this is more suitable when
           there's plenty of address space. */

        /* Initially try to store indices in a local array, xi0, of length
           LEN0.  When that's full, or when the end of s is reached, copy
           contents to an allocated INTSXP vector, to which more indices
           may be added.  Reduce the length of this vector once done to
           give the final result. */

#       define LEN0 300  /* Must be at least 7 */

        R_len_t len0;
        int xi0[LEN0];
        len = ns;
        len0 = len < LEN0 ? len : LEN0;
        xi = xi0;

        i = 0;
        j = 0;

        /* Use unrolled loops. */

        if (len & 1) {
            if (si[i++] > 0) xi[j++] = i;
        }
        if (len & 2) {
            if (si[i++] > 0) xi[j++] = i;
            if (si[i++] > 0) xi[j++] = i;
        }
        if (len & 4) {
            if (si[i++] > 0) xi[j++] = i;
            if (si[i++] > 0) xi[j++] = i;
            if (si[i++] > 0) xi[j++] = i;
            if (si[i++] > 0) xi[j++] = i;
        }

        if (len0 == LEN0) {
            while (i < len && j < LEN0-7) {
                if (si[i++] > 0) xi[j++] = i;
                if (si[i++] > 0) xi[j++] = i;
                if (si[i++] > 0) xi[j++] = i;
                if (si[i++] > 0) xi[j++] = i;
                if (si[i++] > 0) xi[j++] = i;
                if (si[i++] > 0) xi[j++] = i;
                if (si[i++] > 0) xi[j++] = i;
                if (si[i++] > 0) xi[j++] = i;
            }
        }

        x = allocVector (INTSXP, j + (len-i));
        xi = INTEGER(x);
        memcpy (xi, xi0, j * sizeof(int));

        while (i < len) {
            if (si[i++] > 0) xi[j++] = i;
            if (si[i++] > 0) xi[j++] = i;
            if (si[i++] > 0) xi[j++] = i;
            if (si[i++] > 0) xi[j++] = i;
            if (si[i++] > 0) xi[j++] = i;
            if (si[i++] > 0) xi[j++] = i;
            if (si[i++] > 0) xi[j++] = i;
            if (si[i++] > 0) xi[j++] = i;
        }

        len = j;
        if (LENGTH(x) != len)
            x = reallocVector(x,len,1);
    }

    PROTECT(x);
    if ((s_nms = getNamesAttrib(s)) != R_NilValue) {
        PROTECT(x_nms = allocVector(STRSXP, len));
        for (i = 0; i < len; i++) {
            SET_STRING_ELT (x_nms, i, STRING_ELT(s_nms,xi[i]-1));
        }
        setAttrib(x, R_NamesSymbol, x_nms);
        UNPROTECT(1);
    }
    UNPROTECT(1);

    return x;
}

/* complete.cases(.) */
static SEXP do_compcases(SEXP call, SEXP op, SEXP args, SEXP rho)
{
    SEXP s, t, u, rval;
    int i, len;

    /* checkArity(op, args); */
    len = -1;

    for (s = args; s != R_NilValue; s = CDR(s)) {
	if (isList(CAR(s))) {
	    for (t = CAR(s); t != R_NilValue; t = CDR(t))
		if (isMatrix(CAR(t))) {
		    u = getDimAttrib(CAR(t));
		    if (len < 0)
			len = INTEGER(u)[0];
		    else if (len != INTEGER(u)[0])
			goto bad;
		}
		else if (isVector(CAR(t))) {
		    if (len < 0)
			len = LENGTH(CAR(t));
		    else if (len != LENGTH(CAR(t)))
			goto bad;
		}
		else
		    error(R_MSG_type, type2char(TYPEOF(CAR(t))));
	}
	/* FIXME : Need to be careful with the use of isVector() */
	/* since this includes lists and expressions. */
	else if (isNewList(CAR(s))) {
	    int it, nt;
	    t = CAR(s);
	    nt = length(t);
	    /* 0-column data frames are a special case */
	    if(nt) {
		for (it = 0 ; it < nt ; it++) {
		    if (isMatrix(VECTOR_ELT(t, it))) {
			u = getDimAttrib(VECTOR_ELT(t, it));
			if (len < 0)
			    len = INTEGER(u)[0];
			else if (len != INTEGER(u)[0])
			    goto bad;
		    }
		    else if (isVector(VECTOR_ELT(t, it))) {
			if (len < 0)
			    len = LENGTH(VECTOR_ELT(t, it));
			else if (len != LENGTH(VECTOR_ELT(t, it)))
			    goto bad;
		    }
		    else
			error(R_MSG_type, "unknown");
		}
	    } else {
		u = getAttrib(t, R_RowNamesSymbol);
		if (!isNull(u)) {
		    if (len < 0)
			len = LENGTH(u);
		    else if (len != INTEGER(u)[0])
			goto bad;
		}
	    }
	}
	else if (isMatrix(CAR(s))) {
	    u = getDimAttrib(CAR(s));
	    if (len < 0)
		len = INTEGER(u)[0];
	    else if (len != INTEGER(u)[0])
		goto bad;
	}
	else if (isVector(CAR(s))) {
	    if (len < 0)
		len = LENGTH(CAR(s));
	    else if (len != LENGTH(CAR(s)))
		goto bad;
	}
	else
	    error(R_MSG_type, type2char(TYPEOF(CAR(s))));
    }

    if (len < 0)
	error(_("no input has determined the number of cases"));
    PROTECT(rval = allocVector(LGLSXP, len));
    for (i = 0; i < len; i++) INTEGER(rval)[i] = 1;
    /* FIXME : there is a lot of shared code here for vectors. */
    /* It should be abstracted out and optimized. */
    for (s = args; s != R_NilValue; s = CDR(s)) {
	if (isList(CAR(s))) {
	    /* Now we only need to worry about vectors */
	    /* since we use mod to handle arrays. */
	    /* FIXME : using mod like this causes */
	    /* a potential performance hit. */
	    for (t = CAR(s); t != R_NilValue; t = CDR(t)) {
		u = CAR(t);
		for (i = 0; i < LENGTH(u); i++) {
		    switch (TYPEOF(u)) {
		    case INTSXP:
		    case LGLSXP:
			if (INTEGER(u)[i] == NA_INTEGER)
			    INTEGER(rval)[i % len] = 0;
			break;
		    case REALSXP:
			if (ISNAN(REAL(u)[i]))
			    INTEGER(rval)[i % len] = 0;
			break;
		    case CPLXSXP:
			if (ISNAN(COMPLEX(u)[i].r) || ISNAN(COMPLEX(u)[i].i))
			    INTEGER(rval)[i % len] = 0;
			break;
		    case STRSXP:
			if (STRING_ELT(u, i) == NA_STRING)
			    INTEGER(rval)[i % len] = 0;
			break;
		    default:
			UNPROTECT(1);
			error(R_MSG_type, type2char(TYPEOF(u)));
		    }
		}
	    }
	}
	if (isNewList(CAR(s))) {
	    int it, nt;
	    t = CAR(s);
	    nt = length(t);
	    for (it = 0 ; it < nt ; it++) {
		u = VECTOR_ELT(t, it);
		for (i = 0; i < LENGTH(u); i++) {
		    switch (TYPEOF(u)) {
		    case INTSXP:
		    case LGLSXP:
			if (INTEGER(u)[i] == NA_INTEGER)
			    INTEGER(rval)[i % len] = 0;
			break;
		    case REALSXP:
			if (ISNAN(REAL(u)[i]))
			    INTEGER(rval)[i % len] = 0;
			break;
		    case CPLXSXP:
			if (ISNAN(COMPLEX(u)[i].r) || ISNAN(COMPLEX(u)[i].i))
			    INTEGER(rval)[i % len] = 0;
			break;
		    case STRSXP:
			if (STRING_ELT(u, i) == NA_STRING)
			    INTEGER(rval)[i % len] = 0;
			break;
		    default:
			UNPROTECT(1);
			error(R_MSG_type, type2char(TYPEOF(u)));
		    }
		}
	    }
	}
	else {
	    for (i = 0; i < LENGTH(CAR(s)); i++) {
		u = CAR(s);
		switch (TYPEOF(u)) {
		case INTSXP:
		case LGLSXP:
		    if (INTEGER(u)[i] == NA_INTEGER)
			INTEGER(rval)[i % len] = 0;
		    break;
		case REALSXP:
		    if (ISNAN(REAL(u)[i]))
			INTEGER(rval)[i % len] = 0;
		    break;
		case CPLXSXP:
		    if (ISNAN(COMPLEX(u)[i].r) || ISNAN(COMPLEX(u)[i].i))
			INTEGER(rval)[i % len] = 0;
		    break;
		case STRSXP:
		    if (STRING_ELT(u, i) == NA_STRING)
			INTEGER(rval)[i % len] = 0;
		    break;
		default:
		    UNPROTECT(1);
		    error(R_MSG_type, type2char(TYPEOF(u)));
		}
	    }
	}
    }
    UNPROTECT(1);
    return rval;

 bad:
    error(_("not all arguments have the same length"));
}

/* op = 0 is pmin, op = 1 is pmax.  
   Internal, and SPECIAL so can handle gradients.
   Passed na.rm argument followed by arguments to do min/max for.
   NULL and logicals are handled as if they had been coerced to integer. */

static SEXP do_pmin(SEXP call, SEXP op, SEXP args, SEXP rho, int variant)
{
    PROTECT (args = variant & VARIANT_GRADIENT 
                      ? evalList_gradient (args, rho, 0, INT_MAX, 1)
                      : evalList (args, rho));

    int max = PRIMVAL(op) == 1;

    SEXP a, x, ans, grad;
    int i, j, n, len, narm;
    SEXPTYPE type, anstype;

    narm = asLogical(CAR(args));
    if(narm == NA_LOGICAL)
        error(_("invalid '%s' value"), "na.rm");
    args = CDR(args);
    x = CAR(args);
    if(args == R_NilValue) error(_("no arguments"));

    anstype = TYPEOF(x);
    switch(anstype) {
    case NILSXP:
    case LGLSXP:
    case INTSXP:
    case REALSXP:
    case STRSXP:
        break;
    default:
        error(_("invalid input type"));
    }

    a = CDR(args);
    if (a == R_NilValue) {
        /* one input */
        if (HAS_GRADIENT_IN_CELL(args)) {
            R_gradient = GRADIENT_IN_CELL(args);
            R_variant_result = VARIANT_GRADIENT_FLAG;
        }
        UNPROTECT(1);
        return x;
    }

    len = length(x); /* not LENGTH, as NULL is allowed */
    for(; a != R_NilValue; a = CDR(a)) {
        x = CAR(a);
        type = TYPEOF(x);
        switch(type) {
        case NILSXP:
        case LGLSXP:
        case INTSXP:
        case REALSXP:
        case STRSXP:
            break;
        default:
            error(_("invalid input type"));
        }
        if (type > anstype) anstype = type;  /* RELIES ON SEXPTYPE ORDERING! */
        n = length(x);
        if ((len > 0) ^ (n > 0)) {
            // till 2.15.0:  error(_("cannot mix 0-length vectors with others"))
            len = 0;
            break;
        }
        len = imax2(len, n);
    }

    if (anstype < INTSXP) anstype = INTSXP;  /* RELIES ON SEXPTYPE ORDERING! */

    if (len == 0) {
        UNPROTECT(1);
        return allocVector(anstype, 0);
    }

    /* Check for fractional recycling (added in 2.14.0) */
    for(a = args; a != R_NilValue; a = CDR(a)) {
        n = LENGTH(CAR(a));
        if (len % n != 0) {
            warning(_("an argument will be fractionally recycled"));
            break;
        }
    }

    PROTECT(ans = allocVector(anstype, len));
    PROTECT(grad = R_NilValue);

    x = CAR(args);
    if (TYPEOF(x) != anstype) {
        x = coerceVector(CAR(args), anstype);
        SETCAR(args,x);
    }
    copy_elements_recycled (ans, 0, x, len);

    for (a = CDR(args); a != R_NilValue; a = CDR(a)) {

        x = coerceVector (CAR(a), anstype);
        n = LENGTH(x);
        SETCAR(a,x);

        switch(anstype) {
        case INTSXP: {
            int *r,  *ra = INTEGER(ans), tmp;
            r = INTEGER(x);
            for (i = 0, j = 0; i < len; i++, j++) {
                if (j >= n) j = 0;
                tmp = r[j];
                if (tmp == NA_INTEGER) {
                    if (!narm) ra[i] = NA_INTEGER;
                }
                else if (ra[i] == NA_INTEGER) {
                    if (narm) ra[i] = tmp;
                }
                else if (max ? tmp > ra[i] : tmp < ra[i])
                    ra[i] = tmp;
            }
            break;
        }
        case REALSXP: {
            double *r, *ra = REAL(ans), tmp;
            r = REAL(x);
            for (i = 0, j = 0; i < len; i++, j++) {
                if (j >= n) j = 0;
                tmp = r[j];
                if (MAY_BE_NAN2(ra[i],tmp)) {
                    if (ISNAN(ra[i])) {
                        if (ISNAN(tmp)) {
                            if (!ISNA(ra[i])) ra[i] = tmp;
                        }
                        else {
                            if (narm) ra[i] = tmp;
                        }
                        continue;
                    }
                    if (ISNAN(tmp)) {
                        if (!narm) ra[i] = tmp;
                        continue;
                    }
                }
                else if (max ? tmp > ra[i] : tmp < ra[i])
                    ra[i] = tmp;
            }
            break;
        }
        case STRSXP: {
            SEXP tmp, rai, new;
            for (i = 0, j = 0; i < len; i++, j++) {
                if (j >= n) j = 0;
                tmp = STRING_ELT (x, j);
                rai = STRING_ELT (ans, i);
                new = rai;
                if (tmp == NA_STRING) {
                    if (!narm) new = NA_STRING;
                }
                else if (rai == NA_STRING) {
                    if (narm) new = tmp;
                }
                else if (max ? Scollate(tmp,rai) > 0 : Scollate(tmp,rai) < 0)
                    new = tmp;
                if (new != rai)
                    SET_STRING_ELT (ans, i, new);
            }
            break;
        }
        default:
            break;
        }
    }

    if ((variant & VARIANT_GRADIENT) && anstype == REALSXP) {
        SEXP dup_ans = duplicate(ans);  /* so can be modified below */
        for (a = args; a != R_NilValue; a = CDR(a)) {
            SEXP v = CAR(a);
            if (HAS_GRADIENT_IN_CELL(a)) {
                grad = minmax_gradient 
                         (grad, GRADIENT_IN_CELL(a), dup_ans, v, len);
                UNPROTECT_PROTECT(grad);
            }
            n = LENGTH(v);
            j = 0;
            for (i = 0; i < len; i++) {
                if (REAL(dup_ans)[i] == REAL(v)[j])
                    REAL(dup_ans)[i] = NA_REAL;  /* so won't match again */
                j += 1;
                if (j >= n) j = 0;
            }
        }
    }

    if (grad != R_NilValue) {
        R_gradient = grad;
        R_variant_result = VARIANT_GRADIENT_FLAG;
    }

    UNPROTECT(3);
    return ans;
}

/* FUNTAB entries defined in this source file. See names.c for documentation. */

attribute_hidden FUNTAB R_FunTab_summary[] =
{
/* printname	c-entry		offset	eval	arity	pp-kind	     precedence	rightassoc */

{"mean",	do_mean,	0,	10000011,1,	{PP_FUNCALL, PREC_FN,	0}},
{"range",	do_range,	0,	1,	-1,	{PP_FUNCALL, PREC_FN,	0}},
{"which.min",	do_first_min,	0,   1000011,	1,	{PP_FUNCALL, PREC_FN,	0}},
{"which.max",	do_first_min,	1,   1000011,	1,	{PP_FUNCALL, PREC_FN,	0}},
{"which",	do_which,	0,	11,	1,	{PP_FUNCALL, PREC_FN,	0}},
{"complete.cases",do_compcases,	0,	11,	1,	{PP_FUNCALL, PREC_FN,	0}},
{"pmin",	do_pmin,	0,	1010,	-1,	{PP_FUNCALL, PREC_FN,	0}},
{"pmax",	do_pmin,	1,	1010,	-1,	{PP_FUNCALL, PREC_FN,	0}},

/* these four are group generic and so need to eval args */
{"sum",		do_summary,	0,	1000,	-1,	{PP_FUNCALL, PREC_FN,	0}},
{"min",		do_summary,	2,	1000,	-1,	{PP_FUNCALL, PREC_FN,	0}},
{"max",		do_summary,	3,	1000,	-1,	{PP_FUNCALL, PREC_FN,	0}},
{"prod",	do_summary,	4,	1000,	-1,	{PP_FUNCALL, PREC_FN,	0}},

{NULL,		NULL,		0,	0,	0,	{PP_INVALID, PREC_FN,	0}}
};<|MERGE_RESOLUTION|>--- conflicted
+++ resolved
@@ -464,20 +464,6 @@
     int first;
     SEXPTYPE ans_type;/* only INTEGER, REAL, COMPLEX or STRSXP here */
 
-<<<<<<< HEAD
-    Rboolean narm;
-    int updated;
-	/* updated := 1 , as soon as (i)tmp (do_summary),
-	   or *value ([ir]min / max) is assigned */
-
-    /* match to foo(..., na.rm=FALSE) */
-    PROTECT(args = fixup_NaRm(args));
-    PROTECT(call2 = LCONS(CAR(call),args));
-
-    if (DispatchGroup("Summary", call2, op, args, env, &ans, 0)) {
-	UNPROTECT(2);
-	return(ans);
-=======
     Rboolean narm = FALSE;
     int updated;   /* updated := 1/ix , as soon as (i)tmp (do_summary),
                       or *value ([ir]min / max) is assigned */
@@ -497,7 +483,6 @@
         args = fixup_NaRm(args);
         UNPROTECT_PROTECT(args);
         narm = asLogical (matchArgExact (R_NaRmSymbol, &args));
->>>>>>> 4ee15ef4
     }
 
 #   ifdef DEBUG_Summary
