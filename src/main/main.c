--- conflicted
+++ resolved
@@ -292,59 +292,15 @@
     Rboolean wasDisplayed = FALSE;
 
     state->prompt_type = *state->bufp == 0 ? 1 : 2;
-<<<<<<< HEAD
-    R_InitSrcRefState(&ParseState);
-
-    keepSource = asLogical (GetOption1 (install ("keep.source")));
-
-    if (keepSource) {
-        R_IoBufferWriteReset(&R_ConsoleIob);
-        ParseState.keepSrcRefs = TRUE;
-        REPROTECT (ParseState.SrcFile = 
-                     NewEnvironment(R_NilValue, R_NilValue, R_EmptyEnv), 
-                   ParseState.SrcFileProt);
-        REPROTECT (ParseState.Original = ParseState.SrcFile, 
-                   ParseState.OriginalProt);
-    }
-=======
 
     keepSource = asLogical (GetOption1 (install ("keep.source")));
     R_InitSrcRefState (&ParseState, keepSource);
     if (keepSource)
         R_IoBufferWriteReset(&R_ConsoleIob);
->>>>>>> f2acabe5
 
     PROTECT (R_CurrentExpr = R_Parse1Stream (ReplGetc, (void *) state, 
                                              &state->status, &ParseState));
     if (keepSource) {
-<<<<<<< HEAD
-        if (ParseState.didAttach) {
-            SEXP filename_install = install("filename");  /* protected by the */
-            SEXP lines_install = install("lines");        /*   symbol table   */
-    
-            int buflen = R_IoBufferWriteOffset(&R_ConsoleIob);
-            char buf[buflen+1];
-            SEXP class;
-            int i;
-    
-            R_IoBufferReadReset(&R_ConsoleIob);
-            for (i = 0; i < buflen; i++)
-                buf[i] = R_IoBufferGetc(&R_ConsoleIob);
-            buf[buflen] = 0;
-
-            set_var_in_frame (filename_install, ScalarString(mkChar("")),
-                              ParseState.Original, TRUE, 3);
-            set_var_in_frame (lines_install, ScalarString(mkChar(buf)),
-                              ParseState.Original, TRUE, 3);
-    
-            PROTECT(class = allocVector(STRSXP, 2));
-            SET_STRING_ELT(class, 0, mkChar("srcfilecopy"));
-            SET_STRING_ELT(class, 1, mkChar("srcfile"));
-            setAttrib(ParseState.Original, R_ClassSymbol, class);
-            UNPROTECT(1);
-        }
-        R_IoBufferWriteReset(&R_ConsoleIob);
-=======
         int buflen = R_IoBufferWriteOffset(&R_ConsoleIob);
         char buf[buflen+1];
         int i;
@@ -354,7 +310,6 @@
         buf[buflen] = 0;
         R_IoBufferWriteReset(&R_ConsoleIob);
         R_TextForSrcRefState (&ParseState, buf);
->>>>>>> f2acabe5
     }
 
     UNPROTECT(1);  /* R_CurrentExpr */
