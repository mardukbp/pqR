--- conflicted
+++ resolved
@@ -245,18 +245,6 @@
 
 static char BrowsePrompt[20];
 
-<<<<<<< HEAD
-/* The body of an Read-Eval-Print iteration.
-
-   If the input can be parsed correctly,
-
-       1) the resulting expression is evaluated,
-       2) the result assigned to .Last.Value,
-       3) top-level task handlers are invoked.
-
-   The bufp pointer into buf is moved to the next starting point, 
-   i.e. the end of the first line or after the terminating ';'. */
-=======
 char *R_PromptString(int browselevel, int type)
 {
     if (R_Slave) {
@@ -276,7 +264,6 @@
 	}
     }
 }
->>>>>>> 898fa6c3
 
 static int keepSource;
 
