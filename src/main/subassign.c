/*
 *  pqR : A pretty quick version of R
 *  Copyright (C) 2013, 2014, 2015, 2016 by Radford M. Neal
 *
 *  Based on R : A Computer Language for Statistical Data Analysis
 *  Copyright (C) 1995, 1996  Robert Gentleman and Ross Ihaka
 *  Copyright (C) 1997-2007   The R Core Team
 *
 *  The changes in pqR from R-2.15.0 distributed by the R Core Team are
 *  documented in the NEWS and MODS files in the top-level source directory.
 *
 *  This program is free software; you can redistribute it and/or modify
 *  it under the terms of the GNU General Public License as published by
 *  the Free Software Foundation; either version 2 of the License, or
 *  (at your option) any later version.
 *
 *  This program is distributed in the hope that it will be useful,
 *  but WITHOUT ANY WARRANTY; without even the implied warranty of
 *  MERCHANTABILITY or FITNESS FOR A PARTICULAR PURPOSE.  See the
 *  GNU General Public License for more details.
 *
 *  You should have received a copy of the GNU General Public License
 *  along with this program; if not, a copy is available at
 *  http://www.r-project.org/Licenses/
 */


#ifdef HAVE_CONFIG_H
#include <config.h>
#endif

#define USE_FAST_PROTECT_MACROS
#include "Defn.h"
#include <R_ext/RS.h> /* for test of S4 objects */


/* EnlargeVector() takes a vector "x" and changes its length to "newlen".
   This allows to assign values "past the end" of the vector or list.
   Note that, unlike S, we only extend as much as is necessary.
*/
static SEXP EnlargeVector(SEXP call, SEXP x, R_len_t newlen)
{
    R_len_t i, len;
    SEXP newx, names, newnames;

    /* Sanity Checks */
    if (!isVector(x))
	errorcall(call,_("attempt to enlarge non-vector"));

    /* Enlarge the vector itself. */
    len = LENGTH(x);
    if (LOGICAL(GetOption1(install("check.bounds")))[0])
	warningcall (call,
          _("assignment outside vector/list limits (extending from %d to %d)"),
          len, newlen);
    PROTECT(x);
    PROTECT(newx = allocVector(TYPEOF(x), newlen));

    if (isVectorList(x)) {
        /* should be OK to copy without adjusting NAMEDCNT (x won't be used) */
        copy_vector_elements (newx, 0, x, 0, len);
        /* elements after ones copied were set to R_NilValue by allocVector */
    }
    else {
        copy_elements (newx, 0, 1, x, 0, 1, len);
        set_elements_to_NA_or_NULL (newx, len, newlen-len);
    }

    /* Adjust the attribute list. */
    names = getAttrib(x, R_NamesSymbol);
    if (names != R_NilValue) {
	PROTECT(newnames = allocVector(STRSXP, newlen));
	for (i = 0; i < len; i++)
	    SET_STRING_ELT(newnames, i, STRING_ELT(names, i));
	for (i = len; i < newlen; i++)
	    SET_STRING_ELT(newnames, i, R_BlankString);
	setAttrib(newx, R_NamesSymbol, newnames);
	UNPROTECT(1);
    }
    copyMostAttrib(x, newx);
    UNPROTECT(2);
    return newx;
}

/* used instead of coerceVector to embed a non-vector in a list for
   purposes of SubassignTypeFix, for cases in wich coerceVector should
   fail; namely, S4SXP */
static SEXP embedInVector(SEXP v)
{
    SEXP ans;
    PROTECT(ans = allocVector(VECSXP, 1));
    SET_VECTOR_ELT(ans, 0, v);
    UNPROTECT(1);
    return (ans);
}

/* Coerces the LHS or RHS to make assignment possible.

   Level 0 and 1 are used for [<-.  They coerce the RHS to a list when the
   LHS is a list.  Level 1 also coerces to avoid assignment of numeric vector 
   to string vector or raw vector to any other numeric or string vector.

   Level 2 is used for [[<-.  It does not coerce when assigning into a list.
*/

static void SubassignTypeFix (SEXP *x, SEXP *y, int stretch, int level, 
                              SEXP call)
{
    Rboolean x_is_object = OBJECT(*x);  /* coercion can lose the object bit */

    const int type_x = TYPEOF(*x), 
              type_y = TYPEOF(*y);
    const int atom_x = isVectorAtomic(*x),
              atom_y = isVectorAtomic(*y);

    if (type_x == type_y || type_y == NILSXP) {
        /* nothing to do */
    }
    else if (atom_x && atom_y) { 
        /* Follow STR > CPLX > REAL > INT > LGL > RAW conversion hierarchy, 
           which never produces warnings. */
        if (type_x == CPLXSXP
              && type_y == STRSXP
         || type_x == REALSXP
              && ((((1<<STRSXP) + (1<<CPLXSXP)) >> type_y) & 1)
         || type_x == INTSXP 
              && ((((1<<STRSXP) + (1<<CPLXSXP) + (1<<REALSXP)) >> type_y) & 1)
         || type_x == LGLSXP
              && ((((1<<STRSXP) + (1<<CPLXSXP) + (1<<REALSXP) + (1<<INTSXP))
                   >> type_y) & 1)
         || type_x == RAWSXP
              && type_y != RAWSXP)
            *x = coerceVector (*x, type_y);
        if (level == 1) { 
            /* For when later code doesn't handle these cases. */
            if (type_y == RAWSXP && type_x != RAWSXP
             || type_y != STRSXP && type_x == STRSXP)
                *y = coerceVector (*y, type_x);
        }
    }
    else if (atom_x && isVectorList(*y)) {
        *x = coerceVector (*x, type_y);
    }
    else if (isVectorList(*x)) {
        if (level != 2)
	    *y = type_y==S4SXP ? embedInVector(*y) : coerceVector (*y, type_x);
    }
    else {
	errorcall(call,
              _("incompatible types (from %s to %s) in subassignment type fix"),
	      type2char(type_y), type2char(type_x));
    }

    if (stretch) {
	PROTECT(*y);
	*x = EnlargeVector(call, *x, stretch);
	UNPROTECT(1);
    }
    SET_OBJECT(*x, x_is_object);
}

/* Returns list made from x (a LISTSXP, EXPRSXP, or NILSXP) with elements 
   from start to end (inclusive) deleted.  The start index will be positive. 
   If start>end, no elements are deleted (x returned unchanged). */

static SEXP DeleteListElementsSeq (SEXP x, R_len_t start, R_len_t end)
{
    SEXP xnew, xnames, xnewnames;
    R_len_t i, len;

    len = length(x);
    if (end > len) 
        end = len;
    if (start>end)
        return x;

    PROTECT(xnew = allocVector(TYPEOF(x), len-(end-start+1)));
    if (start>1) 
        copy_vector_elements (xnew, 0, x, 0, start-1);
    for (i = start; i <= end; i++)
        DEC_NAMEDCNT (VECTOR_ELT (x, i-1));
    if (end<len) 
        copy_vector_elements (xnew, start-1, x, end, len-end);

    xnames = getAttrib(x, R_NamesSymbol);
    if (xnames != R_NilValue) {
        PROTECT(xnewnames = allocVector(STRSXP, len-(end-start+1)));
        if (start>1) 
            copy_string_elements (xnewnames, 0, xnames, 0, start-1);
        if (end<len) 
            copy_string_elements (xnewnames, start-1, xnames, end, len-end);
        setAttrib(xnew, R_NamesSymbol, xnewnames);
        UNPROTECT(1);
    }

    copyMostAttrib(x, xnew);
    UNPROTECT(1);
    return xnew;
}

/* Returns list made from x (a LISTSXP, EXPRSXP, or NILSXP) with elements 
   indexed by elements in "which" (an INSTSXP or NILSXP) deleted. */

static SEXP DeleteListElements(SEXP x, SEXP which)
{
    SEXP include, xnew, xnames, xnewnames;
    R_len_t i, ii, len, lenw;

    if (x==R_NilValue || which==R_NilValue)
        return x;
    len = LENGTH(x);
    lenw = LENGTH(which);
    if (len==0 || lenw==0) 
        return x;

    /* handle deletion of a contiguous block (incl. one element) specially. */
    for (i = 1; i < lenw; i++)
        if (INTEGER(which)[i] != INTEGER(which)[i-1]+1)
            break;
    if (i == lenw) {
        int start = INTEGER(which)[0];
        int end = INTEGER(which)[lenw-1];
        if (start < 1) start = 1;
        return DeleteListElementsSeq (x, start, end);
    }

    /* create vector indicating which to delete */
    PROTECT(include = allocVector(INTSXP, len));
    for (i = 0; i < len; i++)
	INTEGER(include)[i] = 1;
    for (i = 0; i < lenw; i++) {
	ii = INTEGER(which)[i];
	if (0 < ii  && ii <= len)
	    INTEGER(include)[ii - 1] = 0;
    }

    /* calculate the length of the result */
    ii = 0;
    for (i = 0; i < len; i++)
	ii += INTEGER(include)[i];
    if (ii == len) {
	UNPROTECT(1);
	return x;
    }

    PROTECT(xnew = allocVector(TYPEOF(x), ii));
    ii = 0;
    for (i = 0; i < len; i++) {
	if (INTEGER(include)[i] == 1) {
	    SET_VECTOR_ELT(xnew, ii, VECTOR_ELT(x, i));
	    ii++;
	}
        else
            DEC_NAMEDCNT (VECTOR_ELT (x, i));
    }

    xnames = getAttrib(x, R_NamesSymbol);
    if (xnames != R_NilValue) {
	PROTECT(xnewnames = allocVector(STRSXP, ii));
	ii = 0;
	for (i = 0; i < len; i++) {
	    if (INTEGER(include)[i] == 1) {
		SET_STRING_ELT(xnewnames, ii, STRING_ELT(xnames, i));
		ii++;
	    }
	}
	setAttrib(xnew, R_NamesSymbol, xnewnames);
	UNPROTECT(1);
    }

    copyMostAttrib(x, xnew);
    UNPROTECT(2);
    return xnew;
}

/* Assigns to a contiguous block of elements with indexes from start to end
   (inclusive).  The start index will be positive.  If start>end, no elements 
   are assigned, but the returned value may have been coerced to match types. 
   The y argument must have length of 1 or the size of the block (end-start+1),
   or be R_NilValue (for deletion).

   The x argument must be protected by the caller. */

static SEXP VectorAssignSeq 
              (SEXP call, SEXP x, R_len_t start, R_len_t end, SEXP y)
{
    int i, n, ny;

    if (x==R_NilValue && y==R_NilValue)
	return R_NilValue;

    n = end - start + 1;

    /* Here we make sure that the LHS has */
    /* been coerced into a form which can */
    /* accept elements from the RHS. */

    SubassignTypeFix (&x, &y, end > length(x) ? end : 0, 0, call);

    PROTECT(x);

    ny = length(y);

    if ((TYPEOF(x) != VECSXP && TYPEOF(x) != EXPRSXP) || y != R_NilValue) {
	if (n > 0 && ny == 0)
	    errorcall(call,_("replacement has length zero"));
    }

    /* When array elements are being permuted the RHS */
    /* must be duplicated or the elements get trashed. */
    /* FIXME : this should be a shallow copy for list */
    /* objects.  A full duplication is wasteful. */

    if (x == y)
	PROTECT(y = duplicate(y));
    else
	PROTECT(y);

    /* Do the actual assignment... */

    if (n == 0) {
        /* nothing to do */
    }
    else if (isVectorAtomic(x) && isVectorAtomic(y)) {
        copy_elements_coerced (x, start-1, 1, y, 0, ny>1, n);
    }
    else  if (isVectorList(x) && isVectorList(y)) {
        if (ny == 1) {
            SET_VECTOR_ELEMENT_FROM_VECTOR (x, start-1, y, 0);
            SEXP y0 = VECTOR_ELT (y, 0);
            for (i = 1; i < n; i++) {
                SET_VECTOR_ELT (x, start-1+i, y0);
                INC_NAMEDCNT_0_AS_1 (y0);
            }
        }
        else {
            for (i = 0; i < n; i++)
                SET_VECTOR_ELEMENT_FROM_VECTOR (x, start-1+i, y, i);
        }
    }
    else if (isVectorList(x) && y == R_NilValue) {
	x = DeleteListElementsSeq(x, start, end);
    }
    else {
	warningcall(call, "sub assignment (*[*] <- *) not done; __bug?__");
    }

    UNPROTECT(2);
    return x;
}

/* If "err" is 1, raise an error if any NAs are present in "indx", and
   otherwise return "indx" unchanged.  If "err" is 0, return an index
   vector (possibly newly allocated) with any NAs removed, updating "n"
   to its new length. */

static SEXP NA_check_remove (SEXP call, SEXP indx, int *n, int err)
{
    int ii, i;

    for (ii = 0; ii < *n && INTEGER(indx)[ii] != NA_INTEGER; ii++) ;

    if (ii < *n) {
        if (err)
            errorcall(call,_("NAs are not allowed in subscripted assignments"));
        if (NAMEDCNT_GT_0(indx))
            indx = duplicate(indx);
        for (i = ii + 1 ; i < *n; i++) {
            if (INTEGER(indx)[i] != NA_INTEGER) {
                INTEGER(indx)[ii] = INTEGER(indx)[i];
                ii += 1;
            }
        }
        *n = ii;
    }

    return indx;
}

static SEXP VectorAssign(SEXP call, SEXP x, SEXP s, SEXP y)
{
    SEXP indx, newnames;
    int i, ii, iy, n, nx, ny;
    double ry;

    if (x==R_NilValue && y==R_NilValue)
	return R_NilValue;

    PROTECT(s);

    /* Check to see if we have special matrix subscripting. */
    /* If so, we manufacture a real subscript vector. */

    if (isMatrix(s) && isArray(x)) {
        SEXP dim = getAttrib(x, R_DimSymbol);
        if (ncols(s) == LENGTH(dim)) {
            if (isString(s)) {
		SEXP dnames = PROTECT(GetArrayDimnames(x));
		s = strmat2intmat(s, dnames, call);
		UNPROTECT(2); /* dnames, s */
                PROTECT(s);
            }
            if (isInteger(s) || isReal(s)) {
                s = mat2indsub(dim, s, call);
                UNPROTECT(1);
                PROTECT(s);
            }
        }
    }

    int stretch = -1; /* allow out of bounds, for assignment */
    int pindx;
    PROTECT_WITH_INDEX(indx = makeSubscript(x, s, &stretch, call, 1), &pindx);
    n = length(indx);

    /* Here we make sure that the LHS has */
    /* been coerced into a form which can */
    /* accept elements from the RHS. */
    SubassignTypeFix(&x, &y, stretch, 1, call);
    if (n == 0) {
	UNPROTECT(2);
	return x;
    }

    PROTECT(x);

    ny = length(y);
    nx = length(x);

    int oldn = n;

    REPROTECT (indx = NA_check_remove (call, indx, &n, length(y) > 1), pindx);

    if ((TYPEOF(x) != VECSXP && TYPEOF(x) != EXPRSXP) || y != R_NilValue) {
	if (oldn > 0 && ny == 0)
	    errorcall(call,_("replacement has length zero"));
	if (oldn > 0 && n % ny)
	    warningcall(call,
             _("number of items to replace is not a multiple of replacement length"));
    }

    /* When array elements are being permuted the RHS */
    /* must be duplicated or the elements get trashed. */
    /* FIXME : this should be a shallow copy for list */
    /* objects.  A full duplication is wasteful. */

    if (x == y)
	PROTECT(y = duplicate(y));
    else
	PROTECT(y);

    /* Do the actual assignment... Note that assignments to string vectors
       from non-string vectors and from raw vectors to non-raw vectors are
       not handled here, but are avoided by coercion in SubassignTypeFix. */

    int k = 0;
    switch ((TYPEOF(x)<<5) + TYPEOF(y)) {

    case (LGLSXP<<5) + LGLSXP:
    case (INTSXP<<5) + LGLSXP:
    case (INTSXP<<5) + INTSXP:
	for (i = 0; i < n; i++) {
            ii = INTEGER(indx)[i] - 1;
	    INTEGER(x)[ii] = INTEGER(y)[k];
	    if (++k == ny) k = 0;
        }
	break;

    case (REALSXP<<5) + LGLSXP:
    case (REALSXP<<5) + INTSXP:
	for (i = 0; i < n; i++) {
            ii = INTEGER(indx)[i] - 1;
	    iy = INTEGER(y)[k];
	    if (iy == NA_INTEGER)
		REAL(x)[ii] = NA_REAL;
	    else
		REAL(x)[ii] = iy;
	    if (++k == ny) k = 0;
        }
	break;

    case (REALSXP<<5) + REALSXP:
	for (i = 0; i < n; i++) {
            ii = INTEGER(indx)[i] - 1;
	    REAL(x)[ii] = REAL(y)[k];
	    if (++k == ny) k = 0;
        }
	break;

    case (CPLXSXP<<5) + LGLSXP:
    case (CPLXSXP<<5) + INTSXP:
	for (i = 0; i < n; i++) {
            ii = INTEGER(indx)[i] - 1;
	    iy = INTEGER(y)[k];
	    if (iy == NA_INTEGER) {
		COMPLEX(x)[ii].r = NA_REAL;
		COMPLEX(x)[ii].i = NA_REAL;
	    }
	    else {
		COMPLEX(x)[ii].r = iy;
		COMPLEX(x)[ii].i = 0.0;
	    }
	    if (++k == ny) k = 0;
        }
	break;

    case (CPLXSXP<<5) + REALSXP:
	for (i = 0; i < n; i++) {
            ii = INTEGER(indx)[i] - 1;
	    ry = REAL(y)[k];
	    if (ISNA(ry)) {
		COMPLEX(x)[ii].r = NA_REAL;
		COMPLEX(x)[ii].i = NA_REAL;
	    }
	    else {
		COMPLEX(x)[ii].r = ry;
		COMPLEX(x)[ii].i = 0.0;
	    }
	    if (++k == ny) k = 0;
        }
	break;

    case (CPLXSXP<<5) + CPLXSXP:
	for (i = 0; i < n; i++) {
            ii = INTEGER(indx)[i] - 1;
	    COMPLEX(x)[ii] = COMPLEX(y)[k];
	    if (++k == ny) k = 0;
        }
	break;

    case (STRSXP<<5) + STRSXP:
	for (i = 0; i < n; i++) {
            ii = INTEGER(indx)[i] - 1;
	    SET_STRING_ELT(x, ii, STRING_ELT(y, k));
	    if (++k == ny) k = 0;
        }
	break;

    case (RAWSXP<<5) + RAWSXP:
	for (i = 0; i < n; i++) {
            ii = INTEGER(indx)[i] - 1;
	    RAW(x)[ii] = RAW(y)[k];
	    if (++k == ny) k = 0;
        }
	break;

    case (EXPRSXP<<5) + VECSXP:
    case (EXPRSXP<<5) + EXPRSXP:
    case (VECSXP<<5)  + EXPRSXP:
    case (VECSXP<<5)  + VECSXP:
        for (i = 0; i < n; i++) {
            ii = INTEGER(indx)[i] - 1;
            if (i < ny) {
                SET_VECTOR_ELEMENT_FROM_VECTOR(x, ii, y, i);
            }
            else { /* first time we get here, k is and should be 0 */
                SET_VECTOR_ELEMENT_FROM_VECTOR(x, ii, y, k);
                if (NAMEDCNT_EQ_0(VECTOR_ELT(x,ii)))
                    SET_NAMEDCNT(VECTOR_ELT(x,ii),2);
                if (++k == ny) k = 0;
            }
        }
        break;

    case (EXPRSXP<<5) + NILSXP:
    case (VECSXP<<5)  + NILSXP:
	x = DeleteListElements(x, indx);
	UNPROTECT(4);
	return x;
	break;

    default:
	warningcall(call, "sub assignment (*[*] <- *) not done; __bug?__");
    }

    /* Check for additional named elements, if subscripting with strings. */
    /* Note makeSubscript passes the additional names back as the use.names
       attribute (a vector list) of the generated subscript vector */
    if (TYPEOF(s)==STRSXP && 
          (newnames = getAttrib(indx, R_UseNamesSymbol)) != R_NilValue) {
        SEXP oldnames = getAttrib(x, R_NamesSymbol);
        if (oldnames == R_NilValue) {
            PROTECT(oldnames = allocVector(STRSXP,nx)); /* all R_BlankString */
            setAttrib(x, R_NamesSymbol, oldnames);
            UNPROTECT(1);
        }
        for (i = 0; i < n; i++) {
            if (VECTOR_ELT(newnames, i) != R_NilValue) {
                ii = INTEGER(indx)[i];
                if (ii == NA_INTEGER) continue;
                ii = ii - 1;
                SET_STRING_ELT(oldnames, ii, VECTOR_ELT(newnames, i));
            }
        }
    }
    UNPROTECT(4);
    return x;
}

static SEXP MatrixAssign(SEXP call, SEXP x, SEXP s, SEXP y)
{
    int i, j, ii, jj, ij, iy, k, n;
    double ry;
    int nr, ny;
    int nrs, ncs;
    SEXP sr, sc, dim;

    if (!isMatrix(x))
	errorcall(call,_("incorrect number of subscripts on matrix"));

    nr = nrows(x);
    ny = LENGTH(y);

    /* Note that "s" has been protected. */
    /* No GC problems here. */

    dim = getAttrib(x, R_DimSymbol);
    sr = SETCAR(s, arraySubscript(0, CAR(s), dim, getAttrib,
				  (STRING_ELT), x));
    sc = SETCADR(s, arraySubscript(1, CADR(s), dim, getAttrib,
				   (STRING_ELT), x));
    nrs = LENGTH(sr);
    ncs = LENGTH(sc);
    n = nrs * ncs;

    SETCAR (s, sr = NA_check_remove (call, sr, &nrs, ny > 1));
    SETCADR (s, sc = NA_check_remove (call, sc, &ncs, ny > 1));

    if (n > 0 && ny == 0)
	errorcall(call,_("replacement has length zero"));
    if (n > 0 && n % ny)
	errorcall(call,
       _("number of items to replace is not a multiple of replacement length"));

    SubassignTypeFix(&x, &y, 0, 1, call);
    if (n == 0) return x;

    PROTECT(x);

    /* When array elements are being permuted the RHS */
    /* must be duplicated or the elements get trashed. */
    /* FIXME : this should be a shallow copy for list */
    /* objects.  A full duplication is wasteful. */

    if (x == y)
	PROTECT(y = duplicate(y));
    else
	PROTECT(y);

    /* Do the actual assignment... Note that assignments to string vectors
       from non-string vectors and from raw vectors to non-raw vectors are
       not handled here, but are avoided by coercion in SubassignTypeFix. */

    k = 0;
    switch ((TYPEOF(x)<<5) + TYPEOF(y)) {

    case (LGLSXP<<5) + LGLSXP:
    case (INTSXP<<5) + LGLSXP:
    case (INTSXP<<5) + INTSXP:
	for (j = 0; j < ncs; j++) {
	    jj = INTEGER(sc)[j] - 1;
	    for (i = 0; i < nrs; i++) {
		ii = INTEGER(sr)[i] - 1;
		ij = ii + jj * nr;
		INTEGER(x)[ij] = INTEGER(y)[k];
		if (++k == ny) k = 0;
	    }
	}
	break;

    case (REALSXP<<5) + LGLSXP:
    case (REALSXP<<5) + INTSXP:
	for (j = 0; j < ncs; j++) {
	    jj = INTEGER(sc)[j] - 1;
	    for (i = 0; i < nrs; i++) {
		ii = INTEGER(sr)[i] - 1;
		ij = ii + jj * nr;
		iy = INTEGER(y)[k];
		if (iy == NA_INTEGER)
		    REAL(x)[ij] = NA_REAL;
		else
		    REAL(x)[ij] = iy;
		if (++k == ny) k = 0;
	    }
	}
	break;

    case (REALSXP<<5) + REALSXP:
	for (j = 0; j < ncs; j++) {
	    jj = INTEGER(sc)[j] -1 ;
	    for (i = 0; i < nrs; i++) {
		ii = INTEGER(sr)[i] -1 ;
		ij = ii + jj * nr;
		REAL(x)[ij] = REAL(y)[k];
		if (++k == ny) k = 0;
	    }
	}
	break;

    case (CPLXSXP<<5) + LGLSXP:
    case (CPLXSXP<<5) + INTSXP:
	for (j = 0; j < ncs; j++) {
	    jj = INTEGER(sc)[j] - 1;
	    for (i = 0; i < nrs; i++) {
		ii = INTEGER(sr)[i] - 1;
		ij = ii + jj * nr;
		iy = INTEGER(y)[k];
		if (iy == NA_INTEGER) {
		    COMPLEX(x)[ij].r = NA_REAL;
		    COMPLEX(x)[ij].i = NA_REAL;
		}
		else {
		    COMPLEX(x)[ij].r = iy;
		    COMPLEX(x)[ij].i = 0.0;
		}
		if (++k == ny) k = 0;
	    }
	}
	break;

    case (CPLXSXP<<5) + REALSXP:
	for (j = 0; j < ncs; j++) {
	    jj = INTEGER(sc)[j] - 1;
	    for (i = 0; i < nrs; i++) {
		ii = INTEGER(sr)[i] - 1;
		ij = ii + jj * nr;
		ry = REAL(y)[k];
		if (ISNA(ry)) {
		    COMPLEX(x)[ij].r = NA_REAL;
		    COMPLEX(x)[ij].i = NA_REAL;
		}
		else {
		    COMPLEX(x)[ij].r = ry;
		    COMPLEX(x)[ij].i = 0.0;
		}
		if (++k == ny) k = 0;
	    }
	}
	break;

    case (CPLXSXP<<5) + CPLXSXP:
	for (j = 0; j < ncs; j++) {
	    jj = INTEGER(sc)[j] - 1;
	    for (i = 0; i < nrs; i++) {
		ii = INTEGER(sr)[i] - 1;
		ij = ii + jj * nr;
		COMPLEX(x)[ij] = COMPLEX(y)[k];
		if (++k == ny) k = 0;
	    }
	}
	break;

    case (STRSXP<<5) + STRSXP:
	for (j = 0; j < ncs; j++) {
	    jj = INTEGER(sc)[j] - 1;
	    for (i = 0; i < nrs; i++) {
		ii = INTEGER(sr)[i] - 1;
		ij = ii + jj * nr;
		SET_STRING_ELT(x, ij, STRING_ELT(y, k));
		if (++k == ny) k = 0;
	    }
	}
	break;

    case (RAWSXP<<5) + RAWSXP:
	for (j = 0; j < ncs; j++) {
	    jj = INTEGER(sc)[j] - 1;
	    for (i = 0; i < nrs; i++) {
		ii = INTEGER(sr)[i] - 1;
		ij = ii + jj * nr;
		RAW(x)[ij] = RAW(y)[k];
		if (++k == ny) k = 0;
	    }
	}
	break;

    case (EXPRSXP<<5) + VECSXP:
    case (EXPRSXP<<5) + EXPRSXP:
    case (VECSXP<<5)  + EXPRSXP:
    case (VECSXP<<5)  + VECSXP:
	for (j = 0; j < ncs; j++) {
	    jj = INTEGER(sc)[j] - 1;
	    for (i = 0; i < nrs; i++) {
		ii = INTEGER(sr)[i] - 1;
		ij = ii + jj * nr;
                if (k < ny) {
                    SET_VECTOR_ELEMENT_FROM_VECTOR(x, ij, y, k);
                }
                else {
                    SET_VECTOR_ELEMENT_FROM_VECTOR(x, ij, y, k % ny);
                    if (NAMEDCNT_EQ_0(VECTOR_ELT(x,ij)))
                        SET_NAMEDCNT(VECTOR_ELT(x,ij),2);
                }
		k += 1;
	    }
	}
	break;

    default:
	warningcall(call, "sub assignment (*[*] <- *) not done; __bug?__");
    }
    UNPROTECT(2);
    return x;
}


static SEXP ArrayAssign(SEXP call, SEXP x, SEXP s, SEXP y)
{
    int i, j, ii, iy, jj, k=0, n, ny;
    int rep_assign = 0; /* 1 if elements assigned repeatedly into list array */
    SEXP dims, tmp;
    double ry;

    PROTECT(dims = getAttrib(x, R_DimSymbol));
    if (dims == R_NilValue || (k = LENGTH(dims)) != length(s))
	errorcall(call,_("incorrect number of subscripts"));

    int *subs[k], indx[k], bound[k], offset[k];

    ny = LENGTH(y);

    n = 1;
    for (i = 0; i < k; i++) {
        PROTECT(tmp = arraySubscript (i,CAR(s),dims,getAttrib,(STRING_ELT),x));
        subs[i] = INTEGER(tmp);
	bound[i] = LENGTH(tmp);
        n *= bound[i];
        indx[i] = 0;
	s = CDR(s);
    }

    if (n > 0 && ny == 0)
	errorcall(call,_("replacement has length zero"));
    if (n > 0 && n % ny)
	errorcall(call,
       _("number of items to replace is not a multiple of replacement length"));

    if (ny > 1) { /* check for NAs in indices */
	for (i = 0; i < k; i++)
	    for (j = 0; j < bound[i]; j++)
		if (subs[i][j] == NA_INTEGER)
		    errorcall(call,
                      _("NAs are not allowed in subscripted assignments"));
    }

    offset[1] = INTEGER(dims)[0];  /* offset[0] is not used */
    for (i = 2; i < k; i++)
        offset[i] = offset[i-1] * INTEGER(dims)[i-1];

    /* Here we make sure that the LHS has been coerced into */
    /* a form which can accept elements from the RHS. */

    SubassignTypeFix(&x, &y, 0, 1, call);

    if (n == 0) {
	UNPROTECT(k+1);
	return(x);
    }

    PROTECT(x);

    /* When array elements are being permuted the RHS */
    /* must be duplicated or the elements get trashed. */
    /* FIXME : this should be a shallow copy for list */
    /* objects.  A full duplication is wasteful. */

    if (x == y)
	PROTECT(y = duplicate(y));
    else
	PROTECT(y);

    /* Do the actual assignment... Note that assignments to string vectors
       from non-string vectors and from raw vectors to non-raw vectors are
       not handled here, but are avoided by coercion in SubassignTypeFix. */

    int which = (TYPEOF(x)<<5) + TYPEOF(y);

    i = 0;
    for (;;) {

        jj = subs[0][indx[0]];
        if (jj == NA_INTEGER) goto next;
	ii = jj-1;
	for (j = 1; j < k; j++) {
	    jj = subs[j][indx[j]];
	    if (jj == NA_INTEGER) goto next;
	    ii += (jj-1) * offset[j];
	}

	switch (which) {

        case (LGLSXP<<5) + LGLSXP:
        case (INTSXP<<5) + LGLSXP:
        case (INTSXP<<5) + INTSXP:
	    INTEGER(x)[ii] = INTEGER(y)[i];
	    break;

        case (REALSXP<<5) + LGLSXP:
        case (REALSXP<<5) + INTSXP:
	    iy = INTEGER(y)[i];
	    if (iy == NA_INTEGER)
		REAL(x)[ii] = NA_REAL;
	    else
		REAL(x)[ii] = iy;
	    break;

        case (REALSXP<<5) + REALSXP:
	    REAL(x)[ii] = REAL(y)[i];
	    break;

        case (CPLXSXP<<5) + LGLSXP:
        case (CPLXSXP<<5) + INTSXP:
	    iy = INTEGER(y)[i];
	    if (iy == NA_INTEGER) {
		COMPLEX(x)[ii].r = NA_REAL;
		COMPLEX(x)[ii].i = NA_REAL;
	    }
	    else {
		COMPLEX(x)[ii].r = iy;
		COMPLEX(x)[ii].i = 0.0;
	    }
	    break;

        case (CPLXSXP<<5) + REALSXP:
	    ry = REAL(y)[i];
	    if (ISNA(ry)) {
		COMPLEX(x)[ii].r = NA_REAL;
		COMPLEX(x)[ii].i = NA_REAL;
	    }
	    else {
		COMPLEX(x)[ii].r = ry;
		COMPLEX(x)[ii].i = 0.0;
	    }
	    break;

        case (CPLXSXP<<5) + CPLXSXP:
	    COMPLEX(x)[ii] = COMPLEX(y)[i];
	    break;

        case (STRSXP<<5) + STRSXP:
	    SET_STRING_ELT(x, ii, STRING_ELT(y, i));
	    break;

        case (RAWSXP<<5) + RAWSXP:
	    RAW(x)[ii] = RAW(y)[i];
	    break;

        case (EXPRSXP<<5) + VECSXP:
        case (EXPRSXP<<5) + EXPRSXP:
        case (VECSXP<<5)  + EXPRSXP:
        case (VECSXP<<5)  + VECSXP:
            SET_VECTOR_ELEMENT_FROM_VECTOR(x, ii, y, i);
            if (!rep_assign) {
                if (i == ny - 1) 
                    rep_assign = 1;
            }
            else {
                if (NAMEDCNT_EQ_0(VECTOR_ELT(x,ii)))
                    SET_NAMEDCNT(VECTOR_ELT(x,ii),2);
            }
	    break;

	default:
            warningcall(call, "sub assignment (*[*] <- *) not done; __bug?__");
	}

      next:
        j = 0;
        while (++indx[j] >= bound[j]) {
            indx[j] = 0;
            if (++j >= k) goto done;
        }
        if (++i == ny) i = 0;
    }

  done:
    UNPROTECT(k+3);
    return x;
}

/* Returns 'subs' as the index list, and 'y' as the value to assign.
   May modify 'subs'. */

static void SubAssignArgs(SEXP *subs, SEXP *y, SEXP call)
{
    SEXP args = *subs;

    if (args == R_NilValue)
	errorcall(call,_("SubAssignArgs: invalid number of arguments"));

    if (CDR(args) == R_NilValue) {
	*subs = R_NilValue;
	*y = CAR(args);
    }
    else {
	while (CDDR(args) != R_NilValue)
	    args = CDR(args);
	*y = CADR(args);
	SETCDR(args, R_NilValue);
    }
}

/* The [<- operator. */

static SEXP do_subassign_dflt_seq 
             (SEXP call, SEXP op, SEXP x, SEXP subs, SEXP rho, SEXP y, int seq);

static SEXP do_subassign(SEXP call, SEXP op, SEXP args, SEXP rho, int variant)
{
    SEXP ans, x, a2, a3, y;
    int argsevald = 0;

    /* See if we are using the fast interface or not. */

    if (VARIANT_KIND(variant) == VARIANT_FAST_SUBASSIGN) {
<<<<<<< HEAD
        y = CAR(args);   /* args are (y, x, indexes...) */
        x = CADR(args);
        a2 = CDDR(args);
=======
        y = R_fast_sub_value;
        x = R_fast_sub_into;
        a2 = args;
>>>>>>> 12e9187c
        a3 = CDR(a2);
    }
    else {
        y = R_NoObject;  /* found later after other arguments */
        x = CAR(args);   /* args are (x, indexes..., y) */
        a2 = CDR(args);
        a3 = CDR(a2);
    }

    /* If we can easily determine that this will be handled by subassign_dflt
       and has exactly one index argument, evaluate that index with 
       VARIANT_SEQ so it may come as a range rather than a vector, and include
       VARIANT_STATIC_BOX_OK as well if using the fast interface, as there
       will be not other evaluation before the index is used. */

    if (y != R_NoObject) {
        /* Fast interface: object assigned into (x) comes already evaluated */
        if (a2 != R_NilValue && a3 == R_NilValue && TYPEOF(CAR(a2))==LANGSXP) {
            int seq;
            a2 = evalv (CAR(a2), rho, VARIANT_SEQ | VARIANT_STATIC_BOX_OK);
            seq = R_variant_result;
            R_variant_result = 0;
            args = CONS (a2, R_NilValue);
            return do_subassign_dflt_seq (call, op, x, args, rho, y, seq); 
        }
        else {
            args = evalListKeepMissing(a2,rho);
            return do_subassign_dflt_seq (call, op, x, args, rho, y, 0);
        }
    }
    else {
        if (x != R_DotsSymbol && a3 != R_NilValue && CDR(a3) == R_NilValue) {
            /* Mostly called from do_set, with first arg an evaluated promise */
            PROTECT (x = TYPEOF(x) == PROMSXP && PRVALUE(x) != R_UnboundValue
                            ? PRVALUE(x) : eval(x,rho));
            if (isObject(x)) {
                args = CONS(x,a2);
                UNPROTECT(1);
                argsevald = -1;
            }
            else if (TYPEOF(CAR(a2)) != LANGSXP) {
                /* in particular, it might be missing or ... */
                args = evalListKeepMissing(a2,rho);
                UNPROTECT(1);
                return do_subassign_dflt_seq (call, op, x, args, rho, y, 0);
            }
            else {
                int seq;
                PROTECT(a2 = evalv (CAR(a2), rho, VARIANT_SEQ));
                seq = R_variant_result;
                R_variant_result = 0;
                args = CONS (a2, evalListKeepMissing (a3, rho));
                UNPROTECT(2);
                return do_subassign_dflt_seq (call, op, x, args, rho, y, seq); 
            }
        }
    }

    /* This code performs an internal version of method dispatch. */
    /* We evaluate the first argument and attempt to dispatch on it. */
    /* If the dispatch fails, we "drop through" to the default code below. */

    if(DispatchOrEval(call, op, "[<-", args, rho, &ans, 0, argsevald))
        return(ans);

    return do_subassign_dflt(call, op, ans, rho);
}

/* N.B.  do_subassign_dflt is called directly from elsewhere. */

SEXP attribute_hidden do_subassign_dflt(SEXP call, SEXP op, SEXP args, SEXP rho)
{
    return do_subassign_dflt_seq 
             (call, op, CAR(args), CDR(args), rho, R_NoObject, 0);
}

/* The last "seq" argument below is 1 if the first subscript is a sequence spec
   (a variant result). */

static SEXP do_subassign_dflt_seq
              (SEXP call, SEXP op, SEXP x, SEXP subs, SEXP rho, SEXP y, int seq)
{
    PROTECT(subs);
    PROTECT(x);
    if (y == R_NoObject)
        SubAssignArgs (&subs, &y, call);

    Rboolean S4 = IS_S4_OBJECT(x);
    int oldtype = NILSXP;

    if (TYPEOF(x) == LISTSXP || TYPEOF(x) == LANGSXP) {
	oldtype = TYPEOF(x);
        SEXP ox = x;
	PROTECT(x = PairToVectorList(x));
        setAttrib (x, R_DimSymbol, getAttrib (ox, R_DimSymbol));
        setAttrib (x, R_DimNamesSymbol, getAttrib (ox, R_DimNamesSymbol));
        UNPROTECT(1);
    }
    else if (x == R_NilValue) {
	if (length(y) == 0) {
	    UNPROTECT(2);
	    return x;
	}
        x = coerceVector(x, TYPEOF(y));
    }
    else if (isVector(x)) {
        if (LENGTH(x) == 0) {
            if (length(y) == 0) {
                UNPROTECT(2);
                return x;
            }
	}
        else if (NAMEDCNT_GT_1(x))
            x = dup_top_level(x);
    }
    else
        nonsubsettable_error(call,x);

    UNPROTECT(1); /* old x */
    PROTECT(x);

    if (subs == R_NilValue) {
        /* 0 subscript arguments */
        x = VectorAssign(call, x, R_MissingArg, y);
    }
    else if (CDR(subs) == R_NilValue) { 
        /* 1 subscript argument */
        SEXP sub1 = CAR(subs);
        if (seq) {
            int start, end;
            sub1 = Rf_DecideVectorOrRange (sub1, &start, &end, call);
            if (sub1 == NULL) {
                R_len_t leny;
                if (start < 0 || y != R_NilValue && (leny = length(y)) != 1
                                                 && leny != end - start + 1)
                    sub1 = Rf_VectorFromRange (start, end);
                else
                    x = VectorAssignSeq (call, x, start, end, y);
            }
        }
        if (sub1 != NULL) {
            /* do simple scalar cases quickly */
            if ((TYPEOF(sub1) == INTSXP || TYPEOF(sub1) == REALSXP)
                  && TYPEOF(x) == TYPEOF(y) && LENGTH(sub1) == 1 
                  && isVector(x) && LENGTH(y) == 1) {
                double sub;
                if (TYPEOF(sub1) == INTSXP)
                    sub = *INTEGER(sub1) == NA_INTEGER ? 0 : *INTEGER(sub1);
                else
                    sub = ISNAN(*REAL(sub1)) ? 0 : *REAL(sub1);
                if (sub >= 1 && sub <= LENGTH(x)) {
                    int isub = (int) sub - 1;
                    switch (TYPEOF(x)) {
                        case RAWSXP: 
                            RAW(x)[isub] = *RAW(y);
                            break;
                        case LGLSXP: 
                            LOGICAL(x)[isub] = *LOGICAL(y);
                            break;
                        case INTSXP: 
                            INTEGER(x)[isub] = *INTEGER(y);
                            break;
                        case REALSXP: 
                            REAL(x)[isub] = *REAL(y);
                            break;
                        case CPLXSXP: 
                            COMPLEX(x)[isub] = *COMPLEX(y);
                            break;
                        case VECSXP: case EXPRSXP:
                            SET_VECTOR_ELT (x, isub, VECTOR_ELT(y,0));
                            break;
                        case STRSXP:
                            SET_STRING_ELT (x, isub, STRING_ELT(y,0));
                            break;
                    }
                    goto out;
                }
            }
            x = VectorAssign (call, x, sub1, y);
        }
    }
    else if (CDDR(subs) == R_NilValue) {
        /* 2 subscript arguments */
        x = MatrixAssign(call, x, subs, y);
    }
    else {
        /* More than 2 subscript arguments */
        x = ArrayAssign(call, x, subs, y);
    }

  out:
    if (oldtype == LANGSXP) {
	if (LENGTH(x)==0)
	    errorcall(call,
              _("result is zero-length and so cannot be a language object"));
        x = VectorToPairList(x);
        SET_TYPEOF (x, LANGSXP);
    }

    /* Note the setting of NAMED(x) to zero here.  This means */
    /* that the following assignment will not duplicate the value. */
    /* This works because at this point, x is guaranteed to have */
    /* at most one symbol bound to it.  It does mean that there */
    /* will be multiple reference problems if "[<-" is used */
    /* in a naked fashion. */

    UNPROTECT(2);
    if (!isList(x)) SET_NAMEDCNT_0(x);
    if(S4) SET_S4_OBJECT(x);
    return x;
}

static SEXP DeleteOneVectorListItem(SEXP x, int which)
{
    SEXP y, xnames, ynames;
    int n;
    n = length(x);
    if (0 <= which && which < n) {
	PROTECT(y = allocVector(TYPEOF(x), n-1));
        copy_vector_elements (y, 0, x, 0, which);
        copy_vector_elements (y, which, x, which+1, n-which-1);
        DEC_NAMEDCNT(VECTOR_ELT(x,which));
	xnames = getAttrib(x, R_NamesSymbol);
	if (xnames != R_NilValue) {
	    PROTECT(ynames = allocVector(STRSXP, n - 1));
            copy_string_elements (ynames, 0, xnames, 0, which);
            copy_string_elements (ynames, which, xnames, which+1, n-which-1);
	    setAttrib(y, R_NamesSymbol, ynames);
	    UNPROTECT(1);
	}
	copyMostAttrib(x, y);
	UNPROTECT(1);
	return y;
    }
    return x;
}

/* The [[<- operator; should be fast. */

static SEXP do_subassign2_dflt_int
                      (SEXP call, SEXP op, SEXP x, SEXP subs, SEXP rho, SEXP y);

static SEXP do_subassign2(SEXP call, SEXP op, SEXP args, SEXP rho, int variant)
{
    SEXP ans;

    if (VARIANT_KIND(variant) == VARIANT_FAST_SUBASSIGN) {
        return do_subassign2_dflt_int 
<<<<<<< HEAD
               (call, op, CADR(args), evalList(CDDR(args),rho), rho, CAR(args));
=======
         (call, op, R_fast_sub_into, evalList(args,rho), rho, R_fast_sub_value);
>>>>>>> 12e9187c
    }

    if(DispatchOrEval(call, op, "[[<-", args, rho, &ans, 0, 0))
      return(ans);

    return do_subassign2_dflt(call, op, ans, rho);
}

/* Also called directly from elsewhere. */

SEXP attribute_hidden do_subassign2_dflt
                               (SEXP call, SEXP op, SEXP args, SEXP rho)
{
    return do_subassign2_dflt_int 
             (call, op, CAR(args), CDR(args), rho, R_NoObject);
}

static SEXP do_subassign2_dflt_int
                      (SEXP call, SEXP op, SEXP x, SEXP subs, SEXP rho, SEXP y)
{
    SEXP dims, names, newname, xtop, xup;
    int i, ndims, nsubs, offset, off = -1 /* -Wall */, stretch, len = 0 /* -Wall */;
    Rboolean S4, recursed;
    R_len_t length_x;
    int intreal_x;

    SEXP thesub = R_NilValue, xOrig = R_NilValue;

    PROTECT(subs);
    PROTECT(x);
    if (y == R_NoObject)
        SubAssignArgs (&subs, &y, call);

    S4 = IS_S4_OBJECT(x);

    dims = getAttrib(x, R_DimSymbol);
    ndims = length(dims);
    nsubs = length(subs);

    /* Note: below, no duplication is necessary for environments. */

    /* code to allow classes to extend ENVSXP */
    if(TYPEOF(x) == S4SXP) {
	xOrig = x; /* will be an S4 object */
        x = R_getS4DataSlot(x, ANYSXP);
	if(TYPEOF(x) != ENVSXP)
	  errorcall(call, _("[[<- defined for objects of type \"S4\" only for subclasses of environment"));
    }

    /* ENVSXP special case first */
    if( TYPEOF(x) == ENVSXP) {
	if( nsubs!=1 || !isString(CAR(subs)) || length(CAR(subs)) != 1 )
	    errorcall(call,_("wrong args for environment subassignment"));
	defineVar(install(translateChar(STRING_ELT(CAR(subs), 0))), y, x);
	UNPROTECT(2);
	return(S4 ? xOrig : x);
    }

    if (x == R_NilValue) {
        /* Handle NULL left-hand sides.  If the right-hand side is NULL,
           just return NULL, otherwise replace x by a zero length list 
           (VECSXP) or vector of type of y (if y of length one).  (This
           dependence on the length of y is of dubious wisdom!) */
	if (y == R_NilValue) {
	    UNPROTECT(2);
	    return R_NilValue;
	}
	if (length(y) == 1)
	    x = allocVector(TYPEOF(y), 0);
	else
	    x = allocVector(VECSXP, 0);
    }
    else if (isPairList(x))
        x = duplicate(x);
    else if (isVectorList(x)) {
        if (NAMEDCNT_GT_1(x) || x == y)
            x = dup_top_level(x);
    }

    xtop = xup = x; /* x will contain the element which is assigned to; */
                    /*   xup may contain x; xtop is what is returned.  */ 
    PROTECT(xtop);

    recursed = FALSE;

    if (nsubs == 1) { /* One vector index for a list. */
	thesub = CAR(subs);
	len = length(thesub);
        if (len > 1) {
            int str_sym_sub = isString(thesub) || isSymbol(thesub);
            for (int i = 0; i < len-1; i++) {
                if (!isVectorList(x) && !isPairList(x))
                    errorcall (call, 
                      _("recursive indexing failed at level %d\n"), i+1);
                length_x = length(x);
                off = get1index (thesub, 
                        str_sym_sub ? getAttrib(x, R_NamesSymbol) : R_NilValue,
                        length_x, TRUE, i, call);
                if (off < 0 || off >= length_x)
                    errorcall(call, _("no such index at level %d\n"), i+1);
                xup = x;
                if (isPairList(xup))
                    x = CAR (nthcdr (xup, off));
                else {
                    x = VECTOR_ELT (xup, off);
                    if (isPairList(x)) {
                        x = duplicate(x);
                        SET_VECTOR_ELT (xup, off, x);
                    }
                    else if (isVectorList(x) && NAMEDCNT_GT_1(x)) {
                        x = dup_top_level(x);
                        SET_VECTOR_ELT (xup, off, x);
                    }
                }
            }
            recursed = TRUE;
        }
    }

    if (isVector(x)) {
        R_len_t length_y = length(y);
	if (!isVectorList(x) && length_y == 0)
	    errorcall(call,_("replacement has length zero"));
	if (!isVectorList(x) && length_y > 1)
	    errorcall(call,
               _("more elements supplied than there are to replace"));
	if (nsubs == 0 || CAR(subs) == R_MissingArg)
	    errorcall(call,_("[[ ]] with missing subscript"));
    }

    stretch = 0;
    newname = R_NilValue;

    length_x = length(x);

    if (nsubs == 1) {
        int str_sym_sub = isString(thesub) || isSymbol(thesub);
        offset = get1index (thesub, 
                   str_sym_sub ? getAttrib(x,R_NamesSymbol) : R_NilValue,
                   length_x, FALSE, (recursed ? len-1 : -1), call);
        if (offset < 0) {
            if (str_sym_sub)
                offset = length_x;
            else
                errorcall(call,_("[[ ]] subscript out of bounds"));
        }
        if (offset >= length_x) {
            stretch = offset + 1;
            newname = isString(thesub) ? STRING_ELT(thesub,len-1)
                    : isSymbol(thesub) ? PRINTNAME(thesub) : R_NilValue;
        }
    }
    else {
        if (ndims != nsubs)
            errorcall(call,_("[[ ]] improper number of subscripts"));
        names = getAttrib(x, R_DimNamesSymbol);
        offset = 0;
        for (i = ndims-1; i >= 0; i--) {
            R_len_t ix = get1index (CAR(nthcdr(subs,i)),
                           names==R_NilValue ? R_NilValue : VECTOR_ELT(names,i),
                           INTEGER(dims)[i],/*partial ok*/ FALSE, -1, call);
            if (ix < 0 || ix >= INTEGER(dims)[i])
                errorcall(call,_("[[ ]] subscript out of bounds"));
            offset += ix;
            if (i > 0) offset *= INTEGER(dims)[i-1];
        }
    }

    if (isVector(x)) {

        if (nsubs == 1 && isVectorList(x) && y == R_NilValue) {
            PROTECT(x = DeleteOneVectorListItem(x, offset));
        }
        else {

            SubassignTypeFix(&x, &y, stretch, 2, call);
    
            if (NAMEDCNT_GT_1(x) || x == y)
                x = dup_top_level(x);
    
            PROTECT(x);
    
            if (isVectorAtomic(x))
                copy_elements_coerced (x, offset, 0, y, 0, 0, 1);
            else if (isVectorList(x)) {
                DEC_NAMEDCNT (VECTOR_ELT(x, offset));
                SET_VECTOR_ELEMENT_TO_VALUE (x, offset, y);
            }
            else
                errorcall(call,
                   _("incompatible types (from %s to %s) in [[ assignment"),
                      type2char(TYPEOF(y)), type2char(TYPEOF(x)));
    
            /* If we stretched, we may have a new name. */
            /* In this case we must create a names attribute */
            /* (if it doesn't already exist) and set the new */
            /* value in the names attribute. */
            if (stretch && newname != R_NilValue) {
                names = getAttrib(x, R_NamesSymbol);
                if (names == R_NilValue) {
                    PROTECT(names = allocVector(STRSXP, LENGTH(x)));
                    SET_STRING_ELT(names, offset, newname);
                    setAttrib(x, R_NamesSymbol, names);
                    UNPROTECT(1);
                }
                else
                    SET_STRING_ELT(names, offset, newname);
            }
        }
    }

    else if (isPairList(x)) {

        SET_NAMEDCNT_MAX(y);
	if (nsubs == 1) {
	    if (y == R_NilValue)
		x = with_no_nth(x,offset+1);
	    else if (!stretch)
		x = with_changed_nth(x,offset+1,y);
	    else {
                SEXP append = 
                  cons_with_tag (y, R_NilValue, newname == R_NilValue ? 
                                  R_NilValue : install(translateChar(newname)));
                for (i = length_x + 1; i < stretch; i++)
                    append = CONS(R_NilValue,append);
                x = with_pairlist_appended(x,append);
            }
	}
	else {
            SEXP nth = nthcdr(x,offset);
	    SETCAR(nth,y);
	}
        PROTECT(x);
    }

    else 
        nonsubsettable_error(call,x);

    /* The modified "x" may now be a different object, due to deletion or
       extension, so we need to update the reference to it. */

    if (recursed) {
	if (isVectorList(xup))
	    SET_VECTOR_ELT(xup, off, x);
	else {
            SETCAR(nthcdr(xup,off),x); /* xup was duplicated, so this is safe */
            SET_NAMEDCNT_MAX(x);
        }
    }
    else
        xtop = x;

    if (!isList(xtop)) SET_NAMEDCNT_0(xtop);
    if(S4) SET_S4_OBJECT(xtop);

    UNPROTECT(4);
    return xtop;
}

/* $<-(x, elt, val), and elt does not get evaluated it gets matched.
   to get DispatchOrEval to work we need to first translate it
   to a string. */

static SEXP do_subassign3(SEXP call, SEXP op, SEXP args, SEXP env, int variant)
{
    SEXP into, what, value, ans, string, ncall;

    SEXP schar = R_NilValue;
    SEXP name = R_NilValue;
    int argsevald = 0;

    if (VARIANT_KIND(variant) == VARIANT_FAST_SUBASSIGN) {
        value = R_fast_sub_value;
        into = R_fast_sub_into;
        what = CAR(args);
        if (args == R_NilValue || CDR(args) != R_NilValue)
            errorcall (call, _("%d arguments passed to '%s' which requires %d"),
                             length(args)+2, PRIMNAME(op), 3);
    }
    else {
        into = CAR(args);
        what = CADR(args);
        value = CADDR(args);
        if (CDDR(args) == R_NilValue || CDR(CDDR(args)) != R_NilValue)
            errorcall (call, _("%d arguments passed to '%s' which requires %d"),
                             length(args), PRIMNAME(op), 3);
    }

<<<<<<< HEAD
    if (VARIANT_KIND(variant) == VARIANT_FAST_SUBASSIGN) {
        value = CAR(args);
        into = CADR(args);
        what = CADDR(args);
    }
    else {
        into = CAR(args);
        what = CADR(args);
        value = CADDR(args);
    }

=======
>>>>>>> 12e9187c
    if (TYPEOF(what) == PROMSXP)
        what = PRCODE(what);

    if (isSymbol(what)) {
        name = what;
        schar = PRINTNAME(name);
    }
    else if (isString(what) && LENGTH(what) > 0)
        schar = STRING_ELT(what,0);
    else
	errorcall(call, _("invalid subscript type '%s'"), 
                        type2char(TYPEOF(what)));

    /* Handle the fast case, for which 'into' and 'value' have been evaluated,
       and 'into' is not an object. */

    if (VARIANT_KIND(variant) == VARIANT_FAST_SUBASSIGN) {
        if (name == R_NilValue) name = install(translateChar(schar));
        return R_subassign3_dflt (call, into, name, value);
    }

    /* Handle usual case with no "..." and not into an object quickly, without
       overhead of allocation and calling of DispatchOrEval. */

    if (into != R_DotsSymbol) {
        /* Note: mostly called from do_set, w first arg an evaluated promise */
        into = TYPEOF(into) == PROMSXP && PRVALUE(into) != R_UnboundValue
                 ? PRVALUE(into) : eval (into, env);
        if (isObject(into)) {
            argsevald = -1;
        } 
        else {
            PROTECT(into);
            if (name == R_NilValue) name = install(translateChar(schar));
            value = eval (value, env);
            UNPROTECT(1);
            return R_subassign3_dflt (call, into, name, value);
        }
    }

    /* First translate CADR of args into a string so that we can
       pass it down to DispatchorEval and have it behave correctly.
       We also change the call used, as in do_subset3, since the
       destructive change in R-2.15.0 has this side effect. */

    PROTECT(into);
    string = allocVector(STRSXP,1);
    SET_STRING_ELT (string, 0, schar);
    PROTECT(args = CONS(into, CONS(string, CDDR(args))));
    PROTECT(ncall = 
      LCONS(CAR(call),CONS(CADR(call),CONS(string,CDR(CDDR(call))))));

    if (DispatchOrEval (ncall, op, "$<-", args, env, &ans, 0, argsevald)) {
        UNPROTECT(3);
	return ans;
    }

    PROTECT(ans);
    if (name == R_NilValue) name = install(translateChar(schar));
    UNPROTECT(4);

    return R_subassign3_dflt(call, CAR(ans), name, CADDR(ans));
}

/* Also called directly from elsewhere.  Protects x and val; name should be
   a symbol and hence not needing protection. */

#define na_or_empty_string(strelt) ((strelt)==NA_STRING || CHAR((strelt))[0]==0)

SEXP R_subassign3_dflt(SEXP call, SEXP x, SEXP name, SEXP val)
{
    PROTECT_INDEX pvalidx, pxidx;
    Rboolean S4; SEXP xS4 = R_NilValue;

    PROTECT_WITH_INDEX(x, &pxidx);
    PROTECT_WITH_INDEX(val, &pvalidx);
    S4 = IS_S4_OBJECT(x);

    /* code to allow classes to extend ENVSXP */
    if (TYPEOF(x) == S4SXP) {
	xS4 = x;
        x = R_getS4DataSlot(x, ANYSXP);
	if (x == R_NilValue)
            errorcall (call, 
              _("no method for assigning subsets of this S4 class"));
    }

    switch (TYPEOF(x)) {

    case LISTSXP: case LANGSXP: ;
        int ix = tag_index(x,name);
        if (ix == 0) {
            if (val != R_NilValue) {
                x = with_pairlist_appended (x,
                      cons_with_tag (val, R_NilValue, name));
                SET_NAMEDCNT_MAX(val);
            }
        }
        else if (val == R_NilValue) {
            x = with_no_nth (x, ix);
        }
        else {
            x = with_changed_nth (x, ix, val);
            SET_NAMEDCNT_MAX(val);
        }
        break;

    case ENVSXP:
	set_var_in_frame (name, val, x, TRUE, 3);
        break;

    case SYMSXP: case CLOSXP: case SPECIALSXP: case BUILTINSXP:
        /* Used to 'work' in R < 2.8.0 */
        nonsubsettable_error(call,x);

    default:
	warningcall(call,_("Coercing LHS to a list"));
	REPROTECT(x = coerceVector(x, VECSXP), pxidx);
	/* fall through to VECSXP / EXPRSXP / NILSXP code */

    case VECSXP: case EXPRSXP: case NILSXP: ;

        SEXP pname = PRINTNAME(name);
        int type = TYPEOF(x);
        int imatch = -1;
        SEXP names;
        R_len_t nx;

        if (type == NILSXP) {
            names = R_NilValue;
            type = VECSXP;
            nx = 0;
        }
        else {
            if (NAMEDCNT_GT_1(x) || x == val)
                REPROTECT(x = dup_top_level(x), pxidx);
            names = getAttrib(x, R_NamesSymbol);
            nx = LENGTH(x);

            /* Set imatch to the index of the selected element, stays at
               -1 if not present.  Note that NA_STRING and "" don't match 
               anything. */

            if (names != R_NilValue && !na_or_empty_string(pname)) {
                for (int i = 0; i < nx; i++) {
                    SEXP ni = STRING_ELT(names, i);
                    if (SEQL(ni,pname) && !na_or_empty_string(ni)) {
                        imatch = i;
                        break;
                    }
                }
            }
        }

        if (val == R_NilValue) {
            /* If "val" is NULL, this is an element deletion */
            /* if there is a match to "name" otherwise "x" */
            /* is unchanged.  The attributes need adjustment. */
            if (imatch >= 0) {
                SEXP ans, ansnames;
                PROTECT(ans = allocVector(type, nx - 1));
                PROTECT(ansnames = allocVector(STRSXP, nx - 1));
                DEC_NAMEDCNT (VECTOR_ELT(x,imatch));
                if (imatch > 0) {
                    copy_vector_elements (ans, 0, x, 0, imatch);
                    copy_string_elements (ansnames, 0, names, 0, imatch);
                }
                if (imatch+1 < nx) {
                    copy_vector_elements (ans, imatch, x, imatch+1, 
                                          nx-imatch-1);
                    copy_string_elements (ansnames, imatch, names, imatch+1,
                                          nx-imatch-1);
                }
                setAttrib(ans, R_NamesSymbol, ansnames);
                copyMostAttrib(x, ans);
                UNPROTECT(2);
                x = ans;
            }
            /* else x is unchanged */
        }
        else {
	    /* If "val" is non-NULL, we are either replacing */
	    /* an existing list element or we are adding a new */
	    /* element. */
	    if (imatch >= 0) {
		/* We are just replacing an element */
                DEC_NAMEDCNT (VECTOR_ELT(x,imatch));
		SET_VECTOR_ELEMENT_TO_VALUE(x, imatch, val);
	    }
	    else {
		/* We are introducing a new element.
		   Enlarge the list, add the new element,
		   and finally, adjust the attributes. */
		SEXP ans, ansnames;
		PROTECT(ans = allocVector(type, nx + 1));
		PROTECT(ansnames = allocVector(STRSXP, nx + 1));
                copy_vector_elements (ans, 0, x, 0, nx);
		if (names == R_NilValue)
		    for (int i = 0; i < nx; i++)
			SET_STRING_ELT(ansnames, i, R_BlankString);
		else
                    copy_string_elements (ansnames, 0, names, 0, nx);
		SET_VECTOR_ELEMENT_TO_VALUE(ans, nx, val);
		SET_STRING_ELT(ansnames, nx, pname);
		setAttrib(ans, R_NamesSymbol, ansnames);
		copyMostAttrib(x, ans);
		UNPROTECT(2);
		x = ans;
	    }
	}
        break;
    }

    UNPROTECT(2);
    if(xS4 != R_NilValue)
	x = xS4; /* x was an env't, the data slot of xS4 */
    if (!isList(x)) SET_NAMEDCNT_0(x);
    if(S4) SET_S4_OBJECT(x);
    return x;
}

/* FUNTAB entries defined in this source file. See names.c for documentation. */

attribute_hidden FUNTAB R_FunTab_subassign[] =
{
/* printname	c-entry		offset	eval	arity	pp-kind	     precedence	rightassoc */

{"[<-",		do_subassign,	0,	101000,	3,	{PP_SUBASS,  PREC_LEFT,	  1}},
{"[[<-",	do_subassign2,	1,	101000,	3,	{PP_SUBASS,  PREC_LEFT,	  1}},
{"$<-",		do_subassign3,	1,	101000,	3,	{PP_SUBASS,  PREC_LEFT,	  1}},

{NULL,		NULL,		0,	0,	0,	{PP_INVALID, PREC_FN,	0}}
};<|MERGE_RESOLUTION|>--- conflicted
+++ resolved
@@ -1013,15 +1013,9 @@
     /* See if we are using the fast interface or not. */
 
     if (VARIANT_KIND(variant) == VARIANT_FAST_SUBASSIGN) {
-<<<<<<< HEAD
-        y = CAR(args);   /* args are (y, x, indexes...) */
-        x = CADR(args);
-        a2 = CDDR(args);
-=======
         y = R_fast_sub_value;
         x = R_fast_sub_into;
         a2 = args;
->>>>>>> 12e9187c
         a3 = CDR(a2);
     }
     else {
@@ -1270,11 +1264,7 @@
 
     if (VARIANT_KIND(variant) == VARIANT_FAST_SUBASSIGN) {
         return do_subassign2_dflt_int 
-<<<<<<< HEAD
-               (call, op, CADR(args), evalList(CDDR(args),rho), rho, CAR(args));
-=======
          (call, op, R_fast_sub_into, evalList(args,rho), rho, R_fast_sub_value);
->>>>>>> 12e9187c
     }
 
     if(DispatchOrEval(call, op, "[[<-", args, rho, &ans, 0, 0))
@@ -1563,20 +1553,6 @@
                              length(args), PRIMNAME(op), 3);
     }
 
-<<<<<<< HEAD
-    if (VARIANT_KIND(variant) == VARIANT_FAST_SUBASSIGN) {
-        value = CAR(args);
-        into = CADR(args);
-        what = CADDR(args);
-    }
-    else {
-        into = CAR(args);
-        what = CADR(args);
-        value = CADDR(args);
-    }
-
-=======
->>>>>>> 12e9187c
     if (TYPEOF(what) == PROMSXP)
         what = PRCODE(what);
 
