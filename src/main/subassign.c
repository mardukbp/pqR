--- conflicted
+++ resolved
@@ -978,20 +978,10 @@
     return x;
 }
 
-<<<<<<< HEAD
-/* "x" is the vector that is to be assigned into, y is the vector that
-    is going to provide the new values and subs is the vector of
-    subscripts that are going to be replaced.  
-
-    Destructively modifies args. */
-
-static void SubAssignArgs(SEXP args, SEXP *x, SEXP *subs, SEXP *y, SEXP call)
-=======
 /* Returns 'subs' as the index list, and 'y' as the value to assign.
    May modify 'subs'. */
 
 static void SubAssignArgs(SEXP *subs, SEXP *y, SEXP call)
->>>>>>> 440f30ce
 {
     SEXP args = *subs;
 
@@ -1003,10 +993,6 @@
 	*y = CAR(args);
     }
     else {
-<<<<<<< HEAD
-        *subs = args;
-=======
->>>>>>> 440f30ce
 	while (CDDR(args) != R_NilValue)
 	    args = CDR(args);
 	*y = CADR(args);
@@ -1040,30 +1026,6 @@
     }
 
     /* If we can easily determine that this will be handled by subassign_dflt
-<<<<<<< HEAD
-       and has one index argument, evaluate the index with VARIANT_SEQ so 
-       it may come as a range rather than a vector. */
-
-    if (args != R_NilValue && CAR(args) != R_DotsSymbol 
-         && (a2 = CDR(args)) != R_NilValue && CAR(a2) != R_DotsSymbol
-         && (a3 = CDR(a2)) != R_NilValue && CDR(a3) == R_NilValue) {
-        /* Note: mostly called from do_set, w first arg an evaluated promise */
-        a1 = CAR(args);
-        PROTECT(a1 = TYPEOF(a1) == PROMSXP && PRVALUE(a1) != R_UnboundValue
-                       ? PRVALUE(a1) : eval(a1,rho));
-	if (isObject(a1)) {
-            args = CONS(a1,a2);
-            UNPROTECT(1);
-            argsevald = -1;
-        }
-        else if (TYPEOF(CAR(a2)) != LANGSXP) {
-            /* ... in particular, it might be missing ... */
-            args = CONS (a1, evalListKeepMissing(a2,rho));
-            UNPROTECT(1);
-            return do_subassign_dflt (call, op, args, rho);
-        }
-        else {
-=======
        and has exactly one index argument, evaluate that index with 
        VARIANT_SEQ so it may come as a range rather than a vector, and include
        VARIANT_STATIC_BOX_OK as well if using the fast interface, as there
@@ -1072,7 +1034,6 @@
     if (y != R_NoObject) {
         /* Fast interface: object assigned into (x) comes already evaluated */
         if (a2 != R_NilValue && a3 == R_NilValue && TYPEOF(CAR(a2))==LANGSXP) {
->>>>>>> 440f30ce
             int seq;
             a2 = evalv (CAR(a2), rho, VARIANT_SEQ | VARIANT_STATIC_BOX_OK);
             seq = R_variant_result;
@@ -1137,17 +1098,10 @@
 static SEXP do_subassign_dflt_seq
               (SEXP call, SEXP op, SEXP x, SEXP subs, SEXP rho, SEXP y, int seq)
 {
-<<<<<<< HEAD
-    SEXP subs, x, y;
-
-    PROTECT(args);
-    SubAssignArgs(args, &x, &subs, &y, call);
-=======
     PROTECT(subs);
     PROTECT(x);
     if (y == R_NoObject)
         SubAssignArgs (&subs, &y, call);
->>>>>>> 440f30ce
 
     Rboolean S4 = IS_S4_OBJECT(x);
     int oldtype = NILSXP;
@@ -1205,13 +1159,8 @@
         if (sub1 != NULL) {
             /* do simple scalar cases quickly */
             if ((TYPEOF(sub1) == INTSXP || TYPEOF(sub1) == REALSXP)
-<<<<<<< HEAD
-                  && LENGTH(sub1) == 1 && TYPEOF(x) == TYPEOF(y) 
-                  && isVector(x)) {
-=======
                   && TYPEOF(x) == TYPEOF(y) && LENGTH(sub1) == 1 
                   && isVector(x) && LENGTH(y) == 1) {
->>>>>>> 440f30ce
                 double sub;
                 if (TYPEOF(sub1) == INTSXP)
                     sub = *INTEGER(sub1) == NA_INTEGER ? 0 : *INTEGER(sub1);
