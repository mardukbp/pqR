--- conflicted
+++ resolved
@@ -1075,23 +1075,14 @@
 
 /* The [<- operator. */
 
-<<<<<<< HEAD
 static SEXP do_subassign_dflt_seq (SEXP call, SEXP x, SEXP sb1, SEXP sb2, 
                                    SEXP subs, SEXP rho, SEXP y, int64_t seq);
-=======
-static SEXP do_subassign_dflt_seq 
-       (SEXP call, SEXP x, SEXP sb1, SEXP subs, SEXP rho, SEXP y, int64_t seq);
->>>>>>> 30aed197
 
 static SEXP do_subassign(SEXP call, SEXP op, SEXP args, SEXP rho, int variant)
 {
     SEXP sv_scalar_stack = R_scalar_stack;
 
-<<<<<<< HEAD
     SEXP ans, x, sb1, sb2, subs, y;
-=======
-    SEXP ans, x, sb1, subs, y;
->>>>>>> 30aed197
     int argsevald = 0;
     int64_t seq = 0;
 
@@ -1116,10 +1107,7 @@
                 seq = R_variant_seq_spec;
                 R_variant_result = 0;
             }
-<<<<<<< HEAD
             sb2 = R_NoObject;
-=======
->>>>>>> 30aed197
         }
         else {
             sb1 = evalv (sb1, rho, VARIANT_SCALAR_STACK_OK |
@@ -1212,13 +1200,8 @@
 /* The last "seq" argument below is non-zero if the first subscript is a 
    sequence spec (a variant result). */
 
-<<<<<<< HEAD
 static SEXP do_subassign_dflt_seq (SEXP call, SEXP x, SEXP sb1, SEXP sb2, 
                                    SEXP subs, SEXP rho, SEXP y, int64_t seq)
-=======
-static SEXP do_subassign_dflt_seq
-       (SEXP call, SEXP x, SEXP sb1, SEXP subs, SEXP rho, SEXP y, int64_t seq)
->>>>>>> 30aed197
 {
     BEGIN_PROTECT0 ();
     ALSO_PROTECT5 (x, sb1, sb2, subs, y);
