/*
 *  pqR : A pretty quick version of R
 *  Copyright (C) 2013, 2014 by Radford M. Neal
 *
 *  Based on R : A Computer Language for Statistical Data Analysis
 *  Copyright (C) 1995, 1996  Robert Gentleman and Ross Ihaka
 *  Copyright (C) 1997-2007   The R Development Core Team
 *
 *  The changes in pqR from R-2.15.0 distributed by the R Core Team are
 *  documented in the NEWS and MODS files in the top-level source directory.
 *
 *  This program is free software; you can redistribute it and/or modify
 *  it under the terms of the GNU General Public License as published by
 *  the Free Software Foundation; either version 2 of the License, or
 *  (at your option) any later version.
 *
 *  This program is distributed in the hope that it will be useful,
 *  but WITHOUT ANY WARRANTY; without even the implied warranty of
 *  MERCHANTABILITY or FITNESS FOR A PARTICULAR PURPOSE.  See the
 *  GNU General Public License for more details.
 *
 *  You should have received a copy of the GNU General Public License
 *  along with this program; if not, a copy is available at
 *  http://www.r-project.org/Licenses/
 */

/*		Warnings/Errors

    In this file we generally do not make use of the call, as it
    will be something like `[<-`(`*tmp`, ...) and that just confuses
    the user.  The call that is deduced from the context is generally
    much clearer.
 */

/*
 *  Regarding logical objects, note that we want to allow any assignment
 *  of the form "x[s] <- NA" (here NA is logical), and the interpreted
 *  "ifelse" requires assignment into a logical object.
 */

/*
 *  2000/02/17  Altered to allow closures/primitives in lists (VECSXPs) BDR
 */

/*
 *  2000/08/01  Also promises, expressions, environments when using [[ PD
 */

#ifdef HAVE_CONFIG_H
#include <config.h>
#endif

#define USE_FAST_PROTECT_MACROS
#include "Defn.h"
#include <R_ext/RS.h> /* for test of S4 objects */


/* EnlargeVector() takes a vector "x" and changes its length to "newlen".
   This allows to assign values "past the end" of the vector or list.
   Note that, unlike S, we only extend as much as is necessary.
*/
static SEXP EnlargeVector(SEXP x, R_len_t newlen)
{
    R_len_t i, len;
    SEXP newx, names, newnames;

    /* Sanity Checks */
    if (!isVector(x))
	error(_("attempt to enlarge non-vector"));

    /* Enlarge the vector itself. */
    len = LENGTH(x);
    if (LOGICAL(GetOption1(install("check.bounds")))[0])
	warning(_("assignment outside vector/list limits (extending from %d to %d)"),
		len, newlen);
    PROTECT(x);
    PROTECT(newx = allocVector(TYPEOF(x), newlen));

    if (isVectorList(x)) {
        /* should be OK to copy without adjusting NAMEDCNT (x won't be used) */
        copy_vector_elements (newx, 0, x, 0, len);
        /* elements after ones copied were set to R_NilValue by allocVector */
    }
    else {
        copy_elements (newx, 0, 1, x, 0, 1, len);
        set_elements_to_NA_or_NULL (newx, len, newlen-len);
    }

    /* Adjust the attribute list. */
    names = getAttrib(x, R_NamesSymbol);
    if (names != R_NilValue) {
	PROTECT(newnames = allocVector(STRSXP, newlen));
	for (i = 0; i < len; i++)
	    SET_STRING_ELT(newnames, i, STRING_ELT(names, i));
	for (i = len; i < newlen; i++)
	    SET_STRING_ELT(newnames, i, R_BlankString);
	setAttrib(newx, R_NamesSymbol, newnames);
	UNPROTECT(1);
    }
    copyMostAttrib(x, newx);
    UNPROTECT(2);
    return newx;
}

/* used instead of coerceVector to embed a non-vector in a list for
   purposes of SubassignTypeFix, for cases in wich coerceVector should
   fail; namely, S4SXP */
static SEXP embedInVector(SEXP v)
{
    SEXP ans;
    PROTECT(ans = allocVector(VECSXP, 1));
    SET_VECTOR_ELT(ans, 0, v);
    UNPROTECT(1);
    return (ans);
}

/* Coerces the LHS or RHS to make assignment possible.

   Level 0 and 1 are used for [<-.  They coerce the RHS to a list when the
   LHS is a list.  Level 1 also coerces to avoid assignment of numeric vector 
   to string vector or raw vector to any other numeric or string vector.

   Level 2 is used for [[<-.  It does not coerce when assigning into a list.
*/

static void SubassignTypeFix (SEXP *x, SEXP *y, int stretch, int level, 
                              SEXP call)
{
    Rboolean x_is_object = OBJECT(*x);  /* coercion can lose the object bit */

    const int type_x = TYPEOF(*x), 
              type_y = TYPEOF(*y);
    const int atom_x = isVectorAtomic(*x),
              atom_y = isVectorAtomic(*y);

    if (type_x == type_y || type_y == NILSXP) {
        /* nothing to do */
    }
    else if (atom_x && atom_y) { 
        /* Follow STR > CPLX > REAL > INT > LGL > RAW conversion hierarchy, 
           which never produces warnings. */
        if (type_x == CPLXSXP
              && type_y == STRSXP
         || type_x == REALSXP
              && ((((1<<STRSXP) + (1<<CPLXSXP)) >> type_y) & 1)
         || type_x == INTSXP 
              && ((((1<<STRSXP) + (1<<CPLXSXP) + (1<<REALSXP)) >> type_y) & 1)
         || type_x == LGLSXP
              && ((((1<<STRSXP) + (1<<CPLXSXP) + (1<<REALSXP) + (1<<INTSXP))
                   >> type_y) & 1)
         || type_x == RAWSXP
              && type_y != RAWSXP)
            *x = coerceVector (*x, type_y);
        if (level == 1) { 
            /* For when later code doesn't handle these cases. */
            if (type_y == RAWSXP && type_x != RAWSXP
             || type_y != STRSXP && type_x == STRSXP)
                *y = coerceVector (*y, type_x);
        }
    }
    else if (atom_x && isVectorList(*y)) {
        *x = coerceVector (*x, type_y);
    }
    else if (isVectorList(*x)) {
        if (level != 2)
	    *y = type_y==S4SXP ? embedInVector(*y) : coerceVector (*y, type_x);
    }
    else {
	error(_("incompatible types (from %s to %s) in subassignment type fix"),
	      type2char(type_y), type2char(type_x));
    }

    if (stretch) {
	PROTECT(*y);
	*x = EnlargeVector(*x, stretch);
	UNPROTECT(1);
    }
    SET_OBJECT(*x, x_is_object);
}

/* Returns list made from x (a LISTSXP, EXPRSXP, or NILSXP) with elements 
   from start to end (inclusive) deleted.  The start index will be positive. 
   If start>end, no elements are deleted (x returned unchanged). */

static SEXP DeleteListElementsSeq (SEXP x, R_len_t start, R_len_t end)
{
    SEXP xnew, xnames, xnewnames;
    R_len_t i, len;

    len = length(x);
    if (end > len) 
        end = len;
    if (start>end)
        return x;

    PROTECT(xnew = allocVector(TYPEOF(x), len-(end-start+1)));
    if (start>1) 
        copy_vector_elements (xnew, 0, x, 0, start-1);
    for (i = start; i <= end; i++)
        DEC_NAMEDCNT (VECTOR_ELT (x, i-1));
    if (end<len) 
        copy_vector_elements (xnew, start-1, x, end, len-end);

    xnames = getAttrib(x, R_NamesSymbol);
    if (xnames != R_NilValue) {
        PROTECT(xnewnames = allocVector(STRSXP, len-(end-start+1)));
        if (start>1) 
            copy_string_elements (xnewnames, 0, xnames, 0, start-1);
        if (end<len) 
            copy_string_elements (xnewnames, start-1, xnames, end, len-end);
        setAttrib(xnew, R_NamesSymbol, xnewnames);
        UNPROTECT(1);
    }

    copyMostAttrib(x, xnew);
    UNPROTECT(1);
    return xnew;
}

/* Returns list made from x (a LISTSXP, EXPRSXP, or NILSXP) with elements 
   indexed by elements in "which" (an INSTSXP or NILSXP) deleted. */

static SEXP DeleteListElements(SEXP x, SEXP which)
{
    SEXP include, xnew, xnames, xnewnames;
    R_len_t i, ii, len, lenw;

    if (x==R_NilValue || which==R_NilValue)
        return x;
    len = LENGTH(x);
    lenw = LENGTH(which);
    if (len==0 || lenw==0) 
        return x;

    /* handle deletion of a contiguous block (incl. one element) specially. */
    for (i = 1; i < lenw; i++)
        if (INTEGER(which)[i] != INTEGER(which)[i-1]+1)
            break;
    if (i == lenw) {
        int start = INTEGER(which)[0];
        int end = INTEGER(which)[lenw-1];
        if (start < 1) start = 1;
        return DeleteListElementsSeq (x, start, end);
    }

    /* create vector indicating which to delete */
    PROTECT(include = allocVector(INTSXP, len));
    for (i = 0; i < len; i++)
	INTEGER(include)[i] = 1;
    for (i = 0; i < lenw; i++) {
	ii = INTEGER(which)[i];
	if (0 < ii  && ii <= len)
	    INTEGER(include)[ii - 1] = 0;
    }

    /* calculate the length of the result */
    ii = 0;
    for (i = 0; i < len; i++)
	ii += INTEGER(include)[i];
    if (ii == len) {
	UNPROTECT(1);
	return x;
    }

    PROTECT(xnew = allocVector(TYPEOF(x), ii));
    ii = 0;
    for (i = 0; i < len; i++) {
	if (INTEGER(include)[i] == 1) {
	    SET_VECTOR_ELT(xnew, ii, VECTOR_ELT(x, i));
	    ii++;
	}
        else
            DEC_NAMEDCNT (VECTOR_ELT (x, i));
    }

    xnames = getAttrib(x, R_NamesSymbol);
    if (xnames != R_NilValue) {
	PROTECT(xnewnames = allocVector(STRSXP, ii));
	ii = 0;
	for (i = 0; i < len; i++) {
	    if (INTEGER(include)[i] == 1) {
		SET_STRING_ELT(xnewnames, ii, STRING_ELT(xnames, i));
		ii++;
	    }
	}
	setAttrib(xnew, R_NamesSymbol, xnewnames);
	UNPROTECT(1);
    }

    copyMostAttrib(x, xnew);
    UNPROTECT(2);
    return xnew;
}

/* Assigns to a contiguous block of elements with indexes from start to end
   (inclusive).  The start index will be positive.  If start>end, no elements 
   are assigned, but the returned value may have been coerced to match types. 
   The y argument must have length of 1 or the size of the block (end-start+1),
   or be R_NilValue (for deletion).

   The x argument must be protected by the caller. */

static SEXP VectorAssignSeq 
              (SEXP call, SEXP x, R_len_t start, R_len_t end, SEXP y)
{
    int i, n, ny;

    if (x==R_NilValue && y==R_NilValue)
	return R_NilValue;

    n = end - start + 1;

    /* Here we make sure that the LHS has */
    /* been coerced into a form which can */
    /* accept elements from the RHS. */

    SubassignTypeFix (&x, &y, end > length(x) ? end : 0, 0, call);

    PROTECT(x);

    ny = length(y);

    if ((TYPEOF(x) != VECSXP && TYPEOF(x) != EXPRSXP) || y != R_NilValue) {
	if (n > 0 && ny == 0)
	    error(_("replacement has length zero"));
    }

    /* When array elements are being permuted the RHS */
    /* must be duplicated or the elements get trashed. */
    /* FIXME : this should be a shallow copy for list */
    /* objects.  A full duplication is wasteful. */

    if (x == y)
	PROTECT(y = duplicate(y));
    else
	PROTECT(y);

    /* Do the actual assignment... */

    if (n == 0) {
        /* nothing to do */
    }
    else if (isVectorAtomic(x) && isVectorAtomic(y)) {
        copy_elements_coerced (x, start-1, 1, y, 0, ny>1, n);
    }
    else  if (isVectorList(x) && isVectorList(y)) {
        if (ny == 1) {
            SET_VECTOR_ELEMENT_FROM_VECTOR (x, start-1, y, 0);
            SEXP y0 = VECTOR_ELT (y, 0);
            for (i = 1; i < n; i++) {
                SET_VECTOR_ELT (x, start-1+i, y0);
                INC_NAMEDCNT_0_AS_1 (y0);
            }
        }
        else {
            for (i = 0; i < n; i++)
                SET_VECTOR_ELEMENT_FROM_VECTOR (x, start-1+i, y, i);
        }
    }
    else if (isVectorList(x) && y == R_NilValue) {
	x = DeleteListElementsSeq(x, start, end);
    }
    else {
	warningcall(call, "sub assignment (*[*] <- *) not done; __bug?__");
    }

    UNPROTECT(2);
    return x;
}

/* If "err" is 1, raise an error if any NAs are present in "indx", and
   otherwise return "indx" unchanged.  If "err" is 0, return an index
   vector (possibly newly allocated) with any NAs removed, updating "n"
   to its new length. */

static SEXP NA_check_remove (SEXP indx, int *n, int err)
{
    int ii, i;

    for (ii = 0; ii < *n && INTEGER(indx)[ii] != NA_INTEGER; ii++) ;

    if (ii < *n) {
        if (err)
            error(_("NAs are not allowed in subscripted assignments"));
        if (NAMEDCNT_GT_0(indx))
            indx = duplicate(indx);
        for (i = ii + 1 ; i < *n; i++) {
            if (INTEGER(indx)[i] != NA_INTEGER) {
                INTEGER(indx)[ii] = INTEGER(indx)[i];
                ii += 1;
            }
        }
        *n = ii;
    }

    return indx;
}

static SEXP VectorAssign(SEXP call, SEXP x, SEXP s, SEXP y)
{
    SEXP indx, newnames;
    int i, ii, iy, n, nx, ny;
    double ry;

    if (x==R_NilValue && y==R_NilValue)
	return R_NilValue;

    PROTECT(s);

    /* Check to see if we have special matrix subscripting. */
    /* If so, we manufacture a real subscript vector. */

    if (isMatrix(s) && isArray(x)) {
        SEXP dim = getAttrib(x, R_DimSymbol);
        if (ncols(s) == LENGTH(dim)) {
            if (isString(s)) {
                s = strmat2intmat(s, GetArrayDimnames(x), call);
                UNPROTECT(1);
                PROTECT(s);
            }
            if (isInteger(s) || isReal(s)) {
                s = mat2indsub(dim, s, R_NilValue);
                UNPROTECT(1);
                PROTECT(s);
            }
        }
    }

    int stretch = -1; /* allow out of bounds, for assignment */
    int pindx;
    PROTECT_WITH_INDEX(indx = makeSubscript(x, s, &stretch, R_NilValue, 1), 
                       &pindx);
    n = length(indx);

    /* Here we make sure that the LHS has */
    /* been coerced into a form which can */
    /* accept elements from the RHS. */
    SubassignTypeFix(&x, &y, stretch, 1, call);
    if (n == 0) {
	UNPROTECT(2);
	return x;
    }

    PROTECT(x);

    ny = length(y);
    nx = length(x);

    int oldn = n;

    REPROTECT (indx = NA_check_remove (indx, &n, length(y) > 1), pindx);

    if ((TYPEOF(x) != VECSXP && TYPEOF(x) != EXPRSXP) || y != R_NilValue) {
	if (oldn > 0 && ny == 0)
	    error(_("replacement has length zero"));
	if (oldn > 0 && n % ny)
	    warning(_("number of items to replace is not a multiple of replacement length"));
    }

    /* When array elements are being permuted the RHS */
    /* must be duplicated or the elements get trashed. */
    /* FIXME : this should be a shallow copy for list */
    /* objects.  A full duplication is wasteful. */

    if (x == y)
	PROTECT(y = duplicate(y));
    else
	PROTECT(y);

    /* Do the actual assignment... Note that assignments to string vectors
       from non-string vectors and from raw vectors to non-raw vectors are
       not handled here, but are avoided by coercion in SubassignTypeFix. */

    int k = 0;
    switch ((TYPEOF(x)<<5) + TYPEOF(y)) {

    case (LGLSXP<<5) + LGLSXP:
    case (INTSXP<<5) + LGLSXP:
    case (INTSXP<<5) + INTSXP:
	for (i = 0; i < n; i++) {
            ii = INTEGER(indx)[i] - 1;
	    INTEGER(x)[ii] = INTEGER(y)[k];
	    if (++k == ny) k = 0;
        }
	break;

    case (REALSXP<<5) + LGLSXP:
    case (REALSXP<<5) + INTSXP:
	for (i = 0; i < n; i++) {
            ii = INTEGER(indx)[i] - 1;
	    iy = INTEGER(y)[k];
	    if (iy == NA_INTEGER)
		REAL(x)[ii] = NA_REAL;
	    else
		REAL(x)[ii] = iy;
	    if (++k == ny) k = 0;
        }
	break;

    case (REALSXP<<5) + REALSXP:
	for (i = 0; i < n; i++) {
            ii = INTEGER(indx)[i] - 1;
	    REAL(x)[ii] = REAL(y)[k];
	    if (++k == ny) k = 0;
        }
	break;

    case (CPLXSXP<<5) + LGLSXP:
    case (CPLXSXP<<5) + INTSXP:
	for (i = 0; i < n; i++) {
            ii = INTEGER(indx)[i] - 1;
	    iy = INTEGER(y)[k];
	    if (iy == NA_INTEGER) {
		COMPLEX(x)[ii].r = NA_REAL;
		COMPLEX(x)[ii].i = NA_REAL;
	    }
	    else {
		COMPLEX(x)[ii].r = iy;
		COMPLEX(x)[ii].i = 0.0;
	    }
	    if (++k == ny) k = 0;
        }
	break;

    case (CPLXSXP<<5) + REALSXP:
	for (i = 0; i < n; i++) {
            ii = INTEGER(indx)[i] - 1;
	    ry = REAL(y)[k];
	    if (ISNA(ry)) {
		COMPLEX(x)[ii].r = NA_REAL;
		COMPLEX(x)[ii].i = NA_REAL;
	    }
	    else {
		COMPLEX(x)[ii].r = ry;
		COMPLEX(x)[ii].i = 0.0;
	    }
	    if (++k == ny) k = 0;
        }
	break;

    case (CPLXSXP<<5) + CPLXSXP:
	for (i = 0; i < n; i++) {
            ii = INTEGER(indx)[i] - 1;
	    COMPLEX(x)[ii] = COMPLEX(y)[k];
	    if (++k == ny) k = 0;
        }
	break;

    case (STRSXP<<5) + STRSXP:
	for (i = 0; i < n; i++) {
            ii = INTEGER(indx)[i] - 1;
	    SET_STRING_ELT(x, ii, STRING_ELT(y, k));
	    if (++k == ny) k = 0;
        }
	break;

    case (RAWSXP<<5) + RAWSXP:
	for (i = 0; i < n; i++) {
            ii = INTEGER(indx)[i] - 1;
	    RAW(x)[ii] = RAW(y)[k];
	    if (++k == ny) k = 0;
        }
	break;

    case (EXPRSXP<<5) + VECSXP:
    case (EXPRSXP<<5) + EXPRSXP:
    case (VECSXP<<5)  + EXPRSXP:
    case (VECSXP<<5)  + VECSXP:
        for (i = 0; i < n; i++) {
            ii = INTEGER(indx)[i] - 1;
            if (i < ny) {
                SET_VECTOR_ELEMENT_FROM_VECTOR(x, ii, y, i);
            }
            else { /* first time we get here, k is and should be 0 */
                SET_VECTOR_ELEMENT_FROM_VECTOR(x, ii, y, k);
                if (NAMEDCNT_EQ_0(VECTOR_ELT(x,ii)))
                    SET_NAMEDCNT(VECTOR_ELT(x,ii),2);
                if (++k == ny) k = 0;
            }
        }
        break;

    case (EXPRSXP<<5) + NILSXP:
    case (VECSXP<<5)  + NILSXP:
	x = DeleteListElements(x, indx);
	UNPROTECT(4);
	return x;
	break;

    default:
	warningcall(call, "sub assignment (*[*] <- *) not done; __bug?__");
    }

    /* Check for additional named elements, if subscripting with strings. */
    /* Note makeSubscript passes the additional names back as the use.names
       attribute (a vector list) of the generated subscript vector */
    if (TYPEOF(s)==STRSXP && 
          (newnames = getAttrib(indx, R_UseNamesSymbol)) != R_NilValue) {
        SEXP oldnames = getAttrib(x, R_NamesSymbol);
        if (oldnames == R_NilValue) {
            PROTECT(oldnames = allocVector(STRSXP,nx)); /* all R_BlankString */
            setAttrib(x, R_NamesSymbol, oldnames);
            UNPROTECT(1);
        }
        for (i = 0; i < n; i++) {
            if (VECTOR_ELT(newnames, i) != R_NilValue) {
                ii = INTEGER(indx)[i];
                if (ii == NA_INTEGER) continue;
                ii = ii - 1;
                SET_STRING_ELT(oldnames, ii, VECTOR_ELT(newnames, i));
            }
        }
    }
    UNPROTECT(4);
    return x;
}

static SEXP MatrixAssign(SEXP call, SEXP x, SEXP s, SEXP y)
{
    int i, j, ii, jj, ij, iy, k, n;
    double ry;
    int nr, ny;
    int nrs, ncs;
    SEXP sr, sc, dim;

    if (!isMatrix(x))
	error(_("incorrect number of subscripts on matrix"));

    nr = nrows(x);
    ny = LENGTH(y);

    /* Note that "s" has been protected. */
    /* No GC problems here. */

    dim = getAttrib(x, R_DimSymbol);
    sr = SETCAR(s, arraySubscript(0, CAR(s), dim, getAttrib,
				  (STRING_ELT), x));
    sc = SETCADR(s, arraySubscript(1, CADR(s), dim, getAttrib,
				   (STRING_ELT), x));
    nrs = LENGTH(sr);
    ncs = LENGTH(sc);
    n = nrs * ncs;

    SETCAR (s, sr = NA_check_remove (sr, &nrs, ny > 1));
    SETCADR (s, sc = NA_check_remove (sc, &ncs, ny > 1));

    if (n > 0 && ny == 0)
	error(_("replacement has length zero"));
    if (n > 0 && n % ny)
	error(_("number of items to replace is not a multiple of replacement length"));

    SubassignTypeFix(&x, &y, 0, 1, call);
    if (n == 0) return x;

    PROTECT(x);

    /* When array elements are being permuted the RHS */
    /* must be duplicated or the elements get trashed. */
    /* FIXME : this should be a shallow copy for list */
    /* objects.  A full duplication is wasteful. */

    if (x == y)
	PROTECT(y = duplicate(y));
    else
	PROTECT(y);

    /* Do the actual assignment... Note that assignments to string vectors
       from non-string vectors and from raw vectors to non-raw vectors are
       not handled here, but are avoided by coercion in SubassignTypeFix. */

    k = 0;
    switch ((TYPEOF(x)<<5) + TYPEOF(y)) {

    case (LGLSXP<<5) + LGLSXP:
    case (INTSXP<<5) + LGLSXP:
    case (INTSXP<<5) + INTSXP:
	for (j = 0; j < ncs; j++) {
	    jj = INTEGER(sc)[j] - 1;
	    for (i = 0; i < nrs; i++) {
		ii = INTEGER(sr)[i] - 1;
		ij = ii + jj * nr;
		INTEGER(x)[ij] = INTEGER(y)[k];
		if (++k == ny) k = 0;
	    }
	}
	break;

    case (REALSXP<<5) + LGLSXP:
    case (REALSXP<<5) + INTSXP:
	for (j = 0; j < ncs; j++) {
	    jj = INTEGER(sc)[j] - 1;
	    for (i = 0; i < nrs; i++) {
		ii = INTEGER(sr)[i] - 1;
		ij = ii + jj * nr;
		iy = INTEGER(y)[k];
		if (iy == NA_INTEGER)
		    REAL(x)[ij] = NA_REAL;
		else
		    REAL(x)[ij] = iy;
		if (++k == ny) k = 0;
	    }
	}
	break;

    case (REALSXP<<5) + REALSXP:
	for (j = 0; j < ncs; j++) {
	    jj = INTEGER(sc)[j] -1 ;
	    for (i = 0; i < nrs; i++) {
		ii = INTEGER(sr)[i] -1 ;
		ij = ii + jj * nr;
		REAL(x)[ij] = REAL(y)[k];
		if (++k == ny) k = 0;
	    }
	}
	break;

    case (CPLXSXP<<5) + LGLSXP:
    case (CPLXSXP<<5) + INTSXP:
	for (j = 0; j < ncs; j++) {
	    jj = INTEGER(sc)[j] - 1;
	    for (i = 0; i < nrs; i++) {
		ii = INTEGER(sr)[i] - 1;
		ij = ii + jj * nr;
		iy = INTEGER(y)[k];
		if (iy == NA_INTEGER) {
		    COMPLEX(x)[ij].r = NA_REAL;
		    COMPLEX(x)[ij].i = NA_REAL;
		}
		else {
		    COMPLEX(x)[ij].r = iy;
		    COMPLEX(x)[ij].i = 0.0;
		}
		if (++k == ny) k = 0;
	    }
	}
	break;

    case (CPLXSXP<<5) + REALSXP:
	for (j = 0; j < ncs; j++) {
	    jj = INTEGER(sc)[j] - 1;
	    for (i = 0; i < nrs; i++) {
		ii = INTEGER(sr)[i] - 1;
		ij = ii + jj * nr;
		ry = REAL(y)[k];
		if (ISNA(ry)) {
		    COMPLEX(x)[ij].r = NA_REAL;
		    COMPLEX(x)[ij].i = NA_REAL;
		}
		else {
		    COMPLEX(x)[ij].r = ry;
		    COMPLEX(x)[ij].i = 0.0;
		}
		if (++k == ny) k = 0;
	    }
	}
	break;

    case (CPLXSXP<<5) + CPLXSXP:
	for (j = 0; j < ncs; j++) {
	    jj = INTEGER(sc)[j] - 1;
	    for (i = 0; i < nrs; i++) {
		ii = INTEGER(sr)[i] - 1;
		ij = ii + jj * nr;
		COMPLEX(x)[ij] = COMPLEX(y)[k];
		if (++k == ny) k = 0;
	    }
	}
	break;

    case (STRSXP<<5) + STRSXP:
	for (j = 0; j < ncs; j++) {
	    jj = INTEGER(sc)[j] - 1;
	    for (i = 0; i < nrs; i++) {
		ii = INTEGER(sr)[i] - 1;
		ij = ii + jj * nr;
		SET_STRING_ELT(x, ij, STRING_ELT(y, k));
		if (++k == ny) k = 0;
	    }
	}
	break;

    case (RAWSXP<<5) + RAWSXP:
	for (j = 0; j < ncs; j++) {
	    jj = INTEGER(sc)[j] - 1;
	    for (i = 0; i < nrs; i++) {
		ii = INTEGER(sr)[i] - 1;
		ij = ii + jj * nr;
		RAW(x)[ij] = RAW(y)[k];
		if (++k == ny) k = 0;
	    }
	}
	break;

    case (EXPRSXP<<5) + VECSXP:
    case (EXPRSXP<<5) + EXPRSXP:
    case (VECSXP<<5)  + EXPRSXP:
    case (VECSXP<<5)  + VECSXP:
	for (j = 0; j < ncs; j++) {
	    jj = INTEGER(sc)[j] - 1;
	    for (i = 0; i < nrs; i++) {
		ii = INTEGER(sr)[i] - 1;
		ij = ii + jj * nr;
                if (k < ny) {
                    SET_VECTOR_ELEMENT_FROM_VECTOR(x, ij, y, k);
                }
                else {
                    SET_VECTOR_ELEMENT_FROM_VECTOR(x, ij, y, k % ny);
                    if (NAMEDCNT_EQ_0(VECTOR_ELT(x,ij)))
                        SET_NAMEDCNT(VECTOR_ELT(x,ij),2);
                }
		k += 1;
	    }
	}
	break;

    default:
	warningcall(call, "sub assignment (*[*] <- *) not done; __bug?__");
    }
    UNPROTECT(2);
    return x;
}


static SEXP ArrayAssign(SEXP call, SEXP x, SEXP s, SEXP y)
{
    int i, j, ii, iy, jj, k=0, n, ny;
    int rep_assign = 0; /* 1 if elements assigned repeatedly into list array */
    SEXP dims, tmp;
    double ry;

    PROTECT(dims = getAttrib(x, R_DimSymbol));
    if (dims == R_NilValue || (k = LENGTH(dims)) != length(s))
	error(_("incorrect number of subscripts"));

    int *subs[k], indx[k], bound[k], offset[k];

    ny = LENGTH(y);

    n = 1;
    for (i = 0; i < k; i++) {
        PROTECT(tmp = arraySubscript (i,CAR(s),dims,getAttrib,(STRING_ELT),x));
        subs[i] = INTEGER(tmp);
	bound[i] = LENGTH(tmp);
        n *= bound[i];
        indx[i] = 0;
	s = CDR(s);
    }

    if (n > 0 && ny == 0)
	error(_("replacement has length zero"));
    if (n > 0 && n % ny)
	error(_("number of items to replace is not a multiple of replacement length"));

    if (ny > 1) { /* check for NAs in indices */
	for (i = 0; i < k; i++)
	    for (j = 0; j < bound[i]; j++)
		if (subs[i][j] == NA_INTEGER)
		    error(_("NAs are not allowed in subscripted assignments"));
    }

    offset[1] = INTEGER(dims)[0];  /* offset[0] is not used */
    for (i = 2; i < k; i++)
        offset[i] = offset[i-1] * INTEGER(dims)[i-1];

    /* Here we make sure that the LHS has been coerced into */
    /* a form which can accept elements from the RHS. */

    SubassignTypeFix(&x, &y, 0, 1, call);

    if (n == 0) {
	UNPROTECT(k+1);
	return(x);
    }

    PROTECT(x);

    /* When array elements are being permuted the RHS */
    /* must be duplicated or the elements get trashed. */
    /* FIXME : this should be a shallow copy for list */
    /* objects.  A full duplication is wasteful. */

    if (x == y)
	PROTECT(y = duplicate(y));
    else
	PROTECT(y);

    /* Do the actual assignment... Note that assignments to string vectors
       from non-string vectors and from raw vectors to non-raw vectors are
       not handled here, but are avoided by coercion in SubassignTypeFix. */

    int which = (TYPEOF(x)<<5) + TYPEOF(y);

    i = 0;
    for (;;) {

        jj = subs[0][indx[0]];
        if (jj == NA_INTEGER) goto next;
	ii = jj-1;
	for (j = 1; j < k; j++) {
	    jj = subs[j][indx[j]];
	    if (jj == NA_INTEGER) goto next;
	    ii += (jj-1) * offset[j];
	}

	switch (which) {

        case (LGLSXP<<5) + LGLSXP:
        case (INTSXP<<5) + LGLSXP:
        case (INTSXP<<5) + INTSXP:
	    INTEGER(x)[ii] = INTEGER(y)[i];
	    break;

        case (REALSXP<<5) + LGLSXP:
        case (REALSXP<<5) + INTSXP:
	    iy = INTEGER(y)[i];
	    if (iy == NA_INTEGER)
		REAL(x)[ii] = NA_REAL;
	    else
		REAL(x)[ii] = iy;
	    break;

        case (REALSXP<<5) + REALSXP:
	    REAL(x)[ii] = REAL(y)[i];
	    break;

        case (CPLXSXP<<5) + LGLSXP:
        case (CPLXSXP<<5) + INTSXP:
	    iy = INTEGER(y)[i];
	    if (iy == NA_INTEGER) {
		COMPLEX(x)[ii].r = NA_REAL;
		COMPLEX(x)[ii].i = NA_REAL;
	    }
	    else {
		COMPLEX(x)[ii].r = iy;
		COMPLEX(x)[ii].i = 0.0;
	    }
	    break;

        case (CPLXSXP<<5) + REALSXP:
	    ry = REAL(y)[i];
	    if (ISNA(ry)) {
		COMPLEX(x)[ii].r = NA_REAL;
		COMPLEX(x)[ii].i = NA_REAL;
	    }
	    else {
		COMPLEX(x)[ii].r = ry;
		COMPLEX(x)[ii].i = 0.0;
	    }
	    break;

        case (CPLXSXP<<5) + CPLXSXP:
	    COMPLEX(x)[ii] = COMPLEX(y)[i];
	    break;

        case (STRSXP<<5) + STRSXP:
	    SET_STRING_ELT(x, ii, STRING_ELT(y, i));
	    break;

        case (RAWSXP<<5) + RAWSXP:
	    RAW(x)[ii] = RAW(y)[i];
	    break;

        case (EXPRSXP<<5) + VECSXP:
        case (EXPRSXP<<5) + EXPRSXP:
        case (VECSXP<<5)  + EXPRSXP:
        case (VECSXP<<5)  + VECSXP:
            SET_VECTOR_ELEMENT_FROM_VECTOR(x, ii, y, i);
            if (!rep_assign) {
                if (i == ny - 1) 
                    rep_assign = 1;
            }
            else {
                if (NAMEDCNT_EQ_0(VECTOR_ELT(x,ii)))
                    SET_NAMEDCNT(VECTOR_ELT(x,ii),2);
            }
	    break;

	default:
            warningcall(call, "sub assignment (*[*] <- *) not done; __bug?__");
	}

      next:
        j = 0;
        while (++indx[j] >= bound[j]) {
            indx[j] = 0;
            if (++j >= k) goto done;
        }
        if (++i == ny) i = 0;
    }

  done:
    UNPROTECT(k+3);
    return x;
}

static void SubAssignArgs(SEXP args, SEXP *x, SEXP *s, SEXP *y)
{
    *x = CAR(args); /* OK even if args is R_NilValue */
    if (args == R_NilValue || (args = CDR(args)) == R_NilValue)
	error(_("SubAssignArgs: invalid number of arguments"));

    if (CDR(args) == R_NilValue) {
	*s = R_NilValue;
	*y = CAR(args);
    }
    else {
        *s = args;
	while (CDDR(args) != R_NilValue)
	    args = CDR(args);
	*y = CADR(args);
	SETCDR(args, R_NilValue);
    }
}

/* The [<- operator.  "x" is the vector that is to be assigned into, 
   y is the vector that is going to provide the new values and subs is
   the vector of subscripts that are going to be replaced. */

static SEXP do_subassign_dflt_seq 
              (SEXP call, SEXP op, SEXP args, SEXP rho, int variant, int seq);

static SEXP do_subassign_dflt_seq 
              (SEXP call, SEXP op, SEXP args, SEXP rho, int variant, int seq);

static SEXP do_subassign(SEXP call, SEXP op, SEXP args, SEXP rho, int variant)
{
    SEXP ans, a1, a2, a3;
    int argsevald = 0;

    /* If we can easily determine that this will be handled by subset_dflt
       and has one index argument, evaluate the index with VARIANT_SEQ so 
       it may come as a range rather than a vector. */

    if (args != R_NilValue && CAR(args) != R_DotsSymbol 
         && (a2 = CDR(args)) != R_NilValue && CAR(a2) != R_DotsSymbol
         && (a3 = CDR(a2)) != R_NilValue && CDR(a3) == R_NilValue) {
        PROTECT(a1 = eval(CAR(args),rho));
	if (isObject(a1)) {
            args = CONS(a1,a2);
            UNPROTECT(1);
            argsevald = -1;
        }
        else if (TYPEOF(CAR(a2)) != LANGSXP) {
            /* ... in particular, it might be missing ... */
            args = CONS (a1, evalListKeepMissing(a2,rho));
            UNPROTECT(1);
            return do_subassign_dflt (call, op, args, rho, variant); 
        }
        else {
            int seq;
            PROTECT(a2 = evalv (CAR(a2), rho, VARIANT_SEQ));
            seq = R_variant_result;
            R_variant_result = 0;
            args = CONS (a1, CONS (a2, evalListKeepMissing (a3, rho)));
            UNPROTECT(2);
            return do_subassign_dflt_seq (call, op, args, rho, variant, seq); 
        }
    }

    /* This code performs an internal version of method dispatch. */
    /* We evaluate the first argument and attempt to dispatch on it. */
    /* If the dispatch fails, we "drop through" to the default code below. */

    if(DispatchOrEval(call, op, "[<-", args, rho, &ans, 0, argsevald))
        return(ans);

    return do_subassign_dflt(call, op, ans, rho, variant);
}

/* N.B.  do_subassign_dflt is called directly from elsewhere.  For role of
   variant, see above. */

SEXP attribute_hidden do_subassign_dflt
                        (SEXP call, SEXP op, SEXP args, SEXP rho, int variant)
{
    return do_subassign_dflt_seq (call, op, args, rho, variant, 0);
}

/* The last "seq" argument below is 1 if the first subscript is a sequence spec
   (a variant result). */

static SEXP do_subassign_dflt_seq
              (SEXP call, SEXP op, SEXP args, SEXP rho, int variant, int seq)
{
    SEXP subs, x, y;

    PROTECT(args);

    SubAssignArgs(args, &x, &subs, &y);

    Rboolean S4 = IS_S4_OBJECT(x);
    int oldtype = NILSXP;

    if (TYPEOF(x) == LISTSXP || TYPEOF(x) == LANGSXP) {
	oldtype = TYPEOF(x);
	x = PairToVectorList(x);
    }
    else if (x == R_NilValue) {
	if (length(y) == 0) {
	    UNPROTECT(1);
	    return x;
	}
        x = coerceVector(x, TYPEOF(y));
    }
    else if (isVector(x)) {
        if (LENGTH(x) == 0) {
            if (length(y) == 0) {
                UNPROTECT(1);
                return x;
            }
	}
        else if (NAMEDCNT_GT_1(x))
            x = dup_top_level(x);
    }
    else
	error(R_MSG_ob_nonsub, type2char(TYPEOF(x)));

    PROTECT(x);

    if (subs == R_NilValue) {
        /* 0 subscript arguments */
        x = VectorAssign(call, x, R_MissingArg, y);
    }
    else if (CDR(subs) == R_NilValue) { 
        /* 1 subscript argument */
        SEXP sub1 = CAR(subs);
        if (seq) {
            int start, end;
            sub1 = Rf_DecideVectorOrRange (sub1, &start, &end, call);
            if (sub1 == NULL) {
                R_len_t leny;
                if (start < 0 || y != R_NilValue && (leny = length(y)) != 1
                                                 && leny != end - start + 1)
                    sub1 = Rf_VectorFromRange (start, end);
                else
                    x = VectorAssignSeq (call, x, start, end, y);
            }
        }
        if (sub1 != NULL)
            x = VectorAssign (call, x, sub1, y);
    }
    else if (CDDR(subs) == R_NilValue) {
        /* 2 subscript arguments */
        x = MatrixAssign(call, x, subs, y);
    }
    else {
        /* More than 2 subscript arguments */
        x = ArrayAssign(call, x, subs, y);
    }

    if (oldtype == LANGSXP) {
	if (LENGTH(x)==0)
	    error(_("result is zero-length and so cannot be a language object"));
        x = VectorToPairList(x);
        SET_TYPEOF (x, LANGSXP);
    }

    /* Note the setting of NAMED(x) to zero here.  This means */
    /* that the following assignment will not duplicate the value. */
    /* This works because at this point, x is guaranteed to have */
    /* at most one symbol bound to it.  It does mean that there */
    /* will be multiple reference problems if "[<-" is used */
    /* in a naked fashion. */

    UNPROTECT(2);
<<<<<<< HEAD
    if (x != R_NilValue) SET_NAMEDCNT_0(x);
=======
    if (!isList(x)) SET_NAMEDCNT_0(x);
>>>>>>> a9f0b40a
    if(S4) SET_S4_OBJECT(x);
    return x;
}

static SEXP DeleteOneVectorListItem(SEXP x, int which)
{
    SEXP y, xnames, ynames;
    int n;
    n = length(x);
    if (0 <= which && which < n) {
	PROTECT(y = allocVector(TYPEOF(x), n-1));
        copy_vector_elements (y, 0, x, 0, which);
        copy_vector_elements (y, which, x, which+1, n-which-1);
        DEC_NAMEDCNT(VECTOR_ELT(x,which));
	xnames = getAttrib(x, R_NamesSymbol);
	if (xnames != R_NilValue) {
	    PROTECT(ynames = allocVector(STRSXP, n - 1));
            copy_string_elements (ynames, 0, xnames, 0, which);
            copy_string_elements (ynames, which, xnames, which+1, n-which-1);
	    setAttrib(y, R_NamesSymbol, ynames);
	    UNPROTECT(1);
	}
	copyMostAttrib(x, y);
	UNPROTECT(1);
	return y;
    }
    return x;
}

/* The [[<- operator; should be fast.
       ====
   args[1] = object being subscripted
   args[2] = list of subscripts
   args[3] = replacement values 
*/

static SEXP do_subassign2(SEXP call, SEXP op, SEXP args, SEXP rho, int variant)
{
    SEXP ans;

    if(DispatchOrEval(call, op, "[[<-", args, rho, &ans, 0, 0))
/*     if(DispatchAnyOrEval(call, op, "[[<-", args, rho, &ans, 0, 0)) */
      return(ans);

    return do_subassign2_dflt(call, op, ans, rho, variant);
}

/* Also called directly from elsewhere.  For role of variant, see above. */

SEXP attribute_hidden do_subassign2_dflt
    (SEXP call, SEXP op, SEXP args, SEXP rho, int variant)
{
    SEXP dims, names, newname, subs, x, xtop, xup, y;
    int i, ndims, nsubs, offset, off = -1 /* -Wall */, stretch, len = 0 /* -Wall */;
    Rboolean S4, recursed;
    R_len_t length_x;

    SEXP thesub = R_NilValue, xOrig = R_NilValue;

    PROTECT(args);

    SubAssignArgs(args, &x, &subs, &y);
    S4 = IS_S4_OBJECT(x);

    dims = getAttrib(x, R_DimSymbol);
    ndims = length(dims);
    nsubs = length(subs);

    /* Note: below, no duplication is necessary for environments. */

    /* code to allow classes to extend ENVSXP */
    if(TYPEOF(x) == S4SXP) {
	xOrig = x; /* will be an S4 object */
        x = R_getS4DataSlot(x, ANYSXP);
	if(TYPEOF(x) != ENVSXP)
	  errorcall(call, _("[[<- defined for objects of type \"S4\" only for subclasses of environment"));
    }

    /* ENVSXP special case first */
    if( TYPEOF(x) == ENVSXP) {
	if( nsubs!=1 || !isString(CAR(subs)) || length(CAR(subs)) != 1 )
	    error(_("wrong args for environment subassignment"));
	defineVar(install(translateChar(STRING_ELT(CAR(subs), 0))), y, x);
	UNPROTECT(1);
	return(S4 ? xOrig : x);
    }

    if (x == R_NilValue) {
        /* Handle NULL left-hand sides.  If the right-hand side is NULL,
           just return NULL, otherwise replace x by a zero length list 
           (VECSXP) or vector of type of y (if y of length one).  (This
           dependence on the length of y is of dubious wisdom!) */
	if (y == R_NilValue) {
	    UNPROTECT(1);
	    return R_NilValue;
	}
	if (length(y) == 1)
	    x = allocVector(TYPEOF(y), 0);
	else
	    x = allocVector(VECSXP, 0);
    }
    else if (isPairList(x))
        x = duplicate(x);
    else if (isVectorList(x)) {
        if (NAMEDCNT_GT_1(x) || x == y)
            x = dup_top_level(x);
    }

    xtop = xup = x; /* x will contain the element which is assigned to; */
                    /*   xup may contain x; xtop is what is returned.  */ 
    PROTECT(xtop);

    recursed = FALSE;

    if (nsubs == 1) { /* One vector index for a list. */
	thesub = CAR(subs);
	len = length(thesub);
        if (len > 1) {
            for (int i = 0; i < len-1; i++) {
                if (!isVectorList(x) && !isPairList(x))
                    errorcall (call, 
                      _("recursive indexing failed at level %d\n"), i+1);
                length_x = length(x);
                off = get1index (thesub, getAttrib(x, R_NamesSymbol),
                                 length_x, TRUE, i, call);
                if (off < 0 || off >= length_x)
                    errorcall(call, _("no such index at level %d\n"), i+1);
                xup = x;
                if (isPairList(xup))
                    x = CAR (nthcdr (xup, off));
                else {
                    x = VECTOR_ELT (xup, off);
                    if (isPairList(x)) {
                        x = duplicate(x);
                        SET_VECTOR_ELT (xup, off, x);
                    }
                    else if (isVectorList(x) && NAMEDCNT_GT_1(x)) {
                        x = dup_top_level(x);
                        SET_VECTOR_ELT (xup, off, x);
                    }
                }
            }
            recursed = TRUE;
        }
    }

    if (isVector(x)) {
        R_len_t length_y = length(y);
	if (!isVectorList(x) && length_y == 0)
	    error(_("replacement has length zero"));
	if (!isVectorList(x) && length_y > 1)
	    error(_("more elements supplied than there are to replace"));
	if (nsubs == 0 || CAR(subs) == R_MissingArg)
	    error(_("[[ ]] with missing subscript"));
    }

    stretch = 0;
    newname = R_NilValue;

    length_x = length(x);

    if (nsubs == 1) {
        offset = get1index (thesub, getAttrib(x,R_NamesSymbol), length_x, 
                            FALSE, (recursed ? len-1 : -1), R_NilValue);
        if (offset < 0) {
            if (isString(thesub) || isSymbol(thesub))
                offset = length_x;
            else
                error(_("[[ ]] subscript out of bounds"));
        }
        if (offset >= length_x) {
            stretch = offset + 1;
            newname = isString(thesub) ? STRING_ELT(thesub,len-1)
                    : isSymbol(thesub) ? PRINTNAME(thesub) : R_NilValue;
        }
    }
    else {
        if (ndims != nsubs)
            error(_("[[ ]] improper number of subscripts"));
        names = getAttrib(x, R_DimNamesSymbol);
        offset = 0;
        for (i = ndims-1; i >= 0; i--) {
            R_len_t ix = get1index (CAR(nthcdr(subs,i)),
                           names==R_NilValue ? R_NilValue : VECTOR_ELT(names,i),
                           INTEGER(dims)[i],/*partial ok*/ FALSE, -1, call);
            if (ix < 0 || ix >= INTEGER(dims)[i])
                error(_("[[ ]] subscript out of bounds"));
            offset += ix;
            if (i > 0) offset *= INTEGER(dims)[i-1];
        }
    }

    if (isVector(x)) {

        if (nsubs == 1 && isVectorList(x) && y == R_NilValue) {
            PROTECT(x = DeleteOneVectorListItem(x, offset));
        }
        else {

            SubassignTypeFix(&x, &y, stretch, 2, call);
    
            if (NAMEDCNT_GT_1(x) || x == y)
                x = dup_top_level(x);
    
            PROTECT(x);
    
            if (isVectorAtomic(x))
                copy_elements_coerced (x, offset, 0, y, 0, 0, 1);
            else if (isVectorList(x)) {
                DEC_NAMEDCNT (VECTOR_ELT(x, offset));
                SET_VECTOR_ELEMENT_TO_VALUE (x, offset, y);
            }
            else
                error(_("incompatible types (from %s to %s) in [[ assignment"),
                      type2char(TYPEOF(y)), type2char(TYPEOF(x)));
    
            /* If we stretched, we may have a new name. */
            /* In this case we must create a names attribute */
            /* (if it doesn't already exist) and set the new */
            /* value in the names attribute. */
            if (stretch && newname != R_NilValue) {
                names = getAttrib(x, R_NamesSymbol);
                if (names == R_NilValue) {
                    PROTECT(names = allocVector(STRSXP, LENGTH(x)));
                    SET_STRING_ELT(names, offset, newname);
                    setAttrib(x, R_NamesSymbol, names);
                    UNPROTECT(1);
                }
                else
                    SET_STRING_ELT(names, offset, newname);
            }
        }
    }

    else if (isPairList(x)) {

        SET_NAMEDCNT_MAX(y);
	if (nsubs == 1) {
	    if (y == R_NilValue)
		x = with_no_nth(x,offset+1);
	    else if (!stretch)
		x = with_changed_nth(x,offset+1,y);
	    else {
                SEXP append = 
                  cons_with_tag (y, R_NilValue, newname == R_NilValue ? 
                                  R_NilValue : install(translateChar(newname)));
                for (i = length_x + 1; i < stretch; i++)
                    append = CONS(R_NilValue,append);
                x = with_pairlist_appended(x,append);
            }
	}
	else {
            SEXP nth = nthcdr(x,offset);
	    SETCAR(nth,y);
	}
        PROTECT(x);
    }

    else 
        error(R_MSG_ob_nonsub, type2char(TYPEOF(x)));

    /* The modified "x" may now be a different object, due to deletion or
       extension, so we need to update the reference to it. */

    if (recursed) {
	if (isVectorList(xup))
	    SET_VECTOR_ELT(xup, off, x);
	else {
            SETCAR(nthcdr(xup,off),x); /* xup was duplicated, so this is safe */
            SET_NAMEDCNT_MAX(x);
        }
    }
    else
        xtop = x;

<<<<<<< HEAD
    if (xtop != R_NilValue) SET_NAMEDCNT_0(xtop);
=======
    if (!isList(xtop)) SET_NAMEDCNT_0(xtop);
>>>>>>> a9f0b40a
    if(S4) SET_S4_OBJECT(xtop);

    UNPROTECT(3);
    return xtop;
}

/* $<-(x, elt, val), and elt does not get evaluated it gets matched.
   to get DispatchOrEval to work we need to first translate it
   to a string. */

static SEXP do_subassign3(SEXP call, SEXP op, SEXP args, SEXP env, int variant)
{
    SEXP name, ans, input;
    int iS;

    checkArity(op, args);

    /* Note the RHS has already been evaluated at this point */

    input = allocVector(STRSXP, 1);

    name = CADR(args);
    iS = isSymbol(name);
    if (iS)
	SET_STRING_ELT(input, 0, PRINTNAME(name));
    else if(isString(name) )
	SET_STRING_ELT(input, 0, STRING_ELT(name, 0));
    else {
	error(_("invalid subscript type '%s'"), type2char(TYPEOF(name)));
	return R_NilValue; /*-Wall*/
    }

    /* replace the second argument with a string */
    SETCADR(args, input);

    if(DispatchOrEval(call, op, "$<-", args, env, &ans, 0, 0))
        return(ans);

    if (!iS)
	name = install(translateChar(STRING_ELT(input, 0)));

    return R_subassign3_dflt(call, CAR(ans), name, CADDR(ans), variant);
}

/* Also called directly from elsewhere.  For role of variant, see above. */

#define na_or_empty_string(strelt) ((strelt)==NA_STRING || CHAR((strelt))[0]==0)

SEXP R_subassign3_dflt(SEXP call, SEXP x, SEXP name, SEXP val, int variant)
{
    PROTECT_INDEX pvalidx, pxidx;
    Rboolean S4; SEXP xS4 = R_NilValue;

    PROTECT_WITH_INDEX(x, &pxidx);
    PROTECT_WITH_INDEX(val, &pvalidx);
    S4 = IS_S4_OBJECT(x);

    /* code to allow classes to extend ENVSXP */
    if (TYPEOF(x) == S4SXP) {
	xS4 = x;
        x = R_getS4DataSlot(x, ANYSXP);
	if (x == R_NilValue)
            errorcall (call, 
              _("no method for assigning subsets of this S4 class"));
    }

    if ((isList(x) || isLanguage(x)) && x != R_NilValue) {

        int ix = tag_index(x,name);

        if (ix == 0) {
            if (val != R_NilValue) {
                x = with_pairlist_appended (x,
                      cons_with_tag (val, R_NilValue, name));
                SET_NAMEDCNT_MAX(val);
            }
        }
        else if (val == R_NilValue) {
            x = with_no_nth (x, ix);
        }
        else {
            x = with_changed_nth (x, ix, val);
            SET_NAMEDCNT_MAX(val);
        }
    }

    /* cannot use isEnvironment since we do not want NULL here */
    else if( TYPEOF(x) == ENVSXP ) {

	set_var_in_frame (name, val, x, TRUE, 3);

    }

    else if( TYPEOF(x) == SYMSXP || /* Used to 'work' in R < 2.8.0 */
	     TYPEOF(x) == CLOSXP ||
	     TYPEOF(x) == SPECIALSXP ||
	     TYPEOF(x) == BUILTINSXP) {
	error(R_MSG_ob_nonsub, type2char(TYPEOF(x)));
    }

    else {
        int type = VECSXP;

	if (isExpression(x)) 
	    type = EXPRSXP;
	else if (!isNewList(x)) {
	    warning(_("Coercing LHS to a list"));
	    REPROTECT(x = coerceVector(x, VECSXP), pxidx);
	}

        if (NAMEDCNT_GT_1(x) || x == val)
            REPROTECT(x = dup_top_level(x), pxidx);

        SEXP pname = PRINTNAME(name);
	SEXP names = getAttrib(x, R_NamesSymbol);
	R_len_t nx = length(x);  /* x could be R_NilValue */

        /* Set imatch to the index of the selected element, -1 if not present.
           Note that NA_STRING and "" don't match anything. */

        int imatch = -1;
        if (names != R_NilValue && !na_or_empty_string(pname)) {
            for (int i = 0; i < nx; i++) {
                SEXP ni = STRING_ELT(names, i);
                if (!na_or_empty_string(ni) && Seql(ni,pname)) {
                    imatch = i;
                    break;
                }
            }
        }

        if (val == R_NilValue) {
            /* If "val" is NULL, this is an element deletion */
            /* if there is a match to "name" otherwise "x" */
            /* is unchanged.  The attributes need adjustment. */
            if (imatch >= 0) {
                SEXP ans, ansnames;
                PROTECT(ans = allocVector(type, nx - 1));
                PROTECT(ansnames = allocVector(STRSXP, nx - 1));
                DEC_NAMEDCNT (VECTOR_ELT(x,imatch));
                if (imatch > 0) {
                    copy_vector_elements (ans, 0, x, 0, imatch);
                    copy_string_elements (ansnames, 0, names, 0, imatch);
                }
                if (imatch+1 < nx) {
                    copy_vector_elements (ans, imatch, x, imatch+1, 
                                          nx-imatch-1);
                    copy_string_elements (ansnames, imatch, names, imatch+1,
                                          nx-imatch-1);
                }
                setAttrib(ans, R_NamesSymbol, ansnames);
                copyMostAttrib(x, ans);
                UNPROTECT(2);
                x = ans;
            }
            /* else x is unchanged */
        }
        else {
	    /* If "val" is non-NULL, we are either replacing */
	    /* an existing list element or we are adding a new */
	    /* element. */
	    if (imatch >= 0) {
		/* We are just replacing an element */
                DEC_NAMEDCNT (VECTOR_ELT(x,imatch));
		SET_VECTOR_ELEMENT_TO_VALUE(x, imatch, val);
	    }
	    else {
		/* We are introducing a new element.
		   Enlarge the list, add the new element,
		   and finally, adjust the attributes. */
		SEXP ans, ansnames;
		PROTECT(ans = allocVector(type, nx + 1));
		PROTECT(ansnames = allocVector(STRSXP, nx + 1));
                copy_vector_elements (ans, 0, x, 0, nx);
		if (names == R_NilValue)
		    for (int i = 0; i < nx; i++)
			SET_STRING_ELT(ansnames, i, R_BlankString);
		else
                    copy_string_elements (ansnames, 0, names, 0, nx);
		SET_VECTOR_ELEMENT_TO_VALUE(ans, nx, val);
		SET_STRING_ELT(ansnames, nx, pname);
		setAttrib(ans, R_NamesSymbol, ansnames);
		copyMostAttrib(x, ans);
		UNPROTECT(2);
		x = ans;
	    }
	}
    }

    UNPROTECT(2);
    if(xS4 != R_NilValue)
	x = xS4; /* x was an env't, the data slot of xS4 */
<<<<<<< HEAD
    if (x != R_NilValue) SET_NAMEDCNT_0(x);
=======
    if (!isList(x)) SET_NAMEDCNT_0(x);
>>>>>>> a9f0b40a
    if(S4) SET_S4_OBJECT(x);
    return x;
}

/* FUNTAB entries defined in this source file. See names.c for documentation. */

attribute_hidden FUNTAB R_FunTab_subassign[] =
{
/* printname	c-entry		offset	eval	arity	pp-kind	     precedence	rightassoc */

{"[<-",		do_subassign,	0,	1000,	3,	{PP_SUBASS,  PREC_LEFT,	  1}},
{"[[<-",	do_subassign2,	1,	1000,	3,	{PP_SUBASS,  PREC_LEFT,	  1}},
{"$<-",		do_subassign3,	1,	1000,	3,	{PP_SUBASS,  PREC_LEFT,	  1}},

{NULL,		NULL,		0,	0,	0,	{PP_INVALID, PREC_FN,	0}}
};<|MERGE_RESOLUTION|>--- conflicted
+++ resolved
@@ -1019,9 +1019,6 @@
 static SEXP do_subassign_dflt_seq 
               (SEXP call, SEXP op, SEXP args, SEXP rho, int variant, int seq);
 
-static SEXP do_subassign_dflt_seq 
-              (SEXP call, SEXP op, SEXP args, SEXP rho, int variant, int seq);
-
 static SEXP do_subassign(SEXP call, SEXP op, SEXP args, SEXP rho, int variant)
 {
     SEXP ans, a1, a2, a3;
@@ -1163,11 +1160,7 @@
     /* in a naked fashion. */
 
     UNPROTECT(2);
-<<<<<<< HEAD
-    if (x != R_NilValue) SET_NAMEDCNT_0(x);
-=======
     if (!isList(x)) SET_NAMEDCNT_0(x);
->>>>>>> a9f0b40a
     if(S4) SET_S4_OBJECT(x);
     return x;
 }
@@ -1443,11 +1436,7 @@
     else
         xtop = x;
 
-<<<<<<< HEAD
-    if (xtop != R_NilValue) SET_NAMEDCNT_0(xtop);
-=======
     if (!isList(xtop)) SET_NAMEDCNT_0(xtop);
->>>>>>> a9f0b40a
     if(S4) SET_S4_OBJECT(xtop);
 
     UNPROTECT(3);
@@ -1640,11 +1629,7 @@
     UNPROTECT(2);
     if(xS4 != R_NilValue)
 	x = xS4; /* x was an env't, the data slot of xS4 */
-<<<<<<< HEAD
-    if (x != R_NilValue) SET_NAMEDCNT_0(x);
-=======
     if (!isList(x)) SET_NAMEDCNT_0(x);
->>>>>>> a9f0b40a
     if(S4) SET_S4_OBJECT(x);
     return x;
 }
