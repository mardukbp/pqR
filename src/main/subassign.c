/*
 *  pqR : A pretty quick version of R
 *  Copyright (C) 2013, 2014, 2015, 2016, 2017 by Radford M. Neal
 *
 *  Based on R : A Computer Language for Statistical Data Analysis
 *  Copyright (C) 1995, 1996  Robert Gentleman and Ross Ihaka
 *  Copyright (C) 1997-2007   The R Core Team
 *
 *  The changes in pqR from R-2.15.0 distributed by the R Core Team are
 *  documented in the NEWS and MODS files in the top-level source directory.
 *
 *  This program is free software; you can redistribute it and/or modify
 *  it under the terms of the GNU General Public License as published by
 *  the Free Software Foundation; either version 2 of the License, or
 *  (at your option) any later version.
 *
 *  This program is distributed in the hope that it will be useful,
 *  but WITHOUT ANY WARRANTY; without even the implied warranty of
 *  MERCHANTABILITY or FITNESS FOR A PARTICULAR PURPOSE.  See the
 *  GNU General Public License for more details.
 *
 *  You should have received a copy of the GNU General Public License
 *  along with this program; if not, a copy is available at
 *  http://www.r-project.org/Licenses/
 */


#ifdef HAVE_CONFIG_H
#include <config.h>
#endif

#define USE_FAST_PROTECT_MACROS
#include "Defn.h"
#include <R_ext/RS.h> /* for test of S4 objects */

#include "scalar-stack.h"


/* EnlargeVector() takes a vector "x" and changes its length to
   "newlen".  This allows to assign values "past the end" of the
   vector or list.  Names are extended as well, if present.  The dim
   and dimnames attributes are deleted. Other attributes are
   preserved. */

static SEXP EnlargeVector(SEXP call, SEXP x, R_len_t new_len)
{
    if (!isVector(x))
	errorcall(call,_("attempt to enlarge non-vector"));

    R_len_t len = LENGTH(x);

    if (LOGICAL(GetOption1(install("check.bounds")))[0])
	warningcall (call,
          _("assignment outside vector/list limits (extending from %d to %d)"),
          len, new_len);

    SEXP xnames = getNamesAttrib(x);
    SEXP new_xnames = R_NilValue;
    SEXP new_x;

    if (xnames != R_NilValue) {
        R_len_t old_len = LENGTH(xnames);
        R_len_t i;
        if (NAMEDCNT_GT_1(xnames)) {
            new_xnames = allocVector (STRSXP, new_len);
            copy_string_elements (new_xnames, 0, xnames, 0, old_len);
        }
        else
            new_xnames = reallocVector (xnames, new_len);
        for (i = old_len; i < new_len; i++)
            SET_STRING_ELT (new_xnames, i, R_BlankString);
    }

    PROTECT(new_xnames);
    PROTECT(new_x = reallocVector (x, new_len));
    no_dim_attributes(new_x);
    if (xnames != R_NilValue && new_xnames != xnames)
        setAttrib (new_x, R_NamesSymbol, new_xnames);
    UNPROTECT(2);  /* new_x, new_xnames */

    return new_x;
}

/* used instead of coerceVector to embed a non-vector in a list for
   purposes of SubassignTypeFix, for cases in which coerceVector should
   fail; namely, S4SXP */
static SEXP embedInVector(SEXP v)
{
    SEXP ans;
    PROTECT(ans = allocVector(VECSXP, 1));
    SET_VECTOR_ELT(ans, 0, v);
    UNPROTECT(1);
    return (ans);
}

/* Coerces the LHS or RHS to make assignment possible.

   Level 0 and 1 are used for [<-.  They coerce the RHS to a list when the
   LHS is a list.  Level 1 also coerces to avoid assignment of numeric vector 
   to string vector or raw vector to any other numeric or string vector.

   Level 2 is used for [[<-.  It does not coerce when assigning into a list.
*/

static void SubassignTypeFix (SEXP *x, SEXP *y, int stretch, int level, 
                              SEXP call)
{
    Rboolean x_is_object = OBJECT(*x);  /* coercion can lose the object bit */

    const int type_x = TYPEOF(*x), 
              type_y = TYPEOF(*y);
    const int atom_x = isVectorAtomic(*x),
              atom_y = isVectorAtomic(*y);

    if (type_x == type_y || type_y == NILSXP) {
        /* nothing to do */
    }
    else if (atom_x && atom_y) { 
        /* Follow STR > CPLX > REAL > INT > LGL > RAW conversion hierarchy, 
           which never produces warnings. */
        if (type_x == CPLXSXP
              && type_y == STRSXP
         || type_x == REALSXP
              && ((((1<<STRSXP) + (1<<CPLXSXP)) >> type_y) & 1)
         || type_x == INTSXP 
              && ((((1<<STRSXP) + (1<<CPLXSXP) + (1<<REALSXP)) >> type_y) & 1)
         || type_x == LGLSXP
              && ((((1<<STRSXP) + (1<<CPLXSXP) + (1<<REALSXP) + (1<<INTSXP))
                   >> type_y) & 1)
         || type_x == RAWSXP
              && type_y != RAWSXP)
            *x = coerceVector (*x, type_y);
        if (level == 1) { 
            /* For when later code doesn't handle these cases. */
            if (type_y == RAWSXP && type_x != RAWSXP
             || type_y != STRSXP && type_x == STRSXP)
                *y = coerceVector (*y, type_x);
        }
    }
    else if (atom_x && isVectorList(*y)) {
        *x = coerceVector (*x, type_y);
    }
    else if (isVectorList(*x)) {
        if (level != 2)
	    *y = type_y==S4SXP ? embedInVector(*y) : coerceVector (*y, type_x);
    }
    else {
	errorcall(call,
              _("incompatible types (from %s to %s) in subassignment type fix"),
	      type2char(type_y), type2char(type_x));
    }

    if (stretch) {
	PROTECT(*y);
	*x = EnlargeVector(call, *x, stretch);
	UNPROTECT(1);
    }
    SET_OBJECT(*x, x_is_object);
}

/* Returns list made from x (a LISTSXP, EXPRSXP, or NILSXP) with elements 
   from start to end (inclusive) deleted.  The start index will be positive. 
   If start>end, no elements are deleted (x returned unchanged). */

static SEXP DeleteListElementsSeq (SEXP x, R_len_t start, R_len_t end)
{
    SEXP xnew, xnames, xnewnames;
    R_len_t i, len;

    len = length(x);
    if (start < 1)
        start = 1;
    if (end > len) 
        end = len;
    if (start > end)
        return x;

    if (NAMEDCNT_GT_1(x)) {
        PROTECT(xnew = allocVector(TYPEOF(x), len-(end-start+1)));
        for (i = start; i <= end; i++) /* after we know alloc won't fail */
            DEC_NAMEDCNT (VECTOR_ELT (x, i-1));
        if (start>1) 
            copy_vector_elements (xnew, 0, x, 0, start-1);
        if (end<len) 
            copy_vector_elements (xnew, start-1, x, end, len-end);
        copyMostAttrib(x, xnew);
    }
    else {
        for (i = start; i <= end; i++)
            DEC_NAMEDCNT (VECTOR_ELT (x, i-1));
        if (end<len) 
            copy_vector_elements (x, start-1, x, end, len-end);
        PROTECT(xnew = reallocVector(x, len-(end-start+1)));
        no_dim_attributes(xnew);
    }

    xnames = getNamesAttrib(x);
    if (xnames != R_NilValue) {
        if (NAMEDCNT_GT_1(xnames)) {
            PROTECT(xnewnames = allocVector(STRSXP, len-(end-start+1)));
            if (start > 1)
                copy_string_elements(xnewnames, 0, xnames, 0, start-1);
            if (end < len)
                copy_string_elements(xnewnames, start-1, xnames, end, len-end);
        }
        else {
            if (end < len)
                copy_string_elements(xnames, start-1, xnames, end, len-end);
            PROTECT(xnewnames = reallocVector(xnames,len-(end-start+1)));
        }
        if (xnew != x || xnewnames != xnames) 
            setAttrib(xnew, R_NamesSymbol, xnewnames);
        UNPROTECT(1);
    }

    UNPROTECT(1);
    return xnew;
}

/* Returns list made from x (a LISTSXP, EXPRSXP, or NILSXP) with elements 
   indexed by elements in "which" (an INSTSXP or NILSXP) deleted. */

static SEXP DeleteListElements(SEXP x, SEXP which)
{
    SEXP include, xnew, xnames, xnewnames;
    R_len_t i, ii, len, lenw;

    if (x==R_NilValue || which==R_NilValue)
        return x;
    len = LENGTH(x);
    lenw = LENGTH(which);
    if (len==0 || lenw==0) 
        return x;

    /* handle deletion of a contiguous block (incl. one element) specially. */
    for (i = 1; i < lenw; i++)
        if (INTEGER(which)[i] != INTEGER(which)[i-1]+1)
            break;
    if (i == lenw) {
        int start = INTEGER(which)[0];
        int end = INTEGER(which)[lenw-1];
        if (start < 1) start = 1;
        return DeleteListElementsSeq (x, start, end);
    }

    /* create vector indicating which to delete */
    PROTECT(include = allocVector(INTSXP, len));
    for (i = 0; i < len; i++)
	INTEGER(include)[i] = 1;
    for (i = 0; i < lenw; i++) {
	ii = INTEGER(which)[i];
	if (0 < ii  && ii <= len)
	    INTEGER(include)[ii - 1] = 0;
    }

    /* calculate the length of the result */
    ii = 0;
    for (i = 0; i < len; i++)
	ii += INTEGER(include)[i];
    if (ii == len) {
	UNPROTECT(1);
	return x;
    }

    PROTECT(xnew = allocVector(TYPEOF(x), ii));
    ii = 0;
    for (i = 0; i < len; i++) {
	if (INTEGER(include)[i] == 1) {
	    SET_VECTOR_ELT(xnew, ii, VECTOR_ELT(x, i));
	    ii++;
	}
        else
            DEC_NAMEDCNT (VECTOR_ELT (x, i));
    }

    xnames = getNamesAttrib(x);
    if (xnames != R_NilValue) {
	PROTECT(xnewnames = allocVector(STRSXP, ii));
	ii = 0;
	for (i = 0; i < len; i++) {
	    if (INTEGER(include)[i] == 1) {
		SET_STRING_ELT(xnewnames, ii, STRING_ELT(xnames, i));
		ii++;
	    }
	}
	setAttrib(xnew, R_NamesSymbol, xnewnames);
	UNPROTECT(1);
    }

    copyMostAttrib(x, xnew);
    UNPROTECT(2);
    return xnew;
}

/* Assigns to a contiguous block of elements with indexes from start to end
   (inclusive).  The start index will be positive.  If start>end, no elements 
   are assigned, but the returned value may have been coerced to match types. 
   The y argument must have length of 1 or the size of the block (end-start+1),
   or be R_NilValue (for deletion).

   The x argument must be protected by the caller. */

static SEXP VectorAssignSeq 
              (SEXP call, SEXP x, R_len_t start, R_len_t end, SEXP y)
{
    int i, n, ny;

    if (x==R_NilValue && y==R_NilValue)
	return R_NilValue;

    n = end - start + 1;

    /* Here we make sure that the LHS has */
    /* been coerced into a form which can */
    /* accept elements from the RHS. */

    SubassignTypeFix (&x, &y, end > length(x) ? end : 0, 0, call);

    PROTECT(x);

    ny = length(y);

    if ((TYPEOF(x) != VECSXP && TYPEOF(x) != EXPRSXP) || y != R_NilValue) {
	if (n > 0 && ny == 0)
	    errorcall(call,_("replacement has length zero"));
    }

    /* When array elements are being permuted the RHS */
    /* must be duplicated or the elements get trashed. */
    /* FIXME : this should be a shallow copy for list */
    /* objects.  A full duplication is wasteful. */

    if (x == y)
	PROTECT(y = duplicate(y));
    else
	PROTECT(y);

    /* Do the actual assignment... */

    if (n == 0) {
        /* nothing to do */
    }
    else if (isVectorAtomic(x) && isVectorAtomic(y)) {
        copy_elements_coerced (x, start-1, 1, y, 0, ny>1, n);
    }
    else  if (isVectorList(x) && isVectorList(y)) {
        if (ny == 1) {
            SET_VECTOR_ELEMENT_FROM_VECTOR (x, start-1, y, 0);
            SEXP y0 = VECTOR_ELT (y, 0);
            for (i = 1; i < n; i++) {
                SET_VECTOR_ELT (x, start-1+i, y0);
                INC_NAMEDCNT_0_AS_1 (y0);
            }
        }
        else {
            for (i = 0; i < n; i++)
                SET_VECTOR_ELEMENT_FROM_VECTOR (x, start-1+i, y, i);
        }
    }
    else if (isVectorList(x) && y == R_NilValue) {
	x = DeleteListElementsSeq(x, start, end);
    }
    else {
	warningcall(call, "sub assignment (*[*] <- *) not done; __bug?__");
    }

    UNPROTECT(2);
    return x;
}

/* If "err" is 1, raise an error if any NAs are present in "indx", and
   otherwise return "indx" unchanged.  If "err" is 0, return an index
   vector (possibly newly allocated) with any NAs removed, updating "n"
   to its new length. */

static SEXP NA_rem_err (SEXP call, SEXP indx, int *n, int err, int ii);

static inline SEXP NA_check_remove (SEXP call, SEXP indx, int *n, int err)
{
    int ii;

    for (ii = 0; ii < *n && INTEGER(indx)[ii] != NA_INTEGER; ii++) ;

    return ii == *n ? indx : NA_rem_err (call, indx, n, err, ii);
}

static SEXP NA_rem_err (SEXP call, SEXP indx, int *n, int err, int ii)
{
    int i;

    if (err)
        errorcall(call,_("NAs are not allowed in subscripted assignments"));
    if (NAMEDCNT_GT_0(indx))
        indx = duplicate(indx);
    for (i = ii + 1 ; i < *n; i++) {
        if (INTEGER(indx)[i] != NA_INTEGER) {
            INTEGER(indx)[ii] = INTEGER(indx)[i];
            ii += 1;
        }
    }
    *n = ii;

    return indx;
}


static SEXP VectorAssign(SEXP call, SEXP x, SEXP s, SEXP y)
{
    SEXP indx, newnames;
    int i, ii, iy, n, nx, ny;
    double ry;

    if (x==R_NilValue && y==R_NilValue)
	return R_NilValue;

    PROTECT(s);

    /* Check to see if we have special matrix subscripting. */
    /* If so, we manufacture a real subscript vector. */

    if (isMatrix(s) && isArray(x)) {
        SEXP dim = getAttrib(x, R_DimSymbol);
        if (ncols(s) == LENGTH(dim)) {
            if (isString(s)) {
		SEXP dnames = PROTECT(GetArrayDimnames(x));
		s = strmat2intmat(s, dnames, call);
		UNPROTECT(2); /* dnames, s */
                PROTECT(s);
            }
            if (isInteger(s) || isReal(s)) {
                s = mat2indsub(dim, s, call);
                UNPROTECT(1);
                PROTECT(s);
            }
        }
    }

    int stretch = -1; /* allow out of bounds, for assignment */
    int pindx;
    PROTECT_WITH_INDEX(indx = makeSubscript(x, s, &stretch, call, 1), &pindx);
    n = length(indx);

    /* Here we make sure that the LHS has */
    /* been coerced into a form which can */
    /* accept elements from the RHS. */
    SubassignTypeFix(&x, &y, stretch, 1, call);
    if (n == 0) {
	UNPROTECT(2);
	return x;
    }

    PROTECT(x);

    ny = length(y);
    nx = length(x);

    int oldn = n;

    REPROTECT (indx = NA_check_remove (call, indx, &n, length(y) > 1), pindx);

    if ((TYPEOF(x) != VECSXP && TYPEOF(x) != EXPRSXP) || y != R_NilValue) {
	if (oldn > 0 && ny == 0)
	    errorcall(call,_("replacement has length zero"));
	if (oldn > 0 && n % ny)
	    warningcall(call,
             _("number of items to replace is not a multiple of replacement length"));
    }

    /* When array elements are being permuted the RHS */
    /* must be duplicated or the elements get trashed. */
    /* FIXME : this should be a shallow copy for list */
    /* objects.  A full duplication is wasteful. */

    if (x == y)
	PROTECT(y = duplicate(y));
    else
	PROTECT(y);

    /* Do the actual assignment... Note that assignments to string vectors
       from non-string vectors and from raw vectors to non-raw vectors are
       not handled here, but are avoided by coercion in SubassignTypeFix. */

    int k = 0;
    switch ((TYPEOF(x)<<5) + TYPEOF(y)) {

    case (LGLSXP<<5) + LGLSXP:
    case (INTSXP<<5) + LGLSXP:
    case (INTSXP<<5) + INTSXP:
	for (i = 0; i < n; i++) {
            ii = INTEGER(indx)[i] - 1;
	    INTEGER(x)[ii] = INTEGER(y)[k];
	    if (++k == ny) k = 0;
        }
	break;

    case (REALSXP<<5) + LGLSXP:
    case (REALSXP<<5) + INTSXP:
	for (i = 0; i < n; i++) {
            ii = INTEGER(indx)[i] - 1;
	    iy = INTEGER(y)[k];
	    if (iy == NA_INTEGER)
		REAL(x)[ii] = NA_REAL;
	    else
		REAL(x)[ii] = iy;
	    if (++k == ny) k = 0;
        }
	break;

    case (REALSXP<<5) + REALSXP:
	for (i = 0; i < n; i++) {
            ii = INTEGER(indx)[i] - 1;
	    REAL(x)[ii] = REAL(y)[k];
	    if (++k == ny) k = 0;
        }
	break;

    case (CPLXSXP<<5) + LGLSXP:
    case (CPLXSXP<<5) + INTSXP:
	for (i = 0; i < n; i++) {
            ii = INTEGER(indx)[i] - 1;
	    iy = INTEGER(y)[k];
	    if (iy == NA_INTEGER) {
		COMPLEX(x)[ii].r = NA_REAL;
		COMPLEX(x)[ii].i = NA_REAL;
	    }
	    else {
		COMPLEX(x)[ii].r = iy;
		COMPLEX(x)[ii].i = 0.0;
	    }
	    if (++k == ny) k = 0;
        }
	break;

    case (CPLXSXP<<5) + REALSXP:
	for (i = 0; i < n; i++) {
            ii = INTEGER(indx)[i] - 1;
	    ry = REAL(y)[k];
	    if (ISNA(ry)) {
		COMPLEX(x)[ii].r = NA_REAL;
		COMPLEX(x)[ii].i = NA_REAL;
	    }
	    else {
		COMPLEX(x)[ii].r = ry;
		COMPLEX(x)[ii].i = 0.0;
	    }
	    if (++k == ny) k = 0;
        }
	break;

    case (CPLXSXP<<5) + CPLXSXP:
	for (i = 0; i < n; i++) {
            ii = INTEGER(indx)[i] - 1;
	    COMPLEX(x)[ii] = COMPLEX(y)[k];
	    if (++k == ny) k = 0;
        }
	break;

    case (STRSXP<<5) + STRSXP:
	for (i = 0; i < n; i++) {
            ii = INTEGER(indx)[i] - 1;
	    SET_STRING_ELT(x, ii, STRING_ELT(y, k));
	    if (++k == ny) k = 0;
        }
	break;

    case (RAWSXP<<5) + RAWSXP:
	for (i = 0; i < n; i++) {
            ii = INTEGER(indx)[i] - 1;
	    RAW(x)[ii] = RAW(y)[k];
	    if (++k == ny) k = 0;
        }
	break;

    case (EXPRSXP<<5) + VECSXP:
    case (EXPRSXP<<5) + EXPRSXP:
    case (VECSXP<<5)  + EXPRSXP:
    case (VECSXP<<5)  + VECSXP:
        for (i = 0; i < n; i++) {
            ii = INTEGER(indx)[i] - 1;
            if (i < ny) {
                SET_VECTOR_ELEMENT_FROM_VECTOR(x, ii, y, i);
            }
            else { /* first time we get here, k is and should be 0 */
                SET_VECTOR_ELEMENT_FROM_VECTOR(x, ii, y, k);
                if (NAMEDCNT_EQ_0(VECTOR_ELT(x,ii)))
                    SET_NAMEDCNT(VECTOR_ELT(x,ii),2);
                if (++k == ny) k = 0;
            }
        }
        break;

    case (EXPRSXP<<5) + NILSXP:
    case (VECSXP<<5)  + NILSXP:
	x = DeleteListElements(x, indx);
	UNPROTECT(4);
	return x;
	break;

    default:
	warningcall(call, "sub assignment (*[*] <- *) not done; __bug?__");
    }

    /* Check for additional named elements, if subscripting with strings. */
    /* Note makeSubscript passes the additional names back as the use.names
       attribute (a vector list) of the generated subscript vector */
    if (TYPEOF(s)==STRSXP && 
          (newnames = getAttrib(indx, R_UseNamesSymbol)) != R_NilValue) {
        SEXP oldnames = getNamesAttrib(x);
        if (oldnames == R_NilValue) {
            PROTECT(oldnames = allocVector(STRSXP,nx)); /* all R_BlankString */
            setAttrib(x, R_NamesSymbol, oldnames);
            UNPROTECT(1);
        }
        for (i = 0; i < n; i++) {
            if (VECTOR_ELT(newnames, i) != R_NilValue) {
                ii = INTEGER(indx)[i];
                if (ii == NA_INTEGER) continue;
                ii = ii - 1;
                SET_STRING_ELT(oldnames, ii, VECTOR_ELT(newnames, i));
            }
        }
    }
    UNPROTECT(4);
    return x;
}

static SEXP MatrixAssign(SEXP call, SEXP x, SEXP sb1, SEXP sb2, SEXP y)
{
    int i, j, ii, jj, ij, iy, k;
    int_fast64_t n;
    double ry;
    int nr, ny;
    int nrs, ncs;
    SEXP sr, sc, dim;

    if (!isMatrix(x))
	errorcall(call,_("incorrect number of subscripts on matrix"));

    ny = LENGTH(y);

    dim = getAttrib(x, R_DimSymbol);
    nr = INTEGER(dim)[0];

    SEXP sv_scalar_stack = R_scalar_stack;

    PROTECT (sr = array_sub (sb1, dim, 0, x));
    nrs = LENGTH(sr);

    PROTECT (sc = array_sub (sb2, dim, 1, x));
    ncs = LENGTH(sc);

    /* Do assignment of a single atomic element with matching type specially. */

    if (nrs == 1 && ncs == 1 && ny == 1 && isVectorAtomic(x) 
                                        && TYPEOF(x) == TYPEOF(y)) {
        if (*INTEGER(sr) != NA_INTEGER && *INTEGER(sc) != NA_INTEGER) {
            R_len_t isub = (*INTEGER(sr)-1) + (*INTEGER(sc)-1) * nr;
            switch (TYPEOF(x)) {
            case RAWSXP: 
                RAW(x)[isub] = *RAW(y);
                break;
            case LGLSXP: 
                LOGICAL(x)[isub] = *LOGICAL(y);
                break;
            case INTSXP: 
                INTEGER(x)[isub] = *INTEGER(y);
                break;
            case REALSXP: 
                REAL(x)[isub] = *REAL(y);
                break;
            case CPLXSXP: 
                COMPLEX(x)[isub] = *COMPLEX(y);
                break;
            case STRSXP:
                SET_STRING_ELT (x, isub, STRING_ELT(y,0));
                break;
            }
        }
        UNPROTECT(2);
        R_scalar_stack = sv_scalar_stack;
        return x;
    }

    sr = NA_check_remove (call, sr, &nrs, ny > 1);
    UNPROTECT(1);
    PROTECT(sr);
    sc = NA_check_remove (call, sc, &ncs, ny > 1);
    UNPROTECT(1);
    PROTECT(sc);

    n = nrs * ncs;

    if (n > 0 && ny == 0)
	errorcall(call,_("replacement has length zero"));
    if (n > 0 && n % ny)
	errorcall(call,
       _("number of items to replace is not a multiple of replacement length"));

    SubassignTypeFix(&x, &y, 0, 1, call);
    if (n == 0) {
        UNPROTECT(2);
        R_scalar_stack = sv_scalar_stack;
        return x;
    }

    PROTECT(x);

    /* When array elements are being permuted the RHS */
    /* must be duplicated or the elements get trashed. */
    /* FIXME : this should be a shallow copy for list */
    /* objects.  A full duplication is wasteful. */

    if (x == y)
	PROTECT(y = duplicate(y));
    else
	PROTECT(y);

    /* Do the actual assignment... Note that assignments to string vectors
       from non-string vectors and from raw vectors to non-raw vectors are
       not handled here, but are avoided by coercion in SubassignTypeFix. */

    k = 0;
    switch ((TYPEOF(x)<<5) + TYPEOF(y)) {

    case (LGLSXP<<5) + LGLSXP:
    case (INTSXP<<5) + LGLSXP:
    case (INTSXP<<5) + INTSXP:
	for (j = 0; j < ncs; j++) {
	    jj = INTEGER(sc)[j] - 1;
	    for (i = 0; i < nrs; i++) {
		ii = INTEGER(sr)[i] - 1;
		ij = ii + jj * nr;
		INTEGER(x)[ij] = INTEGER(y)[k];
		if (++k == ny) k = 0;
	    }
	}
	break;

    case (REALSXP<<5) + LGLSXP:
    case (REALSXP<<5) + INTSXP:
	for (j = 0; j < ncs; j++) {
	    jj = INTEGER(sc)[j] - 1;
	    for (i = 0; i < nrs; i++) {
		ii = INTEGER(sr)[i] - 1;
		ij = ii + jj * nr;
		iy = INTEGER(y)[k];
		if (iy == NA_INTEGER)
		    REAL(x)[ij] = NA_REAL;
		else
		    REAL(x)[ij] = iy;
		if (++k == ny) k = 0;
	    }
	}
	break;

    case (REALSXP<<5) + REALSXP:
	for (j = 0; j < ncs; j++) {
	    jj = INTEGER(sc)[j] -1 ;
	    for (i = 0; i < nrs; i++) {
		ii = INTEGER(sr)[i] -1 ;
		ij = ii + jj * nr;
		REAL(x)[ij] = REAL(y)[k];
		if (++k == ny) k = 0;
	    }
	}
	break;

    case (CPLXSXP<<5) + LGLSXP:
    case (CPLXSXP<<5) + INTSXP:
	for (j = 0; j < ncs; j++) {
	    jj = INTEGER(sc)[j] - 1;
	    for (i = 0; i < nrs; i++) {
		ii = INTEGER(sr)[i] - 1;
		ij = ii + jj * nr;
		iy = INTEGER(y)[k];
		if (iy == NA_INTEGER) {
		    COMPLEX(x)[ij].r = NA_REAL;
		    COMPLEX(x)[ij].i = NA_REAL;
		}
		else {
		    COMPLEX(x)[ij].r = iy;
		    COMPLEX(x)[ij].i = 0.0;
		}
		if (++k == ny) k = 0;
	    }
	}
	break;

    case (CPLXSXP<<5) + REALSXP:
	for (j = 0; j < ncs; j++) {
	    jj = INTEGER(sc)[j] - 1;
	    for (i = 0; i < nrs; i++) {
		ii = INTEGER(sr)[i] - 1;
		ij = ii + jj * nr;
		ry = REAL(y)[k];
		if (ISNA(ry)) {
		    COMPLEX(x)[ij].r = NA_REAL;
		    COMPLEX(x)[ij].i = NA_REAL;
		}
		else {
		    COMPLEX(x)[ij].r = ry;
		    COMPLEX(x)[ij].i = 0.0;
		}
		if (++k == ny) k = 0;
	    }
	}
	break;

    case (CPLXSXP<<5) + CPLXSXP:
	for (j = 0; j < ncs; j++) {
	    jj = INTEGER(sc)[j] - 1;
	    for (i = 0; i < nrs; i++) {
		ii = INTEGER(sr)[i] - 1;
		ij = ii + jj * nr;
		COMPLEX(x)[ij] = COMPLEX(y)[k];
		if (++k == ny) k = 0;
	    }
	}
	break;

    case (STRSXP<<5) + STRSXP:
	for (j = 0; j < ncs; j++) {
	    jj = INTEGER(sc)[j] - 1;
	    for (i = 0; i < nrs; i++) {
		ii = INTEGER(sr)[i] - 1;
		ij = ii + jj * nr;
		SET_STRING_ELT(x, ij, STRING_ELT(y, k));
		if (++k == ny) k = 0;
	    }
	}
	break;

    case (RAWSXP<<5) + RAWSXP:
	for (j = 0; j < ncs; j++) {
	    jj = INTEGER(sc)[j] - 1;
	    for (i = 0; i < nrs; i++) {
		ii = INTEGER(sr)[i] - 1;
		ij = ii + jj * nr;
		RAW(x)[ij] = RAW(y)[k];
		if (++k == ny) k = 0;
	    }
	}
	break;

    case (EXPRSXP<<5) + VECSXP:
    case (EXPRSXP<<5) + EXPRSXP:
    case (VECSXP<<5)  + EXPRSXP:
    case (VECSXP<<5)  + VECSXP:
	for (j = 0; j < ncs; j++) {
	    jj = INTEGER(sc)[j] - 1;
	    for (i = 0; i < nrs; i++) {
		ii = INTEGER(sr)[i] - 1;
		ij = ii + jj * nr;
                if (k < ny) {
                    SET_VECTOR_ELEMENT_FROM_VECTOR(x, ij, y, k);
                }
                else {
                    SET_VECTOR_ELEMENT_FROM_VECTOR(x, ij, y, k % ny);
                    if (NAMEDCNT_EQ_0(VECTOR_ELT(x,ij)))
                        SET_NAMEDCNT(VECTOR_ELT(x,ij),2);
                }
		k += 1;
	    }
	}
	break;

    default:
	warningcall(call, "sub assignment (*[*] <- *) not done; __bug?__");
    }
    UNPROTECT(4);
    R_scalar_stack = sv_scalar_stack;
    return x;
}


static SEXP ArrayAssign(SEXP call, SEXP x, SEXP s, SEXP y)
{
    int i, j, ii, iy, jj, k=0, n, ny;
    int rep_assign = 0; /* 1 if elements assigned repeatedly into list array */
    SEXP dims, tmp;
    double ry;

    PROTECT(dims = getAttrib(x, R_DimSymbol));
    if (dims == R_NilValue || (k = LENGTH(dims)) != length(s))
	errorcall(call,_("incorrect number of subscripts"));

    int *subs[k], indx[k], bound[k], offset[k];

    ny = LENGTH(y);

    SEXP sv_scalar_stack = R_scalar_stack;

    n = 1;
    for (i = 0; i < k; i++) {
        PROTECT(tmp = array_sub (CAR(s), dims, i, x));
        subs[i] = INTEGER(tmp);
	bound[i] = LENGTH(tmp);
        n *= bound[i];
        indx[i] = 0;
	s = CDR(s);
    }

    if (n > 0 && ny == 0)
	errorcall(call,_("replacement has length zero"));
    if (n > 0 && n % ny)
	errorcall(call,
       _("number of items to replace is not a multiple of replacement length"));

    if (ny > 1) { /* check for NAs in indices */
	for (i = 0; i < k; i++)
	    for (j = 0; j < bound[i]; j++)
		if (subs[i][j] == NA_INTEGER)
		    errorcall(call,
                      _("NAs are not allowed in subscripted assignments"));
    }

    offset[1] = INTEGER(dims)[0];  /* offset[0] is not used */
    for (i = 2; i < k; i++)
        offset[i] = offset[i-1] * INTEGER(dims)[i-1];

    /* Here we make sure that the LHS has been coerced into */
    /* a form which can accept elements from the RHS. */

    SubassignTypeFix(&x, &y, 0, 1, call);

    if (n == 0) {
	UNPROTECT(k+1);
        R_scalar_stack = sv_scalar_stack;
	return(x);
    }

    PROTECT(x);

    /* When array elements are being permuted the RHS */
    /* must be duplicated or the elements get trashed. */
    /* FIXME : this should be a shallow copy for list */
    /* objects.  A full duplication is wasteful. */

    if (x == y)
	PROTECT(y = duplicate(y));
    else
	PROTECT(y);

    /* Do the actual assignment... Note that assignments to string vectors
       from non-string vectors and from raw vectors to non-raw vectors are
       not handled here, but are avoided by coercion in SubassignTypeFix. */

    int which = (TYPEOF(x)<<5) + TYPEOF(y);

    i = 0;
    for (;;) {

        jj = subs[0][indx[0]];
        if (jj == NA_INTEGER) goto next;
	ii = jj-1;
	for (j = 1; j < k; j++) {
	    jj = subs[j][indx[j]];
	    if (jj == NA_INTEGER) goto next;
	    ii += (jj-1) * offset[j];
	}

	switch (which) {

        case (LGLSXP<<5) + LGLSXP:
        case (INTSXP<<5) + LGLSXP:
        case (INTSXP<<5) + INTSXP:
	    INTEGER(x)[ii] = INTEGER(y)[i];
	    break;

        case (REALSXP<<5) + LGLSXP:
        case (REALSXP<<5) + INTSXP:
	    iy = INTEGER(y)[i];
	    if (iy == NA_INTEGER)
		REAL(x)[ii] = NA_REAL;
	    else
		REAL(x)[ii] = iy;
	    break;

        case (REALSXP<<5) + REALSXP:
	    REAL(x)[ii] = REAL(y)[i];
	    break;

        case (CPLXSXP<<5) + LGLSXP:
        case (CPLXSXP<<5) + INTSXP:
	    iy = INTEGER(y)[i];
	    if (iy == NA_INTEGER) {
		COMPLEX(x)[ii].r = NA_REAL;
		COMPLEX(x)[ii].i = NA_REAL;
	    }
	    else {
		COMPLEX(x)[ii].r = iy;
		COMPLEX(x)[ii].i = 0.0;
	    }
	    break;

        case (CPLXSXP<<5) + REALSXP:
	    ry = REAL(y)[i];
	    if (ISNA(ry)) {
		COMPLEX(x)[ii].r = NA_REAL;
		COMPLEX(x)[ii].i = NA_REAL;
	    }
	    else {
		COMPLEX(x)[ii].r = ry;
		COMPLEX(x)[ii].i = 0.0;
	    }
	    break;

        case (CPLXSXP<<5) + CPLXSXP:
	    COMPLEX(x)[ii] = COMPLEX(y)[i];
	    break;

        case (STRSXP<<5) + STRSXP:
	    SET_STRING_ELT(x, ii, STRING_ELT(y, i));
	    break;

        case (RAWSXP<<5) + RAWSXP:
	    RAW(x)[ii] = RAW(y)[i];
	    break;

        case (EXPRSXP<<5) + VECSXP:
        case (EXPRSXP<<5) + EXPRSXP:
        case (VECSXP<<5)  + EXPRSXP:
        case (VECSXP<<5)  + VECSXP:
            SET_VECTOR_ELEMENT_FROM_VECTOR(x, ii, y, i);
            if (!rep_assign) {
                if (i == ny - 1) 
                    rep_assign = 1;
            }
            else {
                if (NAMEDCNT_EQ_0(VECTOR_ELT(x,ii)))
                    SET_NAMEDCNT(VECTOR_ELT(x,ii),2);
            }
	    break;

	default:
            warningcall(call, "sub assignment (*[*] <- *) not done; __bug?__");
	}

      next:
        j = 0;
        while (++indx[j] >= bound[j]) {
            indx[j] = 0;
            if (++j >= k) goto done;
        }
        if (++i == ny) i = 0;
    }

  done:
    UNPROTECT(k+3);
    R_scalar_stack = sv_scalar_stack;
    return x;
}

/* Returns 'subs' as the index list, and 'y' as the value to assign.
   May modify 'subs'. */

static void SubAssignArgs(SEXP *subs, SEXP *y, SEXP call)
{
    SEXP args = *subs;

    if (args == R_NilValue)
	errorcall(call,_("SubAssignArgs: invalid number of arguments"));

    if (CDR(args) == R_NilValue) {
	*subs = R_NilValue;
	*y = CAR(args);
    }
    else {
	while (CDDR(args) != R_NilValue)
	    args = CDR(args);
	*y = CADR(args);
	SETCDR(args, R_NilValue);
    }
}

/* The [<- operator. */

static SEXP do_subassign_dflt_seq (SEXP call, SEXP x, SEXP sb1, SEXP sb2, 
                                   SEXP subs, SEXP rho, SEXP y, int64_t seq);

static SEXP do_subassign(SEXP call, SEXP op, SEXP args, SEXP rho, int variant)
{
    SEXP sv_scalar_stack = R_scalar_stack;

    SEXP ans, x, sb1, sb2, subs, y;
    int argsevald = 0;
    int64_t seq = 0;

    /* See if we are using the fast interface. */

    if (VARIANT_KIND(variant) == VARIANT_FAST_SUBASSIGN) {

        /* Fast interface: object assigned into (x) comes already
           evaluated.  Evaluate indexes using VARIANT_SCALAR_STACK_OK,
           and evaluate a single index with VARIANT_SEQ so it may come
           as a range rather than a vector.  */

        y = R_fast_sub_value;  /* may be on scalar stack */
        x = R_fast_sub_into;
        sb1 = CAR(args);
        subs = CDR(args);

        if (subs == R_NilValue) {
            sb1 = evalv (sb1, rho, VARIANT_SEQ | VARIANT_SCALAR_STACK_OK |
                                                 VARIANT_MISSING_OK);
            if (R_variant_result) {
                seq = R_variant_seq_spec;
                R_variant_result = 0;
            }
            sb2 = R_NoObject;
        }
        else {
            sb1 = evalv (sb1, rho, VARIANT_SCALAR_STACK_OK |
                                   VARIANT_MISSING_OK);
            PROTECT(sb1);
            if (TAG(subs) != R_NilValue || CAR(subs) == R_DotsSymbol)
                sb2 = R_NoObject;
            else {
                sb2 = evalv (CAR(subs), rho, VARIANT_SCALAR_STACK_OK |
                                             VARIANT_MISSING_OK);
                subs = CDR(subs);
            }
            if (subs != R_NilValue) {
                PROTECT(sb2);
                subs = evalList_v (subs, rho, VARIANT_SCALAR_STACK_OK |
                                              VARIANT_MISSING_OK);
                UNPROTECT(1); /* sb2 */
            }
            UNPROTECT(1); /* sb1 */
        }

        goto dflt_seq;
    }

    y = R_NoObject;  /* found later after other arguments */
    x = CAR(args);   /* args are (x, indexes..., y) */
    sb1 = R_NoObject;
    sb2 = R_NoObject;
    subs = CDR(args);

    if (x != R_DotsSymbol) {

        /* Mostly called from do_set, with first arg an evaluated promise. */

        PROTECT (x = TYPEOF(x) == PROMSXP && PRVALUE(x) != R_UnboundValue
                        ? PRVALUE(x) : eval(x,rho));
        if (isObject(x)) {
            args = CONS(x,subs);
            UNPROTECT(1);
            argsevald = -1;
        }
        else if (TYPEOF(CAR(subs)) != LANGSXP || CDR(subs) != R_NilValue) {
            /* in particular, CAR(subs) might be missing or ... */
            subs = evalList_v (subs, rho, VARIANT_SCALAR_STACK_OK |
                                          VARIANT_MISSING_OK);
            UNPROTECT(1);
            goto dflt_seq;
        }
        else {
            PROTECT(sb1 = evalv (CAR(subs), rho, VARIANT_SEQ |
                            VARIANT_SCALAR_STACK_OK | VARIANT_MISSING_OK));
            if (R_variant_result) {
                seq = R_variant_seq_spec;
                R_variant_result = 0;
            }
            subs = R_NilValue;
            UNPROTECT(2);
            goto dflt_seq;
        }
    }

    /* This code performs an internal version of method dispatch. */
    /* We evaluate the first argument and attempt to dispatch on it. */
    /* If the dispatch fails, we "drop through" to the default code below. */

    if (DispatchOrEval(call, op, "[<-", args, rho, &ans, 0, argsevald))
        return ans;

    return do_subassign_dflt_seq
       (call, CAR(ans), R_NoObject, R_NoObject, CDR(ans), rho, R_NoObject, 0);

    /* ... path that bypasses DispatchOrEval ... */

  dflt_seq: ;

    SEXP r = do_subassign_dflt_seq (call, x, sb1, sb2, subs, rho, y, seq);

    R_scalar_stack = sv_scalar_stack;
    return r;
}

/* N.B.  do_subassign_dflt is called directly from elsewhere. */

SEXP attribute_hidden do_subassign_dflt(SEXP call, SEXP op, SEXP args, SEXP rho)
{
    return do_subassign_dflt_seq 
      (call, CAR(args), R_NoObject, R_NoObject, CDR(args), rho, R_NoObject, 0);
}

/* The last "seq" argument below is non-zero if the first subscript is a 
   sequence spec (a variant result). */

static SEXP do_subassign_dflt_seq (SEXP call, SEXP x, SEXP sb1, SEXP sb2, 
                                   SEXP subs, SEXP rho, SEXP y, int64_t seq)
{
    BEGIN_PROTECT0 ();
    ALSO_PROTECT5 (x, sb1, sb2, subs, y);

    if (y == R_NoObject)
        SubAssignArgs (&subs, &y, call);
    else if (ON_SCALAR_STACK(y) && !isVectorAtomic(x))
        y = DUP_STACK_VALUE(y);

    if (sb1 == R_NoObject) {
        if (subs != R_NilValue) {
            sb1 = CAR(subs);
            subs = CDR(subs);
        }
    }

    if (sb2 == R_NoObject) {
        if (subs != R_NilValue) {
            sb2 = CAR(subs);
            subs = CDR(subs);
        }
    }

    Rboolean S4 = IS_S4_OBJECT(x);
    int oldtype = NILSXP;

    WAIT_UNTIL_COMPUTED(x);

    if (TYPEOF(x) == LISTSXP || TYPEOF(x) == LANGSXP) {
        oldtype = TYPEOF(x);
        SEXP ox = x;
        x = PairToVectorList(x);
        setAttrib (x, R_DimSymbol, getAttrib (ox, R_DimSymbol));
        setAttrib (x, R_DimNamesSymbol, getAttrib (ox, R_DimNamesSymbol));
    }
    else if (x == R_NilValue) {
        if (length(y) == 0) {
            RETURN_SEXP_INSIDE_PROTECT(x);
        }
        x = coerceVector(x, TYPEOF(y));
    }
    else if (isVector(x)) {
        if (LENGTH(x) == 0) {
            if (length(y) == 0) {
                RETURN_SEXP_INSIDE_PROTECT(x);
            }
        }
        else if (NAMEDCNT_GT_1(x))
            x = dup_top_level(x);
    }
    else
        nonsubsettable_error(call,x);

    if (sb1 == R_NoObject) {
        /* 0 subscript arguments */
        x = VectorAssign(call, x, R_MissingArg, y);
    }
    else if (sb2 == R_NoObject) {
        /* 1 subscript argument */
        if (seq) {
            int start, end;
            sb1 = Rf_DecideVectorOrRange (seq, &start, &end, call);
            if (sb1 == R_NoObject) {
                R_len_t leny;
                if (start < 0 || y != R_NilValue && (leny = length(y)) != 1
                                                 && leny != end - start + 1)
                    sb1 = Rf_VectorFromRange (start, end);
                else
                    x = VectorAssignSeq (call, x, start, end, y);
            }
        }
        if (sb1 != R_NoObject) {
            /* do simple scalar cases quickly */
            if ((TYPEOF(sb1) == INTSXP || TYPEOF(sb1) == REALSXP)
                  && TYPEOF(x) == TYPEOF(y) && LENGTH(sb1) == 1 
                  && isVector(x) && LENGTH(y) == 1) {
                double sub;
                if (TYPEOF(sb1) == INTSXP)
                    sub = *INTEGER(sb1) == NA_INTEGER ? 0 : *INTEGER(sb1);
                else
                    sub = ISNAN(*REAL(sb1)) ? 0 : *REAL(sb1);
                if (sub >= 1 && sub <= LENGTH(x)) {
                    int isub = (int) sub - 1;
                    switch (TYPEOF(x)) {
                        case RAWSXP: 
                            RAW(x)[isub] = *RAW(y);
                            break;
                        case LGLSXP: 
                            LOGICAL(x)[isub] = *LOGICAL(y);
                            break;
                        case INTSXP: 
                            INTEGER(x)[isub] = *INTEGER(y);
                            break;
                        case REALSXP: 
                            REAL(x)[isub] = *REAL(y);
                            break;
                        case CPLXSXP: 
                            COMPLEX(x)[isub] = *COMPLEX(y);
                            break;
                        case STRSXP:
                            SET_STRING_ELT (x, isub, STRING_ELT(y,0));
                            break;
                        case VECSXP: case EXPRSXP:
                            DEC_NAMEDCNT (VECTOR_ELT (x, isub));
                            SET_VECTOR_ELEMENT_FROM_VECTOR (x, isub, y, 0);
                            break;
                    }
                    goto out;
                }
            }
            x = VectorAssign (call, x, sb1, y);
        }
    }
    else if (subs == R_NilValue) {
        /* 2 subscript arguments */
        x = MatrixAssign(call, x, sb1, sb2, y);
    }
    else {
        /* More than 2 subscript arguments */
        subs = CONS(sb1,CONS(sb2,subs));
        x = ArrayAssign(call, x, subs, y);
    }

  out:
    if (oldtype == LANGSXP) {
        if (LENGTH(x)==0)
            errorcall(call,
              _("result is zero-length and so cannot be a language object"));
        x = VectorToPairList(x);
        SET_TYPEOF (x, LANGSXP);
    }

    /* Note the setting of NAMED(x) to zero here.  This means */
    /* that the following assignment will not duplicate the value. */
    /* This works because at this point, x is guaranteed to have */
    /* at most one symbol bound to it.  It does mean that there */
    /* will be multiple reference problems if "[<-" is used */
    /* in a naked fashion. */

    if (!isList(x)) SET_NAMEDCNT_0(x);
    if(S4) SET_S4_OBJECT(x);

    RETURN_SEXP_INSIDE_PROTECT(x);
    END_PROTECT;
}

/* The [[<- operator; should be fast. */

static SEXP do_subassign2_dflt_int
        (SEXP call, SEXP x, SEXP sb1, SEXP sb2, SEXP subs, SEXP rho, SEXP y);

static SEXP do_subassign2(SEXP call, SEXP op, SEXP args, SEXP rho, int variant)
{
    if (VARIANT_KIND(variant) == VARIANT_FAST_SUBASSIGN) {

        SEXP scalar_stack_sv = R_scalar_stack;
        SEXP y = R_fast_sub_value; /* may be on the scalar stack */
        SEXP x = R_fast_sub_into;
        SEXP sb1, sb2, subs;

        sb1 = evalv (CAR(args), rho, VARIANT_SCALAR_STACK_OK | 
                                     VARIANT_MISSING_OK);
        subs = CDR(args);

        PROTECT(sb1);
        if (subs == R_NilValue || TAG(subs) != R_NilValue 
                               || CAR(subs) == R_DotsSymbol)
            sb2 = R_NoObject;
        else {
            sb2 = evalv (CAR(subs), rho, VARIANT_SCALAR_STACK_OK |
                                         VARIANT_MISSING_OK);
            subs = CDR(subs);
        }
        if (subs != R_NilValue) {
            PROTECT(sb2);
            subs = evalList_v (subs, rho, VARIANT_SCALAR_STACK_OK |
                                          VARIANT_MISSING_OK);
            UNPROTECT(1); /* sb2 */
        }
        UNPROTECT(1); /* sb1 */

        SEXP r = do_subassign2_dflt_int (call, x, sb1, sb2, subs, rho, y);
        R_scalar_stack = scalar_stack_sv;
        return r;
    }

    SEXP ans;

    if (DispatchOrEval(call, op, "[[<-", args, rho, &ans, 0, 0))
        return ans;

    return do_subassign2_dflt_int 
            (call, CAR(ans), R_NoObject, R_NoObject, CDR(ans), rho, R_NoObject);
}

/* Also called directly from elsewhere. */

SEXP attribute_hidden do_subassign2_dflt
                               (SEXP call, SEXP op, SEXP args, SEXP rho)
{
    return do_subassign2_dflt_int 
         (call, CAR(args), R_NoObject, R_NoObject, CDR(args), rho, R_NoObject);
}

static SEXP do_subassign2_dflt_int
         (SEXP call, SEXP x, SEXP sb1, SEXP sb2, SEXP subs, SEXP rho, SEXP y)
{
    SEXP dims, newname, xup;
    int i, ndims, nsubs, offset, off = -1 /* -Wall */, stretch;
    Rboolean S4, recursed;
    R_len_t length_x;
    int intreal_x;

    BEGIN_PROTECT2 (names, xtop);
    ALSO_PROTECT5 (x, sb1, sb2, subs, y);

    SEXP xOrig = R_NilValue;

    if (y == R_NoObject)
        SubAssignArgs (&subs, &y, call);
    else if (ON_SCALAR_STACK(y) && !isVectorAtomic(x))
        y = DUP_STACK_VALUE(y);

    nsubs = 0;

    if (sb1 != R_NoObject)
        nsubs += 1;
    else {
        if (subs != R_NilValue) {
            sb1 = CAR(subs);
            subs = CDR(subs);
            nsubs += 1;
        }
    }

    if (sb2 != R_NoObject)
        nsubs += 1;
    else {
        if (subs != R_NilValue) {
            sb2 = CAR(subs);
            subs = CDR(subs);
            nsubs += 1;
        }
    }

    if (subs != R_NilValue)
        nsubs += length(subs);

    /* At this point, nsubs will be the number of indexes, sb1 will be the first
       index, sb2 the second, subs will be a pairlist of remaining indexes. */

    WAIT_UNTIL_COMPUTED(x);

    S4 = IS_S4_OBJECT(x);

    dims = getAttrib(x, R_DimSymbol);
    ndims = dims==R_NilValue ? 1 : LENGTH(dims);

    /* Note: below, no duplication is necessary for environments. */

    /* code to allow classes to extend ENVSXP */
    if(TYPEOF(x) == S4SXP) {
        xOrig = x; /* will be an S4 object */
        x = R_getS4DataSlot(x, ANYSXP);
        if(TYPEOF(x) != ENVSXP)
          errorcall(call, _("[[<- defined for objects of type \"S4\" only for subclasses of environment"));
    }

    /* ENVSXP special case first; requires that nsubs be 1. */
    if( TYPEOF(x) == ENVSXP) {
        if (nsubs != 1 || !isString(sb1) || length(sb1) != 1)
            errorcall(call,_("wrong args for environment subassignment"));
        SEXP name = install (translateChar (STRING_ELT (sb1, 0)));
        set_var_in_frame (name, y, x, TRUE, 3);
        RETURN_SEXP_INSIDE_PROTECT (S4 ? xOrig : x);
    }

    if (x == R_NilValue) {
        /* Handle NULL left-hand sides.  If the right-hand side is NULL,
           just return NULL, otherwise replace x by a zero length list 
           (VECSXP) or vector of type of y (if y of length one).  (This
           dependence on the length of y is of dubious wisdom!) */
        if (y == R_NilValue) {
            RETURN_SEXP_INSIDE_PROTECT (R_NilValue);
        }
        if (length(y) == 1)
            x = allocVector(TYPEOF(y), 0);
        else
            x = allocVector(VECSXP, 0);
    }
    else if (isPairList(x))
        x = duplicate(x);
    else if (isVectorList(x)) {
        if (NAMEDCNT_GT_1(x) || x == y)
            x = dup_top_level(x);
    }

    /* Special fast handling of one numeric or string index for a vector object,
       with no complications.  Any possible error conditions are handled by
       just falling through for the code below to handle it. */

    if (nsubs == 1 && ndims <= 1 && !S4
        && (TYPEOF(sb1) == REALSXP || TYPEOF(sb1) == INTSXP 
                                   || TYPEOF(sb1) == STRSXP) && LENGTH(sb1) == 1
        && (isVectorAtomic(x) && TYPEOF(x) == TYPEOF(y) && LENGTH(y) == 1
              || isVectorList(x) && y != R_NilValue)) {
        R_len_t lenx = LENGTH(x);
        R_len_t ix = 0;
        if (TYPEOF(sb1) == INTSXP)
            ix = INTEGER(sb1)[0];
        else if (TYPEOF(sb1) == REALSXP) {
            double d = REAL(sb1)[0];
            if (!ISNAN(d)) {
                ix = (int) d;
                if ((double) ix != d)
                    ix = 0;
            }
        }
        else { /* string */
            SEXP names = getAttrib (x, R_NamesSymbol);
            if (TYPEOF(names) == STRSXP) {
                SEXP se = STRING_ELT(sb1,0);
                if (se != NA_STRING && CHAR(se)[0] != 0) {
                    for (int i = 0; i < lenx; i++) {
                        if (STRING_ELT(names,i) != NA_STRING 
                             && SEQL (STRING_ELT(names,i), se)) {
                            ix = i + 1;
                            break;
                        }
                    }
                }
            }
        }
        if (ix > 0 && ix <= lenx) {
            ix -= 1;
            switch (TYPEOF(x)) {
                case RAWSXP:
                    RAW(x)[ix] = *RAW(y);
                    break;
                case LGLSXP:
                    LOGICAL(x)[ix] = *LOGICAL(y);
                    break;
                case INTSXP:
                    INTEGER(x)[ix] = *INTEGER(y);
                    break;
                case REALSXP:
                    REAL(x)[ix] = *REAL(y);
                    break;
                case CPLXSXP:
                    COMPLEX(x)[ix] = *COMPLEX(y);
                    break;
                case STRSXP:
                    SET_STRING_ELT (x, ix, STRING_ELT(y,0));
                    break;
                case VECSXP: case EXPRSXP:
                    DEC_NAMEDCNT (VECTOR_ELT (x, ix));
                    SET_VECTOR_ELEMENT_TO_VALUE (x, ix, y);
                break;
            }
            RETURN_SEXP_INSIDE_PROTECT (x);
        }
    }

    xtop = xup = x; /* x will contain the element which is assigned to; */
                    /*   xup may contain x; xtop is what is returned.  */ 

    recursed = FALSE;

    R_len_t len;

    if (nsubs == 1) { /* One vector index for a list. */
        len = length(sb1);
        if (len > 1) {
            int str_sym_sub = isString(sb1) || isSymbol(sb1);
            for (int i = 0; i < len-1; i++) {
                if (!isVectorList(x) && !isPairList(x))
                    errorcall (call, 
                      _("recursive indexing failed at level %d\n"), i+1);
                length_x = length(x);
                off = get1index (sb1, 
                        str_sym_sub ? getNamesAttrib(x) : R_NilValue,
                        length_x, TRUE, i, call);
                if (off < 0 || off >= length_x)
                    errorcall(call, _("no such index at level %d\n"), i+1);
                xup = x;
                if (isPairList(xup))
                    x = CAR (nthcdr (xup, off));
                else {
                    x = VECTOR_ELT (xup, off);
                    if (isPairList(x)) {
                        x = duplicate(x);
                        SET_VECTOR_ELT (xup, off, x);
                    }
                    else if (isVectorList(x) && NAMEDCNT_GT_1(x)) {
                        x = dup_top_level(x);
                        SET_VECTOR_ELT (xup, off, x);
                    }
                }
            }
            recursed = TRUE;
        }
    }

    if (isVector(x)) {
        R_len_t length_y = length(y);
        if (!isVectorList(x) && length_y == 0)
            errorcall(call,_("replacement has length zero"));
        if (!isVectorList(x) && length_y > 1)
            errorcall(call,
               _("more elements supplied than there are to replace"));
        if (nsubs == 0 || sb1 == R_MissingArg)
            errorcall(call,_("[[ ]] with missing subscript"));
    }

    stretch = 0;
    newname = R_NilValue;

    length_x = length(x);

    if (nsubs == 1) {
        int str_sym_sub = isString(sb1) || isSymbol(sb1);
        offset = get1index (sb1, 
                   str_sym_sub ? getNamesAttrib(x) : R_NilValue,
                   length_x, FALSE, (recursed ? len-1 : -1), call);
        if (offset < 0) {
            if (str_sym_sub)
                offset = length_x;
            else
                errorcall(call,_("[[ ]] subscript out of bounds"));
        }
        if (offset >= length_x) {
            stretch = offset + 1;
            newname = isString(sb1) ? STRING_ELT(sb1,len-1)
                    : isSymbol(sb1) ? PRINTNAME(sb1) : R_NilValue;
        }
    }
    else {
        if (ndims != nsubs)
            errorcall(call,_("[[ ]] improper number of subscripts"));
        names = getAttrib(x, R_DimNamesSymbol);
        offset = 0;
        SEXP s = subs;
        for (i = ndims-1; i >= 0; i--) {
<<<<<<< HEAD
            R_len_t ix = 
              get1index (i==0 ? sb1 : i==1 ? sb2 : CAR(nthcdr(subs,i-2)),
                         names==R_NilValue ? R_NilValue : VECTOR_ELT(names,i),
                         INTEGER(dims)[i],/*partial ok*/ FALSE, -1, call);
            if (ix < 0 || ix >= INTEGER(dims)[i])
=======
            SEXP ix;
            if (i == 0)
                ix = sb1;
            else if (i == 1)
                ix = sb2;
            else {
                ix = CAR(s);
                s = CDR(s);
            }
            R_len_t ii = 
             get1index(ix, names==R_NilValue ? R_NilValue : VECTOR_ELT(names,i),
                       INTEGER(dims)[i], /*partial ok*/ FALSE, -1, call);
            if (ii < 0 || ii >= INTEGER(dims)[i])
>>>>>>> c579418d
                errorcall(call,_("[[ ]] subscript out of bounds"));
            offset += ii;
            if (i > 0) offset *= INTEGER(dims)[i-1];
        }
    }

    if (isVector(x)) {

        if (nsubs == 1 && isVectorList(x) && y == R_NilValue) {
            x = DeleteListElementsSeq (x, offset+1, offset+1);
        }
        else {

            SubassignTypeFix(&x, &y, stretch, 2, call);
    
            if (NAMEDCNT_GT_1(x) || x == y)
                x = dup_top_level(x);
    
            if (isVectorAtomic(x))
                copy_elements_coerced (x, offset, 0, y, 0, 0, 1);
            else if (isVectorList(x)) {
                DEC_NAMEDCNT (VECTOR_ELT(x, offset));
                SET_VECTOR_ELEMENT_TO_VALUE (x, offset, y);
            }
            else
                errorcall(call,
                   _("incompatible types (from %s to %s) in [[ assignment"),
                      type2char(TYPEOF(y)), type2char(TYPEOF(x)));
    
            /* If we stretched, we may have a new name. */
            /* In this case we must create a names attribute */
            /* (if it doesn't already exist) and set the new */
            /* value in the names attribute. */
            if (stretch && newname != R_NilValue) {
                names = getNamesAttrib(x);
                if (names == R_NilValue) {
                    names = allocVector(STRSXP, LENGTH(x));
                    SET_STRING_ELT(names, offset, newname);
                    setAttrib(x, R_NamesSymbol, names);
                }
                else
                    SET_STRING_ELT(names, offset, newname);
            }
        }
    }

    else if (isPairList(x)) {

        SET_NAMEDCNT_MAX(y);
        if (nsubs == 1) {
            if (y == R_NilValue)
                x = with_no_nth(x,offset+1);
            else if (!stretch)
                x = with_changed_nth(x,offset+1,y);
            else {
                SEXP append = 
                  cons_with_tag (y, R_NilValue, newname == R_NilValue ? 
                                  R_NilValue : install(translateChar(newname)));
                for (i = length_x + 1; i < stretch; i++)
                    append = CONS(R_NilValue,append);
                x = with_pairlist_appended(x,append);
            }
        }
        else {
            SEXP nth = nthcdr(x,offset);
            SETCAR(nth,y);
        }
    }

    else 
        nonsubsettable_error(call,x);

    /* The modified "x" may now be a different object, due to deletion or
       extension, so we need to update the reference to it. */

    if (recursed) {
        if (isVectorList(xup))
            SET_VECTOR_ELT(xup, off, x);
        else {
            SETCAR(nthcdr(xup,off),x); /* xup was duplicated, so this is safe */
            SET_NAMEDCNT_MAX(x);
        }
    }
    else
        xtop = x;

    if (!isList(xtop)) SET_NAMEDCNT_0(xtop);
    if(S4) SET_S4_OBJECT(xtop);

    RETURN_SEXP_INSIDE_PROTECT (xtop);
    END_PROTECT;
}

/* $<-(x, elt, val), and elt does not get evaluated it gets matched.
   to get DispatchOrEval to work we need to first translate it
   to a string. */

static SEXP do_subassign3(SEXP call, SEXP op, SEXP args, SEXP env, int variant)
{
    SEXP into, what, value, ans, string, ncall;

    SEXP schar = R_NilValue;
    SEXP name = R_NilValue;
    int argsevald = 0;

    if (VARIANT_KIND(variant) == VARIANT_FAST_SUBASSIGN) {
        value = R_fast_sub_value; /* may be on scalar stack */
        into = R_fast_sub_into;
        what = CAR(args);
        if (args == R_NilValue || CDR(args) != R_NilValue)
            errorcall (call, _("%d arguments passed to '%s' which requires %d"),
                             length(args)+2, PRIMNAME(op), 3);
    }
    else {
        into = CAR(args);
        what = CADR(args);
        value = CADDR(args);
        if (CDDR(args) == R_NilValue || CDR(CDDR(args)) != R_NilValue)
            errorcall (call, _("%d arguments passed to '%s' which requires %d"),
                             length(args), PRIMNAME(op), 3);
    }

    if (TYPEOF(what) == PROMSXP)
        what = PRCODE(what);

    if (isSymbol(what)) {
        name = what;
        schar = PRINTNAME(name);
    }
    else if (isString(what) && LENGTH(what) > 0)
        schar = STRING_ELT(what,0);
    else
        errorcall(call, _("invalid subscript type '%s'"), 
                        type2char(TYPEOF(what)));

    /* Handle the fast case, for which 'into' and 'value' have been evaluated,
       and 'into' is not an object. */

    if (VARIANT_KIND(variant) == VARIANT_FAST_SUBASSIGN) {
        if (name == R_NilValue) name = install(translateChar(schar));
        return R_subassign3_dflt (call, into, name, value);
    }

    /* Handle usual case with no "..." and not into an object quickly, without
       overhead of allocation and calling of DispatchOrEval. */

    if (into != R_DotsSymbol) {
        /* Note: mostly called from do_set, w first arg an evaluated promise */
        into = TYPEOF(into) == PROMSXP && PRVALUE(into) != R_UnboundValue
                 ? PRVALUE(into) : eval (into, env);
        if (isObject(into)) {
            argsevald = -1;
        } 
        else {
            PROTECT(into);
            if (name == R_NilValue) name = install(translateChar(schar));
            value = eval (value, env);
            UNPROTECT(1);
            return R_subassign3_dflt (call, into, name, value);
        }
    }

    /* First translate CADR of args into a string so that we can
       pass it down to DispatchorEval and have it behave correctly.
       We also change the call used, as in do_subset3, since the
       destructive change in R-2.15.0 has this side effect. */

    PROTECT(into);
    string = allocVector(STRSXP,1);
    SET_STRING_ELT (string, 0, schar);
    PROTECT(args = CONS(into, CONS(string, CDDR(args))));
    PROTECT(ncall = 
      LCONS(CAR(call),CONS(CADR(call),CONS(string,CDR(CDDR(call))))));

    if (DispatchOrEval (ncall, op, "$<-", args, env, &ans, 0, argsevald)) {
        UNPROTECT(3);
        return ans;
    }

    PROTECT(ans);
    if (name == R_NilValue) name = install(translateChar(schar));
    UNPROTECT(4);

    return R_subassign3_dflt(call, CAR(ans), name, CADDR(ans));
}

/* Also called directly from elsewhere.  Protects x and val; name should be
   a symbol and hence not needing protection. */

#define na_or_empty_string(strelt) ((strelt)==NA_STRING || CHAR((strelt))[0]==0)

SEXP R_subassign3_dflt(SEXP call, SEXP x, SEXP name, SEXP val)
{
    PROTECT_INDEX pvalidx, pxidx;
    Rboolean S4; SEXP xS4 = R_NilValue;

    if (ON_SCALAR_STACK(val)) /* currently, never puts value in atomic vector */
        val = DUP_STACK_VALUE(val); 

    WAIT_UNTIL_COMPUTED(x);

    PROTECT_WITH_INDEX(x, &pxidx);
    PROTECT_WITH_INDEX(val, &pvalidx);
    S4 = IS_S4_OBJECT(x);

    /* code to allow classes to extend ENVSXP */
    if (TYPEOF(x) == S4SXP) {
	xS4 = x;
        x = R_getS4DataSlot(x, ANYSXP);
	if (x == R_NilValue)
            errorcall (call, 
              _("no method for assigning subsets of this S4 class"));
    }

    switch (TYPEOF(x)) {

    case LISTSXP: case LANGSXP: ;
        int ix = tag_index(x,name);
        if (ix == 0) {
            if (val != R_NilValue) {
                x = with_pairlist_appended (x,
                      cons_with_tag (val, R_NilValue, name));
                SET_NAMEDCNT_MAX(val);
            }
        }
        else if (val == R_NilValue) {
            x = with_no_nth (x, ix);
        }
        else {
            x = with_changed_nth (x, ix, val);
            SET_NAMEDCNT_MAX(val);
        }
        break;

    case ENVSXP:
	set_var_in_frame (name, val, x, TRUE, 3);
        break;

    case SYMSXP: case CLOSXP: case SPECIALSXP: case BUILTINSXP:
        /* Used to 'work' in R < 2.8.0 */
        nonsubsettable_error(call,x);

    default:
	warningcall(call,_("Coercing LHS to a list"));
	REPROTECT(x = coerceVector(x, VECSXP), pxidx);
	/* fall through to VECSXP / EXPRSXP / NILSXP code */

    case VECSXP: case EXPRSXP: case NILSXP: ;

        SEXP pname = PRINTNAME(name);
        int type = TYPEOF(x);
        int imatch = -1;
        SEXP names;
        R_len_t nx;

        if (type == NILSXP) {
            names = R_NilValue;
            type = VECSXP;
            nx = 0;
        }
        else {
            if (NAMEDCNT_GT_1(x) || x == val)
                REPROTECT(x = dup_top_level(x), pxidx);
            names = getNamesAttrib(x);
            nx = LENGTH(x);

            /* Set imatch to the index of the selected element, stays at
               -1 if not present.  Note that NA_STRING and "" don't match 
               anything. */

            if (names != R_NilValue && !na_or_empty_string(pname)) {
                for (int i = 0; i < nx; i++) {
                    SEXP ni = STRING_ELT(names, i);
                    if (SEQL(ni,pname) && !na_or_empty_string(ni)) {
                        imatch = i;
                        break;
                    }
                }
            }
        }

        if (val == R_NilValue) {
            /* If "val" is NULL, this is an element deletion if there
               is a match to "name" otherwise "x" is unchanged. */
            if (imatch >= 0)
                x = DeleteListElementsSeq (x, imatch+1, imatch+1);
            /* else x is unchanged */
        }
        else {
            /* If "val" is non-NULL, we are either replacing an existing 
               list element or we are adding a new element. */
	    if (imatch >= 0) {
		/* We are just replacing an element */
                DEC_NAMEDCNT (VECTOR_ELT(x,imatch));
		SET_VECTOR_ELEMENT_TO_VALUE(x, imatch, val);
	    }
	    else {
		SEXP ans, ansnames;
                if (x == R_NilValue)
                    PROTECT (ans = allocVector (VECSXP, 1));
                else
                    PROTECT (ans = reallocVector (x, nx+1));
                if (names == R_NilValue || NAMEDCNT_GT_1(names)) {
                    R_len_t i;
                    PROTECT(ansnames = allocVector (STRSXP, nx+1));
                    if (names != R_NilValue)
                        copy_string_elements (ansnames, 0, names, 0, nx);
                }
                else {
                    PROTECT(ansnames = reallocVector (names, nx+1));
                }
		SET_VECTOR_ELEMENT_TO_VALUE (ans, nx, val);
		SET_STRING_ELT (ansnames, nx, pname);
                no_dim_attributes(ans);
		setAttrib (ans, R_NamesSymbol, ansnames);
		UNPROTECT(2);
		x = ans;
	    }
	}
        break;
    }

    UNPROTECT(2);
    if(xS4 != R_NilValue)
	x = xS4; /* x was an env't, the data slot of xS4 */
    if (!isList(x)) SET_NAMEDCNT_0(x);
    if(S4) SET_S4_OBJECT(x);
    return x;
}

/* FUNTAB entries defined in this source file. See names.c for documentation. */

attribute_hidden FUNTAB R_FunTab_subassign[] =
{
/* printname	c-entry		offset	eval	arity	pp-kind	     precedence	rightassoc */

{"[<-",		do_subassign,	0,	101000,	3,	{PP_SUBASS,  PREC_LEFT,	  1}},
{"[[<-",	do_subassign2,	1,	101000,	3,	{PP_SUBASS,  PREC_LEFT,	  1}},
{"$<-",		do_subassign3,	1,	101000,	3,	{PP_SUBASS,  PREC_LEFT,	  1}},

{NULL,		NULL,		0,	0,	0,	{PP_INVALID, PREC_FN,	0}}
};<|MERGE_RESOLUTION|>--- conflicted
+++ resolved
@@ -1645,13 +1645,6 @@
         offset = 0;
         SEXP s = subs;
         for (i = ndims-1; i >= 0; i--) {
-<<<<<<< HEAD
-            R_len_t ix = 
-              get1index (i==0 ? sb1 : i==1 ? sb2 : CAR(nthcdr(subs,i-2)),
-                         names==R_NilValue ? R_NilValue : VECTOR_ELT(names,i),
-                         INTEGER(dims)[i],/*partial ok*/ FALSE, -1, call);
-            if (ix < 0 || ix >= INTEGER(dims)[i])
-=======
             SEXP ix;
             if (i == 0)
                 ix = sb1;
@@ -1665,7 +1658,6 @@
              get1index(ix, names==R_NilValue ? R_NilValue : VECTOR_ELT(names,i),
                        INTEGER(dims)[i], /*partial ok*/ FALSE, -1, call);
             if (ii < 0 || ii >= INTEGER(dims)[i])
->>>>>>> c579418d
                 errorcall(call,_("[[ ]] subscript out of bounds"));
             offset += ii;
             if (i > 0) offset *= INTEGER(dims)[i-1];
