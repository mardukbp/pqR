/*
 *  pqR : A pretty quick version of R
 *  Copyright (C) 2013, 2014, 2015, 2016, 2017 by Radford M. Neal
 *
 *  Based on R : A Computer Language for Statistical Data Analysis
 *  Copyright (C) 1995, 1996  Robert Gentleman and Ross Ihaka
 *  Copyright (C) 1997-2007   The R Core Team
 *
 *  The changes in pqR from R-2.15.0 distributed by the R Core Team are
 *  documented in the NEWS and MODS files in the top-level source directory.
 *
 *  This program is free software; you can redistribute it and/or modify
 *  it under the terms of the GNU General Public License as published by
 *  the Free Software Foundation; either version 2 of the License, or
 *  (at your option) any later version.
 *
 *  This program is distributed in the hope that it will be useful,
 *  but WITHOUT ANY WARRANTY; without even the implied warranty of
 *  MERCHANTABILITY or FITNESS FOR A PARTICULAR PURPOSE.  See the
 *  GNU General Public License for more details.
 *
 *  You should have received a copy of the GNU General Public License
 *  along with this program; if not, a copy is available at
 *  http://www.r-project.org/Licenses/
 */


#ifdef HAVE_CONFIG_H
#include <config.h>
#endif

#define USE_FAST_PROTECT_MACROS
#include "Defn.h"
#include <R_ext/RS.h> /* for test of S4 objects */

#include "scalar-stack.h"


/* EnlargeVector() takes a vector "x" and changes its length to
   "newlen".  This allows to assign values "past the end" of the
   vector or list.  Names are extended as well, if present.  The dim
   and dimnames attributes are deleted. Other attributes are
   preserved. */

static SEXP EnlargeVector(SEXP call, SEXP x, R_len_t new_len)
{
    if (!isVector(x))
	errorcall(call,_("attempt to enlarge non-vector"));

    R_len_t len = LENGTH(x);

    if (LOGICAL(GetOption1(install("check.bounds")))[0])
	warningcall (call,
          _("assignment outside vector/list limits (extending from %d to %d)"),
          len, new_len);

    SEXP xnames = getNamesAttrib(x);
    SEXP new_xnames = R_NilValue;
    SEXP new_x;

    if (xnames != R_NilValue) {
        R_len_t old_len = LENGTH(xnames);
        R_len_t i;
        if (NAMEDCNT_GT_1(xnames)) {
            new_xnames = allocVector (STRSXP, new_len);
            copy_string_elements (new_xnames, 0, xnames, 0, old_len);
        }
        else
            new_xnames = reallocVector (xnames, new_len);
        for (i = old_len; i < new_len; i++)
            SET_STRING_ELT (new_xnames, i, R_BlankString);
    }

    PROTECT(new_xnames);
    PROTECT(new_x = reallocVector (x, new_len));
    no_dim_attributes(new_x);
    if (xnames != R_NilValue && new_xnames != xnames)
        setAttrib (new_x, R_NamesSymbol, new_xnames);
    UNPROTECT(2);  /* new_x, new_xnames */

    return new_x;
}

/* used instead of coerceVector to embed a non-vector in a list for
   purposes of SubassignTypeFix, for cases in which coerceVector should
   fail; namely, S4SXP */
static SEXP embedInVector(SEXP v)
{
    SEXP ans;
    PROTECT(ans = allocVector(VECSXP, 1));
    SET_VECTOR_ELT(ans, 0, v);
    UNPROTECT(1);
    return (ans);
}

/* Coerces the LHS or RHS to make assignment possible.

   Level 0 and 1 are used for [<-.  They coerce the RHS to a list when the
   LHS is a list.  Level 1 also coerces to avoid assignment of numeric vector 
   to string vector or raw vector to any other numeric or string vector.

   Level 2 is used for [[<-.  It does not coerce when assigning into a list.
*/

static void SubassignTypeFix (SEXP *x, SEXP *y, int stretch, int level, 
                              SEXP call)
{
    Rboolean x_is_object = OBJECT(*x);  /* coercion can lose the object bit */

    const int type_x = TYPEOF(*x), 
              type_y = TYPEOF(*y);
    const int atom_x = isVectorAtomic(*x),
              atom_y = isVectorAtomic(*y);

    if (type_x == type_y || type_y == NILSXP) {
        /* nothing to do */
    }
    else if (atom_x && atom_y) { 
        /* Follow STR > CPLX > REAL > INT > LGL > RAW conversion hierarchy, 
           which never produces warnings. */
        if (type_x == CPLXSXP
              && type_y == STRSXP
         || type_x == REALSXP
              && ((((1<<STRSXP) + (1<<CPLXSXP)) >> type_y) & 1)
         || type_x == INTSXP 
              && ((((1<<STRSXP) + (1<<CPLXSXP) + (1<<REALSXP)) >> type_y) & 1)
         || type_x == LGLSXP
              && ((((1<<STRSXP) + (1<<CPLXSXP) + (1<<REALSXP) + (1<<INTSXP))
                   >> type_y) & 1)
         || type_x == RAWSXP
              && type_y != RAWSXP)
            *x = coerceVector (*x, type_y);
        if (level == 1) { 
            /* For when later code doesn't handle these cases. */
            if (type_y == RAWSXP && type_x != RAWSXP
             || type_y != STRSXP && type_x == STRSXP)
                *y = coerceVector (*y, type_x);
        }
    }
    else if (atom_x && isVectorList(*y)) {
        *x = coerceVector (*x, type_y);
    }
    else if (isVectorList(*x)) {
        if (level != 2)
	    *y = type_y==S4SXP ? embedInVector(*y) : coerceVector (*y, type_x);
    }
    else {
	errorcall(call,
              _("incompatible types (from %s to %s) in subassignment type fix"),
	      type2char(type_y), type2char(type_x));
    }

    if (stretch) {
	PROTECT(*y);
	*x = EnlargeVector(call, *x, stretch);
	UNPROTECT(1);
    }
    SET_OBJECT(*x, x_is_object);
}

/* Returns list made from x (a LISTSXP, EXPRSXP, or NILSXP) with elements 
   from start to end (inclusive) deleted.  The start index will be positive. 
   If start>end, no elements are deleted (x returned unchanged). */

static SEXP DeleteListElementsSeq (SEXP x, R_len_t start, R_len_t end)
{
    SEXP xnew, xnames, xnewnames;
    R_len_t i, len;

    len = length(x);
    if (start < 1)
        start = 1;
    if (end > len) 
        end = len;
    if (start > end)
        return x;

    if (NAMEDCNT_GT_1(x)) {
        PROTECT(xnew = allocVector(TYPEOF(x), len-(end-start+1)));
        for (i = start; i <= end; i++) /* after we know alloc won't fail */
            DEC_NAMEDCNT (VECTOR_ELT (x, i-1));
        if (start>1) 
            copy_vector_elements (xnew, 0, x, 0, start-1);
        if (end<len) 
            copy_vector_elements (xnew, start-1, x, end, len-end);
        copyMostAttrib(x, xnew);
    }
    else {
        for (i = start; i <= end; i++)
            DEC_NAMEDCNT (VECTOR_ELT (x, i-1));
        if (end<len) 
            copy_vector_elements (x, start-1, x, end, len-end);
        PROTECT(xnew = reallocVector(x, len-(end-start+1)));
        no_dim_attributes(xnew);
    }

    xnames = getNamesAttrib(x);
    if (xnames != R_NilValue) {
        if (NAMEDCNT_GT_1(xnames)) {
            PROTECT(xnewnames = allocVector(STRSXP, len-(end-start+1)));
            if (start > 1)
                copy_string_elements(xnewnames, 0, xnames, 0, start-1);
            if (end < len)
                copy_string_elements(xnewnames, start-1, xnames, end, len-end);
        }
        else {
            if (end < len)
                copy_string_elements(xnames, start-1, xnames, end, len-end);
            PROTECT(xnewnames = reallocVector(xnames,len-(end-start+1)));
        }
        if (xnew != x || xnewnames != xnames) 
            setAttrib(xnew, R_NamesSymbol, xnewnames);
        UNPROTECT(1);
    }

    UNPROTECT(1);
    return xnew;
}

/* Returns list made from x (a LISTSXP, EXPRSXP, or NILSXP) with elements 
   indexed by elements in "which" (an INSTSXP or NILSXP) deleted. */

static SEXP DeleteListElements(SEXP x, SEXP which)
{
    SEXP include, xnew, xnames, xnewnames;
    R_len_t i, ii, len, lenw;

    if (x==R_NilValue || which==R_NilValue)
        return x;
    len = LENGTH(x);
    lenw = LENGTH(which);
    if (len==0 || lenw==0) 
        return x;

    /* handle deletion of a contiguous block (incl. one element) specially. */
    for (i = 1; i < lenw; i++)
        if (INTEGER(which)[i] != INTEGER(which)[i-1]+1)
            break;
    if (i == lenw) {
        int start = INTEGER(which)[0];
        int end = INTEGER(which)[lenw-1];
        if (start < 1) start = 1;
        return DeleteListElementsSeq (x, start, end);
    }

    /* create vector indicating which to delete */
    PROTECT(include = allocVector(INTSXP, len));
    for (i = 0; i < len; i++)
	INTEGER(include)[i] = 1;
    for (i = 0; i < lenw; i++) {
	ii = INTEGER(which)[i];
	if (0 < ii  && ii <= len)
	    INTEGER(include)[ii - 1] = 0;
    }

    /* calculate the length of the result */
    ii = 0;
    for (i = 0; i < len; i++)
	ii += INTEGER(include)[i];
    if (ii == len) {
	UNPROTECT(1);
	return x;
    }

    PROTECT(xnew = allocVector(TYPEOF(x), ii));
    ii = 0;
    for (i = 0; i < len; i++) {
	if (INTEGER(include)[i] == 1) {
	    SET_VECTOR_ELT(xnew, ii, VECTOR_ELT(x, i));
	    ii++;
	}
        else
            DEC_NAMEDCNT (VECTOR_ELT (x, i));
    }

    xnames = getNamesAttrib(x);
    if (xnames != R_NilValue) {
	PROTECT(xnewnames = allocVector(STRSXP, ii));
	ii = 0;
	for (i = 0; i < len; i++) {
	    if (INTEGER(include)[i] == 1) {
		SET_STRING_ELT(xnewnames, ii, STRING_ELT(xnames, i));
		ii++;
	    }
	}
	setAttrib(xnew, R_NamesSymbol, xnewnames);
	UNPROTECT(1);
    }

    copyMostAttrib(x, xnew);
    UNPROTECT(2);
    return xnew;
}

/* Assigns to a contiguous block of elements with indexes from start to end
   (inclusive).  The start index will be positive.  If start>end, no elements 
   are assigned, but the returned value may have been coerced to match types. 
   The y argument must have length of 1 or the size of the block (end-start+1),
   or be R_NilValue (for deletion).

   The x argument must be protected by the caller. */

static SEXP VectorAssignSeq 
              (SEXP call, SEXP x, R_len_t start, R_len_t end, SEXP y)
{
    int i, n, ny;

    if (x==R_NilValue && y==R_NilValue)
	return R_NilValue;

    n = end - start + 1;

    /* Here we make sure that the LHS has */
    /* been coerced into a form which can */
    /* accept elements from the RHS. */

    SubassignTypeFix (&x, &y, end > length(x) ? end : 0, 0, call);

    PROTECT(x);

    ny = length(y);

    if ((TYPEOF(x) != VECSXP && TYPEOF(x) != EXPRSXP) || y != R_NilValue) {
	if (n > 0 && ny == 0)
	    errorcall(call,_("replacement has length zero"));
    }

    /* When array elements are being permuted the RHS */
    /* must be duplicated or the elements get trashed. */
    /* FIXME : this should be a shallow copy for list */
    /* objects.  A full duplication is wasteful. */

    if (x == y)
	PROTECT(y = duplicate(y));
    else
	PROTECT(y);

    /* Do the actual assignment... */

    if (n == 0) {
        /* nothing to do */
    }
    else if (isVectorAtomic(x) && isVectorAtomic(y)) {
        copy_elements_coerced (x, start-1, 1, y, 0, ny>1, n);
    }
    else  if (isVectorList(x) && isVectorList(y)) {
        if (ny == 1) {
            SET_VECTOR_ELEMENT_FROM_VECTOR (x, start-1, y, 0);
            SEXP y0 = VECTOR_ELT (y, 0);
            for (i = 1; i < n; i++) {
                SET_VECTOR_ELT (x, start-1+i, y0);
                INC_NAMEDCNT_0_AS_1 (y0);
            }
        }
        else {
            for (i = 0; i < n; i++)
                SET_VECTOR_ELEMENT_FROM_VECTOR (x, start-1+i, y, i);
        }
    }
    else if (isVectorList(x) && y == R_NilValue) {
	x = DeleteListElementsSeq(x, start, end);
    }
    else {
	warningcall(call, "sub assignment (*[*] <- *) not done; __bug?__");
    }

    UNPROTECT(2);
    return x;
}

/* If "err" is 1, raise an error if any NAs are present in "indx", and
   otherwise return "indx" unchanged.  If "err" is 0, return an index
   vector (possibly newly allocated) with any NAs removed, updating "n"
   to its new length. */

static SEXP NA_check_remove (SEXP call, SEXP indx, int *n, int err)
{
    int ii, i;

    for (ii = 0; ii < *n && INTEGER(indx)[ii] != NA_INTEGER; ii++) ;

    if (ii < *n) {
        if (err)
            errorcall(call,_("NAs are not allowed in subscripted assignments"));
        if (NAMEDCNT_GT_0(indx))
            indx = duplicate(indx);
        for (i = ii + 1 ; i < *n; i++) {
            if (INTEGER(indx)[i] != NA_INTEGER) {
                INTEGER(indx)[ii] = INTEGER(indx)[i];
                ii += 1;
            }
        }
        *n = ii;
    }

    return indx;
}

static SEXP VectorAssign(SEXP call, SEXP x, SEXP s, SEXP y)
{
    SEXP indx, newnames;
    int i, ii, iy, n, nx, ny;
    double ry;

    if (x==R_NilValue && y==R_NilValue)
	return R_NilValue;

    PROTECT(s);

    /* Check to see if we have special matrix subscripting. */
    /* If so, we manufacture a real subscript vector. */

    if (isMatrix(s) && isArray(x)) {
        SEXP dim = getAttrib(x, R_DimSymbol);
        if (ncols(s) == LENGTH(dim)) {
            if (isString(s)) {
		SEXP dnames = PROTECT(GetArrayDimnames(x));
		s = strmat2intmat(s, dnames, call);
		UNPROTECT(2); /* dnames, s */
                PROTECT(s);
            }
            if (isInteger(s) || isReal(s)) {
                s = mat2indsub(dim, s, call);
                UNPROTECT(1);
                PROTECT(s);
            }
        }
    }

    int stretch = -1; /* allow out of bounds, for assignment */
    int pindx;
    PROTECT_WITH_INDEX(indx = makeSubscript(x, s, &stretch, call, 1), &pindx);
    n = length(indx);

    /* Here we make sure that the LHS has */
    /* been coerced into a form which can */
    /* accept elements from the RHS. */
    SubassignTypeFix(&x, &y, stretch, 1, call);
    if (n == 0) {
	UNPROTECT(2);
	return x;
    }

    PROTECT(x);

    ny = length(y);
    nx = length(x);

    int oldn = n;

    REPROTECT (indx = NA_check_remove (call, indx, &n, length(y) > 1), pindx);

    if ((TYPEOF(x) != VECSXP && TYPEOF(x) != EXPRSXP) || y != R_NilValue) {
	if (oldn > 0 && ny == 0)
	    errorcall(call,_("replacement has length zero"));
	if (oldn > 0 && n % ny)
	    warningcall(call,
             _("number of items to replace is not a multiple of replacement length"));
    }

    /* When array elements are being permuted the RHS */
    /* must be duplicated or the elements get trashed. */
    /* FIXME : this should be a shallow copy for list */
    /* objects.  A full duplication is wasteful. */

    if (x == y)
	PROTECT(y = duplicate(y));
    else
	PROTECT(y);

    /* Do the actual assignment... Note that assignments to string vectors
       from non-string vectors and from raw vectors to non-raw vectors are
       not handled here, but are avoided by coercion in SubassignTypeFix. */

    int k = 0;
    switch ((TYPEOF(x)<<5) + TYPEOF(y)) {

    case (LGLSXP<<5) + LGLSXP:
    case (INTSXP<<5) + LGLSXP:
    case (INTSXP<<5) + INTSXP:
	for (i = 0; i < n; i++) {
            ii = INTEGER(indx)[i] - 1;
	    INTEGER(x)[ii] = INTEGER(y)[k];
	    if (++k == ny) k = 0;
        }
	break;

    case (REALSXP<<5) + LGLSXP:
    case (REALSXP<<5) + INTSXP:
	for (i = 0; i < n; i++) {
            ii = INTEGER(indx)[i] - 1;
	    iy = INTEGER(y)[k];
	    if (iy == NA_INTEGER)
		REAL(x)[ii] = NA_REAL;
	    else
		REAL(x)[ii] = iy;
	    if (++k == ny) k = 0;
        }
	break;

    case (REALSXP<<5) + REALSXP:
	for (i = 0; i < n; i++) {
            ii = INTEGER(indx)[i] - 1;
	    REAL(x)[ii] = REAL(y)[k];
	    if (++k == ny) k = 0;
        }
	break;

    case (CPLXSXP<<5) + LGLSXP:
    case (CPLXSXP<<5) + INTSXP:
	for (i = 0; i < n; i++) {
            ii = INTEGER(indx)[i] - 1;
	    iy = INTEGER(y)[k];
	    if (iy == NA_INTEGER) {
		COMPLEX(x)[ii].r = NA_REAL;
		COMPLEX(x)[ii].i = NA_REAL;
	    }
	    else {
		COMPLEX(x)[ii].r = iy;
		COMPLEX(x)[ii].i = 0.0;
	    }
	    if (++k == ny) k = 0;
        }
	break;

    case (CPLXSXP<<5) + REALSXP:
	for (i = 0; i < n; i++) {
            ii = INTEGER(indx)[i] - 1;
	    ry = REAL(y)[k];
	    if (ISNA(ry)) {
		COMPLEX(x)[ii].r = NA_REAL;
		COMPLEX(x)[ii].i = NA_REAL;
	    }
	    else {
		COMPLEX(x)[ii].r = ry;
		COMPLEX(x)[ii].i = 0.0;
	    }
	    if (++k == ny) k = 0;
        }
	break;

    case (CPLXSXP<<5) + CPLXSXP:
	for (i = 0; i < n; i++) {
            ii = INTEGER(indx)[i] - 1;
	    COMPLEX(x)[ii] = COMPLEX(y)[k];
	    if (++k == ny) k = 0;
        }
	break;

    case (STRSXP<<5) + STRSXP:
	for (i = 0; i < n; i++) {
            ii = INTEGER(indx)[i] - 1;
	    SET_STRING_ELT(x, ii, STRING_ELT(y, k));
	    if (++k == ny) k = 0;
        }
	break;

    case (RAWSXP<<5) + RAWSXP:
	for (i = 0; i < n; i++) {
            ii = INTEGER(indx)[i] - 1;
	    RAW(x)[ii] = RAW(y)[k];
	    if (++k == ny) k = 0;
        }
	break;

    case (EXPRSXP<<5) + VECSXP:
    case (EXPRSXP<<5) + EXPRSXP:
    case (VECSXP<<5)  + EXPRSXP:
    case (VECSXP<<5)  + VECSXP:
        for (i = 0; i < n; i++) {
            ii = INTEGER(indx)[i] - 1;
            if (i < ny) {
                SET_VECTOR_ELEMENT_FROM_VECTOR(x, ii, y, i);
            }
            else { /* first time we get here, k is and should be 0 */
                SET_VECTOR_ELEMENT_FROM_VECTOR(x, ii, y, k);
                if (NAMEDCNT_EQ_0(VECTOR_ELT(x,ii)))
                    SET_NAMEDCNT(VECTOR_ELT(x,ii),2);
                if (++k == ny) k = 0;
            }
        }
        break;

    case (EXPRSXP<<5) + NILSXP:
    case (VECSXP<<5)  + NILSXP:
	x = DeleteListElements(x, indx);
	UNPROTECT(4);
	return x;
	break;

    default:
	warningcall(call, "sub assignment (*[*] <- *) not done; __bug?__");
    }

    /* Check for additional named elements, if subscripting with strings. */
    /* Note makeSubscript passes the additional names back as the use.names
       attribute (a vector list) of the generated subscript vector */
    if (TYPEOF(s)==STRSXP && 
          (newnames = getAttrib(indx, R_UseNamesSymbol)) != R_NilValue) {
        SEXP oldnames = getNamesAttrib(x);
        if (oldnames == R_NilValue) {
            PROTECT(oldnames = allocVector(STRSXP,nx)); /* all R_BlankString */
            setAttrib(x, R_NamesSymbol, oldnames);
            UNPROTECT(1);
        }
        for (i = 0; i < n; i++) {
            if (VECTOR_ELT(newnames, i) != R_NilValue) {
                ii = INTEGER(indx)[i];
                if (ii == NA_INTEGER) continue;
                ii = ii - 1;
                SET_STRING_ELT(oldnames, ii, VECTOR_ELT(newnames, i));
            }
        }
    }
    UNPROTECT(4);
    return x;
}

static SEXP MatrixAssign(SEXP call, SEXP x, SEXP sb1, SEXP sb2, SEXP y)
{
    int i, j, ii, jj, ij, iy, k, n;
    double ry;
    int nr, ny;
    int nrs, ncs;
    SEXP sr, sc, dim;

    if (!isMatrix(x))
	errorcall(call,_("incorrect number of subscripts on matrix"));

    nr = nrows(x);
    ny = LENGTH(y);

    dim = getAttrib(x, R_DimSymbol);

    PROTECT (sr = arraySubscript (0, sb1, dim, getAttrib, (STRING_ELT), x));
    nrs = LENGTH(sr);
    sr = NA_check_remove (call, sr, &nrs, ny > 1);
    UNPROTECT(1);
    PROTECT(sr);

    PROTECT (sc = arraySubscript (1, sb2, dim, getAttrib, (STRING_ELT), x));
    ncs = LENGTH(sc);
    sc = NA_check_remove (call, sc, &ncs, ny > 1);
    UNPROTECT(1);
    PROTECT(sc);

    n = nrs * ncs;

    if (n > 0 && ny == 0)
	errorcall(call,_("replacement has length zero"));
    if (n > 0 && n % ny)
	errorcall(call,
       _("number of items to replace is not a multiple of replacement length"));

    SubassignTypeFix(&x, &y, 0, 1, call);
    if (n == 0) {
        UNPROTECT(2);
        return x;
    }

    PROTECT(x);

    /* When array elements are being permuted the RHS */
    /* must be duplicated or the elements get trashed. */
    /* FIXME : this should be a shallow copy for list */
    /* objects.  A full duplication is wasteful. */

    if (x == y)
	PROTECT(y = duplicate(y));
    else
	PROTECT(y);

    /* Do the actual assignment... Note that assignments to string vectors
       from non-string vectors and from raw vectors to non-raw vectors are
       not handled here, but are avoided by coercion in SubassignTypeFix. */

    k = 0;
    switch ((TYPEOF(x)<<5) + TYPEOF(y)) {

    case (LGLSXP<<5) + LGLSXP:
    case (INTSXP<<5) + LGLSXP:
    case (INTSXP<<5) + INTSXP:
	for (j = 0; j < ncs; j++) {
	    jj = INTEGER(sc)[j] - 1;
	    for (i = 0; i < nrs; i++) {
		ii = INTEGER(sr)[i] - 1;
		ij = ii + jj * nr;
		INTEGER(x)[ij] = INTEGER(y)[k];
		if (++k == ny) k = 0;
	    }
	}
	break;

    case (REALSXP<<5) + LGLSXP:
    case (REALSXP<<5) + INTSXP:
	for (j = 0; j < ncs; j++) {
	    jj = INTEGER(sc)[j] - 1;
	    for (i = 0; i < nrs; i++) {
		ii = INTEGER(sr)[i] - 1;
		ij = ii + jj * nr;
		iy = INTEGER(y)[k];
		if (iy == NA_INTEGER)
		    REAL(x)[ij] = NA_REAL;
		else
		    REAL(x)[ij] = iy;
		if (++k == ny) k = 0;
	    }
	}
	break;

    case (REALSXP<<5) + REALSXP:
	for (j = 0; j < ncs; j++) {
	    jj = INTEGER(sc)[j] -1 ;
	    for (i = 0; i < nrs; i++) {
		ii = INTEGER(sr)[i] -1 ;
		ij = ii + jj * nr;
		REAL(x)[ij] = REAL(y)[k];
		if (++k == ny) k = 0;
	    }
	}
	break;

    case (CPLXSXP<<5) + LGLSXP:
    case (CPLXSXP<<5) + INTSXP:
	for (j = 0; j < ncs; j++) {
	    jj = INTEGER(sc)[j] - 1;
	    for (i = 0; i < nrs; i++) {
		ii = INTEGER(sr)[i] - 1;
		ij = ii + jj * nr;
		iy = INTEGER(y)[k];
		if (iy == NA_INTEGER) {
		    COMPLEX(x)[ij].r = NA_REAL;
		    COMPLEX(x)[ij].i = NA_REAL;
		}
		else {
		    COMPLEX(x)[ij].r = iy;
		    COMPLEX(x)[ij].i = 0.0;
		}
		if (++k == ny) k = 0;
	    }
	}
	break;

    case (CPLXSXP<<5) + REALSXP:
	for (j = 0; j < ncs; j++) {
	    jj = INTEGER(sc)[j] - 1;
	    for (i = 0; i < nrs; i++) {
		ii = INTEGER(sr)[i] - 1;
		ij = ii + jj * nr;
		ry = REAL(y)[k];
		if (ISNA(ry)) {
		    COMPLEX(x)[ij].r = NA_REAL;
		    COMPLEX(x)[ij].i = NA_REAL;
		}
		else {
		    COMPLEX(x)[ij].r = ry;
		    COMPLEX(x)[ij].i = 0.0;
		}
		if (++k == ny) k = 0;
	    }
	}
	break;

    case (CPLXSXP<<5) + CPLXSXP:
	for (j = 0; j < ncs; j++) {
	    jj = INTEGER(sc)[j] - 1;
	    for (i = 0; i < nrs; i++) {
		ii = INTEGER(sr)[i] - 1;
		ij = ii + jj * nr;
		COMPLEX(x)[ij] = COMPLEX(y)[k];
		if (++k == ny) k = 0;
	    }
	}
	break;

    case (STRSXP<<5) + STRSXP:
	for (j = 0; j < ncs; j++) {
	    jj = INTEGER(sc)[j] - 1;
	    for (i = 0; i < nrs; i++) {
		ii = INTEGER(sr)[i] - 1;
		ij = ii + jj * nr;
		SET_STRING_ELT(x, ij, STRING_ELT(y, k));
		if (++k == ny) k = 0;
	    }
	}
	break;

    case (RAWSXP<<5) + RAWSXP:
	for (j = 0; j < ncs; j++) {
	    jj = INTEGER(sc)[j] - 1;
	    for (i = 0; i < nrs; i++) {
		ii = INTEGER(sr)[i] - 1;
		ij = ii + jj * nr;
		RAW(x)[ij] = RAW(y)[k];
		if (++k == ny) k = 0;
	    }
	}
	break;

    case (EXPRSXP<<5) + VECSXP:
    case (EXPRSXP<<5) + EXPRSXP:
    case (VECSXP<<5)  + EXPRSXP:
    case (VECSXP<<5)  + VECSXP:
	for (j = 0; j < ncs; j++) {
	    jj = INTEGER(sc)[j] - 1;
	    for (i = 0; i < nrs; i++) {
		ii = INTEGER(sr)[i] - 1;
		ij = ii + jj * nr;
                if (k < ny) {
                    SET_VECTOR_ELEMENT_FROM_VECTOR(x, ij, y, k);
                }
                else {
                    SET_VECTOR_ELEMENT_FROM_VECTOR(x, ij, y, k % ny);
                    if (NAMEDCNT_EQ_0(VECTOR_ELT(x,ij)))
                        SET_NAMEDCNT(VECTOR_ELT(x,ij),2);
                }
		k += 1;
	    }
	}
	break;

    default:
	warningcall(call, "sub assignment (*[*] <- *) not done; __bug?__");
    }
    UNPROTECT(4);
    return x;
}


static SEXP ArrayAssign(SEXP call, SEXP x, SEXP s, SEXP y)
{
    int i, j, ii, iy, jj, k=0, n, ny;
    int rep_assign = 0; /* 1 if elements assigned repeatedly into list array */
    SEXP dims, tmp;
    double ry;

    PROTECT(dims = getAttrib(x, R_DimSymbol));
    if (dims == R_NilValue || (k = LENGTH(dims)) != length(s))
	errorcall(call,_("incorrect number of subscripts"));

    int *subs[k], indx[k], bound[k], offset[k];

    ny = LENGTH(y);

    n = 1;
    for (i = 0; i < k; i++) {
        PROTECT(tmp = arraySubscript (i,CAR(s),dims,getAttrib,(STRING_ELT),x));
        subs[i] = INTEGER(tmp);
	bound[i] = LENGTH(tmp);
        n *= bound[i];
        indx[i] = 0;
	s = CDR(s);
    }

    if (n > 0 && ny == 0)
	errorcall(call,_("replacement has length zero"));
    if (n > 0 && n % ny)
	errorcall(call,
       _("number of items to replace is not a multiple of replacement length"));

    if (ny > 1) { /* check for NAs in indices */
	for (i = 0; i < k; i++)
	    for (j = 0; j < bound[i]; j++)
		if (subs[i][j] == NA_INTEGER)
		    errorcall(call,
                      _("NAs are not allowed in subscripted assignments"));
    }

    offset[1] = INTEGER(dims)[0];  /* offset[0] is not used */
    for (i = 2; i < k; i++)
        offset[i] = offset[i-1] * INTEGER(dims)[i-1];

    /* Here we make sure that the LHS has been coerced into */
    /* a form which can accept elements from the RHS. */

    SubassignTypeFix(&x, &y, 0, 1, call);

    if (n == 0) {
	UNPROTECT(k+1);
	return(x);
    }

    PROTECT(x);

    /* When array elements are being permuted the RHS */
    /* must be duplicated or the elements get trashed. */
    /* FIXME : this should be a shallow copy for list */
    /* objects.  A full duplication is wasteful. */

    if (x == y)
	PROTECT(y = duplicate(y));
    else
	PROTECT(y);

    /* Do the actual assignment... Note that assignments to string vectors
       from non-string vectors and from raw vectors to non-raw vectors are
       not handled here, but are avoided by coercion in SubassignTypeFix. */

    int which = (TYPEOF(x)<<5) + TYPEOF(y);

    i = 0;
    for (;;) {

        jj = subs[0][indx[0]];
        if (jj == NA_INTEGER) goto next;
	ii = jj-1;
	for (j = 1; j < k; j++) {
	    jj = subs[j][indx[j]];
	    if (jj == NA_INTEGER) goto next;
	    ii += (jj-1) * offset[j];
	}

	switch (which) {

        case (LGLSXP<<5) + LGLSXP:
        case (INTSXP<<5) + LGLSXP:
        case (INTSXP<<5) + INTSXP:
	    INTEGER(x)[ii] = INTEGER(y)[i];
	    break;

        case (REALSXP<<5) + LGLSXP:
        case (REALSXP<<5) + INTSXP:
	    iy = INTEGER(y)[i];
	    if (iy == NA_INTEGER)
		REAL(x)[ii] = NA_REAL;
	    else
		REAL(x)[ii] = iy;
	    break;

        case (REALSXP<<5) + REALSXP:
	    REAL(x)[ii] = REAL(y)[i];
	    break;

        case (CPLXSXP<<5) + LGLSXP:
        case (CPLXSXP<<5) + INTSXP:
	    iy = INTEGER(y)[i];
	    if (iy == NA_INTEGER) {
		COMPLEX(x)[ii].r = NA_REAL;
		COMPLEX(x)[ii].i = NA_REAL;
	    }
	    else {
		COMPLEX(x)[ii].r = iy;
		COMPLEX(x)[ii].i = 0.0;
	    }
	    break;

        case (CPLXSXP<<5) + REALSXP:
	    ry = REAL(y)[i];
	    if (ISNA(ry)) {
		COMPLEX(x)[ii].r = NA_REAL;
		COMPLEX(x)[ii].i = NA_REAL;
	    }
	    else {
		COMPLEX(x)[ii].r = ry;
		COMPLEX(x)[ii].i = 0.0;
	    }
	    break;

        case (CPLXSXP<<5) + CPLXSXP:
	    COMPLEX(x)[ii] = COMPLEX(y)[i];
	    break;

        case (STRSXP<<5) + STRSXP:
	    SET_STRING_ELT(x, ii, STRING_ELT(y, i));
	    break;

        case (RAWSXP<<5) + RAWSXP:
	    RAW(x)[ii] = RAW(y)[i];
	    break;

        case (EXPRSXP<<5) + VECSXP:
        case (EXPRSXP<<5) + EXPRSXP:
        case (VECSXP<<5)  + EXPRSXP:
        case (VECSXP<<5)  + VECSXP:
            SET_VECTOR_ELEMENT_FROM_VECTOR(x, ii, y, i);
            if (!rep_assign) {
                if (i == ny - 1) 
                    rep_assign = 1;
            }
            else {
                if (NAMEDCNT_EQ_0(VECTOR_ELT(x,ii)))
                    SET_NAMEDCNT(VECTOR_ELT(x,ii),2);
            }
	    break;

	default:
            warningcall(call, "sub assignment (*[*] <- *) not done; __bug?__");
	}

      next:
        j = 0;
        while (++indx[j] >= bound[j]) {
            indx[j] = 0;
            if (++j >= k) goto done;
        }
        if (++i == ny) i = 0;
    }

  done:
    UNPROTECT(k+3);
    return x;
}

/* Returns 'subs' as the index list, and 'y' as the value to assign.
   May modify 'subs'. */

static void SubAssignArgs(SEXP *subs, SEXP *y, SEXP call)
{
    SEXP args = *subs;

    if (args == R_NilValue)
	errorcall(call,_("SubAssignArgs: invalid number of arguments"));

    if (CDR(args) == R_NilValue) {
	*subs = R_NilValue;
	*y = CAR(args);
    }
    else {
	while (CDDR(args) != R_NilValue)
	    args = CDR(args);
	*y = CADR(args);
	SETCDR(args, R_NilValue);
    }
}

/* The [<- operator. */

static SEXP do_subassign_dflt_seq 
            (SEXP call, SEXP x, SEXP sb1, SEXP subs, SEXP rho, SEXP y, int seq);

static SEXP do_subassign(SEXP call, SEXP op, SEXP args, SEXP rho, int variant)
{
    SEXP ans, x, sb1, subs, y;
    int argsevald = 0, seq = 0;

    /* See if we are using the fast interface or not. */

    if (VARIANT_KIND(variant) == VARIANT_FAST_SUBASSIGN) {
        y = R_fast_sub_value;  /* may be on scalar stack */
        x = R_fast_sub_into;
        if (!isVectorAtomic(x) && ON_SCALAR_STACK(y))
            y = DUP_STACK_VALUE(y); /* avoid scalar stack value in a list */
        sb1 = CAR(args);
        subs = CDR(args);
    }
    else {
        y = R_NoObject;  /* found later after other arguments */
        x = CAR(args);   /* args are (x, indexes..., y) */
        sb1 = R_NoObject;
        subs = CDR(args);
    }

    SEXP sv_scalar_stack = R_scalar_stack;

    /* If we can easily determine that this will be handled by
       subassign_dflt evaluate a single index with VARIANT_SEQ so it
       may come as a range rather than a vector.  Also, evaluate
       indexes using VARIANT_SCALAR_STACK_OK. */

    if (y != R_NoObject) {
        /* Fast interface: object assigned into (x) comes already evaluated */
        PROTECT(y);
        if (subs == R_NilValue && TYPEOF(sb1) == LANGSXP) {
            sb1 = evalv (sb1, rho, VARIANT_SEQ | VARIANT_SCALAR_STACK_OK |
                                                 VARIANT_MISSING_OK);
            seq = R_variant_result;
            R_variant_result = 0;
        }
        else {
            sb1 = evalv (sb1, rho, VARIANT_SCALAR_STACK_OK |
                                   VARIANT_MISSING_OK);
            if (subs != R_NilValue) {
                PROTECT(sb1);
                subs = evalList_v (subs, rho, VARIANT_SCALAR_STACK_OK |
                                              VARIANT_MISSING_OK);
                UNPROTECT(1);
            }
        }
        UNPROTECT(1);
        goto dflt_seq;
    }
    else {
        if (x != R_DotsSymbol) {
            /* Mostly called from do_set, with first arg an evaluated promise */
            PROTECT (x = TYPEOF(x) == PROMSXP && PRVALUE(x) != R_UnboundValue
                            ? PRVALUE(x) : eval(x,rho));
            if (isObject(x)) {
                args = CONS(x,subs);
                UNPROTECT(1);
                argsevald = -1;
            }
            else if (TYPEOF(CAR(subs)) != LANGSXP || CDR(subs) != R_NilValue) {
                /* in particular, CAR(subs) might be missing or ... */
                subs = evalList_v (subs, rho, VARIANT_SCALAR_STACK_OK |
                                              VARIANT_MISSING_OK);
                UNPROTECT(1);
                goto dflt_seq;
            }
            else {
                PROTECT(sb1 = evalv (CAR(subs), rho, VARIANT_SEQ |
                                VARIANT_SCALAR_STACK_OK | VARIANT_MISSING_OK));
                seq = R_variant_result;
                R_variant_result = 0;
                subs = R_NilValue;
                UNPROTECT(2);
                goto dflt_seq;
            }
        }
    }

    /* This code performs an internal version of method dispatch. */
    /* We evaluate the first argument and attempt to dispatch on it. */
    /* If the dispatch fails, we "drop through" to the default code below. */

    if(DispatchOrEval(call, op, "[<-", args, rho, &ans, 0, argsevald))
        return(ans);

    return do_subassign_dflt(call, op, ans, rho);

    /* Call the internal function directly, since known not to be an object. */

dflt_seq:

    R_scalar_stack = sv_scalar_stack;

    return do_subassign_dflt_seq (call, x, sb1, subs, rho, y, seq);
}

/* N.B.  do_subassign_dflt is called directly from elsewhere. */

SEXP attribute_hidden do_subassign_dflt(SEXP call, SEXP op, SEXP args, SEXP rho)
{
    return do_subassign_dflt_seq 
             (call, CAR(args), R_NoObject, CDR(args), rho, R_NoObject, 0);
}

/* The last "seq" argument below is 1 if the first subscript is a sequence spec
   (a variant result). */

static SEXP do_subassign_dflt_seq
             (SEXP call, SEXP x, SEXP sb1, SEXP subs, SEXP rho, SEXP y, int seq)
{
    if (y == R_NoObject)
        SubAssignArgs (&subs, &y, call);

    if (sb1 == R_NoObject) {
        if (subs != R_NilValue) {
            sb1 = CAR(subs);
            subs = CDR(subs);
        }
    }

    PROTECT(sb1 == R_NoObject ? R_NilValue : sb1);
    PROTECT3(y,x,subs);

    Rboolean S4 = IS_S4_OBJECT(x);
    int oldtype = NILSXP;

    WAIT_UNTIL_COMPUTED(x);

    if (TYPEOF(x) == LISTSXP || TYPEOF(x) == LANGSXP) {
	oldtype = TYPEOF(x);
        SEXP ox = x;
	PROTECT(x = PairToVectorList(x));
        setAttrib (x, R_DimSymbol, getAttrib (ox, R_DimSymbol));
        setAttrib (x, R_DimNamesSymbol, getAttrib (ox, R_DimNamesSymbol));
        UNPROTECT(1);
    }
    else if (x == R_NilValue) {
	if (length(y) == 0) {
	    UNPROTECT(4);
	    return x;
	}
        x = coerceVector(x, TYPEOF(y));
    }
    else if (isVector(x)) {
        if (LENGTH(x) == 0) {
            if (length(y) == 0) {
                UNPROTECT(4);
                return x;
            }
	}
        else if (NAMEDCNT_GT_1(x))
            x = dup_top_level(x);
    }
    else
        nonsubsettable_error(call,x);

    UNPROTECT(2); /* x, subs */
    PROTECT2(x,subs);

    if (sb1 == R_NoObject) {
        /* 0 subscript arguments */
        x = VectorAssign(call, x, R_MissingArg, y);
    }
    else if (subs == R_NilValue) { 
        /* 1 subscript argument */
        if (seq) {
            int start, end;
            sb1 = Rf_DecideVectorOrRange (sb1, &start, &end, call);
            if (sb1 == R_NoObject) {
                R_len_t leny;
                if (start < 0 || y != R_NilValue && (leny = length(y)) != 1
                                                 && leny != end - start + 1)
                    sb1 = Rf_VectorFromRange (start, end);
                else
                    x = VectorAssignSeq (call, x, start, end, y);
            }
        }
        if (sb1 != R_NoObject) {
            /* do simple scalar cases quickly */
            if ((TYPEOF(sb1) == INTSXP || TYPEOF(sb1) == REALSXP)
                  && TYPEOF(x) == TYPEOF(y) && LENGTH(sb1) == 1 
                  && isVector(x) && LENGTH(y) == 1) {
                double sub;
                if (TYPEOF(sb1) == INTSXP)
                    sub = *INTEGER(sb1) == NA_INTEGER ? 0 : *INTEGER(sb1);
                else
                    sub = ISNAN(*REAL(sb1)) ? 0 : *REAL(sb1);
                if (sub >= 1 && sub <= LENGTH(x)) {
                    int isub = (int) sub - 1;
                    switch (TYPEOF(x)) {
                        case RAWSXP: 
                            RAW(x)[isub] = *RAW(y);
                            break;
                        case LGLSXP: 
                            LOGICAL(x)[isub] = *LOGICAL(y);
                            break;
                        case INTSXP: 
                            INTEGER(x)[isub] = *INTEGER(y);
                            break;
                        case REALSXP: 
                            REAL(x)[isub] = *REAL(y);
                            break;
                        case CPLXSXP: 
                            COMPLEX(x)[isub] = *COMPLEX(y);
                            break;
                        case VECSXP: case EXPRSXP:
                            SET_VECTOR_ELT (x, isub, VECTOR_ELT(y,0));
                            break;
                        case STRSXP:
                            SET_STRING_ELT (x, isub, STRING_ELT(y,0));
                            break;
                    }
                    goto out;
                }
            }
            x = VectorAssign (call, x, sb1, y);
        }
    }
    else if (CDR(subs) == R_NilValue) {
        /* 2 subscript arguments */
        x = MatrixAssign(call, x, sb1, CAR(subs), y);
    }
    else {
        /* More than 2 subscript arguments */
        UNPROTECT(1); /* subs */
        PROTECT (subs = CONS(sb1,subs));
        x = ArrayAssign(call, x, subs, y);
    }

  out:
    if (oldtype == LANGSXP) {
	if (LENGTH(x)==0)
	    errorcall(call,
              _("result is zero-length and so cannot be a language object"));
        x = VectorToPairList(x);
        SET_TYPEOF (x, LANGSXP);
    }

    /* Note the setting of NAMED(x) to zero here.  This means */
    /* that the following assignment will not duplicate the value. */
    /* This works because at this point, x is guaranteed to have */
    /* at most one symbol bound to it.  It does mean that there */
    /* will be multiple reference problems if "[<-" is used */
    /* in a naked fashion. */

    UNPROTECT(4);
    if (!isList(x)) SET_NAMEDCNT_0(x);
    if(S4) SET_S4_OBJECT(x);

    return x;
}

/* The [[<- operator; should be fast. */

static SEXP do_subassign2_dflt_int
                     (SEXP call, SEXP x, SEXP sb1, SEXP subs, SEXP rho, SEXP y);

static SEXP do_subassign2(SEXP call, SEXP op, SEXP args, SEXP rho, int variant)
{
    SEXP ans;

    if (VARIANT_KIND(variant) == VARIANT_FAST_SUBASSIGN) {
        SEXP y = R_fast_sub_value; /* may be on the scalar stack */
        SEXP x = R_fast_sub_into;
        SEXP scalar_stack_sv = R_scalar_stack;
<<<<<<< HEAD
        args = evalList_v (args, rho, VARIANT_SCALAR_STACK_OK | 
                                      VARIANT_MISSING_OK);
        R_scalar_stack = scalar_stack_sv;
        return do_subassign2_dflt_int (call, x, args, rho, y);
=======
        SEXP sb1;
        if (args == R_NilValue)
            sb1 = R_NoObject;
        else {
            sb1 = evalv (CAR(args), rho, VARIANT_SCALAR_STACK_OK | 
                                         VARIANT_MISSING_OK);
            args = CDR(args);
            if (args != R_NilValue) {
                PROTECT(sb1);
                args = evalList_v (args, rho, VARIANT_SCALAR_STACK_OK | 
                                              VARIANT_MISSING_OK);
                UNPROTECT(1);
            }
        }
        R_scalar_stack = scalar_stack_sv;
        return do_subassign2_dflt_int (call, x, sb1, args, rho, y);
>>>>>>> 7c84e66a
    }

    if(DispatchOrEval(call, op, "[[<-", args, rho, &ans, 0, 0))
        return(ans);

    return do_subassign2_dflt_int 
             (call, CAR(ans), R_NoObject, CDR(ans), rho, R_NoObject);
}

/* Also called directly from elsewhere. */

SEXP attribute_hidden do_subassign2_dflt
                               (SEXP call, SEXP op, SEXP args, SEXP rho)
{
    return do_subassign2_dflt_int 
             (call, CAR(args), R_NoObject, CDR(args), rho, R_NoObject);
}

static SEXP do_subassign2_dflt_int
                      (SEXP call, SEXP x, SEXP sb1, SEXP subs, SEXP rho, SEXP y)
{
    SEXP dims, names, newname, xtop, xup;
    int i, ndims, nsubs, offset, off = -1 /* -Wall */, stretch;
    Rboolean S4, recursed;
    R_len_t length_x;
    int intreal_x;

    SEXP xOrig = R_NilValue;

    PROTECT3(x,sb1,subs);

    if (y == R_NoObject)
        SubAssignArgs (&subs, &y, call);
    else if (ON_SCALAR_STACK(y) && !isVectorAtomic(x))
        y = DUP_STACK_VALUE(y);
    PROTECT(y);

    if (sb1 != R_NoObject) {
        nsubs = 1;
        if (subs != R_NilValue) {
            nsubs += length(subs);
            UNPROTECT(1);
            PROTECT(subs = CONS(sb1,subs));
        }
    }
    else {
        nsubs = length(subs);
        sb1 = CAR(subs);
    }

    /* At this point, nsubs will be the number of indexes, sb1 will be the 
       first index, and if nsubs > 1, subs will be a pairlist of all indexes.
       (Hence, subs should be referenced only if nsubs > 1.) */

    WAIT_UNTIL_COMPUTED(x);

    S4 = IS_S4_OBJECT(x);

    dims = getAttrib(x, R_DimSymbol);
    ndims = dims==R_NilValue ? 1 : LENGTH(dims);

    /* Note: below, no duplication is necessary for environments. */

    /* code to allow classes to extend ENVSXP */
    if(TYPEOF(x) == S4SXP) {
	xOrig = x; /* will be an S4 object */
        x = R_getS4DataSlot(x, ANYSXP);
	if(TYPEOF(x) != ENVSXP)
	  errorcall(call, _("[[<- defined for objects of type \"S4\" only for subclasses of environment"));
    }

    /* ENVSXP special case first; requires that nsubs be 1. */
    if( TYPEOF(x) == ENVSXP) {
	if (nsubs != 1 || !isString(sb1) || length(sb1) != 1)
	    errorcall(call,_("wrong args for environment subassignment"));
        SEXP name = install (translateChar (STRING_ELT (sb1, 0)));
	set_var_in_frame (name, y, x, TRUE, 3);
	UNPROTECT(4);
	return(S4 ? xOrig : x);
    }

    if (x == R_NilValue) {
        /* Handle NULL left-hand sides.  If the right-hand side is NULL,
           just return NULL, otherwise replace x by a zero length list 
           (VECSXP) or vector of type of y (if y of length one).  (This
           dependence on the length of y is of dubious wisdom!) */
	if (y == R_NilValue) {
	    UNPROTECT(4);
	    return R_NilValue;
	}
	if (length(y) == 1)
	    x = allocVector(TYPEOF(y), 0);
	else
	    x = allocVector(VECSXP, 0);
    }
    else if (isPairList(x))
        x = duplicate(x);
    else if (isVectorList(x)) {
        if (NAMEDCNT_GT_1(x) || x == y)
            x = dup_top_level(x);
    }

    /* Special fast handling of one numeric index for a vector object,
       with no complications. */

    if (nsubs == 1 && ndims <= 1 && !S4
        && (TYPEOF(sb1) == REALSXP || TYPEOF(sb1) == INTSXP) && LENGTH(sb1) == 1
        && (isVectorAtomic(x) && TYPEOF(x) == TYPEOF(y) && LENGTH(y) == 1
              || isVectorList(x) && y != R_NilValue)) {
        R_len_t ix = 0;
        if (TYPEOF(sb1) == INTSXP)
            ix = INTEGER(sb1)[0];
        else {
            double d = REAL(sb1)[0];
            if (!ISNAN(d)) {
                ix = (int) d;
                if ((double) ix != d)
                    ix = 0;
            }
        }
        if (ix > 0 && ix <= LENGTH(x)) {
            ix -= 1;
            if (isVectorList(x)) {
                DEC_NAMEDCNT (VECTOR_ELT (x, ix));
                SET_VECTOR_ELEMENT_TO_VALUE (x, ix, y);
            }
            else {
                copy_elements (x, ix, 1, y, 0, 1, 1);
            }
            UNPROTECT(4);
            return x;
        }
    }

    xtop = xup = x; /* x will contain the element which is assigned to; */
                    /*   xup may contain x; xtop is what is returned.  */ 
    PROTECT(xtop);

    recursed = FALSE;

    R_len_t len;

    if (nsubs == 1) { /* One vector index for a list. */
	len = length(sb1);
        if (len > 1) {
            int str_sym_sub = isString(sb1) || isSymbol(sb1);
            for (int i = 0; i < len-1; i++) {
                if (!isVectorList(x) && !isPairList(x))
                    errorcall (call, 
                      _("recursive indexing failed at level %d\n"), i+1);
                length_x = length(x);
                off = get1index (sb1, 
                        str_sym_sub ? getNamesAttrib(x) : R_NilValue,
                        length_x, TRUE, i, call);
                if (off < 0 || off >= length_x)
                    errorcall(call, _("no such index at level %d\n"), i+1);
                xup = x;
                if (isPairList(xup))
                    x = CAR (nthcdr (xup, off));
                else {
                    x = VECTOR_ELT (xup, off);
                    if (isPairList(x)) {
                        x = duplicate(x);
                        SET_VECTOR_ELT (xup, off, x);
                    }
                    else if (isVectorList(x) && NAMEDCNT_GT_1(x)) {
                        x = dup_top_level(x);
                        SET_VECTOR_ELT (xup, off, x);
                    }
                }
            }
            recursed = TRUE;
        }
    }

    if (isVector(x)) {
        R_len_t length_y = length(y);
	if (!isVectorList(x) && length_y == 0)
	    errorcall(call,_("replacement has length zero"));
	if (!isVectorList(x) && length_y > 1)
	    errorcall(call,
               _("more elements supplied than there are to replace"));
	if (nsubs == 0 || sb1 == R_MissingArg)
	    errorcall(call,_("[[ ]] with missing subscript"));
    }

    stretch = 0;
    newname = R_NilValue;

    length_x = length(x);

    if (nsubs == 1) {
        int str_sym_sub = isString(sb1) || isSymbol(sb1);
        offset = get1index (sb1, 
                   str_sym_sub ? getNamesAttrib(x) : R_NilValue,
                   length_x, FALSE, (recursed ? len-1 : -1), call);
        if (offset < 0) {
            if (str_sym_sub)
                offset = length_x;
            else
                errorcall(call,_("[[ ]] subscript out of bounds"));
        }
        if (offset >= length_x) {
            stretch = offset + 1;
            newname = isString(sb1) ? STRING_ELT(sb1,len-1)
                    : isSymbol(sb1) ? PRINTNAME(sb1) : R_NilValue;
        }
    }
    else {
        if (ndims != nsubs)
            errorcall(call,_("[[ ]] improper number of subscripts"));
        names = getAttrib(x, R_DimNamesSymbol);
        offset = 0;
        for (i = ndims-1; i >= 0; i--) {
            R_len_t ix = get1index (CAR(nthcdr(subs,i)),
                           names==R_NilValue ? R_NilValue : VECTOR_ELT(names,i),
                           INTEGER(dims)[i],/*partial ok*/ FALSE, -1, call);
            if (ix < 0 || ix >= INTEGER(dims)[i])
                errorcall(call,_("[[ ]] subscript out of bounds"));
            offset += ix;
            if (i > 0) offset *= INTEGER(dims)[i-1];
        }
    }

    if (isVector(x)) {

        if (nsubs == 1 && isVectorList(x) && y == R_NilValue) {
            PROTECT(x = DeleteListElementsSeq (x, offset+1, offset+1));
        }
        else {

            SubassignTypeFix(&x, &y, stretch, 2, call);
    
            if (NAMEDCNT_GT_1(x) || x == y)
                x = dup_top_level(x);
    
            PROTECT(x);
    
            if (isVectorAtomic(x))
                copy_elements_coerced (x, offset, 0, y, 0, 0, 1);
            else if (isVectorList(x)) {
                DEC_NAMEDCNT (VECTOR_ELT(x, offset));
                SET_VECTOR_ELEMENT_TO_VALUE (x, offset, y);
            }
            else
                errorcall(call,
                   _("incompatible types (from %s to %s) in [[ assignment"),
                      type2char(TYPEOF(y)), type2char(TYPEOF(x)));
    
            /* If we stretched, we may have a new name. */
            /* In this case we must create a names attribute */
            /* (if it doesn't already exist) and set the new */
            /* value in the names attribute. */
            if (stretch && newname != R_NilValue) {
                names = getNamesAttrib(x);
                if (names == R_NilValue) {
                    PROTECT(names = allocVector(STRSXP, LENGTH(x)));
                    SET_STRING_ELT(names, offset, newname);
                    setAttrib(x, R_NamesSymbol, names);
                    UNPROTECT(1);
                }
                else
                    SET_STRING_ELT(names, offset, newname);
            }
        }
    }

    else if (isPairList(x)) {

        SET_NAMEDCNT_MAX(y);
	if (nsubs == 1) {
	    if (y == R_NilValue)
		x = with_no_nth(x,offset+1);
	    else if (!stretch)
		x = with_changed_nth(x,offset+1,y);
	    else {
                SEXP append = 
                  cons_with_tag (y, R_NilValue, newname == R_NilValue ? 
                                  R_NilValue : install(translateChar(newname)));
                for (i = length_x + 1; i < stretch; i++)
                    append = CONS(R_NilValue,append);
                x = with_pairlist_appended(x,append);
            }
	}
	else {
            SEXP nth = nthcdr(x,offset);
	    SETCAR(nth,y);
	}
        PROTECT(x);
    }

    else 
        nonsubsettable_error(call,x);

    /* The modified "x" may now be a different object, due to deletion or
       extension, so we need to update the reference to it. */

    if (recursed) {
	if (isVectorList(xup))
	    SET_VECTOR_ELT(xup, off, x);
	else {
            SETCAR(nthcdr(xup,off),x); /* xup was duplicated, so this is safe */
            SET_NAMEDCNT_MAX(x);
        }
    }
    else
        xtop = x;

    if (!isList(xtop)) SET_NAMEDCNT_0(xtop);
    if(S4) SET_S4_OBJECT(xtop);

    UNPROTECT(6);
    return xtop;
}

/* $<-(x, elt, val), and elt does not get evaluated it gets matched.
   to get DispatchOrEval to work we need to first translate it
   to a string. */

static SEXP do_subassign3(SEXP call, SEXP op, SEXP args, SEXP env, int variant)
{
    SEXP into, what, value, ans, string, ncall;

    SEXP schar = R_NilValue;
    SEXP name = R_NilValue;
    int argsevald = 0;

    if (VARIANT_KIND(variant) == VARIANT_FAST_SUBASSIGN) {
        value = R_fast_sub_value; /* may be on scalar stack */
        into = R_fast_sub_into;
        what = CAR(args);
        if (args == R_NilValue || CDR(args) != R_NilValue)
            errorcall (call, _("%d arguments passed to '%s' which requires %d"),
                             length(args)+2, PRIMNAME(op), 3);
    }
    else {
        into = CAR(args);
        what = CADR(args);
        value = CADDR(args);
        if (CDDR(args) == R_NilValue || CDR(CDDR(args)) != R_NilValue)
            errorcall (call, _("%d arguments passed to '%s' which requires %d"),
                             length(args), PRIMNAME(op), 3);
    }

    if (TYPEOF(what) == PROMSXP)
        what = PRCODE(what);

    if (isSymbol(what)) {
        name = what;
        schar = PRINTNAME(name);
    }
    else if (isString(what) && LENGTH(what) > 0)
        schar = STRING_ELT(what,0);
    else
	errorcall(call, _("invalid subscript type '%s'"), 
                        type2char(TYPEOF(what)));

    /* Handle the fast case, for which 'into' and 'value' have been evaluated,
       and 'into' is not an object. */

    if (VARIANT_KIND(variant) == VARIANT_FAST_SUBASSIGN) {
        if (name == R_NilValue) name = install(translateChar(schar));
        return R_subassign3_dflt (call, into, name, value);
    }

    /* Handle usual case with no "..." and not into an object quickly, without
       overhead of allocation and calling of DispatchOrEval. */

    if (into != R_DotsSymbol) {
        /* Note: mostly called from do_set, w first arg an evaluated promise */
        into = TYPEOF(into) == PROMSXP && PRVALUE(into) != R_UnboundValue
                 ? PRVALUE(into) : eval (into, env);
        if (isObject(into)) {
            argsevald = -1;
        } 
        else {
            PROTECT(into);
            if (name == R_NilValue) name = install(translateChar(schar));
            value = eval (value, env);
            UNPROTECT(1);
            return R_subassign3_dflt (call, into, name, value);
        }
    }

    /* First translate CADR of args into a string so that we can
       pass it down to DispatchorEval and have it behave correctly.
       We also change the call used, as in do_subset3, since the
       destructive change in R-2.15.0 has this side effect. */

    PROTECT(into);
    string = allocVector(STRSXP,1);
    SET_STRING_ELT (string, 0, schar);
    PROTECT(args = CONS(into, CONS(string, CDDR(args))));
    PROTECT(ncall = 
      LCONS(CAR(call),CONS(CADR(call),CONS(string,CDR(CDDR(call))))));

    if (DispatchOrEval (ncall, op, "$<-", args, env, &ans, 0, argsevald)) {
        UNPROTECT(3);
	return ans;
    }

    PROTECT(ans);
    if (name == R_NilValue) name = install(translateChar(schar));
    UNPROTECT(4);

    return R_subassign3_dflt(call, CAR(ans), name, CADDR(ans));
}

/* Also called directly from elsewhere.  Protects x and val; name should be
   a symbol and hence not needing protection. */

#define na_or_empty_string(strelt) ((strelt)==NA_STRING || CHAR((strelt))[0]==0)

SEXP R_subassign3_dflt(SEXP call, SEXP x, SEXP name, SEXP val)
{
    PROTECT_INDEX pvalidx, pxidx;
    Rboolean S4; SEXP xS4 = R_NilValue;

    if (ON_SCALAR_STACK(val)) /* currently, never puts value in atomic vector */
        val = DUP_STACK_VALUE(val); 

    WAIT_UNTIL_COMPUTED(x);

    PROTECT_WITH_INDEX(x, &pxidx);
    PROTECT_WITH_INDEX(val, &pvalidx);
    S4 = IS_S4_OBJECT(x);

    /* code to allow classes to extend ENVSXP */
    if (TYPEOF(x) == S4SXP) {
	xS4 = x;
        x = R_getS4DataSlot(x, ANYSXP);
	if (x == R_NilValue)
            errorcall (call, 
              _("no method for assigning subsets of this S4 class"));
    }

    switch (TYPEOF(x)) {

    case LISTSXP: case LANGSXP: ;
        int ix = tag_index(x,name);
        if (ix == 0) {
            if (val != R_NilValue) {
                x = with_pairlist_appended (x,
                      cons_with_tag (val, R_NilValue, name));
                SET_NAMEDCNT_MAX(val);
            }
        }
        else if (val == R_NilValue) {
            x = with_no_nth (x, ix);
        }
        else {
            x = with_changed_nth (x, ix, val);
            SET_NAMEDCNT_MAX(val);
        }
        break;

    case ENVSXP:
	set_var_in_frame (name, val, x, TRUE, 3);
        break;

    case SYMSXP: case CLOSXP: case SPECIALSXP: case BUILTINSXP:
        /* Used to 'work' in R < 2.8.0 */
        nonsubsettable_error(call,x);

    default:
	warningcall(call,_("Coercing LHS to a list"));
	REPROTECT(x = coerceVector(x, VECSXP), pxidx);
	/* fall through to VECSXP / EXPRSXP / NILSXP code */

    case VECSXP: case EXPRSXP: case NILSXP: ;

        SEXP pname = PRINTNAME(name);
        int type = TYPEOF(x);
        int imatch = -1;
        SEXP names;
        R_len_t nx;

        if (type == NILSXP) {
            names = R_NilValue;
            type = VECSXP;
            nx = 0;
        }
        else {
            if (NAMEDCNT_GT_1(x) || x == val)
                REPROTECT(x = dup_top_level(x), pxidx);
            names = getNamesAttrib(x);
            nx = LENGTH(x);

            /* Set imatch to the index of the selected element, stays at
               -1 if not present.  Note that NA_STRING and "" don't match 
               anything. */

            if (names != R_NilValue && !na_or_empty_string(pname)) {
                for (int i = 0; i < nx; i++) {
                    SEXP ni = STRING_ELT(names, i);
                    if (SEQL(ni,pname) && !na_or_empty_string(ni)) {
                        imatch = i;
                        break;
                    }
                }
            }
        }

        if (val == R_NilValue) {
            /* If "val" is NULL, this is an element deletion if there
               is a match to "name" otherwise "x" is unchanged. */
            if (imatch >= 0)
                x = DeleteListElementsSeq (x, imatch+1, imatch+1);
            /* else x is unchanged */
        }
        else {
            /* If "val" is non-NULL, we are either replacing an existing 
               list element or we are adding a new element. */
	    if (imatch >= 0) {
		/* We are just replacing an element */
                DEC_NAMEDCNT (VECTOR_ELT(x,imatch));
		SET_VECTOR_ELEMENT_TO_VALUE(x, imatch, val);
	    }
	    else {
		SEXP ans, ansnames;
                if (x == R_NilValue)
                    PROTECT (ans = allocVector (VECSXP, 1));
                else
                    PROTECT (ans = reallocVector (x, nx+1));
                if (names == R_NilValue || NAMEDCNT_GT_1(names)) {
                    R_len_t i;
                    PROTECT(ansnames = allocVector (STRSXP, nx+1));
                    if (names != R_NilValue)
                        copy_string_elements (ansnames, 0, names, 0, nx);
                }
                else {
                    PROTECT(ansnames = reallocVector (names, nx+1));
                }
		SET_VECTOR_ELEMENT_TO_VALUE (ans, nx, val);
		SET_STRING_ELT (ansnames, nx, pname);
                no_dim_attributes(ans);
		setAttrib (ans, R_NamesSymbol, ansnames);
		UNPROTECT(2);
		x = ans;
	    }
	}
        break;
    }

    UNPROTECT(2);
    if(xS4 != R_NilValue)
	x = xS4; /* x was an env't, the data slot of xS4 */
    if (!isList(x)) SET_NAMEDCNT_0(x);
    if(S4) SET_S4_OBJECT(x);
    return x;
}

/* FUNTAB entries defined in this source file. See names.c for documentation. */

attribute_hidden FUNTAB R_FunTab_subassign[] =
{
/* printname	c-entry		offset	eval	arity	pp-kind	     precedence	rightassoc */

{"[<-",		do_subassign,	0,	101000,	3,	{PP_SUBASS,  PREC_LEFT,	  1}},
{"[[<-",	do_subassign2,	1,	101000,	3,	{PP_SUBASS,  PREC_LEFT,	  1}},
{"$<-",		do_subassign3,	1,	101000,	3,	{PP_SUBASS,  PREC_LEFT,	  1}},

{NULL,		NULL,		0,	0,	0,	{PP_INVALID, PREC_FN,	0}}
};<|MERGE_RESOLUTION|>--- conflicted
+++ resolved
@@ -1295,12 +1295,6 @@
         SEXP y = R_fast_sub_value; /* may be on the scalar stack */
         SEXP x = R_fast_sub_into;
         SEXP scalar_stack_sv = R_scalar_stack;
-<<<<<<< HEAD
-        args = evalList_v (args, rho, VARIANT_SCALAR_STACK_OK | 
-                                      VARIANT_MISSING_OK);
-        R_scalar_stack = scalar_stack_sv;
-        return do_subassign2_dflt_int (call, x, args, rho, y);
-=======
         SEXP sb1;
         if (args == R_NilValue)
             sb1 = R_NoObject;
@@ -1317,7 +1311,6 @@
         }
         R_scalar_stack = scalar_stack_sv;
         return do_subassign2_dflt_int (call, x, sb1, args, rho, y);
->>>>>>> 7c84e66a
     }
 
     if(DispatchOrEval(call, op, "[[<-", args, rho, &ans, 0, 0))
