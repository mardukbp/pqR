--- conflicted
+++ resolved
@@ -1030,18 +1030,12 @@
 
 /* The [<- operator.  "x" is the vector that is to be assigned into, 
    y is the vector that is going to provide the new values and subs is
-<<<<<<< HEAD
-   the vector of subscripts that are going to be replaced. */
-
-static SEXP do_subassign(SEXP call, SEXP op, SEXP args, SEXP rho)
-=======
    the vector of subscripts that are going to be replaced. 
 
    If the variant is VARIANT_MUST_COPY, copying is required regardless
    of NAMEDCNT. */
 
 static SEXP do_subassign(SEXP call, SEXP op, SEXP args, SEXP rho, int variant)
->>>>>>> 755bca78
 {
     SEXP ans, a1, a2, a3;
     int argsevald = 0;
@@ -1063,21 +1057,13 @@
             /* ... in particular, it might be missing ... */
             args = CONS (a1, evalListKeepMissing(a2,rho));
             UNPROTECT(1);
-<<<<<<< HEAD
-            return do_subassign_dflt(call, op, args, rho); 
-=======
             return do_subassign_dflt(call, op, args, rho, variant); 
->>>>>>> 755bca78
         }
         else {
             PROTECT(a2 = evalv (CAR(a2), rho, VARIANT_SEQ));
             args = CONS (a1, CONS (a2, evalListKeepMissing (a3, rho)));
             UNPROTECT(2);
-<<<<<<< HEAD
-            return do_subassign_dflt(call, op, args, rho); 
-=======
             return do_subassign_dflt(call, op, args, rho, variant); 
->>>>>>> 755bca78
         }
     }
 
@@ -1123,11 +1109,7 @@
                 return x;
             }
 	}
-<<<<<<< HEAD
-        else if (NAMEDCNT_GT_1(x))
-=======
         else if (VARIANT_KIND(variant) == VARIANT_MUST_COPY || NAMEDCNT_GT_1(x))
->>>>>>> 755bca78
             x = dup_top_level(x);
     }
     else
@@ -1212,13 +1194,6 @@
 }
 
 /* The [[<- operator; should be fast.
-<<<<<<< HEAD
- *     ====
- * args[1] = object being subscripted
- * args[2] = list of subscripts
- * args[3] = replacement values */
-static SEXP do_subassign2(SEXP call, SEXP op, SEXP args, SEXP rho)
-=======
        ====
    args[1] = object being subscripted
    args[2] = list of subscripts
@@ -1228,7 +1203,6 @@
    of NAMEDCNT. */
 
 static SEXP do_subassign2(SEXP call, SEXP op, SEXP args, SEXP rho, int variant)
->>>>>>> 755bca78
 {
     SEXP ans;
 
@@ -1239,14 +1213,10 @@
     return do_subassign2_dflt(call, op, ans, rho, variant);
 }
 
-<<<<<<< HEAD
-SEXP attribute_hidden do_subassign2_dflt(SEXP call, SEXP op, SEXP args, SEXP rho)
-=======
 /* Also called directly from elsewhere.  For role of variant, see above. */
 
 SEXP attribute_hidden do_subassign2_dflt
     (SEXP call, SEXP op, SEXP args, SEXP rho, int variant)
->>>>>>> 755bca78
 {
     LOCAL_COPY(R_NilValue);
 
@@ -1301,16 +1271,11 @@
     }
     else if (isPairList(x))
         x = duplicate(x);
-<<<<<<< HEAD
-    else if (isVectorList(x) && NAMEDCNT_GT_1(x))
-        x = dup_top_level(x);
-=======
     else if (isVectorList(x)) {
         if (VARIANT_KIND(variant) == VARIANT_MUST_COPY 
          || NAMEDCNT_GT_1(x) || x == y)
             x = dup_top_level(x);
     }
->>>>>>> 755bca78
 
     xtop = xup = x; /* x will contain the element which is assigned to; */
                     /*   xup may contain x; xtop is what is returned.  */ 
@@ -1340,12 +1305,8 @@
                         x = duplicate(x);
                         SET_VECTOR_ELT (xup, off, x);
                     }
-<<<<<<< HEAD
-                    else if (isVectorList(x) && NAMEDCNT_GT_1(x)) {
-=======
                     else if (isVectorList(x) && (NAMEDCNT_GT_1(x) ||
                                VARIANT_KIND(variant) == VARIANT_MUST_COPY)) {
->>>>>>> 755bca78
                         x = dup_top_level(x);
                         SET_VECTOR_ELT (xup, off, x);
                     }
@@ -1410,12 +1371,8 @@
 
             SubassignTypeFix(&x, &y, stretch, 2, call);
     
-<<<<<<< HEAD
-            if (NAMEDCNT_GT_1(x))
-=======
             if (VARIANT_KIND(variant) == VARIANT_MUST_COPY
              || NAMEDCNT_GT_1(x) || x == y)
->>>>>>> 755bca78
                 x = dup_top_level(x);
     
             PROTECT(x);
@@ -1499,16 +1456,11 @@
 /* $<-(x, elt, val), and elt does not get evaluated it gets matched.
    to get DispatchOrEval to work we need to first translate it
    to a string
-<<<<<<< HEAD
-*/
-static SEXP do_subassign3(SEXP call, SEXP op, SEXP args, SEXP env)
-=======
 
    If the variant is VARIANT_MUST_COPY, copying is required regardless
    of NAMEDCNT. */
 
 static SEXP do_subassign3(SEXP call, SEXP op, SEXP args, SEXP env, int variant)
->>>>>>> 755bca78
 {
     SEXP name, ans, input;
     int iS;
@@ -1539,20 +1491,12 @@
     if (!iS)
 	name = install(translateChar(STRING_ELT(input, 0)));
 
-<<<<<<< HEAD
-    return R_subassign3_dflt(call, CAR(ans), name, CADDR(ans));
-}
-
-/* used in "$<-" (above) and methods_list_dispatch.c */
-SEXP R_subassign3_dflt(SEXP call, SEXP x, SEXP name, SEXP val)
-=======
     return R_subassign3_dflt(call, CAR(ans), name, CADDR(ans), variant);
 }
 
 /* Also called directly from elsewhere.  For role of variant, see above. */
 
 SEXP R_subassign3_dflt(SEXP call, SEXP x, SEXP name, SEXP val, int variant)
->>>>>>> 755bca78
 {
     LOCAL_COPY(R_NilValue);
 
@@ -1594,13 +1538,9 @@
 
     /* cannot use isEnvironment since we do not want NULL here */
     else if( TYPEOF(x) == ENVSXP ) {
-<<<<<<< HEAD
-	defineVar(name, val, x);
-=======
 
 	set_var_in_frame (name, val, x, TRUE, 3);
 
->>>>>>> 755bca78
     }
 
     else if( TYPEOF(x) == SYMSXP || /* Used to 'work' in R < 2.8.0 */
@@ -1620,12 +1560,8 @@
 	    REPROTECT(x = coerceVector(x, VECSXP), pxidx);
 	}
 
-<<<<<<< HEAD
-        if (NAMEDCNT_GT_1(x) || x == val)
-=======
         if (VARIANT_KIND(variant) == VARIANT_MUST_COPY 
          || NAMEDCNT_GT_1(x) || x == val)
->>>>>>> 755bca78
             REPROTECT(x = dup_top_level(x), pxidx);
 
         SEXP pname = PRINTNAME(name);
@@ -1716,15 +1652,9 @@
 {
 /* printname	c-entry		offset	eval	arity	pp-kind	     precedence	rightassoc */
 
-<<<<<<< HEAD
-{"[<-",		do_subassign,	0,	0,	3,	{PP_SUBASS,  PREC_LEFT,	  1}},
-{"[[<-",	do_subassign2,	1,	0,	3,	{PP_SUBASS,  PREC_LEFT,	  1}},
-{"$<-",		do_subassign3,	1,	0,	3,	{PP_SUBASS,  PREC_LEFT,	  1}},
-=======
 {"[<-",		do_subassign,	0,	1000,	3,	{PP_SUBASS,  PREC_LEFT,	  1}},
 {"[[<-",	do_subassign2,	1,	1000,	3,	{PP_SUBASS,  PREC_LEFT,	  1}},
 {"$<-",		do_subassign3,	1,	1000,	3,	{PP_SUBASS,  PREC_LEFT,	  1}},
->>>>>>> 755bca78
 
 {NULL,		NULL,		0,	0,	0,	{PP_INVALID, PREC_FN,	0}}
 };