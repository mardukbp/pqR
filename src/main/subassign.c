--- conflicted
+++ resolved
@@ -649,11 +649,6 @@
     PROTECT (sc = array_sub (sb2, dim, 1, x));
     ncs = LENGTH(sc);
 
-<<<<<<< HEAD
-    R_scalar_stack = sv_scalar_stack;  /* Pop off; OK since eval not called */
-
-=======
->>>>>>> 174a7d8f
     /* Do assignment of a single atomic element with matching type specially. */
 
     if (nrs == 1 && ncs == 1 && ny == 1 && isVectorAtomic(x) 
@@ -682,10 +677,7 @@
             }
         }
         UNPROTECT(2);
-<<<<<<< HEAD
-=======
         R_scalar_stack = sv_scalar_stack;
->>>>>>> 174a7d8f
         return x;
     }
 
@@ -707,10 +699,7 @@
     SubassignTypeFix(&x, &y, 0, 1, call);
     if (n == 0) {
         UNPROTECT(2);
-<<<<<<< HEAD
-=======
         R_scalar_stack = sv_scalar_stack;
->>>>>>> 174a7d8f
         return x;
     }
 
@@ -879,10 +868,7 @@
 	warningcall(call, "sub assignment (*[*] <- *) not done; __bug?__");
     }
     UNPROTECT(4);
-<<<<<<< HEAD
-=======
     R_scalar_stack = sv_scalar_stack;
->>>>>>> 174a7d8f
     return x;
 }
 
@@ -913,8 +899,6 @@
         indx[i] = 0;
 	s = CDR(s);
     }
-
-    R_scalar_stack = sv_scalar_stack;  /* Pop off; OK since eval not called */
 
     if (n > 0 && ny == 0)
 	errorcall(call,_("replacement has length zero"));
@@ -1186,19 +1170,12 @@
 
     /* ... path that bypasses DispatchOrEval ... */
 
-<<<<<<< HEAD
-  dflt_seq:
-    R_scalar_stack = sv_scalar_stack;
-
-    return do_subassign_dflt_seq (call, x, sb1, subs, rho, y, seq);
-=======
   dflt_seq: ;
 
     SEXP r = do_subassign_dflt_seq (call, x, sb1, subs, rho, y, seq);
 
     R_scalar_stack = sv_scalar_stack;
     return r;
->>>>>>> 174a7d8f
 }
 
 /* N.B.  do_subassign_dflt is called directly from elsewhere. */
@@ -1385,14 +1362,9 @@
                 UNPROTECT(1);
             }
         }
-<<<<<<< HEAD
-        R_scalar_stack = scalar_stack_sv;
-        return do_subassign2_dflt_int (call, x, sb1, args, rho, y);
-=======
         SEXP r = do_subassign2_dflt_int (call, x, sb1, args, rho, y);
         R_scalar_stack = scalar_stack_sv;
         return r;
->>>>>>> 174a7d8f
     }
 
     if(DispatchOrEval(call, op, "[[<-", args, rho, &ans, 0, 0))
