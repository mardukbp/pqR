--- conflicted
+++ resolved
@@ -340,14 +340,11 @@
     v = CDR(v);
     SET_TAG(v, install("helpers_no_pipelining"));
     SETCAR(v, ScalarLogical(helpers_not_pipelining));
-<<<<<<< HEAD
-=======
 
     SETCDR(v,CONS(R_NilValue,R_NilValue));
     v = CDR(v);
     SET_TAG(v, install("helpers_no_merging"));
     SETCAR(v, ScalarLogical(helpers_not_merging));
->>>>>>> 3ca051ef
 
     SETCDR(v,CONS(R_NilValue,R_NilValue));
     v = CDR(v);
