/*
 *  pqR : A pretty quick version of R
 *  Copyright (C) 2013, 2014, 2015, 2016 by Radford M. Neal
 *
 *  Based on R : A Computer Language for Statistical Data Analysis
 *  Copyright (C) 1995, 1996	Robert Gentleman and Ross Ihaka
 *  Copyright (C) 1998--2011	The R Core Team.
 *
 *  The changes in pqR from R-2.15.0 distributed by the R Core Team are
 *  documented in the NEWS and MODS files in the top-level source directory.
 *
 *  This program is free software; you can redistribute it and/or modify
 *  it under the terms of the GNU General Public License as published by
 *  the Free Software Foundation; either version 2 of the License, or
 *  (at your option) any later version.
 *
 *  This program is distributed in the hope that it will be useful,
 *  but WITHOUT ANY WARRANTY; without even the implied warranty of
 *  MERCHANTABILITY or FITNESS FOR A PARTICULAR PURPOSE.  See the
 *  GNU General Public License for more details.
 *
 *  You should have received a copy of the GNU General Public License
 *  along with this program; if not, a copy is available at
 *  http://www.r-project.org/Licenses/
 */


#undef HASHING

#ifdef HAVE_CONFIG_H
# include <config.h>
#endif

#ifdef HAVE_ALLOCA_H
# include <alloca.h>
#endif

#define USE_FAST_PROTECT_MACROS
#define R_USE_SIGNALS 1
#include <Defn.h>
#include <Rinterface.h>
#include <Fileio.h>

#include "arithmetic.h"

#include <helpers/helpers-app.h>


/* Inline version of findFun, for speed when a special symbol is found in
   the base environmet. */

static inline SEXP FINDFUN (SEXP symbol, SEXP rho)
{
    if (SPEC_SYM(symbol)) {
        while (NO_SPEC_SYM(rho)) /* note that NO_SPEC_SYM(R_EmptyEnv) is 0 */
            rho = ENCLOS(rho);
        if (rho == R_GlobalEnv && BASE_CACHE(symbol)) {
            SEXP res = SYMVALUE(symbol);
            if (TYPEOF(res) == PROMSXP)
                res = PRVALUE_PENDING_OK(res);
            return res;
        }
    }

    return findFun_nospecsym(symbol,rho);
}


#define ARGUSED(x) LEVELS(x)

static SEXP Rf_builtin_op_no_cntxt (SEXP op, SEXP e, SEXP rho, int variant);
static SEXP bcEval(SEXP, SEXP, Rboolean);

/*#define BC_PROFILING*/
#ifdef BC_PROFILING
static Rboolean bc_profiling = FALSE;
#endif

#define R_Profiling R_high_frequency_globals.Profiling

#ifdef R_PROFILING

/* BDR 2000-07-15
   Profiling is now controlled by the R function Rprof(), and should
   have negligible cost when not enabled.
*/

/* A simple mechanism for profiling R code.  When R_PROFILING is
   enabled, eval will write out the call stack every PROFSAMPLE
   microseconds using the SIGPROF handler triggered by timer signals
   from the ITIMER_PROF timer.  Since this is the same timer used by C
   profiling, the two cannot be used together.  Output is written to
   the file PROFOUTNAME.  This is a plain text file.  The first line
   of the file contains the value of PROFSAMPLE.  The remaining lines
   each give the call stack found at a sampling point with the inner
   most function first.

   To enable profiling, recompile eval.c with R_PROFILING defined.  It
   would be possible to selectively turn profiling on and off from R
   and to specify the file name from R as well, but for now I won't
   bother.

   The stack is traced by walking back along the context stack, just
   like the traceback creation in jump_to_toplevel.  One drawback of
   this approach is that it does not show BUILTIN's since they don't
   get a context.  With recent changes to pos.to.env it seems possible
   to insert a context around BUILTIN calls to that they show up in
   the trace.  Since there is a cost in establishing these contexts,
   they are only inserted when profiling is enabled. [BDR: we have since
   also added contexts for the BUILTIN calls to foreign code.]

   One possible advantage of not tracing BUILTIN's is that then
   profiling adds no cost when the timer is turned off.  This would be
   useful if we want to allow profiling to be turned on and off from
   within R.

   One thing that makes interpreting profiling output tricky is lazy
   evaluation.  When an expression f(g(x)) is profiled, lazy
   evaluation will cause g to be called inside the call to f, so it
   will appear as if g is called by f.

   L. T.  */

#ifdef Win32
# define WIN32_LEAN_AND_MEAN 1
# include <windows.h>		/* for CreateEvent, SetEvent */
# include <process.h>		/* for _beginthread, _endthread */
#else
# ifdef HAVE_SYS_TIME_H
#  include <sys/time.h>
# endif
# include <signal.h>
#endif /* not Win32 */

static FILE *R_ProfileOutfile = NULL;
static int R_Mem_Profiling=0;
extern void get_current_mem(unsigned long *,unsigned long *,unsigned long *); /* in memory.c */
extern unsigned long get_duplicate_counter(void);  /* in duplicate.c */
extern void reset_duplicate_counter(void);         /* in duplicate.c */

#ifdef Win32
HANDLE MainThread;
HANDLE ProfileEvent;

static void doprof(void)
{
    RCNTXT *cptr;
    char buf[1100];
    unsigned long bigv, smallv, nodes;
    int len;

    buf[0] = '\0';
    SuspendThread(MainThread);
    if (R_Mem_Profiling){
	    get_current_mem(&smallv, &bigv, &nodes);
	    if((len = strlen(buf)) < 1000) {
		sprintf(buf+len, ":%ld:%ld:%ld:%ld:", smallv, bigv,
		     nodes, get_duplicate_counter());
	    }
	    reset_duplicate_counter();
    }
    for (cptr = R_GlobalContext; cptr; cptr = cptr->nextcontext) {
	if ((cptr->callflag & (CTXT_FUNCTION | CTXT_BUILTIN))
	    && TYPEOF(cptr->call) == LANGSXP) {
	    SEXP fun = CAR(cptr->call);
	    if(strlen(buf) < 1000) {
		strcat(buf, TYPEOF(fun) == SYMSXP ? CHAR(PRINTNAME(fun)) :
		       "<Anonymous>");
		strcat(buf, " ");
	    }
	}
    }
    ResumeThread(MainThread);
    if(strlen(buf))
	fprintf(R_ProfileOutfile, "%s\n", buf);
}

/* Profiling thread main function */
static void __cdecl ProfileThread(void *pwait)
{
    int wait = *((int *)pwait);

    SetThreadPriority(GetCurrentThread(), THREAD_PRIORITY_HIGHEST);
    while(WaitForSingleObject(ProfileEvent, wait) != WAIT_OBJECT_0) {
	doprof();
    }
}
#else /* not Win32 */
static void doprof(int sig)
{
    RCNTXT *cptr;
    int newline = 0;
    unsigned long bigv, smallv, nodes;
    if (R_Mem_Profiling){
	    get_current_mem(&smallv, &bigv, &nodes);
	    if (!newline) newline = 1;
	    fprintf(R_ProfileOutfile, ":%ld:%ld:%ld:%ld:", smallv, bigv,
		     nodes, get_duplicate_counter());
	    reset_duplicate_counter();
    }
    for (cptr = R_GlobalContext; cptr; cptr = cptr->nextcontext) {
	if ((cptr->callflag & (CTXT_FUNCTION | CTXT_BUILTIN))
	    && TYPEOF(cptr->call) == LANGSXP) {
	    SEXP fun = CAR(cptr->call);
	    if (!newline) newline = 1;
	    fprintf(R_ProfileOutfile, "\"%s\" ",
		    TYPEOF(fun) == SYMSXP ? CHAR(PRINTNAME(fun)) :
		    "<Anonymous>");
	}
    }
    if (newline) fprintf(R_ProfileOutfile, "\n");
    signal(SIGPROF, doprof);
}

static void doprof_null(int sig)
{
    signal(SIGPROF, doprof_null);
}
#endif /* not Win32 */


static void R_EndProfiling(void)
{
#ifdef Win32
    SetEvent(ProfileEvent);
    CloseHandle(MainThread);
#else /* not Win32 */
    struct itimerval itv;

    itv.it_interval.tv_sec = 0;
    itv.it_interval.tv_usec = 0;
    itv.it_value.tv_sec = 0;
    itv.it_value.tv_usec = 0;
    setitimer(ITIMER_PROF, &itv, NULL);
    signal(SIGPROF, doprof_null);
#endif /* not Win32 */
    if(R_ProfileOutfile) fclose(R_ProfileOutfile);
    R_ProfileOutfile = NULL;
    R_Profiling = 0;
}

static void R_InitProfiling(SEXP filename, int append, double dinterval, int mem_profiling)
{
#ifndef Win32
    struct itimerval itv;
#else
    int wait;
    HANDLE Proc = GetCurrentProcess();
#endif
    int interval;

    interval = 1e6 * dinterval + 0.5;
    if(R_ProfileOutfile != NULL) R_EndProfiling();
    R_ProfileOutfile = RC_fopen(filename, append ? "a" : "w", TRUE);
    if (R_ProfileOutfile == NULL)
	error(_("Rprof: cannot open profile file '%s'"),
	      translateChar(filename));
    if(mem_profiling)
	fprintf(R_ProfileOutfile, "memory profiling: sample.interval=%d\n", interval);
    else
	fprintf(R_ProfileOutfile, "sample.interval=%d\n", interval);

    R_Mem_Profiling=mem_profiling;
    if (mem_profiling)
	reset_duplicate_counter();

#ifdef Win32
    /* need to duplicate to make a real handle */
    DuplicateHandle(Proc, GetCurrentThread(), Proc, &MainThread,
		    0, FALSE, DUPLICATE_SAME_ACCESS);
    wait = interval/1000;
    if(!(ProfileEvent = CreateEvent(NULL, FALSE, FALSE, NULL)) ||
       (_beginthread(ProfileThread, 0, &wait) == -1))
	R_Suicide("unable to create profiling thread");
    Sleep(wait/2); /* suspend this thread to ensure that the other one starts */
#else /* not Win32 */
    signal(SIGPROF, doprof);

    itv.it_interval.tv_sec = 0;
    itv.it_interval.tv_usec = interval;
    itv.it_value.tv_sec = 0;
    itv.it_value.tv_usec = interval;
    if (setitimer(ITIMER_PROF, &itv, NULL) == -1)
	R_Suicide("setting profile timer failed");
#endif /* not Win32 */
    R_Profiling = 1;
}

static SEXP do_Rprof(SEXP call, SEXP op, SEXP args, SEXP rho)
{
    SEXP filename;
    int append_mode, mem_profiling;
    double dinterval;

#ifdef BC_PROFILING
    if (bc_profiling) {
	warning(_("can't use R profiling while byte code profiling"));
	return R_NilValue;
    }
#endif
    checkArity(op, args);
    if (!isString(CAR(args)) || (LENGTH(CAR(args))) != 1)
	error(_("invalid '%s' argument"), "filename");
    append_mode = asLogical(CADR(args));
    dinterval = asReal(CADDR(args));
    mem_profiling = asLogical(CADDDR(args));
    filename = STRING_ELT(CAR(args), 0);
    if (LENGTH(filename))
	R_InitProfiling(filename, append_mode, dinterval, mem_profiling);
    else
	R_EndProfiling();
    return R_NilValue;
}
#else /* not R_PROFILING */
static SEXP do_Rprof(SEXP call, SEXP op, SEXP args, SEXP rho)
{
    error(_("R profiling is not available on this system"));
}
#endif /* not R_PROFILING */

/* NEEDED: A fixup is needed in browser, because it can trap errors,
 *	and currently does not reset the limit to the right value. */

#define CHECK_STACK_BALANCE(o,s) do { \
  if (s != R_PPStackTop) check_stack_balance(o,s); \
} while (0)

void attribute_hidden check_stack_balance(SEXP op, int save)
{
    if(save == R_PPStackTop) return;
    REprintf("Warning: stack imbalance in '%s', %d then %d\n",
	     PRIMNAME(op), save, R_PPStackTop);
}


/* Wait until no value in an argument list is still being computed by a task.
   Macro version does preliminary check in-line for speed. */

#define WAIT_UNTIL_ARGUMENTS_COMPUTED(_args_) \
    do { \
        if (helpers_tasks > 0) { \
            SEXP _a_ = (_args_); \
            while (_a_ != R_NilValue) { \
                if (helpers_is_being_computed(CAR(_a_))) { \
                    wait_until_arguments_computed (_a_); \
                    break; \
                } \
                _a_ = CDR(_a_); \
            } \
        } \
    } while (0)

void attribute_hidden wait_until_arguments_computed (SEXP args)
{
    SEXP wait_for, a;

    if (helpers_tasks == 0) return;

    wait_for = NULL;

    for (a = args; a != R_NilValue; a = CDR(a)) {
        SEXP this_arg = CAR(a);
        if (helpers_is_being_computed(this_arg)) {
            if (wait_for == NULL)
                wait_for = this_arg;
            else {
                helpers_wait_until_not_being_computed2 (wait_for, this_arg);
                wait_for = NULL;
            }
        }
    }

    if (wait_for != NULL)
        helpers_wait_until_not_being_computed (wait_for);
}

static SEXP forcePromiseUnbound(SEXP e) /* e is protected here */
{
    RPRSTACK prstack;
    SEXP val;

    PROTECT(e);

    if (PRSEEN(e)) PRSEEN_error_or_warning(e);

    /* Mark the promise as under evaluation and push it on a stack
       that can be used to unmark pending promises if a jump out
       of the evaluation occurs. */
    SET_PRSEEN(e, 1);

    prstack.promise = e;
    prstack.next = R_PendingPromises;
    R_PendingPromises = &prstack;

    val = EVALV (PRCODE(e), PRENV(e), VARIANT_PENDING_OK | VARIANT_MISSING_OK);

    /* Pop the stack, unmark the promise and set its value field.
       Also set the environment to R_NilValue to allow GC to
       reclaim the promise environment; this is also useful for
       fancy games with delayedAssign() */
    R_PendingPromises = prstack.next;
    SET_PRSEEN(e, 0);
    SET_PRVALUE(e, val);
    INC_NAMEDCNT(val);
    SET_PRENV(e, R_NilValue);

    UNPROTECT(1);
    return val;
}

SEXP forcePromise (SEXP e) /* e protected here if necessary */
{
    if (PRVALUE(e) == R_UnboundValue) {
        SEXP val = forcePromiseUnbound(e);
        WAIT_UNTIL_COMPUTED(val);
        return val;
    }
    else
        return PRVALUE(e);
}

SEXP attribute_hidden forcePromisePendingOK(SEXP e)/* e protected here if rqd */
{
    if (PRVALUE(e) == R_UnboundValue)
        return forcePromiseUnbound(e);
    else
        return PRVALUE_PENDING_OK(e);
}


/* The "evalv" function returns the value of "e" evaluated in "rho",
   with given variant.  The caller must ensure that both SEXP
   arguments are protected.  The "eval" function is just like "evalv"
   with 0 for the variant return argument.

   The "Rf_evalv2" function, if it exists, is the main part of
   "evalv", split off so that constants may be evaluated with less
   overhead within "eval" or "evalv".  It may also be used in the
   EVALV macro in Defn.h. 

   Some optional tweaks can be done here, controlled by R_EVAL_TWEAKS,
   set to decimal integer XYZ.  If XYZ is zero, no tweaks are done.
   Otherwise, the meanings are

       Z = 1      Enable and use Rf_evalv2 (also done if X or Y is non-zero)
       Y = 1      Have eval do its own prelude, rather than just calling evalv
       X = 0      Have EVALV in Defn.h just call evalv here
           1      Have EVALV do its own prelude, then call evalv2
           2      Have EVALV do its own prelude and easy symbol stuff, then
                  call evalv2
 */

SEXP Rf_evalv2(SEXP,SEXP,int);
SEXP Rf_builtin_op (SEXP op, SEXP e, SEXP rho, int variant);

#define evalcount R_high_frequency_globals.evalcount

#define EVAL_PRELUDE do { \
\
    R_variant_result = 0; \
\
    /* Evaluate constants quickly, without the overhead that's necessary when \
       the computation might be complex.  This code is repeated in evalv2 \
       for when evalcount < 0.  That way we avoid calling any procedure \
       other than evalv2 in this procedure, possibly reducing overhead \
       for constant evaluation. */ \
\
    if (SELF_EVAL(TYPEOF(e)) && --evalcount >= 0) { \
	/* Make sure constants in expressions have maximum NAMEDCNT when \
	   used as values, so they won't be modified. */ \
        SET_NAMEDCNT_MAX(e); \
        R_Visible = TRUE; \
        return e; \
    } \
} while (0)

SEXP eval(SEXP e, SEXP rho)
{
#   if (R_EVAL_TWEAKS/10)%10 == 0
        return Rf_evalv(e,rho,0);
#   else
        EVAL_PRELUDE;
        return Rf_evalv2(e,rho,0);
#   endif
}

SEXP evalv(SEXP e, SEXP rho, int variant)
{
    if (0) {
        /* THE "IF" CONDITION ABOVE IS NORMALLY 0; CAN SET TO 1 FOR DEBUGGING.
           Enabling this zeroing of variant will test that callers who normally
           get a variant result can actually handle an ordinary result. */
        variant = 0;
    }

    EVAL_PRELUDE;

#if R_EVAL_TWEAKS > 0

    return Rf_evalv2(e,rho,variant);
}

SEXP attribute_hidden Rf_evalv2(SEXP e, SEXP rho, int variant)
{

#endif

    /* Handle check for user interrupt.  When negative, repeats check for 
       SELF_EVAL which may have already been done, but not acted on since
       evalcount went negative. */

    if (--evalcount < 0) {
        R_CheckUserInterrupt();
        evalcount = 1000;
        /* Evaluate constants quickly. */
        if (SELF_EVAL(TYPEOF(e))) {
            /* Make sure constants in expressions have maximum NAMEDCNT when
	       used as values, so they won't be modified. */
            SET_NAMEDCNT_MAX(e);
            R_Visible = TRUE;
            return e;
        }
    }

    SEXP op, res;

    R_EvalDepth += 1;

    if (R_EvalDepth > R_Expressions) {
	R_Expressions = R_Expressions_keep + 500;
	errorcall (R_NilValue /* avoids deparsing call in the error handler */,
         _("evaluation nested too deeply: infinite recursion / options(expressions=)?"));
    }

    R_CHECKSTACK();

#ifdef Win32
    /* This resets the precision, rounding and exception modes of a ix86 fpu. */
    __asm__ ( "fninit" );
#endif

    SEXPTYPE typeof_e = TYPEOF(e);

    if (typeof_e == SYMSXP) {

	if (e == R_DotsSymbol)
	    dotdotdot_error();

        R_Visible = TRUE;  /* May be set FALSE by active binding / lazy eval */

	res = DDVAL(e) ? ddfindVar(e,rho) : FIND_VAR_PENDING_OK (e, rho);

	if (res == R_UnboundValue)
            unbound_var_error(e);
        else if (res == R_MissingArg) {
            if ( ! (variant & VARIANT_MISSING_OK))
                if (!DDVAL(e))  /* revert bug fix for the moment */
                    arg_missing_error(e);
        }
        else if (TYPEOF(res) == PROMSXP) {
            if (PRVALUE_PENDING_OK(res) == R_UnboundValue)
                res = forcePromiseUnbound(res);
            else 
                res = PRVALUE_PENDING_OK(res);
        }

        /* A NAMEDCNT of 0 might arise from an inadverently missing increment
           somewhere, or from a save/load sequence (since loaded values in
           promises have NAMEDCNT of 0), so fix up here... */

        if (NAMEDCNT_EQ_0(res))
            SET_NAMEDCNT_1(res);

        if ( ! (variant & VARIANT_PENDING_OK))
            WAIT_UNTIL_COMPUTED(res);
    }

    else if (typeof_e == LANGSXP) {

        SEXP fn = CAR(e), args = CDR(e);

        if (TYPEOF(fn) == SYMSXP)
            op = FINDFUN(fn,rho);
        else
            op = eval(fn,rho);

	if (RTRACE(op)) R_trace_call(e,op);

	if (TYPEOF(op) == CLOSXP) {
            PROTECT(op);
	    res = applyClosure_v (e, op, promiseArgs(args,rho), rho, 
                                  NULL, variant);
            UNPROTECT(1);
        }
	else {
            int save = R_PPStackTop;
            const void *vmax = VMAXGET();

            R_Visible = TRUE;

            /* op is protected by PrimCache (see mkPRIMSXP). */
            if (TYPEOF(op) == SPECIALSXP)
                res = CALL_PRIMFUN (e, op, args, rho, variant);
            else if (TYPEOF(op) == BUILTINSXP)
                res = R_Profiling ? Rf_builtin_op(op, e, rho, variant)
                                  : Rf_builtin_op_no_cntxt(op, e, rho, variant);
            else
                apply_non_function_error();

#           if 0  /* Can choose whichever seems fastest... */
                if (!R_Visible && PRIMPRINT(op) == 0)
                    R_Visible = TRUE;
#           else
                if (R_Visible + PRIMPRINT(op) == 0)
                    R_Visible = TRUE;
#           endif

            CHECK_STACK_BALANCE(op, save);
            VMAXSET(vmax);
        }
    }

    else if (typeof_e == PROMSXP) {

	if (PRVALUE_PENDING_OK(e) == R_UnboundValue)
            res = forcePromiseUnbound(e);
        else
            res = PRVALUE_PENDING_OK(e);

        if ( ! (variant & VARIANT_PENDING_OK))
            WAIT_UNTIL_COMPUTED(res);

        R_Visible = TRUE;
    }

    else if (typeof_e == BCODESXP) {

	res = bcEval(e, rho, TRUE);
    }

    else if (typeof_e == DOTSXP)
        dotdotdot_error();

    else
        UNIMPLEMENTED_TYPE("eval", e);

    R_EvalDepth -= 1;

#   if 0  /* Enable for debug output after typing STATIC.BOX.DEBUG */

    if (IS_STATIC_BOX(res) && installed_already("STATIC.BOX.DEBUG"))
    { REprintf("STATIC BOX RETURNED: %s %f\n",
        TYPEOF(res)==INTSXP ? "int" : "real",
        TYPEOF(res)==INTSXP ? (double)*INTEGER(res) : *REAL(res));
    }

#   endif

    return res;
}


/* Rf_builtin_op is a separate function (not declared static, even though 
   used only in this this module, to try to prevent inlining by the compiler)
   so that the local 'cntxt' variable will occupy space on the stack only 
   if it is really needed. */

SEXP attribute_hidden Rf_builtin_op (SEXP op, SEXP e, SEXP rho, int variant)
{
    RCNTXT cntxt;
    SEXP args = CDR(e);
    SEXP res;
    SEXP arg1;

    /* See if this may be a fast primitive.  All fast primitives
       should be BUILTIN.  We do a fast call only if there is exactly
       one argument, with no tag, not missing or a ... argument; also
       must not be an object if the fast primitive dispatches, unless
       the argument was evaluated with VARIANT_UNCLASS and we got this
       variant result.  The argument is stored in arg1. */

    if (args!=R_NilValue) {
        if (PRIMFUN_FAST(op) 
              && TAG(args)==R_NilValue && CDR(args)==R_NilValue
              && (arg1 = CAR(args))!=R_DotsSymbol 
              && arg1!=R_MissingArg && arg1!=R_MissingUnder) {

            PROTECT(arg1 = EVALV (arg1, rho, 
                                  PRIMFUN_ARG1VAR(op) | VARIANT_PENDING_OK));

            if (isObject(arg1) && PRIMFUN_DSPTCH1(op)) {
                if ((PRIMFUN_ARG1VAR (op) & VARIANT_UNCLASS)
                       && (R_variant_result & VARIANT_UNCLASS_FLAG)) {
                    R_variant_result &= ~VARIANT_UNCLASS_FLAG;
                }
                else {
                    UNPROTECT(1);
                    PROTECT(args = CONS(arg1,R_NilValue));
                    goto not_fast;
                }
            }
    
            beginbuiltincontext (&cntxt, e);

            if (!PRIMFUN_PENDING_OK(op)) {
                WAIT_UNTIL_COMPUTED(arg1);
            }

            res = ((SEXP(*)(SEXP,SEXP,SEXP,SEXP,int)) PRIMFUN_FAST(op)) 
                     (e, op, arg1, rho, variant);

            UNPROTECT(1); /* arg1 */
            endcontext(&cntxt);
            return res;
        }
        args = evalListPendingOK (args, rho, 0);
    }

    PROTECT(args);

    /* Handle a non-fast op.  We may get here after starting to handle a
       fast op, but if so, args has been set to the evaluated argument list. */

  not_fast: 
    beginbuiltincontext (&cntxt, e);
    if (!PRIMFUN_PENDING_OK(op)) {
        WAIT_UNTIL_ARGUMENTS_COMPUTED(args);
    }
    res = CALL_PRIMFUN(e, op, args, rho, variant);

    UNPROTECT(1); /* args */
    endcontext(&cntxt);
    return res;
}

/* Like Rf_builtin_op except that no context is created.  Making this
   separate from Rf_builtin_op saves on stack space for the local context 
   variable.  Since the somewhat time-consuming context creation is not done,
   there is no advantage to evaluating a single argument with pending OK. */

static SEXP Rf_builtin_op_no_cntxt (SEXP op, SEXP e, SEXP rho, int variant)
{
    SEXP args = CDR(e);
    SEXP arg1;
    SEXP res;

    /* See if this may be a fast primitive.  All fast primitives
       should be BUILTIN.  We do a fast call only if there is exactly
       one argument, with no tag, not missing or a ... argument.  
       The argument is stored in arg1. */

    if (args!=R_NilValue) {
        if (PRIMFUN_FAST(op) 
              && TAG(args)==R_NilValue && CDR(args)==R_NilValue
              && (arg1 = CAR(args))!=R_DotsSymbol 
              && arg1!=R_MissingArg && arg1!=R_MissingUnder) {

            PROTECT(arg1 = EVALV (arg1, rho, PRIMFUN_ARG1VAR(op)));

            if (isObject(arg1) && PRIMFUN_DSPTCH1(op)) {
<<<<<<< HEAD
                if ((PRIMFUN_ARG1VAR (op) & VARIANT_UNCLASS)
                       && (R_variant_result & VARIANT_UNCLASS_FLAG)) {
                    R_variant_result &= ~VARIANT_UNCLASS_FLAG;
                }
                else {
                    UNPROTECT(1);
                    PROTECT(args = CONS(arg1,R_NilValue));
                    goto not_fast;
                }
=======
                UNPROTECT(1);
                PROTECT(args = CONS(arg1,R_NilValue));
                goto not_fast;
>>>>>>> ecdf5510
            }

            res = ((SEXP(*)(SEXP,SEXP,SEXP,SEXP,int)) PRIMFUN_FAST(op)) 
                     (e, op, arg1, rho, variant);

            UNPROTECT(1);  /* arg1 */
            return res;
        }

        args = evalList (args, rho);
    }

    PROTECT(args);

    /* Handle a non-fast op.  We may get here after starting to handle a
       fast op, but if so, args has been set to the evaluated argument list. */

  not_fast: 
<<<<<<< HEAD

    res = CALL_PRIMFUN(e, op, args, rho, variant);

=======

    res = CALL_PRIMFUN(e, op, args, rho, variant);

>>>>>>> ecdf5510
    UNPROTECT(1); /* args */
    return res;
}


attribute_hidden
void SrcrefPrompt(const char * prefix, SEXP srcref)
{
    /* If we have a valid srcref, use it */
    if (srcref && srcref != R_NilValue) {
        if (TYPEOF(srcref) == VECSXP) srcref = VECTOR_ELT(srcref, 0);
	SEXP srcfile = getAttrib00(srcref, R_SrcfileSymbol);
	if (TYPEOF(srcfile) == ENVSXP) {
	    SEXP filename = findVar(install("filename"), srcfile);
	    if (isString(filename) && length(filename)) {
	    	Rprintf(_("%s at %s#%d: "), prefix, CHAR(STRING_ELT(filename, 0)), 
	                                    asInteger(srcref));
	        return;
	    }
	}
    }
    /* default: */
    Rprintf("%s: ", prefix);
}

/* Apply SEXP op of type CLOSXP to actuals */

static void loadCompilerNamespace(void)
{
    SEXP fun, arg, expr;

    PROTECT(fun = install("getNamespace"));
    PROTECT(arg = mkString("compiler"));
    PROTECT(expr = lang2(fun, arg));
    eval(expr, R_GlobalEnv);
    UNPROTECT(3);
}

static int R_disable_bytecode = 0;

void attribute_hidden R_init_jit_enabled(void)
{
    if (R_jit_enabled <= 0) {
	char *enable = getenv("R_ENABLE_JIT");
	if (enable != NULL) {
	    int val = atoi(enable);
	    if (val > 0)
		loadCompilerNamespace();
	    R_jit_enabled = val;
	}
    }

    if (R_compile_pkgs <= 0) {
	char *compile = getenv("R_COMPILE_PKGS");
	if (compile != NULL) {
	    int val = atoi(compile);
	    if (val > 0)
		R_compile_pkgs = TRUE;
	    else
		R_compile_pkgs = FALSE;
	}
    }

    if (R_disable_bytecode <= 0) {
	char *disable = getenv("R_DISABLE_BYTECODE");
	if (disable != NULL) {
	    int val = atoi(disable);
	    if (val > 0)
		R_disable_bytecode = TRUE;
	    else
		R_disable_bytecode = FALSE;
	}
    }
}
    
SEXP attribute_hidden R_cmpfun(SEXP fun)
{
    SEXP packsym, funsym, call, fcall, val;

    packsym = install("compiler");
    funsym = install("tryCmpfun");

    PROTECT(fcall = lang3(R_TripleColonSymbol, packsym, funsym));
    PROTECT(call = lang2(fcall, fun));
    val = eval(call, R_GlobalEnv);
    UNPROTECT(2);
    return val;
}

static SEXP R_compileExpr(SEXP expr, SEXP rho)
{
    SEXP packsym, funsym, quotesym;
    SEXP qexpr, call, fcall, val;

    packsym = install("compiler");
    funsym = install("compile");
    quotesym = install("quote");

    PROTECT(fcall = lang3(R_DoubleColonSymbol, packsym, funsym));
    PROTECT(qexpr = lang2(quotesym, expr));
    PROTECT(call = lang3(fcall, qexpr, rho));
    val = eval(call, R_GlobalEnv);
    UNPROTECT(3);
    return val;
}

static SEXP R_compileAndExecute(SEXP call, SEXP rho)
{
    int old_enabled = R_jit_enabled;
    SEXP code, val;

    R_jit_enabled = 0;
    PROTECT(call);
    PROTECT(rho);
    PROTECT(code = R_compileExpr(call, rho));
    R_jit_enabled = old_enabled;

    val = bcEval(code, rho, TRUE);
    UNPROTECT(3);
    return val;
}

static SEXP do_enablejit(SEXP call, SEXP op, SEXP args, SEXP rho)
{
    int old = R_jit_enabled, new;
    checkArity(op, args);
    new = asInteger(CAR(args));
    if (new > 0)
	loadCompilerNamespace();
    R_jit_enabled = new;
    return ScalarIntegerMaybeConst(old);
}

static SEXP do_compilepkgs(SEXP call, SEXP op, SEXP args, SEXP rho)
{
    int old = R_compile_pkgs, new;
    checkArity(op, args);
    new = asLogical(CAR(args));
    if (new != NA_LOGICAL && new)
	loadCompilerNamespace();
    R_compile_pkgs = new;
    return ScalarLogicalMaybeConst(old);
}

/* forward declaration */
static SEXP bytecodeExpr(SEXP);

/* this function gets the srcref attribute from a statement block, 
   and confirms it's in the expected format */
   
static R_INLINE SEXP getBlockSrcrefs(SEXP call)
{
    SEXP srcrefs = getAttrib00(call, R_SrcrefSymbol);
    if (TYPEOF(srcrefs) == VECSXP) return srcrefs;
    return R_NilValue;
}

/* this function extracts one srcref, and confirms the format */
/* It assumes srcrefs has already been validated to be a VECSXP or NULL */

static R_INLINE SEXP getSrcref(SEXP srcrefs, int ind)
{
    SEXP result;
    if (!isNull(srcrefs)
        && LENGTH(srcrefs) > ind
        && TYPEOF(result = VECTOR_ELT(srcrefs, ind)) == INTSXP
	&& LENGTH(result) >= 6)
	return result;
    else
	return R_NilValue;
}

static void printcall (SEXP call, SEXP rho)
{
    int old_bl = R_BrowseLines;
    int blines = asInteger(GetOption1(install("deparse.max.lines")));
    if (blines != NA_INTEGER && blines > 0) R_BrowseLines = blines;
    PrintValueRec(call,rho);
    R_BrowseLines = old_bl;
}

SEXP attribute_hidden applyClosure_v(SEXP call, SEXP op, SEXP arglist, SEXP rho,
                                     SEXP suppliedenv, int variant)
{
    int vrnt = VARIANT_PENDING_OK | VARIANT_DIRECT_RETURN 
                 | VARIANT_PASS_ON(variant);

    SEXP formals, actuals, savedrho, savedsrcref;
    volatile SEXP body, newrho;
    SEXP f, a, res;
    RCNTXT cntxt;

    PROTECT2(op,arglist);

    formals = FORMALS(op);
    body = BODY(op);
    savedrho = CLOENV(op);

    if (R_jit_enabled > 0 && TYPEOF(body) != BCODESXP) {
	int old_enabled = R_jit_enabled;
	SEXP newop;
	R_jit_enabled = 0;
	newop = R_cmpfun(op);
	body = BODY(newop);
	SET_BODY(op, body);
	R_jit_enabled = old_enabled;
    }

    /*  Set up a context with the call in it for use if an error occurs below
        in matchArgs or from running out of memory (eg, in NewEnvironment). */

    begincontext(&cntxt, CTXT_RETURN, call, savedrho, rho, arglist, op);
    savedsrcref = R_Srcref;  /* saved in context for longjmp, and protection */

    /*  Build a list which matches the actual (unevaluated) arguments
	to the formal paramters.  Build a new environment which
	contains the matched pairs.  Note that actuals is protected via
        newrho. */

    actuals = matchArgs(formals, NULL, 0, arglist, call);
    PROTECT(newrho = NewEnvironment(R_NilValue, actuals, savedrho));
        /* no longer passes formals, since matchArg now puts tags in actuals */

    /* This piece of code is destructively modifying the actuals list,
       which is now also the list of bindings in the frame of newrho.
       This is one place where internal structure of environment
       bindings leaks out of envir.c.  It should be rewritten
       eventually so as not to break encapsulation of the internal
       environment layout.  We can live with it for now since it only
       happens immediately after the environment creation.  LT */

    f = formals;
    a = actuals;
    while (f != R_NilValue) {
	if (MISSING(a) && CAR(f) != R_MissingArg) {
	    SETCAR(a, mkPROMISE(CAR(f), newrho));
	    SET_MISSING(a, 2);
	}
	f = CDR(f);
	a = CDR(a);
    }

    setNoSpecSymFlag (newrho);

    /*  Fix up any extras that were supplied by usemethod. */

    if (suppliedenv) {
	for (SEXP t = FRAME(suppliedenv); t != R_NilValue; t = CDR(t)) {
	    for (a = actuals; a != R_NilValue; a = CDR(a))
		if (TAG(a) == TAG(t))
		    break;
	    if (a == R_NilValue)
		set_var_in_frame (TAG(t), CAR(t), newrho, TRUE, 3);
	}
    }

    UNPROTECT(1); /* newrho, which will be protected below via revised context*/

    /*  Change the previously-set-up context to have the correct environment.

        If we have a generic function we need to use the sysparent of
	the generic as the sysparent of the method because the method
	is a straight substitution of the generic. */

    if (R_GlobalContext->nextcontext->callflag == CTXT_GENERIC)
	revisecontext (newrho, R_GlobalContext->nextcontext->sysparent);
    else
	revisecontext (newrho, rho);

    /* Get the srcref record from the closure object */
    
    R_Srcref = getAttrib00(op, R_SrcrefSymbol);

    /* Debugging */

    SET_RDEBUG(newrho, RDEBUG(op) || RSTEP(op));
    if( RSTEP(op) ) SET_RSTEP(op, 0);
    if (RDEBUG(newrho)) {
	SEXP savesrcref;
	/* switch to interpreted version when debugging compiled code */
	if (TYPEOF(body) == BCODESXP)
	    body = bytecodeExpr(body);
	Rprintf("debugging in: ");
        printcall(call,rho);
	savesrcref = R_Srcref;
	PROTECT(R_Srcref = getSrcref(getBlockSrcrefs(body), 0));
	SrcrefPrompt("debug", R_Srcref);
	PrintValue(body);
	do_browser(call, op, R_NilValue, newrho);
	R_Srcref = savesrcref;
	UNPROTECT(1);
    }

    /*  It isn't completely clear that this is the right place to do
	this, but maybe (if the matchArgs above reverses the
	arguments) it might just be perfect.

	This will not currently work as the entry points in envir.c
	are static.
    */

#ifdef  HASHING
    {
	SEXP R_NewHashTable(int);
	SEXP R_HashFrame(SEXP);
	int nargs = length(arglist);
	HASHTAB(newrho) = R_NewHashTable(nargs);
	newrho = R_HashFrame(newrho);
    }
#endif
#undef  HASHING

    /*  Set a longjmp target which will catch any explicit returns
	from the function body.  */

    if ((SETJMP(cntxt.cjmpbuf))) {
	if (R_ReturnedValue == R_RestartToken) {
	    cntxt.callflag = CTXT_RETURN;  /* turn restart off */
	    R_ReturnedValue = R_NilValue;  /* remove restart token */
	    PROTECT(res = evalv (body, newrho, vrnt));
	}
	else {
	    PROTECT(res = R_ReturnedValue);
        }
    }
    else {
	PROTECT(res = evalv (body, newrho, vrnt));
    }

    R_variant_result &= ~VARIANT_RTN_FLAG;

    R_Srcref = savedsrcref;
    endcontext(&cntxt);

    if ( ! (variant & VARIANT_PENDING_OK))
        WAIT_UNTIL_COMPUTED(res);

    if (RDEBUG(op)) {
	Rprintf("exiting from: ");
        printcall(call,rho);
    }

    UNPROTECT(3); /* op, arglist, res */
    return res;
}

SEXP applyClosure (SEXP call, SEXP op, SEXP arglist, SEXP rho, 
                   SEXP suppliedenv)
{
  return applyClosure_v (call, op, arglist, rho, suppliedenv, 0);
}

/* **** FIXME: This code is factored out of applyClosure.  If we keep
   **** it we should change applyClosure to run through this routine
   **** to avoid code drift. */
static SEXP R_execClosure(SEXP call, SEXP op, SEXP arglist, SEXP rho,
			  SEXP newrho)
{
    volatile SEXP body;
    SEXP res, savedsrcref;
    RCNTXT cntxt;

    PROTECT2(op,arglist);

    body = BODY(op);

    if (R_jit_enabled > 0 && TYPEOF(body) != BCODESXP) {
	int old_enabled = R_jit_enabled;
	SEXP newop;
	R_jit_enabled = 0;
	newop = R_cmpfun(op);
	body = BODY(newop);
	SET_BODY(op, body);
	R_jit_enabled = old_enabled;
    }

    begincontext(&cntxt, CTXT_RETURN, call, newrho, rho, arglist, op);
    savedsrcref = R_Srcref;  /* saved in context for longjmp, and protection */

    /* Get the srcref record from the closure object.  Disable for now
       at least, since it's not clear that it's needed. */
    
    R_Srcref = R_NilValue;  /* was: getAttrib(op, R_SrcrefSymbol); */

    /* Debugging */

    SET_RDEBUG(newrho, RDEBUG(op) || RSTEP(op));
    if( RSTEP(op) ) SET_RSTEP(op, 0);
    if (RDEBUG(op)) {
        SEXP savesrcref;
	/* switch to interpreted version when debugging compiled code */
	if (TYPEOF(body) == BCODESXP)
	    body = bytecodeExpr(body);
	Rprintf("debugging in: ");
	printcall (call, rho);
	savesrcref = R_Srcref;
	PROTECT(R_Srcref = getSrcref(getBlockSrcrefs(body), 0));
	SrcrefPrompt("debug", R_Srcref);
	PrintValue(body);
	do_browser(call, op, R_NilValue, newrho);
	R_Srcref = savesrcref;
	UNPROTECT(1);
    }

    /*  It isn't completely clear that this is the right place to do
	this, but maybe (if the matchArgs above reverses the
	arguments) it might just be perfect.  */

#ifdef  HASHING
#define HASHTABLEGROWTHRATE  1.2
    {
	SEXP R_NewHashTable(int, double);
	SEXP R_HashFrame(SEXP);
	int nargs = length(arglist);
	HASHTAB(newrho) = R_NewHashTable(nargs, HASHTABLEGROWTHRATE);
	newrho = R_HashFrame(newrho);
    }
#endif
#undef  HASHING

    /*  Set a longjmp target which will catch any explicit returns
	from the function body.  */

    if ((SETJMP(cntxt.cjmpbuf))) {
	if (R_ReturnedValue == R_RestartToken) {
	    cntxt.callflag = CTXT_RETURN;  /* turn restart off */
	    R_ReturnedValue = R_NilValue;  /* remove restart token */
	    PROTECT(res = eval(body, newrho));
	}
	else {
	    PROTECT(res = R_ReturnedValue);
            WAIT_UNTIL_COMPUTED(res);
        }
    }
    else {
	PROTECT(res = eval(body, newrho));
    }

    R_Srcref = savedsrcref;
    endcontext(&cntxt);

    if (RDEBUG(op)) {
	Rprintf("exiting from: ");
	printcall (call, rho);
    }

    UNPROTECT(3);  /* op, arglist, res */
    return res;
}

/* **** FIXME: Temporary code to execute S4 methods in a way that
   **** preserves lexical scope. */

/* called from methods_list_dispatch.c */
SEXP R_execMethod(SEXP op, SEXP rho)
{
    SEXP call, arglist, callerenv, newrho, next, val;
    RCNTXT *cptr;

    /* create a new environment frame enclosed by the lexical
       environment of the method */
    PROTECT(newrho = Rf_NewEnvironment(R_NilValue, R_NilValue, CLOENV(op)));

    /* copy the bindings for the formal environment from the top frame
       of the internal environment of the generic call to the new
       frame.  need to make sure missingness information is preserved
       and the environments for any default expression promises are
       set to the new environment.  should move this to envir.c where
       it can be done more efficiently. */
    for (next = FORMALS(op); next != R_NilValue; next = CDR(next)) {
	SEXP symbol =  TAG(next);
	R_varloc_t loc;
	int missing;
	loc = R_findVarLocInFrame(rho,symbol);
	if(loc == NULL)
	    error(_("could not find symbol \"%s\" in environment of the generic function"),
		  CHAR(PRINTNAME(symbol)));
	missing = R_GetVarLocMISSING(loc);
	val = R_GetVarLocValue(loc);
	SET_FRAME(newrho, CONS(val, FRAME(newrho)));
	SET_TAG(FRAME(newrho), symbol);
	if (missing) {
	    SET_MISSING(FRAME(newrho), missing);
	    if (TYPEOF(val) == PROMSXP && PRENV(val) == rho) {
		SEXP deflt;
		SET_PRENV(val, newrho);
		/* find the symbol in the method, copy its expression
		 * to the promise */
		for(deflt = CAR(op); deflt != R_NilValue; deflt = CDR(deflt)) {
		    if(TAG(deflt) == symbol)
			break;
		}
		if(deflt == R_NilValue)
		    error(_("symbol \"%s\" not in environment of method"),
			  CHAR(PRINTNAME(symbol)));
		SET_PRCODE(val, CAR(deflt));
	    }
	}
    }

    /* copy the bindings of the spacial dispatch variables in the top
       frame of the generic call to the new frame */
    defineVar(R_dot_defined, findVarInFrame(rho, R_dot_defined), newrho);
    defineVar(R_dot_Method, findVarInFrame(rho, R_dot_Method), newrho);
    defineVar(R_dot_target, findVarInFrame(rho, R_dot_target), newrho);

    /* copy the bindings for .Generic and .Methods.  We know (I think)
       that they are in the second frame, so we could use that. */
    defineVar(R_dot_Generic, findVar(R_dot_Generic, rho), newrho);
    defineVar(R_dot_Methods, findVar(R_dot_Methods, rho), newrho);

    /* Find the calling context.  Should be R_GlobalContext unless
       profiling has inserted a CTXT_BUILTIN frame. */
    cptr = R_GlobalContext;
    if (cptr->callflag & CTXT_BUILTIN)
	cptr = cptr->nextcontext;

    /* The calling environment should either be the environment of the
       generic, rho, or the environment of the caller of the generic,
       the current sysparent. */
    callerenv = cptr->sysparent; /* or rho? */

    /* get the rest of the stuff we need from the current context,
       execute the method, and return the result */
    call = cptr->call;
    arglist = cptr->promargs;
    val = R_execClosure(call, op, arglist, callerenv, newrho);
    UNPROTECT(1);
    return val;
}

                                  /* Caller needn't protect the s arg below */
static R_INLINE Rboolean asLogicalNoNA(SEXP s, SEXP call)
{
    int len, cond;

    switch(TYPEOF(s)) { /* common cases done here for efficiency */
    case INTSXP:  /* assume logical and integer are the same */
    case LGLSXP:
        len = LENGTH(s);
        if (len == 0 || LOGICAL(s)[0] == NA_LOGICAL) goto error;
        cond = LOGICAL(s)[0];
        break;
    default:
        len = length(s);
        if (len == 0) goto error;
        cond = asLogical(s);
        break;
    }

    if (cond == NA_LOGICAL) goto error;

    if (len > 1) asLogicalNoNA_warning (s, call);

    return cond;

  error:
    asLogicalNoNA_error (s, call);
}


#define BodyHasBraces(body) \
    (isLanguage(body) && CAR(body) == R_BraceSymbol)


static SEXP do_if (SEXP call, SEXP op, SEXP args, SEXP rho, int variant)
{
    SEXP Cond, Stmt;
    int absent_else = 0;

    Cond = CAR(args); args = CDR(args);
    Stmt = CAR(args); args = CDR(args);

    if (!asLogicalNoNA (evalv(Cond,rho,VARIANT_STATIC_BOX_OK), call)) {
        /* go to else part */
        if (args != R_NilValue)
            Stmt = CAR(args);
        else {
            absent_else = 1;
            Stmt = R_NilValue;
        }
    }

    if (RDEBUG(rho) && Stmt!=R_NilValue && !BodyHasBraces(Stmt)) {
	SrcrefPrompt("debug", R_Srcref);
        PrintValue(Stmt);
        do_browser(call, op, R_NilValue, rho);
    } 

    if (absent_else) {
        R_Visible = FALSE; /* case of no 'else' so return invisible NULL */
        return R_NilValue;
    }

    return evalv (Stmt, rho, VARIANT_PASS_ON(variant));
}


/* For statement.  Unevaluated arguments for different formats are as follows:

       for (i in v) body          i, v, body
       for (i down v) body        i, down=v, body
       for (i across v) body      i, across=v, body
       for (i along v) body       i, along=v, body     (ok for vec or for array)
       for (i, j along M) body    i, j, along=M, body     (requires correct dim)
       etc.

   Extra variables after i are ignored for 'in', 'down', and 'across'.

   Evaluates body with VARIANT_NULL | VARIANT_PENDING_OK.
 */

#define DO_LOOP_RDEBUG(call, op, body, rho, bgn) do { \
    if (!bgn && RDEBUG(rho)) { \
	SrcrefPrompt("debug", R_Srcref); \
	PrintValue(body); \
	do_browser(call, op, R_NilValue, rho); \
    } } while (0)

static SEXP do_for(SEXP call, SEXP op, SEXP args, SEXP rho)
{
    /* Need to declare volatile variables whose values are relied on
       after for_next or for_break longjmps and that might change between
       the setjmp and longjmp calls.  Theoretically this does not include
       n, bgn, and some others, but gcc -O2 -Wclobbered warns about some, 
       so to be safe we declare them volatile as well. */

    volatile int i, n, bgn;
    volatile SEXP val, nval;
    volatile SEXP v, bcell;                /* for use with one 'for' variable */
    volatile SEXP indexes, ixvals, bcells; /* for use with >1 'for' variables */
    int dbg, val_type;
    SEXP a, syms, sym, body, dims;
    RCNTXT cntxt;
    PROTECT_INDEX valpi, vpi, bix;
    int is_seq, seq_start;
    int along = 0, across = 0, down = 0, in = 0;
    int nsyms;

    R_Visible = FALSE;

    PROTECT(args);

    /* Count how many variables there are before the argument after the "in",
       "across", "down", or "along" keyword.  Set 'a' to the cell for the 
       argument after these variables. */

    syms = args;
    nsyms = 0;
    a = args;
    do {
        if (!isSymbol(CAR(a))) errorcall(call, _("non-symbol loop variable"));
        a = CDR(a);
        nsyms += 1;
    } while (CDDR(a) != R_NilValue);

    if (TAG(a) == R_AlongSymbol)
        along = 1;
    else if (TAG(a) == R_AcrossSymbol)
        across = 1;
    else if (TAG(a) == R_DownSymbol)
        down = 1;
    else
<<<<<<< HEAD
        in = 1;  /* we treat any other (or no) tag as "in" */
=======
        in = 1;  /* we treat any other tag as "in" */
>>>>>>> ecdf5510

    /* Sometimes handled by bytecode... */

    if (in && nsyms == 1 && R_jit_enabled > 2 && ! R_PendingPromises) {
	R_compileAndExecute(call, rho); 
	return R_NilValue;
    }

    if (!along) nsyms = 1;  /* ignore extras when not 'along' */

    val = CAR(a);
    body = CADR(a);
    sym = CAR(syms);

    PROTECT(rho);

<<<<<<< HEAD
    PROTECT(val = evalv(val, rho, in    ? VARIANT_SEQ | VARIANT_ANY_ATTR :
                                  along ? VARIANT_UNCLASS | VARIANT_ANY_ATTR :
                                    VARIANT_UNCLASS | VARIANT_ANY_ATTR_EX_DIM));
=======
    PROTECT (val = evalv (val, rho, in ? VARIANT_SEQ : 0));
>>>>>>> ecdf5510
    dims = R_NilValue;

    is_seq = 0;

<<<<<<< HEAD
    if (along) { /* "along" and therefore not seq variant */
        R_variant_result = 0;
=======
    if (along) { /* "along" and therefore not variant */

>>>>>>> ecdf5510
        if (nsyms == 1) { /* go along vector/pairlist (may also be an array) */
            is_seq = 1;
            seq_start = 1;
            val_type = INTSXP;
        }
        else { /* "along" for array, with several dimensions */
            dims = getAttrib (val, R_DimSymbol);
            if (length(dims) != nsyms)
                errorcall (call, _("incorrect number of dimensions"));
            PROTECT(dims);
            INC_NAMEDCNT(dims);
            PROTECT(indexes = allocVector(INTSXP,nsyms));
            INTEGER(indexes)[0] = 0; /* so will be 1 after first increment */
            for (int j = 1; j < nsyms; j++) 
                INTEGER(indexes)[j] = 1;
            PROTECT(ixvals = allocVector(VECSXP,nsyms));
            PROTECT(bcells = allocVector(VECSXP,nsyms));
        }
        n = length(val);
    }
<<<<<<< HEAD
    else if (across || down) { /* "across" or "down", hence not seq variant*/
        R_variant_result = 0;
=======
    else if (across || down) { /* "across" or "down" and therefore not variant*/
        is_seq = 1;
        seq_start = 1;
        val_type = INTSXP;
        dims = getAttrib (val, R_DimSymbol);
        if (TYPEOF(dims)!=INTSXP || LENGTH(dims)==0) /* no valid dim attribute*/
            n = length(val);
        else if (down)
            n = INTEGER(dims)[0];
        else /* across */
            n = LENGTH(dims) > 1 ? INTEGER(dims)[1] : INTEGER(dims)[0];
    }
    else if (R_variant_result) {  /* variant "in" value */

>>>>>>> ecdf5510
        is_seq = 1;
        seq_start = 1;
        val_type = INTSXP;
        dims = getAttrib (val, R_DimSymbol);
        if (TYPEOF(dims)!=INTSXP || LENGTH(dims)==0) /* no valid dim attribute*/
            n = length(val);
        else if (down)
            n = INTEGER(dims)[0];
        else /* across */
            n = LENGTH(dims) > 1 ? INTEGER(dims)[1] : INTEGER(dims)[0];
    }
    else if (R_variant_result) {  /* variant "in" value */
        R_variant_result = 0;
        is_seq = 1;
        if (TYPEOF(val)!=INTSXP || LENGTH(val)!=2) /* shouldn't happen*/
            errorcall(call, "internal inconsistency with variant op in for!");
        seq_start = INTEGER(val)[0];
        n = INTEGER(val)[1] - INTEGER(val)[0] + 1;
        val_type = INTSXP;
    }
    else { /* non-variant "in" value */

        PROTECT_WITH_INDEX (val, &valpi);
        INC_NAMEDCNT(val);  /* increment NAMEDCNT to avoid mods by loop code */
        nval = val;  /* for scanning pairlist */

        /* Deal with the case where we are iterating over a factor.
           We need to coerce to character, then iterate */

        if (inherits (val, "factor"))
            REPROTECT(val = asCharacterFactor(val), valpi);

        n = length(val);
        val_type = TYPEOF(val);
    }

    dbg = RDEBUG(rho);
    bgn = BodyHasBraces(body);

    if (nsyms == 1) {
        PROTECT_WITH_INDEX(v = R_NilValue, &vpi);
        PROTECT_WITH_INDEX(bcell = R_NilValue, &bix);
    }

    begincontext(&cntxt, CTXT_LOOP, R_NilValue, rho, R_BaseEnv, R_NilValue,
		 R_NilValue);

    switch (SETJMP(cntxt.cjmpbuf)) {
    case CTXT_BREAK: goto for_break;
    case CTXT_NEXT: goto for_next;
    }

    /* Loop variables are initialized to R NULL. */

    int j;
    SEXP s;
    for (j = 0, s = syms; j < nsyms; j++, s = CDR(s)) { 
        set_var_in_frame (CAR(s), R_NilValue, rho, TRUE, 3);
    }

    /* MAIN LOOP. */

    for (i = 0; i < n; i++) {

        /* Handle multi-dimensional "along". */

        if (nsyms > 1) {

            /* Increment to next combination of indexes. */

            for (j = 0; INTEGER(indexes)[j] == INTEGER(dims)[j]; j++) {
                if (j == nsyms-1) abort();
                INTEGER(indexes)[j] = 1;
            }
            INTEGER(indexes)[j] += 1;

            /* Make sure all 'for' variables are set to the right index,
               using records of the binding cells used for speed. */

            for (j = 0, s = syms; j < nsyms; j++, s = CDR(s)) {
                SEXP v = VECTOR_ELT(ixvals,j);
                if (v==R_NilValue || NAMEDCNT_GT_1(v) || ATTRIB(v)!=R_NilValue){
                    v = allocVector(INTSXP,1);
                    SET_VECTOR_ELT(ixvals,j,v);
                }
                INTEGER(v)[0] = INTEGER(indexes)[j];
                SEXP bcell = VECTOR_ELT(bcells,j);
                if (bcell == R_NilValue || CAR(bcell) != v) {
                    set_var_in_frame (CAR(s), v, rho, TRUE, 3);
                    SET_VECTOR_ELT(bcells,j,R_binding_cell);
                }
            }
            
            goto do_iter;
        }

        /* Handle "in", "across", "down", and univariate "along". */

	switch (val_type) {

	case EXPRSXP:
	case VECSXP:
	    v = VECTOR_ELT(val, i);
	    SET_NAMEDCNT_MAX(v); /* maybe unnecessary? */
	    break;

	case LISTSXP:
	    v = CAR(nval);
	    nval = CDR(nval);
	    SET_NAMEDCNT_MAX(v);
	    break;

	default:

            /* Allocate new space for the loop variable value when the value has
               been assigned to another variable (NAMEDCNT(v) > 1), and when an
               attribute has been attached to it. */

            if (v == R_NilValue || NAMEDCNT_GT_1(v) || ATTRIB(v) != R_NilValue)
                REPROTECT(v = allocVector(val_type, 1), vpi);

            switch (val_type) {
            case LGLSXP:
                LOGICAL(v)[0] = LOGICAL(val)[i];
                break;
            case INTSXP:
                INTEGER(v)[0] = is_seq ? seq_start + i : INTEGER(val)[i];
                break;
            case REALSXP:
                REAL(v)[0] = REAL(val)[i];
                break;
            case CPLXSXP:
                COMPLEX(v)[0] = COMPLEX(val)[i];
                break;
            case STRSXP:
                SET_STRING_ELT(v, 0, STRING_ELT(val, i));
                break;
            case RAWSXP:
                RAW(v)[0] = RAW(val)[i];
                break;
            default:
                errorcall(call, _("invalid for() loop sequence"));
            }

            break;
        }

        if (bcell == R_NilValue || CAR(bcell) != v) {
            set_var_in_frame (sym, v, rho, TRUE, 3);
            REPROTECT(bcell = R_binding_cell, bix);
        }

    do_iter: ;

        DO_LOOP_RDEBUG(call, op, body, rho, bgn);

        evalv (body, rho, VARIANT_NULL | VARIANT_PENDING_OK);

    for_next: ;  /* semi-colon needed for attaching label */
    }

 for_break:
    endcontext(&cntxt);
    if (in && !is_seq) {
        DEC_NAMEDCNT(val);
        UNPROTECT(1);  /* val */
    }
    if (nsyms == 1)
        UNPROTECT(2);  /* v, bcell */
    else 
        UNPROTECT(4);  /* dims, indexes, ixvals, bcells */
    UNPROTECT(3);      /* val, rho, args */
    SET_RDEBUG(rho, dbg);

    R_Visible = FALSE;
    return R_NilValue;
}


/* While statement.  Evaluates body with VARIANT_NULL | VARIANT_PENDING_OK. */

static SEXP do_while(SEXP call, SEXP op, SEXP args, SEXP rho)
{
    int dbg;
    volatile int bgn;
    volatile SEXP body;
    RCNTXT cntxt;

    R_Visible = FALSE;

    if (R_jit_enabled > 2 && ! R_PendingPromises) {
	R_compileAndExecute(call, rho);
	return R_NilValue;
    }

    dbg = RDEBUG(rho);
    body = CADR(args);
    bgn = BodyHasBraces(body);

    begincontext(&cntxt, CTXT_LOOP, R_NilValue, rho, R_BaseEnv, R_NilValue,
		 R_NilValue);

    if (SETJMP(cntxt.cjmpbuf) != CTXT_BREAK) { /* <- back here for "next" */
	while (asLogicalNoNA 
                 (evalv (CAR(args), rho, VARIANT_STATIC_BOX_OK), call)) {
	    DO_LOOP_RDEBUG(call, op, body, rho, bgn);
	    evalv (body, rho, VARIANT_NULL | VARIANT_PENDING_OK);
	}
    }

    endcontext(&cntxt);
    SET_RDEBUG(rho, dbg);

    R_Visible = FALSE;
    return R_NilValue;
}


/* Repeat statement.  Evaluates body with VARIANT_NULL | VARIANT_PENDING_OK. */

static SEXP do_repeat(SEXP call, SEXP op, SEXP args, SEXP rho)
{
    int dbg;
    volatile int bgn;
    volatile SEXP body;
    RCNTXT cntxt;

    R_Visible = FALSE;

    if (R_jit_enabled > 2 && ! R_PendingPromises) {
	R_compileAndExecute(call, rho);
	return R_NilValue;
    }

    dbg = RDEBUG(rho);
    body = CAR(args);
    bgn = BodyHasBraces(body);

    begincontext(&cntxt, CTXT_LOOP, R_NilValue, rho, R_BaseEnv, R_NilValue,
		 R_NilValue);

    if (SETJMP(cntxt.cjmpbuf) != CTXT_BREAK) { /* <- back here for "next" */
	for (;;) {
	    DO_LOOP_RDEBUG(call, op, body, rho, bgn);
	    evalv (body, rho, VARIANT_NULL | VARIANT_PENDING_OK);
	}
    }

    endcontext(&cntxt);
    SET_RDEBUG(rho, dbg);

    R_Visible = FALSE;
    return R_NilValue;
}


static R_NORETURN SEXP do_break(SEXP call, SEXP op, SEXP args, SEXP rho)
{
    findcontext(PRIMVAL(op), rho, R_NilValue);
}

/* Parens are now a SPECIAL, to avoid overhead of creating an arg list. 
   Also avoids overhead of calling checkArity when there is no error.  
   Care is taken to allow (...) when ... is bound to exactly one argument, 
   though it is debatable whether this should be considered valid. 

   The eval variant requested is passed on to the inner expression. */

static SEXP do_paren (SEXP call, SEXP op, SEXP args, SEXP rho, int variant)
{
    if (args!=R_NilValue && CAR(args)==R_DotsSymbol && CDR(args)==R_NilValue) {
        args = findVar(R_DotsSymbol, rho);
        if (TYPEOF(args) != DOTSXP)
            args = R_NilValue;
    }

    if (args == R_NilValue || CDR(args) != R_NilValue)
        checkArity(op, args);

    return EVALV (CAR(args), rho, VARIANT_PASS_ON(variant));
}

/* Curly brackets.  Passes on the eval variant to the last expression.  For
   earlier expressions, passes either VARIANT_NULL | VARIANT_PENDING_OK or
   the variant passed OR'd with those, if the variant passed includes
   VARIANT_DIRECT_RETURN. */

static SEXP do_begin (SEXP call, SEXP op, SEXP args, SEXP rho, int variant)
{
    if (args == R_NilValue)
        return R_NilValue;

    SEXP arg, s;
    SEXP savedsrcref = R_Srcref;
    SEXP srcrefs = getBlockSrcrefs(call);

    int vrnt = VARIANT_NULL | VARIANT_PENDING_OK;
    variant = VARIANT_PASS_ON(variant);
    if (variant & VARIANT_DIRECT_RETURN) 
        vrnt |= variant;

    for (int i = 1; ; i++) {
        arg = CAR(args);
        args = CDR(args);
        R_Srcref = getSrcref(srcrefs, i);
        if (RDEBUG(rho)) {
            SrcrefPrompt("debug", R_Srcref);
            PrintValue(arg);
            do_browser(call, op, R_NilValue, rho);
        }
        if (args == R_NilValue)
            break;
        s = evalv (arg, rho, vrnt);
        R_Srcref = savedsrcref;
        if (R_variant_result & VARIANT_RTN_FLAG)
            return s;
    }

    s = EVALV (arg, rho, variant);
    R_Srcref = savedsrcref;
    return s;
}


static SEXP do_return(SEXP call, SEXP op, SEXP args, SEXP rho, int variant)
{
    SEXP v;

    if (args == R_NilValue) /* zero arguments provided */
	v = R_NilValue;
    else if (CDR(args) == R_NilValue) /* one argument */
	v = EVALV (CAR(args), rho, ! (variant & VARIANT_DIRECT_RETURN) ? 0
                    : VARIANT_PASS_ON(variant) & ~ VARIANT_NULL);
    else
	errorcall(call, _("multi-argument returns are not permitted"));

    if (variant & VARIANT_DIRECT_RETURN) {
        R_variant_result |= VARIANT_RTN_FLAG;
        return v;
    }

    findcontext(CTXT_BROWSER | CTXT_FUNCTION, rho, v);
}

/* Declared with a variable number of args in names.c */
static SEXP do_function(SEXP call, SEXP op, SEXP args, SEXP rho)
{
    SEXP rval, srcref;

    /* The following is as in 2.15.0, but it's not clear how it can happen. */
    if (TYPEOF(op) == PROMSXP) {
	op = forcePromise(op);
	SET_NAMEDCNT_MAX(op);
    }

    CheckFormals(CAR(args));
    rval = mkCLOSXP(CAR(args), CADR(args), rho);
    srcref = CADDR(args);
    if (srcref != R_NilValue) 
        setAttrib(rval, R_SrcrefSymbol, srcref);
    return rval;
}


/* START OF DEFUNCT CODE ---------------------------------------------------- */
/*                                                                            */
/* This code is no longer used, unless a #if 0 is changed to #if 1 in do_set. */

static SEXP replaceCall(SEXP fun, SEXP varval, SEXP args, SEXP rhs);
static SEXP installAssignFcnName(SEXP fun);

/*  -------------------------------------------------------------------
 *  Assignments for complex LVAL specifications. This is the stuff that
 *  nightmares are made of ...	
 *
 *  For complex superassignment  x[y==z]<<-w  we want x required to be 
 *  nonlocal, y,z, and w permitted to be local or nonlocal.
 *
 *  If val is a language object, we must prevent evaluation.  As an
 *  example consider  e <- quote(f(x=1,y=2)); names(e) <- c("","a","b") 
 */

static SEXP EnsureLocal(SEXP symbol, SEXP rho)
{
    SEXP vl;

    vl = findVarInFrame3 (rho, symbol, TRUE);
    if (vl != R_UnboundValue) {
        if (TYPEOF(vl) == PROMSXP)
            vl = forcePromise(vl);
        return vl;
    }

    if (rho != R_EmptyEnv) {
        vl = findVar (symbol, ENCLOS(rho));
        if (TYPEOF(vl) == PROMSXP)
            vl = forcePromise(vl);
    }

    if (vl == R_UnboundValue)
        unbound_var_error(symbol);

    set_var_in_frame (symbol, vl, rho, TRUE, 3);
    return vl;
}

/* arguments of assignCall must be protected by the caller. */

static SEXP assignCall(SEXP op, SEXP symbol, SEXP fun,
		       SEXP varval, SEXP args, SEXP rhs)
{
    SEXP c;

    c = CONS (op, CONS (symbol, 
          CONS (replaceCall(fun, varval, args, rhs), R_NilValue)));

    SET_TYPEOF (c, LANGSXP);

    return c;
}

/*  "evalseq" preprocesses the LHS of an assignment.  Given an expression, 
 *  it builds a list of partial values for the expression.  For example, 
 *  the assignment 
 *
 *       x$a[[3]][2] <- 10
 *
 *  yields the (improper) list:
 *
 *       (eval(x$a[[3]])  eval(x$a)  eval(x) . x)
 *
 *  Note that the full LHS expression is not included (and not passed to
 *  evalseq).  Note also the terminating symbol in the improper list.  
 *  The partial evaluations are carried out efficiently using previously 
 *  computed components.
 *
 *  Each CONS cell in the list returned will have its LEVELS field set to 1
 *  if NAMEDCNT for its CAR or the CAR of any later element in the list is
 *  greater than 1 (and otherwise to 0).  This determines whether duplication 
 *  of the corresponding part of the object is neccessary.
 *
 *  The expr and rho arguments must be protected by the caller of evalseq.
 */

static SEXP evalseq(SEXP expr, SEXP rho, int forcelocal,  R_varloc_t tmploc)
{
    SEXP val, nval, nexpr, r;

    switch (TYPEOF(expr)) {

    case NILSXP:
	error(_("invalid (NULL) left side of assignment"));

    case SYMSXP:

        nval = forcelocal ? EnsureLocal(expr, rho) : eval(expr, ENCLOS(rho));

        /* This duplication should be unnecessary, but some packages
           (eg, Matrix 1.0-6) assume (in C code) that the object in a
           replacement function is not shared. */
        if (NAMEDCNT_GT_1(nval)) 
            nval = dup_top_level(nval);

	r = CONS(nval, expr);

        /* Statement below is now unnecessary (can always leave LEVELS at 0),
           given the duplication above. */
        /* SETLEVELS (r, NAMEDCNT_GT_1(nval)); */

        break;

    case LANGSXP:

	PROTECT(val = evalseq(CADR(expr), rho, forcelocal, tmploc));
	R_SetVarLocValue(tmploc, CAR(val));
	PROTECT(nexpr = LCONS (CAR(expr), 
                               LCONS(R_GetVarLocSymbol(tmploc), CDDR(expr))));
	nval = eval(nexpr, rho);
	UNPROTECT(2);

	r = CONS(nval, val);

        if (LEVELS(val) || NAMEDCNT_GT_1(nval))
            SETLEVELS (r, 1);

        break;

    default:
        error(_("target of assignment expands to non-language object"));
    }

    return r;
}

static void tmp_cleanup(void *data)
{
    (void) RemoveVariable (R_TmpvalSymbol, (SEXP) data);
}

/* Main entry point for complex assignments; rhs has already been evaluated. */

static void applydefine (SEXP call, SEXP op, SEXP expr, SEXP rhs, SEXP rho)
{
    SEXP lhs, tmp, afun, rhsprom, v;
    R_varloc_t tmploc;
    RCNTXT cntxt;

    if (rho == R_BaseNamespace)
	errorcall(call, _("cannot do complex assignments in base namespace"));
    if (rho == R_BaseEnv)
	errorcall(call, _("cannot do complex assignments in base environment"));

    /*  We need a temporary variable to hold the intermediate values
	in the computation.  For efficiency reasons we record the
	location where this variable is stored.  We need to protect
	the location in case the biding is removed from its
	environment by user code or an assignment within the
	assignment arguments */

    /*  There are two issues with the approach here:

	    A complex assignment within a complex assignment, like
	    f(x, y[] <- 1) <- 3, can cause the value temporary
	    variable for the outer assignment to be overwritten and
	    then removed by the inner one.  This could be addressed by
	    using multiple temporaries or using a promise for this
	    variable as is done for the RHS.  Printing of the
	    replacement function call in error messages might then need
	    to be adjusted.

	    With assignments of the form f(g(x, z), y) <- w the value
	    of 'z' will be computed twice, once for a call to g(x, z)
	    and once for the call to the replacement function g<-.  It
	    might be possible to address this by using promises.
	    Using more temporaries would not work as it would mess up
	    replacement functions that use substitute and/or
	    nonstandard evaluation (and there are packages that do
	    that -- igraph is one).

	    LT */

    defineVar(R_TmpvalSymbol, R_NilValue, rho);
    PROTECT((SEXP) (tmploc = R_findVarLocInFrame(rho, R_TmpvalSymbol)));

    /* Now set up a context to remove it when we are done, even in the
     * case of an error.  This all helps error() provide a better call.
     */
    begincontext(&cntxt, CTXT_CCODE, call, R_BaseEnv, R_BaseEnv,
		 R_NilValue, R_NilValue);
    cntxt.cend = &tmp_cleanup;
    cntxt.cenddata = rho;

    /*  Do a partial evaluation down through the LHS. */
    lhs = evalseq(CADR(expr), rho,
		  PRIMVAL(op)==1 || PRIMVAL(op)==3, tmploc);

    PROTECT(lhs);
    PROTECT(rhsprom = mkPROMISE(CADDR(call), rho));
    SET_PRVALUE(rhsprom, rhs);
    WAIT_UNTIL_COMPUTED(rhs);

    while (isLanguage(CADR(expr))) {
        PROTECT(tmp = installAssignFcnName(CAR(expr)));
        v = CAR(lhs);
        if (LEVELS(lhs) && v != R_NilValue) {
            v = duplicate(v);
            SET_NAMEDCNT_1(v);
            SETCAR(lhs,v);
        }
        R_SetVarLocValue(tmploc, v);
	PROTECT(rhs = replaceCall(tmp, R_TmpvalSymbol, CDDR(expr), rhsprom));
	rhs = eval (rhs, rho);
	SET_PRVALUE(rhsprom, rhs);
	SET_PRCODE(rhsprom, rhs); /* not good but is what we have been doing */
	UNPROTECT(2);
	lhs = CDR(lhs);
	expr = CADR(expr);
    }

    PROTECT(afun = installAssignFcnName(CAR(expr)));
    R_SetVarLocValue(tmploc, CAR(lhs));
    expr = assignCall(R_AssignSymbols[PRIMVAL(op)], CDR(lhs),
		      afun, R_TmpvalSymbol, CDDR(expr), rhsprom);
    UNPROTECT(4);
    PROTECT(expr);
    (void) eval(expr, rho);
    UNPROTECT(1);
    endcontext(&cntxt); /* which does not run the remove */
    (void) RemoveVariable (R_TmpvalSymbol, rho);
}

/* END OF DEFUNCT CODE ------------------------------------------------------ */


#define ASSIGNBUFSIZ 32
static SEXP installAssignFcnName(SEXP fun)
{
    /* Handle "[", "[[", and "$" specially for speed. */

    if (fun == R_BracketSymbol)
        return R_SubAssignSymbol;

    if (fun == R_Bracket2Symbol)
        return R_SubSubAssignSymbol;

    if (fun == R_DollarSymbol)
        return R_DollarAssignSymbol;

    /* The general case for a symbol */

    if (TYPEOF(fun) == SYMSXP) {

        char buf[ASSIGNBUFSIZ];
        const char *fname = CHAR(PRINTNAME(fun));

        if (!copy_2_strings (buf, sizeof buf, fname, "<-"))
            error(_("overlong name in '%s'"), fname);

        return install(buf);
    }

    /* Handle foo::bar and foo:::bar. */

    if (TYPEOF(fun)==LANGSXP && length(fun)==3 && TYPEOF(CADDR(fun))==SYMSXP
      && (CAR(fun)==R_DoubleColonSymbol || CAR(fun)==R_TripleColonSymbol))
        return lang3 (CAR(fun), CADR(fun), installAssignFcnName(CADDR(fun)));

    error(_("invalid function in complex assignment"));
}

/* arguments of replaceCall must be protected by the caller. */

static SEXP replaceCall(SEXP fun, SEXP varval, SEXP args, SEXP rhs)
{
    SEXP value, first;

    first = value = cons_with_tag (rhs, R_NilValue, R_ValueSymbol);

    if (args != R_NilValue) {

        first = cons_with_tag (CAR(args), value, TAG(args));

        SEXP p = CDR(args);
        if (p != R_NilValue) {
            PROTECT(first);
            SEXP q = first;
            do { 
                SETCDR (q, cons_with_tag (CAR(p), value, TAG(p)));
                q = CDR(q);
                p = CDR(p);
            } while (p != R_NilValue);
            UNPROTECT(1);
        }
    }

    first = CONS (fun, CONS(varval, first));
    SET_TYPEOF (first, LANGSXP);

    return first;
}

/* Create two lists of promises to evaluate each argument, with promises
   shared.  When an argument is evaluated in a call using one argument list,
   its value is then known without re-evaluation in a second call using 
   the second argument list.  The argument lists are terminated with the
   initial values of *a1 and *a2. */

static void promiseArgsTwo (SEXP el, SEXP rho, SEXP *a1, SEXP *a2)
{
    BEGIN_PROTECT6 (head1, tail1, head2, tail2, ev, h);

    head1 = head2 = R_NilValue;

    while (el != R_NilValue) {

        SEXP a = CAR(el);

	/* If we have a ... symbol, we look to see what it is bound to.
	   If its binding is R_NilValue we just ignore it.  If it is bound
           to a ... list of promises, we repromise all the promises and 
           then splice the list of resulting values into the return value.
	   Anything else bound to a ... symbol is an error. */

	if (a == R_DotsSymbol) {
	    h = findVar(a, rho);
            if (h == R_NilValue) {
                /* nothing */
            }
	    else if (TYPEOF(h) == DOTSXP) {
		while (h != R_NilValue) {
                    a = CAR(h);
                    if (TYPEOF(a) == PROMSXP) {
                        INC_NAMEDCNT(a);
                        INC_NAMEDCNT(a);
                        SEXP p = PRVALUE_PENDING_OK(a);
                        if (p != R_UnboundValue && NAMEDCNT_GT_0(p))
                            INC_NAMEDCNT(p);
                    }
                    else if (a != R_MissingArg && a != R_MissingUnder) {
                       a = mkPROMISE (a, rho);
                       INC_NAMEDCNT(a);
                    }
                    ev = cons_with_tag (a, R_NilValue, TAG(h));
                    if (head1==R_NilValue)
                        head1 = ev;
                    else
                        SETCDR(tail1,ev);
                    tail1 = ev;
                    ev = cons_with_tag (a, R_NilValue, TAG(h));
                    if (head2==R_NilValue)
                        head2 = ev;
                    else
                        SETCDR(tail2,ev);
                    tail2 = ev;
		    h = CDR(h);
		}
	    }
	    else if (h != R_MissingArg)
		dotdotdot_error();
	}
        else {
            if (TYPEOF(a) == PROMSXP) {
                INC_NAMEDCNT(a);
                INC_NAMEDCNT(a);
                SEXP p = PRVALUE_PENDING_OK(a);
                if (p != R_UnboundValue && NAMEDCNT_GT_0(p))
                    INC_NAMEDCNT(p);
            }
            else if (a != R_MissingArg && a != R_MissingUnder) {
               a = mkPROMISE (a, rho);
               INC_NAMEDCNT(a);
            }
            ev = cons_with_tag (a, R_NilValue, TAG(el));
            if (head1 == R_NilValue)
                head1 = ev;
            else
                SETCDR(tail1, ev);
            tail1 = ev;
            ev = cons_with_tag (a, R_NilValue, TAG(el));
            if (head2 == R_NilValue)
                head2 = ev;
            else
                SETCDR(tail2, ev);
            tail2 = ev;
        }
	el = CDR(el);
    }

    if (head1 != R_NilValue) {
        if (*a1 != R_NilValue)
            SETCDR(tail1,*a1);
        *a1 = head1;
        if (*a2 != R_NilValue)
            SETCDR(tail2,*a2);
        *a2 = head2;
    }

    END_PROTECT;
}

/*  Assignment in its various forms  */

SEXP Rf_set_subassign (SEXP call, SEXP lhs, SEXP rhs, SEXP rho, 
                       int variant, int opval);

static SEXP do_set (SEXP call, SEXP op, SEXP args, SEXP rho, int variant)
{
    SEXP a;

    if (args==R_NilValue || (a = CDR(args)) == R_NilValue || CDR(a)!=R_NilValue)
        checkArity(op,args);

    SEXP lhs = CAR(args), rhs = CAR(a);
    int opval = PRIMVAL(op);

    /* Swap operands for -> and ->>. */

    if (opval >= 10) {
        rhs = lhs;
        lhs = CAR(a);
        opval -= 10;
    }

    /* Convert lhs string to a symbol. */

    if (TYPEOF(lhs) == STRSXP) {
        lhs = install(translateChar(STRING_ELT(lhs, 0)));
    }

    if (TYPEOF(lhs) == SYMSXP) {

        /* -- ASSIGNMENT TO A SIMPLE VARIABLE -- */

        /* Handle <<- without trying the optimizations done below. */

        if (opval == 2) {
            rhs = EVALV (rhs, rho, VARIANT_PENDING_OK);
            set_var_nonlocal (lhs, rhs, ENCLOS(rho), 3);
            goto done;
        }

        /* Handle assignment into base and user database environments without
           any special optimizations. */

        if (IS_BASE(rho) || IS_USER_DATABASE(rho)) {
            rhs = evalv (rhs, rho, VARIANT_PENDING_OK);
            set_var_in_frame (lhs, rhs, rho, TRUE, 3);
            goto done;
        }

        /* We decide whether we'll ask the right hand side evalutation to do
           the assignment, for statements like v<-exp(v), v<-v+1, or v<-2*v. */

        int local_assign = 0;

        if (TYPEOF(rhs) == LANGSXP) {
            if (CADR(rhs) == lhs) 
                local_assign = VARIANT_LOCAL_ASSIGN1;
            else if (CADDR(rhs) == lhs)
                local_assign = VARIANT_LOCAL_ASSIGN2;
        }

        /* Evaluate the right hand side, asking for it in a static box. */

        rhs = EVALV (rhs, rho, 
                     local_assign | VARIANT_PENDING_OK | VARIANT_STATIC_BOX_OK);

        /* See if the assignment was done by the rhs operator. */

        if (R_variant_result) {
            R_variant_result = 0;
            goto done;
        }

        /* Try to copy the value, not assign the object, if the rhs is scalar
           and doesn't have zero NAMEDCNT (for which assignment would be free). 
           This will copy from a static box, which must be replaced by a regular
           value if the copy can't be done.  If the copy can't be done, but 
           a binding cell was found here, the assignment is done directly into
           the binding cell, avoiding overhead of calling set_var_in_frame.

           Avoid accessing NAMEDCNT in a way that will cause unnecessary waits
           for task completion. */

        if (isVectorNonpointer(rhs) && LENGTH(rhs) == 1 && NAMEDCNT_GT_0(rhs)) {
            SEXPTYPE rhs_type = TYPEOF(rhs);
            SEXP v;
            if (rho != LASTSYMENV(lhs) 
                  || BINDING_IS_LOCKED((R_binding_cell = LASTSYMBINDING(lhs)))
                  || (v = CAR(R_binding_cell)) == R_UnboundValue)
                v = findVarInFrame3_nolast (rho, lhs, 7);
            if (v != R_UnboundValue  && TYPEOF(v) == rhs_type && LENGTH(v) == 1
                 && ATTRIB(v) == ATTRIB(rhs) && TRUELENGTH(v) == TRUELENGTH(rhs)
                 && LEVELS(v) == LEVELS(rhs) && !NAMEDCNT_GT_1(v)) {
                if (NAMEDCNT_EQ_0(v))
                    SET_NAMEDCNT_1(v);
                helpers_wait_until_not_in_use(v);
                WAIT_UNTIL_COMPUTED(v);
                switch (rhs_type) {
                case LGLSXP:  *LOGICAL(v) = *LOGICAL(rhs); break;
                case INTSXP:  *INTEGER(v) = *INTEGER(rhs); break;
                case REALSXP: *REAL(v)    = *REAL(rhs);    break;
                case CPLXSXP: *COMPLEX(v) = *COMPLEX(rhs); break;
                case RAWSXP:  *RAW(v)     = *RAW(rhs);     break;
                }
                rhs = v; /* for return value */
                goto done;
            }
            if (IS_STATIC_BOX(rhs)) 
                rhs = rhs==R_ScalarIntegerBox ? ScalarInteger(*INTEGER(rhs))
                                              : ScalarReal(*REAL(rhs));
            if (R_binding_cell != R_NilValue) {
                DEC_NAMEDCNT_AND_PRVALUE(v);
                SETCAR(R_binding_cell, rhs);
                SET_MISSING(R_binding_cell,0);
                INC_NAMEDCNT(rhs);
                if (rho == R_GlobalEnv) 
                    R_DirtyImage = 1;
                goto done;
            }
        }

        /* Assign rhs object to lhs symbol the usual way. */

        set_var_in_frame (lhs, rhs, rho, TRUE, 3);
    }

    else if (TYPEOF(lhs) == LANGSXP) {

        /* -- ASSIGNMENT TO A COMPLEX TARGET -- */

        rhs = Rf_set_subassign (call, lhs, rhs, rho, variant, opval);
    }

    else {
        errorcall (call, _("invalid assignment left-hand side"));
    }

  done:

    R_Visible = FALSE;

    if (variant & VARIANT_NULL)
        return R_NilValue;

    if ( ! (variant & VARIANT_PENDING_OK)) 
        WAIT_UNTIL_COMPUTED(rhs);
    
    return rhs;
}

SEXP attribute_hidden Rf_set_subassign (SEXP call, SEXP lhs, SEXP rhs, SEXP rho,
                                        int variant, int opval)
{
    SEXP var, varval, newval, rhsprom, lhsprom, e;
    int depth;

    /* We evaluate the right hand side now. */

    SEXP rhs_uneval = rhs;  /* save unevaluated rhs */
    PROTECT(rhs = EVALV (rhs, rho, VARIANT_PENDING_OK));

    /* Debugging/comparison aid:  Can be enabled one way or the other below,
       then activated by typing `switch to old` or `switch to new` at the
       prompt. */

#   if 0
        if (1 && !installed_already("switch to new")
         || 0 && installed_already("switch to old")) {

            if ( ! (variant & VARIANT_NULL))
                INC_NAMEDCNT(rhs);

            applydefine (call, op, lhs, rhs, rho);

            if ( ! (variant & VARIANT_NULL))
                DEC_NAMEDCNT(rhs);
  
            UNPROTECT(1);
            goto done;
        }
#   endif

    /* Increment NAMEDCNT temporarily if rhs will be needed as the value,
       to protect it from being modified by the assignment, or otherwise. */

    if ( ! (variant & VARIANT_NULL))
        INC_NAMEDCNT(rhs);

    /* Find the variable ultimately assigned to, and its depth.
       The depth is 1 for a variable within one replacement function
       (eg, in names(a) <- ...). */

    depth = 1;
    for (var = CADR(lhs); TYPEOF(var) != SYMSXP; var = CADR(var)) {
        if (TYPEOF(var) != LANGSXP)
            errorcall (call, _("invalid assignment left-hand side"));
        depth += 1;
    }

    /* Get the value of the variable assigned to, and ensure it is local
       (unless this is the <<- operator).  Save and protect the binding 
       cell used. */

    if (opval == 2) /* <<- */
        varval = findVar (var, ENCLOS(rho));
    else {
        varval = findVarInFramePendingOK (rho, var);
        if (varval == R_UnboundValue && rho != R_EmptyEnv) {
            varval = findVar (var, ENCLOS(rho));
            if (varval != R_UnboundValue) {
                if (TYPEOF(varval) == PROMSXP)
                    varval = forcePromisePendingOK(varval);
                set_var_in_frame (var, varval, rho, TRUE, 3);
            }
<<<<<<< HEAD
        }
    }
    if (NAMEDCNT_EQ_0(varval)) /* may sometime happen - should mean 1 */
        SET_NAMEDCNT_1(varval);

    SEXP bcell = R_binding_cell;
    PROTECT(bcell);

    if (TYPEOF(varval) == PROMSXP)
        varval = forcePromisePendingOK(varval);
    if (varval == R_UnboundValue)
        unbound_var_error(var);

    /* We might be able to avoid this duplication sometimes (eg, in
       a <- b <- integer(10); a[1] <- 0.5), except that some packages 
       (eg, Matrix 1.0-6) assume (in C code) that the object in a 
       replacement function is not shared. */

    if (NAMEDCNT_GT_1(varval))
        varval = dup_top_level(varval);

    PROTECT(varval);

    /* Special code for depth of 1.  This is purely an optimization - the
       general code below should also work when depth is 1. */

    if (depth == 1) {

        PROTECT(rhsprom = mkPROMISE(rhs_uneval, rho));
        SET_PRVALUE(rhsprom, rhs);
        SEXP assgnfcn = installAssignFcnName(CAR(lhs));
        PROTECT (lhsprom = mkPROMISE(CADR(lhs), rho));
        SET_PRVALUE (lhsprom, varval);
        PROTECT(e = replaceCall (assgnfcn, lhsprom, CDDR(lhs), rhsprom));
        newval = eval(e,rho);
        UNPROTECT(6);
    }

    else {  /* the general case, for any depth */

        /* Structure recording information on expressions at all levels of 
           the lhs.  Level 0 is the ultimate variable, level depth is the
           whole lhs expression. */

        struct { 
            SEXP fetch_args;      /* Arguments lists, sharing promises */
            SEXP store_args;
            SEXP value_arg;       /* Last cell in store_args, for value */
            SEXP expr;            /* Expression at this level */
            SEXP value;           /* Value of expr, may later change */
            int in_next;          /* 1 or 2 if value is unshared part */
        } s[depth+1];             /*   of value at next level, else 0 */

        SEXP v;
        int d;

        /* For each level from 1 to depth, store the lhs expression at that
           level.  For each level except the final variable and outermost 
           level, which only does a store, save argument lists for the 
           fetch/store functions that share promises, so that they are
           evaluated only once.  The store argument list has a "value"
           cell at the end to fill in the stored value. */

        s[0].expr = lhs;
        s[0].store_args = CDDR(lhs);  /* original args, no value cell */
        for (v = CADR(lhs), d = 1; d < depth; v = CADR(v), d++) {
            s[d].fetch_args = R_NilValue;
            PROTECT (s[d].value_arg = s[d].store_args =
                cons_with_tag (R_NilValue, R_NilValue, R_ValueSymbol));
            promiseArgsTwo (CDDR(v), rho, &s[d].fetch_args, 
                                          &s[d].store_args);
            UNPROTECT(1);
            PROTECT2 (s[d].fetch_args, s[d].store_args);
            s[d].expr = v;
        }
=======
        }
    }
    if (NAMEDCNT_EQ_0(varval)) /* may sometime happen - should mean 1 */
        SET_NAMEDCNT_1(varval);

    SEXP bcell = R_binding_cell;
    PROTECT(bcell);

    if (TYPEOF(varval) == PROMSXP)
        varval = forcePromisePendingOK(varval);
    if (varval == R_UnboundValue)
        unbound_var_error(var);

    /* We might be able to avoid this duplication sometimes (eg, in
       a <- b <- integer(10); a[1] <- 0.5), except that some packages 
       (eg, Matrix 1.0-6) assume (in C code) that the object in a 
       replacement function is not shared. */

    if (NAMEDCNT_GT_1(varval))
        varval = dup_top_level(varval);

    PROTECT(varval);

    /* Special code for depth of 1.  This is purely an optimization - the
       general code below should also work when depth is 1. */

    if (depth == 1) {

        PROTECT(rhsprom = mkPROMISE(rhs_uneval, rho));
        SET_PRVALUE(rhsprom, rhs);
        SEXP assgnfcn = installAssignFcnName(CAR(lhs));
        PROTECT (lhsprom = mkPROMISE(CADR(lhs), rho));
        SET_PRVALUE (lhsprom, varval);
        PROTECT(e = replaceCall (assgnfcn, lhsprom, CDDR(lhs), rhsprom));
        newval = eval(e,rho);
        UNPROTECT(6);
    }

    else {  /* the general case, for any depth */

        /* Structure recording information on expressions at all levels of 
           the lhs.  Level 0 is the ultimate variable, level depth is the
           whole lhs expression. */

        struct { 
            SEXP fetch_args;      /* Arguments lists, sharing promises */
            SEXP store_args;
            SEXP value_arg;       /* Last cell in store_args, for value */
            SEXP expr;            /* Expression at this level */
            SEXP value;           /* Value of expr, may later change */
            int in_next;          /* 1 or 2 if value is unshared part */
        } s[depth+1];             /*   of value at next level, else 0 */

        SEXP v;
        int d;

        /* For each level from 1 to depth, store the lhs expression at that
           level.  For each level except the final variable and outermost 
           level, which only does a store, save argument lists for the 
           fetch/store functions that share promises, so that they are
           evaluated only once.  The store argument list has a "value"
           cell at the end to fill in the stored value. */

        s[0].expr = lhs;
        s[0].store_args = CDDR(lhs);  /* original args, no value cell */
        for (v = CADR(lhs), d = 1; d < depth; v = CADR(v), d++) {
            s[d].fetch_args = R_NilValue;
            PROTECT (s[d].value_arg = s[d].store_args =
                cons_with_tag (R_NilValue, R_NilValue, R_ValueSymbol));
            promiseArgsTwo (CDDR(v), rho, &s[d].fetch_args, 
                                          &s[d].store_args);
            UNPROTECT(1);
            PROTECT2 (s[d].fetch_args, s[d].store_args);
            s[d].expr = v;
        }
>>>>>>> ecdf5510
        s[depth].expr = var;

        /* Note: In code below, promises with the value already filled in
                 are used to 'quote' values passsed as arguments, so they 
                 will not be changed when the arguments are evaluated, and 
                 so deparsed error messages will have the source expression.
                 These promises should not be recycled, since they may be 
                 saved in warning messages stored for later display.  */
<<<<<<< HEAD

        /* For each level except the outermost, evaluate and save the value
           of the expression as it is before the assignment.  Also, ask if
           it is an unshared subset of the next larger expression.  If it
           is not known to be part of the next larger expression, we do a
           top-level duplicate of it, unless it has NAMEDCNT of 0. */

        s[depth].value = varval;

        for (d = depth-1; d > 0; d--) {

            SEXP prom = mkPROMISE(s[d+1].expr,rho);
            SET_PRVALUE(prom,s[d+1].value);

            /* We'll need this value for the subsequent replacement
               operation, so make sure it doesn't change.  Incrementing
               NAMEDCNT would be the obvious way, but if NAMEDCNT 
               was already non-zero, that leads to undesirable duplication
               later (even if the increment is later undone).  Making sure
               that NAMEDCNT isn't zero seems to be sufficient. */

            if (NAMEDCNT_EQ_0(s[d+1].value)) 
                SET_NAMEDCNT_1(s[d+1].value);

=======

        /* For each level except the outermost, evaluate and save the value
           of the expression as it is before the assignment.  Also, ask if
           it is an unshared subset of the next larger expression.  If it
           is not known to be part of the next larger expression, we do a
           top-level duplicate of it, unless it has NAMEDCNT of 0. */

        s[depth].value = varval;

        for (d = depth-1; d > 0; d--) {

            SEXP prom = mkPROMISE(s[d+1].expr,rho);
            SET_PRVALUE(prom,s[d+1].value);

            /* We'll need this value for the subsequent replacement
               operation, so make sure it doesn't change.  Incrementing
               NAMEDCNT would be the obvious way, but if NAMEDCNT 
               was already non-zero, that leads to undesirable duplication
               later (even if the increment is later undone).  Making sure
               that NAMEDCNT isn't zero seems to be sufficient. */

            if (NAMEDCNT_EQ_0(s[d+1].value)) 
                SET_NAMEDCNT_1(s[d+1].value);

>>>>>>> ecdf5510
            e = LCONS (CAR(s[d].expr), CONS (prom, s[d].fetch_args));
            PROTECT(e);
            e = evalv (e, rho, VARIANT_QUERY_UNSHARED_SUBSET);
            UNPROTECT(1);
            s[d].in_next = R_variant_result;  /* 0, 1, or 2 */

            if (R_variant_result == 0 && NAMEDCNT_GT_0(e)) 
                e = dup_top_level(e);
            R_variant_result = 0;

            s[d].value = e;
            PROTECT(e);
        }

        /* Call the replacement functions at levels 1 to depth, changing the
           values at each level, using the fetched value at that level 
           (was perhaps duplicated), and the new value after replacement at 
           the lower level.  Except we don't do that if it's not necessary
           because the new value is already part of the larger object.
           The new value at the outermost level is the rhs value. */
        
        PROTECT(rhsprom = mkPROMISE(rhs_uneval, rho));
        SET_PRVALUE(rhsprom, rhs);
        s[0].in_next = 0;

        for (d = 1; ; d++) {

            if (s[d-1].in_next == 1) { /* don't need to do replacement */
                newval = s[d].value;
                UNPROTECT(1);  /* s[d].value protected in previous loop */
            }

            else {

                /* Assume symbol below is protected by the symbol table. */

                SEXP assgnfcn = installAssignFcnName(CAR(s[d-1].expr));

                PROTECT (lhsprom = mkPROMISE(s[d].expr, rho));
                SET_PRVALUE (lhsprom, s[d].value);
                if (d == 1) /* original args, no value cell at end */
                    PROTECT(e = replaceCall (assgnfcn, lhsprom, 
                                             s[d-1].store_args, rhsprom));
                else { 
                    SETCAR (s[d-1].value_arg, rhsprom);
                    PROTECT(e = LCONS (assgnfcn, CONS (lhsprom,
                                                   s[d-1].store_args)));
                }

                newval = eval(e,rho);

                /* Unprotect e, lhsprom, rhsprom, and s[d].value from the
                   previous loop, which went from depth-1 to 1 in the 
                   opposite order as this one (plus unprotect one more from
                   before that).  Note: e used below; no alloc before. */

                UNPROTECT(4);
            }

            /* See if we're done, with the final value in newval. */

            if (d == depth) break;

            /* If the replacement function returned a different object, 
               that new object won't be part of the object at the next
               level, even if the old one was. */

            if (s[d].value != newval)
                s[d].in_next = 0;

            /* Create a rhs promise if this value needs to be put into
               the next-higher object. */

            if (s[d].in_next != 1) {
                PROTECT(newval);
                rhsprom = mkPROMISE (e, rho);
                SET_PRVALUE (rhsprom, newval);
                UNPROTECT(1);
                PROTECT(rhsprom);
            }
        }

        UNPROTECT(2*(depth-1)+2);  /* fetch_args, store_args + two more */
    }

    /* Assign the final result after the top level replacement.  We
       can sometimes avoid the cost of this by looking at the saved
       binding cell, if we have one. */

    if (bcell != R_NilValue && CAR(bcell) == newval) {
<<<<<<< HEAD
=======
        SET_MISSING(bcell,0);
>>>>>>> ecdf5510
        /* The replacement function might have changed NAMEDCNT to 0. */
        if (NAMEDCNT_EQ_0(varval))
            SET_NAMEDCNT_1(varval);
    }
    else {
        if (opval == 2) /* <<- */
            set_var_nonlocal (var, newval, ENCLOS(rho), 3);
        else
            set_var_in_frame (var, newval, rho, TRUE, 3);
    }

    if ( ! (variant & VARIANT_NULL))
        DEC_NAMEDCNT(rhs);

    return rhs;
}


/* Evaluate each expression in "el" in the environment "rho".  
   The evaluation is done by calling evalv with the given variant,
   which is automaticaly OR'd with VARIANT_PENDING_OK, so the
   caller should wait for computations to finish if this is necessary.

   The MISSING gp field in the CONS cell for a missing argument is 
   set to the result of R_isMissing, which will allow identification 
   of missing arguments resulting from '_'.

   Used in eval and applyMethod (object.c) for builtin primitives,
   do_internal (names.c) for builtin .Internals and in evalArgs.
 */

SEXP attribute_hidden evalListPendingOK(SEXP el, SEXP rho, int variant)
{
    BEGIN_PROTECT4 (head, tail, ev, h);

    variant |= VARIANT_PENDING_OK;
    head = R_NilValue;

    while (el != R_NilValue) {

	if (CAR(el) == R_DotsSymbol) {
            /* If we have a ... symbol, we look to see what it is bound to.
               If its binding is Null (i.e. zero length) or missing we just
               ignore it and return the cdr with all its expressions evaluated.
               If it is bound to a ... list of promises, we force all the 
               promises and then splice the list of resulting values into
               the return value. Anything else bound to a ... symbol is an 
               error. */
	    h = findVar(CAR(el), rho);
	    if (TYPEOF(h) == DOTSXP) {
		while (h != R_NilValue) {
                    ev = cons_with_tag (EVALV (CAR(h), rho, variant),
                                        R_NilValue, TAG(h));
                    if (head==R_NilValue)
                        head = ev;
                    else
                        SETCDR(tail, ev);
                    tail = ev;
                    if (CAR(ev) == R_MissingArg && isSymbol(CAR(h)))
                        SET_MISSING (ev, R_isMissing(CAR(h),rho));
		    h = CDR(h);
		}
	    }
	    else if (h != R_NilValue && h != R_MissingArg)
		dotdotdot_error();

	} else {
            ev = cons_with_tag(EVALV(CAR(el),rho,variant), R_NilValue, TAG(el));
            if (head==R_NilValue)
                head = ev;
            else
                SETCDR(tail, ev);
            tail = ev;
            if (CAR(ev) == R_MissingArg && isSymbol(CAR(el)))
                SET_MISSING (ev, R_isMissing(CAR(el),rho));
	}

	el = CDR(el);
    }

    RETURN_SEXP_INSIDE_PROTECT (head);
    END_PROTECT;
<<<<<<< HEAD

} /* evalListPendingOK() */


=======

} /* evalListPendingOK() */


>>>>>>> ecdf5510
/* evalListUnshared evaluates each expression in "el" in the
   environment "rho", ensuring that the values of variables evaluated
   are unshared, if they are atomic scalars without attributes, by
   assigning a duplicate to them if necessary.

   Used in .External and .Call as a defensive measure against argument 
   abuse.  Waits for arguments to be computed. */

static inline SEXP eval_unshared (SEXP e, SEXP rho, int variant)
{
    SEXP res;

    if (!isSymbol(e) || e == R_DotsSymbol || DDVAL(e)) {
        res = evalv (e, rho, variant);
    }
    else {

        res = findVarPendingOK (e, rho);

        if (res == R_UnboundValue)
            unbound_var_error(e);
        else if (res == R_MissingArg) {
            if ( ! (variant & VARIANT_MISSING_OK))
                if (!DDVAL(e))  /* revert bug fix for the moment */
                    arg_missing_error(e);
        }
        else if (TYPEOF(res) == PROMSXP) {
            if (PRVALUE_PENDING_OK(res) == R_UnboundValue)
                res = forcePromiseUnbound(res);
            else
                res = PRVALUE_PENDING_OK(res);
        }
        else {
            if (NAMEDCNT_GT_1(res) && R_binding_cell != R_NilValue
                 && isVectorAtomic(res) && LENGTH(res) == 1
                 && ATTRIB(res) == R_NilValue) {
                if (0) { /* Enable for debugging */
                    if (installed_already("UNSHARED.DEBUG"))
                        Rprintf("Making %s unshared\n",CHAR(PRINTNAME(e)));
                }
                res = duplicate(res);
                SETCAR (R_binding_cell, res);
<<<<<<< HEAD
=======
                /* DON'T clear MISSING, though may not get here if it matters */
>>>>>>> ecdf5510
            }
            if (NAMEDCNT_EQ_0(res))
                SET_NAMEDCNT_1(res);
        }
    }

    return res;
}

SEXP attribute_hidden evalListUnshared(SEXP el, SEXP rho)
{
    BEGIN_PROTECT4 (head, tail, ev, h);

    int variant = VARIANT_PENDING_OK;

    head = R_NilValue;

    while (el != R_NilValue) {

        if (CDR(el) == R_NilValue)
            variant = 0;  /* would need to wait for last immediately anyway */

	if (CAR(el) == R_DotsSymbol) {
            /* If we have a ... symbol, we look to see what it is bound to.
               If its binding is Null (i.e. zero length) or missing we just
               ignore it and return the cdr with all its expressions evaluated.
               If it is bound to a ... list of promises, we force all the 
               promises and then splice the list of resulting values into
               the return value. Anything else bound to a ... symbol is an 
               error. */
	    h = findVar(CAR(el), rho);
	    if (TYPEOF(h) == DOTSXP) {
		while (h != R_NilValue) {
                    ev = cons_with_tag (eval_unshared (CAR(h), rho, variant),
                                        R_NilValue, TAG(h));
                    if (head==R_NilValue)
                        head = ev;
                    else
                        SETCDR(tail, ev);
                    tail = ev;
                    if (CAR(ev) == R_MissingArg && isSymbol(CAR(h)))
                        SET_MISSING (ev, R_isMissing(CAR(h),rho));
		    h = CDR(h);
		}
	    }
	    else if (h != R_NilValue && h != R_MissingArg)
		dotdotdot_error();

	} else {
            ev = cons_with_tag (eval_unshared (CAR(el), rho, variant), 
                                R_NilValue, TAG(el));
            if (head==R_NilValue)
                head = ev;
            else
                SETCDR(tail, ev);
            tail = ev;
            if (CAR(ev) == R_MissingArg && isSymbol(CAR(el)))
                SET_MISSING (ev, R_isMissing(CAR(el),rho));
	}

	el = CDR(el);
    }

    WAIT_UNTIL_ARGUMENTS_COMPUTED (head);
    RETURN_SEXP_INSIDE_PROTECT (head);
    END_PROTECT;

} /* evalListUnshared() */

/* Evaluate argument list, waiting for any pending computations of arguments. */

SEXP attribute_hidden evalList(SEXP el, SEXP rho)
{
    SEXP args;

    args = evalListPendingOK (el, rho, 0);
    WAIT_UNTIL_ARGUMENTS_COMPUTED (args);

    return args;
}

/* Evaluate argument list, waiting for pending computations, and with no 
   error for missing arguments. */

SEXP attribute_hidden evalListKeepMissing(SEXP el, SEXP rho)
{ 
    SEXP args;

    args = evalListPendingOK (el, rho, VARIANT_MISSING_OK);
    WAIT_UNTIL_ARGUMENTS_COMPUTED (args);

    return args;
}


/* Create a promise to evaluate each argument.	If the argument is itself
   a promise, it is used unchanged, except that it has its NAMEDCNT
   incremented, and the NAMEDCNT of its value (if not unbound) incremented
   unless it is zero.  See inside for handling of ... */

SEXP attribute_hidden promiseArgs(SEXP el, SEXP rho)
{
    BEGIN_PROTECT4 (head, tail, ev, h);

    head = R_NilValue;

    while (el != R_NilValue) {

        SEXP a = CAR(el);

	/* If we have a ... symbol, we look to see what it is bound to.
	   If its binding is R_NilValue we just ignore it.  If it is bound
           to a ... list of promises, we repromise all the promises and 
           then splice the list of resulting values into the return value.
	   Anything else bound to a ... symbol is an error. */

	if (a == R_DotsSymbol) {
	    h = findVar(a, rho);
            if (h == R_NilValue) {
                /* nothing */
            }
	    else if (TYPEOF(h) == DOTSXP) {
		while (h != R_NilValue) {
                    a = CAR(h);
                    if (TYPEOF(a) == PROMSXP) {
                        INC_NAMEDCNT(a);
                        SEXP p = PRVALUE_PENDING_OK(a);
                        if (p != R_UnboundValue && NAMEDCNT_GT_0(p))
                            INC_NAMEDCNT(p);
                    }
                    else if (a != R_MissingArg && a != R_MissingUnder)
                        a = mkPROMISE (a, rho);
                    ev = cons_with_tag (a, R_NilValue, TAG(h));
                    if (head==R_NilValue)
                        head = ev;
                    else
                        SETCDR(tail,ev);
                    tail = ev;
		    h = CDR(h);
		}
	    }
	    else if (h != R_MissingArg)
		dotdotdot_error();
	}
        else {
            if (TYPEOF(a) == PROMSXP) {
                INC_NAMEDCNT(a);
                SEXP p = PRVALUE_PENDING_OK(a);
                if (p != R_UnboundValue && NAMEDCNT_GT_0(p))
                    INC_NAMEDCNT(p);
            }
            else if (a != R_MissingArg && a != R_MissingUnder)
               a = mkPROMISE (a, rho);
            ev = cons_with_tag (a, R_NilValue, TAG(el));
            if (head == R_NilValue)
                head = ev;
            else
                SETCDR(tail, ev);
            tail = ev;
        }
	el = CDR(el);
    }

    RETURN_SEXP_INSIDE_PROTECT (head);
    END_PROTECT;
}
 
/* Create promises for arguments, with values for promises filled in.  
   Values for arguments that don't become promises are silently ignored.  
   This is used in method dispatch, hence the text of the error message 
   (which should never occur). */
 
SEXP attribute_hidden promiseArgsWithValues(SEXP el, SEXP rho, SEXP values)
{
    SEXP s, a, b;
    PROTECT(s = promiseArgs(el, rho));
    if (length(s) != length(values)) error(_("dispatch error"));
    for (a = values, b = s; a != R_NilValue; a = CDR(a), b = CDR(b))
        if (TYPEOF(CAR(b)) == PROMSXP) {
            SET_PRVALUE(CAR(b), CAR(a));
            INC_NAMEDCNT(CAR(a));
        }
    UNPROTECT(1);
    return s;
}

/* Like promiseArgsWithValues except it sets only the first value. */

SEXP attribute_hidden promiseArgsWith1Value(SEXP el, SEXP rho, SEXP value)
{
    SEXP s;
    PROTECT(s = promiseArgs(el, rho));
    if (s == R_NilValue) error(_("dispatch error"));
    if (TYPEOF(CAR(s)) == PROMSXP) {
        SET_PRVALUE(CAR(s), value);
        INC_NAMEDCNT(value);
    }
    UNPROTECT(1);
    return s;
}


/* Check that each formal is a symbol */

/* used in coerce.c */
void attribute_hidden CheckFormals(SEXP ls)
{
    if (isList(ls)) {
	for (; ls != R_NilValue; ls = CDR(ls))
	    if (TYPEOF(TAG(ls)) != SYMSXP)
		goto err;
	return;
    }
 err:
    error(_("invalid formal argument list for \"function\""));
}


static SEXP VectorToPairListNamed(SEXP x)
{
    SEXP xptr, xnew, xnames;
    int i, len, len_x = length(x);

    PROTECT(x);
    PROTECT(xnames = getAttrib(x, R_NamesSymbol)); 
                       /* isn't this protected via x?  Or could be concocted? */

    len = 0;
    if (xnames != R_NilValue) {
	for (i = 0; i < len_x; i++)
	    if (CHAR(STRING_ELT(xnames,i))[0] != 0) len += 1;
    }

    PROTECT(xnew = allocList(len));

    if (len > 0) {
	xptr = xnew;
	for (i = 0; i < len_x; i++) {
	    if (CHAR(STRING_ELT(xnames,i))[0] != 0) {
		SETCAR (xptr, VECTOR_ELT(x,i));
		SET_TAG (xptr, install (translateChar (STRING_ELT(xnames,i))));
		xptr = CDR(xptr);
	    }
	}
    } 

    UNPROTECT(3);
    return xnew;
}

#define simple_as_environment(arg) (IS_S4_OBJECT(arg) && (TYPEOF(arg) == S4SXP) ? R_getS4DataSlot(arg, ENVSXP) : R_NilValue)

/* "eval" and "eval.with.vis" : Evaluate the first argument */
/* in the environment specified by the second argument. */

static SEXP do_eval (SEXP call, SEXP op, SEXP args, SEXP rho, int variant)
{
    SEXP encl, x, xptr;
    volatile SEXP expr, env, tmp;

    int frame;
    RCNTXT cntxt;

    checkArity(op, args);

    expr = CAR(args);
    env = CADR(args);
    encl = CADDR(args);
    if (isNull(encl)) {
	/* This is supposed to be defunct, but has been kept here
	   (and documented as such) */
	encl = R_BaseEnv;
    } else if ( !isEnvironment(encl) &&
		!isEnvironment((encl = simple_as_environment(encl))) )
	error(_("invalid '%s' argument"), "enclos");
    if(IS_S4_OBJECT(env) && (TYPEOF(env) == S4SXP))
	env = R_getS4DataSlot(env, ANYSXP); /* usually an ENVSXP */
    switch(TYPEOF(env)) {
    case NILSXP:
	env = encl;     /* so eval(expr, NULL, encl) works */
        break;
    case ENVSXP:
	break;
    case LISTSXP:
	/* This usage requires all the pairlist to be named */
	env = NewEnvironment(R_NilValue, duplicate(CADR(args)), encl);
	break;
    case VECSXP:
	/* PR#14035 */
	x = VectorToPairListNamed(CADR(args));
	for (xptr = x ; xptr != R_NilValue ; xptr = CDR(xptr))
	    SET_NAMEDCNT_MAX(CAR(xptr));
	env = NewEnvironment(R_NilValue, x, encl);
	break;
    case INTSXP:
    case REALSXP:
	if (length(env) != 1)
	    error(_("numeric 'envir' arg not of length one"));
	frame = asInteger(env);
	if (frame == NA_INTEGER)
	    error(_("invalid '%s' argument"), "envir");
	env = R_sysframe(frame, R_GlobalContext);
	break;
    default:
	error(_("invalid '%s' argument"), "envir");
    }

    PROTECT(env); /* may no longer be what was passed in arg */

    /* isLanguage includes NILSXP, and that does not need to be evaluated,
       so don't use isLanguage(expr) || isSymbol(expr) || isByteCode(expr) */
    if (TYPEOF(expr) == LANGSXP || TYPEOF(expr) == SYMSXP || isByteCode(expr)) {
	begincontext(&cntxt, CTXT_RETURN, call, env, rho, args, op);
	if (!SETJMP(cntxt.cjmpbuf))
	    expr = evalv (expr, env, VARIANT_PASS_ON(variant));
	else {
	    expr = R_ReturnedValue;
	    if (expr == R_RestartToken) {
		cntxt.callflag = CTXT_RETURN;  /* turn restart off */
		error(_("restarts not supported in 'eval'"));
	    }
            if ( ! (variant & VARIANT_PENDING_OK))
                WAIT_UNTIL_COMPUTED(R_ReturnedValue);
	}
	UNPROTECT(1);
	PROTECT(expr);
	endcontext(&cntxt);
    }
    else if (TYPEOF(expr) == EXPRSXP) {
	int i, n;
        SEXP srcrefs = getBlockSrcrefs(expr);
	n = LENGTH(expr);
	tmp = R_NilValue;
	begincontext(&cntxt, CTXT_RETURN, call, env, rho, args, op);
        SEXP savedsrcref = R_Srcref;
	if (!SETJMP(cntxt.cjmpbuf)) {
	    for (i = 0 ; i < n ; i++) {
                R_Srcref = getSrcref(srcrefs, i); 
		tmp = evalv (VECTOR_ELT(expr, i), env, 
                        i==n-1 ? VARIANT_PASS_ON(variant) 
                               : VARIANT_NULL | VARIANT_PENDING_OK);
            }
        }
	else {
	    tmp = R_ReturnedValue;
	    if (tmp == R_RestartToken) {
		cntxt.callflag = CTXT_RETURN;  /* turn restart off */
		error(_("restarts not supported in 'eval'"));
	    }
            if ( ! (variant & VARIANT_PENDING_OK))
                WAIT_UNTIL_COMPUTED(R_ReturnedValue);
	}
	UNPROTECT(1);
	PROTECT(tmp);
        R_Srcref = savedsrcref;
	endcontext(&cntxt);
	expr = tmp;
    }
    else if( TYPEOF(expr) == PROMSXP ) {
	expr = forcePromise(expr);
    } 
    else 
        ; /* expr is returned unchanged */

    if (PRIMVAL(op)) { /* eval.with.vis(*) : */
	PROTECT(expr);
	PROTECT(env = allocVector(VECSXP, 2));
	PROTECT(encl = allocVector(STRSXP, 2));
	SET_STRING_ELT(encl, 0, mkChar("value"));
	SET_STRING_ELT(encl, 1, mkChar("visible"));
	SET_VECTOR_ELT(env, 0, expr);
	SET_VECTOR_ELT(env, 1, ScalarLogicalMaybeConst(R_Visible));
	setAttrib(env, R_NamesSymbol, encl);
	expr = env;
	UNPROTECT(3);
    }

    UNPROTECT(1);
    return expr;
}

/* This is a special .Internal */
static SEXP do_withVisible(SEXP call, SEXP op, SEXP args, SEXP rho)
{
    SEXP x, nm, ret;

    checkArity(op, args);
    x = CAR(args);
    x = eval(x, rho);
    PROTECT(x);
    PROTECT(ret = allocVector(VECSXP, 2));
    PROTECT(nm = allocVector(STRSXP, 2));
    SET_STRING_ELT(nm, 0, mkChar("value"));
    SET_STRING_ELT(nm, 1, mkChar("visible"));
    SET_VECTOR_ELT(ret, 0, x);
    SET_VECTOR_ELT(ret, 1, ScalarLogicalMaybeConst(R_Visible));
    setAttrib(ret, R_NamesSymbol, nm);
    UNPROTECT(3);
    return ret;
}

/* This is a special .Internal */
static SEXP do_recall(SEXP call, SEXP op, SEXP args, SEXP rho)
{
    RCNTXT *cptr;
    SEXP s, ans ;
    cptr = R_GlobalContext;
    /* get the args supplied */
    while (cptr != NULL) {
	if (cptr->callflag == CTXT_RETURN && cptr->cloenv == rho)
	    break;
	cptr = cptr->nextcontext;
    }
    if (cptr != NULL) {
	args = cptr->promargs;
    }
    /* get the env recall was called from */
    s = R_GlobalContext->sysparent;
    while (cptr != NULL) {
	if (cptr->callflag == CTXT_RETURN && cptr->cloenv == s)
	    break;
	cptr = cptr->nextcontext;
    }
    if (cptr == NULL)
	error(_("'Recall' called from outside a closure"));

    /* If the function has been recorded in the context, use it
       otherwise search for it by name or evaluate the expression
       originally used to get it.
    */
    if (cptr->callfun != R_NilValue)
	PROTECT(s = cptr->callfun);
    else if( TYPEOF(CAR(cptr->call)) == SYMSXP)
	PROTECT(s = findFun(CAR(cptr->call), cptr->sysparent));
    else
	PROTECT(s = eval(CAR(cptr->call), cptr->sysparent));
    if (TYPEOF(s) != CLOSXP) 
    	error(_("'Recall' called from outside a closure"));
    ans = applyClosure_v(cptr->call, s, args, cptr->sysparent, NULL, 0);
    UNPROTECT(1);
    return ans;
}


static SEXP evalArgs(SEXP el, SEXP rho, int dropmissing)
{
    return dropmissing ? evalList(el,rho) : evalListKeepMissing(el,rho);
}


/* A version of DispatchOrEval that checks for possible S4 methods for
 * any argument, not just the first.  Used in the code for `[` in
 * do_subset.  Differs in that all arguments are evaluated
 * immediately, rather than after the call to R_possible_dispatch.
 * NOT ACTUALLY USED AT PRESENT.
 */
attribute_hidden
int DispatchAnyOrEval(SEXP call, SEXP op, const char *generic, SEXP args,
		      SEXP rho, SEXP *ans, int dropmissing, int argsevald)
{
    if(R_has_methods(op)) {
        SEXP argValue, el,  value; 
	/* Rboolean hasS4 = FALSE; */ 
	int nprotect = 0, dispatch;
	if(!argsevald) {
            PROTECT(argValue = evalArgs(args, rho, dropmissing));
	    nprotect++;
	    argsevald = TRUE;
	}
	else argValue = args;
	for(el = argValue; el != R_NilValue; el = CDR(el)) {
	    if(IS_S4_OBJECT(CAR(el))) {
	        value = R_possible_dispatch(call, op, argValue, rho, TRUE);
	        if(value) {
		    *ans = value;
		    UNPROTECT(nprotect);
		    return 1;
	        }
		else break;
	    }
	}
	 /* else, use the regular DispatchOrEval, but now with evaluated args */
	dispatch = DispatchOrEval(call, op, generic, argValue, rho, ans, dropmissing, argsevald);
	UNPROTECT(nprotect);
	return dispatch;
    }
    return DispatchOrEval(call, op, generic, args, rho, ans, dropmissing, argsevald);
}


/* DispatchOrEval is used in internal functions which dispatch to
 * object methods (e.g. "[" or "[[").  The code either builds promises
 * and dispatches to the appropriate method, or it evaluates the
 * arguments it comes in with (if argsevald is 0) and returns them so that
 * the generic built-in C code can continue.  Note that CDR(call) is
 * used to obtain the unevaluated arguments when creating promises, even
 * when argsevald is 1 (so args is the evaluated arguments).  If argsevald 
 * is -1, only the first argument will have been evaluated.
 *
 * The arg list is protected by this function, and needn't be by the caller.
 */
attribute_hidden
int DispatchOrEval(SEXP call, SEXP op, const char *generic, SEXP args,
		   SEXP rho, SEXP *ans, int dropmissing, int argsevald)
{
/* DispatchOrEval is called very frequently, most often in cases where
   no dispatching is needed and the isObject or the string-based
   pre-test fail.  To avoid degrading performance it is therefore
   necessary to avoid creating promises in these cases.  The pre-test
   does require that we look at the first argument, so that needs to
   be evaluated.  The complicating factor is that the first argument
   might come in with a "..." and that there might be other arguments
   in the "..." as well.  LT */

    BEGIN_PROTECT1 (x);
    ALSO_PROTECT1 (args);

    int dots = FALSE;

    if (argsevald != 0)
	x = CAR(args);
    else {
	/* Find the object to dispatch on, dropping any leading
	   ... arguments with missing or empty values.  If there are no
	   arguments, R_NilValue is used. */
        x = R_NilValue;
	for (; args != R_NilValue; args = CDR(args)) {
	    if (CAR(args) == R_DotsSymbol) {
		SEXP h = findVar(R_DotsSymbol, rho);
		if (TYPEOF(h) == DOTSXP) {
#ifdef DODO
		    /**** any self-evaluating value should be OK; this
			  is used in byte compiled code. LT */
		    /* just a consistency check */
		    if (TYPEOF(CAR(h)) != PROMSXP)
			error(_("value in '...' is not a promise"));
#endif
		    dots = TRUE;
		    x = eval(CAR(h), rho);
                    break;
		}
		else if (h != R_NilValue && h != R_MissingArg)
		    dotdotdot_error();
	    }
	    else {
                dots = FALSE;
                x = eval(CAR(args), rho);
                break;
	    }
	}
    }

    if (isObject(x)) { /* try to dispatch on the object */
	char *pt;
	/* Try for formal method. */
	if(IS_S4_OBJECT(x) && R_has_methods(op)) {

	    BEGIN_INNER_PROTECT2 (value, argValue);

	    /* create a promise to pass down to applyClosure  */
	    if (argsevald < 0)
                argValue = promiseArgsWith1Value(CDR(call), rho, x);
            else if (argsevald == 0)
		argValue = promiseArgsWith1Value(args, rho, x);
	    else 
                argValue = args;
	    /* This means S4 dispatch */
	    value = R_possible_dispatch (call, op, argValue, rho, argsevald<=0);
	    if(value) {
		*ans = value;
		RETURN_OUTSIDE_PROTECT (1);
	    }
	    else {
		/* go on, with the evaluated args.  Not guaranteed to have
		   the same semantics as if the arguments were not
		   evaluated, in special cases (e.g., arg values that are
		   LANGSXP).
		   The use of the promiseArgs is supposed to prevent
		   multiple evaluation after the call to possible_dispatch.
		*/
		if (dots)
		    argValue = evalArgs(argValue, rho, dropmissing);
		else {
		    argValue = CONS(x, evalArgs(CDR(argValue),rho,dropmissing));
		    SET_TAG(argValue, CreateTag(TAG(args)));
		}
		args = argValue; 
		argsevald = 1;
	    }

            END_INNER_PROTECT;
	}
	if (TYPEOF(CAR(call)) == SYMSXP)
	    pt = Rf_strrchr(CHAR(PRINTNAME(CAR(call))), '.');
	else
	    pt = NULL;

	if (pt == NULL || strcmp(pt,".default")) {

	    BEGIN_INNER_PROTECT2 (pargs, rho1);
	    RCNTXT cntxt;

            if (argsevald > 0) {  /* handle as in R_possible_dispatch */
                pargs = promiseArgsWithValues(CDR(call), rho, args);
            }
            else
                pargs = promiseArgsWith1Value(args, rho, x); 

	    /* The context set up here is needed because of the way
	       usemethod() is written.  DispatchGroup() repeats some
	       internal usemethod() code and avoids the need for a
	       context; perhaps the usemethod() code should be
	       refactored so the contexts around the usemethod() calls
	       in this file can be removed.

	       Using rho for current and calling environment can be
	       confusing for things like sys.parent() calls captured
	       in promises (Gabor G had an example of this).  Also,
	       since the context is established without a SETJMP using
	       an R-accessible environment allows a segfault to be
	       triggered (by something very obscure, but still).
	       Hence here and in the other usemethod() uses below a
	       new environment rho1 is created and used.  LT */
	    rho1 = NewEnvironment(R_NilValue, R_NilValue, rho);
	    begincontext(&cntxt, CTXT_RETURN, call, rho1, rho, pargs, op);
	    if(usemethod(generic, x, call, pargs, rho1, rho, R_BaseEnv, 0, ans))
	    {   endcontext(&cntxt);
		RETURN_OUTSIDE_PROTECT (1);
	    }
	    endcontext(&cntxt);

            END_INNER_PROTECT;
	}
    }

    if (argsevald <= 0) {
	if (dots)
	    /* The first call argument was ... and may contain more than the
	       object, so it needs to be evaluated here.  The object should be
	       in a promise, so evaluating it again should be no problem. */
	    args = evalArgs(args, rho, dropmissing);
	else {
	    args = cons_with_tag (x, evalArgs(CDR(args), rho, dropmissing),
                                  TAG(args));
	}
    }

    *ans = args;
    END_PROTECT;
    return 0;
}


/* gr needs to be protected on return from this function. */
static void findmethod(SEXP Class, const char *group, const char *generic,
		       SEXP *sxp,  SEXP *gr, SEXP *meth, int *which,
		       SEXP rho)
{
    int len, whichclass;
    char buf[512];

    len = length(Class);

    /* Need to interleave looking for group and generic methods
       e.g. if class(x) is c("foo", "bar)" then x > 3 should invoke
       "Ops.foo" rather than ">.bar"
    */
    for (whichclass = 0 ; whichclass < len ; whichclass++) {
	const char *ss = translateChar(STRING_ELT(Class, whichclass));
	if (!copy_3_strings (buf, sizeof buf, generic, ".", ss))
	    error(_("class name too long in '%s'"), generic);
	*meth = install(buf);
	*sxp = R_LookupMethod(*meth, rho, rho, R_BaseEnv);
	if (isFunction(*sxp)) {
	    *gr = R_BlankScalarString;
	    break;
	}
        if (!copy_3_strings (buf, sizeof buf, group, ".", ss))
	    error(_("class name too long in '%s'"), group);
	*meth = install(buf);
	*sxp = R_LookupMethod(*meth, rho, rho, R_BaseEnv);
	if (isFunction(*sxp)) {
	    *gr = mkString(group);
	    break;
	}
    }
    *which = whichclass;
}

attribute_hidden
int DispatchGroup(const char* group, SEXP call, SEXP op, SEXP args, SEXP rho,
		  SEXP *ans)
{
    int i, j, nargs, lwhich, rwhich, set;
    SEXP lclass, s, t, m, lmeth, lsxp, lgr, newrho;
    SEXP rclass, rmeth, rgr, rsxp, value;
    char *generic;
    Rboolean useS4 = TRUE, isOps = FALSE;

    /* pre-test to avoid string computations when there is nothing to
       dispatch on because either there is only one argument and it
       isn't an object or there are two or more arguments but neither
       of the first two is an object -- both of these cases would be
       rejected by the code following the string examination code
       below */
    if (args != R_NilValue && ! isObject(CAR(args)) &&
	(CDR(args) == R_NilValue || ! isObject(CADR(args))))
	return 0;

    isOps = strcmp(group, "Ops") == 0;

    /* try for formal method */
    if(length(args) == 1 && !IS_S4_OBJECT(CAR(args))) useS4 = FALSE;
    if(length(args) == 2 &&
       !IS_S4_OBJECT(CAR(args)) && !IS_S4_OBJECT(CADR(args))) useS4 = FALSE;
    if(useS4) {
	/* Remove argument names to ensure positional matching */
	if(isOps)
	    for(s = args; s != R_NilValue; s = CDR(s)) SET_TAG(s, R_NilValue);
	if(R_has_methods(op) &&
	   (value = R_possible_dispatch(call, op, args, rho, FALSE))) {
	       *ans = value;
	       return 1;
	}
	/* else go on to look for S3 methods */
    }

    /* check whether we are processing the default method */
    if ( isSymbol(CAR(call)) ) {
        const char *pt;
        pt = CHAR(PRINTNAME(CAR(call)));
        while (*pt == '.') pt += 1;   /* duplicate previous behaviour exactly */
        while (*pt != 0 && *pt != '.') pt += 1;
        if (*pt != 0) {
            while (*pt == '.') pt += 1;
            if (strcmp(pt,"default") == 0)
                return 0;
        }
    }

    if(isOps)
	nargs = length(args);
    else
	nargs = 1;

    if( nargs == 1 && !isObject(CAR(args)) )
	return 0;

    if(!isObject(CAR(args)) && !isObject(CADR(args)))
	return 0;

    generic = PRIMNAME(op);

    lclass = IS_S4_OBJECT(CAR(args)) ? R_data_class2(CAR(args))
              : getAttrib00(CAR(args), R_ClassSymbol);
    PROTECT(lclass);

    if( nargs == 2 )
	rclass = IS_S4_OBJECT(CADR(args)) ? R_data_class2(CADR(args))
                  : getAttrib00(CADR(args), R_ClassSymbol);
    else
	rclass = R_NilValue;
    PROTECT(rclass);

    lsxp = R_NilValue; lgr = R_NilValue; lmeth = R_NilValue;
    rsxp = R_NilValue; rgr = R_NilValue; rmeth = R_NilValue;

    findmethod(lclass, group, generic, &lsxp, &lgr, &lmeth, &lwhich, rho);
    PROTECT(lgr);
    if(isFunction(lsxp) && IS_S4_OBJECT(CAR(args)) && lwhich > 0
       && isBasicClass(translateChar(STRING_ELT(lclass, lwhich)))) {
	/* This and the similar test below implement the strategy
	 for S3 methods selected for S4 objects.  See ?Methods */
        value = CAR(args);
	if (NAMEDCNT_GT_0(value)) SET_NAMEDCNT_MAX(value);
	value = R_getS4DataSlot(value, S4SXP); /* the .S3Class obj. or NULL*/
	if(value != R_NilValue) /* use the S3Part as the inherited object */
	    SETCAR(args, value);
    }

    if( nargs == 2 )
	findmethod(rclass, group, generic, &rsxp, &rgr, &rmeth, &rwhich, rho);
    else
	rwhich = 0;

    if(isFunction(rsxp) && IS_S4_OBJECT(CADR(args)) && rwhich > 0
       && isBasicClass(translateChar(STRING_ELT(rclass, rwhich)))) {
        value = CADR(args);
	if (NAMEDCNT_GT_0(value)) SET_NAMEDCNT_MAX(value);
	value = R_getS4DataSlot(value, S4SXP);
	if(value != R_NilValue) SETCADR(args, value);
    }

    PROTECT(rgr);

    if( !isFunction(lsxp) && !isFunction(rsxp) ) {
	UNPROTECT(4);
	return 0; /* no generic or group method so use default*/
    }

    if( lsxp != rsxp ) {
	if ( isFunction(lsxp) && isFunction(rsxp) ) {
	    /* special-case some methods involving difftime */
	    const char *lname = CHAR(PRINTNAME(lmeth)),
		*rname = CHAR(PRINTNAME(rmeth));
	    if( streql(rname, "Ops.difftime") && 
		(streql(lname, "+.POSIXt") || streql(lname, "-.POSIXt") ||
		 streql(lname, "+.Date") || streql(lname, "-.Date")) )
		rsxp = R_NilValue;
	    else if (streql(lname, "Ops.difftime") && 
		     (streql(rname, "+.POSIXt") || streql(rname, "+.Date")) )
		lsxp = R_NilValue;
	    else {
		warning(_("Incompatible methods (\"%s\", \"%s\") for \"%s\""),
			lname, rname, generic);
		UNPROTECT(4);
		return 0;
	    }
	}
	/* if the right hand side is the one */
	if( !isFunction(lsxp) ) { /* copy over the righthand stuff */
	    lsxp = rsxp;
	    lmeth = rmeth;
	    lgr = rgr;
	    lclass = rclass;
	    lwhich = rwhich;
	}
    }

    /* we either have a group method or a class method */

    PROTECT(newrho = allocSExp(ENVSXP));
    PROTECT(m = allocVector(STRSXP,nargs));
    s = args;
    for (i = 0 ; i < nargs ; i++) {
	t = IS_S4_OBJECT(CAR(s)) ? R_data_class2(CAR(s))
	  : getAttrib00(CAR(s), R_ClassSymbol);
	set = 0;
	if (isString(t)) {
	    for (j = 0 ; j < LENGTH(t) ; j++) {
		if (!strcmp(translateChar(STRING_ELT(t, j)),
			    translateChar(STRING_ELT(lclass, lwhich)))) {
		    SET_STRING_ELT(m, i, PRINTNAME(lmeth));
		    set = 1;
		    break;
		}
	    }
	}
	if( !set )
	    SET_STRING_ELT(m, i, R_BlankString);
	s = CDR(s);
    }

    defineVar(R_dot_Method, m, newrho);
    UNPROTECT(1);
    PROTECT(t = mkString(generic));
    defineVar(R_dot_Generic, t, newrho);
    UNPROTECT(1);
    defineVar(R_dot_Group, lgr, newrho);
    set = length(lclass) - lwhich;
    t = allocVector(STRSXP, set);
    copy_string_elements (t, 0, lclass, lwhich, set);
    defineVar(R_dot_Class, t, newrho);
    defineVar(R_dot_GenericCallEnv, rho, newrho);
    defineVar(R_dot_GenericDefEnv, R_BaseEnv, newrho);

    PROTECT(t = LCONS(lmeth, CDR(call)));

    /* the arguments have been evaluated; since we are passing them */
    /* out to a closure we need to wrap them in promises so that */
    /* they get duplicated and things like missing/substitute work. */

    PROTECT(s = promiseArgsWithValues(CDR(call), rho, args));
    if (isOps) {
        /* ensure positional matching for operators */
        for (m = s; m != R_NilValue; m = CDR(m))
            SET_TAG(m, R_NilValue);
    }

    *ans = applyClosure_v(t, lsxp, s, rho, newrho, 0);
    UNPROTECT(7);
    return 1;
}


/* START OF BYTECODE SECTION. */

static int R_bcVersion = 7;
static int R_bcMinVersion = 6;

static SEXP R_SqrtSymbol = NULL;
static SEXP R_ExpSymbol = NULL;
static SEXP R_CSymbol = NULL;

static SEXP R_TrueValue = NULL;
static SEXP R_FalseValue = NULL;

#if defined(__GNUC__) && ! defined(BC_PROFILING) && (! defined(NO_THREADED_CODE))
# define THREADED_CODE
#endif

attribute_hidden
void R_initialize_bcode(void)
{
  R_SqrtSymbol = install("sqrt");
  R_ExpSymbol = install("exp");
  R_CSymbol = install("c");

  R_TrueValue = mkTrue();
  SET_NAMEDCNT_MAX(R_TrueValue);
  R_PreserveObject(R_TrueValue);
  R_FalseValue = mkFalse();
  SET_NAMEDCNT_MAX(R_FalseValue);
  R_PreserveObject(R_FalseValue);
#ifdef THREADED_CODE
  bcEval(NULL, NULL, FALSE);
#endif
}

enum {
  BCMISMATCH_OP,
  RETURN_OP,
  GOTO_OP,
  BRIFNOT_OP,
  POP_OP,
  DUP_OP,
  PRINTVALUE_OP,
  STARTLOOPCNTXT_OP,
  ENDLOOPCNTXT_OP,
  DOLOOPNEXT_OP,
  DOLOOPBREAK_OP,
  STARTFOR_OP,
  STEPFOR_OP,
  ENDFOR_OP,
  SETLOOPVAL_OP,
  INVISIBLE_OP,
  LDCONST_OP,
  LDNULL_OP,
  LDTRUE_OP,
  LDFALSE_OP,
  GETVAR_OP,
  DDVAL_OP,
  SETVAR_OP,
  GETFUN_OP,
  GETGLOBFUN_OP,
  GETSYMFUN_OP,
  GETBUILTIN_OP,
  GETINTLBUILTIN_OP,
  CHECKFUN_OP,
  MAKEPROM_OP,
  DOMISSING_OP,
  SETTAG_OP,
  DODOTS_OP,
  PUSHARG_OP,
  PUSHCONSTARG_OP,
  PUSHNULLARG_OP,
  PUSHTRUEARG_OP,
  PUSHFALSEARG_OP,
  CALL_OP,
  CALLBUILTIN_OP,
  CALLSPECIAL_OP,
  MAKECLOSURE_OP,
  UMINUS_OP,
  UPLUS_OP,
  ADD_OP,
  SUB_OP,
  MUL_OP,
  DIV_OP,
  EXPT_OP,
  SQRT_OP,
  EXP_OP,
  EQ_OP,
  NE_OP,
  LT_OP,
  LE_OP,
  GE_OP,
  GT_OP,
  AND_OP,
  OR_OP,
  NOT_OP,
  DOTSERR_OP,
  STARTASSIGN_OP,
  ENDASSIGN_OP,
  STARTSUBSET_OP,
  DFLTSUBSET_OP,
  STARTSUBASSIGN_OP,
  DFLTSUBASSIGN_OP,
  STARTC_OP,
  DFLTC_OP,
  STARTSUBSET2_OP,
  DFLTSUBSET2_OP,
  STARTSUBASSIGN2_OP,
  DFLTSUBASSIGN2_OP,
  DOLLAR_OP,
  DOLLARGETS_OP,
  ISNULL_OP,
  ISLOGICAL_OP,
  ISINTEGER_OP,
  ISDOUBLE_OP,
  ISCOMPLEX_OP,
  ISCHARACTER_OP,
  ISSYMBOL_OP,
  ISOBJECT_OP,
  ISNUMERIC_OP,
  VECSUBSET_OP,
  MATSUBSET_OP,
  SETVECSUBSET_OP,
  SETMATSUBSET_OP,
  AND1ST_OP,
  AND2ND_OP,
  OR1ST_OP,
  OR2ND_OP,
  GETVAR_MISSOK_OP,
  DDVAL_MISSOK_OP,
  VISIBLE_OP,
  SETVAR2_OP,
  STARTASSIGN2_OP,
  ENDASSIGN2_OP,
  SETTER_CALL_OP,
  GETTER_CALL_OP,
  SWAP_OP,
  DUP2ND_OP,
  SWITCH_OP,
  RETURNJMP_OP,
  STARTVECSUBSET_OP,
  STARTMATSUBSET_OP,
  STARTSETVECSUBSET_OP,
  STARTSETMATSUBSET_OP,
  OPCOUNT
};

#define GETSTACK_PTR(s) (*(s))
#define GETSTACK(i) GETSTACK_PTR(R_BCNodeStackTop + (i))

#define SETSTACK_PTR(s, v) do { \
    SEXP __v__ = (v); \
    *(s) = __v__; \
} while (0)

#define SETSTACK(i, v) SETSTACK_PTR(R_BCNodeStackTop + (i), v)

#define SETSTACK_REAL_PTR(s, v) SETSTACK_PTR(s, ScalarReal(v))

#define SETSTACK_REAL(i, v) SETSTACK_REAL_PTR(R_BCNodeStackTop + (i), v)

#define SETSTACK_INTEGER_PTR(s, v) SETSTACK_PTR(s, ScalarInteger(v))

#define SETSTACK_INTEGER(i, v) SETSTACK_INTEGER_PTR(R_BCNodeStackTop + (i), v)

#define SETSTACK_LOGICAL_PTR(s, v) do { \
    int __ssl_v__ = (v); \
    if (__ssl_v__ == NA_LOGICAL) \
	SETSTACK_PTR(s, ScalarLogical(NA_LOGICAL)); \
    else \
	SETSTACK_PTR(s, __ssl_v__ ? R_TrueValue : R_FalseValue); \
} while(0)

#define SETSTACK_LOGICAL(i, v) SETSTACK_LOGICAL_PTR(R_BCNodeStackTop + (i), v)

typedef union { double dval; int ival; } scalar_value_t;

/* bcStackScalar() checks whether the object in the specified stack
   location is a simple real, integer, or logical scalar (i.e. length
   one and no attributes.  If so, the type is returned as the function
   value and the value is returned in the structure pointed to by the
   second argument; if not, then zero is returned as the function
   value. */
static R_INLINE int bcStackScalar(R_bcstack_t *s, scalar_value_t *v)
{
    SEXP x = *s;
    if (ATTRIB(x) == R_NilValue) {
	switch(TYPEOF(x)) {
	case REALSXP:
	    if (LENGTH(x) == 1) {
		v->dval = REAL(x)[0];
		return REALSXP;
	    }
	    else return 0;
	case INTSXP:
	    if (LENGTH(x) == 1) {
		v->ival = INTEGER(x)[0];
		return INTSXP;
	    }
	    else return 0;
	case LGLSXP:
	    if (LENGTH(x) == 1) {
		v->ival = LOGICAL(x)[0];
		return LGLSXP;
	    }
	    else return 0;
	default: return 0;
	}
    }
    else return 0;
}

#define DO_FAST_RELOP2(op,a,b) do { \
    SKIP_OP(); \
    SETSTACK_LOGICAL(-2, ((a) op (b)) ? TRUE : FALSE);	\
    R_BCNodeStackTop--; \
    NEXT(); \
} while (0)

# define FastRelop2(op,opval,opsym) do { \
    scalar_value_t vx; \
    scalar_value_t vy; \
    int typex = bcStackScalar(R_BCNodeStackTop - 2, &vx); \
    int typey = bcStackScalar(R_BCNodeStackTop - 1, &vy); \
    if (typex == REALSXP && ! ISNAN(vx.dval)) { \
	if (typey == REALSXP && ! ISNAN(vy.dval)) \
	    DO_FAST_RELOP2(op, vx.dval, vy.dval); \
	else if (typey == INTSXP && vy.ival != NA_INTEGER) \
	    DO_FAST_RELOP2(op, vx.dval, vy.ival); \
    } \
    else if (typex == INTSXP && vx.ival != NA_INTEGER) { \
	if (typey == REALSXP && ! ISNAN(vy.dval)) \
	    DO_FAST_RELOP2(op, vx.ival, vy.dval); \
	else if (typey == INTSXP && vy.ival != NA_INTEGER) { \
	    DO_FAST_RELOP2(op, vx.ival, vy.ival); \
	} \
    } \
    Relop2(opval, opsym); \
} while (0)

/* Handle when probably a package redefined a base function,
   so try to get the real thing from the internal table of
   primitives */

static SEXP getLostPrimitive(SEXP symbol, SEXPTYPE type)
{
    SEXP value = R_Primitive(CHAR(PRINTNAME(symbol)));
    if (TYPEOF(value) != type)
        /* if that doesn't work we signal an error */
        error(_("\"%s\" is not a %s function"),
              CHAR(PRINTNAME(symbol)),
              type == BUILTINSXP ? "BUILTIN" : "SPECIAL");
    return value;
}

static R_INLINE SEXP getPrimitive(SEXP symbol, SEXPTYPE type)
{
    SEXP value = SYMVALUE(symbol);
    if (TYPEOF(value) == PROMSXP) {
	value = forcePromise(value);
	SET_NAMEDCNT_MAX(value);
    }
    if (TYPEOF(value) != type)
        value = getLostPrimitive (symbol, type);
    return value;
}

static SEXP cmp_relop(SEXP call, int opval, SEXP opsym, SEXP x, SEXP y,
		      SEXP rho)
{
    SEXP op = getPrimitive(opsym, SPECIALSXP);
    if (isObject(x) || isObject(y)) {
	SEXP args, ans;
	args = CONS(x, CONS(y, R_NilValue));
	PROTECT(args);
	if (DispatchGroup("Ops", call, op, args, rho, &ans)) {
	    UNPROTECT(1);
	    return ans;
	}
	UNPROTECT(1);
    }
    return R_relop (call, op, x, y, rho, 0);
}

static SEXP cmp_arith1(SEXP call, SEXP opsym, SEXP x, SEXP rho)
{
    SEXP op = getPrimitive(opsym, SPECIALSXP);
    if (isObject(x)) {
	SEXP args, ans;
	args = CONS(x, R_NilValue);
	PROTECT(args);
	if (DispatchGroup("Ops", call, op, args, rho, &ans)) {
	    UNPROTECT(1);
	    return ans;
	}
	UNPROTECT(1);
    }
    return R_unary(call, op, x, rho, 0);
}

static SEXP cmp_arith2(SEXP call, int opval, SEXP opsym, SEXP x, SEXP y,
		       SEXP rho)
{
    SEXP op = getPrimitive(opsym, SPECIALSXP);
    if (TYPEOF(op) == PROMSXP) {
	op = forcePromise(op);
	SET_NAMEDCNT_MAX(op);
    }
    if (isObject(x) || isObject(y)) {
	SEXP args, ans;
	args = CONS(x, CONS(y, R_NilValue));
	PROTECT(args);
	if (DispatchGroup("Ops", call, op, args, rho, &ans)) {
	    UNPROTECT(1);
	    return ans;
	}
	UNPROTECT(1);
    }
    return R_binary(call, op, x, y, rho, 0);
}

#define Builtin1(do_fun,which,rho) do { \
  SEXP call = VECTOR_ELT(constants, GETOP()); \
  SETSTACK(-1, CONS(GETSTACK(-1), R_NilValue));		     \
  SETSTACK(-1, do_fun(call, getPrimitive(which, BUILTINSXP), \
		      GETSTACK(-1), rho, 0));		     \
  NEXT(); \
} while(0)

#define Builtin2(do_fun,which,rho) do {		     \
  SEXP call = VECTOR_ELT(constants, GETOP()); \
  SEXP tmp = CONS(GETSTACK(-1), R_NilValue); \
  SETSTACK(-2, CONS(GETSTACK(-2), tmp));     \
  R_BCNodeStackTop--; \
  SETSTACK(-1, do_fun(call, getPrimitive(which, BUILTINSXP),	\
		      GETSTACK(-1), rho, 0));			\
  NEXT(); \
} while(0)

#define Special2(do_fun,which,rho) do {		     \
  SEXP call = VECTOR_ELT(constants, GETOP()); \
  SEXP tmp = CONS(GETSTACK(-1), R_NilValue); \
  SETSTACK(-2, CONS(GETSTACK(-2), tmp));     \
  R_BCNodeStackTop--; \
  SETSTACK(-1, do_fun(call, getPrimitive(which, SPECIALSXP),	\
		      GETSTACK(-1), rho, 0));			\
  NEXT(); \
} while(0)

#define NewBuiltin2(do_fun,opval,opsym,rho) do {	\
  SEXP call = VECTOR_ELT(constants, GETOP()); \
  SEXP x = GETSTACK(-2); \
  SEXP y = GETSTACK(-1); \
  SETSTACK(-2, do_fun(call, opval, opsym, x, y,rho));	\
  R_BCNodeStackTop--; \
  NEXT(); \
} while(0)

#define Arith1(opsym) do {		\
  SEXP call = VECTOR_ELT(constants, GETOP()); \
  SEXP x = GETSTACK(-1); \
  SETSTACK(-1, cmp_arith1(call, opsym, x, rho)); \
  NEXT(); \
} while(0)


#define Arith2(opval,opsym) NewBuiltin2(cmp_arith2,opval,opsym,rho)
#define Math1(which) Builtin1(do_math1,which,rho)
#define Relop2(opval,opsym) NewBuiltin2(cmp_relop,opval,opsym,rho)

# define DO_FAST_BINOP(op,a,b) do { \
    SKIP_OP(); \
    SETSTACK_REAL(-2, (a) op (b)); \
    R_BCNodeStackTop--; \
    NEXT(); \
} while (0)

# define DO_FAST_BINOP_INT(op, a, b) do { \
    double dval = ((double) (a)) op ((double) (b)); \
    if (dval <= INT_MAX && dval >= INT_MIN + 1) { \
        SKIP_OP(); \
	SETSTACK_INTEGER(-2, (int) dval); \
	R_BCNodeStackTop--; \
	NEXT(); \
    } \
} while(0)

# define FastBinary(op,opval,opsym) do { \
    scalar_value_t vx; \
    scalar_value_t vy; \
    int typex = bcStackScalar(R_BCNodeStackTop - 2, &vx); \
    int typey = bcStackScalar(R_BCNodeStackTop - 1, &vy); \
    if (typex == REALSXP) { \
        if (typey == REALSXP) \
	    DO_FAST_BINOP(op, vx.dval, vy.dval); \
	else if (typey == INTSXP && vy.ival != NA_INTEGER) \
	    DO_FAST_BINOP(op, vx.dval, vy.ival); \
    } \
    else if (typex == INTSXP && vx.ival != NA_INTEGER) { \
	if (typey == REALSXP) \
	    DO_FAST_BINOP(op, vx.ival, vy.dval); \
	else if (typey == INTSXP && vy.ival != NA_INTEGER) { \
	    if (opval == DIVOP) \
		DO_FAST_BINOP(op, (double) vx.ival, (double) vy.ival); \
            else \
		DO_FAST_BINOP_INT(op, vx.ival, vy.ival); \
	} \
    } \
    Arith2(opval, opsym); \
} while (0)

#define BCNPUSH(v) do { \
  SEXP __value__ = (v); \
  R_bcstack_t *__ntop__ = R_BCNodeStackTop + 1; \
  if (__ntop__ > R_BCNodeStackEnd) nodeStackOverflow(); \
  __ntop__[-1] = __value__; \
  R_BCNodeStackTop = __ntop__; \
} while (0)

#define BCNDUP() do { \
    R_bcstack_t *__ntop__ = R_BCNodeStackTop + 1; \
    if (__ntop__ > R_BCNodeStackEnd) nodeStackOverflow(); \
    __ntop__[-1] = __ntop__[-2]; \
    R_BCNodeStackTop = __ntop__; \
} while(0)

#define BCNDUP2ND() do { \
    R_bcstack_t *__ntop__ = R_BCNodeStackTop + 1; \
    if (__ntop__ > R_BCNodeStackEnd) nodeStackOverflow(); \
    __ntop__[-1] = __ntop__[-3]; \
    R_BCNodeStackTop = __ntop__; \
} while(0)

#define BCNPOP() (R_BCNodeStackTop--, GETSTACK(0))
#define BCNPOP_IGNORE_VALUE() R_BCNodeStackTop--

#define BCNSTACKCHECK(n)  do { \
  if (R_BCNodeStackTop + 1 > R_BCNodeStackEnd) nodeStackOverflow(); \
} while (0)

#define BCIPUSHPTR(v)  do { \
  void *__value__ = (v); \
  IStackval *__ntop__ = R_BCIntStackTop + 1; \
  if (__ntop__ > R_BCIntStackEnd) intStackOverflow(); \
  *__ntop__[-1].p = __value__; \
  R_BCIntStackTop = __ntop__; \
} while (0)

#define BCIPUSHINT(v)  do { \
  int __value__ = (v); \
  IStackval *__ntop__ = R_BCIntStackTop + 1; \
  if (__ntop__ > R_BCIntStackEnd) intStackOverflow(); \
  __ntop__[-1].i = __value__; \
  R_BCIntStackTop = __ntop__; \
} while (0)

#define BCIPOPPTR() ((--R_BCIntStackTop)->p)
#define BCIPOPINT() ((--R_BCIntStackTop)->i)

#define BCCONSTS(e) BCODE_CONSTS(e)

static void nodeStackOverflow()
{
    error(_("node stack overflow"));
}

#ifdef BC_INT_STACK
static void intStackOverflow()
{
    error(_("integer stack overflow"));
}
#endif

static SEXP bytecodeExpr(SEXP e)
{
    if (isByteCode(e)) {
	if (LENGTH(BCCONSTS(e)) > 0)
	    return VECTOR_ELT(BCCONSTS(e), 0);
	else return R_NilValue;
    }
    else return e;
}

SEXP R_PromiseExpr(SEXP p)
{
    return bytecodeExpr(PRCODE(p));
}

SEXP R_ClosureExpr(SEXP p)
{
    return bytecodeExpr(BODY(p));
}

#ifdef THREADED_CODE
typedef union { void *v; int i; } BCODE;

static struct { void *addr; int argc; } opinfo[OPCOUNT];

#define OP(name,n) \
  case name##_OP: opinfo[name##_OP].addr = (__extension__ &&op_##name); \
    opinfo[name##_OP].argc = (n); \
    goto loop; \
    op_##name

#define BEGIN_MACHINE  NEXT(); init: { loop: switch(which++)
#define LASTOP } value = R_NilValue; goto done
#define INITIALIZE_MACHINE() if (body == NULL) goto init

#define NEXT() (__extension__ ({goto *(*pc++).v;}))
#define GETOP() (*pc++).i
#define SKIP_OP() (pc++)

#define BCCODE(e) (BCODE *) INTEGER(BCODE_CODE(e))
#else
typedef int BCODE;

#define OP(name,argc) case name##_OP

#ifdef BC_PROFILING
#define BEGIN_MACHINE  loop: current_opcode = *pc; switch(*pc++)
#else
#define BEGIN_MACHINE  loop: switch(*pc++)
#endif
#define LASTOP  default: error(_("Bad opcode"))
#define INITIALIZE_MACHINE()

#define NEXT() goto loop
#define GETOP() *pc++
#define SKIP_OP() (pc++)

#define BCCODE(e) INTEGER(BCODE_CODE(e))
#endif

static R_INLINE SEXP GET_BINDING_CELL(SEXP symbol, SEXP rho)
{
    if (rho == R_BaseEnv || rho == R_BaseNamespace)
	return R_NilValue;
    else {
	SEXP loc = (SEXP) R_findVarLocInFrame(rho, symbol);
	return (loc != NULL) ? loc : R_NilValue;
    }
}

static R_INLINE Rboolean SET_BINDING_VALUE(SEXP loc, SEXP value) {
    /* This depends on the current implementation of bindings */
    if (loc != R_NilValue &&
	! BINDING_IS_LOCKED(loc) && ! IS_ACTIVE_BINDING(loc)) {
	if (CAR(loc) != value) {
	    SETCAR(loc, value);
	    if (MISSING(loc))
		SET_MISSING(loc, 0);
	}
	return TRUE;
    }
    else
	return FALSE;
}

static R_INLINE SEXP BINDING_VALUE(SEXP loc)
{
    if (loc != R_NilValue && ! IS_ACTIVE_BINDING(loc))
	return CAR(loc);
    else
	return R_UnboundValue;
}

#define BINDING_SYMBOL(loc) TAG(loc)

/* Defining USE_BINDING_CACHE enables a cache for GETVAR, SETVAR, and
   others to more efficiently locate bindings in the top frame of the
   current environment.  The index into of the symbol in the constant
   table is used as the cache index.  Two options can be used to chose
   among implementation strategies:

       If CACHE_ON_STACK is defined the the cache is allocated on the
       byte code stack. Otherwise it is allocated on the heap as a
       VECSXP.  The stack-based approach is more efficient, but runs
       the risk of running out of stack space.

       If CACHE_MAX is defined, then a cache of at most that size is
       used. The value must be a power of 2 so a modulus computation x
       % CACHE_MAX can be done as x & (CACHE_MAX - 1). More than 90%
       of the closures in base have constant pools with fewer than 128
       entries when compiled, to that is a good value to use.

   On average about 1/3 of constant pool entries are symbols, so this
   approach wastes some space.  This could be avoided by grouping the
   symbols at the beginning of the constant pool and recording the
   number.

   Bindings recorded may become invalid if user code removes a
   variable.  The code in envir.c has been modified to insert
   R_unboundValue as the value of a binding when it is removed, and
   code using cached bindings checks for this.

   It would be nice if we could also cache bindings for variables
   found in enclosing environments. These would become invalid if a
   new variable is defined in an intervening frame. Some mechanism for
   invalidating the cache would be needed. This is certainly possible,
   but finding an efficient mechanism does not seem to be easy.   LT */

/* Both mechanisms implemented here make use of the stack to hold
   cache information.  This is not a problem except for "safe" for()
   loops using the STARTLOOPCNTXT instruction to run the body in a
   separate bcEval call.  Since this approach expects loop setup
   information to be passed on the stack from the outer bcEval call to
   an inner one the inner one cannot put things on the stack. For now,
   bcEval takes an additional argument that disables the cache in
   calls via STARTLOOPCNTXT for all "safe" loops. It would be better
   to deal with this in some other way, for example by having a
   specific STARTFORLOOPCNTXT instruction that deals with transferring
   the information in some other way. For now disabling the cache is
   an expedient solution. LT */

#define USE_BINDING_CACHE
# ifdef USE_BINDING_CACHE
/* CACHE_MAX must be a power of 2 for modulus using & CACHE_MASK to work*/
# define CACHE_MAX 128
# ifdef CACHE_MAX
#  define CACHE_MASK (CACHE_MAX - 1)
#  define CACHEIDX(i) ((i) & CACHE_MASK)
# else
#  define CACHEIDX(i) (i)
# endif

# define CACHE_ON_STACK
# ifdef CACHE_ON_STACK
typedef R_bcstack_t * R_binding_cache_t;
#  define GET_CACHED_BINDING_CELL(vcache, sidx) \
    (vcache ? vcache[CACHEIDX(sidx)] : R_NilValue)
#  define GET_SMALLCACHE_BINDING_CELL(vcache, sidx) \
    (vcache ? vcache[sidx] : R_NilValue)

#  define SET_CACHED_BINDING(cvache, sidx, cell) \
    do { if (vcache) vcache[CACHEIDX(sidx)] = (cell); } while (0)
# else
typedef SEXP R_binding_cache_t;
#  define GET_CACHED_BINDING_CELL(vcache, sidx) \
    (vcache ? VECTOR_ELT(vcache, CACHEIDX(sidx)) : R_NilValue)
#  define GET_SMALLCACHE_BINDING_CELL(vcache, sidx) \
    (vcache ? VECTOR_ELT(vcache, sidx) : R_NilValue)

#  define SET_CACHED_BINDING(vcache, sidx, cell) \
    do { if (vcache) SET_VECTOR_ELT(vcache, CACHEIDX(sidx), cell); } while (0)
# endif
#else
typedef void *R_binding_cache_t;
# define GET_CACHED_BINDING_CELL(vcache, sidx) R_NilValue
# define GET_SMALLCACHE_BINDING_CELL(vcache, sidx) R_NilValue

# define SET_CACHED_BINDING(vcache, sidx, cell)
#endif

static R_INLINE SEXP GET_BINDING_CELL_CACHE(SEXP symbol, SEXP rho,
					    R_binding_cache_t vcache, int idx)
{
    SEXP cell = GET_CACHED_BINDING_CELL(vcache, idx);
    /* The value returned by GET_CACHED_BINDING_CELL is either a
       binding cell or R_NilValue.  TAG(R_NilValue) is R_NilVelue, and
       that will no equal symbol. So a separate test for cell !=
       R_NilValue is not needed. */
    if (TAG(cell) == symbol && CAR(cell) != R_UnboundValue)
	return cell;
    else {
	SEXP ncell = GET_BINDING_CELL(symbol, rho);
	if (ncell != R_NilValue)
	    SET_CACHED_BINDING(vcache, idx, ncell);
	else if (cell != R_NilValue && CAR(cell) == R_UnboundValue)
	    SET_CACHED_BINDING(vcache, idx, R_NilValue);
	return ncell;
    }
}

static R_INLINE SEXP FORCE_PROMISE(SEXP value, SEXP symbol, SEXP rho,
				   Rboolean keepmiss)
{
    if (PRVALUE(value) == R_UnboundValue) {
	/**** R_isMissing is inefficient */
	if (keepmiss && R_isMissing(symbol, rho))
	    value = R_MissingArg;
	else 
            value = forcePromise(value);
    }
    else 
        value = PRVALUE(value);
    return value;
}

static R_INLINE SEXP FIND_VAR_NO_CACHE(SEXP symbol, SEXP rho, SEXP cell)
{
    SEXP value;
    /* only need to search the current frame again if
       binding was special or frame is a base frame */
    if (cell != R_NilValue ||
	rho == R_BaseEnv || rho == R_BaseNamespace)
	value =  findVar(symbol, rho);
    else
	value =  findVar(symbol, ENCLOS(rho));
    return value;
}

static R_INLINE SEXP getvar(SEXP symbol, SEXP rho,
			    Rboolean dd, Rboolean keepmiss,
			    R_binding_cache_t vcache, int sidx)
{
    SEXP value;
    if (dd)
	value = ddfindVar(symbol, rho);
    else if (vcache != NULL) {
	SEXP cell = GET_BINDING_CELL_CACHE(symbol, rho, vcache, sidx);
	value = BINDING_VALUE(cell);
	if (value == R_UnboundValue)
	    value = FIND_VAR_NO_CACHE(symbol, rho, cell);
    }
    else
	value = findVar(symbol, rho);

    if (value == R_UnboundValue)
	unbound_var_error(symbol);
    else if (value == R_MissingArg) {
	if (! keepmiss) arg_missing_error(symbol);
    }
    else if (TYPEOF(value) == PROMSXP)
	value = FORCE_PROMISE(value, symbol, rho, keepmiss);
    else if (NAMEDCNT_EQ_0(value))
	SET_NAMEDCNT_1(value);
    return value;
}

#define INLINE_GETVAR
#ifdef INLINE_GETVAR
/* Try to handle the most common case as efficiently as possible.  If
   smallcache is true then a modulus operation on the index is not
   needed, nor is a check that a non-null value corresponds to the
   requested symbol. The symbol from the constant pool is also usually
   not needed. The test TYPOF(value) != SYMBOL rules out R_MissingArg
   and R_UnboundValue as these are implemented s symbols.  It also
   rules other symbols, but as those are rare they are handled by the
   getvar() call. */
#define DO_GETVAR(dd,keepmiss) do { \
    int sidx = GETOP(); \
    if (!dd && smallcache) { \
	SEXP cell = GET_SMALLCACHE_BINDING_CELL(vcache, sidx); \
	/* try fast handling of REALSXP, INTSXP, LGLSXP */ \
	/* (cell won't be R_NilValue or an active binding) */ \
	value = CAR(cell); \
	int type = TYPEOF(value); \
	switch(type) { \
	case REALSXP: \
	case INTSXP: \
	case LGLSXP: \
	    /* may be ok to skip this test: */ \
	    if (NAMEDCNT_EQ_0(value)) \
		SET_NAMEDCNT_1(value); \
	    R_Visible = TRUE; \
	    BCNPUSH(value); \
	    NEXT(); \
	} \
	if (cell != R_NilValue && ! IS_ACTIVE_BINDING(cell)) { \
	    value = CAR(cell); \
	    if (TYPEOF(value) != SYMSXP) {	\
		if (TYPEOF(value) == PROMSXP) {		\
		    SEXP pv = PRVALUE(value);		\
		    if (pv == R_UnboundValue) {		\
			SEXP symbol = VECTOR_ELT(constants, sidx);	\
			value = FORCE_PROMISE(value, symbol, rho, keepmiss); \
		    }							\
		    else value = pv;					\
		}							\
		else if (NAMEDCNT_EQ_0(value))				\
		    SET_NAMEDCNT_1(value);				\
		R_Visible = TRUE;					\
		BCNPUSH(value);						\
		NEXT();							\
	    }								\
	}								\
    }									\
    SEXP symbol = VECTOR_ELT(constants, sidx);				\
    R_Visible = TRUE;							\
    BCNPUSH(getvar(symbol, rho, dd, keepmiss, vcache, sidx));		\
    NEXT();								\
} while (0)
#else
#define DO_GETVAR(dd,keepmiss) do { \
  int sidx = GETOP(); \
  SEXP symbol = VECTOR_ELT(constants, sidx); \
  R_Visible = TRUE; \
  BCNPUSH(getvar(symbol, rho, dd, keepmiss, vcache, sidx));	\
  NEXT(); \
} while (0)
#endif

#define PUSHCALLARG(v) PUSHCALLARG_CELL(CONS(v, R_NilValue))

#define PUSHCALLARG_CELL(c) do { \
  SEXP __cell__ = (c); \
  if (GETSTACK(-2) == R_NilValue) SETSTACK(-2, __cell__); \
  else SETCDR(GETSTACK(-1), __cell__); \
  SETSTACK(-1, __cell__);	       \
} while (0)

static int tryDispatch(char *generic, SEXP call, SEXP x, SEXP rho, SEXP *pv)
{
  RCNTXT cntxt;
  SEXP pargs, rho1;
  int dispatched = FALSE;
  SEXP op = SYMVALUE(install(generic)); /**** avoid this */

  PROTECT(pargs = promiseArgsWith1Value(CDR(call), rho, x));

  /**** Minimal hack to try to handle the S4 case.  If we do the check
	and do not dispatch then some arguments beyond the first might
	have been evaluated; these will then be evaluated again by the
	compiled argument code. */
  if (IS_S4_OBJECT(x) && R_has_methods(op)) {
    SEXP val = R_possible_dispatch(call, op, pargs, rho, TRUE);
    if (val) {
      *pv = val;
      UNPROTECT(1);
      return TRUE;
    }
  }

  /* See comment at first usemethod() call in this file. LT */
  PROTECT(rho1 = NewEnvironment(R_NilValue, R_NilValue, rho));
  begincontext(&cntxt, CTXT_RETURN, call, rho1, rho, pargs, op);
  if (usemethod(generic, x, call, pargs, rho1, rho, R_BaseEnv, 0, pv))
    dispatched = TRUE;
  endcontext(&cntxt);
  UNPROTECT(2);
  return dispatched;
}

static int tryAssignDispatch(char *generic, SEXP call, SEXP lhs, SEXP rhs,
			     SEXP rho, SEXP *pv)
{
    int result;
    SEXP ncall, last, prom;

    PROTECT(ncall = duplicate(call));
    last = ncall;
    while (CDR(last) != R_NilValue)
	last = CDR(last);
    prom = mkPROMISE(CAR(last), rho);
    SET_PRVALUE(prom, rhs);
    INC_NAMEDCNT(rhs);
    SETCAR(last, prom);
    result = tryDispatch(generic, ncall, lhs, rho, pv);
    UNPROTECT(1);
    return result;
}

#define DO_STARTDISPATCH(generic) do { \
  SEXP call = VECTOR_ELT(constants, GETOP()); \
  int label = GETOP(); \
  value = GETSTACK(-1); \
  if (isObject(value) && tryDispatch(generic, call, value, rho, &value)) {\
    SETSTACK(-1, value);						\
    BC_CHECK_SIGINT(); \
    pc = codebase + label; \
  } \
  else { \
    SEXP tag = TAG(CDR(call)); \
    SEXP cell = CONS(value, R_NilValue); \
    BCNSTACKCHECK(3); \
    SETSTACK(0, call); \
    SETSTACK(1, cell); \
    SETSTACK(2, cell); \
    R_BCNodeStackTop += 3; \
    if (tag != R_NilValue) \
      SET_TAG(cell, CreateTag(tag)); \
  } \
  NEXT(); \
} while (0)

#define DO_DFLTDISPATCH0(fun, symbol) do { \
  SEXP call = GETSTACK(-3); \
  SEXP args = GETSTACK(-2); \
  value = fun(call, symbol, args, rho, 0); \
  R_BCNodeStackTop -= 3; \
  SETSTACK(-1, value); \
  NEXT(); \
} while (0)

#define DO_DFLTDISPATCH(fun, symbol) do { \
  SEXP call = GETSTACK(-3); \
  SEXP args = GETSTACK(-2); \
  value = fun(call, symbol, args, rho); \
  R_BCNodeStackTop -= 3; \
  SETSTACK(-1, value); \
  NEXT(); \
} while (0)

#define DO_START_ASSIGN_DISPATCH(generic) do { \
  SEXP call = VECTOR_ELT(constants, GETOP()); \
  int label = GETOP(); \
  SEXP lhs = GETSTACK(-2); \
  SEXP rhs = GETSTACK(-1); \
  if (NAMEDCNT_GT_1(lhs) && lhs != R_NilValue) { \
    lhs = duplicate(lhs); \
    SETSTACK(-2, lhs); \
    SET_NAMEDCNT_1(lhs); \
  } \
  if (isObject(lhs) && \
      tryAssignDispatch(generic, call, lhs, rhs, rho, &value)) { \
    R_BCNodeStackTop--;	\
    SETSTACK(-1, value); \
    BC_CHECK_SIGINT(); \
    pc = codebase + label; \
  } \
  else { \
    SEXP tag = TAG(CDR(call)); \
    SEXP cell = CONS(lhs, R_NilValue); \
    BCNSTACKCHECK(3); \
    SETSTACK(0, call); \
    SETSTACK(1, cell); \
    SETSTACK(2, cell); \
    R_BCNodeStackTop += 3; \
    if (tag != R_NilValue) \
      SET_TAG(cell, CreateTag(tag)); \
  } \
  NEXT(); \
} while (0)

#define DO_DFLT_ASSIGN_DISPATCH(fun, symbol) do { \
  SEXP rhs = GETSTACK(-4); \
  SEXP call = GETSTACK(-3); \
  SEXP args = GETSTACK(-2); \
  PUSHCALLARG(rhs); \
  value = fun(call, symbol, args, rho); \
  R_BCNodeStackTop -= 4; \
  SETSTACK(-1, value);	 \
  NEXT(); \
} while (0)

#define DO_STARTDISPATCH_N(generic) do { \
    int callidx = GETOP(); \
    int label = GETOP(); \
    value = GETSTACK(-1); \
    if (isObject(value)) { \
	SEXP call = VECTOR_ELT(constants, callidx); \
	if (tryDispatch(generic, call, value, rho, &value)) { \
	    SETSTACK(-1, value); \
	    BC_CHECK_SIGINT(); \
	    pc = codebase + label; \
	} \
    } \
    NEXT(); \
} while (0)

#define DO_START_ASSIGN_DISPATCH_N(generic) do { \
    int callidx = GETOP(); \
    int label = GETOP(); \
    SEXP lhs = GETSTACK(-2); \
    if (isObject(lhs)) { \
	SEXP call = VECTOR_ELT(constants, callidx); \
	SEXP rhs = GETSTACK(-1); \
	if (NAMEDCNT_GT_1(lhs) && lhs != R_NilValue) { \
	    lhs = duplicate(lhs); \
	    SETSTACK(-2, lhs); \
	    SET_NAMEDCNT_1(lhs); \
	} \
	if (tryAssignDispatch(generic, call, lhs, rhs, rho, &value)) { \
	    R_BCNodeStackTop--; \
	    SETSTACK(-1, value); \
	    BC_CHECK_SIGINT(); \
	    pc = codebase + label; \
	} \
    } \
    NEXT(); \
} while (0)

#define DO_ISTEST(fun) do { \
  SETSTACK(-1, fun(GETSTACK(-1)) ? R_TrueValue : R_FalseValue);	\
  NEXT(); \
} while(0)
#define DO_ISTYPE(type) do { \
  SETSTACK(-1, TYPEOF(GETSTACK(-1)) == type ? mkTrue() : mkFalse()); \
  NEXT(); \
} while (0)
#define isNumericOnly(x) (isNumeric(x) && ! isLogical(x))

#ifdef BC_PROFILING
#define NO_CURRENT_OPCODE -1
static int current_opcode = NO_CURRENT_OPCODE;
static int opcode_counts[OPCOUNT];
#endif

#define BC_COUNT_DELTA 1000

#define BC_CHECK_SIGINT() do { \
  if (++eval_count > BC_COUNT_DELTA) { \
      R_CheckUserInterrupt(); \
      eval_count = 0; \
  } \
} while (0)

static void loopWithContext(volatile SEXP code, volatile SEXP rho)
{
    RCNTXT cntxt;
    begincontext(&cntxt, CTXT_LOOP, R_NilValue, rho, R_BaseEnv, R_NilValue,
		 R_NilValue);
    if (SETJMP(cntxt.cjmpbuf) != CTXT_BREAK)
	bcEval(code, rho, FALSE);
    endcontext(&cntxt);
}

static R_INLINE int bcStackIndex(R_bcstack_t *s)
{
    SEXP idx = *s;
    switch(TYPEOF(idx)) {
    case INTSXP:
	if (LENGTH(idx) == 1 && INTEGER(idx)[0] != NA_INTEGER)
	    return INTEGER(idx)[0];
	else return -1;
    case REALSXP:
	if (LENGTH(idx) == 1) {
	    double val = REAL(idx)[0];
	    if (! ISNAN(val) && val <= INT_MAX && val > INT_MIN)
		return val;
	    else return -1;
	}
	else return -1;
    default: return -1;
    }
}

static void VECSUBSET_PTR(R_bcstack_t *sx, R_bcstack_t *si,
                          R_bcstack_t *sv, SEXP rho)
{
    SEXP idx, args, value;
    SEXP vec = GETSTACK_PTR(sx);
    int i = bcStackIndex(si) - 1;

    if (ATTRIB(vec) == R_NilValue && i >= 0) {
	switch (TYPEOF(vec)) {
	case REALSXP:
	    if (LENGTH(vec) <= i) break;
	    SETSTACK_REAL_PTR(sv, REAL(vec)[i]);
	    return;
	case INTSXP:
	    if (LENGTH(vec) <= i) break;
	    SETSTACK_INTEGER_PTR(sv, INTEGER(vec)[i]);
	    return;
	case LGLSXP:
	    if (LENGTH(vec) <= i) break;
	    SETSTACK_LOGICAL_PTR(sv, LOGICAL(vec)[i]);
	    return;
	case CPLXSXP:
	    if (LENGTH(vec) <= i) break;
	    SETSTACK_PTR(sv, ScalarComplex(COMPLEX(vec)[i]));
	    return;
	case RAWSXP:
	    if (LENGTH(vec) <= i) break;
	    SETSTACK_PTR(sv, ScalarRaw(RAW(vec)[i]));
	    return;
	}
    }

    /* fall through to the standard default handler */
    idx = GETSTACK_PTR(si);
    args = CONS(idx, R_NilValue);
    args = CONS(vec, args);
    PROTECT(args);
    value = do_subset_dflt(R_NilValue, R_BracketSymbol, args, rho);
    UNPROTECT(1);
    SETSTACK_PTR(sv, value);
}

#define DO_VECSUBSET(rho) do { \
    VECSUBSET_PTR(R_BCNodeStackTop - 2, R_BCNodeStackTop - 1, \
		  R_BCNodeStackTop - 2, rho); \
    R_BCNodeStackTop--; \
} while(0)

static R_INLINE SEXP getMatrixDim(SEXP mat)
{
    if (! OBJECT(mat) &&
	TAG(ATTRIB(mat)) == R_DimSymbol &&
	CDR(ATTRIB(mat)) == R_NilValue) {
	SEXP dim = CAR(ATTRIB(mat));
	if (TYPEOF(dim) == INTSXP && LENGTH(dim) == 2)
	    return dim;
	else return R_NilValue;
    }
    else return R_NilValue;
}

static R_INLINE void DO_MATSUBSET(SEXP rho)
{
    SEXP idx, jdx, args, value;
    SEXP mat = GETSTACK(-3);
    SEXP dim = getMatrixDim(mat);

    if (dim != R_NilValue) {
	int i = bcStackIndex(R_BCNodeStackTop - 2);
	int j = bcStackIndex(R_BCNodeStackTop - 1);
	int nrow = INTEGER(dim)[0];
	int ncol = INTEGER(dim)[1];
	if (i > 0 && j > 0 && i <= nrow && j <= ncol) {
	    int k = i - 1 + nrow * (j - 1);
	    switch (TYPEOF(mat)) {
	    case REALSXP:
		if (LENGTH(mat) <= k) break;
		R_BCNodeStackTop -= 2;
		SETSTACK_REAL(-1, REAL(mat)[k]);
		return;
	    case INTSXP:
		if (LENGTH(mat) <= k) break;
		R_BCNodeStackTop -= 2;
		SETSTACK_INTEGER(-1, INTEGER(mat)[k]);
		return;
	    case LGLSXP:
		if (LENGTH(mat) <= k) break;
		R_BCNodeStackTop -= 2;
		SETSTACK_LOGICAL(-1, LOGICAL(mat)[k]);
		return;
	    case CPLXSXP:
		if (LENGTH(mat) <= k) break;
		R_BCNodeStackTop -= 2;
		SETSTACK(-1, ScalarComplex(COMPLEX(mat)[k]));
		return;
	    }
	}
    }

    /* fall through to the standard default handler */
    idx = GETSTACK(-2);
    jdx = GETSTACK(-1);
    args = CONS(jdx, R_NilValue);
    args = CONS(idx, args);
    args = CONS(mat, args);
    SETSTACK(-1, args); /* for GC protection */
    value = do_subset_dflt(R_NilValue, R_BracketSymbol, args, rho);
    R_BCNodeStackTop -= 2;
    SETSTACK(-1, value);
}

#define INTEGER_TO_REAL(x) ((x) == NA_INTEGER ? NA_REAL : (x))
#define LOGICAL_TO_REAL(x) ((x) == NA_LOGICAL ? NA_REAL : (x))

static R_INLINE Rboolean setElementFromScalar(SEXP vec, int i, int typev,
					      scalar_value_t *v)
{
    if (i < 0) return FALSE;

    if (TYPEOF(vec) == REALSXP) {
	if (LENGTH(vec) <= i) return FALSE;
	switch(typev) {
	case REALSXP: REAL(vec)[i] = v->dval; return TRUE;
	case INTSXP: REAL(vec)[i] = INTEGER_TO_REAL(v->ival); return TRUE;
	case LGLSXP: REAL(vec)[i] = LOGICAL_TO_REAL(v->ival); return TRUE;
	}
    }
    else if (typev == TYPEOF(vec)) {
	if (LENGTH(vec) <= i) return FALSE;
	switch (typev) {
	case INTSXP: INTEGER(vec)[i] = v->ival; return TRUE;
	case LGLSXP: LOGICAL(vec)[i] = v->ival; return TRUE;
	}
    }
    return FALSE;
}

static R_INLINE void SETVECSUBSET_PTR(R_bcstack_t *sx, R_bcstack_t *srhs,
				      R_bcstack_t *si, R_bcstack_t *sv,
				      SEXP rho)
{
    SEXP idx, args, value;
    SEXP vec = GETSTACK_PTR(sx);

    if (NAMEDCNT_GT_1(vec)) {
	vec = duplicate(vec);
	SETSTACK_PTR(sx, vec);
    }
    else
	SET_NAMEDCNT_0(vec);

    if (ATTRIB(vec) == R_NilValue) {
	int i = bcStackIndex(si);
	if (i > 0) {
	    scalar_value_t v;
	    int typev = bcStackScalar(srhs, &v);
	    if (setElementFromScalar(vec, i - 1, typev, &v)) {
		SETSTACK_PTR(sv, vec);
		return;
	    }
	}
    }

    /* fall through to the standard default handler */
    value = GETSTACK_PTR(srhs);
    idx = GETSTACK_PTR(si);
    args = CONS(value, R_NilValue);
    SET_TAG(args, R_ValueSymbol);
    args = CONS(idx, args);
    args = CONS(vec, args);
    PROTECT(args);
    vec = do_subassign_dflt(R_NilValue, R_SubAssignSymbol, args, rho);
    UNPROTECT(1);
    SETSTACK_PTR(sv, vec);
}

static void DO_SETVECSUBSET(SEXP rho)
{
    SETVECSUBSET_PTR(R_BCNodeStackTop - 3, R_BCNodeStackTop - 2,
		     R_BCNodeStackTop - 1, R_BCNodeStackTop - 3, rho);
    R_BCNodeStackTop -= 2;
}

static void DO_SETMATSUBSET(SEXP rho)
{
    SEXP dim, idx, jdx, args, value;
    SEXP mat = GETSTACK(-4);

    if (NAMEDCNT_GT_1(mat)) {
	mat = duplicate(mat);
	SETSTACK(-4, mat);
    }
    else
	SET_NAMEDCNT_0(mat);

    dim = getMatrixDim(mat);

    if (dim != R_NilValue) {
	int i = bcStackIndex(R_BCNodeStackTop - 2);
	int j = bcStackIndex(R_BCNodeStackTop - 1);
	int nrow = INTEGER(dim)[0];
	int ncol = INTEGER(dim)[1];
	if (i > 0 && j > 0 && i <= nrow && j <= ncol) {
	    scalar_value_t v;
	    int typev = bcStackScalar(R_BCNodeStackTop - 3, &v);
	    int k = i - 1 + nrow * (j - 1);
	    if (setElementFromScalar(mat, k, typev, &v)) {
		R_BCNodeStackTop -= 3;
		SETSTACK(-1, mat);
		return;
	    }
	}
    }

    /* fall through to the standard default handler */
    value = GETSTACK(-3);
    idx = GETSTACK(-2);
    jdx = GETSTACK(-1);
    args = CONS(value, R_NilValue);
    SET_TAG(args, R_ValueSymbol);
    args = CONS(jdx, args);
    args = CONS(idx, args);
    args = CONS(mat, args);
    SETSTACK(-1, args); /* for GC protection */
    mat = do_subassign_dflt(R_NilValue, R_SubAssignSymbol, args, rho);
    R_BCNodeStackTop -= 3;
    SETSTACK(-1, mat);
}

#define FIXUP_SCALAR_LOGICAL(callidx, arg, op) do { \
	SEXP val = GETSTACK(-1); \
	if (TYPEOF(val) != LGLSXP || LENGTH(val) != 1) { \
	    if (!isNumber(val))	\
		errorcall(VECTOR_ELT(constants, callidx), \
			  _("invalid %s type in 'x %s y'"), arg, op);	\
	    SETSTACK(-1, ScalarLogical(asLogical(val))); \
	} \
    } while(0)

static void maybe_missing_error(SEXP call)
{
    SEXP c;
    int k;

    if (call == R_NilValue) 
        return;

    /* check for an empty argument in the call -- start from
       the beginning in case of ... arguments */
    for (k = 1, c = CDR(call); c != R_NilValue; c = CDR(c), k++)
        if (CAR(c) == R_MissingArg)
            errorcall(call, "argument %d is empty", k);

    /* An error from evaluating a symbol will already have
       been signaled.  The interpreter, in evalList, does
       _not_ signal an error for a call expression that
       produces an R_MissingArg value; for example
       
           c(alist(a=)$a)

       does not signal an error. */
}

static R_INLINE void checkForMissings(SEXP args, SEXP call)
{
    SEXP a;
    for (a = args; a != R_NilValue; a = CDR(a))
	if (CAR(a) == R_MissingArg) {
            maybe_missing_error(call);
            return;
        }
}

#define GET_VEC_LOOP_VALUE(var, pos) do {		\
    (var) = GETSTACK(pos);				\
    if (NAMEDCNT_GT_1(var)) {				\
	(var) = allocVector(TYPEOF(seq), 1);		\
	SETSTACK(pos, var);				\
	SET_NAMEDCNT_1(var);				\
    }							\
} while (0)

static R_NORETURN void bad_function_error (void)
{
    error(_("bad function"));
}

static SEXP bcEval(SEXP body, SEXP rho, Rboolean useCache)
{
  SEXP value, constants;
  BCODE *pc, *codebase;
  int ftype = 0;
  R_bcstack_t *oldntop = R_BCNodeStackTop;
  static int eval_count = 0;
#ifdef BC_INT_STACK
  IStackval *olditop = R_BCIntStackTop;
#endif
#ifdef BC_PROFILING
  int old_current_opcode = current_opcode;
#endif
#ifdef THREADED_CODE
  int which = 0;
#endif

  BC_CHECK_SIGINT();

  INITIALIZE_MACHINE();
  codebase = pc = BCCODE(body);
  constants = BCCONSTS(body);

  /* allow bytecode to be disabled for testing */
  if (R_disable_bytecode)
      return eval(bytecodeExpr(body), rho);

  /* check version */
  {
      int version = GETOP();
      if (version < R_bcMinVersion || version > R_bcVersion) {
	  if (version >= 2) {
	      static Rboolean warned = FALSE;
	      if (! warned) {
		  warned = TRUE;
		  warning(_("bytecode version mismatch; using eval"));
	      }
	      return eval(bytecodeExpr(body), rho);
	  }
	  else if (version < R_bcMinVersion)
	      error(_("bytecode version is too old"));
	  else error(_("bytecode version is too new"));
      }
  }

  R_binding_cache_t vcache = NULL;
  Rboolean smallcache = TRUE;
#ifdef USE_BINDING_CACHE
  if (useCache) {
      R_len_t n = LENGTH(constants);
# ifdef CACHE_MAX
      if (n > CACHE_MAX) {
	  n = CACHE_MAX;
	  smallcache = FALSE;
      }
# endif
# ifdef CACHE_ON_STACK
      /* initialize binding cache on the stack */
      vcache = R_BCNodeStackTop;
      if (R_BCNodeStackTop + n > R_BCNodeStackEnd)
	  nodeStackOverflow();
      while (n > 0) {
	  *R_BCNodeStackTop = R_NilValue;
	  R_BCNodeStackTop++;
	  n--;
      }
# else
      /* allocate binding cache and protect on stack */
      vcache = allocVector(VECSXP, n);
      BCNPUSH(vcache);
# endif
  }
#endif

  BEGIN_MACHINE {
    OP(BCMISMATCH, 0): error(_("byte code version mismatch"));
    OP(RETURN, 0): value = GETSTACK(-1); goto done;
    OP(GOTO, 1):
      {
	int label = GETOP();
	BC_CHECK_SIGINT();
	pc = codebase + label;
	NEXT();
      }
    OP(BRIFNOT, 2):
      {
	int callidx = GETOP();
	int label = GETOP();
	int cond;
	SEXP call = VECTOR_ELT(constants, callidx);
	value = BCNPOP();
	cond = asLogicalNoNA(value, call);
	if (! cond) {
	    BC_CHECK_SIGINT(); /**** only on back branch?*/
	    pc = codebase + label;
	}
	NEXT();
      }
    OP(POP, 0): BCNPOP_IGNORE_VALUE(); NEXT();
    OP(DUP, 0): BCNDUP(); NEXT();
    OP(PRINTVALUE, 0): PrintValue(BCNPOP()); NEXT();
    OP(STARTLOOPCNTXT, 1):
	{
	    SEXP code = VECTOR_ELT(constants, GETOP());
	    loopWithContext(code, rho);
	    NEXT();
	}
    OP(ENDLOOPCNTXT, 0): value = R_NilValue; goto done;
    OP(DOLOOPNEXT, 0): findcontext(CTXT_NEXT, rho, R_NilValue);
    OP(DOLOOPBREAK, 0): findcontext(CTXT_BREAK, rho, R_NilValue);
    OP(STARTFOR, 3):
      {
	SEXP seq = GETSTACK(-1);
	int callidx = GETOP();
	SEXP symbol = VECTOR_ELT(constants, GETOP());
	int label = GETOP();

	/* if we are iterating over a factor, coerce to character first */
	if (inherits(seq, "factor")) {
	    seq = asCharacterFactor(seq);
	    SETSTACK(-1, seq);
	}

	defineVar(symbol, R_NilValue, rho);
	BCNPUSH(GET_BINDING_CELL(symbol, rho));

	value = allocVector(INTSXP, 2);
	INTEGER(value)[0] = -1;
	if (isVector(seq))
	  INTEGER(value)[1] = LENGTH(seq);
	else if (isList(seq) || isNull(seq))
	  INTEGER(value)[1] = length(seq);
	else errorcall(VECTOR_ELT(constants, callidx),
		       _("invalid for() loop sequence"));
	BCNPUSH(value);

	/* bump up NAMED count of seq to avoid modification by loop code */
	INC_NAMEDCNT(seq);

	/* place initial loop variable value object on stack */
	switch(TYPEOF(seq)) {
	case LGLSXP:
	case INTSXP:
	case REALSXP:
	case CPLXSXP:
	case STRSXP:
	case RAWSXP:
	    value = allocVector(TYPEOF(seq), 1);
	    BCNPUSH(value);
	    break;
	default: BCNPUSH(R_NilValue);
	}

	BC_CHECK_SIGINT();
	pc = codebase + label;
	NEXT();
      }
    OP(STEPFOR, 1):
      {
	int label = GETOP();
	int i = ++(INTEGER(GETSTACK(-2))[0]);
	int n = INTEGER(GETSTACK(-2))[1];
	if (i < n) {
	  SEXP seq = GETSTACK(-4);
	  SEXP cell = GETSTACK(-3);
	  switch (TYPEOF(seq)) {
	  case LGLSXP:
	    GET_VEC_LOOP_VALUE(value, -1);
	    LOGICAL(value)[0] = LOGICAL(seq)[i];
	    break;
	  case INTSXP:
	    GET_VEC_LOOP_VALUE(value, -1);
	    INTEGER(value)[0] = INTEGER(seq)[i];
	    break;
	  case REALSXP:
	    GET_VEC_LOOP_VALUE(value, -1);
	    REAL(value)[0] = REAL(seq)[i];
	    break;
	  case CPLXSXP:
	    GET_VEC_LOOP_VALUE(value, -1);
	    COMPLEX(value)[0] = COMPLEX(seq)[i];
	    break;
	  case STRSXP:
	    GET_VEC_LOOP_VALUE(value, -1);
	    SET_STRING_ELT(value, 0, STRING_ELT(seq, i));
	    break;
	  case RAWSXP:
	    GET_VEC_LOOP_VALUE(value, -1);
	    RAW(value)[0] = RAW(seq)[i];
	    break;
	  case EXPRSXP:
	  case VECSXP:
	    value = VECTOR_ELT(seq, i);
	    SET_NAMEDCNT_MAX(value);
	    break;
	  case LISTSXP:
	    value = CAR(seq);
	    SETSTACK(-4, CDR(seq));
	    SET_NAMEDCNT_MAX(value);
	    break;
	  default:
	    error(_("invalid sequence argument in for loop"));
	  }
	  if (! SET_BINDING_VALUE(cell, value))
	      defineVar(BINDING_SYMBOL(cell), value, rho);
	  BC_CHECK_SIGINT();
	  pc = codebase + label;
	}
	NEXT();
      }
    OP(ENDFOR, 0):
      {
	R_BCNodeStackTop -= 3;
	SETSTACK(-1, R_NilValue);
	NEXT();
      }
    OP(SETLOOPVAL, 0):
      BCNPOP_IGNORE_VALUE(); SETSTACK(-1, R_NilValue); NEXT();
    OP(INVISIBLE,0): R_Visible = FALSE; NEXT();
    /**** for now LDCONST, LDTRUE, and LDFALSE duplicate/allocate to
	  be defensive against bad package C code */
    OP(LDCONST, 1):
      R_Visible = TRUE;
      value = VECTOR_ELT(constants, GETOP());
      /* make sure NAMED = 2 -- lower values might be safe in some cases but
	 not in general, especially if the constant pool was created by
	 unserializing a compiled expression. */
      /*if (NAMED(value) < 2) SET_NAMED(value, 2);*/
      BCNPUSH(duplicate(value));
      NEXT();
    OP(LDNULL, 0): R_Visible = TRUE; BCNPUSH(R_NilValue); NEXT();
    OP(LDTRUE, 0): R_Visible = TRUE; BCNPUSH(mkTrue()); NEXT();
    OP(LDFALSE, 0): R_Visible = TRUE; BCNPUSH(mkFalse()); NEXT();
    OP(GETVAR, 1): DO_GETVAR(FALSE, FALSE);
    OP(DDVAL, 1): DO_GETVAR(TRUE, FALSE);
    OP(SETVAR, 1):
      {
	int sidx = GETOP();
	SEXP loc;
	if (smallcache)
	    loc = GET_SMALLCACHE_BINDING_CELL(vcache, sidx);
	else {
	    SEXP symbol = VECTOR_ELT(constants, sidx);
	    loc = GET_BINDING_CELL_CACHE(symbol, rho, vcache, sidx);
	}
	value = GETSTACK(-1);
        INC_NAMEDCNT(value);
	if (! SET_BINDING_VALUE(loc, value)) {
	    SEXP symbol = VECTOR_ELT(constants, sidx);
	    PROTECT(value);
	    defineVar(symbol, value, rho);
	    UNPROTECT(1);
	}
	NEXT();
      }
    OP(GETFUN, 1):
      {
	/* get the function */
	SEXP symbol = VECTOR_ELT(constants, GETOP());
	value = findFun(symbol, rho);
	if(RTRACE(value)) {
            Rprintf("trace: ");
            PrintValue(symbol);
	}

	/* initialize the function type register, push the function, and
	   push space for creating the argument list. */
	ftype = TYPEOF(value);
	BCNSTACKCHECK(3);
	SETSTACK(0, value);
	SETSTACK(1, R_NilValue);
	SETSTACK(2, R_NilValue);
	R_BCNodeStackTop += 3;
	NEXT();
      }
    OP(GETGLOBFUN, 1):
      {
	/* get the function */
	SEXP symbol = VECTOR_ELT(constants, GETOP());
	value = findFun(symbol, R_GlobalEnv);
	if(RTRACE(value)) {
            Rprintf("trace: ");
            PrintValue(symbol);
	}

	/* initialize the function type register, push the function, and
	   push space for creating the argument list. */
	ftype = TYPEOF(value);
	BCNSTACKCHECK(3);
	SETSTACK(0, value);
	SETSTACK(1, R_NilValue);
	SETSTACK(2, R_NilValue);
	R_BCNodeStackTop += 3;
	NEXT();
      }
    OP(GETSYMFUN, 1):
      {
	/* get the function */
	SEXP symbol = VECTOR_ELT(constants, GETOP());
	value = SYMVALUE(symbol);
	if (TYPEOF(value) == PROMSXP) {
	    value = forcePromise(value);
	    SET_NAMEDCNT_MAX(value);
	}
	if(RTRACE(value)) {
            Rprintf("trace: ");
            PrintValue(symbol);
	}

	/* initialize the function type register, push the function, and
	   push space for creating the argument list. */
	ftype = TYPEOF(value);
	BCNSTACKCHECK(3);
	SETSTACK(0, value);
	SETSTACK(1, R_NilValue);
	SETSTACK(2, R_NilValue);
	R_BCNodeStackTop += 3;
	NEXT();
      }
    OP(GETBUILTIN, 1):
      {
	/* get the function */
	SEXP symbol = VECTOR_ELT(constants, GETOP());
	value = getPrimitive(symbol, BUILTINSXP);
	if (RTRACE(value)) {
            Rprintf("trace: ");
            PrintValue(symbol);
	}

	/* push the function and push space for creating the argument list. */
	ftype = TYPEOF(value);
	BCNSTACKCHECK(3);
	SETSTACK(0, value);
	SETSTACK(1, R_NilValue);
	SETSTACK(2, R_NilValue);
	R_BCNodeStackTop += 3;
	NEXT();
      }
    OP(GETINTLBUILTIN, 1):
      {
	/* get the function */
	SEXP symbol = VECTOR_ELT(constants, GETOP());
	value = INTERNAL(symbol);
	if (TYPEOF(value) != BUILTINSXP)
	  error(_("there is no .Internal function '%s'"), 
		CHAR(PRINTNAME(symbol)));

	/* push the function and push space for creating the argument list. */
	ftype = TYPEOF(value);
	BCNSTACKCHECK(3);
	SETSTACK(0, value);
	SETSTACK(1, R_NilValue);
	SETSTACK(2, R_NilValue);
	R_BCNodeStackTop += 3;
	NEXT();
      }
    OP(CHECKFUN, 0):
      {
	/* check then the value on the stack is a function */
	value = GETSTACK(-1);
	if (TYPEOF(value) != CLOSXP && TYPEOF(value) != BUILTINSXP &&
	    TYPEOF(value) != SPECIALSXP)
	  apply_non_function_error();

	/* initialize the function type register, and push space for
	   creating the argument list. */
	ftype = TYPEOF(value);
	BCNSTACKCHECK(2);
	SETSTACK(0, R_NilValue);
	SETSTACK(1, R_NilValue);
	R_BCNodeStackTop += 2;
	NEXT();
      }
    OP(MAKEPROM, 1):
      {
	SEXP code = VECTOR_ELT(constants, GETOP());
	if (ftype != SPECIALSXP) {
	  if (ftype == BUILTINSXP)
	      value = bcEval(code, rho, TRUE);
	  else
	    value = mkPROMISE(code, rho);
	  PUSHCALLARG(value);
	}
	NEXT();
      }
    OP(DOMISSING, 0):
      {
	if (ftype != SPECIALSXP)
	  PUSHCALLARG(R_MissingArg);
	NEXT();
      }
    OP(SETTAG, 1):
      {
	SEXP tag = VECTOR_ELT(constants, GETOP());
	SEXP cell = GETSTACK(-1);
	if (ftype != SPECIALSXP && cell != R_NilValue)
	  SET_TAG(cell, CreateTag(tag));
	NEXT();
      }
    OP(DODOTS, 0):
      {
	if (ftype != SPECIALSXP) {
	  SEXP h = findVar(R_DotsSymbol, rho);
	  if (TYPEOF(h) == DOTSXP || h == R_NilValue) {
	    for (; h != R_NilValue; h = CDR(h)) {
	      SEXP val, cell;
	      if (ftype == BUILTINSXP) val = eval(CAR(h), rho);
	      else val = mkPROMISE(CAR(h), rho);
	      cell = CONS(val, R_NilValue);
	      PUSHCALLARG_CELL(cell);
	      if (TAG(h) != R_NilValue) SET_TAG(cell, CreateTag(TAG(h)));
	    }
	  }
	  else if (h != R_MissingArg)
	    dotdotdot_error();
	}
	NEXT();
      }
    OP(PUSHARG, 0): PUSHCALLARG(BCNPOP()); NEXT();
    /**** for now PUSHCONST, PUSHTRUE, and PUSHFALSE duplicate/allocate to
	  be defensive against bad package C code */
    OP(PUSHCONSTARG, 1):
      value = VECTOR_ELT(constants, GETOP());
      PUSHCALLARG(duplicate(value));
      NEXT();
    OP(PUSHNULLARG, 0): PUSHCALLARG(R_NilValue); NEXT();
    OP(PUSHTRUEARG, 0): PUSHCALLARG(mkTrue()); NEXT();
    OP(PUSHFALSEARG, 0): PUSHCALLARG(mkFalse()); NEXT();
    OP(CALL, 1):
      {
	SEXP fun = GETSTACK(-3);
	SEXP call = VECTOR_ELT(constants, GETOP());
	SEXP args = GETSTACK(-2);
	int flag;
	switch (ftype) {
	case BUILTINSXP:
	  checkForMissings(args, call);
	  flag = PRIMPRINT(fun);
	  R_Visible = flag != 1;
          value = CALL_PRIMFUN(call, fun, args, rho, 0);
	  if (flag < 2) R_Visible = flag != 1;
	  break;
	case SPECIALSXP:
	  flag = PRIMPRINT(fun);
	  R_Visible = flag != 1;
          value = CALL_PRIMFUN(call, fun, CDR(call), rho, 0);
	  if (flag < 2) R_Visible = flag != 1;
	  break;
	case CLOSXP:
	  value = applyClosure_v(call, fun, args, rho, NULL, 0);
	  break;
	default: bad_function_error();
	}
	R_BCNodeStackTop -= 2;
	SETSTACK(-1, value);
	ftype = 0;
	NEXT();
      }
    OP(CALLBUILTIN, 1):
      {
	SEXP fun = GETSTACK(-3);
	SEXP call = VECTOR_ELT(constants, GETOP());
	SEXP args = GETSTACK(-2);
	int flag;
	const void *vmax = VMAXGET();
	if (TYPEOF(fun) != BUILTINSXP)
          error(_("not a BUILTIN function"));
	flag = PRIMPRINT(fun);
	R_Visible = flag != 1;
        value = CALL_PRIMFUN(call, fun, args, rho, 0);
	if (flag < 2) R_Visible = flag != 1;
	VMAXSET(vmax);
	R_BCNodeStackTop -= 2;
	SETSTACK(-1, value);
	NEXT();
      }
    OP(CALLSPECIAL, 1):
      {
	SEXP call = VECTOR_ELT(constants, GETOP());
	SEXP symbol = CAR(call);
	SEXP fun = getPrimitive(symbol, SPECIALSXP);
	int flag;
	const void *vmax = VMAXGET();
	if (RTRACE(fun)) {
            Rprintf("trace: ");
            PrintValue(symbol);
	}
	BCNPUSH(fun);  /* for GC protection */
	flag = PRIMPRINT(fun);
	R_Visible = flag != 1;
        value = CALL_PRIMFUN(call, fun, CDR(call), rho, 0);
	if (flag < 2) R_Visible = flag != 1;
	VMAXSET(vmax);
	SETSTACK(-1, value); /* replaces fun on stack */
	NEXT();
      }
    OP(MAKECLOSURE, 1):
      {
	SEXP fb = VECTOR_ELT(constants, GETOP());
	SEXP forms = VECTOR_ELT(fb, 0);
	SEXP body = VECTOR_ELT(fb, 1);
	value = mkCLOSXP(forms, body, rho);
	BCNPUSH(value);
	NEXT();
      }
    OP(UMINUS, 1): Arith1(R_SubSymbol);
    OP(UPLUS, 1): Arith1(R_AddSymbol);
    OP(ADD, 1): FastBinary(+, PLUSOP, R_AddSymbol);
    OP(SUB, 1): FastBinary(-, MINUSOP, R_SubSymbol);
    OP(MUL, 1): FastBinary(*, TIMESOP, R_MulSymbol);
    OP(DIV, 1): FastBinary(/, DIVOP, R_DivSymbol);
    OP(EXPT, 1): Arith2(POWOP, R_ExptSymbol);
    OP(SQRT, 1): Math1(R_SqrtSymbol);
    OP(EXP, 1): Math1(R_ExpSymbol);
    OP(EQ, 1): FastRelop2(==, EQOP, R_EqSymbol);
    OP(NE, 1): FastRelop2(!=, NEOP, R_NeSymbol);
    OP(LT, 1): FastRelop2(<, LTOP, R_LtSymbol);
    OP(LE, 1): FastRelop2(<=, LEOP, R_LeSymbol);
    OP(GE, 1): FastRelop2(>=, GEOP, R_GeSymbol);
    OP(GT, 1): FastRelop2(>, GTOP, R_GtSymbol);
    OP(AND, 1): Special2(do_andor, R_AndSymbol, rho);
    OP(OR, 1): Special2(do_andor, R_OrSymbol, rho);
    OP(NOT, 1): Builtin1(do_not, R_NotSymbol, rho);
    OP(DOTSERR, 0): dotdotdot_error();
    OP(STARTASSIGN, 1):
      {
	int sidx = GETOP();
	SEXP symbol = VECTOR_ELT(constants, sidx);
	SEXP cell = GET_BINDING_CELL_CACHE(symbol, rho, vcache, sidx);
	value = BINDING_VALUE(cell);
        if (TYPEOF(value) == PROMSXP)
            value = forcePromise(value);
	if (value == R_UnboundValue || NAMEDCNT(value) != 1) {
            /* Used to call EnsureLocal, now changed, so old code is here. */
            value = findVarInFrame3 (rho, symbol, TRUE);
            if (value != R_UnboundValue) {
                if (TYPEOF(value) == PROMSXP)
                    value = forcePromise(value);
        	if (!NAMEDCNT_GT_1(value)) 
                    goto in_frame;
            }
            else {
                if (rho != R_EmptyEnv) {
                    value = findVar (symbol, ENCLOS(rho));
                    if (TYPEOF(value) == PROMSXP)
                        value = forcePromise(value);
                }
                if (value == R_UnboundValue)
                    unbound_var_error(symbol);
            }
            value = dup_top_level(value);
            set_var_in_frame (symbol, value, rho, TRUE, 3);
          in_frame: ;
        }
	BCNPUSH(value);
	BCNDUP2ND();
	/* top three stack entries are now RHS value, LHS value, RHS value */
	NEXT();
      }
    OP(ENDASSIGN, 1):
      {
	int sidx = GETOP();
	SEXP symbol = VECTOR_ELT(constants, sidx);
	SEXP cell = GET_BINDING_CELL_CACHE(symbol, rho, vcache, sidx);
	value = GETSTACK(-1); /* leave on stack for GC protection */
        INC_NAMEDCNT(value);
	if (! SET_BINDING_VALUE(cell, value))
	    defineVar(symbol, value, rho);
	R_BCNodeStackTop--; /* now pop LHS value off the stack */
	/* original right-hand side value is now on top of stack again */
	/* we do not duplicate the right-hand side value, so to be
	   conservative mark the value as NAMED = 2 */
	SET_NAMEDCNT_MAX(GETSTACK(-1));
	NEXT();
      }
    OP(STARTSUBSET, 2): DO_STARTDISPATCH("[");
    OP(DFLTSUBSET, 0): DO_DFLTDISPATCH(do_subset_dflt, R_BracketSymbol);
    OP(STARTSUBASSIGN, 2): DO_START_ASSIGN_DISPATCH("[<-");
    OP(DFLTSUBASSIGN, 0):
      DO_DFLT_ASSIGN_DISPATCH(do_subassign_dflt, R_SubAssignSymbol);
    OP(STARTC, 2): DO_STARTDISPATCH("c");
    OP(DFLTC, 0): DO_DFLTDISPATCH(do_c_dflt, R_CSymbol);
    OP(STARTSUBSET2, 2): DO_STARTDISPATCH("[[");
    OP(DFLTSUBSET2, 0): DO_DFLTDISPATCH0(do_subset2_dflt, R_Bracket2Symbol);
    OP(STARTSUBASSIGN2, 2): DO_START_ASSIGN_DISPATCH("[[<-");
    OP(DFLTSUBASSIGN2, 0):
      DO_DFLT_ASSIGN_DISPATCH(do_subassign2_dflt, R_SubSubAssignSymbol);
    OP(DOLLAR, 2):
      {
	int dispatched = FALSE;
	SEXP call = VECTOR_ELT(constants, GETOP());
	SEXP symbol = VECTOR_ELT(constants, GETOP());
	SEXP x = GETSTACK(-1);
	if (isObject(x)) {
	    SEXP ncall;
	    PROTECT(ncall = duplicate(call));
	    /**** hack to avoid evaluating the symbol */
	    SETCAR(CDDR(ncall), ScalarString(PRINTNAME(symbol)));
	    dispatched = tryDispatch("$", ncall, x, rho, &value);
	    UNPROTECT(1);
	}
	if (dispatched)
	    SETSTACK(-1, value);
	else
	    SETSTACK(-1, R_subset3_dflt(x, R_NilValue, symbol, R_NilValue, 0));
	NEXT();
      }
    OP(DOLLARGETS, 2):
      {
	int dispatched = FALSE;
	SEXP call = VECTOR_ELT(constants, GETOP());
	SEXP symbol = VECTOR_ELT(constants, GETOP());
	SEXP x = GETSTACK(-2);
	SEXP rhs = GETSTACK(-1);
	if (NAMEDCNT_GT_1(x) && x != R_NilValue) {
	    x = duplicate(x);
	    SETSTACK(-2, x);
	    SET_NAMEDCNT_1(x);
	}
	if (isObject(x)) {
	    SEXP ncall, prom;
	    PROTECT(ncall = duplicate(call));
	    /**** hack to avoid evaluating the symbol */
	    SETCAR(CDDR(ncall), ScalarString(PRINTNAME(symbol)));
	    prom = mkPROMISE(CADDDR(ncall), rho);
	    SET_PRVALUE(prom, rhs);
            INC_NAMEDCNT(rhs);
	    SETCAR(CDR(CDDR(ncall)), prom);
	    dispatched = tryDispatch("$<-", ncall, x, rho, &value);
	    UNPROTECT(1);
	}
	if (! dispatched)
	    value = R_subassign3_dflt(call, x, symbol, rhs);
	R_BCNodeStackTop--;
	SETSTACK(-1, value);
	NEXT();
      }
    OP(ISNULL, 0): DO_ISTEST(isNull);
    OP(ISLOGICAL, 0): DO_ISTYPE(LGLSXP);
    OP(ISINTEGER, 0): {
	SEXP arg = GETSTACK(-1);
	Rboolean test = (TYPEOF(arg) == INTSXP) && ! inherits(arg, "factor");
	SETSTACK(-1, test ? mkTrue() : mkFalse());
	NEXT();
      }
    OP(ISDOUBLE, 0): DO_ISTYPE(REALSXP);
    OP(ISCOMPLEX, 0): DO_ISTYPE(CPLXSXP);
    OP(ISCHARACTER, 0): DO_ISTYPE(STRSXP);
    OP(ISSYMBOL, 0): DO_ISTYPE(SYMSXP); /**** S4 thingy allowed now???*/
    OP(ISOBJECT, 0): DO_ISTEST(OBJECT);
    OP(ISNUMERIC, 0): DO_ISTEST(isNumericOnly);
    OP(VECSUBSET, 0): DO_VECSUBSET(rho); NEXT();
    OP(MATSUBSET, 0): DO_MATSUBSET(rho); NEXT();
    OP(SETVECSUBSET, 0): DO_SETVECSUBSET(rho); NEXT();
    OP(SETMATSUBSET, 0): DO_SETMATSUBSET(rho); NEXT();
    OP(AND1ST, 2): {
	int callidx = GETOP();
	int label = GETOP();
        FIXUP_SCALAR_LOGICAL(callidx, "'x'", "&&");
        value = GETSTACK(-1);
	if (LOGICAL(value)[0] == FALSE)
	    pc = codebase + label;
	NEXT();
    }
    OP(AND2ND, 1): {
	int callidx = GETOP();
	FIXUP_SCALAR_LOGICAL(callidx, "'y'", "&&");
        value = GETSTACK(-1);
	/* The first argument is TRUE or NA. If the second argument is
	   not TRUE then its value is the result. If the second
	   argument is TRUE, then the first argument's value is the
	   result. */
	if (LOGICAL(value)[0] != TRUE)
	    SETSTACK(-2, value);
	R_BCNodeStackTop -= 1;
	NEXT();
    }
    OP(OR1ST, 2):  {
	int callidx = GETOP();
	int label = GETOP();
        FIXUP_SCALAR_LOGICAL(callidx, "'x'", "||");
        value = GETSTACK(-1);
	if (LOGICAL(value)[0] != NA_LOGICAL && LOGICAL(value)[0]) /* is true */
	    pc = codebase + label;
	NEXT();
    }
    OP(OR2ND, 1):  {
	int callidx = GETOP();
	FIXUP_SCALAR_LOGICAL(callidx, "'y'", "||");
        value = GETSTACK(-1);
	/* The first argument is FALSE or NA. If the second argument is
	   not FALSE then its value is the result. If the second
	   argument is FALSE, then the first argument's value is the
	   result. */
	if (LOGICAL(value)[0] != FALSE)
	    SETSTACK(-2, value);
	R_BCNodeStackTop -= 1;
	NEXT();
    }
    OP(GETVAR_MISSOK, 1): DO_GETVAR(FALSE, TRUE);
    OP(DDVAL_MISSOK, 1): DO_GETVAR(TRUE, TRUE);
    OP(VISIBLE, 0): R_Visible = TRUE; NEXT();
    OP(SETVAR2, 1):
      {
	SEXP symbol = VECTOR_ELT(constants, GETOP());
	value = GETSTACK(-1);
	if (NAMEDCNT_GT_0(value)) {
	    value = duplicate(value);
	    SETSTACK(-1, value);
	}
	set_var_nonlocal (symbol, value, ENCLOS(rho), 3);
	NEXT();
      }
    OP(STARTASSIGN2, 1):
      {
	SEXP symbol = VECTOR_ELT(constants, GETOP());
	value = GETSTACK(-1);
	BCNPUSH(getvar(symbol, ENCLOS(rho), FALSE, FALSE, NULL, 0));
	BCNPUSH(value);
	/* top three stack entries are now RHS value, LHS value, RHS value */
	NEXT();
      }
    OP(ENDASSIGN2, 1):
      {
	SEXP symbol = VECTOR_ELT(constants, GETOP());
	value = BCNPOP();
	set_var_nonlocal (symbol, value, ENCLOS(rho), 3);
	/* original right-hand side value is now on top of stack again */
	/* we do not duplicate the right-hand side value, so to be
	   conservative mark the value as NAMED = 2 */
	SET_NAMEDCNT_MAX(GETSTACK(-1));
	NEXT();
      }
    OP(SETTER_CALL, 2):
      {
        SEXP lhs = GETSTACK(-5);
        SEXP rhs = GETSTACK(-4);
	SEXP fun = GETSTACK(-3);
	SEXP call = VECTOR_ELT(constants, GETOP());
	SEXP vexpr = VECTOR_ELT(constants, GETOP());
	SEXP args, prom, last;
	if (NAMEDCNT_GT_1(lhs) && lhs != R_NilValue) {
	  lhs = duplicate(lhs);
	  SETSTACK(-5, lhs);
	  SET_NAMEDCNT_1(lhs);
	}
	switch (ftype) {
	case BUILTINSXP:
	  /* push RHS value onto arguments with 'value' tag */
	  PUSHCALLARG(rhs);
	  SET_TAG(GETSTACK(-1), R_ValueSymbol);
	  /* replace first argument with LHS value */
	  args = GETSTACK(-2);
	  SETCAR(args, lhs);
	  /* make the call */
	  checkForMissings(args, call);
          value = CALL_PRIMFUN(call, fun, args, rho, 0);
	  break;
	case SPECIALSXP:
	  /* duplicate arguments and put into stack for GC protection */
	  args = duplicate(CDR(call));
	  SETSTACK(-2, args);
	  /* insert evaluated promise for LHS as first argument */
          prom = mkPROMISE(R_TmpvalSymbol, rho);
	  SET_PRVALUE(prom, lhs);
          INC_NAMEDCNT(lhs);
	  SETCAR(args, prom);
	  /* insert evaluated promise for RHS as last argument */
	  last = args;
	  while (CDR(last) != R_NilValue)
	      last = CDR(last);
	  prom = mkPROMISE(vexpr, rho);
	  SET_PRVALUE(prom, rhs);
          INC_NAMEDCNT(rhs);
	  SETCAR(last, prom);
	  /* make the call */
          value = CALL_PRIMFUN(call, fun, args, rho, 0);
	  break;
	case CLOSXP:
	  /* push evaluated promise for RHS onto arguments with 'value' tag */
	  prom = mkPROMISE(vexpr, rho);
	  SET_PRVALUE(prom, rhs);
          INC_NAMEDCNT(rhs);
	  PUSHCALLARG(prom);
	  SET_TAG(GETSTACK(-1), R_ValueSymbol);
	  /* replace first argument with evaluated promise for LHS */
          prom = mkPROMISE(R_TmpvalSymbol, rho);
	  SET_PRVALUE(prom, lhs);
          INC_NAMEDCNT(lhs);
	  args = GETSTACK(-2);
	  SETCAR(args, prom);
	  /* make the call */
	  value = applyClosure_v(call, fun, args, rho, NULL, 0);
	  break;
	default: bad_function_error();
	}
	R_BCNodeStackTop -= 4;
	SETSTACK(-1, value);
	ftype = 0;
	NEXT();
      }
    OP(GETTER_CALL, 1):
      {
	SEXP lhs = GETSTACK(-5);
	SEXP fun = GETSTACK(-3);
	SEXP call = VECTOR_ELT(constants, GETOP());
	SEXP args, prom;
	switch (ftype) {
	case BUILTINSXP:
	  /* replace first argument with LHS value */
	  args = GETSTACK(-2);
	  SETCAR(args, lhs);
	  /* make the call */
	  checkForMissings(args, call);
          value = CALL_PRIMFUN(call, fun, args, rho, 0);
	  break;
	case SPECIALSXP:
	  /* duplicate arguments and put into stack for GC protection */
	  args = duplicate(CDR(call));
	  SETSTACK(-2, args);
	  /* insert evaluated promise for LHS as first argument */
          prom = mkPROMISE(R_TmpvalSymbol, rho);
	  SET_PRVALUE(prom, lhs);
          INC_NAMEDCNT(lhs);
	  SETCAR(args, prom);
	  /* make the call */
          value = CALL_PRIMFUN(call, fun, args, rho, 0);
	  break;
	case CLOSXP:
	  /* replace first argument with evaluated promise for LHS */
          prom = mkPROMISE(R_TmpvalSymbol, rho);
	  SET_PRVALUE(prom, lhs);
          INC_NAMEDCNT(lhs);
	  args = GETSTACK(-2);
	  SETCAR(args, prom);
	  /* make the call */
	  value = applyClosure_v(call, fun, args, rho, NULL, 0);
	  break;
	default: bad_function_error();
	}
	R_BCNodeStackTop -= 2;
	SETSTACK(-1, value);
	ftype = 0;
	NEXT();
      }
    OP(SWAP, 0): {
	R_bcstack_t tmp = R_BCNodeStackTop[-1];
	R_BCNodeStackTop[-1] = R_BCNodeStackTop[-2];
	R_BCNodeStackTop[-2] = tmp;
	NEXT();
    }
    OP(DUP2ND, 0): BCNDUP2ND(); NEXT();
    OP(SWITCH, 4): {
       SEXP call = VECTOR_ELT(constants, GETOP());
       SEXP names = VECTOR_ELT(constants, GETOP());
       SEXP coffsets = VECTOR_ELT(constants, GETOP());
       SEXP ioffsets = VECTOR_ELT(constants, GETOP());
       value = BCNPOP();
       if (!isVector(value) || length(value) != 1)
	   errorcall(call, _("EXPR must be a length 1 vector"));
       if (TYPEOF(value) == STRSXP) {
	   int i, n, which;
	   if (names == R_NilValue)
	       errorcall(call, _("numeric EXPR required for switch() "
				 "without named alternatives"));
	   if (TYPEOF(coffsets) != INTSXP)
	       errorcall(call, _("bad character switch offsets"));
	   if (TYPEOF(names) != STRSXP || LENGTH(names) != LENGTH(coffsets))
	       errorcall(call, _("bad switch names"));
	   n = LENGTH(names);
	   which = n - 1;
	   for (i = 0; i < n - 1; i++)
	       if (ep_match_exprs(STRING_ELT(value, 0),
			          STRING_ELT(names, i))==1 /* exact */) {
		   which = i;
		   break;
	       }
	   pc = codebase + INTEGER(coffsets)[which];
       }
       else {
	   int which = asInteger(value) - 1;
	   if (TYPEOF(ioffsets) != INTSXP)
	       errorcall(call, _("bad numeric switch offsets"));
	   if (which < 0 || which >= LENGTH(ioffsets))
	       which = LENGTH(ioffsets) - 1;
	   pc = codebase + INTEGER(ioffsets)[which];
       }
       NEXT();
    }
    OP(RETURNJMP, 0): {
      value = BCNPOP();
      findcontext(CTXT_BROWSER | CTXT_FUNCTION, rho, value);
    }
    OP(STARTVECSUBSET, 2): DO_STARTDISPATCH_N("[");
    OP(STARTMATSUBSET, 2): DO_STARTDISPATCH_N("[");
    OP(STARTSETVECSUBSET, 2): DO_START_ASSIGN_DISPATCH_N("[<-");
    OP(STARTSETMATSUBSET, 2): DO_START_ASSIGN_DISPATCH_N("[<-");
    LASTOP;
  }

 done:
  R_BCNodeStackTop = oldntop;
#ifdef BC_INT_STACK
  R_BCIntStackTop = olditop;
#endif
#ifdef BC_PROFILING
  current_opcode = old_current_opcode;
#endif
  return value;
}

#ifdef THREADED_CODE
SEXP R_bcEncode(SEXP bytes)
{
    SEXP code;
    BCODE *pc;
    int *ipc, i, n, m, v;

    m = (sizeof(BCODE) + sizeof(int) - 1) / sizeof(int);

    n = LENGTH(bytes);
    ipc = INTEGER(bytes);

    v = ipc[0];
    if (v < R_bcMinVersion || v > R_bcVersion) {
	code = allocVector(INTSXP, m * 2);
	pc = (BCODE *) INTEGER(code);
	pc[0].i = v;
	pc[1].v = opinfo[BCMISMATCH_OP].addr;
	return code;
    }
    else {
	code = allocVector(INTSXP, m * n);
	pc = (BCODE *) INTEGER(code);

	for (i = 0; i < n; i++) pc[i].i = ipc[i];

	/* install the current version number */
	pc[0].i = R_bcVersion;

	for (i = 1; i < n;) {
	    int op = pc[i].i;
	    if (op < 0 || op >= OPCOUNT)
		error("unknown instruction code");
	    pc[i].v = opinfo[op].addr;
	    i += opinfo[op].argc + 1;
	}

	return code;
    }
}

static int findOp(void *addr)
{
    int i;

    for (i = 0; i < OPCOUNT; i++)
	if (opinfo[i].addr == addr)
	    return i;
    error(_("cannot find index for threaded code address"));
}

SEXP R_bcDecode(SEXP code) {
    int n, i, j, *ipc;
    BCODE *pc;
    SEXP bytes;

    int m = (sizeof(BCODE) + sizeof(int) - 1) / sizeof(int);

    n = LENGTH(code) / m;
    pc = (BCODE *) INTEGER(code);

    bytes = allocVector(INTSXP, n);
    ipc = INTEGER(bytes);

    /* copy the version number */
    ipc[0] = pc[0].i;

    for (i = 1; i < n;) {
	int op = findOp(pc[i].v);
	int argc = opinfo[op].argc;
	ipc[i] = op;
	i++;
	for (j = 0; j < argc; j++, i++)
	    ipc[i] = pc[i].i;
    }

    return bytes;
}
#else
SEXP R_bcEncode(SEXP x) { return x; }
SEXP R_bcDecode(SEXP x) { return duplicate(x); }
#endif

static SEXP do_mkcode(SEXP call, SEXP op, SEXP args, SEXP rho)
{
    SEXP bytes, consts, ans;

    checkArity(op, args);
    bytes = CAR(args);
    consts = CADR(args);
    ans = CONS(R_bcEncode(bytes), consts);
    SET_TYPEOF(ans, BCODESXP);
    return ans;
}

static SEXP do_bcclose(SEXP call, SEXP op, SEXP args, SEXP rho)
{
    SEXP forms, body, env;

    checkArity(op, args);
    forms = CAR(args);
    body = CADR(args);
    env = CADDR(args);

    CheckFormals(forms);

    if (! isByteCode(body))
	errorcall(call, _("invalid body"));

    if (isNull(env)) {
	error(_("use of NULL environment is defunct"));
	env = R_BaseEnv;
    } else
    if (!isEnvironment(env))
	errorcall(call, _("invalid environment"));

    return mkCLOSXP(forms, body, env);
}

static SEXP do_is_builtin_internal(SEXP call, SEXP op, SEXP args, SEXP rho)
{
    SEXP symbol, i;

    checkArity(op, args);
    symbol = CAR(args);

    if (!isSymbol(symbol))
	errorcall(call, _("invalid symbol"));

    if ((i = INTERNAL(symbol)) != R_NilValue && TYPEOF(i) == BUILTINSXP)
	return R_TrueValue;
    else
	return R_FalseValue;
}

static SEXP disassemble(SEXP bc)
{
  SEXP ans, dconsts;
  int i;
  SEXP code = BCODE_CODE(bc);
  SEXP consts = BCODE_CONSTS(bc);
  SEXP expr = BCODE_EXPR(bc);
  int nc = LENGTH(consts);

  PROTECT(ans = allocVector(VECSXP, expr != R_NilValue ? 4 : 3));
  SET_VECTOR_ELT(ans, 0, install(".Code"));
  SET_VECTOR_ELT(ans, 1, R_bcDecode(code));
  SET_VECTOR_ELT(ans, 2, allocVector(VECSXP, nc));
  if (expr != R_NilValue)
      SET_VECTOR_ELT(ans, 3, duplicate(expr));

  dconsts = VECTOR_ELT(ans, 2);
  for (i = 0; i < nc; i++) {
    SEXP c = VECTOR_ELT(consts, i);
    if (isByteCode(c))
      SET_VECTOR_ELT(dconsts, i, disassemble(c));
    else
      SET_VECTOR_ELT(dconsts, i, duplicate(c));
  }

  UNPROTECT(1);
  return ans;
}

static SEXP do_disassemble(SEXP call, SEXP op, SEXP args, SEXP rho)
{
  SEXP code;

  checkArity(op, args);
  code = CAR(args);
  if (! isByteCode(code))
    errorcall(call, _("argument is not a byte code object"));
  return disassemble(code);
}

static SEXP do_bcversion(SEXP call, SEXP op, SEXP args, SEXP rho)
{
  SEXP ans = allocVector1INT();
  INTEGER(ans)[0] = R_bcVersion;
  return ans;
}

static SEXP do_loadfile(SEXP call, SEXP op, SEXP args, SEXP env)
{
    SEXP file, s;
    FILE *fp;

    checkArity(op, args);

    PROTECT(file = coerceVector(CAR(args), STRSXP));

    if (! isValidStringF(file))
	errorcall(call, _("bad file name"));

    fp = RC_fopen(STRING_ELT(file, 0), "rb", TRUE);
    if (!fp)
	errorcall(call, _("unable to open 'file'"));
    s = R_LoadFromFile(fp, 0);
    fclose(fp);

    UNPROTECT(1);
    return s;
}

static SEXP do_savefile(SEXP call, SEXP op, SEXP args, SEXP env)
{
    FILE *fp;

    checkArity(op, args);

    if (!isValidStringF(CADR(args)))
	errorcall(call, _("'file' must be non-empty string"));
    if (TYPEOF(CADDR(args)) != LGLSXP)
	errorcall(call, _("'ascii' must be logical"));

    fp = RC_fopen(STRING_ELT(CADR(args), 0), "wb", TRUE);
    if (!fp)
	errorcall(call, _("unable to open 'file'"));

    R_SaveToFileV(CAR(args), fp, INTEGER(CADDR(args))[0], 0);

    fclose(fp);
    return R_NilValue;
}

#define R_COMPILED_EXTENSION ".Rc"

/* neither of these functions call R_ExpandFileName -- the caller
   should do that if it wants to */
char *R_CompiledFileName(char *fname, char *buf, size_t bsize)
{
    char *basename, *ext;

    /* find the base name and the extension */
    basename = Rf_strrchr(fname, FILESEP[0]);
    if (basename == NULL) basename = fname;
    ext = Rf_strrchr(basename, '.');

    if (ext != NULL && strcmp(ext, R_COMPILED_EXTENSION) == 0) {
	/* the supplied file name has the compiled file extension, so
	   just copy it to the buffer and return the buffer pointer */
	if (snprintf(buf, bsize, "%s", fname) < 0)
	    error(_("R_CompiledFileName: buffer too small"));
	return buf;
    }
    else if (ext == NULL) {
	/* if the requested file has no extention, make a name that
	   has the extenrion added on to the expanded name */
	if (snprintf(buf, bsize, "%s%s", fname, R_COMPILED_EXTENSION) < 0)
	    error(_("R_CompiledFileName: buffer too small"));
	return buf;
    }
    else {
	/* the supplied file already has an extention, so there is no
	   corresponding compiled file name */
	return NULL;
    }
}

FILE *R_OpenCompiledFile(char *fname, char *buf, size_t bsize)
{
    char *cname = R_CompiledFileName(fname, buf, bsize);

    if (cname != NULL && R_FileExists(cname) &&
	(strcmp(fname, cname) == 0 ||
	 ! R_FileExists(fname) ||
	 R_FileMtime(cname) > R_FileMtime(fname)))
	/* the compiled file cname exists, and either fname does not
	   exist, or it is the same as cname, or both exist and cname
	   is newer */
	return R_fopen(buf, "rb");
    else return NULL;
}

static SEXP do_growconst(SEXP call, SEXP op, SEXP args, SEXP env)
{
    SEXP constBuf, ans;
    int i, n;

    checkArity(op, args);
    constBuf = CAR(args);
    if (TYPEOF(constBuf) != VECSXP)
	error(_("constant buffer must be a generic vector"));

    n = LENGTH(constBuf);
    ans = allocVector(VECSXP, 2 * n);
    for (i = 0; i < n; i++)
	SET_VECTOR_ELT(ans, i, VECTOR_ELT(constBuf, i));

    return ans;
}

static SEXP do_putconst(SEXP call, SEXP op, SEXP args, SEXP env)
{
    SEXP constBuf, x;
    int i, constCount;

    checkArity(op, args);

    constBuf = CAR(args);
    if (TYPEOF(constBuf) != VECSXP)
	error(_("constBuf must be a generic vector"));

    constCount = asInteger(CADR(args));
    if (constCount < 0 || constCount >= LENGTH(constBuf))
	error(_("bad constCount value"));

    x = CADDR(args);

    /* check for a match and return index if one is found */
    for (i = 0; i < constCount; i++) {
	SEXP y = VECTOR_ELT(constBuf, i);
	if (x == y || R_compute_identical(x, y, 0))
	    return ScalarInteger(i);
    }

    /* otherwise insert the constant and return index */
    SET_VECTOR_ELT(constBuf, constCount, x);
    return ScalarInteger(constCount);
}

static SEXP do_getconst(SEXP call, SEXP op, SEXP args, SEXP env)
{
    SEXP constBuf, ans;
    int i, n;

    checkArity(op, args);
    constBuf = CAR(args);
    n = asInteger(CADR(args));

    if (TYPEOF(constBuf) != VECSXP)
	error(_("constant buffer must be a generic vector"));
    if (n < 0 || n > LENGTH(constBuf))
	error(_("bad constant count"));

    ans = allocVector(VECSXP, n);
    for (i = 0; i < n; i++)
	SET_VECTOR_ELT(ans, i, VECTOR_ELT(constBuf, i));

    return ans;
}

#ifdef BC_PROFILING
SEXP R_getbcprofcounts()
{
    SEXP val;
    int i;

    val = allocVector(INTSXP, OPCOUNT);
    for (i = 0; i < OPCOUNT; i++)
	INTEGER(val)[i] = opcode_counts[i];
    return val;
}

static void dobcprof(int sig)
{
    if (current_opcode >= 0 && current_opcode < OPCOUNT)
	opcode_counts[current_opcode]++;
    signal(SIGPROF, dobcprof);
}

SEXP R_startbcprof()
{
    struct itimerval itv;
    int interval;
    double dinterval = 0.02;
    int i;

    if (R_Profiling)
	error(_("profile timer in use"));
    if (bc_profiling)
	error(_("already byte code profiling"));

    /* according to man setitimer, it waits until the next clock
       tick, usually 10ms, so avoid too small intervals here */
    interval = 1e6 * dinterval + 0.5;

    /* initialize the profile data */
    current_opcode = NO_CURRENT_OPCODE;
    for (i = 0; i < OPCOUNT; i++)
	opcode_counts[i] = 0;

    signal(SIGPROF, dobcprof);

    itv.it_interval.tv_sec = 0;
    itv.it_interval.tv_usec = interval;
    itv.it_value.tv_sec = 0;
    itv.it_value.tv_usec = interval;
    if (setitimer(ITIMER_PROF, &itv, NULL) == -1)
	error(_("setting profile timer failed"));

    bc_profiling = TRUE;

    return R_NilValue;
}

static void dobcprof_null(int sig)
{
    signal(SIGPROF, dobcprof_null);
}

SEXP R_stopbcprof()
{
    struct itimerval itv;

    if (! bc_profiling)
	error(_("not byte code profiling"));

    itv.it_interval.tv_sec = 0;
    itv.it_interval.tv_usec = 0;
    itv.it_value.tv_sec = 0;
    itv.it_value.tv_usec = 0;
    setitimer(ITIMER_PROF, &itv, NULL);
    signal(SIGPROF, dobcprof_null);

    bc_profiling = FALSE;

    return R_NilValue;
}
#else
SEXP R_getbcprofcounts() { return R_NilValue; }
SEXP R_startbcprof() { return R_NilValue; }
SEXP R_stopbcprof() { return R_NilValue; }
#endif

/* end of byte code section */

static SEXP do_setnumthreads(SEXP call, SEXP op, SEXP args, SEXP rho)
{
    int old = R_num_math_threads, new;
    checkArity(op, args);
    new = asInteger(CAR(args));
    if (new >= 0 && new <= R_max_num_math_threads)
	R_num_math_threads = new;
    return ScalarIntegerMaybeConst(old);
}

static SEXP do_setmaxnumthreads(SEXP call, SEXP op, SEXP args, SEXP rho)
{
    int old = R_max_num_math_threads, new;
    checkArity(op, args);
    new = asInteger(CAR(args));
    if (new >= 0) {
	R_max_num_math_threads = new;
	if (R_num_math_threads > R_max_num_math_threads)
	    R_num_math_threads = R_max_num_math_threads;
    }
    return ScalarIntegerMaybeConst(old);
}

/* FUNTAB entries defined in this source file. See names.c for documentation. */

attribute_hidden FUNTAB R_FunTab_eval[] =
{
/* printname	c-entry		offset	eval	arity	pp-kind	     precedence	rightassoc */

{"if",		do_if,		0,	1200,	-1,	{PP_IF,	     PREC_FN,	  1}},
{"for",		do_for,		0,	100,	-1,	{PP_FOR,     PREC_FN,	  0}},
{"while",	do_while,	0,	100,	-1,	{PP_WHILE,   PREC_FN,	  0}},
{"repeat",	do_repeat,	0,	100,	-1,	{PP_REPEAT,  PREC_FN,	  0}},
{"break",	do_break, CTXT_BREAK,	0,	-1,	{PP_BREAK,   PREC_FN,	  0}},
{"next",	do_break, CTXT_NEXT,	0,	-1,	{PP_NEXT,    PREC_FN,	  0}},
{"(",		do_paren,	0,	1000,	1,	{PP_PAREN,   PREC_FN,	  0}},
{"{",		do_begin,	0,	1200,	-1,	{PP_CURLY,   PREC_FN,	  0}},
{"return",	do_return,	0,	1200,	-1,	{PP_RETURN,  PREC_FN,	  0}},
{"function",	do_function,	0,	0,	-1,	{PP_FUNCTION,PREC_FN,	  0}},
{"<-",		do_set,		1,	1100,	2,	{PP_ASSIGN,  PREC_LEFT,	  1}},
{"=",		do_set,		3,	1100,	2,	{PP_ASSIGN,  PREC_EQ,	  1}},
{"<<-",		do_set,		2,	1100,	2,	{PP_ASSIGN2, PREC_LEFT,	  1}},
{"->",		do_set,		11,	1100,	2,	{PP_ASSIGN,  PREC_RIGHT,	  1}},
{"->>",		do_set,		12,	1100,	2,	{PP_ASSIGN2, PREC_RIGHT,	  1}},
{"eval",	do_eval,	0,	1211,	3,	{PP_FUNCALL, PREC_FN,	0}},
{"eval.with.vis",do_eval,	1,	1211,	3,	{PP_FUNCALL, PREC_FN,	0}},
{"Recall",	do_recall,	0,	210,	-1,	{PP_FUNCALL, PREC_FN,	  0}},

{"Rprof",	do_Rprof,	0,	11,	4,	{PP_FUNCALL, PREC_FN,	0}},
{"enableJIT",    do_enablejit,  0,      11,     1,      {PP_FUNCALL, PREC_FN, 0}},
{"compilePKGS", do_compilepkgs, 0,      11,     1,      {PP_FUNCALL, PREC_FN, 0}},
{"withVisible", do_withVisible,	1,	10,	1,	{PP_FUNCALL, PREC_FN,	0}},

{"mkCode",     do_mkcode,       0,      11,     2,      {PP_FUNCALL, PREC_FN, 0}},
{"bcClose",    do_bcclose,      0,      11,     3,      {PP_FUNCALL, PREC_FN, 0}},
{"is.builtin.internal", do_is_builtin_internal, 0, 11, 1, {PP_FUNCALL, PREC_FN, 0}},
{"disassemble", do_disassemble, 0,      11,     1,      {PP_FUNCALL, PREC_FN, 0}},
{"bcVersion", do_bcversion,     0,      11,     0,      {PP_FUNCALL, PREC_FN, 0}},
{"load.from.file", do_loadfile, 0,      11,     1,      {PP_FUNCALL, PREC_FN, 0}},
{"save.to.file", do_savefile,   0,      11,     3,      {PP_FUNCALL, PREC_FN, 0}},
{"growconst", do_growconst,     0,      11,     1,      {PP_FUNCALL, PREC_FN, 0}},
{"putconst", do_putconst,       0,      11,     3,      {PP_FUNCALL, PREC_FN, 0}},
{"getconst", do_getconst,       0,      11,     2,      {PP_FUNCALL, PREC_FN, 0}},

{"setNumMathThreads", do_setnumthreads,      0, 11, 1,  {PP_FUNCALL, PREC_FN, 0}},
{"setMaxNumMathThreads", do_setmaxnumthreads,0, 11, 1,  {PP_FUNCALL, PREC_FN, 0}},

{NULL,		NULL,		0,	0,	0,	{PP_INVALID, PREC_FN,	0}},
};<|MERGE_RESOLUTION|>--- conflicted
+++ resolved
@@ -758,7 +758,6 @@
             PROTECT(arg1 = EVALV (arg1, rho, PRIMFUN_ARG1VAR(op)));
 
             if (isObject(arg1) && PRIMFUN_DSPTCH1(op)) {
-<<<<<<< HEAD
                 if ((PRIMFUN_ARG1VAR (op) & VARIANT_UNCLASS)
                        && (R_variant_result & VARIANT_UNCLASS_FLAG)) {
                     R_variant_result &= ~VARIANT_UNCLASS_FLAG;
@@ -768,11 +767,6 @@
                     PROTECT(args = CONS(arg1,R_NilValue));
                     goto not_fast;
                 }
-=======
-                UNPROTECT(1);
-                PROTECT(args = CONS(arg1,R_NilValue));
-                goto not_fast;
->>>>>>> ecdf5510
             }
 
             res = ((SEXP(*)(SEXP,SEXP,SEXP,SEXP,int)) PRIMFUN_FAST(op)) 
@@ -791,15 +785,9 @@
        fast op, but if so, args has been set to the evaluated argument list. */
 
   not_fast: 
-<<<<<<< HEAD
 
     res = CALL_PRIMFUN(e, op, args, rho, variant);
 
-=======
-
-    res = CALL_PRIMFUN(e, op, args, rho, variant);
-
->>>>>>> ecdf5510
     UNPROTECT(1); /* args */
     return res;
 }
@@ -1463,11 +1451,7 @@
     else if (TAG(a) == R_DownSymbol)
         down = 1;
     else
-<<<<<<< HEAD
         in = 1;  /* we treat any other (or no) tag as "in" */
-=======
-        in = 1;  /* we treat any other tag as "in" */
->>>>>>> ecdf5510
 
     /* Sometimes handled by bytecode... */
 
@@ -1484,24 +1468,15 @@
 
     PROTECT(rho);
 
-<<<<<<< HEAD
     PROTECT(val = evalv(val, rho, in    ? VARIANT_SEQ | VARIANT_ANY_ATTR :
                                   along ? VARIANT_UNCLASS | VARIANT_ANY_ATTR :
                                     VARIANT_UNCLASS | VARIANT_ANY_ATTR_EX_DIM));
-=======
-    PROTECT (val = evalv (val, rho, in ? VARIANT_SEQ : 0));
->>>>>>> ecdf5510
     dims = R_NilValue;
 
     is_seq = 0;
 
-<<<<<<< HEAD
     if (along) { /* "along" and therefore not seq variant */
         R_variant_result = 0;
-=======
-    if (along) { /* "along" and therefore not variant */
-
->>>>>>> ecdf5510
         if (nsyms == 1) { /* go along vector/pairlist (may also be an array) */
             is_seq = 1;
             seq_start = 1;
@@ -1522,25 +1497,8 @@
         }
         n = length(val);
     }
-<<<<<<< HEAD
     else if (across || down) { /* "across" or "down", hence not seq variant*/
         R_variant_result = 0;
-=======
-    else if (across || down) { /* "across" or "down" and therefore not variant*/
-        is_seq = 1;
-        seq_start = 1;
-        val_type = INTSXP;
-        dims = getAttrib (val, R_DimSymbol);
-        if (TYPEOF(dims)!=INTSXP || LENGTH(dims)==0) /* no valid dim attribute*/
-            n = length(val);
-        else if (down)
-            n = INTEGER(dims)[0];
-        else /* across */
-            n = LENGTH(dims) > 1 ? INTEGER(dims)[1] : INTEGER(dims)[0];
-    }
-    else if (R_variant_result) {  /* variant "in" value */
-
->>>>>>> ecdf5510
         is_seq = 1;
         seq_start = 1;
         val_type = INTSXP;
@@ -2516,7 +2474,6 @@
                     varval = forcePromisePendingOK(varval);
                 set_var_in_frame (var, varval, rho, TRUE, 3);
             }
-<<<<<<< HEAD
         }
     }
     if (NAMEDCNT_EQ_0(varval)) /* may sometime happen - should mean 1 */
@@ -2592,83 +2549,6 @@
             PROTECT2 (s[d].fetch_args, s[d].store_args);
             s[d].expr = v;
         }
-=======
-        }
-    }
-    if (NAMEDCNT_EQ_0(varval)) /* may sometime happen - should mean 1 */
-        SET_NAMEDCNT_1(varval);
-
-    SEXP bcell = R_binding_cell;
-    PROTECT(bcell);
-
-    if (TYPEOF(varval) == PROMSXP)
-        varval = forcePromisePendingOK(varval);
-    if (varval == R_UnboundValue)
-        unbound_var_error(var);
-
-    /* We might be able to avoid this duplication sometimes (eg, in
-       a <- b <- integer(10); a[1] <- 0.5), except that some packages 
-       (eg, Matrix 1.0-6) assume (in C code) that the object in a 
-       replacement function is not shared. */
-
-    if (NAMEDCNT_GT_1(varval))
-        varval = dup_top_level(varval);
-
-    PROTECT(varval);
-
-    /* Special code for depth of 1.  This is purely an optimization - the
-       general code below should also work when depth is 1. */
-
-    if (depth == 1) {
-
-        PROTECT(rhsprom = mkPROMISE(rhs_uneval, rho));
-        SET_PRVALUE(rhsprom, rhs);
-        SEXP assgnfcn = installAssignFcnName(CAR(lhs));
-        PROTECT (lhsprom = mkPROMISE(CADR(lhs), rho));
-        SET_PRVALUE (lhsprom, varval);
-        PROTECT(e = replaceCall (assgnfcn, lhsprom, CDDR(lhs), rhsprom));
-        newval = eval(e,rho);
-        UNPROTECT(6);
-    }
-
-    else {  /* the general case, for any depth */
-
-        /* Structure recording information on expressions at all levels of 
-           the lhs.  Level 0 is the ultimate variable, level depth is the
-           whole lhs expression. */
-
-        struct { 
-            SEXP fetch_args;      /* Arguments lists, sharing promises */
-            SEXP store_args;
-            SEXP value_arg;       /* Last cell in store_args, for value */
-            SEXP expr;            /* Expression at this level */
-            SEXP value;           /* Value of expr, may later change */
-            int in_next;          /* 1 or 2 if value is unshared part */
-        } s[depth+1];             /*   of value at next level, else 0 */
-
-        SEXP v;
-        int d;
-
-        /* For each level from 1 to depth, store the lhs expression at that
-           level.  For each level except the final variable and outermost 
-           level, which only does a store, save argument lists for the 
-           fetch/store functions that share promises, so that they are
-           evaluated only once.  The store argument list has a "value"
-           cell at the end to fill in the stored value. */
-
-        s[0].expr = lhs;
-        s[0].store_args = CDDR(lhs);  /* original args, no value cell */
-        for (v = CADR(lhs), d = 1; d < depth; v = CADR(v), d++) {
-            s[d].fetch_args = R_NilValue;
-            PROTECT (s[d].value_arg = s[d].store_args =
-                cons_with_tag (R_NilValue, R_NilValue, R_ValueSymbol));
-            promiseArgsTwo (CDDR(v), rho, &s[d].fetch_args, 
-                                          &s[d].store_args);
-            UNPROTECT(1);
-            PROTECT2 (s[d].fetch_args, s[d].store_args);
-            s[d].expr = v;
-        }
->>>>>>> ecdf5510
         s[depth].expr = var;
 
         /* Note: In code below, promises with the value already filled in
@@ -2677,7 +2557,6 @@
                  so deparsed error messages will have the source expression.
                  These promises should not be recycled, since they may be 
                  saved in warning messages stored for later display.  */
-<<<<<<< HEAD
 
         /* For each level except the outermost, evaluate and save the value
            of the expression as it is before the assignment.  Also, ask if
@@ -2702,32 +2581,6 @@
             if (NAMEDCNT_EQ_0(s[d+1].value)) 
                 SET_NAMEDCNT_1(s[d+1].value);
 
-=======
-
-        /* For each level except the outermost, evaluate and save the value
-           of the expression as it is before the assignment.  Also, ask if
-           it is an unshared subset of the next larger expression.  If it
-           is not known to be part of the next larger expression, we do a
-           top-level duplicate of it, unless it has NAMEDCNT of 0. */
-
-        s[depth].value = varval;
-
-        for (d = depth-1; d > 0; d--) {
-
-            SEXP prom = mkPROMISE(s[d+1].expr,rho);
-            SET_PRVALUE(prom,s[d+1].value);
-
-            /* We'll need this value for the subsequent replacement
-               operation, so make sure it doesn't change.  Incrementing
-               NAMEDCNT would be the obvious way, but if NAMEDCNT 
-               was already non-zero, that leads to undesirable duplication
-               later (even if the increment is later undone).  Making sure
-               that NAMEDCNT isn't zero seems to be sufficient. */
-
-            if (NAMEDCNT_EQ_0(s[d+1].value)) 
-                SET_NAMEDCNT_1(s[d+1].value);
-
->>>>>>> ecdf5510
             e = LCONS (CAR(s[d].expr), CONS (prom, s[d].fetch_args));
             PROTECT(e);
             e = evalv (e, rho, VARIANT_QUERY_UNSHARED_SUBSET);
@@ -2818,10 +2671,7 @@
        binding cell, if we have one. */
 
     if (bcell != R_NilValue && CAR(bcell) == newval) {
-<<<<<<< HEAD
-=======
         SET_MISSING(bcell,0);
->>>>>>> ecdf5510
         /* The replacement function might have changed NAMEDCNT to 0. */
         if (NAMEDCNT_EQ_0(varval))
             SET_NAMEDCNT_1(varval);
@@ -2904,17 +2754,10 @@
 
     RETURN_SEXP_INSIDE_PROTECT (head);
     END_PROTECT;
-<<<<<<< HEAD
 
 } /* evalListPendingOK() */
 
 
-=======
-
-} /* evalListPendingOK() */
-
-
->>>>>>> ecdf5510
 /* evalListUnshared evaluates each expression in "el" in the
    environment "rho", ensuring that the values of variables evaluated
    are unshared, if they are atomic scalars without attributes, by
@@ -2957,10 +2800,7 @@
                 }
                 res = duplicate(res);
                 SETCAR (R_binding_cell, res);
-<<<<<<< HEAD
-=======
                 /* DON'T clear MISSING, though may not get here if it matters */
->>>>>>> ecdf5510
             }
             if (NAMEDCNT_EQ_0(res))
                 SET_NAMEDCNT_1(res);
