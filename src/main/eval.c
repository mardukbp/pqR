 /*
 *  pqR : A pretty quick version of R
 *  Copyright (C) 2013 by Radford M. Neal
 *
 *  Based on R : A Computer Language for Statistical Data Analysis
 *  Copyright (C) 1995, 1996	Robert Gentleman and Ross Ihaka
 *  Copyright (C) 1998--2011	The R Development Core Team.
 *
 *  The changes in pqR from R-2.15.0 distributed by the R Core Team are
 *  documented in the NEWS and MODS files in the top-level source directory.
 *
 *  This program is free software; you can redistribute it and/or modify
 *  it under the terms of the GNU General Public License as published by
 *  the Free Software Foundation; either version 2 of the License, or
 *  (at your option) any later version.
 *
 *  This program is distributed in the hope that it will be useful,
 *  but WITHOUT ANY WARRANTY; without even the implied warranty of
 *  MERCHANTABILITY or FITNESS FOR A PARTICULAR PURPOSE.  See the
 *  GNU General Public License for more details.
 *
 *  You should have received a copy of the GNU General Public License
 *  along with this program; if not, a copy is available at
 *  http://www.r-project.org/Licenses/
 */


#undef HASHING

#ifdef HAVE_CONFIG_H
# include <config.h>
#endif

#define USE_FAST_PROTECT_MACROS
#define R_USE_SIGNALS 1
#include <Defn.h>
#include <Rinterface.h>
#include <Fileio.h>

#include <helpers/helpers-app.h>


/* Bit flags that say whether each SEXP type evaluates to itself.  Used via
   SELF_EVAL(t), which says whether something of type t evaluates to itself. 
   Relies on the type field being 5 bits, so that the shifts below will not
   exceed the capacity of a 32-bit word.  (Also assumes, of course, that these
   shifts and adds will be done at compile time.) */

#define SELF_EVAL_TYPES ( \
  (1<<NILSXP) + \
  (1<<LISTSXP) + \
  (1<<LGLSXP) + \
  (1<<INTSXP) + \
  (1<<REALSXP) + \
  (1<<STRSXP) + \
  (1<<CPLXSXP) + \
  (1<<RAWSXP) + \
  (1<<S4SXP) + \
  (1<<SPECIALSXP) + \
  (1<<BUILTINSXP) + \
  (1<<ENVSXP) + \
  (1<<CLOSXP) + \
  (1<<VECSXP) + \
  (1<<EXTPTRSXP) + \
  (1<<WEAKREFSXP) + \
  (1<<EXPRSXP) )

#define SELF_EVAL(t) ((SELF_EVAL_TYPES>>(t))&1)


#define ARGUSED(x) LEVELS(x)

static SEXP bcEval(SEXP, SEXP, Rboolean);

/*#define BC_PROFILING*/
#ifdef BC_PROFILING
static Rboolean bc_profiling = FALSE;
#endif

static int R_Profiling = 0;

#ifdef R_PROFILING

/* BDR 2000-07-15
   Profiling is now controlled by the R function Rprof(), and should
   have negligible cost when not enabled.
*/

/* A simple mechanism for profiling R code.  When R_PROFILING is
   enabled, eval will write out the call stack every PROFSAMPLE
   microseconds using the SIGPROF handler triggered by timer signals
   from the ITIMER_PROF timer.  Since this is the same timer used by C
   profiling, the two cannot be used together.  Output is written to
   the file PROFOUTNAME.  This is a plain text file.  The first line
   of the file contains the value of PROFSAMPLE.  The remaining lines
   each give the call stack found at a sampling point with the inner
   most function first.

   To enable profiling, recompile eval.c with R_PROFILING defined.  It
   would be possible to selectively turn profiling on and off from R
   and to specify the file name from R as well, but for now I won't
   bother.

   The stack is traced by walking back along the context stack, just
   like the traceback creation in jump_to_toplevel.  One drawback of
   this approach is that it does not show BUILTIN's since they don't
   get a context.  With recent changes to pos.to.env it seems possible
   to insert a context around BUILTIN calls to that they show up in
   the trace.  Since there is a cost in establishing these contexts,
   they are only inserted when profiling is enabled. [BDR: we have since
   also added contexts for the BUILTIN calls to foreign code.]

   One possible advantage of not tracing BUILTIN's is that then
   profiling adds no cost when the timer is turned off.  This would be
   useful if we want to allow profiling to be turned on and off from
   within R.

   One thing that makes interpreting profiling output tricky is lazy
   evaluation.  When an expression f(g(x)) is profiled, lazy
   evaluation will cause g to be called inside the call to f, so it
   will appear as if g is called by f.

   L. T.  */

#ifdef Win32
# define WIN32_LEAN_AND_MEAN 1
# include <windows.h>		/* for CreateEvent, SetEvent */
# include <process.h>		/* for _beginthread, _endthread */
#else
# ifdef HAVE_SYS_TIME_H
#  include <sys/time.h>
# endif
# include <signal.h>
#endif /* not Win32 */

static FILE *R_ProfileOutfile = NULL;
static int R_Mem_Profiling=0;
extern void get_current_mem(unsigned long *,unsigned long *,unsigned long *); /* in memory.c */
extern unsigned long get_duplicate_counter(void);  /* in duplicate.c */
extern void reset_duplicate_counter(void);         /* in duplicate.c */

#ifdef Win32
HANDLE MainThread;
HANDLE ProfileEvent;

static void doprof(void)
{
    RCNTXT *cptr;
    char buf[1100];
    unsigned long bigv, smallv, nodes;
    int len;

    buf[0] = '\0';
    SuspendThread(MainThread);
    if (R_Mem_Profiling){
	    get_current_mem(&smallv, &bigv, &nodes);
	    if((len = strlen(buf)) < 1000) {
		sprintf(buf+len, ":%ld:%ld:%ld:%ld:", smallv, bigv,
		     nodes, get_duplicate_counter());
	    }
	    reset_duplicate_counter();
    }
    for (cptr = R_GlobalContext; cptr; cptr = cptr->nextcontext) {
	if ((cptr->callflag & (CTXT_FUNCTION | CTXT_BUILTIN))
	    && TYPEOF(cptr->call) == LANGSXP) {
	    SEXP fun = CAR(cptr->call);
	    if(strlen(buf) < 1000) {
		strcat(buf, TYPEOF(fun) == SYMSXP ? CHAR(PRINTNAME(fun)) :
		       "<Anonymous>");
		strcat(buf, " ");
	    }
	}
    }
    ResumeThread(MainThread);
    if(strlen(buf))
	fprintf(R_ProfileOutfile, "%s\n", buf);
}

/* Profiling thread main function */
static void __cdecl ProfileThread(void *pwait)
{
    int wait = *((int *)pwait);

    SetThreadPriority(GetCurrentThread(), THREAD_PRIORITY_HIGHEST);
    while(WaitForSingleObject(ProfileEvent, wait) != WAIT_OBJECT_0) {
	doprof();
    }
}
#else /* not Win32 */
static void doprof(int sig)
{
    RCNTXT *cptr;
    int newline = 0;
    unsigned long bigv, smallv, nodes;
    if (R_Mem_Profiling){
	    get_current_mem(&smallv, &bigv, &nodes);
	    if (!newline) newline = 1;
	    fprintf(R_ProfileOutfile, ":%ld:%ld:%ld:%ld:", smallv, bigv,
		     nodes, get_duplicate_counter());
	    reset_duplicate_counter();
    }
    for (cptr = R_GlobalContext; cptr; cptr = cptr->nextcontext) {
	if ((cptr->callflag & (CTXT_FUNCTION | CTXT_BUILTIN))
	    && TYPEOF(cptr->call) == LANGSXP) {
	    SEXP fun = CAR(cptr->call);
	    if (!newline) newline = 1;
	    fprintf(R_ProfileOutfile, "\"%s\" ",
		    TYPEOF(fun) == SYMSXP ? CHAR(PRINTNAME(fun)) :
		    "<Anonymous>");
	}
    }
    if (newline) fprintf(R_ProfileOutfile, "\n");
    signal(SIGPROF, doprof);
}

static void doprof_null(int sig)
{
    signal(SIGPROF, doprof_null);
}
#endif /* not Win32 */


static void R_EndProfiling(void)
{
#ifdef Win32
    SetEvent(ProfileEvent);
    CloseHandle(MainThread);
#else /* not Win32 */
    struct itimerval itv;

    itv.it_interval.tv_sec = 0;
    itv.it_interval.tv_usec = 0;
    itv.it_value.tv_sec = 0;
    itv.it_value.tv_usec = 0;
    setitimer(ITIMER_PROF, &itv, NULL);
    signal(SIGPROF, doprof_null);
#endif /* not Win32 */
    if(R_ProfileOutfile) fclose(R_ProfileOutfile);
    R_ProfileOutfile = NULL;
    R_Profiling = 0;
}

static void R_InitProfiling(SEXP filename, int append, double dinterval, int mem_profiling)
{
#ifndef Win32
    struct itimerval itv;
#else
    int wait;
    HANDLE Proc = GetCurrentProcess();
#endif
    int interval;

    interval = 1e6 * dinterval + 0.5;
    if(R_ProfileOutfile != NULL) R_EndProfiling();
    R_ProfileOutfile = RC_fopen(filename, append ? "a" : "w", TRUE);
    if (R_ProfileOutfile == NULL)
	error(_("Rprof: cannot open profile file '%s'"),
	      translateChar(filename));
    if(mem_profiling)
	fprintf(R_ProfileOutfile, "memory profiling: sample.interval=%d\n", interval);
    else
	fprintf(R_ProfileOutfile, "sample.interval=%d\n", interval);

    R_Mem_Profiling=mem_profiling;
    if (mem_profiling)
	reset_duplicate_counter();

#ifdef Win32
    /* need to duplicate to make a real handle */
    DuplicateHandle(Proc, GetCurrentThread(), Proc, &MainThread,
		    0, FALSE, DUPLICATE_SAME_ACCESS);
    wait = interval/1000;
    if(!(ProfileEvent = CreateEvent(NULL, FALSE, FALSE, NULL)) ||
       (_beginthread(ProfileThread, 0, &wait) == -1))
	R_Suicide("unable to create profiling thread");
    Sleep(wait/2); /* suspend this thread to ensure that the other one starts */
#else /* not Win32 */
    signal(SIGPROF, doprof);

    itv.it_interval.tv_sec = 0;
    itv.it_interval.tv_usec = interval;
    itv.it_value.tv_sec = 0;
    itv.it_value.tv_usec = interval;
    if (setitimer(ITIMER_PROF, &itv, NULL) == -1)
	R_Suicide("setting profile timer failed");
#endif /* not Win32 */
    R_Profiling = 1;
}

SEXP attribute_hidden do_Rprof(SEXP call, SEXP op, SEXP args, SEXP rho)
{
    SEXP filename;
    int append_mode, mem_profiling;
    double dinterval;

#ifdef BC_PROFILING
    if (bc_profiling) {
	warning(_("can't use R profiling while byte code profiling"));
	return R_NilValue;
    }
#endif
    checkArity(op, args);
    if (!isString(CAR(args)) || (LENGTH(CAR(args))) != 1)
	error(_("invalid '%s' argument"), "filename");
    append_mode = asLogical(CADR(args));
    dinterval = asReal(CADDR(args));
    mem_profiling = asLogical(CADDDR(args));
    filename = STRING_ELT(CAR(args), 0);
    if (LENGTH(filename))
	R_InitProfiling(filename, append_mode, dinterval, mem_profiling);
    else
	R_EndProfiling();
    return R_NilValue;
}
#else /* not R_PROFILING */
SEXP attribute_hidden do_Rprof(SEXP call, SEXP op, SEXP args, SEXP rho)
{
    error(_("R profiling is not available on this system"));
    return R_NilValue;		/* -Wall */
}
#endif /* not R_PROFILING */

/* NEEDED: A fixup is needed in browser, because it can trap errors,
 *	and currently does not reset the limit to the right value. */

#define CHECK_STACK_BALANCE(o,s) do { \
  if (s != R_PPStackTop) check_stack_balance(o,s); \
} while (0)

void attribute_hidden check_stack_balance(SEXP op, int save)
{
    if(save == R_PPStackTop) return;
    REprintf("Warning: stack imbalance in '%s', %d then %d\n",
	     PRIMNAME(op), save, R_PPStackTop);
}


<<<<<<< HEAD
/* Wait until no value in an argument list is still being computed by a task.
   Macro version does preliminary check in-line for speed. */

#define WAIT_UNTIL_ARGUMENTS_COMPUTED(_args_) \
    do { \
        if (helpers_tasks > 0) { \
            SEXP _a_ = (_args_); \
            while (_a_ != R_NilValue) { \
                if (IS_BEING_COMPUTED_BY_TASK(CAR(_a_))) { \
                    wait_until_arguments_computed (_a_); \
                    break; \
                } \
                _a_ = CDR(_a_); \
            } \
        } \
    } while (0)

void attribute_hidden wait_until_arguments_computed (SEXP args)
{
    SEXP wait_for, a;

    if (helpers_tasks == 0) return;

    wait_for = NULL;

    for (a = args; a != R_NilValue; a = CDR(a)) {
        SEXP this_arg = CAR(a);
        if (IS_BEING_COMPUTED_BY_TASK(this_arg)) {
            if (wait_for == NULL)
                wait_for = this_arg;
            else {
                helpers_wait_until_not_being_computed2 (wait_for, this_arg);
                wait_for = NULL;
            }
        }
    }

    if (wait_for != NULL)
        helpers_wait_until_not_being_computed (wait_for);
}

=======
>>>>>>> 006130d8
SEXP attribute_hidden forcePromise(SEXP e)
{
    if (PRVALUE(e) == R_UnboundValue) {
	RPRSTACK prstack;
	SEXP val;
	if(PRSEEN(e)) {
	    if (PRSEEN(e) == 1)
		errorcall(R_GlobalContext->call,
			  _("promise already under evaluation: recursive default argument reference or earlier problems?"));
	    else warningcall(R_GlobalContext->call,
			     _("restarting interrupted promise evaluation"));
	}
	/* Mark the promise as under evaluation and push it on a stack
	   that can be used to unmark pending promises if a jump out
	   of the evaluation occurs. */
	SET_PRSEEN(e, 1);
	prstack.promise = e;
	prstack.next = R_PendingPromises;
	R_PendingPromises = &prstack;

	val = eval(PRCODE(e), PRENV(e));

	/* Pop the stack, unmark the promise and set its value field.
	   Also set the environment to R_NilValue to allow GC to
	   reclaim the promise environment; this is also useful for
	   fancy games with delayedAssign() */
	R_PendingPromises = prstack.next;
	SET_PRSEEN(e, 0);
	SET_PRVALUE(e, val);
        INC_NAMEDCNT(val);
	SET_PRENV(e, R_NilValue);
    }
    return PRVALUE(e);
}


SEXP attribute_hidden forcePromisePendingOK(SEXP e)
{
    if (PRVALUE(e) == R_UnboundValue) {
	RPRSTACK prstack;
	SEXP val;
	if(PRSEEN(e)) {
	    if (PRSEEN(e) == 1)
		errorcall(R_GlobalContext->call,
			  _("promise already under evaluation: recursive default argument reference or earlier problems?"));
	    else warningcall(R_GlobalContext->call,
			     _("restarting interrupted promise evaluation"));
	}
	/* Mark the promise as under evaluation and push it on a stack
	   that can be used to unmark pending promises if a jump out
	   of the evaluation occurs. */
	SET_PRSEEN(e, 1);
	prstack.promise = e;
	prstack.next = R_PendingPromises;
	R_PendingPromises = &prstack;

	val = evalv (PRCODE(e), PRENV(e), VARIANT_PENDING_OK);

	/* Pop the stack, unmark the promise and set its value field.
	   Also set the environment to R_NilValue to allow GC to
	   reclaim the promise environment; this is also useful for
	   fancy games with delayedAssign() */
	R_PendingPromises = prstack.next;
	SET_PRSEEN(e, 0);
	SET_PRVALUE(e, val);
        INC_NAMEDCNT(val);
	SET_PRENV(e, R_NilValue);
    }
    return PRVALUE_PENDING_OK(e);
}

/* Return value of "e" evaluated in "rho".  This will be bypassed by
   a macro definition for "eval" in the interpreter itself. */

SEXP Rf_eval(SEXP e, SEXP rho)
{
    return evalv(e,rho,0);
}

/* Return value of "e" evalued in "rho", allowing the result to possibly 
   be a variant as described by "variant". */

SEXP evalv(SEXP e, SEXP rho, int variant)
{
    LOCAL_COPY(R_NilValue);
    SEXP op, tmp;
    int typeof_e = TYPEOF(e);
    static int evalcount = 0;

    R_Visible = TRUE;

    if (++evalcount > 1000) { /* was 100 before 2.8.0 */
	R_CheckUserInterrupt();
	evalcount = 0 ;
    }

    /* Evaluate constants quickly, without the overhead that's necessary when
       the computation might be complex. */

    if (SELF_EVAL(typeof_e)) {
	/* Make sure constants in expressions are NAMED before being
	   used as values.  Setting NAMED to 2 makes sure weird calls
	   to assignment functions won't modify constants in
	   expressions.  */
        SET_NAMEDCNT_MAX(e);
        return e;
    }
    
    /* Save the current srcref context. */
    
    SEXP srcrefsave = R_Srcref;

    /* The use of depthsave below is necessary because of the
       possibility of non-local returns from evaluation.  Without this
       an "expression too complex error" is quite likely. */

    int depthsave = R_EvalDepth++;

    /* We need to explicit set a NULL call here to circumvent attempts
       to deparse the call in the error-handler */
    if (R_EvalDepth > R_Expressions) {
	R_Expressions = R_Expressions_keep + 500;
	errorcall(R_NilValue,
		  _("evaluation nested too deeply: infinite recursion / options(expressions=)?"));
    }

    R_CHECKSTACK();

    tmp = R_NilValue;		/* -Wall */
#ifdef Win32
    /* This is an inlined version of Rwin_fpreset (src/gnuwin/extra.c)
       and resets the precision, rounding and exception modes of a ix86
       fpu.
     */
    __asm__ ( "fninit" );
#endif

    switch (typeof_e) {
    case BCODESXP:
	tmp = bcEval(e, rho, TRUE);
	break;
    case SYMSXP:
	if (e == R_DotsSymbol)
	    error(_("'...' used in an incorrect context"));
	if( DDVAL(e) )
		tmp = ddfindVar(e,rho);
	else
		tmp = findVar(e, rho);
	if (tmp == R_UnboundValue)
	    error(_("object '%s' not found"), CHAR(PRINTNAME(e)));
	/* if ..d is missing then ddfindVar will signal */
	else if (tmp == R_MissingArg && !DDVAL(e) ) {
	    const char *n = CHAR(PRINTNAME(e));
	    if(*n) error(_("argument \"%s\" is missing, with no default"),
			 CHAR(PRINTNAME(e)));
	    else error(_("argument is missing, with no default"));
	}
	else if (TYPEOF(tmp) == PROMSXP) {
	    if (PRVALUE_PENDING_OK(tmp) == R_UnboundValue) {
		/* not sure the PROTECT is needed here but keep it to
		   be on the safe side. */
		PROTECT(tmp);
		tmp = variant & VARIANT_PENDING_OK ? forcePromisePendingOK(tmp)
                                                   : forcePromise(tmp);
		UNPROTECT(1);
	    }
	    else 
                tmp = variant & VARIANT_PENDING_OK ? PRVALUE_PENDING_OK(tmp)
                                                   : PRVALUE(tmp);
	}
	else if (NAMEDCNT_EQ_0(tmp))
	    SET_NAMEDCNT_1(tmp);
	break;
    case PROMSXP:
        /* We could just unconditionally use the return value from
           forcePromise; the test below avoids the function call if the
           promise is already evaluated. */
	if (PRVALUE_PENDING_OK(e) == R_UnboundValue)
            tmp = variant & VARIANT_PENDING_OK ? forcePromisePendingOK(e)
                                               : forcePromise(e);
        else
            tmp = variant & VARIANT_PENDING_OK ? PRVALUE_PENDING_OK(e)
                                               : PRVALUE(e);
	break;
    case LANGSXP:
	if (TYPEOF(CAR(e)) == SYMSXP)
	    /* This will throw an error if the function is not found */
	    PROTECT(op = findFun(CAR(e), rho));
	else
	    PROTECT(op = eval(CAR(e), rho));

	if(RTRACE(op) && R_current_trace_state()) {
	    Rprintf("trace: ");
	    PrintValue(e);
	}

	if (TYPEOF(op) == SPECIALSXP || TYPEOF(op) == BUILTINSXP) {

            int fast = FALSE;
            SEXP args = CDR(e);
	    int save = R_PPStackTop;
            int flag = PRIMPRINT(op);
	    const void *vmax = VMAXGET();

	    if (flag == 1) R_Visible = FALSE;

            if (TYPEOF(op) == SPECIALSXP)

                tmp = CALL_PRIMFUN(e, op, args, rho, variant);

            else { /* BUILTINSXP */

                SEXP arg1 = NULL, arg2 = NULL;

                /* See if this may be a fast primitive.  All fast primitives
                   should be BUILTIN.  We will not do a fast call if there 
                   is a tag for any argument, or a missing argument, or a
                   ... argument.  Otherwise, if PRIMARITY == 2, a fast call
                   may be done if there are two arguments, or one argument if
                   the uni_too flag is set. These arguments are stored in
                   arg1 and in arg2 (which may be NULL if uni_too is set).  
                   For any PRIMARITY other than 2, a fast call may be done 
                   if there is exactly one argument, which is stored in arg1,
                   with arg2 set to NULL.*/
    
                if (PRIMFUN_FAST(op) != 0) {
                    if (args!=R_NilValue && TAG(args)==R_NilValue) {
                        SEXP a1 = CAR(args);
                        if (a1!=R_DotsSymbol && a1!=R_MissingArg) {
                            if (PRIMARITY(op) != 2) {
                                if (CDR(args)==R_NilValue) {
                                    fast = TRUE;
                                    arg1 = a1;
                                }
                            }
                            else {
                                if (CDR(args)==R_NilValue 
                                 && PRIMFUN_UNI_TOO(op)) {
                                    fast = TRUE;
                                    arg1 = a1;
                                }
                                else if (TAG(CDR(args))==R_NilValue
                                      && CDDR(args)==R_NilValue) {
                                    SEXP a2 = CADR(args);
                                    if (a2!=R_DotsSymbol && a2!=R_MissingArg){
                                        fast = TRUE;
                                        arg1 = a1;
                                        arg2 = a2;
                                    }
                                }
                            }
                        }
                    }
                }

                /* Evaluate arguments for a fast primitive, and check whether
                   dispatching must be checked, in which case it won't be
                   fast after all. */

                if (fast) {
<<<<<<< HEAD
                    PROTECT(arg1 = evalv (arg1, rho, 
                              PRIMFUN_ARG1VAR(op) | VARIANT_PENDING_OK));
=======
                    PROTECT(arg1 = evalv (arg1, rho, PRIMFUN_ARG1VAR(op)));
>>>>>>> 006130d8
                    if (PRIMFUN_DSPTCH1(op) && isObject(arg1)) {
                        args = CDR(args);
                        arg2 = NULL;
                        fast = FALSE;
                    }
                    else if (arg2 != NULL) {
<<<<<<< HEAD
                        PROTECT(arg2 = evalv(arg2, rho, 
                                  PRIMFUN_ARG2VAR(op) | VARIANT_PENDING_OK));
=======
                        PROTECT(arg2 = evalv(arg2, rho, PRIMFUN_ARG2VAR(op)));
>>>>>>> 006130d8
                        if (PRIMFUN_DSPTCH2(op) && isObject(arg2)) {
                            args = R_NilValue;  /* == CDDR(args) */
                            fast = FALSE;
                        }
                    }
                }

                /* Evaluate arguments for a non-fast primitive.  If it can't
                   be fast because of dispatching, arguments evaluated already
                   have to be put on at the front of the argument list. */

                if (!fast) { 
<<<<<<< HEAD
                    args = evalListPendingOK (args, rho, e);
=======
                    args = evalList (args, rho, e);
>>>>>>> 006130d8
                    if (arg2 != NULL) {
                        args = CONS(arg2,args);
                        UNPROTECT(1);  /* arg2 */
                    }
                    if (arg1 != NULL) {
                        args = CONS(arg1,args);
                        UNPROTECT(1);  /* arg1 */
                    }
                    PROTECT(args);
                }

                /* Create a context if profiling, or calling outside function
                   (.C, .Fortran, etc.), where it helps for tracebacks */

                int used_cntxt = FALSE;
                RCNTXT cntxt;
                if (R_Profiling || PRIMFOREIGN(op)) {
                    begincontext (&cntxt, CTXT_BUILTIN, e, R_BaseEnv, 
                                  R_BaseEnv, R_NilValue, R_NilValue);
                    used_cntxt = TRUE;
                }

                /* Call primitive, either the non-fast way with an argument
<<<<<<< HEAD
                   list, or the fast way, passing arg1 or arg1 and arg2 (but
                   note that arg2 may be NULL).  May need to wait for arguments
                   before calling, if primitive can't handle pending args. */

                if (!fast) {
                    if (!PRIMFUN_PENDING_OK(op)) {
                        WAIT_UNTIL_ARGUMENTS_COMPUTED(args);
                    }
                    tmp = CALL_PRIMFUN(e, op, args, rho, variant);
                }
                else if (PRIMARITY(op) != 2) {
                    if (!PRIMFUN_PENDING_OK(op)) {
                        WAIT_UNTIL_COMPUTED(arg1);
                    }
=======
                   list, or the fast way, passing arg1 or arg1 and arg2
                   (but note that arg2 may be NULL). */

                if (!fast) {
                    tmp = CALL_PRIMFUN(e, op, args, rho, variant);
                }
                else if (PRIMARITY(op) != 2) {
>>>>>>> 006130d8
                    tmp = 
                      ((SEXP(*)(SEXP,SEXP,SEXP,SEXP,int)) PRIMFUN_FAST(op)) 
                        (e, op, arg1, rho, variant);
                }
                else { /* PRIMARITY(op) == 2 */
<<<<<<< HEAD
                    if (!PRIMFUN_PENDING_OK(op)) {
                        if (arg2==NULL)
                            WAIT_UNTIL_COMPUTED(arg1);
                        else
                            WAIT_UNTIL_COMPUTED_2(arg1,arg2);
                    }
=======
>>>>>>> 006130d8
                    tmp = 
                      ((SEXP(*)(SEXP,SEXP,SEXP,SEXP,SEXP,int)) PRIMFUN_FAST(op))
                        (e, op, arg1, arg2, rho, variant);
                    if (arg2!=NULL) UNPROTECT(1); /* arg2 */
                }
                UNPROTECT(1); /* either args or arg1 */

                if (used_cntxt) endcontext(&cntxt);
	    }

#ifdef CHECK_VISIBILITY
	    if(flag < 2 && R_Visible == flag) {
		char *nm = PRIMNAME(op);
                if (TYPEOF(op) == BUILTINSXP)
                    printf("vis: builtin %s\n", nm);
		else if (strcmp(nm, "for") != 0
                      && strcmp(nm, "repeat") != 0 
                      && strcmp(nm, "while") != 0
                      && strcmp(nm, "[[<-") != 0
                      && strcmp(nm, "on.exit") != 0)
		    printf("vis: special %s\n", nm);
	    }
#endif
	    if (flag < 2) R_Visible = 1 - flag;
	    CHECK_STACK_BALANCE(op, save);
	    VMAXSET(vmax);
	    UNPROTECT(1); /* op */
	}

	else if (TYPEOF(op) == CLOSXP) {
	    PROTECT(tmp = promiseArgs(CDR(e), rho));
	    tmp = applyClosure_v (e, op, tmp, rho, R_BaseEnv, variant);
	    UNPROTECT(2); /* op & tmp */
	}

	else
	    error(_("attempt to apply non-function"));
	break;
    case DOTSXP:
	error(_("'...' used in an incorrect context"));
    default:
	UNIMPLEMENTED_TYPE("eval", e);
    }
    R_EvalDepth = depthsave;
    R_Srcref = srcrefsave;
    return (tmp);
}

attribute_hidden
void SrcrefPrompt(const char * prefix, SEXP srcref)
{
    /* If we have a valid srcref, use it */
    if (srcref && srcref != R_NilValue) {
        if (TYPEOF(srcref) == VECSXP) srcref = VECTOR_ELT(srcref, 0);
	SEXP srcfile = getAttrib00(srcref, R_SrcfileSymbol);
	if (TYPEOF(srcfile) == ENVSXP) {
	    SEXP filename = findVar(install("filename"), srcfile);
	    if (isString(filename) && length(filename)) {
	    	Rprintf(_("%s at %s#%d: "), prefix, CHAR(STRING_ELT(filename, 0)), 
	                                    asInteger(srcref));
	        return;
	    }
	}
    }
    /* default: */
    Rprintf("%s: ", prefix);
}

/* Apply SEXP op of type CLOSXP to actuals */

static void loadCompilerNamespace(void)
{
    SEXP fun, arg, expr;

    PROTECT(fun = install("getNamespace"));
    PROTECT(arg = mkString("compiler"));
    PROTECT(expr = lang2(fun, arg));
    eval(expr, R_GlobalEnv);
    UNPROTECT(3);
}

static int R_disable_bytecode = 0;

void attribute_hidden R_init_jit_enabled(void)
{
    if (R_jit_enabled <= 0) {
	char *enable = getenv("R_ENABLE_JIT");
	if (enable != NULL) {
	    int val = atoi(enable);
	    if (val > 0)
		loadCompilerNamespace();
	    R_jit_enabled = val;
	}
    }

    if (R_compile_pkgs <= 0) {
	char *compile = getenv("R_COMPILE_PKGS");
	if (compile != NULL) {
	    int val = atoi(compile);
	    if (val > 0)
		R_compile_pkgs = TRUE;
	    else
		R_compile_pkgs = FALSE;
	}
    }

    if (R_disable_bytecode <= 0) {
	char *disable = getenv("R_DISABLE_BYTECODE");
	if (disable != NULL) {
	    int val = atoi(disable);
	    if (val > 0)
		R_disable_bytecode = TRUE;
	    else
		R_disable_bytecode = FALSE;
	}
    }
}
    
SEXP attribute_hidden R_cmpfun(SEXP fun)
{
    SEXP packsym, funsym, call, fcall, val;

    packsym = install("compiler");
    funsym = install("tryCmpfun");

    PROTECT(fcall = lang3(R_TripleColonSymbol, packsym, funsym));
    PROTECT(call = lang2(fcall, fun));
    val = eval(call, R_GlobalEnv);
    UNPROTECT(2);
    return val;
}

static SEXP R_compileExpr(SEXP expr, SEXP rho)
{
    SEXP packsym, funsym, quotesym;
    SEXP qexpr, call, fcall, val;

    packsym = install("compiler");
    funsym = install("compile");
    quotesym = install("quote");

    PROTECT(fcall = lang3(R_DoubleColonSymbol, packsym, funsym));
    PROTECT(qexpr = lang2(quotesym, expr));
    PROTECT(call = lang3(fcall, qexpr, rho));
    val = eval(call, R_GlobalEnv);
    UNPROTECT(3);
    return val;
}

static SEXP R_compileAndExecute(SEXP call, SEXP rho)
{
    int old_enabled = R_jit_enabled;
    SEXP code, val;

    R_jit_enabled = 0;
    PROTECT(call);
    PROTECT(rho);
    PROTECT(code = R_compileExpr(call, rho));
    R_jit_enabled = old_enabled;

    val = bcEval(code, rho, TRUE);
    UNPROTECT(3);
    return val;
}

SEXP attribute_hidden do_enablejit(SEXP call, SEXP op, SEXP args, SEXP rho)
{
    int old = R_jit_enabled, new;
    checkArity(op, args);
    new = asInteger(CAR(args));
    if (new > 0)
	loadCompilerNamespace();
    R_jit_enabled = new;
    return ScalarInteger(old);
}

SEXP attribute_hidden do_compilepkgs(SEXP call, SEXP op, SEXP args, SEXP rho)
{
    int old = R_compile_pkgs, new;
    checkArity(op, args);
    new = asLogical(CAR(args));
    if (new != NA_LOGICAL && new)
	loadCompilerNamespace();
    R_compile_pkgs = new;
    return ScalarLogical(old);
}

/* forward declaration */
static SEXP bytecodeExpr(SEXP);

/* this function gets the srcref attribute from a statement block, 
   and confirms it's in the expected format */
   
static R_INLINE SEXP getBlockSrcrefs(SEXP call)
{
    SEXP srcrefs = getAttrib00(call, R_SrcrefSymbol);
    if (TYPEOF(srcrefs) == VECSXP) return srcrefs;
    return R_NilValue;
}

/* this function extracts one srcref, and confirms the format */
/* It assumes srcrefs has already been validated to be a VECSXP or NULL */

static R_INLINE SEXP getSrcref(SEXP srcrefs, int ind)
{
    SEXP result;
    if (!isNull(srcrefs)
        && LENGTH(srcrefs) > ind
        && !isNull(result = VECTOR_ELT(srcrefs, ind))
	&& TYPEOF(result) == INTSXP
	&& LENGTH(result) >= 6)
	return result;
    else
	return R_NilValue;
}

SEXP attribute_hidden applyClosure_v(SEXP call, SEXP op, SEXP arglist, SEXP rho,
                                     SEXP suppliedenv, int variant)
{
    LOCAL_COPY(R_NilValue);
    SEXP formals, actuals, savedrho;
    volatile SEXP body, newrho;
    SEXP f, a, tmp;
    RCNTXT cntxt;

    /* formals = list of formal parameters */
    /* actuals = values to be bound to formals */
    /* arglist = the tagged list of arguments */

    formals = FORMALS(op);
    body = BODY(op);
    savedrho = CLOENV(op);

    if (R_jit_enabled > 0 && TYPEOF(body) != BCODESXP) {
	int old_enabled = R_jit_enabled;
	SEXP newop;
	R_jit_enabled = 0;
	newop = R_cmpfun(op);
	body = BODY(newop);
	SET_BODY(op, body);
	R_jit_enabled = old_enabled;
    }

    /*  Set up a context with the call in it for use if an error occurs below
        in matchArgs or from running out of memory (eg, in NewEnvironment). */

    begincontext(&cntxt, CTXT_RETURN, call, savedrho, rho, arglist, op);

    /*  Build a list which matches the actual (unevaluated) arguments
	to the formal paramters.  Build a new environment which
	contains the matched pairs.  Note that actuals is protected via
        newrho. */

    actuals = matchArgs(formals, NULL, 0, arglist, call);
    PROTECT(newrho = NewEnvironment(R_NilValue, actuals, savedrho));
        /* no longer passes formals, since matchArg now puts tags in actuals */

    /* This piece of code is destructively modifying the actuals list,
       which is now also the list of bindings in the frame of newrho.
       This is one place where internal structure of environment
       bindings leaks out of envir.c.  It should be rewritten
       eventually so as not to break encapsulation of the internal
       environment layout.  We can live with it for now since it only
       happens immediately after the environment creation.  LT */

    f = formals;
    a = actuals;
    while (f != R_NilValue) {
	if (CAR(a) == R_MissingArg && CAR(f) != R_MissingArg) {
	    SETCAR(a, mkPROMISE(CAR(f), newrho));
	    SET_MISSING(a, 2);
	}
	f = CDR(f);
	a = CDR(a);
    }

    setNoSpecSymFlag (newrho);

    /*  Fix up any extras that were supplied by usemethod. */

    if (suppliedenv != R_NilValue) {
	for (tmp = FRAME(suppliedenv); tmp != R_NilValue; tmp = CDR(tmp)) {
	    for (a = actuals; a != R_NilValue; a = CDR(a))
		if (TAG(a) == TAG(tmp))
		    break;
	    if (a == R_NilValue)
		set_var_in_frame (TAG(tmp), CAR(tmp), newrho, TRUE, 3);
	}
    }

    UNPROTECT(1); /* newrho, which will be protected below via revised context*/

    /*  Change the previously-set-up context to have the correct environment.

        If we have a generic function we need to use the sysparent of
	the generic as the sysparent of the method because the method
	is a straight substitution of the generic. */

    if (R_GlobalContext->nextcontext->callflag == CTXT_GENERIC)
	revisecontext (newrho, R_GlobalContext->nextcontext->sysparent);
    else
	revisecontext (newrho, rho);

    /* The default return value is NULL.  FIXME: Is this really needed
       or do we always get a sensible value returned?  */

    tmp = R_NilValue;

    /* Debugging */

    SET_RDEBUG(newrho, RDEBUG(op) || RSTEP(op));
    if( RSTEP(op) ) SET_RSTEP(op, 0);
    if (RDEBUG(newrho)) {
	int old_bl = R_BrowseLines,
	    blines = asInteger(GetOption1(install("deparse.max.lines")));
	SEXP savesrcref;
	/* switch to interpreted version when debugging compiled code */
	if (TYPEOF(body) == BCODESXP)
	    body = bytecodeExpr(body);
	Rprintf("debugging in: ");
	if(blines != NA_INTEGER && blines > 0)
	    R_BrowseLines = blines;
	PrintValueRec(call, rho);
	R_BrowseLines = old_bl;

	/* Is the body a bare symbol (PR#6804) */
	if (!isSymbol(body) & !isVectorAtomic(body)){
		/* Find out if the body is function with only one statement. */
		if (isSymbol(CAR(body)))
			tmp = findFun(CAR(body), rho);
		else
			tmp = eval(CAR(body), rho);
	}
	savesrcref = R_Srcref;
	PROTECT(R_Srcref = getSrcref(getBlockSrcrefs(body), 0));
	SrcrefPrompt("debug", R_Srcref);
	PrintValue(body);
	do_browser(call, op, R_NilValue, newrho);
	R_Srcref = savesrcref;
	UNPROTECT(1);
    }

    /*  It isn't completely clear that this is the right place to do
	this, but maybe (if the matchArgs above reverses the
	arguments) it might just be perfect.

	This will not currently work as the entry points in envir.c
	are static.
    */

#ifdef  HASHING
    {
	SEXP R_NewHashTable(int);
	SEXP R_HashFrame(SEXP);
	int nargs = length(arglist);
	HASHTAB(newrho) = R_NewHashTable(nargs);
	newrho = R_HashFrame(newrho);
    }
#endif
#undef  HASHING

    /*  Set a longjmp target which will catch any explicit returns
	from the function body.  */

    if ((SETJMP(cntxt.cjmpbuf))) {
	if (R_ReturnedValue == R_RestartToken) {
	    cntxt.callflag = CTXT_RETURN;  /* turn restart off */
	    R_ReturnedValue = R_NilValue;  /* remove restart token */
	    PROTECT(tmp = evalv (body, newrho, variant));
	}
	else {
	    PROTECT(tmp = R_ReturnedValue);
            if ( ! (variant & VARIANT_PENDING_OK))
                WAIT_UNTIL_COMPUTED(tmp);
        }
    }
    else {
	PROTECT(tmp = evalv (body, newrho, variant));
    }

    endcontext(&cntxt);

    if (RDEBUG(op)) {
	Rprintf("exiting from: ");
	PrintValueRec(call, rho);
    }
    UNPROTECT(1); /* tmp */
    return (tmp);
}

SEXP applyClosure (SEXP call, SEXP op, SEXP arglist, SEXP rho, 
                   SEXP suppliedenv)
{
  return applyClosure_v (call, op, arglist, rho, suppliedenv, 0);
}

/* **** FIXME: This code is factored out of applyClosure.  If we keep
   **** it we should change applyClosure to run through this routine
   **** to avoid code drift. */
static SEXP R_execClosure(SEXP call, SEXP op, SEXP arglist, SEXP rho,
			  SEXP newrho)
{
    LOCAL_COPY(R_NilValue);
    volatile SEXP body;
    SEXP tmp;
    RCNTXT cntxt;

    body = BODY(op);

    if (R_jit_enabled > 0 && TYPEOF(body) != BCODESXP) {
	int old_enabled = R_jit_enabled;
	SEXP newop;
	R_jit_enabled = 0;
	newop = R_cmpfun(op);
	body = BODY(newop);
	SET_BODY(op, body);
	R_jit_enabled = old_enabled;
    }

    begincontext(&cntxt, CTXT_RETURN, call, newrho, rho, arglist, op);

    /* The default return value is NULL.  FIXME: Is this really needed
       or do we always get a sensible value returned?  */

    tmp = R_NilValue;

    /* Debugging */

    SET_RDEBUG(newrho, RDEBUG(op) || RSTEP(op));
    if( RSTEP(op) ) SET_RSTEP(op, 0);
    if (RDEBUG(op)) {
        SEXP savesrcref;
	/* switch to interpreted version when debugging compiled code */
	if (TYPEOF(body) == BCODESXP)
	    body = bytecodeExpr(body);
	Rprintf("debugging in: ");
	PrintValueRec(call,rho);
	/* Find out if the body is function with only one statement. */
	if (isSymbol(CAR(body)))
	    tmp = findFun(CAR(body), rho);
	else
	    tmp = eval(CAR(body), rho);
	savesrcref = R_Srcref;
	PROTECT(R_Srcref = getSrcref(getBlockSrcrefs(body), 0));
	SrcrefPrompt("debug", R_Srcref);
	PrintValue(body);
	do_browser(call, op, R_NilValue, newrho);
	R_Srcref = savesrcref;
	UNPROTECT(1);
    }

    /*  It isn't completely clear that this is the right place to do
	this, but maybe (if the matchArgs above reverses the
	arguments) it might just be perfect.  */

#ifdef  HASHING
#define HASHTABLEGROWTHRATE  1.2
    {
	SEXP R_NewHashTable(int, double);
	SEXP R_HashFrame(SEXP);
	int nargs = length(arglist);
	HASHTAB(newrho) = R_NewHashTable(nargs, HASHTABLEGROWTHRATE);
	newrho = R_HashFrame(newrho);
    }
#endif
#undef  HASHING

    /*  Set a longjmp target which will catch any explicit returns
	from the function body.  */

    if ((SETJMP(cntxt.cjmpbuf))) {
	if (R_ReturnedValue == R_RestartToken) {
	    cntxt.callflag = CTXT_RETURN;  /* turn restart off */
	    R_ReturnedValue = R_NilValue;  /* remove restart token */
	    PROTECT(tmp = eval(body, newrho));
	}
	else {
	    PROTECT(tmp = R_ReturnedValue);
            WAIT_UNTIL_COMPUTED(R_ReturnedValue);
        }
    }
    else {
	PROTECT(tmp = eval(body, newrho));
    }

    endcontext(&cntxt);

    if (RDEBUG(op)) {
	Rprintf("exiting from: ");
	PrintValueRec(call, rho);
    }
    UNPROTECT(1);
    return (tmp);
}

/* **** FIXME: Temporary code to execute S4 methods in a way that
   **** preserves lexical scope. */

/* called from methods_list_dispatch.c */
SEXP R_execMethod(SEXP op, SEXP rho)
{
    SEXP call, arglist, callerenv, newrho, next, val;
    RCNTXT *cptr;

    /* create a new environment frame enclosed by the lexical
       environment of the method */
    PROTECT(newrho = Rf_NewEnvironment(R_NilValue, R_NilValue, CLOENV(op)));

    /* copy the bindings for the formal environment from the top frame
       of the internal environment of the generic call to the new
       frame.  need to make sure missingness information is preserved
       and the environments for any default expression promises are
       set to the new environment.  should move this to envir.c where
       it can be done more efficiently. */
    for (next = FORMALS(op); next != R_NilValue; next = CDR(next)) {
	SEXP symbol =  TAG(next);
	R_varloc_t loc;
	int missing;
	loc = R_findVarLocInFrame(rho,symbol);
	if(loc == NULL)
	    error(_("could not find symbol \"%s\" in environment of the generic function"),
		  CHAR(PRINTNAME(symbol)));
	missing = R_GetVarLocMISSING(loc);
	val = R_GetVarLocValue(loc);
	SET_FRAME(newrho, CONS(val, FRAME(newrho)));
	SET_TAG(FRAME(newrho), symbol);
	if (missing) {
	    SET_MISSING(FRAME(newrho), missing);
	    if (TYPEOF(val) == PROMSXP && PRENV(val) == rho) {
		SEXP deflt;
		SET_PRENV(val, newrho);
		/* find the symbol in the method, copy its expression
		 * to the promise */
		for(deflt = CAR(op); deflt != R_NilValue; deflt = CDR(deflt)) {
		    if(TAG(deflt) == symbol)
			break;
		}
		if(deflt == R_NilValue)
		    error(_("symbol \"%s\" not in environment of method"),
			  CHAR(PRINTNAME(symbol)));
		SET_PRCODE(val, CAR(deflt));
	    }
	}
    }

    /* copy the bindings of the spacial dispatch variables in the top
       frame of the generic call to the new frame */
    defineVar(R_dot_defined, findVarInFrame(rho, R_dot_defined), newrho);
    defineVar(R_dot_Method, findVarInFrame(rho, R_dot_Method), newrho);
    defineVar(R_dot_target, findVarInFrame(rho, R_dot_target), newrho);

    /* copy the bindings for .Generic and .Methods.  We know (I think)
       that they are in the second frame, so we could use that. */
    defineVar(R_dot_Generic, findVar(R_dot_Generic, rho), newrho);
    defineVar(R_dot_Methods, findVar(R_dot_Methods, rho), newrho);

    /* Find the calling context.  Should be R_GlobalContext unless
       profiling has inserted a CTXT_BUILTIN frame. */
    cptr = R_GlobalContext;
    if (cptr->callflag & CTXT_BUILTIN)
	cptr = cptr->nextcontext;

    /* The calling environment should either be the environment of the
       generic, rho, or the environment of the caller of the generic,
       the current sysparent. */
    callerenv = cptr->sysparent; /* or rho? */

    /* get the rest of the stuff we need from the current context,
       execute the method, and return the result */
    call = cptr->call;
    arglist = cptr->promargs;
    val = R_execClosure(call, op, arglist, callerenv, newrho);
    UNPROTECT(1);
    return val;
}

static SEXP EnsureLocal(SEXP symbol, SEXP rho)
{
    SEXP vl;

    if ((vl = findVarInFrame3(rho, symbol, TRUE)) != R_UnboundValue) {
	vl = eval(symbol, rho);	/* for promises */
	if(NAMEDCNT_GT_1(vl)) {
	    PROTECT(vl = duplicate(vl));
	    set_var_in_frame (symbol, vl, rho, TRUE, 3);
	    UNPROTECT(1);
	}
	return vl;
    }

    vl = eval(symbol, ENCLOS(rho));
    if (vl == R_UnboundValue)
	error(_("object '%s' not found"), CHAR(PRINTNAME(symbol)));

    PROTECT(vl = duplicate(vl));
    set_var_in_frame (symbol, vl, rho, TRUE, 3);
    UNPROTECT(1);
    return vl;
}


                                  /* Caller needn't protect the s arg below */
static R_INLINE Rboolean asLogicalNoNA(SEXP s, SEXP call)
{
    Rboolean cond;
    int len;

    switch(TYPEOF(s)) { /* common cases done here for efficiency */
    case LGLSXP:
        len = LENGTH(s);
        if (len > 0) 
            cond = LOGICAL(s)[0];
        break;
    case INTSXP:
        len = LENGTH(s);
        if (len > 0) 
            cond = INTEGER(s)[0] == NA_INTEGER ? NA_LOGICAL : INTEGER(s)[0]; 
        break;
    default:
        len = length(s);
        if (len > 0)
            cond = asLogical(s);
        break;
    }

    if (len == 0)
        errorcall(call, _("argument is of length zero"));

    if (len > 1)
        warningcall(call,
        _("the condition has length > 1 and only the first element will be used"));

    if (cond == NA_LOGICAL)
	errorcall(call, isLogical(s) ? 
                          _("missing value where TRUE/FALSE needed") :
                          _("argument is not interpretable as logical"));

    return cond;
}


#define BodyHasBraces(body) \
    (isLanguage(body) && CAR(body) == R_BraceSymbol)


SEXP attribute_hidden do_if (SEXP call, SEXP op, SEXP args, SEXP rho,
                             int variant)
{
    SEXP Cond, Stmt;
    int absent_else = 0;

    Cond = CAR(args); args = CDR(args);
    Stmt = CAR(args); args = CDR(args);

    if (!asLogicalNoNA (eval(Cond,rho), call)) {  /* go to else part */
        if (args != R_NilValue)
            Stmt = CAR(args);
        else {
            absent_else = 1;
            Stmt = R_NilValue;
        }
    }

    if (RDEBUG(rho) && Stmt!=R_NilValue && !BodyHasBraces(Stmt)) {
	SrcrefPrompt("debug", R_Srcref);
        PrintValue(Stmt);
        do_browser(call, op, R_NilValue, rho);
    } 

    if (absent_else) {
        R_Visible = FALSE; /* case of no 'else' so return invisible NULL */
        return R_NilValue;
    }

    return evalv (Stmt, rho, variant);
}


/* For statement.  Evaluates body with VARIANT_NULL | VARIANT_PENDING_OK. */

#define DO_LOOP_RDEBUG(call, op, body, rho, bgn) do { \
    if (!bgn && RDEBUG(rho)) { \
	SrcrefPrompt("debug", R_Srcref); \
	PrintValue(body); \
	do_browser(call, op, R_NilValue, rho); \
    } } while (0)

SEXP attribute_hidden do_for(SEXP call, SEXP op, SEXP args, SEXP rho)
{
    /* Need to declare volatile variables whose values are relied on
       after for_next or for_break longjmps and might change between
       the setjmp and longjmp calls. Theoretically this does not
       include n and bgn, but gcc -O2 -Wclobbered warns about these so
       to be safe we declare them volatile as well. */
    volatile int i, n, bgn;
    volatile SEXP v, val, nval;
    int dbg, val_type;
    SEXP sym, body;
    RCNTXT cntxt;
    PROTECT_INDEX valpi, vpi;
    int variant;

    sym = CAR(args);
    val = CADR(args);
    body = CADDR(args);

    if ( !isSymbol(sym) ) errorcall(call, _("non-symbol loop variable"));

    if (R_jit_enabled > 2 && ! R_PendingPromises) {
	R_compileAndExecute(call, rho); 
	return R_NilValue;
    }

    PROTECT(args);
    PROTECT(rho);

    PROTECT_WITH_INDEX(val = evalv (val, rho, VARIANT_SEQ), &valpi);
    variant = ATTRIB(val) == R_VariantResult;

    if (variant) {
        if (TYPEOF(val)!=INTSXP || LENGTH(val)!=2) /* shouldn't happen*/
            errorcall(call, "internal inconsistency with variant op in for!");
        n = INTEGER(val)[1] - INTEGER(val)[0] + 1;
        val_type = INTSXP;
    }
    else { /* non-variant return value */

        /* deal with the case where we are iterating over a factor
           we need to coerce to character - then iterate */

        if ( inherits(val, "factor") )
            REPROTECT(val = asCharacterFactor(val), valpi);
<<<<<<< HEAD

        /* increment NAMEDCNT for sequence to avoid modification by loop code */
        INC_NAMEDCNT(val);

=======

        /* increment NAMEDCNT for sequence to avoid modification by loop code */
        INC_NAMEDCNT(val);

>>>>>>> 006130d8
        if (isList(val) || isNull(val)) {
	    n = length(val);
            nval = val;
        }
        else
	    n = LENGTH(val);

        val_type = TYPEOF(val);
    }

    dbg = RDEBUG(rho);
    bgn = BodyHasBraces(body);

    PROTECT_WITH_INDEX(v = R_NilValue, &vpi);

    begincontext(&cntxt, CTXT_LOOP, R_NilValue, rho, R_BaseEnv, R_NilValue,
		 R_NilValue);

    switch (SETJMP(cntxt.cjmpbuf)) {
    case CTXT_BREAK: goto for_break;
    case CTXT_NEXT: goto for_next;
    }

    if (n == 0) 
        defineVar (sym, R_NilValue, rho);  /* mimic previous behaviour */

    for (i = 0; i < n; i++) {

	switch (val_type) {

	case EXPRSXP:
	case VECSXP:
	    v = VECTOR_ELT(val, i);
	    SET_NAMEDCNT_MAX(v); /* maybe unnecessary? */
	    break;

	case LISTSXP:
	    v = CAR(nval);
	    nval = CDR(nval);
	    SET_NAMEDCNT_MAX(v);
	    break;

	default:

            /* Allocate space for the loop variable value the first time through
               (when v == R_NilValue), when the value has been assigned to
               another variable (NAMEDCNT(v) > 1), and when an attribute
               has been attached to it. */

            if (v == R_NilValue || NAMEDCNT_GT_1(v) || ATTRIB(v) != R_NilValue)
                REPROTECT(v = allocVector(val_type, 1), vpi);

            switch (val_type) {
            case LGLSXP:
                LOGICAL(v)[0] = LOGICAL(val)[i];
                break;
            case INTSXP:
                INTEGER(v)[0] = variant ? INTEGER(val)[0] + i 
                                        : INTEGER(val)[i];
                break;
            case REALSXP:
                REAL(v)[0] = REAL(val)[i];
                break;
            case CPLXSXP:
                COMPLEX(v)[0] = COMPLEX(val)[i];
                break;
            case STRSXP:
                SET_STRING_ELT(v, 0, STRING_ELT(val, i));
                break;
            case RAWSXP:
                RAW(v)[0] = RAW(val)[i];
                break;
            default:
                errorcall(call, _("invalid for() loop sequence"));
            }

            break;
        }

        set_var_in_frame (sym, v, rho, TRUE, 3);
<<<<<<< HEAD

        DO_LOOP_RDEBUG(call, op, body, rho, bgn);

        evalv (body, rho, VARIANT_NULL | VARIANT_PENDING_OK);

=======

        DO_LOOP_RDEBUG(call, op, body, rho, bgn);

        evalv (body, rho, VARIANT_NULL);

>>>>>>> 006130d8
    for_next: ;  /* semi-colon needed for attaching label */
    }

 for_break:
    endcontext(&cntxt);
    if (!variant) 
        DEC_NAMEDCNT(val);
    UNPROTECT(4);
    SET_RDEBUG(rho, dbg);
    return R_NilValue;
}


/* While statement.  Evaluates body with VARIANT_NULL | VARIANT_PENDING_OK. */

SEXP attribute_hidden do_while(SEXP call, SEXP op, SEXP args, SEXP rho)
{
    int dbg;
    volatile int bgn;
    volatile SEXP body;
    RCNTXT cntxt;

    if (R_jit_enabled > 2 && ! R_PendingPromises) {
	R_compileAndExecute(call, rho);
	return R_NilValue;
    }

    dbg = RDEBUG(rho);
    body = CADR(args);
    bgn = BodyHasBraces(body);

    begincontext(&cntxt, CTXT_LOOP, R_NilValue, rho, R_BaseEnv, R_NilValue,
		 R_NilValue);
    if (SETJMP(cntxt.cjmpbuf) != CTXT_BREAK) {

	while (asLogicalNoNA(eval(CAR(args), rho), call)) {
	    DO_LOOP_RDEBUG(call, op, body, rho, bgn);
	    evalv (body, rho, VARIANT_NULL | VARIANT_PENDING_OK);
	}
    }
    endcontext(&cntxt);
    SET_RDEBUG(rho, dbg);
    return R_NilValue;
}


/* Repeat statement.  Evaluates body with VARIANT_NULL | VARIANT_PENDING_OK. */

SEXP attribute_hidden do_repeat(SEXP call, SEXP op, SEXP args, SEXP rho)
{
    int dbg;
    volatile int bgn;
    volatile SEXP body;
    RCNTXT cntxt;

    if (R_jit_enabled > 2 && ! R_PendingPromises) {
	R_compileAndExecute(call, rho);
	return R_NilValue;
    }

    dbg = RDEBUG(rho);
    body = CAR(args);
    bgn = BodyHasBraces(body);

    begincontext(&cntxt, CTXT_LOOP, R_NilValue, rho, R_BaseEnv, R_NilValue,
		 R_NilValue);
    if (SETJMP(cntxt.cjmpbuf) != CTXT_BREAK) {

	for (;;) {
	    DO_LOOP_RDEBUG(call, op, body, rho, bgn);
	    evalv (body, rho, VARIANT_NULL | VARIANT_PENDING_OK);
	}
    }
    endcontext(&cntxt);
    SET_RDEBUG(rho, dbg);
    return R_NilValue;
}


SEXP attribute_hidden do_break(SEXP call, SEXP op, SEXP args, SEXP rho)
{
    findcontext(PRIMVAL(op), rho, R_NilValue);
    return R_NilValue;
}

/* Parens are now a SPECIAL, to avoid overhead of creating an arg list. 
   Also avoids overhead of calling checkArity when there is no error.  
   Care is taken to allow (...) when ... is bound to exactly one argument, 
   though it is debatable whether this should be considered valid. 

   The eval variant requested is passed on to the inner expression. */

SEXP attribute_hidden do_paren (SEXP call, SEXP op, SEXP args, SEXP rho, 
                                int variant)
{
    if (args!=R_NilValue && CAR(args)==R_DotsSymbol && CDR(args)==R_NilValue) {
        args = findVar(R_DotsSymbol, rho);
        if (TYPEOF(args) != DOTSXP)
            args = R_NilValue;
    }

    if (args == R_NilValue || CDR(args) != R_NilValue)
        checkArity(op, args);

    return evalv (CAR(args), rho, variant);
}

/* Curly brackets.  Passes on the eval variant to the last expression.
   Evaluates earlier expresstions with VARIANT_NULL | VARIANT_PENDING_OK. */

SEXP attribute_hidden do_begin (SEXP call, SEXP op, SEXP args, SEXP rho,
                                int variant)
{
    LOCAL_COPY(R_NilValue);
    SEXP s = R_NilValue;
    if (args != R_NilValue) {
    	SEXP srcrefs = getBlockSrcrefs(call);
    	int i = 1;
	while (args != R_NilValue) {
	    PROTECT(R_Srcref = getSrcref(srcrefs, i++));
	    if (RDEBUG(rho)) {
	    	SrcrefPrompt("debug", R_Srcref);
	        PrintValue(CAR(args));
		do_browser(call, op, R_NilValue, rho);
	    }
	    s = evalv (CAR(args), rho, CDR(args) == R_NilValue ? variant 
                                        : VARIANT_NULL | VARIANT_PENDING_OK);
	    UNPROTECT(1);
	    args = CDR(args);
	}
	R_Srcref = R_NilValue;
    }
    return s;
}


SEXP attribute_hidden do_return(SEXP call, SEXP op, SEXP args, SEXP rho)
{
    SEXP v;

    if (args == R_NilValue) /* zero arguments provided */
	v = R_NilValue;
    else if (CDR(args) == R_NilValue) /* one argument */
	v = evalv (CAR(args), rho, VARIANT_PENDING_OK);
    else {
	v = R_NilValue; /* to avoid compiler warnings */
	errorcall(call, _("multi-argument returns are not permitted"));
    }

    findcontext(CTXT_BROWSER | CTXT_FUNCTION, rho, v);

    return R_NilValue; /*NOTREACHED*/
}

/* Declared with a variable number of args in names.c */
SEXP attribute_hidden do_function(SEXP call, SEXP op, SEXP args, SEXP rho)
{
    SEXP rval, srcref;

    if (TYPEOF(op) == PROMSXP) {
	op = forcePromise(op);
	SET_NAMEDCNT_MAX(op);
    }

    CheckFormals(CAR(args));
    rval = mkCLOSXP(CAR(args), CADR(args), rho);
    srcref = CADDR(args);
    if (!isNull(srcref)) setAttrib(rval, R_SrcrefSymbol, srcref);
    return rval;
}


/*  -------------------------------------------------------------------
 *  Assignments for complex LVAL specifications. This is the stuff that
 *  nightmares are made of ...	
 *
 *  For complex superassignment  x[y==z]<<-w  we want x required to be 
 *  nonlocal, y,z, and w permitted to be local or nonlocal.
 *
 *  If val is a language object, we must prevent evaluation.  As an
 *  example consider  e <- quote(f(x=1,y=2)); names(e) <- c("","a","b") 
 */

/* arguments of replaceCall must be protected by the caller. */

static SEXP replaceCall(SEXP fun, SEXP val, SEXP args, SEXP rhs)
{
    LOCAL_COPY(R_NilValue);
    SEXP first, p;

    first = cons_with_tag (rhs, R_NilValue, R_ValueSymbol);

    /* For speed, handle zero arguments or one argument specially. */

    if (args == R_NilValue)
        /* nothing */;

    else if (CDR(args) == R_NilValue)
        first = cons_with_tag (CAR(args), first, TAG(args));

    else { /* the general case with any number of arguments */

        for (p = args; p != R_NilValue; p = CDR(p))
            first = CONS (R_NilValue, first);

        p = first;
        while (args != R_NilValue) {
            SETCAR (p, CAR(args));
            SET_TAG (p, TAG(args));
            args = CDR(args);
            p = CDR(p);
        }
    }

    first = CONS (fun, CONS(val, first));
    SET_TYPEOF (first, LANGSXP);

    return first;
}

/* arguments of assignCall must be protected by the caller. */

static SEXP assignCall(SEXP op, SEXP symbol, SEXP fun,
		       SEXP val, SEXP args, SEXP rhs)
{
    SEXP c;

    c = CONS (op, CONS (symbol, 
          CONS (replaceCall(fun, val, args, rhs), R_NilValue)));

    SET_TYPEOF (c, LANGSXP);

    return c;
}

/*  "evalseq" preprocesses the LHS of an assignment.  Given an expression, 
 *  it builds a list of partial values for the expression.  For example, 
 *  the assignment 
 *
 *       x$a[[3]][2] <- 10
 *
 *  yields the (improper) list:
 *
 *       (eval(x$a[[3]])  eval(x$a)  eval(x) . x)
 *
 *  Note that the full LHS expression is not included (and not passed to
 *  evalseq).  Note also the terminating symbol in the improper list.  
 *  The partial evaluations are carried out efficiently using previously 
 *  computed components.
 *
 *  The expr and rho arguments must be protected by the caller of evalseq.
 */

static SEXP evalseq(SEXP expr, SEXP rho, int forcelocal,  R_varloc_t tmploc)
{
    SEXP val, nval, nexpr;
    if (isNull(expr))
	error(_("invalid (NULL) left side of assignment"));
    if (isSymbol(expr)) {
	if(forcelocal) {
	    nval = EnsureLocal(expr, rho);
	}
	else {/* now we are down to the target symbol */
	  nval = eval(expr, ENCLOS(rho));
	}
	return CONS(nval, expr);
    }
    else if (isLanguage(expr)) {
	PROTECT(val = evalseq(CADR(expr), rho, forcelocal, tmploc));
	R_SetVarLocValue(tmploc, CAR(val));
	PROTECT(nexpr = LCONS (CAR(expr), 
                               LCONS(R_GetVarLocSymbol(tmploc), CDDR(expr))));
	nval = eval(nexpr, rho);
	UNPROTECT(2);
	return CONS(nval, val);
    }
    else error(_("target of assignment expands to non-language object"));
    return R_NilValue;	/*NOTREACHED*/
}

static void tmp_cleanup(void *data)
{
    unbindVar(R_TmpvalSymbol, (SEXP) data);
}

/* This macro stores the current assignment target in the saved
   binding location. It duplicates if necessary to make sure
   replacement functions are always called with a target with NAMED ==
   1. The SET_CAR is intended to protect against possible GC in
   R_SetVarLocValue; this might occur it the binding is an active
   binding. */
#define SET_TEMPVARLOC_FROM_CAR(loc, lhs) do { \
	SEXP __lhs__ = (lhs); \
	SEXP __v__ = CAR(__lhs__); \
	if (NAMEDCNT_GT_1(__v__)) { \
	    __v__ = duplicate(__v__); \
	    SET_NAMEDCNT_1(__v__); \
	    SETCAR(__lhs__, __v__); \
	} \
	R_SetVarLocValue(loc, __v__); \
    } while(0)

#define ASSIGNBUFSIZ 32
static R_INLINE SEXP installAssignFcnName(SEXP fun)
{
    char buf[ASSIGNBUFSIZ];
    const char *fname = CHAR(PRINTNAME(fun));

    /* Handle "[", "[[", and "$" specially for speed. */

    if (fname[0] == '[') {
        if (fname[1] == 0)
            return R_SubAssignSymbol;
        else if (fname[1] == '[' && fname[2] == 0)
            return R_SubSubAssignSymbol;
    }
    else if (fname[0] == '$' && fname[1] == 0)
        return R_DollarAssignSymbol;

    /* The general case... */

    if (!copy_2_strings (buf, sizeof buf, fname, "<-"))
        error(_("overlong name in '%s'"), fname);
    return install(buf);
}

/* Main entry point for complex assignments */
/* We have checked to see that expr is a LANGSXP */

static SEXP applydefine(SEXP call, SEXP op, SEXP expr, SEXP val, SEXP rho)
{
    SEXP lhs, rhs, saverhs, tmp, afun, rhsprom;
    R_varloc_t tmploc;
    RCNTXT cntxt;
    int nprot;

    /*  It's important that the rhs get evaluated first because
	assignment is right associative i.e.  a <- b <- c is parsed as
	a <- (b <- c).  */

    PROTECT(saverhs = rhs = eval(val, rho));

    /*  FIXME: We need to ensure that this works for hashed
	environments.  This code only works for unhashed ones.  the
	syntax error here is a deliberate marker so I don't forget that
	this needs to be done.  The code used in "missing" will help
	here.  */

    /*  FIXME: This strategy will not work when we are working in the
	data frame defined by the system hash table.  The structure there
	is different.  Should we special case here?  */

    /*  We need a temporary variable to hold the intermediate values
	in the computation.  For efficiency reasons we record the
	location where this variable is stored.  We need to protect
	the location in case the biding is removed from its
	environment by user code or an assignment within the
	assignment arguments */

    /*  There are two issues with the approach here:

	    A complex assignment within a complex assignment, like
	    f(x, y[] <- 1) <- 3, can cause the value temporary
	    variable for the outer assignment to be overwritten and
	    then removed by the inner one.  This could be addressed by
	    using multiple temporaries or using a promise for this
	    variable as is done for the RHS.  Printing of the
	    replacement function call in error messages might then need
	    to be adjusted.

	    With assignments of the form f(g(x, z), y) <- w the value
	    of 'z' will be computed twice, once for a call to g(x, z)
	    and once for the call to the replacement function g<-.  It
	    might be possible to address this by using promises.
	    Using more temporaries would not work as it would mess up
	    replacement functions that use substitute and/or
	    nonstandard evaluation (and there are packages that do
	    that -- igraph is one).

	    LT */

    if (rho == R_BaseNamespace)
	errorcall(call, _("cannot do complex assignments in base namespace"));
    if (rho == R_BaseEnv)
	errorcall(call, _("cannot do complex assignments in base environment"));
    defineVar(R_TmpvalSymbol, R_NilValue, rho);
    PROTECT((SEXP) (tmploc = R_findVarLocInFrame(rho, R_TmpvalSymbol)));

    /* Now set up a context to remove it when we are done, even in the
     * case of an error.  This all helps error() provide a better call.
     */
    begincontext(&cntxt, CTXT_CCODE, call, R_BaseEnv, R_BaseEnv,
		 R_NilValue, R_NilValue);
    cntxt.cend = &tmp_cleanup;
    cntxt.cenddata = rho;

    /*  Do a partial evaluation down through the LHS. */
    lhs = evalseq(CADR(expr), rho,
		  PRIMVAL(op)==1 || PRIMVAL(op)==3, tmploc);

    PROTECT(lhs);
    PROTECT(rhsprom = mkPROMISE(val, rho));
    SET_PRVALUE(rhsprom, rhs);
    INC_NAMEDCNT(rhs);

    while (isLanguage(CADR(expr))) {
	nprot = 1; /* the PROTECT of rhs below from this iteration */
	if (TYPEOF(CAR(expr)) == SYMSXP)
	    tmp = installAssignFcnName(CAR(expr));
	else {
	    /* check for and handle assignments of the form
	       foo::bar(x) <- y or foo:::bar(x) <- y */
	    tmp = R_NilValue; /* avoid uninitialized variable warnings */
	    if (TYPEOF(CAR(expr)) == LANGSXP &&
		(CAR(CAR(expr)) == R_DoubleColonSymbol ||
		 CAR(CAR(expr)) == R_TripleColonSymbol) &&
		length(CAR(expr)) == 3 && TYPEOF(CADDR(CAR(expr))) == SYMSXP) {
		tmp = installAssignFcnName(CADDR(CAR(expr)));
		PROTECT(tmp = lang3(CAAR(expr), CADR(CAR(expr)), tmp));
		nprot++;
	    }
	    else
		error(_("invalid function in complex assignment"));
	}
	SET_TEMPVARLOC_FROM_CAR(tmploc, lhs);
	PROTECT(rhs = replaceCall(tmp, R_TmpvalSymbol, CDDR(expr), rhsprom));
	rhs = eval(rhs, rho);
	SET_PRVALUE(rhsprom, rhs);
        INC_NAMEDCNT(rhs);
	SET_PRCODE(rhsprom, rhs); /* not good but is what we have been doing */
	UNPROTECT(nprot);
	lhs = CDR(lhs);
	expr = CADR(expr);
    }

    nprot = 5; /* the common case */
    if (TYPEOF(CAR(expr)) == SYMSXP)
	afun = installAssignFcnName(CAR(expr));
    else {
	/* check for and handle assignments of the form
	   foo::bar(x) <- y or foo:::bar(x) <- y */
	afun = R_NilValue; /* avoid uninitialized variable warnings */
	if (TYPEOF(CAR(expr)) == LANGSXP &&
	    (CAR(CAR(expr)) == R_DoubleColonSymbol ||
	     CAR(CAR(expr)) == R_TripleColonSymbol) &&
	    length(CAR(expr)) == 3 && TYPEOF(CADDR(CAR(expr))) == SYMSXP) {
	    afun = installAssignFcnName(CADDR(CAR(expr)));
	    PROTECT(afun = lang3(CAAR(expr), CADR(CAR(expr)), afun));
	    nprot++;
	}
	else
	    error(_("invalid function in complex assignment"));
    }
    SET_TEMPVARLOC_FROM_CAR(tmploc, lhs);
    PROTECT(expr = assignCall(R_AssignSymbols[PRIMVAL(op)], CDR(lhs),
			      afun, R_TmpvalSymbol, CDDR(expr), rhsprom));
    expr = eval(expr, rho);
    UNPROTECT(nprot);
    endcontext(&cntxt); /* which does not run the remove */
    unbindVar(R_TmpvalSymbol, rho);
#ifdef CONSERVATIVE_COPYING /* not default */
    return duplicate(saverhs);
#else
    /* we do not duplicate the value, so to be conservative mark the
       value as NAMED = 2 */
    SET_NAMEDCNT_MAX(saverhs);
    return saverhs;
#endif
}

/*  Assignment in its various forms  */

SEXP attribute_hidden do_set(SEXP call, SEXP op, SEXP args, SEXP rho)
{
    SEXP a, lhs, rhs, result;
    int lhs_string = 0;

    if (isNull(args) || isNull(a = CDR(args)) || !isNull(CDR(a)))
        checkArity(op,args);

    lhs = CAR(args);
    rhs = CAR(a);

    if (isString(lhs)) {
        PROTECT(lhs = install(translateChar(STRING_ELT(lhs, 0)))); 
        lhs_string = 1;
    }

    if (isSymbol(lhs)) {
        result = evalv (rhs, rho, 0);
        if (PRIMVAL(op) == 2) /* <<- */
            set_var_nonlocal (lhs, result, ENCLOS(rho), 3);
        else
            set_var_in_frame (lhs, result, rho, TRUE, 3);
<<<<<<< HEAD
    }
    else if (isLanguage(lhs)) {
        result = applydefine (call, op, lhs, rhs, rho);
    }
=======
    }
    else if (isLanguage(lhs)) {
        result = applydefine (call, op, lhs, rhs, rho);
    }
>>>>>>> 006130d8
    else
        error(_("invalid assignment left-hand side"));

    if (lhs_string) UNPROTECT(1);
    return result;
}


/* Evaluate each expression in "el" in the environment "rho", with the
   result allowed to have arguments whose computation is pending (see
   below for the version that waits for these computations).

   Used in eval and applyMethod (object.c) for builtin primitives,
   do_internal (names.c) for builtin .Internals and in evalArgs.

   The 'call' argument is used only for error reporting when an argument is
   missing.  It is assumed that 'el' is a tail of the arguments in 'call', 
   so the position of a missing argument can be found by searching 'call'.  
   (Previously, an argument was passed saying how many arguments were dropped 
   in 'el'.)

   If the 'call' argument is NULL, missing arguments are retained.
 */
<<<<<<< HEAD

SEXP attribute_hidden evalListPendingOK(SEXP el, SEXP rho, SEXP call)
=======
SEXP attribute_hidden evalList(SEXP el, SEXP rho, SEXP call)
>>>>>>> 006130d8
{
    LOCAL_COPY(R_NilValue);
    SEXP head, tail, ev, h;

    head = R_NilValue;
    tail = R_NilValue; /* to prevent uninitialized variable warnings */

    while (el != R_NilValue) {

	if (CAR(el) == R_DotsSymbol) {
	    /* If we have a ... symbol, we look to see what it is bound to.
	     * If its binding is Null (i.e. zero length)
	     *	we just ignore it and return the cdr with all its expressions evaluated;
	     * if it is bound to a ... list of promises,
	     *	we force all the promises and then splice
	     *	the list of resulting values into the return value.
	     * Anything else bound to a ... symbol is an error
	     */
	    h = findVar(CAR(el), rho);
	    if (TYPEOF(h) == DOTSXP || h == R_NilValue) {
		while (h != R_NilValue) {
                    ev = call == NULL && CAR(h) == R_MissingArg ? 
                         cons_with_tag (R_MissingArg, R_NilValue, TAG(h))
<<<<<<< HEAD
                       : cons_with_tag (
                           evalv (CAR(h), rho, VARIANT_PENDING_OK),
                           R_NilValue,
                           TAG(h));
=======
                       : cons_with_tag (eval(CAR(h),rho), R_NilValue, TAG(h));
>>>>>>> 006130d8
                    if (head==R_NilValue)
                        PROTECT(head = ev);
                    else
                        SETCDR(tail, ev);
                    tail = ev;
		    h = CDR(h);
		}
	    }
	    else if (h != R_MissingArg)
		error(_("'...' used in an incorrect context"));

	} else if (CAR(el) == R_MissingArg && call != NULL) {
            /* Report the missing argument as an error. */
            int n = 1;
            SEXP a;
            for (a = CDR(call); a!=R_NilValue && CAR(a)!=CAR(el); a = CDR(a))
                n += 1;
            /* If for some reason we never found the missing argument, n will
               indicate an argument past the end, which is fairly harmless. */
	    errorcall(call, _("argument %d is empty"), n);

	} else {
            if (call == NULL && (CAR(el) == R_MissingArg ||
                                 isSymbol(CAR(el)) && R_isMissing(CAR(el),rho)))
                ev = cons_with_tag (R_MissingArg, R_NilValue, TAG(el));
            else
<<<<<<< HEAD
                ev = cons_with_tag (
                       evalv (CAR(el), rho, VARIANT_PENDING_OK), 
                       R_NilValue, 
                       TAG(el));
=======
                ev = cons_with_tag (eval(CAR(el), rho), R_NilValue, TAG(el));
>>>>>>> 006130d8
            if (head==R_NilValue)
                PROTECT(head = ev);
            else
                SETCDR(tail, ev);
            tail = ev;
	}

	el = CDR(el);
    }

    if (head!=R_NilValue)
        UNPROTECT(1);

    return head;

} /* evalList() */

<<<<<<< HEAD
/* Evaluate argument list, waiting for any pending computations of arguments. */

SEXP attribute_hidden evalList(SEXP el, SEXP rho, SEXP call)
{
    SEXP args;

    args = evalListPendingOK (el, rho, call);
    WAIT_UNTIL_ARGUMENTS_COMPUTED (args);

    return args;
}

/* Evaluate argument list, with no error for missing arguments. */

=======
/* A slight variation of evaluating each expression in "el" in "rho". */

/* used in evalArgs, arithmetic.c, seq.c */
>>>>>>> 006130d8
SEXP attribute_hidden evalListKeepMissing(SEXP el, SEXP rho)
{ 
    return evalList (el, rho, NULL);
}


/* Create a promise to evaluate each argument.	Although this is most */
/* naturally attacked with a recursive algorithm, we use the iterative */
/* form below because it is does not cause growth of the pointer */
/* protection stack, and because it is a little more efficient. */

SEXP attribute_hidden promiseArgs(SEXP el, SEXP rho)
{
    SEXP head, tail, ev, h;
    LOCAL_COPY(R_NilValue);

    head = R_NilValue;
    tail = R_NilValue; /* to prevent uninitialized variable warnings */

    while(el != R_NilValue) {

	/* If we have a ... symbol, we look to see what it is bound to.
	 * If its binding is Null (i.e. zero length)
	 * we just ignore it and return the cdr with all its
	 * expressions promised; if it is bound to a ... list
	 * of promises, we repromise all the promises and then splice
	 * the list of resulting values into the return value.
	 * Anything else bound to a ... symbol is an error
	 */

	/* Is this double promise mechanism really needed? */

	if (CAR(el) == R_DotsSymbol) {
	    h = findVar(CAR(el), rho);
	    if (TYPEOF(h) == DOTSXP || h == R_NilValue) {
		while (h != R_NilValue) {
                    ev = 
                      cons_with_tag (mkPROMISE(CAR(h),rho), R_NilValue, TAG(h));
                    if (head==R_NilValue)
                        PROTECT(head=ev);
                    else
                        SETCDR(tail,ev);
                    tail = ev;
		    h = CDR(h);
		}
	    }
	    else if (h != R_MissingArg)
		error(_("'...' used in an incorrect context"));
	}
        else {
            ev = CAR(el) == R_MissingArg ?
                   cons_with_tag (R_MissingArg, R_NilValue, TAG(el))
                 : cons_with_tag (mkPROMISE(CAR(el), rho), R_NilValue, TAG(el));
            if (head==R_NilValue)
                PROTECT(head = ev);
            else
                SETCDR(tail, ev);
            tail = ev;
        }
	el = CDR(el);
    }

    if (head!=R_NilValue)
        UNPROTECT(1);

    return head;
}
 
/* Create promises for arguments, with values for promises filled in.  
   Values for arguments that don't become promises are silently ignored.  
   This is used in method dispatch, hence the text of the error message 
   (which should never occur). */
 
SEXP attribute_hidden promiseArgsWithValues(SEXP el, SEXP rho, SEXP values)
{
    SEXP s, a, b;
    PROTECT(s = promiseArgs(el, rho));
    if (length(s) != length(values)) error(_("dispatch error"));
    for (a = values, b = s; a != R_NilValue; a = CDR(a), b = CDR(b))
        if (TYPEOF(CAR(b)) == PROMSXP) {
            SET_PRVALUE(CAR(b), CAR(a));
            INC_NAMEDCNT(CAR(a));
        }
    UNPROTECT(1);
    return s;
}

/* Like promiseArgsWithValues except it sets only the first value. */

SEXP attribute_hidden promiseArgsWith1Value(SEXP el, SEXP rho, SEXP value)
{
    SEXP s;
    PROTECT(s = promiseArgs(el, rho));
    if (s == R_NilValue) error(_("dispatch error"));
    if (TYPEOF(CAR(s)) == PROMSXP) {
        SET_PRVALUE(CAR(s), value);
        INC_NAMEDCNT(value);
    }
    UNPROTECT(1);
    return s;
}


/* Check that each formal is a symbol */

/* used in coerce.c */
void attribute_hidden CheckFormals(SEXP ls)
{
    if (isList(ls)) {
	for (; ls != R_NilValue; ls = CDR(ls))
	    if (TYPEOF(TAG(ls)) != SYMSXP)
		goto err;
	return;
    }
 err:
    error(_("invalid formal argument list for \"function\""));
}


static SEXP VectorToPairListNamed(SEXP x)
{
    SEXP xptr, xnew, xnames;
    int i, len = 0, len_x = length(x), named;

    PROTECT(x);
    PROTECT(xnames = getAttrib(x, R_NamesSymbol)); /* isn't this protected via x? */
    named = (xnames != R_NilValue);
    if(named)
	for (i = 0; i < len_x; i++)
	    if (CHAR(STRING_ELT(xnames, i))[0] != '\0') len++;

    if(len) {
	PROTECT(xnew = allocList(len));
	xptr = xnew;
	for (i = 0; i < len_x; i++) {
	    if (CHAR(STRING_ELT(xnames, i))[0] != '\0') {
		SETCAR(xptr, VECTOR_ELT(x, i));
		SET_TAG(xptr, install(translateChar(STRING_ELT(xnames, i))));
		xptr = CDR(xptr);
	    }
	}
	UNPROTECT(1);
    } else xnew = allocList(0);
    UNPROTECT(2);
    return xnew;
}

#define simple_as_environment(arg) (IS_S4_OBJECT(arg) && (TYPEOF(arg) == S4SXP) ? R_getS4DataSlot(arg, ENVSXP) : R_NilValue)

/* "eval" and "eval.with.vis" : Evaluate the first argument */
/* in the environment specified by the second argument. */

SEXP attribute_hidden do_eval (SEXP call, SEXP op, SEXP args, SEXP rho, 
                               int variant)
{
    SEXP encl, x, xptr;
    volatile SEXP expr, env, tmp;

    int frame;
    RCNTXT cntxt;

    checkArity(op, args);
    expr = CAR(args);
    env = CADR(args);
    encl = CADDR(args);
    if (isNull(encl)) {
	/* This is supposed to be defunct, but has been kept here
	   (and documented as such) */
	encl = R_BaseEnv;
    } else if ( !isEnvironment(encl) &&
		!isEnvironment((encl = simple_as_environment(encl))) )
	error(_("invalid '%s' argument"), "enclos");
    if(IS_S4_OBJECT(env) && (TYPEOF(env) == S4SXP))
	env = R_getS4DataSlot(env, ANYSXP); /* usually an ENVSXP */
    switch(TYPEOF(env)) {
    case NILSXP:
	env = encl;     /* so eval(expr, NULL, encl) works */
        break;
    case ENVSXP:
	break;
    case LISTSXP:
	/* This usage requires all the pairlist to be named */
	env = NewEnvironment(R_NilValue, duplicate(CADR(args)), encl);
	break;
    case VECSXP:
	/* PR#14035 */
	x = VectorToPairListNamed(CADR(args));
	for (xptr = x ; xptr != R_NilValue ; xptr = CDR(xptr))
	    SET_NAMEDCNT_MAX(CAR(xptr));
	env = NewEnvironment(R_NilValue, x, encl);
	break;
    case INTSXP:
    case REALSXP:
	if (length(env) != 1)
	    error(_("numeric 'envir' arg not of length one"));
	frame = asInteger(env);
	if (frame == NA_INTEGER)
	    error(_("invalid '%s' argument"), "envir");
	env = R_sysframe(frame, R_GlobalContext);
	break;
    default:
	error(_("invalid '%s' argument"), "envir");
    }

    PROTECT(env); /* may no longer be what was passed in arg */

    /* isLanguage includes NILSXP, and that does not need to be evaluated,
       so don't use isLanguage(expr) || isSymbol(expr) || isByteCode(expr) */
    if (TYPEOF(expr) == LANGSXP || TYPEOF(expr) == SYMSXP || isByteCode(expr)) {
	begincontext(&cntxt, CTXT_RETURN, call, env, rho, args, op);
	if (!SETJMP(cntxt.cjmpbuf))
	    expr = evalv (expr, env, variant);
	else {
	    expr = R_ReturnedValue;
	    if (expr == R_RestartToken) {
		cntxt.callflag = CTXT_RETURN;  /* turn restart off */
		error(_("restarts not supported in 'eval'"));
	    }
            if ( ! (variant & VARIANT_PENDING_OK))
                WAIT_UNTIL_COMPUTED(R_ReturnedValue);
	}
	endcontext(&cntxt);
    }
    else if (TYPEOF(expr) == EXPRSXP) {
	int i, n;
	n = LENGTH(expr);
	tmp = R_NilValue;
	begincontext(&cntxt, CTXT_RETURN, call, env, rho, args, op);
	if (!SETJMP(cntxt.cjmpbuf))
	    for (i = 0 ; i < n ; i++)
		tmp = evalv (VECTOR_ELT(expr, i), env, 
                        i==n-1 ? variant : VARIANT_NULL | VARIANT_PENDING_OK);
	else {
	    tmp = R_ReturnedValue;
	    if (tmp == R_RestartToken) {
		cntxt.callflag = CTXT_RETURN;  /* turn restart off */
		error(_("restarts not supported in 'eval'"));
	    }
            if ( ! (variant & VARIANT_PENDING_OK))
                WAIT_UNTIL_COMPUTED(R_ReturnedValue);
	}
	endcontext(&cntxt);
	expr = tmp;
    }
    else if( TYPEOF(expr) == PROMSXP ) {
	expr = evalv (expr, rho, variant);
    } 
    else 
        ; /* expr is returned unchanged */

    if (PRIMVAL(op)) { /* eval.with.vis(*) : */
	PROTECT(expr);
	PROTECT(env = allocVector(VECSXP, 2));
	PROTECT(encl = allocVector(STRSXP, 2));
	SET_STRING_ELT(encl, 0, mkChar("value"));
	SET_STRING_ELT(encl, 1, mkChar("visible"));
	SET_VECTOR_ELT(env, 0, expr);
	SET_VECTOR_ELT(env, 1, ScalarLogical(R_Visible));
	setAttrib(env, R_NamesSymbol, encl);
	expr = env;
	UNPROTECT(3);
    }

    UNPROTECT(1);
    return expr;
}

/* This is a special .Internal */
SEXP attribute_hidden do_withVisible(SEXP call, SEXP op, SEXP args, SEXP rho)
{
    SEXP x, nm, ret;

    checkArity(op, args);
    x = CAR(args);
    x = eval(x, rho);
    PROTECT(x);
    PROTECT(ret = allocVector(VECSXP, 2));
    PROTECT(nm = allocVector(STRSXP, 2));
    SET_STRING_ELT(nm, 0, mkChar("value"));
    SET_STRING_ELT(nm, 1, mkChar("visible"));
    SET_VECTOR_ELT(ret, 0, x);
    SET_VECTOR_ELT(ret, 1, ScalarLogical(R_Visible));
    setAttrib(ret, R_NamesSymbol, nm);
    UNPROTECT(3);
    return ret;
}

/* This is a special .Internal */
SEXP attribute_hidden do_recall(SEXP call, SEXP op, SEXP args, SEXP rho)
{
    RCNTXT *cptr;
    SEXP s, ans ;
    cptr = R_GlobalContext;
    /* get the args supplied */
    while (cptr != NULL) {
	if (cptr->callflag == CTXT_RETURN && cptr->cloenv == rho)
	    break;
	cptr = cptr->nextcontext;
    }
    if (cptr != NULL) {
	args = cptr->promargs;
    }
    /* get the env recall was called from */
    s = R_GlobalContext->sysparent;
    while (cptr != NULL) {
	if (cptr->callflag == CTXT_RETURN && cptr->cloenv == s)
	    break;
	cptr = cptr->nextcontext;
    }
    if (cptr == NULL)
	error(_("'Recall' called from outside a closure"));

    /* If the function has been recorded in the context, use it
       otherwise search for it by name or evaluate the expression
       originally used to get it.
    */
    if (cptr->callfun != R_NilValue)
	PROTECT(s = cptr->callfun);
    else if( TYPEOF(CAR(cptr->call)) == SYMSXP)
	PROTECT(s = findFun(CAR(cptr->call), cptr->sysparent));
    else
	PROTECT(s = eval(CAR(cptr->call), cptr->sysparent));
    if (TYPEOF(s) != CLOSXP) 
    	error(_("'Recall' called from outside a closure"));
    ans = applyClosure_v(cptr->call, s, args, cptr->sysparent, R_BaseEnv, 0);
    UNPROTECT(1);
    return ans;
}


static SEXP evalArgs(SEXP el, SEXP rho, int dropmissing, SEXP call)
{
    return evalList (el, rho, dropmissing ? call : NULL);
}


/* A version of DispatchOrEval that checks for possible S4 methods for
 * any argument, not just the first.  Used in the code for `[` in
 * do_subset.  Differs in that all arguments are evaluated
 * immediately, rather than after the call to R_possible_dispatch.
 * NOT ACTUALLY USED AT PRESENT.
 */
attribute_hidden
int DispatchAnyOrEval(SEXP call, SEXP op, const char *generic, SEXP args,
		      SEXP rho, SEXP *ans, int dropmissing, int argsevald)
{
    if(R_has_methods(op)) {
        SEXP argValue, el,  value; 
	/* Rboolean hasS4 = FALSE; */ 
	int nprotect = 0, dispatch;
	if(!argsevald) {
            PROTECT(argValue = evalArgs(args, rho, dropmissing, call));
	    nprotect++;
	    argsevald = TRUE;
	}
	else argValue = args;
	for(el = argValue; el != R_NilValue; el = CDR(el)) {
	    if(IS_S4_OBJECT(CAR(el))) {
	        value = R_possible_dispatch(call, op, argValue, rho, TRUE);
	        if(value) {
		    *ans = value;
		    UNPROTECT(nprotect);
		    return 1;
	        }
		else break;
	    }
	}
	 /* else, use the regular DispatchOrEval, but now with evaluated args */
	dispatch = DispatchOrEval(call, op, generic, argValue, rho, ans, dropmissing, argsevald);
	UNPROTECT(nprotect);
	return dispatch;
    }
    return DispatchOrEval(call, op, generic, args, rho, ans, dropmissing, argsevald);
}


/* DispatchOrEval is used in internal functions which dispatch to
 * object methods (e.g. "[" or "[[").  The code either builds promises
 * and dispatches to the appropriate method, or it evaluates the
 * arguments it comes in with (if argsevald is 0) and returns them so that
 * the generic built-in C code can continue.  Note that CDR(call) is
 * used to obtain the unevaluated arguments when creating promises, even
<<<<<<< HEAD
 * when argsevald is 1 (so args is the evaluated arguments).  Note also
 * that args must be protected before the call if argsevald is 0, but not 
 * if argsevald is 1.  If argsevald is -1, only the first argument will
 * have been evaluated, and only the unevaluated ones will have been protected.
=======
 * when argsevald is 1 (so args is the evaluated arguments).  If argsevald 
 * is -1, only the first argument will have been evaluated.
>>>>>>> 006130d8
 *
 * The caller must ensure the argument list is protected if arsevald is 0,
 * but not if argsevald is 1 or -1.
 */
attribute_hidden
int DispatchOrEval(SEXP call, SEXP op, const char *generic, SEXP args,
		   SEXP rho, SEXP *ans, int dropmissing, int argsevald)
{
/* DispatchOrEval is called very frequently, most often in cases where
   no dispatching is needed and the isObject or the string-based
   pre-test fail.  To avoid degrading performance it is therefore
   necessary to avoid creating promises in these cases.  The pre-test
   does require that we look at the first argument, so that needs to
   be evaluated.  The complicating factor is that the first argument
   might come in with a "..." and that there might be other arguments
   in the "..." as well.  LT */

    SEXP x = R_NilValue;
    int dots = FALSE, nprotect = 0;;

    if (argsevald != 0) {
<<<<<<< HEAD
	PROTECT(x = CAR(args)); nprotect++;
=======
        PROTECT(args); nprotect++;
	x = CAR(args);
>>>>>>> 006130d8
    }
    else {
	/* Find the object to dispatch on, dropping any leading
	   ... arguments with missing or empty values.  If there are no
	   arguments, R_NilValue is used. */
	for (; args != R_NilValue; args = CDR(args)) {
	    if (CAR(args) == R_DotsSymbol) {
		SEXP h = findVar(R_DotsSymbol, rho);
		if (TYPEOF(h) == DOTSXP) {
#ifdef DODO
		    /**** any self-evaluating value should be OK; this
			  is used in byte compiled code. LT */
		    /* just a consistency check */
		    if (TYPEOF(CAR(h)) != PROMSXP)
			error(_("value in '...' is not a promise"));
#endif
		    dots = TRUE;
		    x = eval(CAR(h), rho);
                    break;
		}
		else if (h != R_NilValue && h != R_MissingArg)
		    error(_("'...' used in an incorrect context"));
	    }
	    else {
                dots = FALSE;
                x = eval(CAR(args), rho);
                break;
	    }
	}
	PROTECT(x); nprotect++;
    }
	/* try to dispatch on the object */
    if( isObject(x) ) {
	char *pt;
	/* Try for formal method. */
	if(IS_S4_OBJECT(x) && R_has_methods(op)) {
	    SEXP value, argValue;
	    /* create a promise to pass down to applyClosure  */
	    if (argsevald < 0)
                argValue = promiseArgsWith1Value(CDR(call), rho, x);
            else if (argsevald == 0)
		argValue = promiseArgsWith1Value(args, rho, x);
	    else 
                argValue = args;
	    PROTECT(argValue); nprotect++;
	    /* This means S4 dispatch */
	    value = R_possible_dispatch (call, op, argValue, rho, argsevald<=0);
	    if(value) {
		*ans = value;
		UNPROTECT(nprotect);
		return 1;
	    }
	    else {
		/* go on, with the evaluated args.  Not guaranteed to have
		   the same semantics as if the arguments were not
		   evaluated, in special cases (e.g., arg values that are
		   LANGSXP).
		   The use of the promiseArgs is supposed to prevent
		   multiple evaluation after the call to possible_dispatch.
		*/
		if (dots)
		    PROTECT(argValue = evalArgs(argValue, rho, dropmissing,
						call));
		else {
		    PROTECT(argValue = CONS(x, evalArgs(CDR(argValue), rho,
							dropmissing, call)));
		    SET_TAG(argValue, CreateTag(TAG(args)));
		}
		nprotect++;
		args = argValue; 
		argsevald = 1;
	    }
	}
	if (TYPEOF(CAR(call)) == SYMSXP)
	    pt = Rf_strrchr(CHAR(PRINTNAME(CAR(call))), '.');
	else
	    pt = NULL;

	if (pt == NULL || strcmp(pt,".default")) {
	    RCNTXT cntxt;
	    SEXP pargs, rho1;

            if (argsevald > 0) {  /* handle as in R_possible_dispatch */
                PROTECT(args); nprotect++;
                pargs = promiseArgsWithValues(CDR(call), rho, args);
            }
            else
                pargs = promiseArgsWith1Value(args, rho, x); 
            PROTECT(pargs); nprotect++;

	    /* The context set up here is needed because of the way
	       usemethod() is written.  DispatchGroup() repeats some
	       internal usemethod() code and avoids the need for a
	       context; perhaps the usemethod() code should be
	       refactored so the contexts around the usemethod() calls
	       in this file can be removed.

	       Using rho for current and calling environment can be
	       confusing for things like sys.parent() calls captured
	       in promises (Gabor G had an example of this).  Also,
	       since the context is established without a SETJMP using
	       an R-accessible environment allows a segfault to be
	       triggered (by something very obscure, but still).
	       Hence here and in the other usemethod() uses below a
	       new environment rho1 is created and used.  LT */
	    PROTECT(rho1 = NewEnvironment(R_NilValue, R_NilValue, rho)); nprotect++;
	    begincontext(&cntxt, CTXT_RETURN, call, rho1, rho, pargs, op);
	    if(usemethod(generic, x, call, pargs, rho1, rho, R_BaseEnv, 0, ans))
	    {
		endcontext(&cntxt);
		UNPROTECT(nprotect);
		return 1;
	    }
	    endcontext(&cntxt);
	}
    }
    if (argsevald <= 0) {
	if (dots)
	    /* The first call argument was ... and may contain more than the
	       object, so it needs to be evaluated here.  The object should be
	       in a promise, so evaluating it again should be no problem. */
	    *ans = evalArgs(args, rho, dropmissing, call);
	else {
	    PROTECT(*ans = CONS(x, evalArgs(CDR(args), rho, dropmissing, call)));
	    SET_TAG(*ans, CreateTag(TAG(args)));
	    UNPROTECT(1);
	}
    }
    else *ans = args;
    UNPROTECT(nprotect);
    return 0;
}


/* gr needs to be protected on return from this function.  buf must be 
   512 characters long. */
static void findmethod(SEXP Class, const char *group, const char *generic,
		       SEXP *sxp,  SEXP *gr, SEXP *meth, int *which,
		       char *buf, SEXP rho)
{
    int len, whichclass;

    len = length(Class);

    /* Need to interleave looking for group and generic methods
       e.g. if class(x) is c("foo", "bar)" then x > 3 should invoke
       "Ops.foo" rather than ">.bar"
    */
    for (whichclass = 0 ; whichclass < len ; whichclass++) {
	const char *ss = translateChar(STRING_ELT(Class, whichclass));
	if (!copy_3_strings (buf, 512, generic, ".", ss))
	    error(_("class name too long in '%s'"), generic);
	*meth = install(buf);
	*sxp = R_LookupMethod(*meth, rho, rho, R_BaseEnv);
	if (isFunction(*sxp)) {
	    *gr = mkString("");
	    break;
	}
        if (!copy_3_strings (buf, 512, group, ".", ss))
	    error(_("class name too long in '%s'"), group);
	*meth = install(buf);
	*sxp = R_LookupMethod(*meth, rho, rho, R_BaseEnv);
	if (isFunction(*sxp)) {
	    *gr = mkString(group);
	    break;
	}
    }
    *which = whichclass;
}

attribute_hidden
int DispatchGroup(const char* group, SEXP call, SEXP op, SEXP args, SEXP rho,
		  SEXP *ans)
{
    int i, j, nargs, lwhich, rwhich, set;
    SEXP lclass, s, t, m, lmeth, lsxp, lgr, newrho;
    SEXP rclass, rmeth, rgr, rsxp, value;
    char lbuf[512], rbuf[512], generic[128];
    Rboolean useS4 = TRUE, isOps = FALSE;
    LOCAL_COPY(R_NilValue);

    /* pre-test to avoid string computations when there is nothing to
       dispatch on because either there is only one argument and it
       isn't an object or there are two or more arguments but neither
       of the first two is an object -- both of these cases would be
       rejected by the code following the string examination code
       below */
    if (args != R_NilValue && ! isObject(CAR(args)) &&
	(CDR(args) == R_NilValue || ! isObject(CADR(args))))
	return 0;

    isOps = strcmp(group, "Ops") == 0;

    /* try for formal method */
    if(length(args) == 1 && !IS_S4_OBJECT(CAR(args))) useS4 = FALSE;
    if(length(args) == 2 &&
       !IS_S4_OBJECT(CAR(args)) && !IS_S4_OBJECT(CADR(args))) useS4 = FALSE;
    if(useS4) {
	/* Remove argument names to ensure positional matching */
	if(isOps)
	    for(s = args; s != R_NilValue; s = CDR(s)) SET_TAG(s, R_NilValue);
	if(R_has_methods(op) &&
	   (value = R_possible_dispatch(call, op, args, rho, FALSE))) {
	       *ans = value;
	       return 1;
	}
	/* else go on to look for S3 methods */
    }

    /* check whether we are processing the default method */
    if ( isSymbol(CAR(call)) ) {
        const char *pt;
        pt = CHAR(PRINTNAME(CAR(call)));
        while (*pt == '.') pt += 1;   /* duplicate previous behaviour exactly */
        while (*pt != 0 && *pt != '.') pt += 1;
        if (*pt != 0) {
            while (*pt == '.') pt += 1;
            if (strcmp(pt,"default") == 0)
                return 0;
        }
    }

    if(isOps)
	nargs = length(args);
    else
	nargs = 1;

    if( nargs == 1 && !isObject(CAR(args)) )
	return 0;

    if(!isObject(CAR(args)) && !isObject(CADR(args)))
	return 0;

    if (!copy_1_string (generic, sizeof generic, PRIMNAME(op)))
	error(_("generic name too long in '%s'"), PRIMNAME(op));

    lclass = IS_S4_OBJECT(CAR(args)) ? R_data_class2(CAR(args))
      : getAttrib00(CAR(args), R_ClassSymbol);

    if( nargs == 2 )
	rclass = IS_S4_OBJECT(CADR(args)) ? R_data_class2(CADR(args))
      : getAttrib00(CADR(args), R_ClassSymbol);
    else
	rclass = R_NilValue;

    lsxp = R_NilValue; lgr = R_NilValue; lmeth = R_NilValue;
    rsxp = R_NilValue; rgr = R_NilValue; rmeth = R_NilValue;

    findmethod(lclass, group, generic, &lsxp, &lgr, &lmeth, &lwhich,
	       lbuf, rho);
    PROTECT(lgr);
    if(isFunction(lsxp) && IS_S4_OBJECT(CAR(args)) && lwhich > 0
       && isBasicClass(translateChar(STRING_ELT(lclass, lwhich)))) {
	/* This and the similar test below implement the strategy
	 for S3 methods selected for S4 objects.  See ?Methods */
        value = CAR(args);
	if (NAMEDCNT_GT_0(value)) SET_NAMEDCNT_MAX(value);
	value = R_getS4DataSlot(value, S4SXP); /* the .S3Class obj. or NULL*/
	if(value != R_NilValue) /* use the S3Part as the inherited object */
	    SETCAR(args, value);
    }

    if( nargs == 2 )
	findmethod(rclass, group, generic, &rsxp, &rgr, &rmeth,
		   &rwhich, rbuf, rho);
    else
	rwhich = 0;

    if(isFunction(rsxp) && IS_S4_OBJECT(CADR(args)) && rwhich > 0
       && isBasicClass(translateChar(STRING_ELT(rclass, rwhich)))) {
        value = CADR(args);
	if (NAMEDCNT_GT_0(value)) SET_NAMEDCNT_MAX(value);
	value = R_getS4DataSlot(value, S4SXP);
	if(value != R_NilValue) SETCADR(args, value);
    }

    PROTECT(rgr);

    if( !isFunction(lsxp) && !isFunction(rsxp) ) {
	UNPROTECT(2);
	return 0; /* no generic or group method so use default*/
    }

    if( lsxp != rsxp ) {
	if ( isFunction(lsxp) && isFunction(rsxp) ) {
	    /* special-case some methods involving difftime */
	    const char *lname = CHAR(PRINTNAME(lmeth)),
		*rname = CHAR(PRINTNAME(rmeth));
	    if( streql(rname, "Ops.difftime") && 
		(streql(lname, "+.POSIXt") || streql(lname, "-.POSIXt") ||
		 streql(lname, "+.Date") || streql(lname, "-.Date")) )
		rsxp = R_NilValue;
	    else if (streql(lname, "Ops.difftime") && 
		     (streql(rname, "+.POSIXt") || streql(rname, "+.Date")) )
		lsxp = R_NilValue;
	    else {
		warning(_("Incompatible methods (\"%s\", \"%s\") for \"%s\""),
			lname, rname, generic);
		UNPROTECT(2);
		return 0;
	    }
	}
	/* if the right hand side is the one */
	if( !isFunction(lsxp) ) { /* copy over the righthand stuff */
	    lsxp = rsxp;
	    lmeth = rmeth;
	    lgr = rgr;
	    lclass = rclass;
	    lwhich = rwhich;
	    strcpy(lbuf, rbuf);
	}
    }

    /* we either have a group method or a class method */

    PROTECT(newrho = allocSExp(ENVSXP));
    PROTECT(m = allocVector(STRSXP,nargs));
    s = args;
    for (i = 0 ; i < nargs ; i++) {
	t = IS_S4_OBJECT(CAR(s)) ? R_data_class2(CAR(s))
	  : getAttrib00(CAR(s), R_ClassSymbol);
	set = 0;
	if (isString(t)) {
	    for (j = 0 ; j < LENGTH(t) ; j++) {
		if (!strcmp(translateChar(STRING_ELT(t, j)),
			    translateChar(STRING_ELT(lclass, lwhich)))) {
		    SET_STRING_ELT(m, i, mkChar(lbuf));
		    set = 1;
		    break;
		}
	    }
	}
	if( !set )
	    SET_STRING_ELT(m, i, R_BlankString);
	s = CDR(s);
    }

    defineVar(R_dot_Method, m, newrho);
    UNPROTECT(1);
    PROTECT(t = mkString(generic));
    defineVar(R_dot_Generic, t, newrho);
    UNPROTECT(1);
    defineVar(R_dot_Group, lgr, newrho);
    set = length(lclass) - lwhich;
    PROTECT(t = allocVector(STRSXP, set));
    for(j = 0 ; j < set ; j++ )
	SET_STRING_ELT(t, j, duplicate(STRING_ELT(lclass, lwhich++)));
    defineVar(R_dot_Class, t, newrho);
    UNPROTECT(1);
    defineVar(R_dot_GenericCallEnv, rho, newrho);
    defineVar(R_dot_GenericDefEnv, R_BaseEnv, newrho);

    PROTECT(t = LCONS(lmeth, CDR(call)));

    /* the arguments have been evaluated; since we are passing them */
    /* out to a closure we need to wrap them in promises so that */
    /* they get duplicated and things like missing/substitute work. */

    PROTECT(s = promiseArgsWithValues(CDR(call), rho, args));
    if (isOps) {
        /* ensure positional matching for operators */
        for (m = s; m != R_NilValue; m = CDR(m))
            SET_TAG(m, R_NilValue);
    }

    *ans = applyClosure_v(t, lsxp, s, rho, newrho, 0);
    UNPROTECT(5);
    return 1;
}

/* start of bytecode section */
static int R_bcVersion = 7;
static int R_bcMinVersion = 6;

static SEXP R_AddSym = NULL;
static SEXP R_SubSym = NULL;
static SEXP R_MulSym = NULL;
static SEXP R_DivSym = NULL;
static SEXP R_ExptSym = NULL;
static SEXP R_SqrtSym = NULL;
static SEXP R_ExpSym = NULL;
static SEXP R_EqSym = NULL;
static SEXP R_NeSym = NULL;
static SEXP R_LtSym = NULL;
static SEXP R_LeSym = NULL;
static SEXP R_GeSym = NULL;
static SEXP R_GtSym = NULL;
static SEXP R_AndSym = NULL;
static SEXP R_OrSym = NULL;
static SEXP R_NotSym = NULL;
static SEXP R_SubsetSym = NULL;
static SEXP R_SubassignSym = NULL;
static SEXP R_CSym = NULL;
static SEXP R_Subset2Sym = NULL;
static SEXP R_Subassign2Sym = NULL;
static SEXP R_valueSym = NULL;
static SEXP R_TrueValue = NULL;
static SEXP R_FalseValue = NULL;

#if defined(__GNUC__) && ! defined(BC_PROFILING) && (! defined(NO_THREADED_CODE))
# define THREADED_CODE
#endif

attribute_hidden
void R_initialize_bcode(void)
{
  R_AddSym = install("+");
  R_SubSym = install("-");
  R_MulSym = install("*");
  R_DivSym = install("/");
  R_ExptSym = install("^");
  R_SqrtSym = install("sqrt");
  R_ExpSym = install("exp");
  R_EqSym = install("==");
  R_NeSym = install("!=");
  R_LtSym = install("<");
  R_LeSym = install("<=");
  R_GeSym = install(">=");
  R_GtSym = install(">");
  R_AndSym = install("&");
  R_OrSym = install("|");
  R_NotSym = install("!");
  R_SubsetSym = R_BracketSymbol; /* "[" */
  R_SubassignSym = install("[<-");
  R_CSym = install("c");
  R_Subset2Sym = R_Bracket2Symbol; /* "[[" */
  R_Subassign2Sym = install("[[<-");
  R_valueSym = install("value");

  R_TrueValue = mkTrue();
  SET_NAMEDCNT_MAX(R_TrueValue);
  R_PreserveObject(R_TrueValue);
  R_FalseValue = mkFalse();
  SET_NAMEDCNT_MAX(R_FalseValue);
  R_PreserveObject(R_FalseValue);
#ifdef THREADED_CODE
  bcEval(NULL, NULL, FALSE);
#endif
}

enum {
  BCMISMATCH_OP,
  RETURN_OP,
  GOTO_OP,
  BRIFNOT_OP,
  POP_OP,
  DUP_OP,
  PRINTVALUE_OP,
  STARTLOOPCNTXT_OP,
  ENDLOOPCNTXT_OP,
  DOLOOPNEXT_OP,
  DOLOOPBREAK_OP,
  STARTFOR_OP,
  STEPFOR_OP,
  ENDFOR_OP,
  SETLOOPVAL_OP,
  INVISIBLE_OP,
  LDCONST_OP,
  LDNULL_OP,
  LDTRUE_OP,
  LDFALSE_OP,
  GETVAR_OP,
  DDVAL_OP,
  SETVAR_OP,
  GETFUN_OP,
  GETGLOBFUN_OP,
  GETSYMFUN_OP,
  GETBUILTIN_OP,
  GETINTLBUILTIN_OP,
  CHECKFUN_OP,
  MAKEPROM_OP,
  DOMISSING_OP,
  SETTAG_OP,
  DODOTS_OP,
  PUSHARG_OP,
  PUSHCONSTARG_OP,
  PUSHNULLARG_OP,
  PUSHTRUEARG_OP,
  PUSHFALSEARG_OP,
  CALL_OP,
  CALLBUILTIN_OP,
  CALLSPECIAL_OP,
  MAKECLOSURE_OP,
  UMINUS_OP,
  UPLUS_OP,
  ADD_OP,
  SUB_OP,
  MUL_OP,
  DIV_OP,
  EXPT_OP,
  SQRT_OP,
  EXP_OP,
  EQ_OP,
  NE_OP,
  LT_OP,
  LE_OP,
  GE_OP,
  GT_OP,
  AND_OP,
  OR_OP,
  NOT_OP,
  DOTSERR_OP,
  STARTASSIGN_OP,
  ENDASSIGN_OP,
  STARTSUBSET_OP,
  DFLTSUBSET_OP,
  STARTSUBASSIGN_OP,
  DFLTSUBASSIGN_OP,
  STARTC_OP,
  DFLTC_OP,
  STARTSUBSET2_OP,
  DFLTSUBSET2_OP,
  STARTSUBASSIGN2_OP,
  DFLTSUBASSIGN2_OP,
  DOLLAR_OP,
  DOLLARGETS_OP,
  ISNULL_OP,
  ISLOGICAL_OP,
  ISINTEGER_OP,
  ISDOUBLE_OP,
  ISCOMPLEX_OP,
  ISCHARACTER_OP,
  ISSYMBOL_OP,
  ISOBJECT_OP,
  ISNUMERIC_OP,
  VECSUBSET_OP,
  MATSUBSET_OP,
  SETVECSUBSET_OP,
  SETMATSUBSET_OP,
  AND1ST_OP,
  AND2ND_OP,
  OR1ST_OP,
  OR2ND_OP,
  GETVAR_MISSOK_OP,
  DDVAL_MISSOK_OP,
  VISIBLE_OP,
  SETVAR2_OP,
  STARTASSIGN2_OP,
  ENDASSIGN2_OP,
  SETTER_CALL_OP,
  GETTER_CALL_OP,
  SWAP_OP,
  DUP2ND_OP,
  SWITCH_OP,
  RETURNJMP_OP,
  STARTVECSUBSET_OP,
  STARTMATSUBSET_OP,
  STARTSETVECSUBSET_OP,
  STARTSETMATSUBSET_OP,
  OPCOUNT
};


SEXP R_unary(SEXP, SEXP, SEXP);
SEXP R_binary(SEXP, SEXP, SEXP, SEXP);
SEXP do_math1(SEXP, SEXP, SEXP, SEXP);
SEXP do_logic(SEXP, SEXP, SEXP, SEXP);
SEXP do_subset_dflt(SEXP, SEXP, SEXP, SEXP);
SEXP do_subassign_dflt(SEXP, SEXP, SEXP, SEXP);
SEXP do_c_dflt(SEXP, SEXP, SEXP, SEXP);
SEXP do_subset2_dflt(SEXP, SEXP, SEXP, SEXP);
SEXP do_subassign2_dflt(SEXP, SEXP, SEXP, SEXP);

#define GETSTACK_PTR(s) (*(s))
#define GETSTACK(i) GETSTACK_PTR(R_BCNodeStackTop + (i))

#define SETSTACK_PTR(s, v) do { \
    SEXP __v__ = (v); \
    *(s) = __v__; \
} while (0)

#define SETSTACK(i, v) SETSTACK_PTR(R_BCNodeStackTop + (i), v)

#define SETSTACK_REAL_PTR(s, v) SETSTACK_PTR(s, ScalarReal(v))

#define SETSTACK_REAL(i, v) SETSTACK_REAL_PTR(R_BCNodeStackTop + (i), v)

#define SETSTACK_INTEGER_PTR(s, v) SETSTACK_PTR(s, ScalarInteger(v))

#define SETSTACK_INTEGER(i, v) SETSTACK_INTEGER_PTR(R_BCNodeStackTop + (i), v)

#define SETSTACK_LOGICAL_PTR(s, v) do { \
    int __ssl_v__ = (v); \
    if (__ssl_v__ == NA_LOGICAL) \
	SETSTACK_PTR(s, ScalarLogical(NA_LOGICAL)); \
    else \
	SETSTACK_PTR(s, __ssl_v__ ? R_TrueValue : R_FalseValue); \
} while(0)

#define SETSTACK_LOGICAL(i, v) SETSTACK_LOGICAL_PTR(R_BCNodeStackTop + (i), v)

typedef union { double dval; int ival; } scalar_value_t;

/* bcStackScalar() checks whether the object in the specified stack
   location is a simple real, integer, or logical scalar (i.e. length
   one and no attributes.  If so, the type is returned as the function
   value and the value is returned in the structure pointed to by the
   second argument; if not, then zero is returned as the function
   value. */
static R_INLINE int bcStackScalar(R_bcstack_t *s, scalar_value_t *v)
{
    SEXP x = *s;
    if (ATTRIB(x) == R_NilValue) {
	switch(TYPEOF(x)) {
	case REALSXP:
	    if (LENGTH(x) == 1) {
		v->dval = REAL(x)[0];
		return REALSXP;
	    }
	    else return 0;
	case INTSXP:
	    if (LENGTH(x) == 1) {
		v->ival = INTEGER(x)[0];
		return INTSXP;
	    }
	    else return 0;
	case LGLSXP:
	    if (LENGTH(x) == 1) {
		v->ival = LOGICAL(x)[0];
		return LGLSXP;
	    }
	    else return 0;
	default: return 0;
	}
    }
    else return 0;
}

#define DO_FAST_RELOP2(op,a,b) do { \
    SKIP_OP(); \
    SETSTACK_LOGICAL(-2, ((a) op (b)) ? TRUE : FALSE);	\
    R_BCNodeStackTop--; \
    NEXT(); \
} while (0)

# define FastRelop2(op,opval,opsym) do { \
    scalar_value_t vx; \
    scalar_value_t vy; \
    int typex = bcStackScalar(R_BCNodeStackTop - 2, &vx); \
    int typey = bcStackScalar(R_BCNodeStackTop - 1, &vy); \
    if (typex == REALSXP && ! ISNAN(vx.dval)) { \
	if (typey == REALSXP && ! ISNAN(vy.dval)) \
	    DO_FAST_RELOP2(op, vx.dval, vy.dval); \
	else if (typey == INTSXP && vy.ival != NA_INTEGER) \
	    DO_FAST_RELOP2(op, vx.dval, vy.ival); \
    } \
    else if (typex == INTSXP && vx.ival != NA_INTEGER) { \
	if (typey == REALSXP && ! ISNAN(vy.dval)) \
	    DO_FAST_RELOP2(op, vx.ival, vy.dval); \
	else if (typey == INTSXP && vy.ival != NA_INTEGER) { \
	    DO_FAST_RELOP2(op, vx.ival, vy.ival); \
	} \
    } \
    Relop2(opval, opsym); \
} while (0)

static R_INLINE SEXP getPrimitive(SEXP symbol, SEXPTYPE type)
{
    SEXP value = SYMVALUE(symbol);
    if (TYPEOF(value) == PROMSXP) {
	value = forcePromise(value);
	SET_NAMEDCNT_MAX(value);
    }
    if (TYPEOF(value) != type) {
	/* probably means a package redefined the base function so
	   try to get the real thing from the internal table of
	   primitives */
	value = R_Primitive(CHAR(PRINTNAME(symbol)));
	if (TYPEOF(value) != type)
	    /* if that doesn't work we signal an error */
	    error(_("\"%s\" is not a %s function"),
		  CHAR(PRINTNAME(symbol)),
		  type == BUILTINSXP ? "BUILTIN" : "SPECIAL");
    }
    return value;
}

static SEXP cmp_relop(SEXP call, int opval, SEXP opsym, SEXP x, SEXP y,
		      SEXP rho)
{
    SEXP op = getPrimitive(opsym, BUILTINSXP);
    if (isObject(x) || isObject(y)) {
	SEXP args, ans;
	args = CONS(x, CONS(y, R_NilValue));
	PROTECT(args);
	if (DispatchGroup("Ops", call, op, args, rho, &ans)) {
	    UNPROTECT(1);
	    return ans;
	}
	UNPROTECT(1);
    }
    return do_fast_relop (call, op, x, y, rho, 0);
}

static SEXP cmp_arith1(SEXP call, SEXP opsym, SEXP x, SEXP rho)
{
    SEXP op = getPrimitive(opsym, BUILTINSXP);
    if (isObject(x)) {
	SEXP args, ans;
	args = CONS(x, R_NilValue);
	PROTECT(args);
	if (DispatchGroup("Ops", call, op, args, rho, &ans)) {
	    UNPROTECT(1);
	    return ans;
	}
	UNPROTECT(1);
    }
    return R_unary(call, op, x);
}

static SEXP cmp_arith2(SEXP call, int opval, SEXP opsym, SEXP x, SEXP y,
		       SEXP rho)
{
    SEXP op = getPrimitive(opsym, BUILTINSXP);
    if (TYPEOF(op) == PROMSXP) {
	op = forcePromise(op);
	SET_NAMEDCNT_MAX(op);
    }
    if (isObject(x) || isObject(y)) {
	SEXP args, ans;
	args = CONS(x, CONS(y, R_NilValue));
	PROTECT(args);
	if (DispatchGroup("Ops", call, op, args, rho, &ans)) {
	    UNPROTECT(1);
	    return ans;
	}
	UNPROTECT(1);
    }
    return R_binary(call, op, x, y);
}

#define Builtin1(do_fun,which,rho) do { \
  SEXP call = VECTOR_ELT(constants, GETOP()); \
  SETSTACK(-1, CONS(GETSTACK(-1), R_NilValue));		     \
  SETSTACK(-1, do_fun(call, getPrimitive(which, BUILTINSXP), \
		      GETSTACK(-1), rho));		     \
  NEXT(); \
} while(0)

#define Builtin2(do_fun,which,rho) do {		     \
  SEXP call = VECTOR_ELT(constants, GETOP()); \
  SEXP tmp = CONS(GETSTACK(-1), R_NilValue); \
  SETSTACK(-2, CONS(GETSTACK(-2), tmp));     \
  R_BCNodeStackTop--; \
  SETSTACK(-1, do_fun(call, getPrimitive(which, BUILTINSXP),	\
		      GETSTACK(-1), rho));			\
  NEXT(); \
} while(0)

#define NewBuiltin2(do_fun,opval,opsym,rho) do {	\
  SEXP call = VECTOR_ELT(constants, GETOP()); \
  SEXP x = GETSTACK(-2); \
  SEXP y = GETSTACK(-1); \
  SETSTACK(-2, do_fun(call, opval, opsym, x, y,rho));	\
  R_BCNodeStackTop--; \
  NEXT(); \
} while(0)

#define Arith1(opsym) do {		\
  SEXP call = VECTOR_ELT(constants, GETOP()); \
  SEXP x = GETSTACK(-1); \
  SETSTACK(-1, cmp_arith1(call, opsym, x, rho)); \
  NEXT(); \
} while(0)


#define Arith2(opval,opsym) NewBuiltin2(cmp_arith2,opval,opsym,rho)
#define Math1(which) Builtin1(do_math1,which,rho)
#define Relop2(opval,opsym) NewBuiltin2(cmp_relop,opval,opsym,rho)

# define DO_FAST_BINOP(op,a,b) do { \
    SKIP_OP(); \
    SETSTACK_REAL(-2, (a) op (b)); \
    R_BCNodeStackTop--; \
    NEXT(); \
} while (0)

# define DO_FAST_BINOP_INT(op, a, b) do { \
    double dval = ((double) (a)) op ((double) (b)); \
    if (dval <= INT_MAX && dval >= INT_MIN + 1) { \
        SKIP_OP(); \
	SETSTACK_INTEGER(-2, (int) dval); \
	R_BCNodeStackTop--; \
	NEXT(); \
    } \
} while(0)

# define FastBinary(op,opval,opsym) do { \
    scalar_value_t vx; \
    scalar_value_t vy; \
    int typex = bcStackScalar(R_BCNodeStackTop - 2, &vx); \
    int typey = bcStackScalar(R_BCNodeStackTop - 1, &vy); \
    if (typex == REALSXP) { \
        if (typey == REALSXP) \
	    DO_FAST_BINOP(op, vx.dval, vy.dval); \
	else if (typey == INTSXP && vy.ival != NA_INTEGER) \
	    DO_FAST_BINOP(op, vx.dval, vy.ival); \
    } \
    else if (typex == INTSXP && vx.ival != NA_INTEGER) { \
	if (typey == REALSXP) \
	    DO_FAST_BINOP(op, vx.ival, vy.dval); \
	else if (typey == INTSXP && vy.ival != NA_INTEGER) { \
	    if (opval == DIVOP) \
		DO_FAST_BINOP(op, (double) vx.ival, (double) vy.ival); \
            else \
		DO_FAST_BINOP_INT(op, vx.ival, vy.ival); \
	} \
    } \
    Arith2(opval, opsym); \
} while (0)

#define BCNPUSH(v) do { \
  SEXP __value__ = (v); \
  R_bcstack_t *__ntop__ = R_BCNodeStackTop + 1; \
  if (__ntop__ > R_BCNodeStackEnd) nodeStackOverflow(); \
  __ntop__[-1] = __value__; \
  R_BCNodeStackTop = __ntop__; \
} while (0)

#define BCNDUP() do { \
    R_bcstack_t *__ntop__ = R_BCNodeStackTop + 1; \
    if (__ntop__ > R_BCNodeStackEnd) nodeStackOverflow(); \
    __ntop__[-1] = __ntop__[-2]; \
    R_BCNodeStackTop = __ntop__; \
} while(0)

#define BCNDUP2ND() do { \
    R_bcstack_t *__ntop__ = R_BCNodeStackTop + 1; \
    if (__ntop__ > R_BCNodeStackEnd) nodeStackOverflow(); \
    __ntop__[-1] = __ntop__[-3]; \
    R_BCNodeStackTop = __ntop__; \
} while(0)

#define BCNPOP() (R_BCNodeStackTop--, GETSTACK(0))
#define BCNPOP_IGNORE_VALUE() R_BCNodeStackTop--

#define BCNSTACKCHECK(n)  do { \
  if (R_BCNodeStackTop + 1 > R_BCNodeStackEnd) nodeStackOverflow(); \
} while (0)

#define BCIPUSHPTR(v)  do { \
  void *__value__ = (v); \
  IStackval *__ntop__ = R_BCIntStackTop + 1; \
  if (__ntop__ > R_BCIntStackEnd) intStackOverflow(); \
  *__ntop__[-1].p = __value__; \
  R_BCIntStackTop = __ntop__; \
} while (0)

#define BCIPUSHINT(v)  do { \
  int __value__ = (v); \
  IStackval *__ntop__ = R_BCIntStackTop + 1; \
  if (__ntop__ > R_BCIntStackEnd) intStackOverflow(); \
  __ntop__[-1].i = __value__; \
  R_BCIntStackTop = __ntop__; \
} while (0)

#define BCIPOPPTR() ((--R_BCIntStackTop)->p)
#define BCIPOPINT() ((--R_BCIntStackTop)->i)

#define BCCONSTS(e) BCODE_CONSTS(e)

static void nodeStackOverflow()
{
    error(_("node stack overflow"));
}

#ifdef BC_INT_STACK
static void intStackOverflow()
{
    error(_("integer stack overflow"));
}
#endif

static SEXP bytecodeExpr(SEXP e)
{
    if (isByteCode(e)) {
	if (LENGTH(BCCONSTS(e)) > 0)
	    return VECTOR_ELT(BCCONSTS(e), 0);
	else return R_NilValue;
    }
    else return e;
}

SEXP R_PromiseExpr(SEXP p)
{
    return bytecodeExpr(PRCODE(p));
}

SEXP R_ClosureExpr(SEXP p)
{
    return bytecodeExpr(BODY(p));
}

#ifdef THREADED_CODE
typedef union { void *v; int i; } BCODE;

static struct { void *addr; int argc; } opinfo[OPCOUNT];

#define OP(name,n) \
  case name##_OP: opinfo[name##_OP].addr = (__extension__ &&op_##name); \
    opinfo[name##_OP].argc = (n); \
    goto loop; \
    op_##name

#define BEGIN_MACHINE  NEXT(); init: { loop: switch(which++)
#define LASTOP } value = R_NilValue; goto done
#define INITIALIZE_MACHINE() if (body == NULL) goto init

#define NEXT() (__extension__ ({goto *(*pc++).v;}))
#define GETOP() (*pc++).i
#define SKIP_OP() (pc++)

#define BCCODE(e) (BCODE *) INTEGER(BCODE_CODE(e))
#else
typedef int BCODE;

#define OP(name,argc) case name##_OP

#ifdef BC_PROFILING
#define BEGIN_MACHINE  loop: current_opcode = *pc; switch(*pc++)
#else
#define BEGIN_MACHINE  loop: switch(*pc++)
#endif
#define LASTOP  default: error(_("Bad opcode"))
#define INITIALIZE_MACHINE()

#define NEXT() goto loop
#define GETOP() *pc++
#define SKIP_OP() (pc++)

#define BCCODE(e) INTEGER(BCODE_CODE(e))
#endif

static R_INLINE SEXP GET_BINDING_CELL(SEXP symbol, SEXP rho)
{
    if (rho == R_BaseEnv || rho == R_BaseNamespace)
	return R_NilValue;
    else {
	SEXP loc = (SEXP) R_findVarLocInFrame(rho, symbol);
	return (loc != NULL) ? loc : R_NilValue;
    }
}

static R_INLINE Rboolean SET_BINDING_VALUE(SEXP loc, SEXP value) {
    /* This depends on the current implementation of bindings */
    if (loc != R_NilValue &&
	! BINDING_IS_LOCKED(loc) && ! IS_ACTIVE_BINDING(loc)) {
	if (CAR(loc) != value) {
	    SETCAR(loc, value);
	    if (MISSING(loc))
		SET_MISSING(loc, 0);
	}
	return TRUE;
    }
    else
	return FALSE;
}

static R_INLINE SEXP BINDING_VALUE(SEXP loc)
{
    if (loc != R_NilValue && ! IS_ACTIVE_BINDING(loc))
	return CAR(loc);
    else
	return R_UnboundValue;
}

#define BINDING_SYMBOL(loc) TAG(loc)

/* Defining USE_BINDING_CACHE enables a cache for GETVAR, SETVAR, and
   others to more efficiently locate bindings in the top frame of the
   current environment.  The index into of the symbol in the constant
   table is used as the cache index.  Two options can be used to chose
   among implementation strategies:

       If CACHE_ON_STACK is defined the the cache is allocated on the
       byte code stack. Otherwise it is allocated on the heap as a
       VECSXP.  The stack-based approach is more efficient, but runs
       the risk of running out of stack space.

       If CACHE_MAX is defined, then a cache of at most that size is
       used. The value must be a power of 2 so a modulus computation x
       % CACHE_MAX can be done as x & (CACHE_MAX - 1). More than 90%
       of the closures in base have constant pools with fewer than 128
       entries when compiled, to that is a good value to use.

   On average about 1/3 of constant pool entries are symbols, so this
   approach wastes some space.  This could be avoided by grouping the
   symbols at the beginning of the constant pool and recording the
   number.

   Bindings recorded may become invalid if user code removes a
   variable.  The code in envir.c has been modified to insert
   R_unboundValue as the value of a binding when it is removed, and
   code using cached bindings checks for this.

   It would be nice if we could also cache bindings for variables
   found in enclosing environments. These would become invalid if a
   new variable is defined in an intervening frame. Some mechanism for
   invalidating the cache would be needed. This is certainly possible,
   but finding an efficient mechanism does not seem to be easy.   LT */

/* Both mechanisms implemented here make use of the stack to hold
   cache information.  This is not a problem except for "safe" for()
   loops using the STARTLOOPCNTXT instruction to run the body in a
   separate bcEval call.  Since this approach expects loop setup
   information to be passed on the stack from the outer bcEval call to
   an inner one the inner one cannot put things on the stack. For now,
   bcEval takes an additional argument that disables the cache in
   calls via STARTLOOPCNTXT for all "safe" loops. It would be better
   to deal with this in some other way, for example by having a
   specific STARTFORLOOPCNTXT instruction that deals with transferring
   the information in some other way. For now disabling the cache is
   an expedient solution. LT */

#define USE_BINDING_CACHE
# ifdef USE_BINDING_CACHE
/* CACHE_MAX must be a power of 2 for modulus using & CACHE_MASK to work*/
# define CACHE_MAX 128
# ifdef CACHE_MAX
#  define CACHE_MASK (CACHE_MAX - 1)
#  define CACHEIDX(i) ((i) & CACHE_MASK)
# else
#  define CACHEIDX(i) (i)
# endif

# define CACHE_ON_STACK
# ifdef CACHE_ON_STACK
typedef R_bcstack_t * R_binding_cache_t;
#  define GET_CACHED_BINDING_CELL(vcache, sidx) \
    (vcache ? vcache[CACHEIDX(sidx)] : R_NilValue)
#  define GET_SMALLCACHE_BINDING_CELL(vcache, sidx) \
    (vcache ? vcache[sidx] : R_NilValue)

#  define SET_CACHED_BINDING(cvache, sidx, cell) \
    do { if (vcache) vcache[CACHEIDX(sidx)] = (cell); } while (0)
# else
typedef SEXP R_binding_cache_t;
#  define GET_CACHED_BINDING_CELL(vcache, sidx) \
    (vcache ? VECTOR_ELT(vcache, CACHEIDX(sidx)) : R_NilValue)
#  define GET_SMALLCACHE_BINDING_CELL(vcache, sidx) \
    (vcache ? VECTOR_ELT(vcache, sidx) : R_NilValue)

#  define SET_CACHED_BINDING(vcache, sidx, cell) \
    do { if (vcache) SET_VECTOR_ELT(vcache, CACHEIDX(sidx), cell); } while (0)
# endif
#else
typedef void *R_binding_cache_t;
# define GET_CACHED_BINDING_CELL(vcache, sidx) R_NilValue
# define GET_SMALLCACHE_BINDING_CELL(vcache, sidx) R_NilValue

# define SET_CACHED_BINDING(vcache, sidx, cell)
#endif

static R_INLINE SEXP GET_BINDING_CELL_CACHE(SEXP symbol, SEXP rho,
					    R_binding_cache_t vcache, int idx)
{
    SEXP cell = GET_CACHED_BINDING_CELL(vcache, idx);
    /* The value returned by GET_CACHED_BINDING_CELL is either a
       binding cell or R_NilValue.  TAG(R_NilValue) is R_NilVelue, and
       that will no equal symbol. So a separate test for cell !=
       R_NilValue is not needed. */
    if (TAG(cell) == symbol && CAR(cell) != R_UnboundValue)
	return cell;
    else {
	SEXP ncell = GET_BINDING_CELL(symbol, rho);
	if (ncell != R_NilValue)
	    SET_CACHED_BINDING(vcache, idx, ncell);
	else if (cell != R_NilValue && CAR(cell) == R_UnboundValue)
	    SET_CACHED_BINDING(vcache, idx, R_NilValue);
	return ncell;
    }
}

static void MISSING_ARGUMENT_ERROR(SEXP symbol)
{
    const char *n = CHAR(PRINTNAME(symbol));
    if(*n) error(_("argument \"%s\" is missing, with no default"), n);
    else error(_("argument is missing, with no default"));
}

#define MAYBE_MISSING_ARGUMENT_ERROR(symbol, keepmiss) \
    do { if (! keepmiss) MISSING_ARGUMENT_ERROR(symbol); } while (0)

static void UNBOUND_VARIABLE_ERROR(SEXP symbol)
{
    error(_("object '%s' not found"), CHAR(PRINTNAME(symbol)));
}

static R_INLINE SEXP FORCE_PROMISE(SEXP value, SEXP symbol, SEXP rho,
				   Rboolean keepmiss)
{
    if (PRVALUE(value) == R_UnboundValue) {
	/**** R_isMissing is inefficient */
	if (keepmiss && R_isMissing(symbol, rho))
	    value = R_MissingArg;
	else value = forcePromise(value);
    }
    else value = PRVALUE(value);
    return value;
}

static R_INLINE SEXP FIND_VAR_NO_CACHE(SEXP symbol, SEXP rho, SEXP cell)
{
    SEXP value;
    /* only need to search the current frame again if
       binding was special or frame is a base frame */
    if (cell != R_NilValue ||
	rho == R_BaseEnv || rho == R_BaseNamespace)
	value =  findVar(symbol, rho);
    else
	value =  findVar(symbol, ENCLOS(rho));
    return value;
}

static R_INLINE SEXP getvar(SEXP symbol, SEXP rho,
			    Rboolean dd, Rboolean keepmiss,
			    R_binding_cache_t vcache, int sidx)
{
    SEXP value;
    if (dd)
	value = ddfindVar(symbol, rho);
    else if (vcache != NULL) {
	SEXP cell = GET_BINDING_CELL_CACHE(symbol, rho, vcache, sidx);
	value = BINDING_VALUE(cell);
	if (value == R_UnboundValue)
	    value = FIND_VAR_NO_CACHE(symbol, rho, cell);
    }
    else
	value = findVar(symbol, rho);

    if (value == R_UnboundValue)
	UNBOUND_VARIABLE_ERROR(symbol);
    else if (value == R_MissingArg)
	MAYBE_MISSING_ARGUMENT_ERROR(symbol, keepmiss);
    else if (TYPEOF(value) == PROMSXP)
	value = FORCE_PROMISE(value, symbol, rho, keepmiss);
    else if (NAMEDCNT_EQ_0(value))
	SET_NAMEDCNT_1(value);
    return value;
}

#define INLINE_GETVAR
#ifdef INLINE_GETVAR
/* Try to handle the most common case as efficiently as possible.  If
   smallcache is true then a modulus operation on the index is not
   needed, nor is a check that a non-null value corresponds to the
   requested symbol. The symbol from the constant pool is also usually
   not needed. The test TYPOF(value) != SYMBOL rules out R_MissingArg
   and R_UnboundValue as these are implemented s symbols.  It also
   rules other symbols, but as those are rare they are handled by the
   getvar() call. */
#define DO_GETVAR(dd,keepmiss) do { \
    int sidx = GETOP(); \
    if (!dd && smallcache) { \
	SEXP cell = GET_SMALLCACHE_BINDING_CELL(vcache, sidx); \
	/* try fast handling of REALSXP, INTSXP, LGLSXP */ \
	/* (cell won't be R_NilValue or an active binding) */ \
	value = CAR(cell); \
	int type = TYPEOF(value); \
	switch(type) { \
	case REALSXP: \
	case INTSXP: \
	case LGLSXP: \
	    /* may be ok to skip this test: */ \
	    if (NAMEDCNT_EQ_0(value)) \
		SET_NAMEDCNT_1(value); \
	    R_Visible = TRUE; \
	    BCNPUSH(value); \
	    NEXT(); \
	} \
	if (cell != R_NilValue && ! IS_ACTIVE_BINDING(cell)) { \
	    value = CAR(cell); \
	    if (TYPEOF(value) != SYMSXP) {	\
		if (TYPEOF(value) == PROMSXP) {		\
		    SEXP pv = PRVALUE(value);		\
		    if (pv == R_UnboundValue) {		\
			SEXP symbol = VECTOR_ELT(constants, sidx);	\
			value = FORCE_PROMISE(value, symbol, rho, keepmiss); \
		    }							\
		    else value = pv;					\
		}							\
		else if (NAMEDCNT_EQ_0(value))				\
		    SET_NAMEDCNT_1(value);				\
		R_Visible = TRUE;					\
		BCNPUSH(value);						\
		NEXT();							\
	    }								\
	}								\
    }									\
    SEXP symbol = VECTOR_ELT(constants, sidx);				\
    R_Visible = TRUE;							\
    BCNPUSH(getvar(symbol, rho, dd, keepmiss, vcache, sidx));		\
    NEXT();								\
} while (0)
#else
#define DO_GETVAR(dd,keepmiss) do { \
  int sidx = GETOP(); \
  SEXP symbol = VECTOR_ELT(constants, sidx); \
  R_Visible = TRUE; \
  BCNPUSH(getvar(symbol, rho, dd, keepmiss, vcache, sidx));	\
  NEXT(); \
} while (0)
#endif

#define PUSHCALLARG(v) PUSHCALLARG_CELL(CONS(v, R_NilValue))

#define PUSHCALLARG_CELL(c) do { \
  SEXP __cell__ = (c); \
  if (GETSTACK(-2) == R_NilValue) SETSTACK(-2, __cell__); \
  else SETCDR(GETSTACK(-1), __cell__); \
  SETSTACK(-1, __cell__);	       \
} while (0)

static int tryDispatch(char *generic, SEXP call, SEXP x, SEXP rho, SEXP *pv)
{
  RCNTXT cntxt;
  SEXP pargs, rho1;
  int dispatched = FALSE;
  SEXP op = SYMVALUE(install(generic)); /**** avoid this */

  PROTECT(pargs = promiseArgsWith1Value(CDR(call), rho, x));

  /**** Minimal hack to try to handle the S4 case.  If we do the check
	and do not dispatch then some arguments beyond the first might
	have been evaluated; these will then be evaluated again by the
	compiled argument code. */
  if (IS_S4_OBJECT(x) && R_has_methods(op)) {
    SEXP val = R_possible_dispatch(call, op, pargs, rho, TRUE);
    if (val) {
      *pv = val;
      UNPROTECT(1);
      return TRUE;
    }
  }

  /* See comment at first usemethod() call in this file. LT */
  PROTECT(rho1 = NewEnvironment(R_NilValue, R_NilValue, rho));
  begincontext(&cntxt, CTXT_RETURN, call, rho1, rho, pargs, op);
  if (usemethod(generic, x, call, pargs, rho1, rho, R_BaseEnv, 0, pv))
    dispatched = TRUE;
  endcontext(&cntxt);
  UNPROTECT(2);
  return dispatched;
}

static int tryAssignDispatch(char *generic, SEXP call, SEXP lhs, SEXP rhs,
			     SEXP rho, SEXP *pv)
{
    int result;
    SEXP ncall, last, prom;

    PROTECT(ncall = duplicate(call));
    last = ncall;
    while (CDR(last) != R_NilValue)
	last = CDR(last);
    prom = mkPROMISE(CAR(last), rho);
    SET_PRVALUE(prom, rhs);
    INC_NAMEDCNT(rhs);
    SETCAR(last, prom);
    result = tryDispatch(generic, ncall, lhs, rho, pv);
    UNPROTECT(1);
    return result;
}

#define DO_STARTDISPATCH(generic) do { \
  SEXP call = VECTOR_ELT(constants, GETOP()); \
  int label = GETOP(); \
  value = GETSTACK(-1); \
  if (isObject(value) && tryDispatch(generic, call, value, rho, &value)) {\
    SETSTACK(-1, value);						\
    BC_CHECK_SIGINT(); \
    pc = codebase + label; \
  } \
  else { \
    SEXP tag = TAG(CDR(call)); \
    SEXP cell = CONS(value, R_NilValue); \
    BCNSTACKCHECK(3); \
    SETSTACK(0, call); \
    SETSTACK(1, cell); \
    SETSTACK(2, cell); \
    R_BCNodeStackTop += 3; \
    if (tag != R_NilValue) \
      SET_TAG(cell, CreateTag(tag)); \
  } \
  NEXT(); \
} while (0)

#define DO_DFLTDISPATCH(fun, symbol) do { \
  SEXP call = GETSTACK(-3); \
  SEXP args = GETSTACK(-2); \
  value = fun(call, symbol, args, rho); \
  R_BCNodeStackTop -= 3; \
  SETSTACK(-1, value); \
  NEXT(); \
} while (0)

#define DO_START_ASSIGN_DISPATCH(generic) do { \
  SEXP call = VECTOR_ELT(constants, GETOP()); \
  int label = GETOP(); \
  SEXP lhs = GETSTACK(-2); \
  SEXP rhs = GETSTACK(-1); \
  if (NAMEDCNT_GT_1(lhs)) { \
    lhs = duplicate(lhs); \
    SETSTACK(-2, lhs); \
    SET_NAMEDCNT_1(lhs); \
  } \
  if (isObject(lhs) && \
      tryAssignDispatch(generic, call, lhs, rhs, rho, &value)) { \
    R_BCNodeStackTop--;	\
    SETSTACK(-1, value); \
    BC_CHECK_SIGINT(); \
    pc = codebase + label; \
  } \
  else { \
    SEXP tag = TAG(CDR(call)); \
    SEXP cell = CONS(lhs, R_NilValue); \
    BCNSTACKCHECK(3); \
    SETSTACK(0, call); \
    SETSTACK(1, cell); \
    SETSTACK(2, cell); \
    R_BCNodeStackTop += 3; \
    if (tag != R_NilValue) \
      SET_TAG(cell, CreateTag(tag)); \
  } \
  NEXT(); \
} while (0)

#define DO_DFLT_ASSIGN_DISPATCH(fun, symbol) do { \
  SEXP rhs = GETSTACK(-4); \
  SEXP call = GETSTACK(-3); \
  SEXP args = GETSTACK(-2); \
  PUSHCALLARG(rhs); \
  value = fun(call, symbol, args, rho); \
  R_BCNodeStackTop -= 4; \
  SETSTACK(-1, value);	 \
  NEXT(); \
} while (0)

#define DO_STARTDISPATCH_N(generic) do { \
    int callidx = GETOP(); \
    int label = GETOP(); \
    value = GETSTACK(-1); \
    if (isObject(value)) { \
	SEXP call = VECTOR_ELT(constants, callidx); \
	if (tryDispatch(generic, call, value, rho, &value)) { \
	    SETSTACK(-1, value); \
	    BC_CHECK_SIGINT(); \
	    pc = codebase + label; \
	} \
    } \
    NEXT(); \
} while (0)

#define DO_START_ASSIGN_DISPATCH_N(generic) do { \
    int callidx = GETOP(); \
    int label = GETOP(); \
    SEXP lhs = GETSTACK(-2); \
    if (isObject(lhs)) { \
	SEXP call = VECTOR_ELT(constants, callidx); \
	SEXP rhs = GETSTACK(-1); \
	if (NAMEDCNT_GT_1(lhs)) { \
	    lhs = duplicate(lhs); \
	    SETSTACK(-2, lhs); \
	    SET_NAMEDCNT_1(lhs); \
	} \
	if (tryAssignDispatch(generic, call, lhs, rhs, rho, &value)) { \
	    R_BCNodeStackTop--; \
	    SETSTACK(-1, value); \
	    BC_CHECK_SIGINT(); \
	    pc = codebase + label; \
	} \
    } \
    NEXT(); \
} while (0)

#define DO_ISTEST(fun) do { \
  SETSTACK(-1, fun(GETSTACK(-1)) ? R_TrueValue : R_FalseValue);	\
  NEXT(); \
} while(0)
#define DO_ISTYPE(type) do { \
  SETSTACK(-1, TYPEOF(GETSTACK(-1)) == type ? mkTrue() : mkFalse()); \
  NEXT(); \
} while (0)
#define isNumericOnly(x) (isNumeric(x) && ! isLogical(x))

#ifdef BC_PROFILING
#define NO_CURRENT_OPCODE -1
static int current_opcode = NO_CURRENT_OPCODE;
static int opcode_counts[OPCOUNT];
#endif

#define BC_COUNT_DELTA 1000

#define BC_CHECK_SIGINT() do { \
  if (++evalcount > BC_COUNT_DELTA) { \
      R_CheckUserInterrupt(); \
      evalcount = 0; \
  } \
} while (0)

static void loopWithContext(volatile SEXP code, volatile SEXP rho)
{
    RCNTXT cntxt;
    begincontext(&cntxt, CTXT_LOOP, R_NilValue, rho, R_BaseEnv, R_NilValue,
		 R_NilValue);
    if (SETJMP(cntxt.cjmpbuf) != CTXT_BREAK)
	bcEval(code, rho, FALSE);
    endcontext(&cntxt);
}

static R_INLINE int bcStackIndex(R_bcstack_t *s)
{
    SEXP idx = *s;
    switch(TYPEOF(idx)) {
    case INTSXP:
	if (LENGTH(idx) == 1 && INTEGER(idx)[0] != NA_INTEGER)
	    return INTEGER(idx)[0];
	else return -1;
    case REALSXP:
	if (LENGTH(idx) == 1) {
	    double val = REAL(idx)[0];
	    if (! ISNAN(val) && val <= INT_MAX && val > INT_MIN)
		return val;
	    else return -1;
	}
	else return -1;
    default: return -1;
    }
}

static R_INLINE void VECSUBSET_PTR(R_bcstack_t *sx, R_bcstack_t *si,
				   R_bcstack_t *sv, SEXP rho)
{
    SEXP idx, args, value;
    SEXP vec = GETSTACK_PTR(sx);
    int i = bcStackIndex(si) - 1;

    if (ATTRIB(vec) == R_NilValue && i >= 0) {
	switch (TYPEOF(vec)) {
	case REALSXP:
	    if (LENGTH(vec) <= i) break;
	    SETSTACK_REAL_PTR(sv, REAL(vec)[i]);
	    return;
	case INTSXP:
	    if (LENGTH(vec) <= i) break;
	    SETSTACK_INTEGER_PTR(sv, INTEGER(vec)[i]);
	    return;
	case LGLSXP:
	    if (LENGTH(vec) <= i) break;
	    SETSTACK_LOGICAL_PTR(sv, LOGICAL(vec)[i]);
	    return;
	case CPLXSXP:
	    if (LENGTH(vec) <= i) break;
	    SETSTACK_PTR(sv, ScalarComplex(COMPLEX(vec)[i]));
	    return;
	case RAWSXP:
	    if (LENGTH(vec) <= i) break;
	    SETSTACK_PTR(sv, ScalarRaw(RAW(vec)[i]));
	    return;
	}
    }

    /* fall through to the standard default handler */
    idx = GETSTACK_PTR(si);
    args = CONS(idx, R_NilValue);
    args = CONS(vec, args);
    PROTECT(args);
    value = do_subset_dflt(R_NilValue, R_SubsetSym, args, rho);
    UNPROTECT(1);
    SETSTACK_PTR(sv, value);
}

#define DO_VECSUBSET(rho) do { \
    VECSUBSET_PTR(R_BCNodeStackTop - 2, R_BCNodeStackTop - 1, \
		  R_BCNodeStackTop - 2, rho); \
    R_BCNodeStackTop--; \
} while(0)

static R_INLINE SEXP getMatrixDim(SEXP mat)
{
    if (! OBJECT(mat) &&
	TAG(ATTRIB(mat)) == R_DimSymbol &&
	CDR(ATTRIB(mat)) == R_NilValue) {
	SEXP dim = CAR(ATTRIB(mat));
	if (TYPEOF(dim) == INTSXP && LENGTH(dim) == 2)
	    return dim;
	else return R_NilValue;
    }
    else return R_NilValue;
}

static R_INLINE void DO_MATSUBSET(SEXP rho)
{
    SEXP idx, jdx, args, value;
    SEXP mat = GETSTACK(-3);
    SEXP dim = getMatrixDim(mat);

    if (dim != R_NilValue) {
	int i = bcStackIndex(R_BCNodeStackTop - 2);
	int j = bcStackIndex(R_BCNodeStackTop - 1);
	int nrow = INTEGER(dim)[0];
	int ncol = INTEGER(dim)[1];
	if (i > 0 && j > 0 && i <= nrow && j <= ncol) {
	    int k = i - 1 + nrow * (j - 1);
	    switch (TYPEOF(mat)) {
	    case REALSXP:
		if (LENGTH(mat) <= k) break;
		R_BCNodeStackTop -= 2;
		SETSTACK_REAL(-1, REAL(mat)[k]);
		return;
	    case INTSXP:
		if (LENGTH(mat) <= k) break;
		R_BCNodeStackTop -= 2;
		SETSTACK_INTEGER(-1, INTEGER(mat)[k]);
		return;
	    case LGLSXP:
		if (LENGTH(mat) <= k) break;
		R_BCNodeStackTop -= 2;
		SETSTACK_LOGICAL(-1, LOGICAL(mat)[k]);
		return;
	    case CPLXSXP:
		if (LENGTH(mat) <= k) break;
		R_BCNodeStackTop -= 2;
		SETSTACK(-1, ScalarComplex(COMPLEX(mat)[k]));
		return;
	    }
	}
    }

    /* fall through to the standard default handler */
    idx = GETSTACK(-2);
    jdx = GETSTACK(-1);
    args = CONS(jdx, R_NilValue);
    args = CONS(idx, args);
    args = CONS(mat, args);
    SETSTACK(-1, args); /* for GC protection */
    value = do_subset_dflt(R_NilValue, R_SubsetSym, args, rho);
    R_BCNodeStackTop -= 2;
    SETSTACK(-1, value);
}

#define INTEGER_TO_REAL(x) ((x) == NA_INTEGER ? NA_REAL : (x))
#define LOGICAL_TO_REAL(x) ((x) == NA_LOGICAL ? NA_REAL : (x))

static R_INLINE Rboolean setElementFromScalar(SEXP vec, int i, int typev,
					      scalar_value_t *v)
{
    if (i < 0) return FALSE;

    if (TYPEOF(vec) == REALSXP) {
	if (LENGTH(vec) <= i) return FALSE;
	switch(typev) {
	case REALSXP: REAL(vec)[i] = v->dval; return TRUE;
	case INTSXP: REAL(vec)[i] = INTEGER_TO_REAL(v->ival); return TRUE;
	case LGLSXP: REAL(vec)[i] = LOGICAL_TO_REAL(v->ival); return TRUE;
	}
    }
    else if (typev == TYPEOF(vec)) {
	if (LENGTH(vec) <= i) return FALSE;
	switch (typev) {
	case INTSXP: INTEGER(vec)[i] = v->ival; return TRUE;
	case LGLSXP: LOGICAL(vec)[i] = v->ival; return TRUE;
	}
    }
    return FALSE;
}

static R_INLINE void SETVECSUBSET_PTR(R_bcstack_t *sx, R_bcstack_t *srhs,
				      R_bcstack_t *si, R_bcstack_t *sv,
				      SEXP rho)
{
    SEXP idx, args, value;
    SEXP vec = GETSTACK_PTR(sx);

    if (NAMEDCNT_GT_1(vec)) {
	vec = duplicate(vec);
	SETSTACK_PTR(sx, vec);
    }
    else
	SET_NAMEDCNT_0(vec);

    if (ATTRIB(vec) == R_NilValue) {
	int i = bcStackIndex(si);
	if (i > 0) {
	    scalar_value_t v;
	    int typev = bcStackScalar(srhs, &v);
	    if (setElementFromScalar(vec, i - 1, typev, &v)) {
		SETSTACK_PTR(sv, vec);
		return;
	    }
	}
    }

    /* fall through to the standard default handler */
    value = GETSTACK_PTR(srhs);
    idx = GETSTACK_PTR(si);
    args = CONS(value, R_NilValue);
    SET_TAG(args, R_valueSym);
    args = CONS(idx, args);
    args = CONS(vec, args);
    PROTECT(args);
    vec = do_subassign_dflt(R_NilValue, R_SubassignSym, args, rho);
    UNPROTECT(1);
    SETSTACK_PTR(sv, vec);
}

static R_INLINE void DO_SETVECSUBSET(SEXP rho)
{
    SETVECSUBSET_PTR(R_BCNodeStackTop - 3, R_BCNodeStackTop - 2,
		     R_BCNodeStackTop - 1, R_BCNodeStackTop - 3, rho);
    R_BCNodeStackTop -= 2;
}

static R_INLINE void DO_SETMATSUBSET(SEXP rho)
{
    SEXP dim, idx, jdx, args, value;
    SEXP mat = GETSTACK(-4);

    if (NAMEDCNT_GT_1(mat)) {
	mat = duplicate(mat);
	SETSTACK(-4, mat);
    }
    else
	SET_NAMEDCNT_0(mat);

    dim = getMatrixDim(mat);

    if (dim != R_NilValue) {
	int i = bcStackIndex(R_BCNodeStackTop - 2);
	int j = bcStackIndex(R_BCNodeStackTop - 1);
	int nrow = INTEGER(dim)[0];
	int ncol = INTEGER(dim)[1];
	if (i > 0 && j > 0 && i <= nrow && j <= ncol) {
	    scalar_value_t v;
	    int typev = bcStackScalar(R_BCNodeStackTop - 3, &v);
	    int k = i - 1 + nrow * (j - 1);
	    if (setElementFromScalar(mat, k, typev, &v)) {
		R_BCNodeStackTop -= 3;
		SETSTACK(-1, mat);
		return;
	    }
	}
    }

    /* fall through to the standard default handler */
    value = GETSTACK(-3);
    idx = GETSTACK(-2);
    jdx = GETSTACK(-1);
    args = CONS(value, R_NilValue);
    SET_TAG(args, R_valueSym);
    args = CONS(jdx, args);
    args = CONS(idx, args);
    args = CONS(mat, args);
    SETSTACK(-1, args); /* for GC protection */
    mat = do_subassign_dflt(R_NilValue, R_SubassignSym, args, rho);
    R_BCNodeStackTop -= 3;
    SETSTACK(-1, mat);
}

#define FIXUP_SCALAR_LOGICAL(callidx, arg, op) do { \
	SEXP val = GETSTACK(-1); \
	if (TYPEOF(val) != LGLSXP || LENGTH(val) != 1) { \
	    if (!isNumber(val))	\
		errorcall(VECTOR_ELT(constants, callidx), \
			  _("invalid %s type in 'x %s y'"), arg, op);	\
	    SETSTACK(-1, ScalarLogical(asLogical(val))); \
	} \
    } while(0)

static R_INLINE void checkForMissings(SEXP args, SEXP call)
{
    SEXP a, c;
    int n, k;
    for (a = args, n = 1; a != R_NilValue; a = CDR(a), n++)
	if (CAR(a) == R_MissingArg) {
	    /* check for an empty argument in the call -- start from
	       the beginning in case of ... arguments */
	    if (call != R_NilValue) {
		for (k = 1, c = CDR(call); c != R_NilValue; c = CDR(c), k++)
		    if (CAR(c) == R_MissingArg)
			errorcall(call, "argument %d is empty", k);
	    }
	    /* An error from evaluating a symbol will already have
	       been signaled.  The interpreter, in evalList, does
	       _not_ signal an error for a call expression that
	       produces an R_MissingArg value; for example
	       
	           c(alist(a=)$a)

	       does not signal an error. If we decide we do want an
	       error in this case we can modify evalList for the
	       interpreter and here use the code below. */
#ifdef NO_COMPUTED_MISSINGS
	    /* otherwise signal a 'missing argument' error */
	    errorcall(call, "argument %d is missing", n);
#endif
	}
}

#define GET_VEC_LOOP_VALUE(var, pos) do {		\
    (var) = GETSTACK(pos);				\
    if (NAMEDCNT_GT_1(var)) {				\
	(var) = allocVector(TYPEOF(seq), 1);		\
	SETSTACK(pos, var);				\
	SET_NAMEDCNT_1(var);				\
    }							\
} while (0)

static SEXP bcEval(SEXP body, SEXP rho, Rboolean useCache)
{
  LOCAL_COPY(R_NilValue);
  SEXP value, constants;
  BCODE *pc, *codebase;
  int ftype = 0;
  R_bcstack_t *oldntop = R_BCNodeStackTop;
  static int evalcount = 0;
#ifdef BC_INT_STACK
  IStackval *olditop = R_BCIntStackTop;
#endif
#ifdef BC_PROFILING
  int old_current_opcode = current_opcode;
#endif
#ifdef THREADED_CODE
  int which = 0;
#endif

  BC_CHECK_SIGINT();

  INITIALIZE_MACHINE();
  codebase = pc = BCCODE(body);
  constants = BCCONSTS(body);

  /* allow bytecode to be disabled for testing */
  if (R_disable_bytecode)
      return eval(bytecodeExpr(body), rho);

  /* check version */
  {
      int version = GETOP();
      if (version < R_bcMinVersion || version > R_bcVersion) {
	  if (version >= 2) {
	      static Rboolean warned = FALSE;
	      if (! warned) {
		  warned = TRUE;
		  warning(_("bytecode version mismatch; using eval"));
	      }
	      return eval(bytecodeExpr(body), rho);
	  }
	  else if (version < R_bcMinVersion)
	      error(_("bytecode version is too old"));
	  else error(_("bytecode version is too new"));
      }
  }

  R_binding_cache_t vcache = NULL;
  Rboolean smallcache = TRUE;
#ifdef USE_BINDING_CACHE
  if (useCache) {
      R_len_t n = LENGTH(constants);
# ifdef CACHE_MAX
      if (n > CACHE_MAX) {
	  n = CACHE_MAX;
	  smallcache = FALSE;
      }
# endif
# ifdef CACHE_ON_STACK
      /* initialize binding cache on the stack */
      vcache = R_BCNodeStackTop;
      if (R_BCNodeStackTop + n > R_BCNodeStackEnd)
	  nodeStackOverflow();
      while (n > 0) {
	  *R_BCNodeStackTop = R_NilValue;
	  R_BCNodeStackTop++;
	  n--;
      }
# else
      /* allocate binding cache and protect on stack */
      vcache = allocVector(VECSXP, n);
      BCNPUSH(vcache);
# endif
  }
#endif

  BEGIN_MACHINE {
    OP(BCMISMATCH, 0): error(_("byte code version mismatch"));
    OP(RETURN, 0): value = GETSTACK(-1); goto done;
    OP(GOTO, 1):
      {
	int label = GETOP();
	BC_CHECK_SIGINT();
	pc = codebase + label;
	NEXT();
      }
    OP(BRIFNOT, 2):
      {
	int callidx = GETOP();
	int label = GETOP();
	int cond;
	SEXP call = VECTOR_ELT(constants, callidx);
	value = BCNPOP();
	cond = asLogicalNoNA(value, call);
	if (! cond) {
	    BC_CHECK_SIGINT(); /**** only on back branch?*/
	    pc = codebase + label;
	}
	NEXT();
      }
    OP(POP, 0): BCNPOP_IGNORE_VALUE(); NEXT();
    OP(DUP, 0): BCNDUP(); NEXT();
    OP(PRINTVALUE, 0): PrintValue(BCNPOP()); NEXT();
    OP(STARTLOOPCNTXT, 1):
	{
	    SEXP code = VECTOR_ELT(constants, GETOP());
	    loopWithContext(code, rho);
	    NEXT();
	}
    OP(ENDLOOPCNTXT, 0): value = R_NilValue; goto done;
    OP(DOLOOPNEXT, 0): findcontext(CTXT_NEXT, rho, R_NilValue);
    OP(DOLOOPBREAK, 0): findcontext(CTXT_BREAK, rho, R_NilValue);
    OP(STARTFOR, 3):
      {
	SEXP seq = GETSTACK(-1);
	int callidx = GETOP();
	SEXP symbol = VECTOR_ELT(constants, GETOP());
	int label = GETOP();

	/* if we are iterating over a factor, coerce to character first */
	if (inherits(seq, "factor")) {
	    seq = asCharacterFactor(seq);
	    SETSTACK(-1, seq);
	}

	defineVar(symbol, R_NilValue, rho);
	BCNPUSH(GET_BINDING_CELL(symbol, rho));

	value = allocVector(INTSXP, 2);
	INTEGER(value)[0] = -1;
	if (isVector(seq))
	  INTEGER(value)[1] = LENGTH(seq);
	else if (isList(seq) || isNull(seq))
	  INTEGER(value)[1] = length(seq);
	else errorcall(VECTOR_ELT(constants, callidx),
		       _("invalid for() loop sequence"));
	BCNPUSH(value);

	/* bump up NAMED count of seq to avoid modification by loop code */
	INC_NAMEDCNT(seq);

	/* place initial loop variable value object on stack */
	switch(TYPEOF(seq)) {
	case LGLSXP:
	case INTSXP:
	case REALSXP:
	case CPLXSXP:
	case STRSXP:
	case RAWSXP:
	    value = allocVector(TYPEOF(seq), 1);
	    BCNPUSH(value);
	    break;
	default: BCNPUSH(R_NilValue);
	}

	BC_CHECK_SIGINT();
	pc = codebase + label;
	NEXT();
      }
    OP(STEPFOR, 1):
      {
	int label = GETOP();
	int i = ++(INTEGER(GETSTACK(-2))[0]);
	int n = INTEGER(GETSTACK(-2))[1];
	if (i < n) {
	  SEXP seq = GETSTACK(-4);
	  SEXP cell = GETSTACK(-3);
	  switch (TYPEOF(seq)) {
	  case LGLSXP:
	    GET_VEC_LOOP_VALUE(value, -1);
	    LOGICAL(value)[0] = LOGICAL(seq)[i];
	    break;
	  case INTSXP:
	    GET_VEC_LOOP_VALUE(value, -1);
	    INTEGER(value)[0] = INTEGER(seq)[i];
	    break;
	  case REALSXP:
	    GET_VEC_LOOP_VALUE(value, -1);
	    REAL(value)[0] = REAL(seq)[i];
	    break;
	  case CPLXSXP:
	    GET_VEC_LOOP_VALUE(value, -1);
	    COMPLEX(value)[0] = COMPLEX(seq)[i];
	    break;
	  case STRSXP:
	    GET_VEC_LOOP_VALUE(value, -1);
	    SET_STRING_ELT(value, 0, STRING_ELT(seq, i));
	    break;
	  case RAWSXP:
	    GET_VEC_LOOP_VALUE(value, -1);
	    RAW(value)[0] = RAW(seq)[i];
	    break;
	  case EXPRSXP:
	  case VECSXP:
	    value = VECTOR_ELT(seq, i);
	    SET_NAMEDCNT_MAX(value);
	    break;
	  case LISTSXP:
	    value = CAR(seq);
	    SETSTACK(-4, CDR(seq));
	    SET_NAMEDCNT_MAX(value);
	    break;
	  default:
	    error(_("invalid sequence argument in for loop"));
	  }
	  if (! SET_BINDING_VALUE(cell, value))
	      defineVar(BINDING_SYMBOL(cell), value, rho);
	  BC_CHECK_SIGINT();
	  pc = codebase + label;
	}
	NEXT();
      }
    OP(ENDFOR, 0):
      {
	R_BCNodeStackTop -= 3;
	SETSTACK(-1, R_NilValue);
	NEXT();
      }
    OP(SETLOOPVAL, 0):
      BCNPOP_IGNORE_VALUE(); SETSTACK(-1, R_NilValue); NEXT();
    OP(INVISIBLE,0): R_Visible = FALSE; NEXT();
    /**** for now LDCONST, LDTRUE, and LDFALSE duplicate/allocate to
	  be defensive against bad package C code */
    OP(LDCONST, 1):
      R_Visible = TRUE;
      value = VECTOR_ELT(constants, GETOP());
      /* make sure NAMED = 2 -- lower values might be safe in some cases but
	 not in general, especially if the constant pool was created by
	 unserializing a compiled expression. */
      /*if (NAMED(value) < 2) SET_NAMED(value, 2);*/
      BCNPUSH(duplicate(value));
      NEXT();
    OP(LDNULL, 0): R_Visible = TRUE; BCNPUSH(R_NilValue); NEXT();
    OP(LDTRUE, 0): R_Visible = TRUE; BCNPUSH(mkTrue()); NEXT();
    OP(LDFALSE, 0): R_Visible = TRUE; BCNPUSH(mkFalse()); NEXT();
    OP(GETVAR, 1): DO_GETVAR(FALSE, FALSE);
    OP(DDVAL, 1): DO_GETVAR(TRUE, FALSE);
    OP(SETVAR, 1):
      {
	int sidx = GETOP();
	SEXP loc;
	if (smallcache)
	    loc = GET_SMALLCACHE_BINDING_CELL(vcache, sidx);
	else {
	    SEXP symbol = VECTOR_ELT(constants, sidx);
	    loc = GET_BINDING_CELL_CACHE(symbol, rho, vcache, sidx);
	}
	value = GETSTACK(-1);
        INC_NAMEDCNT(value);
	if (! SET_BINDING_VALUE(loc, value)) {
	    SEXP symbol = VECTOR_ELT(constants, sidx);
	    PROTECT(value);
	    defineVar(symbol, value, rho);
	    UNPROTECT(1);
	}
	NEXT();
      }
    OP(GETFUN, 1):
      {
	/* get the function */
	SEXP symbol = VECTOR_ELT(constants, GETOP());
	value = findFun(symbol, rho);
	if(RTRACE(value)) {
	  Rprintf("trace: ");
	  PrintValue(symbol);
	}

	/* initialize the function type register, push the function, and
	   push space for creating the argument list. */
	ftype = TYPEOF(value);
	BCNSTACKCHECK(3);
	SETSTACK(0, value);
	SETSTACK(1, R_NilValue);
	SETSTACK(2, R_NilValue);
	R_BCNodeStackTop += 3;
	NEXT();
      }
    OP(GETGLOBFUN, 1):
      {
	/* get the function */
	SEXP symbol = VECTOR_ELT(constants, GETOP());
	value = findFun(symbol, R_GlobalEnv);
	if(RTRACE(value)) {
	  Rprintf("trace: ");
	  PrintValue(symbol);
	}

	/* initialize the function type register, push the function, and
	   push space for creating the argument list. */
	ftype = TYPEOF(value);
	BCNSTACKCHECK(3);
	SETSTACK(0, value);
	SETSTACK(1, R_NilValue);
	SETSTACK(2, R_NilValue);
	R_BCNodeStackTop += 3;
	NEXT();
      }
    OP(GETSYMFUN, 1):
      {
	/* get the function */
	SEXP symbol = VECTOR_ELT(constants, GETOP());
	value = SYMVALUE(symbol);
	if (TYPEOF(value) == PROMSXP) {
	    value = forcePromise(value);
	    SET_NAMEDCNT_MAX(value);
	}
	if(RTRACE(value)) {
	  Rprintf("trace: ");
	  PrintValue(symbol);
	}

	/* initialize the function type register, push the function, and
	   push space for creating the argument list. */
	ftype = TYPEOF(value);
	BCNSTACKCHECK(3);
	SETSTACK(0, value);
	SETSTACK(1, R_NilValue);
	SETSTACK(2, R_NilValue);
	R_BCNodeStackTop += 3;
	NEXT();
      }
    OP(GETBUILTIN, 1):
      {
	/* get the function */
	SEXP symbol = VECTOR_ELT(constants, GETOP());
	value = getPrimitive(symbol, BUILTINSXP);
	if (RTRACE(value)) {
	  Rprintf("trace: ");
	  PrintValue(symbol);
	}

	/* push the function and push space for creating the argument list. */
	ftype = TYPEOF(value);
	BCNSTACKCHECK(3);
	SETSTACK(0, value);
	SETSTACK(1, R_NilValue);
	SETSTACK(2, R_NilValue);
	R_BCNodeStackTop += 3;
	NEXT();
      }
    OP(GETINTLBUILTIN, 1):
      {
	/* get the function */
	SEXP symbol = VECTOR_ELT(constants, GETOP());
	value = INTERNAL(symbol);
	if (TYPEOF(value) != BUILTINSXP)
	  error(_("not a BUILTIN function"));

	/* push the function and push space for creating the argument list. */
	ftype = TYPEOF(value);
	BCNSTACKCHECK(3);
	SETSTACK(0, value);
	SETSTACK(1, R_NilValue);
	SETSTACK(2, R_NilValue);
	R_BCNodeStackTop += 3;
	NEXT();
      }
    OP(CHECKFUN, 0):
      {
	/* check then the value on the stack is a function */
	value = GETSTACK(-1);
	if (TYPEOF(value) != CLOSXP && TYPEOF(value) != BUILTINSXP &&
	    TYPEOF(value) != SPECIALSXP)
	  error(_("attempt to apply non-function"));

	/* initialize the function type register, and push space for
	   creating the argument list. */
	ftype = TYPEOF(value);
	BCNSTACKCHECK(2);
	SETSTACK(0, R_NilValue);
	SETSTACK(1, R_NilValue);
	R_BCNodeStackTop += 2;
	NEXT();
      }
    OP(MAKEPROM, 1):
      {
	SEXP code = VECTOR_ELT(constants, GETOP());
	if (ftype != SPECIALSXP) {
	  if (ftype == BUILTINSXP)
	      value = bcEval(code, rho, TRUE);
	  else
	    value = mkPROMISE(code, rho);
	  PUSHCALLARG(value);
	}
	NEXT();
      }
    OP(DOMISSING, 0):
      {
	if (ftype != SPECIALSXP)
	  PUSHCALLARG(R_MissingArg);
	NEXT();
      }
    OP(SETTAG, 1):
      {
	SEXP tag = VECTOR_ELT(constants, GETOP());
	SEXP cell = GETSTACK(-1);
	if (ftype != SPECIALSXP && cell != R_NilValue)
	  SET_TAG(cell, CreateTag(tag));
	NEXT();
      }
    OP(DODOTS, 0):
      {
	if (ftype != SPECIALSXP) {
	  SEXP h = findVar(R_DotsSymbol, rho);
	  if (TYPEOF(h) == DOTSXP || h == R_NilValue) {
	    for (; h != R_NilValue; h = CDR(h)) {
	      SEXP val, cell;
	      if (ftype == BUILTINSXP) val = eval(CAR(h), rho);
	      else val = mkPROMISE(CAR(h), rho);
	      cell = CONS(val, R_NilValue);
	      PUSHCALLARG_CELL(cell);
	      if (TAG(h) != R_NilValue) SET_TAG(cell, CreateTag(TAG(h)));
	    }
	  }
	  else if (h != R_MissingArg)
	    error(_("'...' used in an incorrect context"));
	}
	NEXT();
      }
    OP(PUSHARG, 0): PUSHCALLARG(BCNPOP()); NEXT();
    /**** for now PUSHCONST, PUSHTRUE, and PUSHFALSE duplicate/allocate to
	  be defensive against bad package C code */
    OP(PUSHCONSTARG, 1):
      value = VECTOR_ELT(constants, GETOP());
      PUSHCALLARG(duplicate(value));
      NEXT();
    OP(PUSHNULLARG, 0): PUSHCALLARG(R_NilValue); NEXT();
    OP(PUSHTRUEARG, 0): PUSHCALLARG(mkTrue()); NEXT();
    OP(PUSHFALSEARG, 0): PUSHCALLARG(mkFalse()); NEXT();
    OP(CALL, 1):
      {
	SEXP fun = GETSTACK(-3);
	SEXP call = VECTOR_ELT(constants, GETOP());
	SEXP args = GETSTACK(-2);
	int flag;
	switch (ftype) {
	case BUILTINSXP:
	  checkForMissings(args, call);
	  flag = PRIMPRINT(fun);
	  R_Visible = flag != 1;
          value = CALL_PRIMFUN(call, fun, args, rho, 0);
	  if (flag < 2) R_Visible = flag != 1;
	  break;
	case SPECIALSXP:
	  flag = PRIMPRINT(fun);
	  R_Visible = flag != 1;
          value = CALL_PRIMFUN(call, fun, CDR(call), rho, 0);
	  if (flag < 2) R_Visible = flag != 1;
	  break;
	case CLOSXP:
	  value = applyClosure_v(call, fun, args, rho, R_BaseEnv, 0);
	  break;
	default: error(_("bad function"));
	}
	R_BCNodeStackTop -= 2;
	SETSTACK(-1, value);
	ftype = 0;
	NEXT();
      }
    OP(CALLBUILTIN, 1):
      {
	SEXP fun = GETSTACK(-3);
	SEXP call = VECTOR_ELT(constants, GETOP());
	SEXP args = GETSTACK(-2);
	int flag;
	const void *vmax = VMAXGET();
	if (TYPEOF(fun) != BUILTINSXP)
	  error(_("not a BUILTIN function"));
	flag = PRIMPRINT(fun);
	R_Visible = flag != 1;
        value = CALL_PRIMFUN(call, fun, args, rho, 0);
	if (flag < 2) R_Visible = flag != 1;
	VMAXSET(vmax);
	R_BCNodeStackTop -= 2;
	SETSTACK(-1, value);
	NEXT();
      }
    OP(CALLSPECIAL, 1):
      {
	SEXP call = VECTOR_ELT(constants, GETOP());
	SEXP symbol = CAR(call);
	SEXP fun = getPrimitive(symbol, SPECIALSXP);
	int flag;
	const void *vmax = VMAXGET();
	if (RTRACE(fun)) {
	  Rprintf("trace: ");
	  PrintValue(symbol);
	}
	BCNPUSH(fun);  /* for GC protection */
	flag = PRIMPRINT(fun);
	R_Visible = flag != 1;
        value = CALL_PRIMFUN(call, fun, CDR(call), rho, 0);
	if (flag < 2) R_Visible = flag != 1;
	VMAXSET(vmax);
	SETSTACK(-1, value); /* replaces fun on stack */
	NEXT();
      }
    OP(MAKECLOSURE, 1):
      {
	SEXP fb = VECTOR_ELT(constants, GETOP());
	SEXP forms = VECTOR_ELT(fb, 0);
	SEXP body = VECTOR_ELT(fb, 1);
	value = mkCLOSXP(forms, body, rho);
	BCNPUSH(value);
	NEXT();
      }
    OP(UMINUS, 1): Arith1(R_SubSym);
    OP(UPLUS, 1): Arith1(R_AddSym);
    OP(ADD, 1): FastBinary(+, PLUSOP, R_AddSym);
    OP(SUB, 1): FastBinary(-, MINUSOP, R_SubSym);
    OP(MUL, 1): FastBinary(*, TIMESOP, R_MulSym);
    OP(DIV, 1): FastBinary(/, DIVOP, R_DivSym);
    OP(EXPT, 1): Arith2(POWOP, R_ExptSym);
    OP(SQRT, 1): Math1(R_SqrtSym);
    OP(EXP, 1): Math1(R_ExpSym);
    OP(EQ, 1): FastRelop2(==, EQOP, R_EqSym);
    OP(NE, 1): FastRelop2(!=, NEOP, R_NeSym);
    OP(LT, 1): FastRelop2(<, LTOP, R_LtSym);
    OP(LE, 1): FastRelop2(<=, LEOP, R_LeSym);
    OP(GE, 1): FastRelop2(>=, GEOP, R_GeSym);
    OP(GT, 1): FastRelop2(>, GTOP, R_GtSym);
    OP(AND, 1): Builtin2(do_logic, R_AndSym, rho);
    OP(OR, 1): Builtin2(do_logic, R_OrSym, rho);
    OP(NOT, 1): Builtin1(do_logic, R_NotSym, rho);
    OP(DOTSERR, 0): error(_("'...' used in an incorrect context"));
    OP(STARTASSIGN, 1):
      {
	int sidx = GETOP();
	SEXP symbol = VECTOR_ELT(constants, sidx);
	SEXP cell = GET_BINDING_CELL_CACHE(symbol, rho, vcache, sidx);
	value = BINDING_VALUE(cell);
	if (value == R_UnboundValue || NAMEDCNT(value) != 1)
	    value = EnsureLocal(symbol, rho);
	BCNPUSH(value);
	BCNDUP2ND();
	/* top three stack entries are now RHS value, LHS value, RHS value */
	NEXT();
      }
    OP(ENDASSIGN, 1):
      {
	int sidx = GETOP();
	SEXP symbol = VECTOR_ELT(constants, sidx);
	SEXP cell = GET_BINDING_CELL_CACHE(symbol, rho, vcache, sidx);
	value = GETSTACK(-1); /* leave on stack for GC protection */
        INC_NAMEDCNT(value);
	if (! SET_BINDING_VALUE(cell, value))
	    defineVar(symbol, value, rho);
	R_BCNodeStackTop--; /* now pop LHS value off the stack */
	/* original right-hand side value is now on top of stack again */
	/* we do not duplicate the right-hand side value, so to be
	   conservative mark the value as NAMED = 2 */
	SET_NAMEDCNT_MAX(GETSTACK(-1));
	NEXT();
      }
    OP(STARTSUBSET, 2): DO_STARTDISPATCH("[");
    OP(DFLTSUBSET, 0): DO_DFLTDISPATCH(do_subset_dflt, R_SubsetSym);
    OP(STARTSUBASSIGN, 2): DO_START_ASSIGN_DISPATCH("[<-");
    OP(DFLTSUBASSIGN, 0):
      DO_DFLT_ASSIGN_DISPATCH(do_subassign_dflt, R_SubassignSym);
    OP(STARTC, 2): DO_STARTDISPATCH("c");
    OP(DFLTC, 0): DO_DFLTDISPATCH(do_c_dflt, R_CSym);
    OP(STARTSUBSET2, 2): DO_STARTDISPATCH("[[");
    OP(DFLTSUBSET2, 0): DO_DFLTDISPATCH(do_subset2_dflt, R_Subset2Sym);
    OP(STARTSUBASSIGN2, 2): DO_START_ASSIGN_DISPATCH("[[<-");
    OP(DFLTSUBASSIGN2, 0):
      DO_DFLT_ASSIGN_DISPATCH(do_subassign2_dflt, R_Subassign2Sym);
    OP(DOLLAR, 2):
      {
	int dispatched = FALSE;
	SEXP call = VECTOR_ELT(constants, GETOP());
	SEXP symbol = VECTOR_ELT(constants, GETOP());
	SEXP x = GETSTACK(-1);
	if (isObject(x)) {
	    SEXP ncall;
	    PROTECT(ncall = duplicate(call));
	    /**** hack to avoid evaluating the symbol */
	    SETCAR(CDDR(ncall), ScalarString(PRINTNAME(symbol)));
	    dispatched = tryDispatch("$", ncall, x, rho, &value);
	    UNPROTECT(1);
	}
	if (dispatched)
	    SETSTACK(-1, value);
	else
	    SETSTACK(-1, R_subset3_dflt(x, R_NilValue, symbol, R_NilValue));
	NEXT();
      }
    OP(DOLLARGETS, 2):
      {
	int dispatched = FALSE;
	SEXP call = VECTOR_ELT(constants, GETOP());
	SEXP symbol = VECTOR_ELT(constants, GETOP());
	SEXP x = GETSTACK(-2);
	SEXP rhs = GETSTACK(-1);
	if (NAMEDCNT_GT_1(x)) {
	    x = duplicate(x);
	    SETSTACK(-2, x);
	    SET_NAMEDCNT_1(x);
	}
	if (isObject(x)) {
	    SEXP ncall, prom;
	    PROTECT(ncall = duplicate(call));
	    /**** hack to avoid evaluating the symbol */
	    SETCAR(CDDR(ncall), ScalarString(PRINTNAME(symbol)));
	    prom = mkPROMISE(CADDDR(ncall), rho);
	    SET_PRVALUE(prom, rhs);
            INC_NAMEDCNT(rhs);
	    SETCAR(CDR(CDDR(ncall)), prom);
	    dispatched = tryDispatch("$<-", ncall, x, rho, &value);
	    UNPROTECT(1);
	}
	if (! dispatched)
	  value = R_subassign3_dflt(call, x, symbol, rhs);
	R_BCNodeStackTop--;
	SETSTACK(-1, value);
	NEXT();
      }
    OP(ISNULL, 0): DO_ISTEST(isNull);
    OP(ISLOGICAL, 0): DO_ISTYPE(LGLSXP);
    OP(ISINTEGER, 0): {
	SEXP arg = GETSTACK(-1);
	Rboolean test = (TYPEOF(arg) == INTSXP) && ! inherits(arg, "factor");
	SETSTACK(-1, test ? mkTrue() : mkFalse());
	NEXT();
      }
    OP(ISDOUBLE, 0): DO_ISTYPE(REALSXP);
    OP(ISCOMPLEX, 0): DO_ISTYPE(CPLXSXP);
    OP(ISCHARACTER, 0): DO_ISTYPE(STRSXP);
    OP(ISSYMBOL, 0): DO_ISTYPE(SYMSXP); /**** S4 thingy allowed now???*/
    OP(ISOBJECT, 0): DO_ISTEST(OBJECT);
    OP(ISNUMERIC, 0): DO_ISTEST(isNumericOnly);
    OP(VECSUBSET, 0): DO_VECSUBSET(rho); NEXT();
    OP(MATSUBSET, 0): DO_MATSUBSET(rho); NEXT();
    OP(SETVECSUBSET, 0): DO_SETVECSUBSET(rho); NEXT();
    OP(SETMATSUBSET, 0): DO_SETMATSUBSET(rho); NEXT();
    OP(AND1ST, 2): {
	int callidx = GETOP();
	int label = GETOP();
        FIXUP_SCALAR_LOGICAL(callidx, "'x'", "&&");
        value = GETSTACK(-1);
	if (LOGICAL(value)[0] == FALSE)
	    pc = codebase + label;
	NEXT();
    }
    OP(AND2ND, 1): {
	int callidx = GETOP();
	FIXUP_SCALAR_LOGICAL(callidx, "'y'", "&&");
        value = GETSTACK(-1);
	/* The first argument is TRUE or NA. If the second argument is
	   not TRUE then its value is the result. If the second
	   argument is TRUE, then the first argument's value is the
	   result. */
	if (LOGICAL(value)[0] != TRUE)
	    SETSTACK(-2, value);
	R_BCNodeStackTop -= 1;
	NEXT();
    }
    OP(OR1ST, 2):  {
	int callidx = GETOP();
	int label = GETOP();
        FIXUP_SCALAR_LOGICAL(callidx, "'x'", "||");
        value = GETSTACK(-1);
	if (LOGICAL(value)[0] != NA_LOGICAL && LOGICAL(value)[0]) /* is true */
	    pc = codebase + label;
	NEXT();
    }
    OP(OR2ND, 1):  {
	int callidx = GETOP();
	FIXUP_SCALAR_LOGICAL(callidx, "'y'", "||");
        value = GETSTACK(-1);
	/* The first argument is FALSE or NA. If the second argument is
	   not FALSE then its value is the result. If the second
	   argument is FALSE, then the first argument's value is the
	   result. */
	if (LOGICAL(value)[0] != FALSE)
	    SETSTACK(-2, value);
	R_BCNodeStackTop -= 1;
	NEXT();
    }
    OP(GETVAR_MISSOK, 1): DO_GETVAR(FALSE, TRUE);
    OP(DDVAL_MISSOK, 1): DO_GETVAR(TRUE, TRUE);
    OP(VISIBLE, 0): R_Visible = TRUE; NEXT();
    OP(SETVAR2, 1):
      {
	SEXP symbol = VECTOR_ELT(constants, GETOP());
	value = GETSTACK(-1);
	if (NAMEDCNT_GT_0(value)) {
	    value = duplicate(value);
	    SETSTACK(-1, value);
	}
	set_var_nonlocal (symbol, value, ENCLOS(rho), 3);
	NEXT();
      }
    OP(STARTASSIGN2, 1):
      {
	SEXP symbol = VECTOR_ELT(constants, GETOP());
	value = GETSTACK(-1);
	BCNPUSH(getvar(symbol, ENCLOS(rho), FALSE, FALSE, NULL, 0));
	BCNPUSH(value);
	/* top three stack entries are now RHS value, LHS value, RHS value */
	NEXT();
      }
    OP(ENDASSIGN2, 1):
      {
	SEXP symbol = VECTOR_ELT(constants, GETOP());
	value = BCNPOP();
	set_var_nonlocal (symbol, value, ENCLOS(rho), 3);
	/* original right-hand side value is now on top of stack again */
	/* we do not duplicate the right-hand side value, so to be
	   conservative mark the value as NAMED = 2 */
	SET_NAMEDCNT_MAX(GETSTACK(-1));
	NEXT();
      }
    OP(SETTER_CALL, 2):
      {
        SEXP lhs = GETSTACK(-5);
        SEXP rhs = GETSTACK(-4);
	SEXP fun = GETSTACK(-3);
	SEXP call = VECTOR_ELT(constants, GETOP());
	SEXP vexpr = VECTOR_ELT(constants, GETOP());
	SEXP args, prom, last;
	if (NAMEDCNT_GT_1(lhs)) {
	  lhs = duplicate(lhs);
	  SETSTACK(-5, lhs);
	  SET_NAMEDCNT_1(lhs);
	}
	switch (ftype) {
	case BUILTINSXP:
	  /* push RHS value onto arguments with 'value' tag */
	  PUSHCALLARG(rhs);
	  SET_TAG(GETSTACK(-1), R_valueSym);
	  /* replace first argument with LHS value */
	  args = GETSTACK(-2);
	  SETCAR(args, lhs);
	  /* make the call */
	  checkForMissings(args, call);
          value = CALL_PRIMFUN(call, fun, args, rho, 0);
	  break;
	case SPECIALSXP:
	  /* duplicate arguments and put into stack for GC protection */
	  args = duplicate(CDR(call));
	  SETSTACK(-2, args);
	  /* insert evaluated promise for LHS as first argument */
          prom = mkPROMISE(R_TmpvalSymbol, rho);
	  SET_PRVALUE(prom, lhs);
          INC_NAMEDCNT(lhs);
	  SETCAR(args, prom);
	  /* insert evaluated promise for RHS as last argument */
	  last = args;
	  while (CDR(last) != R_NilValue)
	      last = CDR(last);
	  prom = mkPROMISE(vexpr, rho);
	  SET_PRVALUE(prom, rhs);
          INC_NAMEDCNT(rhs);
	  SETCAR(last, prom);
	  /* make the call */
          value = CALL_PRIMFUN(call, fun, args, rho, 0);
	  break;
	case CLOSXP:
	  /* push evaluated promise for RHS onto arguments with 'value' tag */
	  prom = mkPROMISE(vexpr, rho);
	  SET_PRVALUE(prom, rhs);
          INC_NAMEDCNT(rhs);
	  PUSHCALLARG(prom);
	  SET_TAG(GETSTACK(-1), R_valueSym);
	  /* replace first argument with evaluated promise for LHS */
          prom = mkPROMISE(R_TmpvalSymbol, rho);
	  SET_PRVALUE(prom, lhs);
          INC_NAMEDCNT(lhs);
	  args = GETSTACK(-2);
	  SETCAR(args, prom);
	  /* make the call */
	  value = applyClosure_v(call, fun, args, rho, R_BaseEnv, 0);
	  break;
	default: error(_("bad function"));
	}
	R_BCNodeStackTop -= 4;
	SETSTACK(-1, value);
	ftype = 0;
	NEXT();
      }
    OP(GETTER_CALL, 1):
      {
	SEXP lhs = GETSTACK(-5);
	SEXP fun = GETSTACK(-3);
	SEXP call = VECTOR_ELT(constants, GETOP());
	SEXP args, prom;
	switch (ftype) {
	case BUILTINSXP:
	  /* replace first argument with LHS value */
	  args = GETSTACK(-2);
	  SETCAR(args, lhs);
	  /* make the call */
	  checkForMissings(args, call);
          value = CALL_PRIMFUN(call, fun, args, rho, 0);
	  break;
	case SPECIALSXP:
	  /* duplicate arguments and put into stack for GC protection */
	  args = duplicate(CDR(call));
	  SETSTACK(-2, args);
	  /* insert evaluated promise for LHS as first argument */
          prom = mkPROMISE(R_TmpvalSymbol, rho);
	  SET_PRVALUE(prom, lhs);
          INC_NAMEDCNT(lhs);
	  SETCAR(args, prom);
	  /* make the call */
          value = CALL_PRIMFUN(call, fun, args, rho, 0);
	  break;
	case CLOSXP:
	  /* replace first argument with evaluated promise for LHS */
          prom = mkPROMISE(R_TmpvalSymbol, rho);
	  SET_PRVALUE(prom, lhs);
          INC_NAMEDCNT(lhs);
	  args = GETSTACK(-2);
	  SETCAR(args, prom);
	  /* make the call */
	  value = applyClosure_v(call, fun, args, rho, R_BaseEnv, 0);
	  break;
	default: error(_("bad function"));
	}
	R_BCNodeStackTop -= 2;
	SETSTACK(-1, value);
	ftype = 0;
	NEXT();
      }
    OP(SWAP, 0): {
	R_bcstack_t tmp = R_BCNodeStackTop[-1];
	R_BCNodeStackTop[-1] = R_BCNodeStackTop[-2];
	R_BCNodeStackTop[-2] = tmp;
	NEXT();
    }
    OP(DUP2ND, 0): BCNDUP2ND(); NEXT();
    OP(SWITCH, 4): {
       SEXP call = VECTOR_ELT(constants, GETOP());
       SEXP names = VECTOR_ELT(constants, GETOP());
       SEXP coffsets = VECTOR_ELT(constants, GETOP());
       SEXP ioffsets = VECTOR_ELT(constants, GETOP());
       value = BCNPOP();
       if (!isVector(value) || length(value) != 1)
	   errorcall(call, _("EXPR must be a length 1 vector"));
       if (TYPEOF(value) == STRSXP) {
	   int i, n, which;
	   if (names == R_NilValue)
	       errorcall(call, _("numeric EXPR required for switch() "
				 "without named alternatives"));
	   if (TYPEOF(coffsets) != INTSXP)
	       errorcall(call, _("bad character switch offsets"));
	   if (TYPEOF(names) != STRSXP || LENGTH(names) != LENGTH(coffsets))
	       errorcall(call, _("bad switch names"));
	   n = LENGTH(names);
	   which = n - 1;
	   for (i = 0; i < n - 1; i++)
	       if (ep_match_exprs(STRING_ELT(value, 0),
			          STRING_ELT(names, i))==1 /* exact */) {
		   which = i;
		   break;
	       }
	   pc = codebase + INTEGER(coffsets)[which];
       }
       else {
	   int which = asInteger(value) - 1;
	   if (TYPEOF(ioffsets) != INTSXP)
	       errorcall(call, _("bad numeric switch offsets"));
	   if (which < 0 || which >= LENGTH(ioffsets))
	       which = LENGTH(ioffsets) - 1;
	   pc = codebase + INTEGER(ioffsets)[which];
       }
       NEXT();
    }
    OP(RETURNJMP, 0): {
      value = BCNPOP();
      findcontext(CTXT_BROWSER | CTXT_FUNCTION, rho, value);
    }
    OP(STARTVECSUBSET, 2): DO_STARTDISPATCH_N("[");
    OP(STARTMATSUBSET, 2): DO_STARTDISPATCH_N("[");
    OP(STARTSETVECSUBSET, 2): DO_START_ASSIGN_DISPATCH_N("[<-");
    OP(STARTSETMATSUBSET, 2): DO_START_ASSIGN_DISPATCH_N("[<-");
    LASTOP;
  }

 done:
  R_BCNodeStackTop = oldntop;
#ifdef BC_INT_STACK
  R_BCIntStackTop = olditop;
#endif
#ifdef BC_PROFILING
  current_opcode = old_current_opcode;
#endif
  return value;
}

#ifdef THREADED_CODE
SEXP R_bcEncode(SEXP bytes)
{
    SEXP code;
    BCODE *pc;
    int *ipc, i, n, m, v;

    m = (sizeof(BCODE) + sizeof(int) - 1) / sizeof(int);

    n = LENGTH(bytes);
    ipc = INTEGER(bytes);

    v = ipc[0];
    if (v < R_bcMinVersion || v > R_bcVersion) {
	code = allocVector(INTSXP, m * 2);
	pc = (BCODE *) INTEGER(code);
	pc[0].i = v;
	pc[1].v = opinfo[BCMISMATCH_OP].addr;
	return code;
    }
    else {
	code = allocVector(INTSXP, m * n);
	pc = (BCODE *) INTEGER(code);

	for (i = 0; i < n; i++) pc[i].i = ipc[i];

	/* install the current version number */
	pc[0].i = R_bcVersion;

	for (i = 1; i < n;) {
	    int op = pc[i].i;
	    if (op < 0 || op >= OPCOUNT)
		error("unknown instruction code");
	    pc[i].v = opinfo[op].addr;
	    i += opinfo[op].argc + 1;
	}

	return code;
    }
}

static int findOp(void *addr)
{
    int i;

    for (i = 0; i < OPCOUNT; i++)
	if (opinfo[i].addr == addr)
	    return i;
    error(_("cannot find index for threaded code address"));
    return 0; /* not reached */
}

SEXP R_bcDecode(SEXP code) {
    int n, i, j, *ipc;
    BCODE *pc;
    SEXP bytes;

    int m = (sizeof(BCODE) + sizeof(int) - 1) / sizeof(int);

    n = LENGTH(code) / m;
    pc = (BCODE *) INTEGER(code);

    bytes = allocVector(INTSXP, n);
    ipc = INTEGER(bytes);

    /* copy the version number */
    ipc[0] = pc[0].i;

    for (i = 1; i < n;) {
	int op = findOp(pc[i].v);
	int argc = opinfo[op].argc;
	ipc[i] = op;
	i++;
	for (j = 0; j < argc; j++, i++)
	    ipc[i] = pc[i].i;
    }

    return bytes;
}
#else
SEXP R_bcEncode(SEXP x) { return x; }
SEXP R_bcDecode(SEXP x) { return duplicate(x); }
#endif

SEXP attribute_hidden do_mkcode(SEXP call, SEXP op, SEXP args, SEXP rho)
{
    SEXP bytes, consts, ans;

    checkArity(op, args);
    bytes = CAR(args);
    consts = CADR(args);
    ans = CONS(R_bcEncode(bytes), consts);
    SET_TYPEOF(ans, BCODESXP);
    return ans;
}

SEXP attribute_hidden do_bcclose(SEXP call, SEXP op, SEXP args, SEXP rho)
{
    SEXP forms, body, env;

    checkArity(op, args);
    forms = CAR(args);
    body = CADR(args);
    env = CADDR(args);

    CheckFormals(forms);

    if (! isByteCode(body))
	errorcall(call, _("invalid body"));

    if (isNull(env)) {
	error(_("use of NULL environment is defunct"));
	env = R_BaseEnv;
    } else
    if (!isEnvironment(env))
	errorcall(call, _("invalid environment"));

    return mkCLOSXP(forms, body, env);
}

SEXP attribute_hidden do_is_builtin_internal(SEXP call, SEXP op, SEXP args, SEXP rho)
{
    SEXP symbol, i;

    checkArity(op, args);
    symbol = CAR(args);

    if (!isSymbol(symbol))
	errorcall(call, _("invalid symbol"));

    if ((i = INTERNAL(symbol)) != R_NilValue && TYPEOF(i) == BUILTINSXP)
	return R_TrueValue;
    else
	return R_FalseValue;
}

static SEXP disassemble(SEXP bc)
{
  SEXP ans, dconsts;
  int i;
  SEXP code = BCODE_CODE(bc);
  SEXP consts = BCODE_CONSTS(bc);
  SEXP expr = BCODE_EXPR(bc);
  int nc = LENGTH(consts);

  PROTECT(ans = allocVector(VECSXP, expr != R_NilValue ? 4 : 3));
  SET_VECTOR_ELT(ans, 0, install(".Code"));
  SET_VECTOR_ELT(ans, 1, R_bcDecode(code));
  SET_VECTOR_ELT(ans, 2, allocVector(VECSXP, nc));
  if (expr != R_NilValue)
      SET_VECTOR_ELT(ans, 3, duplicate(expr));

  dconsts = VECTOR_ELT(ans, 2);
  for (i = 0; i < nc; i++) {
    SEXP c = VECTOR_ELT(consts, i);
    if (isByteCode(c))
      SET_VECTOR_ELT(dconsts, i, disassemble(c));
    else
      SET_VECTOR_ELT(dconsts, i, duplicate(c));
  }

  UNPROTECT(1);
  return ans;
}

SEXP attribute_hidden do_disassemble(SEXP call, SEXP op, SEXP args, SEXP rho)
{
  SEXP code;

  checkArity(op, args);
  code = CAR(args);
  if (! isByteCode(code))
    errorcall(call, _("argument is not a byte code object"));
  return disassemble(code);
}

SEXP attribute_hidden do_bcversion(SEXP call, SEXP op, SEXP args, SEXP rho)
{
  SEXP ans = allocVector(INTSXP, 1);
  INTEGER(ans)[0] = R_bcVersion;
  return ans;
}

SEXP attribute_hidden do_loadfile(SEXP call, SEXP op, SEXP args, SEXP env)
{
    SEXP file, s;
    FILE *fp;

    checkArity(op, args);

    PROTECT(file = coerceVector(CAR(args), STRSXP));

    if (! isValidStringF(file))
	errorcall(call, _("bad file name"));

    fp = RC_fopen(STRING_ELT(file, 0), "rb", TRUE);
    if (!fp)
	errorcall(call, _("unable to open 'file'"));
    s = R_LoadFromFile(fp, 0);
    fclose(fp);

    UNPROTECT(1);
    return s;
}

SEXP attribute_hidden do_savefile(SEXP call, SEXP op, SEXP args, SEXP env)
{
    FILE *fp;

    checkArity(op, args);

    if (!isValidStringF(CADR(args)))
	errorcall(call, _("'file' must be non-empty string"));
    if (TYPEOF(CADDR(args)) != LGLSXP)
	errorcall(call, _("'ascii' must be logical"));

    fp = RC_fopen(STRING_ELT(CADR(args), 0), "wb", TRUE);
    if (!fp)
	errorcall(call, _("unable to open 'file'"));

    R_SaveToFileV(CAR(args), fp, INTEGER(CADDR(args))[0], 0);

    fclose(fp);
    return R_NilValue;
}

#define R_COMPILED_EXTENSION ".Rc"

/* neither of these functions call R_ExpandFileName -- the caller
   should do that if it wants to */
char *R_CompiledFileName(char *fname, char *buf, size_t bsize)
{
    char *basename, *ext;

    /* find the base name and the extension */
    basename = Rf_strrchr(fname, FILESEP[0]);
    if (basename == NULL) basename = fname;
    ext = Rf_strrchr(basename, '.');

    if (ext != NULL && strcmp(ext, R_COMPILED_EXTENSION) == 0) {
	/* the supplied file name has the compiled file extension, so
	   just copy it to the buffer and return the buffer pointer */
	if (snprintf(buf, bsize, "%s", fname) < 0)
	    error(_("R_CompiledFileName: buffer too small"));
	return buf;
    }
    else if (ext == NULL) {
	/* if the requested file has no extention, make a name that
	   has the extenrion added on to the expanded name */
	if (snprintf(buf, bsize, "%s%s", fname, R_COMPILED_EXTENSION) < 0)
	    error(_("R_CompiledFileName: buffer too small"));
	return buf;
    }
    else {
	/* the supplied file already has an extention, so there is no
	   corresponding compiled file name */
	return NULL;
    }
}

FILE *R_OpenCompiledFile(char *fname, char *buf, size_t bsize)
{
    char *cname = R_CompiledFileName(fname, buf, bsize);

    if (cname != NULL && R_FileExists(cname) &&
	(strcmp(fname, cname) == 0 ||
	 ! R_FileExists(fname) ||
	 R_FileMtime(cname) > R_FileMtime(fname)))
	/* the compiled file cname exists, and either fname does not
	   exist, or it is the same as cname, or both exist and cname
	   is newer */
	return R_fopen(buf, "rb");
    else return NULL;
}

SEXP attribute_hidden do_growconst(SEXP call, SEXP op, SEXP args, SEXP env)
{
    SEXP constBuf, ans;
    int i, n;

    checkArity(op, args);
    constBuf = CAR(args);
    if (TYPEOF(constBuf) != VECSXP)
	error(_("constant buffer must be a generic vector"));

    n = LENGTH(constBuf);
    ans = allocVector(VECSXP, 2 * n);
    for (i = 0; i < n; i++)
	SET_VECTOR_ELT(ans, i, VECTOR_ELT(constBuf, i));

    return ans;
}

SEXP attribute_hidden do_putconst(SEXP call, SEXP op, SEXP args, SEXP env)
{
    SEXP constBuf, x;
    int i, constCount;

    checkArity(op, args);

    constBuf = CAR(args);
    if (TYPEOF(constBuf) != VECSXP)
	error(_("constBuf must be a generic vector"));

    constCount = asInteger(CADR(args));
    if (constCount < 0 || constCount >= LENGTH(constBuf))
	error(_("bad constCount value"));

    x = CADDR(args);

    /* check for a match and return index if one is found */
    for (i = 0; i < constCount; i++) {
	SEXP y = VECTOR_ELT(constBuf, i);
	if (x == y || R_compute_identical(x, y, 0))
	    return ScalarInteger(i);
    }

    /* otherwise insert the constant and return index */
    SET_VECTOR_ELT(constBuf, constCount, x);
    return ScalarInteger(constCount);
}

SEXP attribute_hidden do_getconst(SEXP call, SEXP op, SEXP args, SEXP env)
{
    SEXP constBuf, ans;
    int i, n;

    checkArity(op, args);
    constBuf = CAR(args);
    n = asInteger(CADR(args));

    if (TYPEOF(constBuf) != VECSXP)
	error(_("constant buffer must be a generic vector"));
    if (n < 0 || n > LENGTH(constBuf))
	error(_("bad constant count"));

    ans = allocVector(VECSXP, n);
    for (i = 0; i < n; i++)
	SET_VECTOR_ELT(ans, i, VECTOR_ELT(constBuf, i));

    return ans;
}

#ifdef BC_PROFILING
SEXP R_getbcprofcounts()
{
    SEXP val;
    int i;

    val = allocVector(INTSXP, OPCOUNT);
    for (i = 0; i < OPCOUNT; i++)
	INTEGER(val)[i] = opcode_counts[i];
    return val;
}

static void dobcprof(int sig)
{
    if (current_opcode >= 0 && current_opcode < OPCOUNT)
	opcode_counts[current_opcode]++;
    signal(SIGPROF, dobcprof);
}

SEXP R_startbcprof()
{
    struct itimerval itv;
    int interval;
    double dinterval = 0.02;
    int i;

    if (R_Profiling)
	error(_("profile timer in use"));
    if (bc_profiling)
	error(_("already byte code profiling"));

    /* according to man setitimer, it waits until the next clock
       tick, usually 10ms, so avoid too small intervals here */
    interval = 1e6 * dinterval + 0.5;

    /* initialize the profile data */
    current_opcode = NO_CURRENT_OPCODE;
    for (i = 0; i < OPCOUNT; i++)
	opcode_counts[i] = 0;

    signal(SIGPROF, dobcprof);

    itv.it_interval.tv_sec = 0;
    itv.it_interval.tv_usec = interval;
    itv.it_value.tv_sec = 0;
    itv.it_value.tv_usec = interval;
    if (setitimer(ITIMER_PROF, &itv, NULL) == -1)
	error(_("setting profile timer failed"));

    bc_profiling = TRUE;

    return R_NilValue;
}

static void dobcprof_null(int sig)
{
    signal(SIGPROF, dobcprof_null);
}

SEXP R_stopbcprof()
{
    struct itimerval itv;

    if (! bc_profiling)
	error(_("not byte code profiling"));

    itv.it_interval.tv_sec = 0;
    itv.it_interval.tv_usec = 0;
    itv.it_value.tv_sec = 0;
    itv.it_value.tv_usec = 0;
    setitimer(ITIMER_PROF, &itv, NULL);
    signal(SIGPROF, dobcprof_null);

    bc_profiling = FALSE;

    return R_NilValue;
}
#else
SEXP R_getbcprofcounts() { return R_NilValue; }
SEXP R_startbcprof() { return R_NilValue; }
SEXP R_stopbcprof() { return R_NilValue; }
#endif

/* end of byte code section */

SEXP attribute_hidden do_setnumthreads(SEXP call, SEXP op, SEXP args, SEXP rho)
{
    int old = R_num_math_threads, new;
    checkArity(op, args);
    new = asInteger(CAR(args));
    if (new >= 0 && new <= R_max_num_math_threads)
	R_num_math_threads = new;
    return ScalarInteger(old);
}

SEXP attribute_hidden do_setmaxnumthreads(SEXP call, SEXP op, SEXP args, SEXP rho)
{
    int old = R_max_num_math_threads, new;
    checkArity(op, args);
    new = asInteger(CAR(args));
    if (new >= 0) {
	R_max_num_math_threads = new;
	if (R_num_math_threads > R_max_num_math_threads)
	    R_num_math_threads = R_max_num_math_threads;
    }
    return ScalarInteger(old);
}<|MERGE_RESOLUTION|>--- conflicted
+++ resolved
@@ -335,7 +335,6 @@
 }
 
 
-<<<<<<< HEAD
 /* Wait until no value in an argument list is still being computed by a task.
    Macro version does preliminary check in-line for speed. */
 
@@ -377,8 +376,6 @@
         helpers_wait_until_not_being_computed (wait_for);
 }
 
-=======
->>>>>>> 006130d8
 SEXP attribute_hidden forcePromise(SEXP e)
 {
     if (PRVALUE(e) == R_UnboundValue) {
@@ -639,24 +636,16 @@
                    fast after all. */
 
                 if (fast) {
-<<<<<<< HEAD
                     PROTECT(arg1 = evalv (arg1, rho, 
                               PRIMFUN_ARG1VAR(op) | VARIANT_PENDING_OK));
-=======
-                    PROTECT(arg1 = evalv (arg1, rho, PRIMFUN_ARG1VAR(op)));
->>>>>>> 006130d8
                     if (PRIMFUN_DSPTCH1(op) && isObject(arg1)) {
                         args = CDR(args);
                         arg2 = NULL;
                         fast = FALSE;
                     }
                     else if (arg2 != NULL) {
-<<<<<<< HEAD
                         PROTECT(arg2 = evalv(arg2, rho, 
                                   PRIMFUN_ARG2VAR(op) | VARIANT_PENDING_OK));
-=======
-                        PROTECT(arg2 = evalv(arg2, rho, PRIMFUN_ARG2VAR(op)));
->>>>>>> 006130d8
                         if (PRIMFUN_DSPTCH2(op) && isObject(arg2)) {
                             args = R_NilValue;  /* == CDDR(args) */
                             fast = FALSE;
@@ -669,11 +658,7 @@
                    have to be put on at the front of the argument list. */
 
                 if (!fast) { 
-<<<<<<< HEAD
                     args = evalListPendingOK (args, rho, e);
-=======
-                    args = evalList (args, rho, e);
->>>>>>> 006130d8
                     if (arg2 != NULL) {
                         args = CONS(arg2,args);
                         UNPROTECT(1);  /* arg2 */
@@ -697,7 +682,6 @@
                 }
 
                 /* Call primitive, either the non-fast way with an argument
-<<<<<<< HEAD
                    list, or the fast way, passing arg1 or arg1 and arg2 (but
                    note that arg2 may be NULL).  May need to wait for arguments
                    before calling, if primitive can't handle pending args. */
@@ -712,29 +696,17 @@
                     if (!PRIMFUN_PENDING_OK(op)) {
                         WAIT_UNTIL_COMPUTED(arg1);
                     }
-=======
-                   list, or the fast way, passing arg1 or arg1 and arg2
-                   (but note that arg2 may be NULL). */
-
-                if (!fast) {
-                    tmp = CALL_PRIMFUN(e, op, args, rho, variant);
-                }
-                else if (PRIMARITY(op) != 2) {
->>>>>>> 006130d8
                     tmp = 
                       ((SEXP(*)(SEXP,SEXP,SEXP,SEXP,int)) PRIMFUN_FAST(op)) 
                         (e, op, arg1, rho, variant);
                 }
                 else { /* PRIMARITY(op) == 2 */
-<<<<<<< HEAD
                     if (!PRIMFUN_PENDING_OK(op)) {
                         if (arg2==NULL)
                             WAIT_UNTIL_COMPUTED(arg1);
                         else
                             WAIT_UNTIL_COMPUTED_2(arg1,arg2);
                     }
-=======
->>>>>>> 006130d8
                     tmp = 
                       ((SEXP(*)(SEXP,SEXP,SEXP,SEXP,SEXP,int)) PRIMFUN_FAST(op))
                         (e, op, arg1, arg2, rho, variant);
@@ -1467,17 +1439,10 @@
 
         if ( inherits(val, "factor") )
             REPROTECT(val = asCharacterFactor(val), valpi);
-<<<<<<< HEAD
 
         /* increment NAMEDCNT for sequence to avoid modification by loop code */
         INC_NAMEDCNT(val);
 
-=======
-
-        /* increment NAMEDCNT for sequence to avoid modification by loop code */
-        INC_NAMEDCNT(val);
-
->>>>>>> 006130d8
         if (isList(val) || isNull(val)) {
 	    n = length(val);
             nval = val;
@@ -1558,19 +1523,11 @@
         }
 
         set_var_in_frame (sym, v, rho, TRUE, 3);
-<<<<<<< HEAD
 
         DO_LOOP_RDEBUG(call, op, body, rho, bgn);
 
         evalv (body, rho, VARIANT_NULL | VARIANT_PENDING_OK);
 
-=======
-
-        DO_LOOP_RDEBUG(call, op, body, rho, bgn);
-
-        evalv (body, rho, VARIANT_NULL);
-
->>>>>>> 006130d8
     for_next: ;  /* semi-colon needed for attaching label */
     }
 
@@ -2065,17 +2022,10 @@
             set_var_nonlocal (lhs, result, ENCLOS(rho), 3);
         else
             set_var_in_frame (lhs, result, rho, TRUE, 3);
-<<<<<<< HEAD
     }
     else if (isLanguage(lhs)) {
         result = applydefine (call, op, lhs, rhs, rho);
     }
-=======
-    }
-    else if (isLanguage(lhs)) {
-        result = applydefine (call, op, lhs, rhs, rho);
-    }
->>>>>>> 006130d8
     else
         error(_("invalid assignment left-hand side"));
 
@@ -2099,12 +2049,8 @@
 
    If the 'call' argument is NULL, missing arguments are retained.
  */
-<<<<<<< HEAD
 
 SEXP attribute_hidden evalListPendingOK(SEXP el, SEXP rho, SEXP call)
-=======
-SEXP attribute_hidden evalList(SEXP el, SEXP rho, SEXP call)
->>>>>>> 006130d8
 {
     LOCAL_COPY(R_NilValue);
     SEXP head, tail, ev, h;
@@ -2128,14 +2074,10 @@
 		while (h != R_NilValue) {
                     ev = call == NULL && CAR(h) == R_MissingArg ? 
                          cons_with_tag (R_MissingArg, R_NilValue, TAG(h))
-<<<<<<< HEAD
                        : cons_with_tag (
                            evalv (CAR(h), rho, VARIANT_PENDING_OK),
                            R_NilValue,
                            TAG(h));
-=======
-                       : cons_with_tag (eval(CAR(h),rho), R_NilValue, TAG(h));
->>>>>>> 006130d8
                     if (head==R_NilValue)
                         PROTECT(head = ev);
                     else
@@ -2162,14 +2104,10 @@
                                  isSymbol(CAR(el)) && R_isMissing(CAR(el),rho)))
                 ev = cons_with_tag (R_MissingArg, R_NilValue, TAG(el));
             else
-<<<<<<< HEAD
                 ev = cons_with_tag (
                        evalv (CAR(el), rho, VARIANT_PENDING_OK), 
                        R_NilValue, 
                        TAG(el));
-=======
-                ev = cons_with_tag (eval(CAR(el), rho), R_NilValue, TAG(el));
->>>>>>> 006130d8
             if (head==R_NilValue)
                 PROTECT(head = ev);
             else
@@ -2187,7 +2125,6 @@
 
 } /* evalList() */
 
-<<<<<<< HEAD
 /* Evaluate argument list, waiting for any pending computations of arguments. */
 
 SEXP attribute_hidden evalList(SEXP el, SEXP rho, SEXP call)
@@ -2202,11 +2139,6 @@
 
 /* Evaluate argument list, with no error for missing arguments. */
 
-=======
-/* A slight variation of evaluating each expression in "el" in "rho". */
-
-/* used in evalArgs, arithmetic.c, seq.c */
->>>>>>> 006130d8
 SEXP attribute_hidden evalListKeepMissing(SEXP el, SEXP rho)
 { 
     return evalList (el, rho, NULL);
@@ -2589,15 +2521,8 @@
  * arguments it comes in with (if argsevald is 0) and returns them so that
  * the generic built-in C code can continue.  Note that CDR(call) is
  * used to obtain the unevaluated arguments when creating promises, even
-<<<<<<< HEAD
- * when argsevald is 1 (so args is the evaluated arguments).  Note also
- * that args must be protected before the call if argsevald is 0, but not 
- * if argsevald is 1.  If argsevald is -1, only the first argument will
- * have been evaluated, and only the unevaluated ones will have been protected.
-=======
  * when argsevald is 1 (so args is the evaluated arguments).  If argsevald 
  * is -1, only the first argument will have been evaluated.
->>>>>>> 006130d8
  *
  * The caller must ensure the argument list is protected if arsevald is 0,
  * but not if argsevald is 1 or -1.
@@ -2619,12 +2544,8 @@
     int dots = FALSE, nprotect = 0;;
 
     if (argsevald != 0) {
-<<<<<<< HEAD
-	PROTECT(x = CAR(args)); nprotect++;
-=======
         PROTECT(args); nprotect++;
 	x = CAR(args);
->>>>>>> 006130d8
     }
     else {
 	/* Find the object to dispatch on, dropping any leading
