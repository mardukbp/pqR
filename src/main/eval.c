/*
 *  pqR : A pretty quick version of R
 *  Copyright (C) 2013, 2014 by Radford M. Neal
 *
 *  Based on R : A Computer Language for Statistical Data Analysis
 *  Copyright (C) 1995, 1996	Robert Gentleman and Ross Ihaka
 *  Copyright (C) 1998--2011	The R Development Core Team.
 *
 *  The changes in pqR from R-2.15.0 distributed by the R Core Team are
 *  documented in the NEWS and MODS files in the top-level source directory.
 *
 *  This program is free software; you can redistribute it and/or modify
 *  it under the terms of the GNU General Public License as published by
 *  the Free Software Foundation; either version 2 of the License, or
 *  (at your option) any later version.
 *
 *  This program is distributed in the hope that it will be useful,
 *  but WITHOUT ANY WARRANTY; without even the implied warranty of
 *  MERCHANTABILITY or FITNESS FOR A PARTICULAR PURPOSE.  See the
 *  GNU General Public License for more details.
 *
 *  You should have received a copy of the GNU General Public License
 *  along with this program; if not, a copy is available at
 *  http://www.r-project.org/Licenses/
 */


#undef HASHING

#ifdef HAVE_CONFIG_H
# include <config.h>
#endif

#define USE_FAST_PROTECT_MACROS
#define R_USE_SIGNALS 1
#include <Defn.h>
#include <Rinterface.h>
#include <Fileio.h>

#include <helpers/helpers-app.h>


/* Bit flags that say whether each SEXP type evaluates to itself.  Used via
   SELF_EVAL(t), which says whether something of type t evaluates to itself. 
   Relies on the type field being 5 bits, so that the shifts below will not
   exceed the capacity of a 32-bit word.  (Also assumes, of course, that these
   shifts and adds will be done at compile time.) */

#define SELF_EVAL_TYPES ( \
  (1<<NILSXP) + \
  (1<<LISTSXP) + \
  (1<<LGLSXP) + \
  (1<<INTSXP) + \
  (1<<REALSXP) + \
  (1<<STRSXP) + \
  (1<<CPLXSXP) + \
  (1<<RAWSXP) + \
  (1<<S4SXP) + \
  (1<<SPECIALSXP) + \
  (1<<BUILTINSXP) + \
  (1<<ENVSXP) + \
  (1<<CLOSXP) + \
  (1<<VECSXP) + \
  (1<<EXTPTRSXP) + \
  (1<<WEAKREFSXP) + \
  (1<<EXPRSXP) )

#define SELF_EVAL(t) ((SELF_EVAL_TYPES>>(t))&1)


#define ARGUSED(x) LEVELS(x)

static SEXP bcEval(SEXP, SEXP, Rboolean);

/*#define BC_PROFILING*/
#ifdef BC_PROFILING
static Rboolean bc_profiling = FALSE;
#endif

static int R_Profiling = 0;

#ifdef R_PROFILING

/* BDR 2000-07-15
   Profiling is now controlled by the R function Rprof(), and should
   have negligible cost when not enabled.
*/

/* A simple mechanism for profiling R code.  When R_PROFILING is
   enabled, eval will write out the call stack every PROFSAMPLE
   microseconds using the SIGPROF handler triggered by timer signals
   from the ITIMER_PROF timer.  Since this is the same timer used by C
   profiling, the two cannot be used together.  Output is written to
   the file PROFOUTNAME.  This is a plain text file.  The first line
   of the file contains the value of PROFSAMPLE.  The remaining lines
   each give the call stack found at a sampling point with the inner
   most function first.

   To enable profiling, recompile eval.c with R_PROFILING defined.  It
   would be possible to selectively turn profiling on and off from R
   and to specify the file name from R as well, but for now I won't
   bother.

   The stack is traced by walking back along the context stack, just
   like the traceback creation in jump_to_toplevel.  One drawback of
   this approach is that it does not show BUILTIN's since they don't
   get a context.  With recent changes to pos.to.env it seems possible
   to insert a context around BUILTIN calls to that they show up in
   the trace.  Since there is a cost in establishing these contexts,
   they are only inserted when profiling is enabled. [BDR: we have since
   also added contexts for the BUILTIN calls to foreign code.]

   One possible advantage of not tracing BUILTIN's is that then
   profiling adds no cost when the timer is turned off.  This would be
   useful if we want to allow profiling to be turned on and off from
   within R.

   One thing that makes interpreting profiling output tricky is lazy
   evaluation.  When an expression f(g(x)) is profiled, lazy
   evaluation will cause g to be called inside the call to f, so it
   will appear as if g is called by f.

   L. T.  */

#ifdef Win32
# define WIN32_LEAN_AND_MEAN 1
# include <windows.h>		/* for CreateEvent, SetEvent */
# include <process.h>		/* for _beginthread, _endthread */
#else
# ifdef HAVE_SYS_TIME_H
#  include <sys/time.h>
# endif
# include <signal.h>
#endif /* not Win32 */

static FILE *R_ProfileOutfile = NULL;
static int R_Mem_Profiling=0;
extern void get_current_mem(unsigned long *,unsigned long *,unsigned long *); /* in memory.c */
extern unsigned long get_duplicate_counter(void);  /* in duplicate.c */
extern void reset_duplicate_counter(void);         /* in duplicate.c */

#ifdef Win32
HANDLE MainThread;
HANDLE ProfileEvent;

static void doprof(void)
{
    RCNTXT *cptr;
    char buf[1100];
    unsigned long bigv, smallv, nodes;
    int len;

    buf[0] = '\0';
    SuspendThread(MainThread);
    if (R_Mem_Profiling){
	    get_current_mem(&smallv, &bigv, &nodes);
	    if((len = strlen(buf)) < 1000) {
		sprintf(buf+len, ":%ld:%ld:%ld:%ld:", smallv, bigv,
		     nodes, get_duplicate_counter());
	    }
	    reset_duplicate_counter();
    }
    for (cptr = R_GlobalContext; cptr; cptr = cptr->nextcontext) {
	if ((cptr->callflag & (CTXT_FUNCTION | CTXT_BUILTIN))
	    && TYPEOF(cptr->call) == LANGSXP) {
	    SEXP fun = CAR(cptr->call);
	    if(strlen(buf) < 1000) {
		strcat(buf, TYPEOF(fun) == SYMSXP ? CHAR(PRINTNAME(fun)) :
		       "<Anonymous>");
		strcat(buf, " ");
	    }
	}
    }
    ResumeThread(MainThread);
    if(strlen(buf))
	fprintf(R_ProfileOutfile, "%s\n", buf);
}

/* Profiling thread main function */
static void __cdecl ProfileThread(void *pwait)
{
    int wait = *((int *)pwait);

    SetThreadPriority(GetCurrentThread(), THREAD_PRIORITY_HIGHEST);
    while(WaitForSingleObject(ProfileEvent, wait) != WAIT_OBJECT_0) {
	doprof();
    }
}
#else /* not Win32 */
static void doprof(int sig)
{
    RCNTXT *cptr;
    int newline = 0;
    unsigned long bigv, smallv, nodes;
    if (R_Mem_Profiling){
	    get_current_mem(&smallv, &bigv, &nodes);
	    if (!newline) newline = 1;
	    fprintf(R_ProfileOutfile, ":%ld:%ld:%ld:%ld:", smallv, bigv,
		     nodes, get_duplicate_counter());
	    reset_duplicate_counter();
    }
    for (cptr = R_GlobalContext; cptr; cptr = cptr->nextcontext) {
	if ((cptr->callflag & (CTXT_FUNCTION | CTXT_BUILTIN))
	    && TYPEOF(cptr->call) == LANGSXP) {
	    SEXP fun = CAR(cptr->call);
	    if (!newline) newline = 1;
	    fprintf(R_ProfileOutfile, "\"%s\" ",
		    TYPEOF(fun) == SYMSXP ? CHAR(PRINTNAME(fun)) :
		    "<Anonymous>");
	}
    }
    if (newline) fprintf(R_ProfileOutfile, "\n");
    signal(SIGPROF, doprof);
}

static void doprof_null(int sig)
{
    signal(SIGPROF, doprof_null);
}
#endif /* not Win32 */


static void R_EndProfiling(void)
{
#ifdef Win32
    SetEvent(ProfileEvent);
    CloseHandle(MainThread);
#else /* not Win32 */
    struct itimerval itv;

    itv.it_interval.tv_sec = 0;
    itv.it_interval.tv_usec = 0;
    itv.it_value.tv_sec = 0;
    itv.it_value.tv_usec = 0;
    setitimer(ITIMER_PROF, &itv, NULL);
    signal(SIGPROF, doprof_null);
#endif /* not Win32 */
    if(R_ProfileOutfile) fclose(R_ProfileOutfile);
    R_ProfileOutfile = NULL;
    R_Profiling = 0;
}

static void R_InitProfiling(SEXP filename, int append, double dinterval, int mem_profiling)
{
#ifndef Win32
    struct itimerval itv;
#else
    int wait;
    HANDLE Proc = GetCurrentProcess();
#endif
    int interval;

    interval = 1e6 * dinterval + 0.5;
    if(R_ProfileOutfile != NULL) R_EndProfiling();
    R_ProfileOutfile = RC_fopen(filename, append ? "a" : "w", TRUE);
    if (R_ProfileOutfile == NULL)
	error(_("Rprof: cannot open profile file '%s'"),
	      translateChar(filename));
    if(mem_profiling)
	fprintf(R_ProfileOutfile, "memory profiling: sample.interval=%d\n", interval);
    else
	fprintf(R_ProfileOutfile, "sample.interval=%d\n", interval);

    R_Mem_Profiling=mem_profiling;
    if (mem_profiling)
	reset_duplicate_counter();

#ifdef Win32
    /* need to duplicate to make a real handle */
    DuplicateHandle(Proc, GetCurrentThread(), Proc, &MainThread,
		    0, FALSE, DUPLICATE_SAME_ACCESS);
    wait = interval/1000;
    if(!(ProfileEvent = CreateEvent(NULL, FALSE, FALSE, NULL)) ||
       (_beginthread(ProfileThread, 0, &wait) == -1))
	R_Suicide("unable to create profiling thread");
    Sleep(wait/2); /* suspend this thread to ensure that the other one starts */
#else /* not Win32 */
    signal(SIGPROF, doprof);

    itv.it_interval.tv_sec = 0;
    itv.it_interval.tv_usec = interval;
    itv.it_value.tv_sec = 0;
    itv.it_value.tv_usec = interval;
    if (setitimer(ITIMER_PROF, &itv, NULL) == -1)
	R_Suicide("setting profile timer failed");
#endif /* not Win32 */
    R_Profiling = 1;
}

static SEXP do_Rprof(SEXP call, SEXP op, SEXP args, SEXP rho)
{
    SEXP filename;
    int append_mode, mem_profiling;
    double dinterval;

#ifdef BC_PROFILING
    if (bc_profiling) {
	warning(_("can't use R profiling while byte code profiling"));
	return R_NilValue;
    }
#endif
    checkArity(op, args);
    if (!isString(CAR(args)) || (LENGTH(CAR(args))) != 1)
	error(_("invalid '%s' argument"), "filename");
    append_mode = asLogical(CADR(args));
    dinterval = asReal(CADDR(args));
    mem_profiling = asLogical(CADDDR(args));
    filename = STRING_ELT(CAR(args), 0);
    if (LENGTH(filename))
	R_InitProfiling(filename, append_mode, dinterval, mem_profiling);
    else
	R_EndProfiling();
    return R_NilValue;
}
#else /* not R_PROFILING */
static SEXP do_Rprof(SEXP call, SEXP op, SEXP args, SEXP rho)
{
    error(_("R profiling is not available on this system"));
    return R_NilValue;		/* -Wall */
}
#endif /* not R_PROFILING */

/* NEEDED: A fixup is needed in browser, because it can trap errors,
 *	and currently does not reset the limit to the right value. */

#define CHECK_STACK_BALANCE(o,s) do { \
  if (s != R_PPStackTop) check_stack_balance(o,s); \
} while (0)

void attribute_hidden check_stack_balance(SEXP op, int save)
{
    if(save == R_PPStackTop) return;
    REprintf("Warning: stack imbalance in '%s', %d then %d\n",
	     PRIMNAME(op), save, R_PPStackTop);
}


/* Wait until no value in an argument list is still being computed by a task.
   Macro version does preliminary check in-line for speed. */

#define WAIT_UNTIL_ARGUMENTS_COMPUTED(_args_) \
    do { \
        if (helpers_tasks > 0) { \
            SEXP _a_ = (_args_); \
            while (_a_ != R_NilValue) { \
                if (helpers_is_being_computed(CAR(_a_))) { \
                    wait_until_arguments_computed (_a_); \
                    break; \
                } \
                _a_ = CDR(_a_); \
            } \
        } \
    } while (0)

void attribute_hidden wait_until_arguments_computed (SEXP args)
{
    SEXP wait_for, a;

    if (helpers_tasks == 0) return;

    wait_for = NULL;

    for (a = args; a != R_NilValue; a = CDR(a)) {
        SEXP this_arg = CAR(a);
        if (helpers_is_being_computed(this_arg)) {
            if (wait_for == NULL)
                wait_for = this_arg;
            else {
                helpers_wait_until_not_being_computed2 (wait_for, this_arg);
                wait_for = NULL;
            }
        }
    }

    if (wait_for != NULL)
        helpers_wait_until_not_being_computed (wait_for);
}

SEXP attribute_hidden forcePromise(SEXP e)
{
    if (PRVALUE(e) == R_UnboundValue) {
	RPRSTACK prstack;
	SEXP val;
	if(PRSEEN(e)) {
	    if (PRSEEN(e) == 1)
		errorcall(R_GlobalContext->call,
			  _("promise already under evaluation: recursive default argument reference or earlier problems?"));
	    else warningcall(R_GlobalContext->call,
			     _("restarting interrupted promise evaluation"));
	}
	/* Mark the promise as under evaluation and push it on a stack
	   that can be used to unmark pending promises if a jump out
	   of the evaluation occurs. */
	SET_PRSEEN(e, 1);
	prstack.promise = e;
	prstack.next = R_PendingPromises;
	R_PendingPromises = &prstack;

	val = eval(PRCODE(e), PRENV(e));

	/* Pop the stack, unmark the promise and set its value field.
	   Also set the environment to R_NilValue to allow GC to
	   reclaim the promise environment; this is also useful for
	   fancy games with delayedAssign() */
	R_PendingPromises = prstack.next;
	SET_PRSEEN(e, 0);
	SET_PRVALUE(e, val);
        INC_NAMEDCNT(val);
	SET_PRENV(e, R_NilValue);
    }
    return PRVALUE(e);
}


SEXP attribute_hidden forcePromisePendingOK(SEXP e)
{
    if (PRVALUE(e) == R_UnboundValue) {
	RPRSTACK prstack;
	SEXP val;
	if(PRSEEN(e)) {
	    if (PRSEEN(e) == 1)
		errorcall(R_GlobalContext->call,
			  _("promise already under evaluation: recursive default argument reference or earlier problems?"));
	    else warningcall(R_GlobalContext->call,
			     _("restarting interrupted promise evaluation"));
	}
	/* Mark the promise as under evaluation and push it on a stack
	   that can be used to unmark pending promises if a jump out
	   of the evaluation occurs. */
	SET_PRSEEN(e, 1);
	prstack.promise = e;
	prstack.next = R_PendingPromises;
	R_PendingPromises = &prstack;

	val = evalv (PRCODE(e), PRENV(e), VARIANT_PENDING_OK);

	/* Pop the stack, unmark the promise and set its value field.
	   Also set the environment to R_NilValue to allow GC to
	   reclaim the promise environment; this is also useful for
	   fancy games with delayedAssign() */
	R_PendingPromises = prstack.next;
	SET_PRSEEN(e, 0);
	SET_PRVALUE(e, val);
        INC_NAMEDCNT(val);
	SET_PRENV(e, R_NilValue);
    }
    return PRVALUE_PENDING_OK(e);
}

/* Return value of "e" evaluated in "rho".  Once was bypassed by
   a macro definition for "eval" in the interpreter itself, calling
   evalv with last argument 0, but compilers may be smart enough that 
   leaving it as a procedure is faster. */

SEXP eval(SEXP e, SEXP rho)
{
    return evalv(e,rho,0);
}

/* Return value of "e" evalued in "rho", allowing the result to possibly 
   be a variant as described by "variant". */

SEXP evalv(SEXP e, SEXP rho, int variant)
{
    SEXP op, tmp;
    int typeof_e = TYPEOF(e);
    static int evalcount = 0;

    if (0) { 
        /* THE "IF" CONDITION IS NORMALLY 0; CAN BE SET TO 1 FOR DEBUGGING.
           Enabling this section will test that callers who normally
           get a variant result can actually handle an ordinary result. */
        if (variant!=VARIANT_MUST_COPY) variant = 0;
    }

    R_variant_result = 0;
    R_Visible = TRUE;

    /* Check periodically for a user interrupt. */

    evalcount -= 1;
    if (evalcount <= 0) {
        R_CheckUserInterrupt();
        evalcount = 1000;
    }

    /* Evaluate constants quickly, without the overhead that's necessary when
       the computation might be complex. */

    if (SELF_EVAL(typeof_e)) {
	/* Make sure constants in expressions are NAMED before being
	   used as values.  Setting NAMED to 2 makes sure weird calls
	   to assignment functions won't modify constants in
	   expressions.  */
        SET_NAMEDCNT_MAX(e);
        return e;
    }
    
    /* Save the current srcref context. */
    
    SEXP srcrefsave = R_Srcref;

    /* The use of depthsave below is necessary because of the
       possibility of non-local returns from evaluation.  Without this
       an "expression too complex error" is quite likely. */

    int depthsave = R_EvalDepth++;

    /* We need to explicit set a NULL call here to circumvent attempts
       to deparse the call in the error-handler */
    if (R_EvalDepth > R_Expressions) {
	R_Expressions = R_Expressions_keep + 500;
	errorcall(R_NilValue,
		  _("evaluation nested too deeply: infinite recursion / options(expressions=)?"));
    }

    R_CHECKSTACK();

    tmp = R_NilValue;		/* -Wall */
#ifdef Win32
    /* This is an inlined version of Rwin_fpreset (src/gnuwin/extra.c)
       and resets the precision, rounding and exception modes of a ix86
       fpu.
     */
    __asm__ ( "fninit" );
#endif

    switch (typeof_e) {
    case BCODESXP:
	tmp = bcEval(e, rho, TRUE);
	break;
    case SYMSXP:
	if (e == R_DotsSymbol)
	    error(_("'...' used in an incorrect context"));

	if (DDVAL(e))
	    tmp = ddfindVar(e,rho);
	else
	    tmp = variant & VARIANT_PENDING_OK ? findVarPendingOK (e, rho)
                                               : findVar (e, rho);
	if (tmp == R_UnboundValue)
	    error(_("object '%s' not found"), CHAR(PRINTNAME(e)));

	/* if ..d is missing then ddfindVar will signal */
	if (tmp == R_MissingArg && !DDVAL(e) ) {
	    const char *n = CHAR(PRINTNAME(e));
	    if (*n)
                error(_("argument \"%s\" is missing, with no default"),
		      CHAR(PRINTNAME(e)));
	    else 
                error(_("argument is missing, with no default"));
	}

        if (TYPEOF(tmp) == PROMSXP) {
            if (PRVALUE_PENDING_OK(tmp) == R_UnboundValue) {
                /* not sure the PROTECT is needed here but keep it to
                   be on the safe side. */
                PROTECT(tmp);
                tmp = variant & VARIANT_PENDING_OK 
                       ? forcePromisePendingOK(tmp) : forcePromise(tmp);
                UNPROTECT(1);
            }
            else 
                tmp = variant & VARIANT_PENDING_OK 
                       ? PRVALUE_PENDING_OK(tmp) : PRVALUE(tmp);
        }

        /* A NAMEDCNT of 0 might arise from an inadverently missing increment
           somewhere, or from a save/load sequence (since loaded values in
           promises have NAMEDCNT of 0), so fix up here... */

        if (NAMEDCNT_EQ_0(tmp))
            SET_NAMEDCNT_1(tmp);

        break;
    case PROMSXP:
        /* We could just unconditionally use the return value from
           forcePromise; the test below avoids the function call if the
           promise is already evaluated.  We don't change NAMEDCNT, 
           since for use in applydefine, that would be undesirable. */
	if (PRVALUE_PENDING_OK(e) == R_UnboundValue)
            tmp = variant & VARIANT_PENDING_OK ? forcePromisePendingOK(e)
                                               : forcePromise(e);
        else
            tmp = variant & VARIANT_PENDING_OK ? PRVALUE_PENDING_OK(e)
                                               : PRVALUE(e);
	break;
    case LANGSXP:
	if (TYPEOF(CAR(e)) == SYMSXP)
	    /* This will throw an error if the function is not found */
	    PROTECT(op = findFun(CAR(e), rho));
	else
	    PROTECT(op = eval(CAR(e), rho));

	if(RTRACE(op) && R_current_trace_state()) {
	    Rprintf("trace: ");
	    PrintValue(e);
	}

	if (TYPEOF(op) == SPECIALSXP || TYPEOF(op) == BUILTINSXP) {

            SEXP args = CDR(e);
	    int save = R_PPStackTop;
	    const void *vmax = VMAXGET();

            if (TYPEOF(op) == SPECIALSXP)

                tmp = CALL_PRIMFUN(e, op, args, rho, variant);

            else { /* BUILTINSXP */

                SEXP arg1 = NULL, arg2 = NULL;
                int fast = FALSE;

                /* See if this may be a fast primitive.  All fast primitives
                   should be BUILTIN.  We will not do a fast call if there 
                   is a tag for any argument, or a missing argument, or a
                   ... argument.  Otherwise, if PRIMARITY == 2, a fast call
                   may be done if there are two arguments, or one argument if
                   the uni_too flag is set. These arguments are stored in
                   arg1 and in arg2 (which may be NULL if uni_too is set).  
                   For any PRIMARITY other than 2, a fast call may be done 
                   if there is exactly one argument, which is stored in arg1,
                   with arg2 set to NULL.*/
    
                if (PRIMFUN_FAST(op) != 0) {
                    if (args!=R_NilValue && TAG(args)==R_NilValue) {
                        SEXP a1 = CAR(args);
                        if (a1!=R_DotsSymbol && a1!=R_MissingArg) {
                            if (PRIMARITY(op) != 2) {
                                if (CDR(args)==R_NilValue) {
                                    fast = TRUE;
                                    arg1 = a1;
                                }
                            }
                            else {
                                if (CDR(args)==R_NilValue) {
                                    if (PRIMFUN_UNI_TOO(op)) {
                                        fast = TRUE;
                                        arg1 = a1;
                                    }
                                }
                                else if (TAG(CDR(args))==R_NilValue
                                      && CDDR(args)==R_NilValue) {
                                    SEXP a2 = CADR(args);
                                    if (a2!=R_DotsSymbol && a2!=R_MissingArg){
                                        fast = TRUE;
                                        arg1 = a1;
                                        arg2 = a2;
                                    }
                                }
                            }
                        }
                    }
                }

                /* Evaluate arguments for a fast primitive, and check whether
                   dispatching must be checked, in which case it won't be
                   fast after all. */

                if (fast) {
                    PROTECT(arg1 = evalv (arg1, rho, 
                              PRIMFUN_ARG1VAR(op) | VARIANT_PENDING_OK));
                    if (PRIMFUN_DSPTCH1(op) && isObject(arg1)) {
                        args = CDR(args);
                        arg2 = NULL;
                        fast = FALSE;
                    }
                    else if (arg2 != NULL) {
                        PROTECT(arg2 = evalv(arg2, rho, 
                                  PRIMFUN_ARG2VAR(op) | VARIANT_PENDING_OK));
                        if (PRIMFUN_DSPTCH2(op) && isObject(arg2)) {
                            args = R_NilValue;  /* == CDDR(args) */
                            fast = FALSE;
                        }
                    }
                }

                /* Evaluate arguments for a non-fast primitive.  If it can't
                   be fast because of dispatching, arguments evaluated already
                   have to be put on at the front of the argument list. */

                if (!fast) { 
                    args = evalListPendingOK (args, rho, e);
                    if (arg2 != NULL) {
                        args = CONS(arg2,args);
                        UNPROTECT(1);  /* arg2 */
                    }
                    if (arg1 != NULL) {
                        args = CONS(arg1,args);
                        UNPROTECT(1);  /* arg1 */
                    }
                    PROTECT(args);
                }

                /* Create a context if profiling, or calling outside function
                   (.C, .Fortran, etc.), where it helps for tracebacks */

                int used_cntxt = FALSE;
                RCNTXT cntxt;
                if (R_Profiling || PRIMFOREIGN(op)) {
                    begincontext (&cntxt, CTXT_BUILTIN, e, R_BaseEnv, 
                                  R_BaseEnv, R_NilValue, R_NilValue);
                    used_cntxt = TRUE;
                }

                /* Call primitive, either the non-fast way with an argument
                   list, or the fast way, passing arg1 or arg1 and arg2 (but
                   note that arg2 may be NULL).  May need to wait for arguments
                   before calling, if primitive can't handle pending args. */

                if (!fast) {
                    if (!PRIMFUN_PENDING_OK(op)) {
                        WAIT_UNTIL_ARGUMENTS_COMPUTED(args);
                    }
                    tmp = CALL_PRIMFUN(e, op, args, rho, variant);
                }
                else if (PRIMARITY(op) != 2) {
                    if (!PRIMFUN_PENDING_OK(op)) {
                        WAIT_UNTIL_COMPUTED(arg1);
                    }
                    tmp = 
                      ((SEXP(*)(SEXP,SEXP,SEXP,SEXP,int)) PRIMFUN_FAST(op)) 
                        (e, op, arg1, rho, variant);
                }
                else { /* PRIMARITY(op) == 2 */
                    if (!PRIMFUN_PENDING_OK(op)) {
                        if (arg2==NULL)
                            WAIT_UNTIL_COMPUTED(arg1);
                        else
                            WAIT_UNTIL_COMPUTED_2(arg1,arg2);
                    }
                    tmp = 
                      ((SEXP(*)(SEXP,SEXP,SEXP,SEXP,SEXP,int)) PRIMFUN_FAST(op))
                        (e, op, arg1, arg2, rho, variant);
                    if (arg2!=NULL) UNPROTECT(1); /* arg2 */
                }
                UNPROTECT(1); /* either args or arg1 */

                if (used_cntxt) endcontext(&cntxt);
	    }

            int flag = PRIMPRINT(op);
            if (flag == 0) R_Visible = TRUE;
            else if (flag == 1) R_Visible = FALSE;

	    CHECK_STACK_BALANCE(op, save);
	    VMAXSET(vmax);
	    UNPROTECT(1); /* op */
	}

	else if (TYPEOF(op) == CLOSXP) {
	    PROTECT(tmp = promiseArgs(CDR(e), rho));
	    tmp = applyClosure_v (e, op, tmp, rho, R_BaseEnv, variant);
	    UNPROTECT(2); /* op & tmp */
	}

	else
	    error(_("attempt to apply non-function"));
	break;
    case DOTSXP:
	error(_("'...' used in an incorrect context"));
    default:
	UNIMPLEMENTED_TYPE("eval", e);
    }
    R_EvalDepth = depthsave;
    R_Srcref = srcrefsave;
    return (tmp);
}

attribute_hidden
void SrcrefPrompt(const char * prefix, SEXP srcref)
{
    /* If we have a valid srcref, use it */
    if (srcref && srcref != R_NilValue) {
        if (TYPEOF(srcref) == VECSXP) srcref = VECTOR_ELT(srcref, 0);
	SEXP srcfile = getAttrib00(srcref, R_SrcfileSymbol);
	if (TYPEOF(srcfile) == ENVSXP) {
	    SEXP filename = findVar(install("filename"), srcfile);
	    if (isString(filename) && length(filename)) {
	    	Rprintf(_("%s at %s#%d: "), prefix, CHAR(STRING_ELT(filename, 0)), 
	                                    asInteger(srcref));
	        return;
	    }
	}
    }
    /* default: */
    Rprintf("%s: ", prefix);
}

/* Apply SEXP op of type CLOSXP to actuals */

static void loadCompilerNamespace(void)
{
    SEXP fun, arg, expr;

    PROTECT(fun = install("getNamespace"));
    PROTECT(arg = mkString("compiler"));
    PROTECT(expr = lang2(fun, arg));
    eval(expr, R_GlobalEnv);
    UNPROTECT(3);
}

static int R_disable_bytecode = 0;

void attribute_hidden R_init_jit_enabled(void)
{
    if (R_jit_enabled <= 0) {
	char *enable = getenv("R_ENABLE_JIT");
	if (enable != NULL) {
	    int val = atoi(enable);
	    if (val > 0)
		loadCompilerNamespace();
	    R_jit_enabled = val;
	}
    }

    if (R_compile_pkgs <= 0) {
	char *compile = getenv("R_COMPILE_PKGS");
	if (compile != NULL) {
	    int val = atoi(compile);
	    if (val > 0)
		R_compile_pkgs = TRUE;
	    else
		R_compile_pkgs = FALSE;
	}
    }

    if (R_disable_bytecode <= 0) {
	char *disable = getenv("R_DISABLE_BYTECODE");
	if (disable != NULL) {
	    int val = atoi(disable);
	    if (val > 0)
		R_disable_bytecode = TRUE;
	    else
		R_disable_bytecode = FALSE;
	}
    }
}
    
SEXP attribute_hidden R_cmpfun(SEXP fun)
{
    SEXP packsym, funsym, call, fcall, val;

    packsym = install("compiler");
    funsym = install("tryCmpfun");

    PROTECT(fcall = lang3(R_TripleColonSymbol, packsym, funsym));
    PROTECT(call = lang2(fcall, fun));
    val = eval(call, R_GlobalEnv);
    UNPROTECT(2);
    return val;
}

static SEXP R_compileExpr(SEXP expr, SEXP rho)
{
    SEXP packsym, funsym, quotesym;
    SEXP qexpr, call, fcall, val;

    packsym = install("compiler");
    funsym = install("compile");
    quotesym = install("quote");

    PROTECT(fcall = lang3(R_DoubleColonSymbol, packsym, funsym));
    PROTECT(qexpr = lang2(quotesym, expr));
    PROTECT(call = lang3(fcall, qexpr, rho));
    val = eval(call, R_GlobalEnv);
    UNPROTECT(3);
    return val;
}

static SEXP R_compileAndExecute(SEXP call, SEXP rho)
{
    int old_enabled = R_jit_enabled;
    SEXP code, val;

    R_jit_enabled = 0;
    PROTECT(call);
    PROTECT(rho);
    PROTECT(code = R_compileExpr(call, rho));
    R_jit_enabled = old_enabled;

    val = bcEval(code, rho, TRUE);
    UNPROTECT(3);
    return val;
}

static SEXP do_enablejit(SEXP call, SEXP op, SEXP args, SEXP rho)
{
    int old = R_jit_enabled, new;
    checkArity(op, args);
    new = asInteger(CAR(args));
    if (new > 0)
	loadCompilerNamespace();
    R_jit_enabled = new;
<<<<<<< HEAD
    return ScalarIntegerShared(old);
=======
    return ScalarIntegerMaybeConst(old);
>>>>>>> c187a452
}

static SEXP do_compilepkgs(SEXP call, SEXP op, SEXP args, SEXP rho)
{
    int old = R_compile_pkgs, new;
    checkArity(op, args);
    new = asLogical(CAR(args));
    if (new != NA_LOGICAL && new)
	loadCompilerNamespace();
    R_compile_pkgs = new;
<<<<<<< HEAD
    return ScalarLogicalShared(old);
=======
    return ScalarLogicalMaybeConst(old);
>>>>>>> c187a452
}

/* forward declaration */
static SEXP bytecodeExpr(SEXP);

/* this function gets the srcref attribute from a statement block, 
   and confirms it's in the expected format */
   
static R_INLINE SEXP getBlockSrcrefs(SEXP call)
{
    SEXP srcrefs = getAttrib00(call, R_SrcrefSymbol);
    if (TYPEOF(srcrefs) == VECSXP) return srcrefs;
    return R_NilValue;
}

/* this function extracts one srcref, and confirms the format */
/* It assumes srcrefs has already been validated to be a VECSXP or NULL */

static R_INLINE SEXP getSrcref(SEXP srcrefs, int ind)
{
    SEXP result;
    if (!isNull(srcrefs)
        && LENGTH(srcrefs) > ind
        && !isNull(result = VECTOR_ELT(srcrefs, ind))
	&& TYPEOF(result) == INTSXP
	&& LENGTH(result) >= 6)
	return result;
    else
	return R_NilValue;
}

SEXP attribute_hidden applyClosure_v(SEXP call, SEXP op, SEXP arglist, SEXP rho,
                                     SEXP suppliedenv, int variant)
{
    SEXP formals, actuals, savedrho;
    volatile SEXP body, newrho;
    SEXP f, a, tmp;
    RCNTXT cntxt;

    /* formals = list of formal parameters */
    /* actuals = values to be bound to formals */
    /* arglist = the tagged list of arguments */

    formals = FORMALS(op);
    body = BODY(op);
    savedrho = CLOENV(op);

    if (R_jit_enabled > 0 && TYPEOF(body) != BCODESXP) {
	int old_enabled = R_jit_enabled;
	SEXP newop;
	R_jit_enabled = 0;
	newop = R_cmpfun(op);
	body = BODY(newop);
	SET_BODY(op, body);
	R_jit_enabled = old_enabled;
    }

    /*  Set up a context with the call in it for use if an error occurs below
        in matchArgs or from running out of memory (eg, in NewEnvironment). */

    begincontext(&cntxt, CTXT_RETURN, call, savedrho, rho, arglist, op);

    /*  Build a list which matches the actual (unevaluated) arguments
	to the formal paramters.  Build a new environment which
	contains the matched pairs.  Note that actuals is protected via
        newrho. */

    actuals = matchArgs(formals, NULL, 0, arglist, call);
    PROTECT(newrho = NewEnvironment(R_NilValue, actuals, savedrho));
        /* no longer passes formals, since matchArg now puts tags in actuals */

    /* This piece of code is destructively modifying the actuals list,
       which is now also the list of bindings in the frame of newrho.
       This is one place where internal structure of environment
       bindings leaks out of envir.c.  It should be rewritten
       eventually so as not to break encapsulation of the internal
       environment layout.  We can live with it for now since it only
       happens immediately after the environment creation.  LT */

    f = formals;
    a = actuals;
    while (f != R_NilValue) {
	if (CAR(a) == R_MissingArg && CAR(f) != R_MissingArg) {
	    SETCAR(a, mkPROMISE(CAR(f), newrho));
	    SET_MISSING(a, 2);
	}
	f = CDR(f);
	a = CDR(a);
    }

    setNoSpecSymFlag (newrho);

    /*  Fix up any extras that were supplied by usemethod. */

    if (suppliedenv != R_NilValue) {
	for (tmp = FRAME(suppliedenv); tmp != R_NilValue; tmp = CDR(tmp)) {
	    for (a = actuals; a != R_NilValue; a = CDR(a))
		if (TAG(a) == TAG(tmp))
		    break;
	    if (a == R_NilValue)
		set_var_in_frame (TAG(tmp), CAR(tmp), newrho, TRUE, 3);
	}
    }

    UNPROTECT(1); /* newrho, which will be protected below via revised context*/

    /*  Change the previously-set-up context to have the correct environment.

        If we have a generic function we need to use the sysparent of
	the generic as the sysparent of the method because the method
	is a straight substitution of the generic. */

    if (R_GlobalContext->nextcontext->callflag == CTXT_GENERIC)
	revisecontext (newrho, R_GlobalContext->nextcontext->sysparent);
    else
	revisecontext (newrho, rho);

    /* The default return value is NULL.  FIXME: Is this really needed
       or do we always get a sensible value returned?  */

    tmp = R_NilValue;

    /* Debugging */

    SET_RDEBUG(newrho, RDEBUG(op) || RSTEP(op));
    if( RSTEP(op) ) SET_RSTEP(op, 0);
    if (RDEBUG(newrho)) {
	int old_bl = R_BrowseLines,
	    blines = asInteger(GetOption1(install("deparse.max.lines")));
	SEXP savesrcref;
	/* switch to interpreted version when debugging compiled code */
	if (TYPEOF(body) == BCODESXP)
	    body = bytecodeExpr(body);
	Rprintf("debugging in: ");
	if(blines != NA_INTEGER && blines > 0)
	    R_BrowseLines = blines;
	PrintValueRec(call, rho);
	R_BrowseLines = old_bl;

	/* Is the body a bare symbol (PR#6804) */
	if (!isSymbol(body) & !isVectorAtomic(body)){
		/* Find out if the body is function with only one statement. */
		if (isSymbol(CAR(body)))
			tmp = findFun(CAR(body), rho);
		else
			tmp = eval(CAR(body), rho);
	}
	savesrcref = R_Srcref;
	PROTECT(R_Srcref = getSrcref(getBlockSrcrefs(body), 0));
	SrcrefPrompt("debug", R_Srcref);
	PrintValue(body);
	do_browser(call, op, R_NilValue, newrho);
	R_Srcref = savesrcref;
	UNPROTECT(1);
    }

    /*  It isn't completely clear that this is the right place to do
	this, but maybe (if the matchArgs above reverses the
	arguments) it might just be perfect.

	This will not currently work as the entry points in envir.c
	are static.
    */

#ifdef  HASHING
    {
	SEXP R_NewHashTable(int);
	SEXP R_HashFrame(SEXP);
	int nargs = length(arglist);
	HASHTAB(newrho) = R_NewHashTable(nargs);
	newrho = R_HashFrame(newrho);
    }
#endif
#undef  HASHING

    /*  Set a longjmp target which will catch any explicit returns
	from the function body.  */

    if ((SETJMP(cntxt.cjmpbuf))) {
	if (R_ReturnedValue == R_RestartToken) {
	    cntxt.callflag = CTXT_RETURN;  /* turn restart off */
	    R_ReturnedValue = R_NilValue;  /* remove restart token */
	    PROTECT(tmp = evalv (body, newrho, variant));
	}
	else {
	    PROTECT(tmp = R_ReturnedValue);
            if ( ! (variant & VARIANT_PENDING_OK))
                WAIT_UNTIL_COMPUTED(tmp);
        }
    }
    else {
	PROTECT(tmp = evalv (body, newrho, variant));
    }

    endcontext(&cntxt);

    if (RDEBUG(op)) {
	Rprintf("exiting from: ");
	PrintValueRec(call, rho);
    }
    UNPROTECT(1); /* tmp */
    return (tmp);
}

SEXP applyClosure (SEXP call, SEXP op, SEXP arglist, SEXP rho, 
                   SEXP suppliedenv)
{
  return applyClosure_v (call, op, arglist, rho, suppliedenv, 0);
}

/* **** FIXME: This code is factored out of applyClosure.  If we keep
   **** it we should change applyClosure to run through this routine
   **** to avoid code drift. */
static SEXP R_execClosure(SEXP call, SEXP op, SEXP arglist, SEXP rho,
			  SEXP newrho)
{
    volatile SEXP body;
    SEXP tmp;
    RCNTXT cntxt;

    body = BODY(op);

    if (R_jit_enabled > 0 && TYPEOF(body) != BCODESXP) {
	int old_enabled = R_jit_enabled;
	SEXP newop;
	R_jit_enabled = 0;
	newop = R_cmpfun(op);
	body = BODY(newop);
	SET_BODY(op, body);
	R_jit_enabled = old_enabled;
    }

    begincontext(&cntxt, CTXT_RETURN, call, newrho, rho, arglist, op);

    /* The default return value is NULL.  FIXME: Is this really needed
       or do we always get a sensible value returned?  */

    tmp = R_NilValue;

    /* Debugging */

    SET_RDEBUG(newrho, RDEBUG(op) || RSTEP(op));
    if( RSTEP(op) ) SET_RSTEP(op, 0);
    if (RDEBUG(op)) {
        SEXP savesrcref;
	/* switch to interpreted version when debugging compiled code */
	if (TYPEOF(body) == BCODESXP)
	    body = bytecodeExpr(body);
	Rprintf("debugging in: ");
	PrintValueRec(call,rho);
	/* Find out if the body is function with only one statement. */
	if (isSymbol(CAR(body)))
	    tmp = findFun(CAR(body), rho);
	else
	    tmp = eval(CAR(body), rho);
	savesrcref = R_Srcref;
	PROTECT(R_Srcref = getSrcref(getBlockSrcrefs(body), 0));
	SrcrefPrompt("debug", R_Srcref);
	PrintValue(body);
	do_browser(call, op, R_NilValue, newrho);
	R_Srcref = savesrcref;
	UNPROTECT(1);
    }

    /*  It isn't completely clear that this is the right place to do
	this, but maybe (if the matchArgs above reverses the
	arguments) it might just be perfect.  */

#ifdef  HASHING
#define HASHTABLEGROWTHRATE  1.2
    {
	SEXP R_NewHashTable(int, double);
	SEXP R_HashFrame(SEXP);
	int nargs = length(arglist);
	HASHTAB(newrho) = R_NewHashTable(nargs, HASHTABLEGROWTHRATE);
	newrho = R_HashFrame(newrho);
    }
#endif
#undef  HASHING

    /*  Set a longjmp target which will catch any explicit returns
	from the function body.  */

    if ((SETJMP(cntxt.cjmpbuf))) {
	if (R_ReturnedValue == R_RestartToken) {
	    cntxt.callflag = CTXT_RETURN;  /* turn restart off */
	    R_ReturnedValue = R_NilValue;  /* remove restart token */
	    PROTECT(tmp = eval(body, newrho));
	}
	else {
	    PROTECT(tmp = R_ReturnedValue);
            WAIT_UNTIL_COMPUTED(R_ReturnedValue);
        }
    }
    else {
	PROTECT(tmp = eval(body, newrho));
    }

    endcontext(&cntxt);

    if (RDEBUG(op)) {
	Rprintf("exiting from: ");
	PrintValueRec(call, rho);
    }
    UNPROTECT(1);
    return (tmp);
}

/* **** FIXME: Temporary code to execute S4 methods in a way that
   **** preserves lexical scope. */

/* called from methods_list_dispatch.c */
SEXP R_execMethod(SEXP op, SEXP rho)
{
    SEXP call, arglist, callerenv, newrho, next, val;
    RCNTXT *cptr;

    /* create a new environment frame enclosed by the lexical
       environment of the method */
    PROTECT(newrho = Rf_NewEnvironment(R_NilValue, R_NilValue, CLOENV(op)));

    /* copy the bindings for the formal environment from the top frame
       of the internal environment of the generic call to the new
       frame.  need to make sure missingness information is preserved
       and the environments for any default expression promises are
       set to the new environment.  should move this to envir.c where
       it can be done more efficiently. */
    for (next = FORMALS(op); next != R_NilValue; next = CDR(next)) {
	SEXP symbol =  TAG(next);
	R_varloc_t loc;
	int missing;
	loc = R_findVarLocInFrame(rho,symbol);
	if(loc == NULL)
	    error(_("could not find symbol \"%s\" in environment of the generic function"),
		  CHAR(PRINTNAME(symbol)));
	missing = R_GetVarLocMISSING(loc);
	val = R_GetVarLocValue(loc);
	SET_FRAME(newrho, CONS(val, FRAME(newrho)));
	SET_TAG(FRAME(newrho), symbol);
	if (missing) {
	    SET_MISSING(FRAME(newrho), missing);
	    if (TYPEOF(val) == PROMSXP && PRENV(val) == rho) {
		SEXP deflt;
		SET_PRENV(val, newrho);
		/* find the symbol in the method, copy its expression
		 * to the promise */
		for(deflt = CAR(op); deflt != R_NilValue; deflt = CDR(deflt)) {
		    if(TAG(deflt) == symbol)
			break;
		}
		if(deflt == R_NilValue)
		    error(_("symbol \"%s\" not in environment of method"),
			  CHAR(PRINTNAME(symbol)));
		SET_PRCODE(val, CAR(deflt));
	    }
	}
    }

    /* copy the bindings of the spacial dispatch variables in the top
       frame of the generic call to the new frame */
    defineVar(R_dot_defined, findVarInFrame(rho, R_dot_defined), newrho);
    defineVar(R_dot_Method, findVarInFrame(rho, R_dot_Method), newrho);
    defineVar(R_dot_target, findVarInFrame(rho, R_dot_target), newrho);

    /* copy the bindings for .Generic and .Methods.  We know (I think)
       that they are in the second frame, so we could use that. */
    defineVar(R_dot_Generic, findVar(R_dot_Generic, rho), newrho);
    defineVar(R_dot_Methods, findVar(R_dot_Methods, rho), newrho);

    /* Find the calling context.  Should be R_GlobalContext unless
       profiling has inserted a CTXT_BUILTIN frame. */
    cptr = R_GlobalContext;
    if (cptr->callflag & CTXT_BUILTIN)
	cptr = cptr->nextcontext;

    /* The calling environment should either be the environment of the
       generic, rho, or the environment of the caller of the generic,
       the current sysparent. */
    callerenv = cptr->sysparent; /* or rho? */

    /* get the rest of the stuff we need from the current context,
       execute the method, and return the result */
    call = cptr->call;
    arglist = cptr->promargs;
    val = R_execClosure(call, op, arglist, callerenv, newrho);
    UNPROTECT(1);
    return val;
}

static SEXP EnsureLocal(SEXP symbol, SEXP rho)
{
    SEXP vl;

    if (findVarInFrame3(rho, symbol, TRUE) != R_UnboundValue) {
	vl = eval(symbol, rho);	/* for promises */
	if (!NAMEDCNT_GT_1(vl)) 
            return vl;
    }
    else {
        vl = eval(symbol, ENCLOS(rho));
        if (vl == R_UnboundValue)
            error(_("object '%s' not found"), CHAR(PRINTNAME(symbol)));
    }

    vl = dup_top_level(vl);
    set_var_in_frame (symbol, vl, rho, TRUE, 3);
    return vl;
}

                                  /* Caller needn't protect the s arg below */
static R_INLINE Rboolean asLogicalNoNA(SEXP s, SEXP call)
{
    Rboolean cond;
    int len;

    switch(TYPEOF(s)) { /* common cases done here for efficiency */
    case LGLSXP:
        len = LENGTH(s);
        if (len > 0) 
            cond = LOGICAL(s)[0];
        break;
    case INTSXP:
        len = LENGTH(s);
        if (len > 0) 
            cond = INTEGER(s)[0] == NA_INTEGER ? NA_LOGICAL : INTEGER(s)[0]; 
        break;
    default:
        len = length(s);
        if (len > 0)
            cond = asLogical(s);
        break;
    }

    if (len == 0)
        errorcall(call, _("argument is of length zero"));

    if (len > 1) {
        PROTECT(s);
        warningcall(call,
        _("the condition has length > 1 and only the first element will be used"));
        UNPROTECT(1);
    }

    if (cond == NA_LOGICAL)
	errorcall(call, isLogical(s) ? 
                          _("missing value where TRUE/FALSE needed") :
                          _("argument is not interpretable as logical"));

    return cond;
}


#define BodyHasBraces(body) \
    (isLanguage(body) && CAR(body) == R_BraceSymbol)


static SEXP do_if (SEXP call, SEXP op, SEXP args, SEXP rho,
                             int variant)
{
    SEXP Cond, Stmt;
    int absent_else = 0;

    Cond = CAR(args); args = CDR(args);
    Stmt = CAR(args); args = CDR(args);

    if (!asLogicalNoNA (eval(Cond,rho), call)) {  /* go to else part */
        if (args != R_NilValue)
            Stmt = CAR(args);
        else {
            absent_else = 1;
            Stmt = R_NilValue;
        }
    }

    if (RDEBUG(rho) && Stmt!=R_NilValue && !BodyHasBraces(Stmt)) {
	SrcrefPrompt("debug", R_Srcref);
        PrintValue(Stmt);
        do_browser(call, op, R_NilValue, rho);
    } 

    if (absent_else) {
        R_Visible = FALSE; /* case of no 'else' so return invisible NULL */
        return R_NilValue;
    }

    return evalv (Stmt, rho, variant);
}


/* For statement.  Evaluates body with VARIANT_NULL | VARIANT_PENDING_OK. */

#define DO_LOOP_RDEBUG(call, op, body, rho, bgn) do { \
    if (!bgn && RDEBUG(rho)) { \
	SrcrefPrompt("debug", R_Srcref); \
	PrintValue(body); \
	do_browser(call, op, R_NilValue, rho); \
    } } while (0)

static SEXP do_for(SEXP call, SEXP op, SEXP args, SEXP rho)
{
    /* Need to declare volatile variables whose values are relied on
       after for_next or for_break longjmps and might change between
       the setjmp and longjmp calls. Theoretically this does not
       include n and bgn, but gcc -O2 -Wclobbered warns about these so
       to be safe we declare them volatile as well. */
    volatile int i, n, bgn;
    volatile SEXP v, val, nval;
    int dbg, val_type;
    SEXP sym, body;
    RCNTXT cntxt;
    PROTECT_INDEX valpi, vpi;
    int variant;

    sym = CAR(args);
    val = CADR(args);
    body = CADDR(args);

    if ( !isSymbol(sym) ) errorcall(call, _("non-symbol loop variable"));

    if (R_jit_enabled > 2 && ! R_PendingPromises) {
	R_compileAndExecute(call, rho); 
	return R_NilValue;
    }

    PROTECT(args);
    PROTECT(rho);

    PROTECT_WITH_INDEX(val = evalv (val, rho, VARIANT_SEQ), &valpi);
    variant = R_variant_result;

    if (variant) {
        R_variant_result = 0;
        if (TYPEOF(val)!=INTSXP || LENGTH(val)!=2) /* shouldn't happen*/
            errorcall(call, "internal inconsistency with variant op in for!");
        n = INTEGER(val)[1] - INTEGER(val)[0] + 1;
        val_type = INTSXP;
    }
    else { /* non-variant return value */

        /* deal with the case where we are iterating over a factor
           we need to coerce to character - then iterate */

        if ( inherits(val, "factor") )
            REPROTECT(val = asCharacterFactor(val), valpi);

        /* increment NAMEDCNT for sequence to avoid modification by loop code */
        INC_NAMEDCNT(val);

        if (isList(val) || isNull(val)) {
	    n = length(val);
            nval = val;
        }
        else
	    n = LENGTH(val);

        val_type = TYPEOF(val);
    }

    dbg = RDEBUG(rho);
    bgn = BodyHasBraces(body);

    PROTECT_WITH_INDEX(v = R_NilValue, &vpi);

    begincontext(&cntxt, CTXT_LOOP, R_NilValue, rho, R_BaseEnv, R_NilValue,
		 R_NilValue);

    switch (SETJMP(cntxt.cjmpbuf)) {
    case CTXT_BREAK: goto for_break;
    case CTXT_NEXT: goto for_next;
    }

    if (n == 0) 
        defineVar (sym, R_NilValue, rho);  /* mimic previous behaviour */

    for (i = 0; i < n; i++) {

	switch (val_type) {

	case EXPRSXP:
	case VECSXP:
	    v = VECTOR_ELT(val, i);
	    SET_NAMEDCNT_MAX(v); /* maybe unnecessary? */
	    break;

	case LISTSXP:
	    v = CAR(nval);
	    nval = CDR(nval);
	    SET_NAMEDCNT_MAX(v);
	    break;

	default:

            /* Allocate space for the loop variable value the first time through
               (when v == R_NilValue), when the value has been assigned to
               another variable (NAMEDCNT(v) > 1), and when an attribute
               has been attached to it. */

            if (v == R_NilValue || NAMEDCNT_GT_1(v) || ATTRIB(v) != R_NilValue)
                REPROTECT(v = allocVector(val_type, 1), vpi);

            switch (val_type) {
            case LGLSXP:
                LOGICAL(v)[0] = LOGICAL(val)[i];
                break;
            case INTSXP:
                INTEGER(v)[0] = variant ? INTEGER(val)[0] + i 
                                        : INTEGER(val)[i];
                break;
            case REALSXP:
                REAL(v)[0] = REAL(val)[i];
                break;
            case CPLXSXP:
                COMPLEX(v)[0] = COMPLEX(val)[i];
                break;
            case STRSXP:
                SET_STRING_ELT(v, 0, STRING_ELT(val, i));
                break;
            case RAWSXP:
                RAW(v)[0] = RAW(val)[i];
                break;
            default:
                errorcall(call, _("invalid for() loop sequence"));
            }

            break;
        }

        set_var_in_frame (sym, v, rho, TRUE, 3);

        DO_LOOP_RDEBUG(call, op, body, rho, bgn);

        evalv (body, rho, VARIANT_NULL | VARIANT_PENDING_OK);

    for_next: ;  /* semi-colon needed for attaching label */
    }

 for_break:
    endcontext(&cntxt);
    if (!variant) 
        DEC_NAMEDCNT(val);
    UNPROTECT(4);
    SET_RDEBUG(rho, dbg);
    return R_NilValue;
}


/* While statement.  Evaluates body with VARIANT_NULL | VARIANT_PENDING_OK. */

static SEXP do_while(SEXP call, SEXP op, SEXP args, SEXP rho)
{
    int dbg;
    volatile int bgn;
    volatile SEXP body;
    RCNTXT cntxt;

    if (R_jit_enabled > 2 && ! R_PendingPromises) {
	R_compileAndExecute(call, rho);
	return R_NilValue;
    }

    dbg = RDEBUG(rho);
    body = CADR(args);
    bgn = BodyHasBraces(body);

    begincontext(&cntxt, CTXT_LOOP, R_NilValue, rho, R_BaseEnv, R_NilValue,
		 R_NilValue);
    if (SETJMP(cntxt.cjmpbuf) != CTXT_BREAK) {

	while (asLogicalNoNA(eval(CAR(args), rho), call)) {
	    DO_LOOP_RDEBUG(call, op, body, rho, bgn);
	    evalv (body, rho, VARIANT_NULL | VARIANT_PENDING_OK);
	}
    }
    endcontext(&cntxt);
    SET_RDEBUG(rho, dbg);
    return R_NilValue;
}


/* Repeat statement.  Evaluates body with VARIANT_NULL | VARIANT_PENDING_OK. */

static SEXP do_repeat(SEXP call, SEXP op, SEXP args, SEXP rho)
{
    int dbg;
    volatile int bgn;
    volatile SEXP body;
    RCNTXT cntxt;

    if (R_jit_enabled > 2 && ! R_PendingPromises) {
	R_compileAndExecute(call, rho);
	return R_NilValue;
    }

    dbg = RDEBUG(rho);
    body = CAR(args);
    bgn = BodyHasBraces(body);

    begincontext(&cntxt, CTXT_LOOP, R_NilValue, rho, R_BaseEnv, R_NilValue,
		 R_NilValue);
    if (SETJMP(cntxt.cjmpbuf) != CTXT_BREAK) {

	for (;;) {
	    DO_LOOP_RDEBUG(call, op, body, rho, bgn);
	    evalv (body, rho, VARIANT_NULL | VARIANT_PENDING_OK);
	}
    }
    endcontext(&cntxt);
    SET_RDEBUG(rho, dbg);
    return R_NilValue;
}


static SEXP do_break(SEXP call, SEXP op, SEXP args, SEXP rho)
{
    findcontext(PRIMVAL(op), rho, R_NilValue);
    return R_NilValue;
}

/* Parens are now a SPECIAL, to avoid overhead of creating an arg list. 
   Also avoids overhead of calling checkArity when there is no error.  
   Care is taken to allow (...) when ... is bound to exactly one argument, 
   though it is debatable whether this should be considered valid. 

   The eval variant requested is passed on to the inner expression. */

static SEXP do_paren (SEXP call, SEXP op, SEXP args, SEXP rho, 
                                int variant)
{
    if (args!=R_NilValue && CAR(args)==R_DotsSymbol && CDR(args)==R_NilValue) {
        args = findVar(R_DotsSymbol, rho);
        if (TYPEOF(args) != DOTSXP)
            args = R_NilValue;
    }

    if (args == R_NilValue || CDR(args) != R_NilValue)
        checkArity(op, args);

    return evalv (CAR(args), rho, variant);
}

/* Curly brackets.  Passes on the eval variant to the last expression.
   Evaluates earlier expresstions with VARIANT_NULL | VARIANT_PENDING_OK. */

static SEXP do_begin (SEXP call, SEXP op, SEXP args, SEXP rho,
                                int variant)
{
    SEXP s = R_NilValue;
    if (args != R_NilValue) {
    	SEXP srcrefs = getBlockSrcrefs(call);
    	int i = 1;
	while (args != R_NilValue) {
	    PROTECT(R_Srcref = getSrcref(srcrefs, i++));
	    if (RDEBUG(rho)) {
	    	SrcrefPrompt("debug", R_Srcref);
	        PrintValue(CAR(args));
		do_browser(call, op, R_NilValue, rho);
	    }
	    s = evalv (CAR(args), rho, CDR(args) == R_NilValue ? variant 
                                        : VARIANT_NULL | VARIANT_PENDING_OK);
	    UNPROTECT(1);
	    args = CDR(args);
	}
	R_Srcref = R_NilValue;
    }
    return s;
}


static SEXP do_return(SEXP call, SEXP op, SEXP args, SEXP rho)
{
    SEXP v;

    if (args == R_NilValue) /* zero arguments provided */
	v = R_NilValue;
    else if (CDR(args) == R_NilValue) /* one argument */
	v = evalv (CAR(args), rho, VARIANT_PENDING_OK);
    else {
	v = R_NilValue; /* to avoid compiler warnings */
	errorcall(call, _("multi-argument returns are not permitted"));
    }

    findcontext(CTXT_BROWSER | CTXT_FUNCTION, rho, v);

    return R_NilValue; /*NOTREACHED*/
}

/* Declared with a variable number of args in names.c */
static SEXP do_function(SEXP call, SEXP op, SEXP args, SEXP rho)
{
    SEXP rval, srcref;

    if (TYPEOF(op) == PROMSXP) {
	op = forcePromise(op);
	SET_NAMEDCNT_MAX(op);
    }

    CheckFormals(CAR(args));
    rval = mkCLOSXP(CAR(args), CADR(args), rho);
    srcref = CADDR(args);
    if (srcref != R_NilValue) 
        setAttrib(rval, R_SrcrefSymbol, srcref);
    return rval;
}


/*  -------------------------------------------------------------------
 *  Assignments for complex LVAL specifications. This is the stuff that
 *  nightmares are made of ...	
 *
 *  For complex superassignment  x[y==z]<<-w  we want x required to be 
 *  nonlocal, y,z, and w permitted to be local or nonlocal.
 *
 *  If val is a language object, we must prevent evaluation.  As an
 *  example consider  e <- quote(f(x=1,y=2)); names(e) <- c("","a","b") 
 */

/* arguments of replaceCall must be protected by the caller. */

static SEXP replaceCall(SEXP fun, SEXP val, SEXP args, SEXP rhs)
{
    SEXP first, p;

    first = cons_with_tag (rhs, R_NilValue, R_ValueSymbol);

    /* For speed, handle zero arguments or one argument specially. */

    if (args == R_NilValue)
        /* nothing */;

    else if (CDR(args) == R_NilValue)
        first = cons_with_tag (CAR(args), first, TAG(args));

    else { /* the general case with any number of arguments */

        for (p = args; p != R_NilValue; p = CDR(p))
            first = CONS (R_NilValue, first);

        p = first;
        while (args != R_NilValue) {
            SETCAR (p, CAR(args));
            SET_TAG (p, TAG(args));
            args = CDR(args);
            p = CDR(p);
        }
    }

    first = CONS (fun, CONS(val, first));
    SET_TYPEOF (first, LANGSXP);

    return first;
}

/* arguments of assignCall must be protected by the caller. */

static SEXP assignCall(SEXP op, SEXP symbol, SEXP fun,
		       SEXP val, SEXP args, SEXP rhs)
{
    SEXP c;

    c = CONS (op, CONS (symbol, 
          CONS (replaceCall(fun, val, args, rhs), R_NilValue)));

    SET_TYPEOF (c, LANGSXP);

    return c;
}

/*  "evalseq" preprocesses the LHS of an assignment.  Given an expression, 
 *  it builds a list of partial values for the expression.  For example, 
 *  the assignment 
 *
 *       x$a[[3]][2] <- 10
 *
 *  yields the (improper) list:
 *
 *       (eval(x$a[[3]])  eval(x$a)  eval(x) . x)
 *
 *  Note that the full LHS expression is not included (and not passed to
 *  evalseq).  Note also the terminating symbol in the improper list.  
 *  The partial evaluations are carried out efficiently using previously 
 *  computed components.
 *
 *  Each CONS cell in the list returned will have its LEVELS field set to 1
 *  if NAMEDCNT for its CAR or the CAR of any later element in the list is
 *  greater than 1 (and otherwise to 0).  This determines whether duplication 
 *  of the corresponding part of the object is neccessary.
 *
 *  The expr and rho arguments must be protected by the caller of evalseq.
 */

static SEXP evalseq(SEXP expr, SEXP rho, int forcelocal,  R_varloc_t tmploc)
{
    SEXP val, nval, nexpr, r;

    if (isNull(expr))
	error(_("invalid (NULL) left side of assignment"));

    if (isSymbol(expr)) {
	if(forcelocal) {
	    nval = EnsureLocal(expr, rho);
	}
	else {/* now we are down to the target symbol */
	  nval = eval(expr, ENCLOS(rho));
	}
	r = CONS(nval, expr);
        SETLEVELS (r, NAMEDCNT_GT_1(nval));
    }
    else if (isLanguage(expr)) {
	PROTECT(val = evalseq(CADR(expr), rho, forcelocal, tmploc));
	R_SetVarLocValue(tmploc, CAR(val));
	PROTECT(nexpr = LCONS (CAR(expr), 
                               LCONS(R_GetVarLocSymbol(tmploc), CDDR(expr))));
	nval = eval(nexpr, rho);
	UNPROTECT(2);
	r = CONS(nval, val);
        SETLEVELS (r, LEVELS(val) || NAMEDCNT_GT_1(nval));
    }
    else 
        error(_("target of assignment expands to non-language object"));

    return r;
}

static void tmp_cleanup(void *data)
{
    (void) RemoveVariable (R_TmpvalSymbol, (SEXP) data);
}

/* This macro stores the current assignment target in the saved
   binding location. It duplicates if necessary to make sure
   replacement functions are always called with a target with NAMED ==
   1. The SET_CAR is intended to protect against possible GC in
   R_SetVarLocValue; this might occur it the binding is an active
   binding. */
#define SET_TEMPVARLOC_FROM_CAR(loc, lhs) do { \
	SEXP __lhs__ = (lhs); \
	SEXP __v__ = CAR(__lhs__); \
	if (__v__ != R_NilValue && NAMEDCNT_GT_1(__v__)) { \
	    __v__ = duplicate(__v__); \
	    SET_NAMEDCNT_1(__v__); \
	    SETCAR(__lhs__, __v__); \
	} \
	R_SetVarLocValue(loc, __v__); \
    } while(0)

#define ASSIGNBUFSIZ 32
static R_INLINE SEXP installAssignFcnName(SEXP fun)
{
    /* Handle "[", "[[", and "$" specially for speed. */

    if (fun == R_BracketSymbol)
        return R_SubAssignSymbol;

    if (fun == R_Bracket2Symbol)
        return R_SubSubAssignSymbol;

    if (fun == R_DollarSymbol)
        return R_DollarAssignSymbol;

    /* The general case... */

    char buf[ASSIGNBUFSIZ];
    const char *fname = CHAR(PRINTNAME(fun));

    if (!copy_2_strings (buf, sizeof buf, fname, "<-"))
        error(_("overlong name in '%s'"), fname);

    return install(buf);
}

/* Main entry point for complex assignments; rhs has already been evaluated. */

static void applydefine (SEXP call, SEXP op, SEXP expr, SEXP rhs, SEXP rho)
{
    SEXP lhs, tmp, afun, rhsprom;
    R_varloc_t tmploc;
    RCNTXT cntxt;
    int nprot;

    if (rho == R_BaseNamespace)
	errorcall(call, _("cannot do complex assignments in base namespace"));
    if (rho == R_BaseEnv)
	errorcall(call, _("cannot do complex assignments in base environment"));

    /*  We need a temporary variable to hold the intermediate values
	in the computation.  For efficiency reasons we record the
	location where this variable is stored.  We need to protect
	the location in case the biding is removed from its
	environment by user code or an assignment within the
	assignment arguments */

    /*  There are two issues with the approach here:

	    A complex assignment within a complex assignment, like
	    f(x, y[] <- 1) <- 3, can cause the value temporary
	    variable for the outer assignment to be overwritten and
	    then removed by the inner one.  This could be addressed by
	    using multiple temporaries or using a promise for this
	    variable as is done for the RHS.  Printing of the
	    replacement function call in error messages might then need
	    to be adjusted.

	    With assignments of the form f(g(x, z), y) <- w the value
	    of 'z' will be computed twice, once for a call to g(x, z)
	    and once for the call to the replacement function g<-.  It
	    might be possible to address this by using promises.
	    Using more temporaries would not work as it would mess up
	    replacement functions that use substitute and/or
	    nonstandard evaluation (and there are packages that do
	    that -- igraph is one).

	    LT */

    defineVar(R_TmpvalSymbol, R_NilValue, rho);
    PROTECT((SEXP) (tmploc = R_findVarLocInFrame(rho, R_TmpvalSymbol)));

    /* Now set up a context to remove it when we are done, even in the
     * case of an error.  This all helps error() provide a better call.
     */
    begincontext(&cntxt, CTXT_CCODE, call, R_BaseEnv, R_BaseEnv,
		 R_NilValue, R_NilValue);
    cntxt.cend = &tmp_cleanup;
    cntxt.cenddata = rho;

    /*  Do a partial evaluation down through the LHS. */
    lhs = evalseq(CADR(expr), rho,
		  PRIMVAL(op)==1 || PRIMVAL(op)==3, tmploc);

    PROTECT(lhs);
    PROTECT(rhsprom = mkPROMISE(CADDR(call), rho));
    SET_PRVALUE(rhsprom, rhs);
    WAIT_UNTIL_COMPUTED(rhs);

    while (isLanguage(CADR(expr))) {
	nprot = 1; /* the PROTECT of rhs below from this iteration */
	if (TYPEOF(CAR(expr)) == SYMSXP)
	    tmp = installAssignFcnName(CAR(expr));
	else {
	    /* check for and handle assignments of the form
	       foo::bar(x) <- y or foo:::bar(x) <- y */
	    tmp = R_NilValue; /* avoid uninitialized variable warnings */
	    if (TYPEOF(CAR(expr)) == LANGSXP &&
		(CAR(CAR(expr)) == R_DoubleColonSymbol ||
		 CAR(CAR(expr)) == R_TripleColonSymbol) &&
		length(CAR(expr)) == 3 && TYPEOF(CADDR(CAR(expr))) == SYMSXP) {
		tmp = installAssignFcnName(CADDR(CAR(expr)));
		PROTECT(tmp = lang3(CAAR(expr), CADR(CAR(expr)), tmp));
		nprot++;
	    }
	    else
		error(_("invalid function in complex assignment"));
	}
	SET_TEMPVARLOC_FROM_CAR(tmploc, lhs);
	PROTECT(rhs = replaceCall(tmp, R_TmpvalSymbol, CDDR(expr), rhsprom));
	rhs = evalv (rhs, rho, LEVELS(lhs) ? VARIANT_MUST_COPY : 0);
	SET_PRVALUE(rhsprom, rhs);
	SET_PRCODE(rhsprom, rhs); /* not good but is what we have been doing */
	UNPROTECT(nprot);
	lhs = CDR(lhs);
	expr = CADR(expr);
    }

    nprot = 4; /* the common case */
    if (TYPEOF(CAR(expr)) == SYMSXP)
	afun = installAssignFcnName(CAR(expr));
    else {
	/* check for and handle assignments of the form
	   foo::bar(x) <- y or foo:::bar(x) <- y */
	afun = R_NilValue; /* avoid uninitialized variable warnings */
	if (TYPEOF(CAR(expr)) == LANGSXP &&
	    (CAR(CAR(expr)) == R_DoubleColonSymbol ||
	     CAR(CAR(expr)) == R_TripleColonSymbol) &&
	    length(CAR(expr)) == 3 && TYPEOF(CADDR(CAR(expr))) == SYMSXP) {
	    afun = installAssignFcnName(CADDR(CAR(expr)));
	    PROTECT(afun = lang3(CAAR(expr), CADR(CAR(expr)), afun));
	    nprot++;
	}
	else
	    error(_("invalid function in complex assignment"));
    }
    SET_TEMPVARLOC_FROM_CAR(tmploc, lhs);
    PROTECT(expr = assignCall(R_AssignSymbols[PRIMVAL(op)], CDR(lhs),
			      afun, R_TmpvalSymbol, CDDR(expr), rhsprom));
    expr = eval(expr, rho);
    UNPROTECT(nprot);
    endcontext(&cntxt); /* which does not run the remove */
    (void) RemoveVariable (R_TmpvalSymbol, rho);
}


/*  Assignment in its various forms  */

static SEXP do_set (SEXP call, SEXP op, SEXP args, SEXP rho,
                              int variant)
{
    SEXP a, lhs, rhs;

    if (args == R_NilValue 
     || (a = CDR(args)) == R_NilValue 
     || CDR(a) != R_NilValue)
        checkArity(op,args);

    rhs = evalv (CAR(a), rho, VARIANT_PENDING_OK);
    lhs = CAR(args);

    switch (TYPEOF(lhs)) {

    /* Assignment to simple variable. */

    case STRSXP:
        lhs = install(translateChar(STRING_ELT(lhs, 0)));
        /* fall through... */
    case SYMSXP:
        if (PRIMVAL(op) == 2) /* <<- */
            set_var_nonlocal (lhs, rhs, ENCLOS(rho), 3);
        else
            set_var_in_frame (lhs, rhs, rho, TRUE, 3);
        break;

    /* Assignment to complex target. */

    case LANGSXP:

        /* Increment NAMEDCNT temporarily if rhs will be needed as the value,
           to protect it from being modified by the assignment, or otherwise. */

        if (VARIANT_KIND(variant) != VARIANT_NULL)
            INC_NAMEDCNT(rhs);
        PROTECT(rhs);

        applydefine (call, op, lhs, rhs, rho);

        UNPROTECT(1);
        if (VARIANT_KIND(variant) != VARIANT_NULL)
            DEC_NAMEDCNT(rhs);
  
        break;

    /* Assignment to invalid target. */

    default:
        error(_("invalid assignment left-hand side"));
    }

    if (VARIANT_KIND(variant) == VARIANT_NULL)
        return R_NilValue;

    if (!(variant & VARIANT_PENDING_OK)) 
        WAIT_UNTIL_COMPUTED(rhs);
    
    return rhs;
}


/* Evaluate each expression in "el" in the environment "rho", with the
   result allowed to have arguments whose computation is pending (see
   below for the version that waits for these computations).

   Used in eval and applyMethod (object.c) for builtin primitives,
   do_internal (names.c) for builtin .Internals and in evalArgs.

   The 'call' argument is used only for error reporting when an argument is
   missing.  It is assumed that 'el' is a tail of the arguments in 'call', 
   so the position of a missing argument can be found by searching 'call'.  
   (Previously, an argument was passed saying how many arguments were dropped 
   in 'el'.)

   If the 'call' argument is NULL, missing arguments are retained.
 */

SEXP attribute_hidden evalListPendingOK(SEXP el, SEXP rho, SEXP call)
{
    SEXP head, tail, ev, h;

    head = R_NilValue;
    tail = R_NilValue; /* to prevent uninitialized variable warnings */

    while (el != R_NilValue) {

	if (CAR(el) == R_DotsSymbol) {
	    /* If we have a ... symbol, we look to see what it is bound to.
	     * If its binding is Null (i.e. zero length)
	     *	we just ignore it and return the cdr with all its expressions evaluated;
	     * if it is bound to a ... list of promises,
	     *	we force all the promises and then splice
	     *	the list of resulting values into the return value.
	     * Anything else bound to a ... symbol is an error
	     */
	    h = findVar(CAR(el), rho);
	    if (TYPEOF(h) == DOTSXP || h == R_NilValue) {
		while (h != R_NilValue) {
                    ev = call == NULL && CAR(h) == R_MissingArg ? 
                         cons_with_tag (R_MissingArg, R_NilValue, TAG(h))
                       : cons_with_tag (
                           evalv (CAR(h), rho, VARIANT_PENDING_OK),
                           R_NilValue,
                           TAG(h));
                    if (head==R_NilValue)
                        PROTECT(head = ev);
                    else
                        SETCDR(tail, ev);
                    tail = ev;
		    h = CDR(h);
		}
	    }
	    else if (h != R_MissingArg)
		error(_("'...' used in an incorrect context"));

	} else if (CAR(el) == R_MissingArg && call != NULL) {
            /* Report the missing argument as an error. */
            int n = 1;
            SEXP a;
            for (a = CDR(call); a!=R_NilValue && CAR(a)!=CAR(el); a = CDR(a))
                n += 1;
            /* If for some reason we never found the missing argument, n will
               indicate an argument past the end, which is fairly harmless. */
	    errorcall(call, _("argument %d is empty"), n);

	} else {
            if (call == NULL && (CAR(el) == R_MissingArg ||
                                 isSymbol(CAR(el)) && R_isMissing(CAR(el),rho)))
                ev = cons_with_tag (R_MissingArg, R_NilValue, TAG(el));
            else
                ev = cons_with_tag (
                       evalv (CAR(el), rho, VARIANT_PENDING_OK), 
                       R_NilValue, 
                       TAG(el));
            if (head==R_NilValue)
                PROTECT(head = ev);
            else
                SETCDR(tail, ev);
            tail = ev;
	}

	el = CDR(el);
    }

    if (head!=R_NilValue)
        UNPROTECT(1);

    return head;

} /* evalList() */

/* Evaluate argument list, waiting for any pending computations of arguments. */

SEXP attribute_hidden evalList(SEXP el, SEXP rho, SEXP call)
{
    SEXP args;

    args = evalListPendingOK (el, rho, call);
    WAIT_UNTIL_ARGUMENTS_COMPUTED (args);

    return args;
}

/* Evaluate argument list, with no error for missing arguments. */

SEXP attribute_hidden evalListKeepMissing(SEXP el, SEXP rho)
{ 
    return evalList (el, rho, NULL);
}


/* Create a promise to evaluate each argument.	Although this is most */
/* naturally attacked with a recursive algorithm, we use the iterative */
/* form below because it is does not cause growth of the pointer */
/* protection stack, and because it is a little more efficient. */

SEXP attribute_hidden promiseArgs(SEXP el, SEXP rho)
{
    SEXP head, tail, ev, h;

    head = R_NilValue;
    tail = R_NilValue; /* to prevent uninitialized variable warnings */

    while(el != R_NilValue) {

	/* If we have a ... symbol, we look to see what it is bound to.
	 * If its binding is Null (i.e. zero length)
	 * we just ignore it and return the cdr with all its
	 * expressions promised; if it is bound to a ... list
	 * of promises, we repromise all the promises and then splice
	 * the list of resulting values into the return value.
	 * Anything else bound to a ... symbol is an error
	 */

	/* Is this double promise mechanism really needed? */

	if (CAR(el) == R_DotsSymbol) {
	    h = findVar(CAR(el), rho);
	    if (TYPEOF(h) == DOTSXP || h == R_NilValue) {
		while (h != R_NilValue) {
                    ev = 
                      cons_with_tag (mkPROMISE(CAR(h),rho), R_NilValue, TAG(h));
                    if (head==R_NilValue)
                        PROTECT(head=ev);
                    else
                        SETCDR(tail,ev);
                    tail = ev;
		    h = CDR(h);
		}
	    }
	    else if (h != R_MissingArg)
		error(_("'...' used in an incorrect context"));
	}
        else {
            ev = CAR(el) == R_MissingArg ?
                   cons_with_tag (R_MissingArg, R_NilValue, TAG(el))
                 : cons_with_tag (mkPROMISE(CAR(el), rho), R_NilValue, TAG(el));
            if (head==R_NilValue)
                PROTECT(head = ev);
            else
                SETCDR(tail, ev);
            tail = ev;
        }
	el = CDR(el);
    }

    if (head!=R_NilValue)
        UNPROTECT(1);

    return head;
}
 
/* Create promises for arguments, with values for promises filled in.  
   Values for arguments that don't become promises are silently ignored.  
   This is used in method dispatch, hence the text of the error message 
   (which should never occur). */
 
SEXP attribute_hidden promiseArgsWithValues(SEXP el, SEXP rho, SEXP values)
{
    SEXP s, a, b;
    PROTECT(s = promiseArgs(el, rho));
    if (length(s) != length(values)) error(_("dispatch error"));
    for (a = values, b = s; a != R_NilValue; a = CDR(a), b = CDR(b))
        if (TYPEOF(CAR(b)) == PROMSXP) {
            SET_PRVALUE(CAR(b), CAR(a));
            INC_NAMEDCNT(CAR(a));
        }
    UNPROTECT(1);
    return s;
}

/* Like promiseArgsWithValues except it sets only the first value. */

SEXP attribute_hidden promiseArgsWith1Value(SEXP el, SEXP rho, SEXP value)
{
    SEXP s;
    PROTECT(s = promiseArgs(el, rho));
    if (s == R_NilValue) error(_("dispatch error"));
    if (TYPEOF(CAR(s)) == PROMSXP) {
        SET_PRVALUE(CAR(s), value);
        INC_NAMEDCNT(value);
    }
    UNPROTECT(1);
    return s;
}


/* Check that each formal is a symbol */

/* used in coerce.c */
void attribute_hidden CheckFormals(SEXP ls)
{
    if (isList(ls)) {
	for (; ls != R_NilValue; ls = CDR(ls))
	    if (TYPEOF(TAG(ls)) != SYMSXP)
		goto err;
	return;
    }
 err:
    error(_("invalid formal argument list for \"function\""));
}


static SEXP VectorToPairListNamed(SEXP x)
{
    SEXP xptr, xnew, xnames;
    int i, len, len_x = length(x);

    PROTECT(x);
    PROTECT(xnames = getAttrib(x, R_NamesSymbol)); 
                       /* isn't this protected via x?  Or could be concocted? */

    len = 0;
    if (xnames != R_NilValue) {
	for (i = 0; i < len_x; i++)
	    if (CHAR(STRING_ELT(xnames,i))[0] != 0) len += 1;
    }

    PROTECT(xnew = allocList(len));

    if (len > 0) {
	xptr = xnew;
	for (i = 0; i < len_x; i++) {
	    if (CHAR(STRING_ELT(xnames,i))[0] != 0) {
		SETCAR (xptr, VECTOR_ELT(x,i));
		SET_TAG (xptr, install (translateChar (STRING_ELT(xnames,i))));
		xptr = CDR(xptr);
	    }
	}
    } 

    UNPROTECT(3);
    return xnew;
}

#define simple_as_environment(arg) (IS_S4_OBJECT(arg) && (TYPEOF(arg) == S4SXP) ? R_getS4DataSlot(arg, ENVSXP) : R_NilValue)

/* "eval" and "eval.with.vis" : Evaluate the first argument */
/* in the environment specified by the second argument. */

static SEXP do_eval (SEXP call, SEXP op, SEXP args, SEXP rho, int variant)
{
    SEXP encl, x, xptr;
    volatile SEXP expr, env, tmp;

    int frame;
    RCNTXT cntxt;

    checkArity(op, args);
    expr = CAR(args);
    env = CADR(args);
    encl = CADDR(args);
    if (isNull(encl)) {
	/* This is supposed to be defunct, but has been kept here
	   (and documented as such) */
	encl = R_BaseEnv;
    } else if ( !isEnvironment(encl) &&
		!isEnvironment((encl = simple_as_environment(encl))) )
	error(_("invalid '%s' argument"), "enclos");
    if(IS_S4_OBJECT(env) && (TYPEOF(env) == S4SXP))
	env = R_getS4DataSlot(env, ANYSXP); /* usually an ENVSXP */
    switch(TYPEOF(env)) {
    case NILSXP:
	env = encl;     /* so eval(expr, NULL, encl) works */
        break;
    case ENVSXP:
	break;
    case LISTSXP:
	/* This usage requires all the pairlist to be named */
	env = NewEnvironment(R_NilValue, duplicate(CADR(args)), encl);
	break;
    case VECSXP:
	/* PR#14035 */
	x = VectorToPairListNamed(CADR(args));
	for (xptr = x ; xptr != R_NilValue ; xptr = CDR(xptr))
	    SET_NAMEDCNT_MAX(CAR(xptr));
	env = NewEnvironment(R_NilValue, x, encl);
	break;
    case INTSXP:
    case REALSXP:
	if (length(env) != 1)
	    error(_("numeric 'envir' arg not of length one"));
	frame = asInteger(env);
	if (frame == NA_INTEGER)
	    error(_("invalid '%s' argument"), "envir");
	env = R_sysframe(frame, R_GlobalContext);
	break;
    default:
	error(_("invalid '%s' argument"), "envir");
    }

    PROTECT(env); /* may no longer be what was passed in arg */

    /* isLanguage includes NILSXP, and that does not need to be evaluated,
       so don't use isLanguage(expr) || isSymbol(expr) || isByteCode(expr) */
    if (TYPEOF(expr) == LANGSXP || TYPEOF(expr) == SYMSXP || isByteCode(expr)) {
	begincontext(&cntxt, CTXT_RETURN, call, env, rho, args, op);
	if (!SETJMP(cntxt.cjmpbuf))
	    expr = evalv (expr, env, variant);
	else {
	    expr = R_ReturnedValue;
	    if (expr == R_RestartToken) {
		cntxt.callflag = CTXT_RETURN;  /* turn restart off */
		error(_("restarts not supported in 'eval'"));
	    }
            if ( ! (variant & VARIANT_PENDING_OK))
                WAIT_UNTIL_COMPUTED(R_ReturnedValue);
	}
	endcontext(&cntxt);
    }
    else if (TYPEOF(expr) == EXPRSXP) {
	int i, n;
	n = LENGTH(expr);
	tmp = R_NilValue;
	begincontext(&cntxt, CTXT_RETURN, call, env, rho, args, op);
	if (!SETJMP(cntxt.cjmpbuf))
	    for (i = 0 ; i < n ; i++)
		tmp = evalv (VECTOR_ELT(expr, i), env, 
                        i==n-1 ? variant : VARIANT_NULL | VARIANT_PENDING_OK);
	else {
	    tmp = R_ReturnedValue;
	    if (tmp == R_RestartToken) {
		cntxt.callflag = CTXT_RETURN;  /* turn restart off */
		error(_("restarts not supported in 'eval'"));
	    }
            if ( ! (variant & VARIANT_PENDING_OK))
                WAIT_UNTIL_COMPUTED(R_ReturnedValue);
	}
	endcontext(&cntxt);
	expr = tmp;
    }
    else if( TYPEOF(expr) == PROMSXP ) {
	expr = evalv (expr, rho, variant);
    } 
    else 
        ; /* expr is returned unchanged */

    if (PRIMVAL(op)) { /* eval.with.vis(*) : */
	PROTECT(expr);
	PROTECT(env = allocVector(VECSXP, 2));
	PROTECT(encl = allocVector(STRSXP, 2));
	SET_STRING_ELT(encl, 0, mkChar("value"));
	SET_STRING_ELT(encl, 1, mkChar("visible"));
	SET_VECTOR_ELT(env, 0, expr);
<<<<<<< HEAD
	SET_VECTOR_ELT(env, 1, ScalarLogicalShared(R_Visible));
=======
	SET_VECTOR_ELT(env, 1, ScalarLogicalMaybeConst(R_Visible));
>>>>>>> c187a452
	setAttrib(env, R_NamesSymbol, encl);
	expr = env;
	UNPROTECT(3);
    }

    UNPROTECT(1);
    return expr;
}

/* This is a special .Internal */
static SEXP do_withVisible(SEXP call, SEXP op, SEXP args, SEXP rho)
{
    SEXP x, nm, ret;

    checkArity(op, args);
    x = CAR(args);
    x = eval(x, rho);
    PROTECT(x);
    PROTECT(ret = allocVector(VECSXP, 2));
    PROTECT(nm = allocVector(STRSXP, 2));
    SET_STRING_ELT(nm, 0, mkChar("value"));
    SET_STRING_ELT(nm, 1, mkChar("visible"));
    SET_VECTOR_ELT(ret, 0, x);
<<<<<<< HEAD
    SET_VECTOR_ELT(ret, 1, ScalarLogicalShared(R_Visible));
=======
    SET_VECTOR_ELT(ret, 1, ScalarLogicalMaybeConst(R_Visible));
>>>>>>> c187a452
    setAttrib(ret, R_NamesSymbol, nm);
    UNPROTECT(3);
    return ret;
}

/* This is a special .Internal */
static SEXP do_recall(SEXP call, SEXP op, SEXP args, SEXP rho)
{
    RCNTXT *cptr;
    SEXP s, ans ;
    cptr = R_GlobalContext;
    /* get the args supplied */
    while (cptr != NULL) {
	if (cptr->callflag == CTXT_RETURN && cptr->cloenv == rho)
	    break;
	cptr = cptr->nextcontext;
    }
    if (cptr != NULL) {
	args = cptr->promargs;
    }
    /* get the env recall was called from */
    s = R_GlobalContext->sysparent;
    while (cptr != NULL) {
	if (cptr->callflag == CTXT_RETURN && cptr->cloenv == s)
	    break;
	cptr = cptr->nextcontext;
    }
    if (cptr == NULL)
	error(_("'Recall' called from outside a closure"));

    /* If the function has been recorded in the context, use it
       otherwise search for it by name or evaluate the expression
       originally used to get it.
    */
    if (cptr->callfun != R_NilValue)
	PROTECT(s = cptr->callfun);
    else if( TYPEOF(CAR(cptr->call)) == SYMSXP)
	PROTECT(s = findFun(CAR(cptr->call), cptr->sysparent));
    else
	PROTECT(s = eval(CAR(cptr->call), cptr->sysparent));
    if (TYPEOF(s) != CLOSXP) 
    	error(_("'Recall' called from outside a closure"));
    ans = applyClosure_v(cptr->call, s, args, cptr->sysparent, R_BaseEnv, 0);
    UNPROTECT(1);
    return ans;
}


static SEXP evalArgs(SEXP el, SEXP rho, int dropmissing, SEXP call)
{
    return evalList (el, rho, dropmissing ? call : NULL);
}


/* A version of DispatchOrEval that checks for possible S4 methods for
 * any argument, not just the first.  Used in the code for `[` in
 * do_subset.  Differs in that all arguments are evaluated
 * immediately, rather than after the call to R_possible_dispatch.
 * NOT ACTUALLY USED AT PRESENT.
 */
attribute_hidden
int DispatchAnyOrEval(SEXP call, SEXP op, const char *generic, SEXP args,
		      SEXP rho, SEXP *ans, int dropmissing, int argsevald)
{
    if(R_has_methods(op)) {
        SEXP argValue, el,  value; 
	/* Rboolean hasS4 = FALSE; */ 
	int nprotect = 0, dispatch;
	if(!argsevald) {
            PROTECT(argValue = evalArgs(args, rho, dropmissing, call));
	    nprotect++;
	    argsevald = TRUE;
	}
	else argValue = args;
	for(el = argValue; el != R_NilValue; el = CDR(el)) {
	    if(IS_S4_OBJECT(CAR(el))) {
	        value = R_possible_dispatch(call, op, argValue, rho, TRUE);
	        if(value) {
		    *ans = value;
		    UNPROTECT(nprotect);
		    return 1;
	        }
		else break;
	    }
	}
	 /* else, use the regular DispatchOrEval, but now with evaluated args */
	dispatch = DispatchOrEval(call, op, generic, argValue, rho, ans, dropmissing, argsevald);
	UNPROTECT(nprotect);
	return dispatch;
    }
    return DispatchOrEval(call, op, generic, args, rho, ans, dropmissing, argsevald);
}


/* DispatchOrEval is used in internal functions which dispatch to
 * object methods (e.g. "[" or "[[").  The code either builds promises
 * and dispatches to the appropriate method, or it evaluates the
 * arguments it comes in with (if argsevald is 0) and returns them so that
 * the generic built-in C code can continue.  Note that CDR(call) is
 * used to obtain the unevaluated arguments when creating promises, even
 * when argsevald is 1 (so args is the evaluated arguments).  If argsevald 
 * is -1, only the first argument will have been evaluated.
 *
 * The caller must ensure the argument list is protected if arsevald is 0,
 * but not if argsevald is 1 or -1.
 */
attribute_hidden
int DispatchOrEval(SEXP call, SEXP op, const char *generic, SEXP args,
		   SEXP rho, SEXP *ans, int dropmissing, int argsevald)
{
/* DispatchOrEval is called very frequently, most often in cases where
   no dispatching is needed and the isObject or the string-based
   pre-test fail.  To avoid degrading performance it is therefore
   necessary to avoid creating promises in these cases.  The pre-test
   does require that we look at the first argument, so that needs to
   be evaluated.  The complicating factor is that the first argument
   might come in with a "..." and that there might be other arguments
   in the "..." as well.  LT */

    SEXP x = R_NilValue;
    int dots = FALSE, nprotect = 0;;

    if (argsevald != 0) {
        PROTECT(args); nprotect++;
	x = CAR(args);
    }
    else {
	/* Find the object to dispatch on, dropping any leading
	   ... arguments with missing or empty values.  If there are no
	   arguments, R_NilValue is used. */
	for (; args != R_NilValue; args = CDR(args)) {
	    if (CAR(args) == R_DotsSymbol) {
		SEXP h = findVar(R_DotsSymbol, rho);
		if (TYPEOF(h) == DOTSXP) {
#ifdef DODO
		    /**** any self-evaluating value should be OK; this
			  is used in byte compiled code. LT */
		    /* just a consistency check */
		    if (TYPEOF(CAR(h)) != PROMSXP)
			error(_("value in '...' is not a promise"));
#endif
		    dots = TRUE;
		    x = eval(CAR(h), rho);
                    break;
		}
		else if (h != R_NilValue && h != R_MissingArg)
		    error(_("'...' used in an incorrect context"));
	    }
	    else {
                dots = FALSE;
                x = eval(CAR(args), rho);
                break;
	    }
	}
	PROTECT(x); nprotect++;
    }
	/* try to dispatch on the object */
    if( isObject(x) ) {
	char *pt;
	/* Try for formal method. */
	if(IS_S4_OBJECT(x) && R_has_methods(op)) {
	    SEXP value, argValue;
	    /* create a promise to pass down to applyClosure  */
	    if (argsevald < 0)
                argValue = promiseArgsWith1Value(CDR(call), rho, x);
            else if (argsevald == 0)
		argValue = promiseArgsWith1Value(args, rho, x);
	    else 
                argValue = args;
	    PROTECT(argValue); nprotect++;
	    /* This means S4 dispatch */
	    value = R_possible_dispatch (call, op, argValue, rho, argsevald<=0);
	    if(value) {
		*ans = value;
		UNPROTECT(nprotect);
		return 1;
	    }
	    else {
		/* go on, with the evaluated args.  Not guaranteed to have
		   the same semantics as if the arguments were not
		   evaluated, in special cases (e.g., arg values that are
		   LANGSXP).
		   The use of the promiseArgs is supposed to prevent
		   multiple evaluation after the call to possible_dispatch.
		*/
		if (dots)
		    PROTECT(argValue = evalArgs(argValue, rho, dropmissing,
						call));
		else {
		    PROTECT(argValue = CONS(x, evalArgs(CDR(argValue), rho,
							dropmissing, call)));
		    SET_TAG(argValue, CreateTag(TAG(args)));
		}
		nprotect++;
		args = argValue; 
		argsevald = 1;
	    }
	}
	if (TYPEOF(CAR(call)) == SYMSXP)
	    pt = Rf_strrchr(CHAR(PRINTNAME(CAR(call))), '.');
	else
	    pt = NULL;

	if (pt == NULL || strcmp(pt,".default")) {
	    RCNTXT cntxt;
	    SEXP pargs, rho1;

            if (argsevald > 0) {  /* handle as in R_possible_dispatch */
                PROTECT(args); nprotect++;
                pargs = promiseArgsWithValues(CDR(call), rho, args);
            }
            else
                pargs = promiseArgsWith1Value(args, rho, x); 
            PROTECT(pargs); nprotect++;

	    /* The context set up here is needed because of the way
	       usemethod() is written.  DispatchGroup() repeats some
	       internal usemethod() code and avoids the need for a
	       context; perhaps the usemethod() code should be
	       refactored so the contexts around the usemethod() calls
	       in this file can be removed.

	       Using rho for current and calling environment can be
	       confusing for things like sys.parent() calls captured
	       in promises (Gabor G had an example of this).  Also,
	       since the context is established without a SETJMP using
	       an R-accessible environment allows a segfault to be
	       triggered (by something very obscure, but still).
	       Hence here and in the other usemethod() uses below a
	       new environment rho1 is created and used.  LT */
	    PROTECT(rho1 = NewEnvironment(R_NilValue, R_NilValue, rho)); nprotect++;
	    begincontext(&cntxt, CTXT_RETURN, call, rho1, rho, pargs, op);
	    if(usemethod(generic, x, call, pargs, rho1, rho, R_BaseEnv, 0, ans))
	    {
		endcontext(&cntxt);
		UNPROTECT(nprotect);
		return 1;
	    }
	    endcontext(&cntxt);
	}
    }
    if (argsevald <= 0) {
	if (dots)
	    /* The first call argument was ... and may contain more than the
	       object, so it needs to be evaluated here.  The object should be
	       in a promise, so evaluating it again should be no problem. */
	    *ans = evalArgs(args, rho, dropmissing, call);
	else {
	    PROTECT(*ans = CONS(x, evalArgs(CDR(args), rho, dropmissing, call)));
	    SET_TAG(*ans, CreateTag(TAG(args)));
	    UNPROTECT(1);
	}
    }
    else *ans = args;
    UNPROTECT(nprotect);
    return 0;
}


/* gr needs to be protected on return from this function.  buf must be 
   512 characters long. */
static void findmethod(SEXP Class, const char *group, const char *generic,
		       SEXP *sxp,  SEXP *gr, SEXP *meth, int *which,
		       char *buf, SEXP rho)
{
    int len, whichclass;

    len = length(Class);

    /* Need to interleave looking for group and generic methods
       e.g. if class(x) is c("foo", "bar)" then x > 3 should invoke
       "Ops.foo" rather than ">.bar"
    */
    for (whichclass = 0 ; whichclass < len ; whichclass++) {
	const char *ss = translateChar(STRING_ELT(Class, whichclass));
	if (!copy_3_strings (buf, 512, generic, ".", ss))
	    error(_("class name too long in '%s'"), generic);
	*meth = install(buf);
	*sxp = R_LookupMethod(*meth, rho, rho, R_BaseEnv);
	if (isFunction(*sxp)) {
	    *gr = mkString("");
	    break;
	}
        if (!copy_3_strings (buf, 512, group, ".", ss))
	    error(_("class name too long in '%s'"), group);
	*meth = install(buf);
	*sxp = R_LookupMethod(*meth, rho, rho, R_BaseEnv);
	if (isFunction(*sxp)) {
	    *gr = mkString(group);
	    break;
	}
    }
    *which = whichclass;
}

attribute_hidden
int DispatchGroup(const char* group, SEXP call, SEXP op, SEXP args, SEXP rho,
		  SEXP *ans)
{
    int i, j, nargs, lwhich, rwhich, set;
    SEXP lclass, s, t, m, lmeth, lsxp, lgr, newrho;
    SEXP rclass, rmeth, rgr, rsxp, value;
    char lbuf[512], rbuf[512], generic[128];
    Rboolean useS4 = TRUE, isOps = FALSE;

    /* pre-test to avoid string computations when there is nothing to
       dispatch on because either there is only one argument and it
       isn't an object or there are two or more arguments but neither
       of the first two is an object -- both of these cases would be
       rejected by the code following the string examination code
       below */
    if (args != R_NilValue && ! isObject(CAR(args)) &&
	(CDR(args) == R_NilValue || ! isObject(CADR(args))))
	return 0;

    isOps = strcmp(group, "Ops") == 0;

    /* try for formal method */
    if(length(args) == 1 && !IS_S4_OBJECT(CAR(args))) useS4 = FALSE;
    if(length(args) == 2 &&
       !IS_S4_OBJECT(CAR(args)) && !IS_S4_OBJECT(CADR(args))) useS4 = FALSE;
    if(useS4) {
	/* Remove argument names to ensure positional matching */
	if(isOps)
	    for(s = args; s != R_NilValue; s = CDR(s)) SET_TAG(s, R_NilValue);
	if(R_has_methods(op) &&
	   (value = R_possible_dispatch(call, op, args, rho, FALSE))) {
	       *ans = value;
	       return 1;
	}
	/* else go on to look for S3 methods */
    }

    /* check whether we are processing the default method */
    if ( isSymbol(CAR(call)) ) {
        const char *pt;
        pt = CHAR(PRINTNAME(CAR(call)));
        while (*pt == '.') pt += 1;   /* duplicate previous behaviour exactly */
        while (*pt != 0 && *pt != '.') pt += 1;
        if (*pt != 0) {
            while (*pt == '.') pt += 1;
            if (strcmp(pt,"default") == 0)
                return 0;
        }
    }

    if(isOps)
	nargs = length(args);
    else
	nargs = 1;

    if( nargs == 1 && !isObject(CAR(args)) )
	return 0;

    if(!isObject(CAR(args)) && !isObject(CADR(args)))
	return 0;

    if (!copy_1_string (generic, sizeof generic, PRIMNAME(op)))
	error(_("generic name too long in '%s'"), PRIMNAME(op));

    lclass = IS_S4_OBJECT(CAR(args)) ? R_data_class2(CAR(args))
      : getAttrib00(CAR(args), R_ClassSymbol);

    if( nargs == 2 )
	rclass = IS_S4_OBJECT(CADR(args)) ? R_data_class2(CADR(args))
      : getAttrib00(CADR(args), R_ClassSymbol);
    else
	rclass = R_NilValue;

    lsxp = R_NilValue; lgr = R_NilValue; lmeth = R_NilValue;
    rsxp = R_NilValue; rgr = R_NilValue; rmeth = R_NilValue;

    findmethod(lclass, group, generic, &lsxp, &lgr, &lmeth, &lwhich,
	       lbuf, rho);
    PROTECT(lgr);
    if(isFunction(lsxp) && IS_S4_OBJECT(CAR(args)) && lwhich > 0
       && isBasicClass(translateChar(STRING_ELT(lclass, lwhich)))) {
	/* This and the similar test below implement the strategy
	 for S3 methods selected for S4 objects.  See ?Methods */
        value = CAR(args);
	if (NAMEDCNT_GT_0(value)) SET_NAMEDCNT_MAX(value);
	value = R_getS4DataSlot(value, S4SXP); /* the .S3Class obj. or NULL*/
	if(value != R_NilValue) /* use the S3Part as the inherited object */
	    SETCAR(args, value);
    }

    if( nargs == 2 )
	findmethod(rclass, group, generic, &rsxp, &rgr, &rmeth,
		   &rwhich, rbuf, rho);
    else
	rwhich = 0;

    if(isFunction(rsxp) && IS_S4_OBJECT(CADR(args)) && rwhich > 0
       && isBasicClass(translateChar(STRING_ELT(rclass, rwhich)))) {
        value = CADR(args);
	if (NAMEDCNT_GT_0(value)) SET_NAMEDCNT_MAX(value);
	value = R_getS4DataSlot(value, S4SXP);
	if(value != R_NilValue) SETCADR(args, value);
    }

    PROTECT(rgr);

    if( !isFunction(lsxp) && !isFunction(rsxp) ) {
	UNPROTECT(2);
	return 0; /* no generic or group method so use default*/
    }

    if( lsxp != rsxp ) {
	if ( isFunction(lsxp) && isFunction(rsxp) ) {
	    /* special-case some methods involving difftime */
	    const char *lname = CHAR(PRINTNAME(lmeth)),
		*rname = CHAR(PRINTNAME(rmeth));
	    if( streql(rname, "Ops.difftime") && 
		(streql(lname, "+.POSIXt") || streql(lname, "-.POSIXt") ||
		 streql(lname, "+.Date") || streql(lname, "-.Date")) )
		rsxp = R_NilValue;
	    else if (streql(lname, "Ops.difftime") && 
		     (streql(rname, "+.POSIXt") || streql(rname, "+.Date")) )
		lsxp = R_NilValue;
	    else {
		warning(_("Incompatible methods (\"%s\", \"%s\") for \"%s\""),
			lname, rname, generic);
		UNPROTECT(2);
		return 0;
	    }
	}
	/* if the right hand side is the one */
	if( !isFunction(lsxp) ) { /* copy over the righthand stuff */
	    lsxp = rsxp;
	    lmeth = rmeth;
	    lgr = rgr;
	    lclass = rclass;
	    lwhich = rwhich;
	    strcpy(lbuf, rbuf);
	}
    }

    /* we either have a group method or a class method */

    PROTECT(newrho = allocSExp(ENVSXP));
    PROTECT(m = allocVector(STRSXP,nargs));
    s = args;
    for (i = 0 ; i < nargs ; i++) {
	t = IS_S4_OBJECT(CAR(s)) ? R_data_class2(CAR(s))
	  : getAttrib00(CAR(s), R_ClassSymbol);
	set = 0;
	if (isString(t)) {
	    for (j = 0 ; j < LENGTH(t) ; j++) {
		if (!strcmp(translateChar(STRING_ELT(t, j)),
			    translateChar(STRING_ELT(lclass, lwhich)))) {
		    SET_STRING_ELT(m, i, mkChar(lbuf));
		    set = 1;
		    break;
		}
	    }
	}
	if( !set )
	    SET_STRING_ELT(m, i, R_BlankString);
	s = CDR(s);
    }

    defineVar(R_dot_Method, m, newrho);
    UNPROTECT(1);
    PROTECT(t = mkString(generic));
    defineVar(R_dot_Generic, t, newrho);
    UNPROTECT(1);
    defineVar(R_dot_Group, lgr, newrho);
    set = length(lclass) - lwhich;
    PROTECT(t = allocVector(STRSXP, set));
    for(j = 0 ; j < set ; j++ )
	SET_STRING_ELT(t, j, duplicate(STRING_ELT(lclass, lwhich++)));
    defineVar(R_dot_Class, t, newrho);
    UNPROTECT(1);
    defineVar(R_dot_GenericCallEnv, rho, newrho);
    defineVar(R_dot_GenericDefEnv, R_BaseEnv, newrho);

    PROTECT(t = LCONS(lmeth, CDR(call)));

    /* the arguments have been evaluated; since we are passing them */
    /* out to a closure we need to wrap them in promises so that */
    /* they get duplicated and things like missing/substitute work. */

    PROTECT(s = promiseArgsWithValues(CDR(call), rho, args));
    if (isOps) {
        /* ensure positional matching for operators */
        for (m = s; m != R_NilValue; m = CDR(m))
            SET_TAG(m, R_NilValue);
    }

    *ans = applyClosure_v(t, lsxp, s, rho, newrho, 0);
    UNPROTECT(5);
    return 1;
}


/* START OF BYTECODE SECTION. */

static int R_bcVersion = 7;
static int R_bcMinVersion = 6;

static SEXP R_AddSym = NULL;
static SEXP R_SubSym = NULL;
static SEXP R_MulSym = NULL;
static SEXP R_DivSym = NULL;
static SEXP R_ExptSym = NULL;
static SEXP R_SqrtSym = NULL;
static SEXP R_ExpSym = NULL;
static SEXP R_EqSym = NULL;
static SEXP R_NeSym = NULL;
static SEXP R_LtSym = NULL;
static SEXP R_LeSym = NULL;
static SEXP R_GeSym = NULL;
static SEXP R_GtSym = NULL;
static SEXP R_AndSym = NULL;
static SEXP R_OrSym = NULL;
static SEXP R_NotSym = NULL;
static SEXP R_SubsetSym = NULL;
static SEXP R_SubassignSym = NULL;
static SEXP R_CSym = NULL;
static SEXP R_Subset2Sym = NULL;
static SEXP R_Subassign2Sym = NULL;
static SEXP R_valueSym = NULL;
static SEXP R_TrueValue = NULL;
static SEXP R_FalseValue = NULL;

#if defined(__GNUC__) && ! defined(BC_PROFILING) && (! defined(NO_THREADED_CODE))
# define THREADED_CODE
#endif

attribute_hidden
void R_initialize_bcode(void)
{
  R_AddSym = install("+");
  R_SubSym = install("-");
  R_MulSym = install("*");
  R_DivSym = install("/");
  R_ExptSym = install("^");
  R_SqrtSym = install("sqrt");
  R_ExpSym = install("exp");
  R_EqSym = install("==");
  R_NeSym = install("!=");
  R_LtSym = install("<");
  R_LeSym = install("<=");
  R_GeSym = install(">=");
  R_GtSym = install(">");
  R_AndSym = install("&");
  R_OrSym = install("|");
  R_NotSym = install("!");
  R_SubsetSym = R_BracketSymbol; /* "[" */
  R_SubassignSym = install("[<-");
  R_CSym = install("c");
  R_Subset2Sym = R_Bracket2Symbol; /* "[[" */
  R_Subassign2Sym = install("[[<-");
  R_valueSym = install("value");

  R_TrueValue = mkTrue();
  SET_NAMEDCNT_MAX(R_TrueValue);
  R_PreserveObject(R_TrueValue);
  R_FalseValue = mkFalse();
  SET_NAMEDCNT_MAX(R_FalseValue);
  R_PreserveObject(R_FalseValue);
#ifdef THREADED_CODE
  bcEval(NULL, NULL, FALSE);
#endif
}

enum {
  BCMISMATCH_OP,
  RETURN_OP,
  GOTO_OP,
  BRIFNOT_OP,
  POP_OP,
  DUP_OP,
  PRINTVALUE_OP,
  STARTLOOPCNTXT_OP,
  ENDLOOPCNTXT_OP,
  DOLOOPNEXT_OP,
  DOLOOPBREAK_OP,
  STARTFOR_OP,
  STEPFOR_OP,
  ENDFOR_OP,
  SETLOOPVAL_OP,
  INVISIBLE_OP,
  LDCONST_OP,
  LDNULL_OP,
  LDTRUE_OP,
  LDFALSE_OP,
  GETVAR_OP,
  DDVAL_OP,
  SETVAR_OP,
  GETFUN_OP,
  GETGLOBFUN_OP,
  GETSYMFUN_OP,
  GETBUILTIN_OP,
  GETINTLBUILTIN_OP,
  CHECKFUN_OP,
  MAKEPROM_OP,
  DOMISSING_OP,
  SETTAG_OP,
  DODOTS_OP,
  PUSHARG_OP,
  PUSHCONSTARG_OP,
  PUSHNULLARG_OP,
  PUSHTRUEARG_OP,
  PUSHFALSEARG_OP,
  CALL_OP,
  CALLBUILTIN_OP,
  CALLSPECIAL_OP,
  MAKECLOSURE_OP,
  UMINUS_OP,
  UPLUS_OP,
  ADD_OP,
  SUB_OP,
  MUL_OP,
  DIV_OP,
  EXPT_OP,
  SQRT_OP,
  EXP_OP,
  EQ_OP,
  NE_OP,
  LT_OP,
  LE_OP,
  GE_OP,
  GT_OP,
  AND_OP,
  OR_OP,
  NOT_OP,
  DOTSERR_OP,
  STARTASSIGN_OP,
  ENDASSIGN_OP,
  STARTSUBSET_OP,
  DFLTSUBSET_OP,
  STARTSUBASSIGN_OP,
  DFLTSUBASSIGN_OP,
  STARTC_OP,
  DFLTC_OP,
  STARTSUBSET2_OP,
  DFLTSUBSET2_OP,
  STARTSUBASSIGN2_OP,
  DFLTSUBASSIGN2_OP,
  DOLLAR_OP,
  DOLLARGETS_OP,
  ISNULL_OP,
  ISLOGICAL_OP,
  ISINTEGER_OP,
  ISDOUBLE_OP,
  ISCOMPLEX_OP,
  ISCHARACTER_OP,
  ISSYMBOL_OP,
  ISOBJECT_OP,
  ISNUMERIC_OP,
  VECSUBSET_OP,
  MATSUBSET_OP,
  SETVECSUBSET_OP,
  SETMATSUBSET_OP,
  AND1ST_OP,
  AND2ND_OP,
  OR1ST_OP,
  OR2ND_OP,
  GETVAR_MISSOK_OP,
  DDVAL_MISSOK_OP,
  VISIBLE_OP,
  SETVAR2_OP,
  STARTASSIGN2_OP,
  ENDASSIGN2_OP,
  SETTER_CALL_OP,
  GETTER_CALL_OP,
  SWAP_OP,
  DUP2ND_OP,
  SWITCH_OP,
  RETURNJMP_OP,
  STARTVECSUBSET_OP,
  STARTMATSUBSET_OP,
  STARTSETVECSUBSET_OP,
  STARTSETMATSUBSET_OP,
  OPCOUNT
};


SEXP do_math1(SEXP, SEXP, SEXP, SEXP, int);
SEXP do_andor(SEXP, SEXP, SEXP, SEXP, int);
SEXP do_not(SEXP, SEXP, SEXP, SEXP, int);
SEXP do_subset_dflt(SEXP, SEXP, SEXP, SEXP);
SEXP do_subassign_dflt(SEXP, SEXP, SEXP, SEXP, int);
SEXP do_c_dflt(SEXP, SEXP, SEXP, SEXP);
SEXP do_subset2_dflt(SEXP, SEXP, SEXP, SEXP);
SEXP do_subassign2_dflt(SEXP, SEXP, SEXP, SEXP, int);

#define GETSTACK_PTR(s) (*(s))
#define GETSTACK(i) GETSTACK_PTR(R_BCNodeStackTop + (i))

#define SETSTACK_PTR(s, v) do { \
    SEXP __v__ = (v); \
    *(s) = __v__; \
} while (0)

#define SETSTACK(i, v) SETSTACK_PTR(R_BCNodeStackTop + (i), v)

#define SETSTACK_REAL_PTR(s, v) SETSTACK_PTR(s, ScalarReal(v))

#define SETSTACK_REAL(i, v) SETSTACK_REAL_PTR(R_BCNodeStackTop + (i), v)

#define SETSTACK_INTEGER_PTR(s, v) SETSTACK_PTR(s, ScalarInteger(v))

#define SETSTACK_INTEGER(i, v) SETSTACK_INTEGER_PTR(R_BCNodeStackTop + (i), v)

#define SETSTACK_LOGICAL_PTR(s, v) do { \
    int __ssl_v__ = (v); \
    if (__ssl_v__ == NA_LOGICAL) \
	SETSTACK_PTR(s, ScalarLogical(NA_LOGICAL)); \
    else \
	SETSTACK_PTR(s, __ssl_v__ ? R_TrueValue : R_FalseValue); \
} while(0)

#define SETSTACK_LOGICAL(i, v) SETSTACK_LOGICAL_PTR(R_BCNodeStackTop + (i), v)

typedef union { double dval; int ival; } scalar_value_t;

/* bcStackScalar() checks whether the object in the specified stack
   location is a simple real, integer, or logical scalar (i.e. length
   one and no attributes.  If so, the type is returned as the function
   value and the value is returned in the structure pointed to by the
   second argument; if not, then zero is returned as the function
   value. */
static R_INLINE int bcStackScalar(R_bcstack_t *s, scalar_value_t *v)
{
    SEXP x = *s;
    if (ATTRIB(x) == R_NilValue) {
	switch(TYPEOF(x)) {
	case REALSXP:
	    if (LENGTH(x) == 1) {
		v->dval = REAL(x)[0];
		return REALSXP;
	    }
	    else return 0;
	case INTSXP:
	    if (LENGTH(x) == 1) {
		v->ival = INTEGER(x)[0];
		return INTSXP;
	    }
	    else return 0;
	case LGLSXP:
	    if (LENGTH(x) == 1) {
		v->ival = LOGICAL(x)[0];
		return LGLSXP;
	    }
	    else return 0;
	default: return 0;
	}
    }
    else return 0;
}

#define DO_FAST_RELOP2(op,a,b) do { \
    SKIP_OP(); \
    SETSTACK_LOGICAL(-2, ((a) op (b)) ? TRUE : FALSE);	\
    R_BCNodeStackTop--; \
    NEXT(); \
} while (0)

# define FastRelop2(op,opval,opsym) do { \
    scalar_value_t vx; \
    scalar_value_t vy; \
    int typex = bcStackScalar(R_BCNodeStackTop - 2, &vx); \
    int typey = bcStackScalar(R_BCNodeStackTop - 1, &vy); \
    if (typex == REALSXP && ! ISNAN(vx.dval)) { \
	if (typey == REALSXP && ! ISNAN(vy.dval)) \
	    DO_FAST_RELOP2(op, vx.dval, vy.dval); \
	else if (typey == INTSXP && vy.ival != NA_INTEGER) \
	    DO_FAST_RELOP2(op, vx.dval, vy.ival); \
    } \
    else if (typex == INTSXP && vx.ival != NA_INTEGER) { \
	if (typey == REALSXP && ! ISNAN(vy.dval)) \
	    DO_FAST_RELOP2(op, vx.ival, vy.dval); \
	else if (typey == INTSXP && vy.ival != NA_INTEGER) { \
	    DO_FAST_RELOP2(op, vx.ival, vy.ival); \
	} \
    } \
    Relop2(opval, opsym); \
} while (0)

static R_INLINE SEXP getPrimitive(SEXP symbol, SEXPTYPE type)
{
    SEXP value = SYMVALUE(symbol);
    if (TYPEOF(value) == PROMSXP) {
	value = forcePromise(value);
	SET_NAMEDCNT_MAX(value);
    }
    if (TYPEOF(value) != type) {
	/* probably means a package redefined the base function so
	   try to get the real thing from the internal table of
	   primitives */
	value = R_Primitive(CHAR(PRINTNAME(symbol)));
	if (TYPEOF(value) != type)
	    /* if that doesn't work we signal an error */
	    error(_("\"%s\" is not a %s function"),
		  CHAR(PRINTNAME(symbol)),
		  type == BUILTINSXP ? "BUILTIN" : "SPECIAL");
    }
    return value;
}

static SEXP cmp_relop(SEXP call, int opval, SEXP opsym, SEXP x, SEXP y,
		      SEXP rho)
{
    SEXP op = getPrimitive(opsym, BUILTINSXP);
    if (isObject(x) || isObject(y)) {
	SEXP args, ans;
	args = CONS(x, CONS(y, R_NilValue));
	PROTECT(args);
	if (DispatchGroup("Ops", call, op, args, rho, &ans)) {
	    UNPROTECT(1);
	    return ans;
	}
	UNPROTECT(1);
    }
    return do_fast_relop (call, op, x, y, rho, 0);
}

static SEXP cmp_arith1(SEXP call, SEXP opsym, SEXP x, SEXP rho)
{
    SEXP op = getPrimitive(opsym, BUILTINSXP);
    if (isObject(x)) {
	SEXP args, ans;
	args = CONS(x, R_NilValue);
	PROTECT(args);
	if (DispatchGroup("Ops", call, op, args, rho, &ans)) {
	    UNPROTECT(1);
	    return ans;
	}
	UNPROTECT(1);
    }
    return R_unary(call, op, x, 0);
}

static SEXP cmp_arith2(SEXP call, int opval, SEXP opsym, SEXP x, SEXP y,
		       SEXP rho)
{
    SEXP op = getPrimitive(opsym, BUILTINSXP);
    if (TYPEOF(op) == PROMSXP) {
	op = forcePromise(op);
	SET_NAMEDCNT_MAX(op);
    }
    if (isObject(x) || isObject(y)) {
	SEXP args, ans;
	args = CONS(x, CONS(y, R_NilValue));
	PROTECT(args);
	if (DispatchGroup("Ops", call, op, args, rho, &ans)) {
	    UNPROTECT(1);
	    return ans;
	}
	UNPROTECT(1);
    }
    return R_binary(call, op, x, y, 0);
}

#define Builtin1(do_fun,which,rho) do { \
  SEXP call = VECTOR_ELT(constants, GETOP()); \
  SETSTACK(-1, CONS(GETSTACK(-1), R_NilValue));		     \
  SETSTACK(-1, do_fun(call, getPrimitive(which, BUILTINSXP), \
		      GETSTACK(-1), rho, 0));		     \
  NEXT(); \
} while(0)

#define Builtin2(do_fun,which,rho) do {		     \
  SEXP call = VECTOR_ELT(constants, GETOP()); \
  SEXP tmp = CONS(GETSTACK(-1), R_NilValue); \
  SETSTACK(-2, CONS(GETSTACK(-2), tmp));     \
  R_BCNodeStackTop--; \
  SETSTACK(-1, do_fun(call, getPrimitive(which, BUILTINSXP),	\
		      GETSTACK(-1), rho, 0));			\
  NEXT(); \
} while(0)

#define NewBuiltin2(do_fun,opval,opsym,rho) do {	\
  SEXP call = VECTOR_ELT(constants, GETOP()); \
  SEXP x = GETSTACK(-2); \
  SEXP y = GETSTACK(-1); \
  SETSTACK(-2, do_fun(call, opval, opsym, x, y,rho));	\
  R_BCNodeStackTop--; \
  NEXT(); \
} while(0)

#define Arith1(opsym) do {		\
  SEXP call = VECTOR_ELT(constants, GETOP()); \
  SEXP x = GETSTACK(-1); \
  SETSTACK(-1, cmp_arith1(call, opsym, x, rho)); \
  NEXT(); \
} while(0)


#define Arith2(opval,opsym) NewBuiltin2(cmp_arith2,opval,opsym,rho)
#define Math1(which) Builtin1(do_math1,which,rho)
#define Relop2(opval,opsym) NewBuiltin2(cmp_relop,opval,opsym,rho)

# define DO_FAST_BINOP(op,a,b) do { \
    SKIP_OP(); \
    SETSTACK_REAL(-2, (a) op (b)); \
    R_BCNodeStackTop--; \
    NEXT(); \
} while (0)

# define DO_FAST_BINOP_INT(op, a, b) do { \
    double dval = ((double) (a)) op ((double) (b)); \
    if (dval <= INT_MAX && dval >= INT_MIN + 1) { \
        SKIP_OP(); \
	SETSTACK_INTEGER(-2, (int) dval); \
	R_BCNodeStackTop--; \
	NEXT(); \
    } \
} while(0)

# define FastBinary(op,opval,opsym) do { \
    scalar_value_t vx; \
    scalar_value_t vy; \
    int typex = bcStackScalar(R_BCNodeStackTop - 2, &vx); \
    int typey = bcStackScalar(R_BCNodeStackTop - 1, &vy); \
    if (typex == REALSXP) { \
        if (typey == REALSXP) \
	    DO_FAST_BINOP(op, vx.dval, vy.dval); \
	else if (typey == INTSXP && vy.ival != NA_INTEGER) \
	    DO_FAST_BINOP(op, vx.dval, vy.ival); \
    } \
    else if (typex == INTSXP && vx.ival != NA_INTEGER) { \
	if (typey == REALSXP) \
	    DO_FAST_BINOP(op, vx.ival, vy.dval); \
	else if (typey == INTSXP && vy.ival != NA_INTEGER) { \
	    if (opval == DIVOP) \
		DO_FAST_BINOP(op, (double) vx.ival, (double) vy.ival); \
            else \
		DO_FAST_BINOP_INT(op, vx.ival, vy.ival); \
	} \
    } \
    Arith2(opval, opsym); \
} while (0)

#define BCNPUSH(v) do { \
  SEXP __value__ = (v); \
  R_bcstack_t *__ntop__ = R_BCNodeStackTop + 1; \
  if (__ntop__ > R_BCNodeStackEnd) nodeStackOverflow(); \
  __ntop__[-1] = __value__; \
  R_BCNodeStackTop = __ntop__; \
} while (0)

#define BCNDUP() do { \
    R_bcstack_t *__ntop__ = R_BCNodeStackTop + 1; \
    if (__ntop__ > R_BCNodeStackEnd) nodeStackOverflow(); \
    __ntop__[-1] = __ntop__[-2]; \
    R_BCNodeStackTop = __ntop__; \
} while(0)

#define BCNDUP2ND() do { \
    R_bcstack_t *__ntop__ = R_BCNodeStackTop + 1; \
    if (__ntop__ > R_BCNodeStackEnd) nodeStackOverflow(); \
    __ntop__[-1] = __ntop__[-3]; \
    R_BCNodeStackTop = __ntop__; \
} while(0)

#define BCNPOP() (R_BCNodeStackTop--, GETSTACK(0))
#define BCNPOP_IGNORE_VALUE() R_BCNodeStackTop--

#define BCNSTACKCHECK(n)  do { \
  if (R_BCNodeStackTop + 1 > R_BCNodeStackEnd) nodeStackOverflow(); \
} while (0)

#define BCIPUSHPTR(v)  do { \
  void *__value__ = (v); \
  IStackval *__ntop__ = R_BCIntStackTop + 1; \
  if (__ntop__ > R_BCIntStackEnd) intStackOverflow(); \
  *__ntop__[-1].p = __value__; \
  R_BCIntStackTop = __ntop__; \
} while (0)

#define BCIPUSHINT(v)  do { \
  int __value__ = (v); \
  IStackval *__ntop__ = R_BCIntStackTop + 1; \
  if (__ntop__ > R_BCIntStackEnd) intStackOverflow(); \
  __ntop__[-1].i = __value__; \
  R_BCIntStackTop = __ntop__; \
} while (0)

#define BCIPOPPTR() ((--R_BCIntStackTop)->p)
#define BCIPOPINT() ((--R_BCIntStackTop)->i)

#define BCCONSTS(e) BCODE_CONSTS(e)

static void nodeStackOverflow()
{
    error(_("node stack overflow"));
}

#ifdef BC_INT_STACK
static void intStackOverflow()
{
    error(_("integer stack overflow"));
}
#endif

static SEXP bytecodeExpr(SEXP e)
{
    if (isByteCode(e)) {
	if (LENGTH(BCCONSTS(e)) > 0)
	    return VECTOR_ELT(BCCONSTS(e), 0);
	else return R_NilValue;
    }
    else return e;
}

SEXP R_PromiseExpr(SEXP p)
{
    return bytecodeExpr(PRCODE(p));
}

SEXP R_ClosureExpr(SEXP p)
{
    return bytecodeExpr(BODY(p));
}

#ifdef THREADED_CODE
typedef union { void *v; int i; } BCODE;

static struct { void *addr; int argc; } opinfo[OPCOUNT];

#define OP(name,n) \
  case name##_OP: opinfo[name##_OP].addr = (__extension__ &&op_##name); \
    opinfo[name##_OP].argc = (n); \
    goto loop; \
    op_##name

#define BEGIN_MACHINE  NEXT(); init: { loop: switch(which++)
#define LASTOP } value = R_NilValue; goto done
#define INITIALIZE_MACHINE() if (body == NULL) goto init

#define NEXT() (__extension__ ({goto *(*pc++).v;}))
#define GETOP() (*pc++).i
#define SKIP_OP() (pc++)

#define BCCODE(e) (BCODE *) INTEGER(BCODE_CODE(e))
#else
typedef int BCODE;

#define OP(name,argc) case name##_OP

#ifdef BC_PROFILING
#define BEGIN_MACHINE  loop: current_opcode = *pc; switch(*pc++)
#else
#define BEGIN_MACHINE  loop: switch(*pc++)
#endif
#define LASTOP  default: error(_("Bad opcode"))
#define INITIALIZE_MACHINE()

#define NEXT() goto loop
#define GETOP() *pc++
#define SKIP_OP() (pc++)

#define BCCODE(e) INTEGER(BCODE_CODE(e))
#endif

static R_INLINE SEXP GET_BINDING_CELL(SEXP symbol, SEXP rho)
{
    if (rho == R_BaseEnv || rho == R_BaseNamespace)
	return R_NilValue;
    else {
	SEXP loc = (SEXP) R_findVarLocInFrame(rho, symbol);
	return (loc != NULL) ? loc : R_NilValue;
    }
}

static R_INLINE Rboolean SET_BINDING_VALUE(SEXP loc, SEXP value) {
    /* This depends on the current implementation of bindings */
    if (loc != R_NilValue &&
	! BINDING_IS_LOCKED(loc) && ! IS_ACTIVE_BINDING(loc)) {
	if (CAR(loc) != value) {
	    SETCAR(loc, value);
	    if (MISSING(loc))
		SET_MISSING(loc, 0);
	}
	return TRUE;
    }
    else
	return FALSE;
}

static R_INLINE SEXP BINDING_VALUE(SEXP loc)
{
    if (loc != R_NilValue && ! IS_ACTIVE_BINDING(loc))
	return CAR(loc);
    else
	return R_UnboundValue;
}

#define BINDING_SYMBOL(loc) TAG(loc)

/* Defining USE_BINDING_CACHE enables a cache for GETVAR, SETVAR, and
   others to more efficiently locate bindings in the top frame of the
   current environment.  The index into of the symbol in the constant
   table is used as the cache index.  Two options can be used to chose
   among implementation strategies:

       If CACHE_ON_STACK is defined the the cache is allocated on the
       byte code stack. Otherwise it is allocated on the heap as a
       VECSXP.  The stack-based approach is more efficient, but runs
       the risk of running out of stack space.

       If CACHE_MAX is defined, then a cache of at most that size is
       used. The value must be a power of 2 so a modulus computation x
       % CACHE_MAX can be done as x & (CACHE_MAX - 1). More than 90%
       of the closures in base have constant pools with fewer than 128
       entries when compiled, to that is a good value to use.

   On average about 1/3 of constant pool entries are symbols, so this
   approach wastes some space.  This could be avoided by grouping the
   symbols at the beginning of the constant pool and recording the
   number.

   Bindings recorded may become invalid if user code removes a
   variable.  The code in envir.c has been modified to insert
   R_unboundValue as the value of a binding when it is removed, and
   code using cached bindings checks for this.

   It would be nice if we could also cache bindings for variables
   found in enclosing environments. These would become invalid if a
   new variable is defined in an intervening frame. Some mechanism for
   invalidating the cache would be needed. This is certainly possible,
   but finding an efficient mechanism does not seem to be easy.   LT */

/* Both mechanisms implemented here make use of the stack to hold
   cache information.  This is not a problem except for "safe" for()
   loops using the STARTLOOPCNTXT instruction to run the body in a
   separate bcEval call.  Since this approach expects loop setup
   information to be passed on the stack from the outer bcEval call to
   an inner one the inner one cannot put things on the stack. For now,
   bcEval takes an additional argument that disables the cache in
   calls via STARTLOOPCNTXT for all "safe" loops. It would be better
   to deal with this in some other way, for example by having a
   specific STARTFORLOOPCNTXT instruction that deals with transferring
   the information in some other way. For now disabling the cache is
   an expedient solution. LT */

#define USE_BINDING_CACHE
# ifdef USE_BINDING_CACHE
/* CACHE_MAX must be a power of 2 for modulus using & CACHE_MASK to work*/
# define CACHE_MAX 128
# ifdef CACHE_MAX
#  define CACHE_MASK (CACHE_MAX - 1)
#  define CACHEIDX(i) ((i) & CACHE_MASK)
# else
#  define CACHEIDX(i) (i)
# endif

# define CACHE_ON_STACK
# ifdef CACHE_ON_STACK
typedef R_bcstack_t * R_binding_cache_t;
#  define GET_CACHED_BINDING_CELL(vcache, sidx) \
    (vcache ? vcache[CACHEIDX(sidx)] : R_NilValue)
#  define GET_SMALLCACHE_BINDING_CELL(vcache, sidx) \
    (vcache ? vcache[sidx] : R_NilValue)

#  define SET_CACHED_BINDING(cvache, sidx, cell) \
    do { if (vcache) vcache[CACHEIDX(sidx)] = (cell); } while (0)
# else
typedef SEXP R_binding_cache_t;
#  define GET_CACHED_BINDING_CELL(vcache, sidx) \
    (vcache ? VECTOR_ELT(vcache, CACHEIDX(sidx)) : R_NilValue)
#  define GET_SMALLCACHE_BINDING_CELL(vcache, sidx) \
    (vcache ? VECTOR_ELT(vcache, sidx) : R_NilValue)

#  define SET_CACHED_BINDING(vcache, sidx, cell) \
    do { if (vcache) SET_VECTOR_ELT(vcache, CACHEIDX(sidx), cell); } while (0)
# endif
#else
typedef void *R_binding_cache_t;
# define GET_CACHED_BINDING_CELL(vcache, sidx) R_NilValue
# define GET_SMALLCACHE_BINDING_CELL(vcache, sidx) R_NilValue

# define SET_CACHED_BINDING(vcache, sidx, cell)
#endif

static R_INLINE SEXP GET_BINDING_CELL_CACHE(SEXP symbol, SEXP rho,
					    R_binding_cache_t vcache, int idx)
{
    SEXP cell = GET_CACHED_BINDING_CELL(vcache, idx);
    /* The value returned by GET_CACHED_BINDING_CELL is either a
       binding cell or R_NilValue.  TAG(R_NilValue) is R_NilVelue, and
       that will no equal symbol. So a separate test for cell !=
       R_NilValue is not needed. */
    if (TAG(cell) == symbol && CAR(cell) != R_UnboundValue)
	return cell;
    else {
	SEXP ncell = GET_BINDING_CELL(symbol, rho);
	if (ncell != R_NilValue)
	    SET_CACHED_BINDING(vcache, idx, ncell);
	else if (cell != R_NilValue && CAR(cell) == R_UnboundValue)
	    SET_CACHED_BINDING(vcache, idx, R_NilValue);
	return ncell;
    }
}

static void MISSING_ARGUMENT_ERROR(SEXP symbol)
{
    const char *n = CHAR(PRINTNAME(symbol));
    if(*n) error(_("argument \"%s\" is missing, with no default"), n);
    else error(_("argument is missing, with no default"));
}

#define MAYBE_MISSING_ARGUMENT_ERROR(symbol, keepmiss) \
    do { if (! keepmiss) MISSING_ARGUMENT_ERROR(symbol); } while (0)

static void UNBOUND_VARIABLE_ERROR(SEXP symbol)
{
    error(_("object '%s' not found"), CHAR(PRINTNAME(symbol)));
}

static R_INLINE SEXP FORCE_PROMISE(SEXP value, SEXP symbol, SEXP rho,
				   Rboolean keepmiss)
{
    if (PRVALUE(value) == R_UnboundValue) {
	/**** R_isMissing is inefficient */
	if (keepmiss && R_isMissing(symbol, rho))
	    value = R_MissingArg;
	else value = forcePromise(value);
    }
    else value = PRVALUE(value);
    return value;
}

static R_INLINE SEXP FIND_VAR_NO_CACHE(SEXP symbol, SEXP rho, SEXP cell)
{
    SEXP value;
    /* only need to search the current frame again if
       binding was special or frame is a base frame */
    if (cell != R_NilValue ||
	rho == R_BaseEnv || rho == R_BaseNamespace)
	value =  findVar(symbol, rho);
    else
	value =  findVar(symbol, ENCLOS(rho));
    return value;
}

static R_INLINE SEXP getvar(SEXP symbol, SEXP rho,
			    Rboolean dd, Rboolean keepmiss,
			    R_binding_cache_t vcache, int sidx)
{
    SEXP value;
    if (dd)
	value = ddfindVar(symbol, rho);
    else if (vcache != NULL) {
	SEXP cell = GET_BINDING_CELL_CACHE(symbol, rho, vcache, sidx);
	value = BINDING_VALUE(cell);
	if (value == R_UnboundValue)
	    value = FIND_VAR_NO_CACHE(symbol, rho, cell);
    }
    else
	value = findVar(symbol, rho);

    if (value == R_UnboundValue)
	UNBOUND_VARIABLE_ERROR(symbol);
    else if (value == R_MissingArg)
	MAYBE_MISSING_ARGUMENT_ERROR(symbol, keepmiss);
    else if (TYPEOF(value) == PROMSXP)
	value = FORCE_PROMISE(value, symbol, rho, keepmiss);
    else if (NAMEDCNT_EQ_0(value))
	SET_NAMEDCNT_1(value);
    return value;
}

#define INLINE_GETVAR
#ifdef INLINE_GETVAR
/* Try to handle the most common case as efficiently as possible.  If
   smallcache is true then a modulus operation on the index is not
   needed, nor is a check that a non-null value corresponds to the
   requested symbol. The symbol from the constant pool is also usually
   not needed. The test TYPOF(value) != SYMBOL rules out R_MissingArg
   and R_UnboundValue as these are implemented s symbols.  It also
   rules other symbols, but as those are rare they are handled by the
   getvar() call. */
#define DO_GETVAR(dd,keepmiss) do { \
    int sidx = GETOP(); \
    if (!dd && smallcache) { \
	SEXP cell = GET_SMALLCACHE_BINDING_CELL(vcache, sidx); \
	/* try fast handling of REALSXP, INTSXP, LGLSXP */ \
	/* (cell won't be R_NilValue or an active binding) */ \
	value = CAR(cell); \
	int type = TYPEOF(value); \
	switch(type) { \
	case REALSXP: \
	case INTSXP: \
	case LGLSXP: \
	    /* may be ok to skip this test: */ \
	    if (NAMEDCNT_EQ_0(value)) \
		SET_NAMEDCNT_1(value); \
	    R_Visible = TRUE; \
	    BCNPUSH(value); \
	    NEXT(); \
	} \
	if (cell != R_NilValue && ! IS_ACTIVE_BINDING(cell)) { \
	    value = CAR(cell); \
	    if (TYPEOF(value) != SYMSXP) {	\
		if (TYPEOF(value) == PROMSXP) {		\
		    SEXP pv = PRVALUE(value);		\
		    if (pv == R_UnboundValue) {		\
			SEXP symbol = VECTOR_ELT(constants, sidx);	\
			value = FORCE_PROMISE(value, symbol, rho, keepmiss); \
		    }							\
		    else value = pv;					\
		}							\
		else if (NAMEDCNT_EQ_0(value))				\
		    SET_NAMEDCNT_1(value);				\
		R_Visible = TRUE;					\
		BCNPUSH(value);						\
		NEXT();							\
	    }								\
	}								\
    }									\
    SEXP symbol = VECTOR_ELT(constants, sidx);				\
    R_Visible = TRUE;							\
    BCNPUSH(getvar(symbol, rho, dd, keepmiss, vcache, sidx));		\
    NEXT();								\
} while (0)
#else
#define DO_GETVAR(dd,keepmiss) do { \
  int sidx = GETOP(); \
  SEXP symbol = VECTOR_ELT(constants, sidx); \
  R_Visible = TRUE; \
  BCNPUSH(getvar(symbol, rho, dd, keepmiss, vcache, sidx));	\
  NEXT(); \
} while (0)
#endif

#define PUSHCALLARG(v) PUSHCALLARG_CELL(CONS(v, R_NilValue))

#define PUSHCALLARG_CELL(c) do { \
  SEXP __cell__ = (c); \
  if (GETSTACK(-2) == R_NilValue) SETSTACK(-2, __cell__); \
  else SETCDR(GETSTACK(-1), __cell__); \
  SETSTACK(-1, __cell__);	       \
} while (0)

static int tryDispatch(char *generic, SEXP call, SEXP x, SEXP rho, SEXP *pv)
{
  RCNTXT cntxt;
  SEXP pargs, rho1;
  int dispatched = FALSE;
  SEXP op = SYMVALUE(install(generic)); /**** avoid this */

  PROTECT(pargs = promiseArgsWith1Value(CDR(call), rho, x));

  /**** Minimal hack to try to handle the S4 case.  If we do the check
	and do not dispatch then some arguments beyond the first might
	have been evaluated; these will then be evaluated again by the
	compiled argument code. */
  if (IS_S4_OBJECT(x) && R_has_methods(op)) {
    SEXP val = R_possible_dispatch(call, op, pargs, rho, TRUE);
    if (val) {
      *pv = val;
      UNPROTECT(1);
      return TRUE;
    }
  }

  /* See comment at first usemethod() call in this file. LT */
  PROTECT(rho1 = NewEnvironment(R_NilValue, R_NilValue, rho));
  begincontext(&cntxt, CTXT_RETURN, call, rho1, rho, pargs, op);
  if (usemethod(generic, x, call, pargs, rho1, rho, R_BaseEnv, 0, pv))
    dispatched = TRUE;
  endcontext(&cntxt);
  UNPROTECT(2);
  return dispatched;
}

static int tryAssignDispatch(char *generic, SEXP call, SEXP lhs, SEXP rhs,
			     SEXP rho, SEXP *pv)
{
    int result;
    SEXP ncall, last, prom;

    PROTECT(ncall = duplicate(call));
    last = ncall;
    while (CDR(last) != R_NilValue)
	last = CDR(last);
    prom = mkPROMISE(CAR(last), rho);
    SET_PRVALUE(prom, rhs);
    INC_NAMEDCNT(rhs);
    SETCAR(last, prom);
    result = tryDispatch(generic, ncall, lhs, rho, pv);
    UNPROTECT(1);
    return result;
}

#define DO_STARTDISPATCH(generic) do { \
  SEXP call = VECTOR_ELT(constants, GETOP()); \
  int label = GETOP(); \
  value = GETSTACK(-1); \
  if (isObject(value) && tryDispatch(generic, call, value, rho, &value)) {\
    SETSTACK(-1, value);						\
    BC_CHECK_SIGINT(); \
    pc = codebase + label; \
  } \
  else { \
    SEXP tag = TAG(CDR(call)); \
    SEXP cell = CONS(value, R_NilValue); \
    BCNSTACKCHECK(3); \
    SETSTACK(0, call); \
    SETSTACK(1, cell); \
    SETSTACK(2, cell); \
    R_BCNodeStackTop += 3; \
    if (tag != R_NilValue) \
      SET_TAG(cell, CreateTag(tag)); \
  } \
  NEXT(); \
} while (0)

#define DO_DFLTDISPATCH(fun, symbol) do { \
  SEXP call = GETSTACK(-3); \
  SEXP args = GETSTACK(-2); \
  value = fun(call, symbol, args, rho); \
  R_BCNodeStackTop -= 3; \
  SETSTACK(-1, value); \
  NEXT(); \
} while (0)

#define DO_START_ASSIGN_DISPATCH(generic) do { \
  SEXP call = VECTOR_ELT(constants, GETOP()); \
  int label = GETOP(); \
  SEXP lhs = GETSTACK(-2); \
  SEXP rhs = GETSTACK(-1); \
  if (NAMEDCNT_GT_1(lhs)) { \
    lhs = duplicate(lhs); \
    SETSTACK(-2, lhs); \
    SET_NAMEDCNT_1(lhs); \
  } \
  if (isObject(lhs) && \
      tryAssignDispatch(generic, call, lhs, rhs, rho, &value)) { \
    R_BCNodeStackTop--;	\
    SETSTACK(-1, value); \
    BC_CHECK_SIGINT(); \
    pc = codebase + label; \
  } \
  else { \
    SEXP tag = TAG(CDR(call)); \
    SEXP cell = CONS(lhs, R_NilValue); \
    BCNSTACKCHECK(3); \
    SETSTACK(0, call); \
    SETSTACK(1, cell); \
    SETSTACK(2, cell); \
    R_BCNodeStackTop += 3; \
    if (tag != R_NilValue) \
      SET_TAG(cell, CreateTag(tag)); \
  } \
  NEXT(); \
} while (0)

#define DO_DFLT_ASSIGN_DISPATCH(fun, symbol) do { \
  SEXP rhs = GETSTACK(-4); \
  SEXP call = GETSTACK(-3); \
  SEXP args = GETSTACK(-2); \
  PUSHCALLARG(rhs); \
  value = fun(call, symbol, args, rho, 0); \
  R_BCNodeStackTop -= 4; \
  SETSTACK(-1, value);	 \
  NEXT(); \
} while (0)

#define DO_STARTDISPATCH_N(generic) do { \
    int callidx = GETOP(); \
    int label = GETOP(); \
    value = GETSTACK(-1); \
    if (isObject(value)) { \
	SEXP call = VECTOR_ELT(constants, callidx); \
	if (tryDispatch(generic, call, value, rho, &value)) { \
	    SETSTACK(-1, value); \
	    BC_CHECK_SIGINT(); \
	    pc = codebase + label; \
	} \
    } \
    NEXT(); \
} while (0)

#define DO_START_ASSIGN_DISPATCH_N(generic) do { \
    int callidx = GETOP(); \
    int label = GETOP(); \
    SEXP lhs = GETSTACK(-2); \
    if (isObject(lhs)) { \
	SEXP call = VECTOR_ELT(constants, callidx); \
	SEXP rhs = GETSTACK(-1); \
	if (NAMEDCNT_GT_1(lhs)) { \
	    lhs = duplicate(lhs); \
	    SETSTACK(-2, lhs); \
	    SET_NAMEDCNT_1(lhs); \
	} \
	if (tryAssignDispatch(generic, call, lhs, rhs, rho, &value)) { \
	    R_BCNodeStackTop--; \
	    SETSTACK(-1, value); \
	    BC_CHECK_SIGINT(); \
	    pc = codebase + label; \
	} \
    } \
    NEXT(); \
} while (0)

#define DO_ISTEST(fun) do { \
  SETSTACK(-1, fun(GETSTACK(-1)) ? R_TrueValue : R_FalseValue);	\
  NEXT(); \
} while(0)
#define DO_ISTYPE(type) do { \
  SETSTACK(-1, TYPEOF(GETSTACK(-1)) == type ? mkTrue() : mkFalse()); \
  NEXT(); \
} while (0)
#define isNumericOnly(x) (isNumeric(x) && ! isLogical(x))

#ifdef BC_PROFILING
#define NO_CURRENT_OPCODE -1
static int current_opcode = NO_CURRENT_OPCODE;
static int opcode_counts[OPCOUNT];
#endif

#define BC_COUNT_DELTA 1000

#define BC_CHECK_SIGINT() do { \
  if (++evalcount > BC_COUNT_DELTA) { \
      R_CheckUserInterrupt(); \
      evalcount = 0; \
  } \
} while (0)

static void loopWithContext(volatile SEXP code, volatile SEXP rho)
{
    RCNTXT cntxt;
    begincontext(&cntxt, CTXT_LOOP, R_NilValue, rho, R_BaseEnv, R_NilValue,
		 R_NilValue);
    if (SETJMP(cntxt.cjmpbuf) != CTXT_BREAK)
	bcEval(code, rho, FALSE);
    endcontext(&cntxt);
}

static R_INLINE int bcStackIndex(R_bcstack_t *s)
{
    SEXP idx = *s;
    switch(TYPEOF(idx)) {
    case INTSXP:
	if (LENGTH(idx) == 1 && INTEGER(idx)[0] != NA_INTEGER)
	    return INTEGER(idx)[0];
	else return -1;
    case REALSXP:
	if (LENGTH(idx) == 1) {
	    double val = REAL(idx)[0];
	    if (! ISNAN(val) && val <= INT_MAX && val > INT_MIN)
		return val;
	    else return -1;
	}
	else return -1;
    default: return -1;
    }
}

static R_INLINE void VECSUBSET_PTR(R_bcstack_t *sx, R_bcstack_t *si,
				   R_bcstack_t *sv, SEXP rho)
{
    SEXP idx, args, value;
    SEXP vec = GETSTACK_PTR(sx);
    int i = bcStackIndex(si) - 1;

    if (ATTRIB(vec) == R_NilValue && i >= 0) {
	switch (TYPEOF(vec)) {
	case REALSXP:
	    if (LENGTH(vec) <= i) break;
	    SETSTACK_REAL_PTR(sv, REAL(vec)[i]);
	    return;
	case INTSXP:
	    if (LENGTH(vec) <= i) break;
	    SETSTACK_INTEGER_PTR(sv, INTEGER(vec)[i]);
	    return;
	case LGLSXP:
	    if (LENGTH(vec) <= i) break;
	    SETSTACK_LOGICAL_PTR(sv, LOGICAL(vec)[i]);
	    return;
	case CPLXSXP:
	    if (LENGTH(vec) <= i) break;
	    SETSTACK_PTR(sv, ScalarComplex(COMPLEX(vec)[i]));
	    return;
	case RAWSXP:
	    if (LENGTH(vec) <= i) break;
	    SETSTACK_PTR(sv, ScalarRaw(RAW(vec)[i]));
	    return;
	}
    }

    /* fall through to the standard default handler */
    idx = GETSTACK_PTR(si);
    args = CONS(idx, R_NilValue);
    args = CONS(vec, args);
    PROTECT(args);
    value = do_subset_dflt(R_NilValue, R_SubsetSym, args, rho);
    UNPROTECT(1);
    SETSTACK_PTR(sv, value);
}

#define DO_VECSUBSET(rho) do { \
    VECSUBSET_PTR(R_BCNodeStackTop - 2, R_BCNodeStackTop - 1, \
		  R_BCNodeStackTop - 2, rho); \
    R_BCNodeStackTop--; \
} while(0)

static R_INLINE SEXP getMatrixDim(SEXP mat)
{
    if (! OBJECT(mat) &&
	TAG(ATTRIB(mat)) == R_DimSymbol &&
	CDR(ATTRIB(mat)) == R_NilValue) {
	SEXP dim = CAR(ATTRIB(mat));
	if (TYPEOF(dim) == INTSXP && LENGTH(dim) == 2)
	    return dim;
	else return R_NilValue;
    }
    else return R_NilValue;
}

static R_INLINE void DO_MATSUBSET(SEXP rho)
{
    SEXP idx, jdx, args, value;
    SEXP mat = GETSTACK(-3);
    SEXP dim = getMatrixDim(mat);

    if (dim != R_NilValue) {
	int i = bcStackIndex(R_BCNodeStackTop - 2);
	int j = bcStackIndex(R_BCNodeStackTop - 1);
	int nrow = INTEGER(dim)[0];
	int ncol = INTEGER(dim)[1];
	if (i > 0 && j > 0 && i <= nrow && j <= ncol) {
	    int k = i - 1 + nrow * (j - 1);
	    switch (TYPEOF(mat)) {
	    case REALSXP:
		if (LENGTH(mat) <= k) break;
		R_BCNodeStackTop -= 2;
		SETSTACK_REAL(-1, REAL(mat)[k]);
		return;
	    case INTSXP:
		if (LENGTH(mat) <= k) break;
		R_BCNodeStackTop -= 2;
		SETSTACK_INTEGER(-1, INTEGER(mat)[k]);
		return;
	    case LGLSXP:
		if (LENGTH(mat) <= k) break;
		R_BCNodeStackTop -= 2;
		SETSTACK_LOGICAL(-1, LOGICAL(mat)[k]);
		return;
	    case CPLXSXP:
		if (LENGTH(mat) <= k) break;
		R_BCNodeStackTop -= 2;
		SETSTACK(-1, ScalarComplex(COMPLEX(mat)[k]));
		return;
	    }
	}
    }

    /* fall through to the standard default handler */
    idx = GETSTACK(-2);
    jdx = GETSTACK(-1);
    args = CONS(jdx, R_NilValue);
    args = CONS(idx, args);
    args = CONS(mat, args);
    SETSTACK(-1, args); /* for GC protection */
    value = do_subset_dflt(R_NilValue, R_SubsetSym, args, rho);
    R_BCNodeStackTop -= 2;
    SETSTACK(-1, value);
}

#define INTEGER_TO_REAL(x) ((x) == NA_INTEGER ? NA_REAL : (x))
#define LOGICAL_TO_REAL(x) ((x) == NA_LOGICAL ? NA_REAL : (x))

static R_INLINE Rboolean setElementFromScalar(SEXP vec, int i, int typev,
					      scalar_value_t *v)
{
    if (i < 0) return FALSE;

    if (TYPEOF(vec) == REALSXP) {
	if (LENGTH(vec) <= i) return FALSE;
	switch(typev) {
	case REALSXP: REAL(vec)[i] = v->dval; return TRUE;
	case INTSXP: REAL(vec)[i] = INTEGER_TO_REAL(v->ival); return TRUE;
	case LGLSXP: REAL(vec)[i] = LOGICAL_TO_REAL(v->ival); return TRUE;
	}
    }
    else if (typev == TYPEOF(vec)) {
	if (LENGTH(vec) <= i) return FALSE;
	switch (typev) {
	case INTSXP: INTEGER(vec)[i] = v->ival; return TRUE;
	case LGLSXP: LOGICAL(vec)[i] = v->ival; return TRUE;
	}
    }
    return FALSE;
}

static R_INLINE void SETVECSUBSET_PTR(R_bcstack_t *sx, R_bcstack_t *srhs,
				      R_bcstack_t *si, R_bcstack_t *sv,
				      SEXP rho)
{
    SEXP idx, args, value;
    SEXP vec = GETSTACK_PTR(sx);

    if (NAMEDCNT_GT_1(vec)) {
	vec = duplicate(vec);
	SETSTACK_PTR(sx, vec);
    }
    else
	SET_NAMEDCNT_0(vec);

    if (ATTRIB(vec) == R_NilValue) {
	int i = bcStackIndex(si);
	if (i > 0) {
	    scalar_value_t v;
	    int typev = bcStackScalar(srhs, &v);
	    if (setElementFromScalar(vec, i - 1, typev, &v)) {
		SETSTACK_PTR(sv, vec);
		return;
	    }
	}
    }

    /* fall through to the standard default handler */
    value = GETSTACK_PTR(srhs);
    idx = GETSTACK_PTR(si);
    args = CONS(value, R_NilValue);
    SET_TAG(args, R_valueSym);
    args = CONS(idx, args);
    args = CONS(vec, args);
    PROTECT(args);
    vec = do_subassign_dflt(R_NilValue, R_SubassignSym, args, rho, 0);
    UNPROTECT(1);
    SETSTACK_PTR(sv, vec);
}

static R_INLINE void DO_SETVECSUBSET(SEXP rho)
{
    SETVECSUBSET_PTR(R_BCNodeStackTop - 3, R_BCNodeStackTop - 2,
		     R_BCNodeStackTop - 1, R_BCNodeStackTop - 3, rho);
    R_BCNodeStackTop -= 2;
}

static R_INLINE void DO_SETMATSUBSET(SEXP rho)
{
    SEXP dim, idx, jdx, args, value;
    SEXP mat = GETSTACK(-4);

    if (NAMEDCNT_GT_1(mat)) {
	mat = duplicate(mat);
	SETSTACK(-4, mat);
    }
    else
	SET_NAMEDCNT_0(mat);

    dim = getMatrixDim(mat);

    if (dim != R_NilValue) {
	int i = bcStackIndex(R_BCNodeStackTop - 2);
	int j = bcStackIndex(R_BCNodeStackTop - 1);
	int nrow = INTEGER(dim)[0];
	int ncol = INTEGER(dim)[1];
	if (i > 0 && j > 0 && i <= nrow && j <= ncol) {
	    scalar_value_t v;
	    int typev = bcStackScalar(R_BCNodeStackTop - 3, &v);
	    int k = i - 1 + nrow * (j - 1);
	    if (setElementFromScalar(mat, k, typev, &v)) {
		R_BCNodeStackTop -= 3;
		SETSTACK(-1, mat);
		return;
	    }
	}
    }

    /* fall through to the standard default handler */
    value = GETSTACK(-3);
    idx = GETSTACK(-2);
    jdx = GETSTACK(-1);
    args = CONS(value, R_NilValue);
    SET_TAG(args, R_valueSym);
    args = CONS(jdx, args);
    args = CONS(idx, args);
    args = CONS(mat, args);
    SETSTACK(-1, args); /* for GC protection */
    mat = do_subassign_dflt(R_NilValue, R_SubassignSym, args, rho, 0);
    R_BCNodeStackTop -= 3;
    SETSTACK(-1, mat);
}

#define FIXUP_SCALAR_LOGICAL(callidx, arg, op) do { \
	SEXP val = GETSTACK(-1); \
	if (TYPEOF(val) != LGLSXP || LENGTH(val) != 1) { \
	    if (!isNumber(val))	\
		errorcall(VECTOR_ELT(constants, callidx), \
			  _("invalid %s type in 'x %s y'"), arg, op);	\
	    SETSTACK(-1, ScalarLogical(asLogical(val))); \
	} \
    } while(0)

static R_INLINE void checkForMissings(SEXP args, SEXP call)
{
    SEXP a, c;
    int n, k;
    for (a = args, n = 1; a != R_NilValue; a = CDR(a), n++)
	if (CAR(a) == R_MissingArg) {
	    /* check for an empty argument in the call -- start from
	       the beginning in case of ... arguments */
	    if (call != R_NilValue) {
		for (k = 1, c = CDR(call); c != R_NilValue; c = CDR(c), k++)
		    if (CAR(c) == R_MissingArg)
			errorcall(call, "argument %d is empty", k);
	    }
	    /* An error from evaluating a symbol will already have
	       been signaled.  The interpreter, in evalList, does
	       _not_ signal an error for a call expression that
	       produces an R_MissingArg value; for example
	       
	           c(alist(a=)$a)

	       does not signal an error. If we decide we do want an
	       error in this case we can modify evalList for the
	       interpreter and here use the code below. */
#ifdef NO_COMPUTED_MISSINGS
	    /* otherwise signal a 'missing argument' error */
	    errorcall(call, "argument %d is missing", n);
#endif
	}
}

#define GET_VEC_LOOP_VALUE(var, pos) do {		\
    (var) = GETSTACK(pos);				\
    if (NAMEDCNT_GT_1(var)) {				\
	(var) = allocVector(TYPEOF(seq), 1);		\
	SETSTACK(pos, var);				\
	SET_NAMEDCNT_1(var);				\
    }							\
} while (0)

static SEXP bcEval(SEXP body, SEXP rho, Rboolean useCache)
{
  SEXP value, constants;
  BCODE *pc, *codebase;
  int ftype = 0;
  R_bcstack_t *oldntop = R_BCNodeStackTop;
  static int evalcount = 0;
#ifdef BC_INT_STACK
  IStackval *olditop = R_BCIntStackTop;
#endif
#ifdef BC_PROFILING
  int old_current_opcode = current_opcode;
#endif
#ifdef THREADED_CODE
  int which = 0;
#endif

  BC_CHECK_SIGINT();

  INITIALIZE_MACHINE();
  codebase = pc = BCCODE(body);
  constants = BCCONSTS(body);

  /* allow bytecode to be disabled for testing */
  if (R_disable_bytecode)
      return eval(bytecodeExpr(body), rho);

  /* check version */
  {
      int version = GETOP();
      if (version < R_bcMinVersion || version > R_bcVersion) {
	  if (version >= 2) {
	      static Rboolean warned = FALSE;
	      if (! warned) {
		  warned = TRUE;
		  warning(_("bytecode version mismatch; using eval"));
	      }
	      return eval(bytecodeExpr(body), rho);
	  }
	  else if (version < R_bcMinVersion)
	      error(_("bytecode version is too old"));
	  else error(_("bytecode version is too new"));
      }
  }

  R_binding_cache_t vcache = NULL;
  Rboolean smallcache = TRUE;
#ifdef USE_BINDING_CACHE
  if (useCache) {
      R_len_t n = LENGTH(constants);
# ifdef CACHE_MAX
      if (n > CACHE_MAX) {
	  n = CACHE_MAX;
	  smallcache = FALSE;
      }
# endif
# ifdef CACHE_ON_STACK
      /* initialize binding cache on the stack */
      vcache = R_BCNodeStackTop;
      if (R_BCNodeStackTop + n > R_BCNodeStackEnd)
	  nodeStackOverflow();
      while (n > 0) {
	  *R_BCNodeStackTop = R_NilValue;
	  R_BCNodeStackTop++;
	  n--;
      }
# else
      /* allocate binding cache and protect on stack */
      vcache = allocVector(VECSXP, n);
      BCNPUSH(vcache);
# endif
  }
#endif

  BEGIN_MACHINE {
    OP(BCMISMATCH, 0): error(_("byte code version mismatch"));
    OP(RETURN, 0): value = GETSTACK(-1); goto done;
    OP(GOTO, 1):
      {
	int label = GETOP();
	BC_CHECK_SIGINT();
	pc = codebase + label;
	NEXT();
      }
    OP(BRIFNOT, 2):
      {
	int callidx = GETOP();
	int label = GETOP();
	int cond;
	SEXP call = VECTOR_ELT(constants, callidx);
	value = BCNPOP();
	cond = asLogicalNoNA(value, call);
	if (! cond) {
	    BC_CHECK_SIGINT(); /**** only on back branch?*/
	    pc = codebase + label;
	}
	NEXT();
      }
    OP(POP, 0): BCNPOP_IGNORE_VALUE(); NEXT();
    OP(DUP, 0): BCNDUP(); NEXT();
    OP(PRINTVALUE, 0): PrintValue(BCNPOP()); NEXT();
    OP(STARTLOOPCNTXT, 1):
	{
	    SEXP code = VECTOR_ELT(constants, GETOP());
	    loopWithContext(code, rho);
	    NEXT();
	}
    OP(ENDLOOPCNTXT, 0): value = R_NilValue; goto done;
    OP(DOLOOPNEXT, 0): findcontext(CTXT_NEXT, rho, R_NilValue);
    OP(DOLOOPBREAK, 0): findcontext(CTXT_BREAK, rho, R_NilValue);
    OP(STARTFOR, 3):
      {
	SEXP seq = GETSTACK(-1);
	int callidx = GETOP();
	SEXP symbol = VECTOR_ELT(constants, GETOP());
	int label = GETOP();

	/* if we are iterating over a factor, coerce to character first */
	if (inherits(seq, "factor")) {
	    seq = asCharacterFactor(seq);
	    SETSTACK(-1, seq);
	}

	defineVar(symbol, R_NilValue, rho);
	BCNPUSH(GET_BINDING_CELL(symbol, rho));

	value = allocVector(INTSXP, 2);
	INTEGER(value)[0] = -1;
	if (isVector(seq))
	  INTEGER(value)[1] = LENGTH(seq);
	else if (isList(seq) || isNull(seq))
	  INTEGER(value)[1] = length(seq);
	else errorcall(VECTOR_ELT(constants, callidx),
		       _("invalid for() loop sequence"));
	BCNPUSH(value);

	/* bump up NAMED count of seq to avoid modification by loop code */
	INC_NAMEDCNT(seq);

	/* place initial loop variable value object on stack */
	switch(TYPEOF(seq)) {
	case LGLSXP:
	case INTSXP:
	case REALSXP:
	case CPLXSXP:
	case STRSXP:
	case RAWSXP:
	    value = allocVector(TYPEOF(seq), 1);
	    BCNPUSH(value);
	    break;
	default: BCNPUSH(R_NilValue);
	}

	BC_CHECK_SIGINT();
	pc = codebase + label;
	NEXT();
      }
    OP(STEPFOR, 1):
      {
	int label = GETOP();
	int i = ++(INTEGER(GETSTACK(-2))[0]);
	int n = INTEGER(GETSTACK(-2))[1];
	if (i < n) {
	  SEXP seq = GETSTACK(-4);
	  SEXP cell = GETSTACK(-3);
	  switch (TYPEOF(seq)) {
	  case LGLSXP:
	    GET_VEC_LOOP_VALUE(value, -1);
	    LOGICAL(value)[0] = LOGICAL(seq)[i];
	    break;
	  case INTSXP:
	    GET_VEC_LOOP_VALUE(value, -1);
	    INTEGER(value)[0] = INTEGER(seq)[i];
	    break;
	  case REALSXP:
	    GET_VEC_LOOP_VALUE(value, -1);
	    REAL(value)[0] = REAL(seq)[i];
	    break;
	  case CPLXSXP:
	    GET_VEC_LOOP_VALUE(value, -1);
	    COMPLEX(value)[0] = COMPLEX(seq)[i];
	    break;
	  case STRSXP:
	    GET_VEC_LOOP_VALUE(value, -1);
	    SET_STRING_ELT(value, 0, STRING_ELT(seq, i));
	    break;
	  case RAWSXP:
	    GET_VEC_LOOP_VALUE(value, -1);
	    RAW(value)[0] = RAW(seq)[i];
	    break;
	  case EXPRSXP:
	  case VECSXP:
	    value = VECTOR_ELT(seq, i);
	    SET_NAMEDCNT_MAX(value);
	    break;
	  case LISTSXP:
	    value = CAR(seq);
	    SETSTACK(-4, CDR(seq));
	    SET_NAMEDCNT_MAX(value);
	    break;
	  default:
	    error(_("invalid sequence argument in for loop"));
	  }
	  if (! SET_BINDING_VALUE(cell, value))
	      defineVar(BINDING_SYMBOL(cell), value, rho);
	  BC_CHECK_SIGINT();
	  pc = codebase + label;
	}
	NEXT();
      }
    OP(ENDFOR, 0):
      {
	R_BCNodeStackTop -= 3;
	SETSTACK(-1, R_NilValue);
	NEXT();
      }
    OP(SETLOOPVAL, 0):
      BCNPOP_IGNORE_VALUE(); SETSTACK(-1, R_NilValue); NEXT();
    OP(INVISIBLE,0): R_Visible = FALSE; NEXT();
    /**** for now LDCONST, LDTRUE, and LDFALSE duplicate/allocate to
	  be defensive against bad package C code */
    OP(LDCONST, 1):
      R_Visible = TRUE;
      value = VECTOR_ELT(constants, GETOP());
      /* make sure NAMED = 2 -- lower values might be safe in some cases but
	 not in general, especially if the constant pool was created by
	 unserializing a compiled expression. */
      /*if (NAMED(value) < 2) SET_NAMED(value, 2);*/
      BCNPUSH(duplicate(value));
      NEXT();
    OP(LDNULL, 0): R_Visible = TRUE; BCNPUSH(R_NilValue); NEXT();
    OP(LDTRUE, 0): R_Visible = TRUE; BCNPUSH(mkTrue()); NEXT();
    OP(LDFALSE, 0): R_Visible = TRUE; BCNPUSH(mkFalse()); NEXT();
    OP(GETVAR, 1): DO_GETVAR(FALSE, FALSE);
    OP(DDVAL, 1): DO_GETVAR(TRUE, FALSE);
    OP(SETVAR, 1):
      {
	int sidx = GETOP();
	SEXP loc;
	if (smallcache)
	    loc = GET_SMALLCACHE_BINDING_CELL(vcache, sidx);
	else {
	    SEXP symbol = VECTOR_ELT(constants, sidx);
	    loc = GET_BINDING_CELL_CACHE(symbol, rho, vcache, sidx);
	}
	value = GETSTACK(-1);
        INC_NAMEDCNT(value);
	if (! SET_BINDING_VALUE(loc, value)) {
	    SEXP symbol = VECTOR_ELT(constants, sidx);
	    PROTECT(value);
	    defineVar(symbol, value, rho);
	    UNPROTECT(1);
	}
	NEXT();
      }
    OP(GETFUN, 1):
      {
	/* get the function */
	SEXP symbol = VECTOR_ELT(constants, GETOP());
	value = findFun(symbol, rho);
	if(RTRACE(value)) {
	  Rprintf("trace: ");
	  PrintValue(symbol);
	}

	/* initialize the function type register, push the function, and
	   push space for creating the argument list. */
	ftype = TYPEOF(value);
	BCNSTACKCHECK(3);
	SETSTACK(0, value);
	SETSTACK(1, R_NilValue);
	SETSTACK(2, R_NilValue);
	R_BCNodeStackTop += 3;
	NEXT();
      }
    OP(GETGLOBFUN, 1):
      {
	/* get the function */
	SEXP symbol = VECTOR_ELT(constants, GETOP());
	value = findFun(symbol, R_GlobalEnv);
	if(RTRACE(value)) {
	  Rprintf("trace: ");
	  PrintValue(symbol);
	}

	/* initialize the function type register, push the function, and
	   push space for creating the argument list. */
	ftype = TYPEOF(value);
	BCNSTACKCHECK(3);
	SETSTACK(0, value);
	SETSTACK(1, R_NilValue);
	SETSTACK(2, R_NilValue);
	R_BCNodeStackTop += 3;
	NEXT();
      }
    OP(GETSYMFUN, 1):
      {
	/* get the function */
	SEXP symbol = VECTOR_ELT(constants, GETOP());
	value = SYMVALUE(symbol);
	if (TYPEOF(value) == PROMSXP) {
	    value = forcePromise(value);
	    SET_NAMEDCNT_MAX(value);
	}
	if(RTRACE(value)) {
	  Rprintf("trace: ");
	  PrintValue(symbol);
	}

	/* initialize the function type register, push the function, and
	   push space for creating the argument list. */
	ftype = TYPEOF(value);
	BCNSTACKCHECK(3);
	SETSTACK(0, value);
	SETSTACK(1, R_NilValue);
	SETSTACK(2, R_NilValue);
	R_BCNodeStackTop += 3;
	NEXT();
      }
    OP(GETBUILTIN, 1):
      {
	/* get the function */
	SEXP symbol = VECTOR_ELT(constants, GETOP());
	value = getPrimitive(symbol, BUILTINSXP);
	if (RTRACE(value)) {
	  Rprintf("trace: ");
	  PrintValue(symbol);
	}

	/* push the function and push space for creating the argument list. */
	ftype = TYPEOF(value);
	BCNSTACKCHECK(3);
	SETSTACK(0, value);
	SETSTACK(1, R_NilValue);
	SETSTACK(2, R_NilValue);
	R_BCNodeStackTop += 3;
	NEXT();
      }
    OP(GETINTLBUILTIN, 1):
      {
	/* get the function */
	SEXP symbol = VECTOR_ELT(constants, GETOP());
	value = INTERNAL(symbol);
	if (TYPEOF(value) != BUILTINSXP)
	  error(_("not a BUILTIN function"));

	/* push the function and push space for creating the argument list. */
	ftype = TYPEOF(value);
	BCNSTACKCHECK(3);
	SETSTACK(0, value);
	SETSTACK(1, R_NilValue);
	SETSTACK(2, R_NilValue);
	R_BCNodeStackTop += 3;
	NEXT();
      }
    OP(CHECKFUN, 0):
      {
	/* check then the value on the stack is a function */
	value = GETSTACK(-1);
	if (TYPEOF(value) != CLOSXP && TYPEOF(value) != BUILTINSXP &&
	    TYPEOF(value) != SPECIALSXP)
	  error(_("attempt to apply non-function"));

	/* initialize the function type register, and push space for
	   creating the argument list. */
	ftype = TYPEOF(value);
	BCNSTACKCHECK(2);
	SETSTACK(0, R_NilValue);
	SETSTACK(1, R_NilValue);
	R_BCNodeStackTop += 2;
	NEXT();
      }
    OP(MAKEPROM, 1):
      {
	SEXP code = VECTOR_ELT(constants, GETOP());
	if (ftype != SPECIALSXP) {
	  if (ftype == BUILTINSXP)
	      value = bcEval(code, rho, TRUE);
	  else
	    value = mkPROMISE(code, rho);
	  PUSHCALLARG(value);
	}
	NEXT();
      }
    OP(DOMISSING, 0):
      {
	if (ftype != SPECIALSXP)
	  PUSHCALLARG(R_MissingArg);
	NEXT();
      }
    OP(SETTAG, 1):
      {
	SEXP tag = VECTOR_ELT(constants, GETOP());
	SEXP cell = GETSTACK(-1);
	if (ftype != SPECIALSXP && cell != R_NilValue)
	  SET_TAG(cell, CreateTag(tag));
	NEXT();
      }
    OP(DODOTS, 0):
      {
	if (ftype != SPECIALSXP) {
	  SEXP h = findVar(R_DotsSymbol, rho);
	  if (TYPEOF(h) == DOTSXP || h == R_NilValue) {
	    for (; h != R_NilValue; h = CDR(h)) {
	      SEXP val, cell;
	      if (ftype == BUILTINSXP) val = eval(CAR(h), rho);
	      else val = mkPROMISE(CAR(h), rho);
	      cell = CONS(val, R_NilValue);
	      PUSHCALLARG_CELL(cell);
	      if (TAG(h) != R_NilValue) SET_TAG(cell, CreateTag(TAG(h)));
	    }
	  }
	  else if (h != R_MissingArg)
	    error(_("'...' used in an incorrect context"));
	}
	NEXT();
      }
    OP(PUSHARG, 0): PUSHCALLARG(BCNPOP()); NEXT();
    /**** for now PUSHCONST, PUSHTRUE, and PUSHFALSE duplicate/allocate to
	  be defensive against bad package C code */
    OP(PUSHCONSTARG, 1):
      value = VECTOR_ELT(constants, GETOP());
      PUSHCALLARG(duplicate(value));
      NEXT();
    OP(PUSHNULLARG, 0): PUSHCALLARG(R_NilValue); NEXT();
    OP(PUSHTRUEARG, 0): PUSHCALLARG(mkTrue()); NEXT();
    OP(PUSHFALSEARG, 0): PUSHCALLARG(mkFalse()); NEXT();
    OP(CALL, 1):
      {
	SEXP fun = GETSTACK(-3);
	SEXP call = VECTOR_ELT(constants, GETOP());
	SEXP args = GETSTACK(-2);
	int flag;
	switch (ftype) {
	case BUILTINSXP:
	  checkForMissings(args, call);
	  flag = PRIMPRINT(fun);
	  R_Visible = flag != 1;
          value = CALL_PRIMFUN(call, fun, args, rho, 0);
	  if (flag < 2) R_Visible = flag != 1;
	  break;
	case SPECIALSXP:
	  flag = PRIMPRINT(fun);
	  R_Visible = flag != 1;
          value = CALL_PRIMFUN(call, fun, CDR(call), rho, 0);
	  if (flag < 2) R_Visible = flag != 1;
	  break;
	case CLOSXP:
	  value = applyClosure_v(call, fun, args, rho, R_BaseEnv, 0);
	  break;
	default: error(_("bad function"));
	}
	R_BCNodeStackTop -= 2;
	SETSTACK(-1, value);
	ftype = 0;
	NEXT();
      }
    OP(CALLBUILTIN, 1):
      {
	SEXP fun = GETSTACK(-3);
	SEXP call = VECTOR_ELT(constants, GETOP());
	SEXP args = GETSTACK(-2);
	int flag;
	const void *vmax = VMAXGET();
	if (TYPEOF(fun) != BUILTINSXP)
	  error(_("not a BUILTIN function"));
	flag = PRIMPRINT(fun);
	R_Visible = flag != 1;
        value = CALL_PRIMFUN(call, fun, args, rho, 0);
	if (flag < 2) R_Visible = flag != 1;
	VMAXSET(vmax);
	R_BCNodeStackTop -= 2;
	SETSTACK(-1, value);
	NEXT();
      }
    OP(CALLSPECIAL, 1):
      {
	SEXP call = VECTOR_ELT(constants, GETOP());
	SEXP symbol = CAR(call);
	SEXP fun = getPrimitive(symbol, SPECIALSXP);
	int flag;
	const void *vmax = VMAXGET();
	if (RTRACE(fun)) {
	  Rprintf("trace: ");
	  PrintValue(symbol);
	}
	BCNPUSH(fun);  /* for GC protection */
	flag = PRIMPRINT(fun);
	R_Visible = flag != 1;
        value = CALL_PRIMFUN(call, fun, CDR(call), rho, 0);
	if (flag < 2) R_Visible = flag != 1;
	VMAXSET(vmax);
	SETSTACK(-1, value); /* replaces fun on stack */
	NEXT();
      }
    OP(MAKECLOSURE, 1):
      {
	SEXP fb = VECTOR_ELT(constants, GETOP());
	SEXP forms = VECTOR_ELT(fb, 0);
	SEXP body = VECTOR_ELT(fb, 1);
	value = mkCLOSXP(forms, body, rho);
	BCNPUSH(value);
	NEXT();
      }
    OP(UMINUS, 1): Arith1(R_SubSym);
    OP(UPLUS, 1): Arith1(R_AddSym);
    OP(ADD, 1): FastBinary(+, PLUSOP, R_AddSym);
    OP(SUB, 1): FastBinary(-, MINUSOP, R_SubSym);
    OP(MUL, 1): FastBinary(*, TIMESOP, R_MulSym);
    OP(DIV, 1): FastBinary(/, DIVOP, R_DivSym);
    OP(EXPT, 1): Arith2(POWOP, R_ExptSym);
    OP(SQRT, 1): Math1(R_SqrtSym);
    OP(EXP, 1): Math1(R_ExpSym);
    OP(EQ, 1): FastRelop2(==, EQOP, R_EqSym);
    OP(NE, 1): FastRelop2(!=, NEOP, R_NeSym);
    OP(LT, 1): FastRelop2(<, LTOP, R_LtSym);
    OP(LE, 1): FastRelop2(<=, LEOP, R_LeSym);
    OP(GE, 1): FastRelop2(>=, GEOP, R_GeSym);
    OP(GT, 1): FastRelop2(>, GTOP, R_GtSym);
    OP(AND, 1): Builtin2(do_andor, R_AndSym, rho);
    OP(OR, 1): Builtin2(do_andor, R_OrSym, rho);
    OP(NOT, 1): Builtin1(do_not, R_NotSym, rho);
    OP(DOTSERR, 0): error(_("'...' used in an incorrect context"));
    OP(STARTASSIGN, 1):
      {
	int sidx = GETOP();
	SEXP symbol = VECTOR_ELT(constants, sidx);
	SEXP cell = GET_BINDING_CELL_CACHE(symbol, rho, vcache, sidx);
	value = BINDING_VALUE(cell);
	if (value == R_UnboundValue || NAMEDCNT(value) != 1)
	    value = EnsureLocal(symbol, rho);
	BCNPUSH(value);
	BCNDUP2ND();
	/* top three stack entries are now RHS value, LHS value, RHS value */
	NEXT();
      }
    OP(ENDASSIGN, 1):
      {
	int sidx = GETOP();
	SEXP symbol = VECTOR_ELT(constants, sidx);
	SEXP cell = GET_BINDING_CELL_CACHE(symbol, rho, vcache, sidx);
	value = GETSTACK(-1); /* leave on stack for GC protection */
        INC_NAMEDCNT(value);
	if (! SET_BINDING_VALUE(cell, value))
	    defineVar(symbol, value, rho);
	R_BCNodeStackTop--; /* now pop LHS value off the stack */
	/* original right-hand side value is now on top of stack again */
	/* we do not duplicate the right-hand side value, so to be
	   conservative mark the value as NAMED = 2 */
	SET_NAMEDCNT_MAX(GETSTACK(-1));
	NEXT();
      }
    OP(STARTSUBSET, 2): DO_STARTDISPATCH("[");
    OP(DFLTSUBSET, 0): DO_DFLTDISPATCH(do_subset_dflt, R_SubsetSym);
    OP(STARTSUBASSIGN, 2): DO_START_ASSIGN_DISPATCH("[<-");
    OP(DFLTSUBASSIGN, 0):
      DO_DFLT_ASSIGN_DISPATCH(do_subassign_dflt, R_SubassignSym);
    OP(STARTC, 2): DO_STARTDISPATCH("c");
    OP(DFLTC, 0): DO_DFLTDISPATCH(do_c_dflt, R_CSym);
    OP(STARTSUBSET2, 2): DO_STARTDISPATCH("[[");
    OP(DFLTSUBSET2, 0): DO_DFLTDISPATCH(do_subset2_dflt, R_Subset2Sym);
    OP(STARTSUBASSIGN2, 2): DO_START_ASSIGN_DISPATCH("[[<-");
    OP(DFLTSUBASSIGN2, 0):
      DO_DFLT_ASSIGN_DISPATCH(do_subassign2_dflt, R_Subassign2Sym);
    OP(DOLLAR, 2):
      {
	int dispatched = FALSE;
	SEXP call = VECTOR_ELT(constants, GETOP());
	SEXP symbol = VECTOR_ELT(constants, GETOP());
	SEXP x = GETSTACK(-1);
	if (isObject(x)) {
	    SEXP ncall;
	    PROTECT(ncall = duplicate(call));
	    /**** hack to avoid evaluating the symbol */
	    SETCAR(CDDR(ncall), ScalarString(PRINTNAME(symbol)));
	    dispatched = tryDispatch("$", ncall, x, rho, &value);
	    UNPROTECT(1);
	}
	if (dispatched)
	    SETSTACK(-1, value);
	else
	    SETSTACK(-1, R_subset3_dflt(x, R_NilValue, symbol, R_NilValue));
	NEXT();
      }
    OP(DOLLARGETS, 2):
      {
	int dispatched = FALSE;
	SEXP call = VECTOR_ELT(constants, GETOP());
	SEXP symbol = VECTOR_ELT(constants, GETOP());
	SEXP x = GETSTACK(-2);
	SEXP rhs = GETSTACK(-1);
	if (NAMEDCNT_GT_1(x)) {
	    x = duplicate(x);
	    SETSTACK(-2, x);
	    SET_NAMEDCNT_1(x);
	}
	if (isObject(x)) {
	    SEXP ncall, prom;
	    PROTECT(ncall = duplicate(call));
	    /**** hack to avoid evaluating the symbol */
	    SETCAR(CDDR(ncall), ScalarString(PRINTNAME(symbol)));
	    prom = mkPROMISE(CADDDR(ncall), rho);
	    SET_PRVALUE(prom, rhs);
            INC_NAMEDCNT(rhs);
	    SETCAR(CDR(CDDR(ncall)), prom);
	    dispatched = tryDispatch("$<-", ncall, x, rho, &value);
	    UNPROTECT(1);
	}
	if (! dispatched)
	  value = R_subassign3_dflt(call, x, symbol, rhs, 0);
	R_BCNodeStackTop--;
	SETSTACK(-1, value);
	NEXT();
      }
    OP(ISNULL, 0): DO_ISTEST(isNull);
    OP(ISLOGICAL, 0): DO_ISTYPE(LGLSXP);
    OP(ISINTEGER, 0): {
	SEXP arg = GETSTACK(-1);
	Rboolean test = (TYPEOF(arg) == INTSXP) && ! inherits(arg, "factor");
	SETSTACK(-1, test ? mkTrue() : mkFalse());
	NEXT();
      }
    OP(ISDOUBLE, 0): DO_ISTYPE(REALSXP);
    OP(ISCOMPLEX, 0): DO_ISTYPE(CPLXSXP);
    OP(ISCHARACTER, 0): DO_ISTYPE(STRSXP);
    OP(ISSYMBOL, 0): DO_ISTYPE(SYMSXP); /**** S4 thingy allowed now???*/
    OP(ISOBJECT, 0): DO_ISTEST(OBJECT);
    OP(ISNUMERIC, 0): DO_ISTEST(isNumericOnly);
    OP(VECSUBSET, 0): DO_VECSUBSET(rho); NEXT();
    OP(MATSUBSET, 0): DO_MATSUBSET(rho); NEXT();
    OP(SETVECSUBSET, 0): DO_SETVECSUBSET(rho); NEXT();
    OP(SETMATSUBSET, 0): DO_SETMATSUBSET(rho); NEXT();
    OP(AND1ST, 2): {
	int callidx = GETOP();
	int label = GETOP();
        FIXUP_SCALAR_LOGICAL(callidx, "'x'", "&&");
        value = GETSTACK(-1);
	if (LOGICAL(value)[0] == FALSE)
	    pc = codebase + label;
	NEXT();
    }
    OP(AND2ND, 1): {
	int callidx = GETOP();
	FIXUP_SCALAR_LOGICAL(callidx, "'y'", "&&");
        value = GETSTACK(-1);
	/* The first argument is TRUE or NA. If the second argument is
	   not TRUE then its value is the result. If the second
	   argument is TRUE, then the first argument's value is the
	   result. */
	if (LOGICAL(value)[0] != TRUE)
	    SETSTACK(-2, value);
	R_BCNodeStackTop -= 1;
	NEXT();
    }
    OP(OR1ST, 2):  {
	int callidx = GETOP();
	int label = GETOP();
        FIXUP_SCALAR_LOGICAL(callidx, "'x'", "||");
        value = GETSTACK(-1);
	if (LOGICAL(value)[0] != NA_LOGICAL && LOGICAL(value)[0]) /* is true */
	    pc = codebase + label;
	NEXT();
    }
    OP(OR2ND, 1):  {
	int callidx = GETOP();
	FIXUP_SCALAR_LOGICAL(callidx, "'y'", "||");
        value = GETSTACK(-1);
	/* The first argument is FALSE or NA. If the second argument is
	   not FALSE then its value is the result. If the second
	   argument is FALSE, then the first argument's value is the
	   result. */
	if (LOGICAL(value)[0] != FALSE)
	    SETSTACK(-2, value);
	R_BCNodeStackTop -= 1;
	NEXT();
    }
    OP(GETVAR_MISSOK, 1): DO_GETVAR(FALSE, TRUE);
    OP(DDVAL_MISSOK, 1): DO_GETVAR(TRUE, TRUE);
    OP(VISIBLE, 0): R_Visible = TRUE; NEXT();
    OP(SETVAR2, 1):
      {
	SEXP symbol = VECTOR_ELT(constants, GETOP());
	value = GETSTACK(-1);
	if (NAMEDCNT_GT_0(value)) {
	    value = duplicate(value);
	    SETSTACK(-1, value);
	}
	set_var_nonlocal (symbol, value, ENCLOS(rho), 3);
	NEXT();
      }
    OP(STARTASSIGN2, 1):
      {
	SEXP symbol = VECTOR_ELT(constants, GETOP());
	value = GETSTACK(-1);
	BCNPUSH(getvar(symbol, ENCLOS(rho), FALSE, FALSE, NULL, 0));
	BCNPUSH(value);
	/* top three stack entries are now RHS value, LHS value, RHS value */
	NEXT();
      }
    OP(ENDASSIGN2, 1):
      {
	SEXP symbol = VECTOR_ELT(constants, GETOP());
	value = BCNPOP();
	set_var_nonlocal (symbol, value, ENCLOS(rho), 3);
	/* original right-hand side value is now on top of stack again */
	/* we do not duplicate the right-hand side value, so to be
	   conservative mark the value as NAMED = 2 */
	SET_NAMEDCNT_MAX(GETSTACK(-1));
	NEXT();
      }
    OP(SETTER_CALL, 2):
      {
        SEXP lhs = GETSTACK(-5);
        SEXP rhs = GETSTACK(-4);
	SEXP fun = GETSTACK(-3);
	SEXP call = VECTOR_ELT(constants, GETOP());
	SEXP vexpr = VECTOR_ELT(constants, GETOP());
	SEXP args, prom, last;
	if (NAMEDCNT_GT_1(lhs)) {
	  lhs = duplicate(lhs);
	  SETSTACK(-5, lhs);
	  SET_NAMEDCNT_1(lhs);
	}
	switch (ftype) {
	case BUILTINSXP:
	  /* push RHS value onto arguments with 'value' tag */
	  PUSHCALLARG(rhs);
	  SET_TAG(GETSTACK(-1), R_valueSym);
	  /* replace first argument with LHS value */
	  args = GETSTACK(-2);
	  SETCAR(args, lhs);
	  /* make the call */
	  checkForMissings(args, call);
          value = CALL_PRIMFUN(call, fun, args, rho, 0);
	  break;
	case SPECIALSXP:
	  /* duplicate arguments and put into stack for GC protection */
	  args = duplicate(CDR(call));
	  SETSTACK(-2, args);
	  /* insert evaluated promise for LHS as first argument */
          prom = mkPROMISE(R_TmpvalSymbol, rho);
	  SET_PRVALUE(prom, lhs);
          INC_NAMEDCNT(lhs);
	  SETCAR(args, prom);
	  /* insert evaluated promise for RHS as last argument */
	  last = args;
	  while (CDR(last) != R_NilValue)
	      last = CDR(last);
	  prom = mkPROMISE(vexpr, rho);
	  SET_PRVALUE(prom, rhs);
          INC_NAMEDCNT(rhs);
	  SETCAR(last, prom);
	  /* make the call */
          value = CALL_PRIMFUN(call, fun, args, rho, 0);
	  break;
	case CLOSXP:
	  /* push evaluated promise for RHS onto arguments with 'value' tag */
	  prom = mkPROMISE(vexpr, rho);
	  SET_PRVALUE(prom, rhs);
          INC_NAMEDCNT(rhs);
	  PUSHCALLARG(prom);
	  SET_TAG(GETSTACK(-1), R_valueSym);
	  /* replace first argument with evaluated promise for LHS */
          prom = mkPROMISE(R_TmpvalSymbol, rho);
	  SET_PRVALUE(prom, lhs);
          INC_NAMEDCNT(lhs);
	  args = GETSTACK(-2);
	  SETCAR(args, prom);
	  /* make the call */
	  value = applyClosure_v(call, fun, args, rho, R_BaseEnv, 0);
	  break;
	default: error(_("bad function"));
	}
	R_BCNodeStackTop -= 4;
	SETSTACK(-1, value);
	ftype = 0;
	NEXT();
      }
    OP(GETTER_CALL, 1):
      {
	SEXP lhs = GETSTACK(-5);
	SEXP fun = GETSTACK(-3);
	SEXP call = VECTOR_ELT(constants, GETOP());
	SEXP args, prom;
	switch (ftype) {
	case BUILTINSXP:
	  /* replace first argument with LHS value */
	  args = GETSTACK(-2);
	  SETCAR(args, lhs);
	  /* make the call */
	  checkForMissings(args, call);
          value = CALL_PRIMFUN(call, fun, args, rho, 0);
	  break;
	case SPECIALSXP:
	  /* duplicate arguments and put into stack for GC protection */
	  args = duplicate(CDR(call));
	  SETSTACK(-2, args);
	  /* insert evaluated promise for LHS as first argument */
          prom = mkPROMISE(R_TmpvalSymbol, rho);
	  SET_PRVALUE(prom, lhs);
          INC_NAMEDCNT(lhs);
	  SETCAR(args, prom);
	  /* make the call */
          value = CALL_PRIMFUN(call, fun, args, rho, 0);
	  break;
	case CLOSXP:
	  /* replace first argument with evaluated promise for LHS */
          prom = mkPROMISE(R_TmpvalSymbol, rho);
	  SET_PRVALUE(prom, lhs);
          INC_NAMEDCNT(lhs);
	  args = GETSTACK(-2);
	  SETCAR(args, prom);
	  /* make the call */
	  value = applyClosure_v(call, fun, args, rho, R_BaseEnv, 0);
	  break;
	default: error(_("bad function"));
	}
	R_BCNodeStackTop -= 2;
	SETSTACK(-1, value);
	ftype = 0;
	NEXT();
      }
    OP(SWAP, 0): {
	R_bcstack_t tmp = R_BCNodeStackTop[-1];
	R_BCNodeStackTop[-1] = R_BCNodeStackTop[-2];
	R_BCNodeStackTop[-2] = tmp;
	NEXT();
    }
    OP(DUP2ND, 0): BCNDUP2ND(); NEXT();
    OP(SWITCH, 4): {
       SEXP call = VECTOR_ELT(constants, GETOP());
       SEXP names = VECTOR_ELT(constants, GETOP());
       SEXP coffsets = VECTOR_ELT(constants, GETOP());
       SEXP ioffsets = VECTOR_ELT(constants, GETOP());
       value = BCNPOP();
       if (!isVector(value) || length(value) != 1)
	   errorcall(call, _("EXPR must be a length 1 vector"));
       if (TYPEOF(value) == STRSXP) {
	   int i, n, which;
	   if (names == R_NilValue)
	       errorcall(call, _("numeric EXPR required for switch() "
				 "without named alternatives"));
	   if (TYPEOF(coffsets) != INTSXP)
	       errorcall(call, _("bad character switch offsets"));
	   if (TYPEOF(names) != STRSXP || LENGTH(names) != LENGTH(coffsets))
	       errorcall(call, _("bad switch names"));
	   n = LENGTH(names);
	   which = n - 1;
	   for (i = 0; i < n - 1; i++)
	       if (ep_match_exprs(STRING_ELT(value, 0),
			          STRING_ELT(names, i))==1 /* exact */) {
		   which = i;
		   break;
	       }
	   pc = codebase + INTEGER(coffsets)[which];
       }
       else {
	   int which = asInteger(value) - 1;
	   if (TYPEOF(ioffsets) != INTSXP)
	       errorcall(call, _("bad numeric switch offsets"));
	   if (which < 0 || which >= LENGTH(ioffsets))
	       which = LENGTH(ioffsets) - 1;
	   pc = codebase + INTEGER(ioffsets)[which];
       }
       NEXT();
    }
    OP(RETURNJMP, 0): {
      value = BCNPOP();
      findcontext(CTXT_BROWSER | CTXT_FUNCTION, rho, value);
    }
    OP(STARTVECSUBSET, 2): DO_STARTDISPATCH_N("[");
    OP(STARTMATSUBSET, 2): DO_STARTDISPATCH_N("[");
    OP(STARTSETVECSUBSET, 2): DO_START_ASSIGN_DISPATCH_N("[<-");
    OP(STARTSETMATSUBSET, 2): DO_START_ASSIGN_DISPATCH_N("[<-");
    LASTOP;
  }

 done:
  R_BCNodeStackTop = oldntop;
#ifdef BC_INT_STACK
  R_BCIntStackTop = olditop;
#endif
#ifdef BC_PROFILING
  current_opcode = old_current_opcode;
#endif
  return value;
}

#ifdef THREADED_CODE
SEXP R_bcEncode(SEXP bytes)
{
    SEXP code;
    BCODE *pc;
    int *ipc, i, n, m, v;

    m = (sizeof(BCODE) + sizeof(int) - 1) / sizeof(int);

    n = LENGTH(bytes);
    ipc = INTEGER(bytes);

    v = ipc[0];
    if (v < R_bcMinVersion || v > R_bcVersion) {
	code = allocVector(INTSXP, m * 2);
	pc = (BCODE *) INTEGER(code);
	pc[0].i = v;
	pc[1].v = opinfo[BCMISMATCH_OP].addr;
	return code;
    }
    else {
	code = allocVector(INTSXP, m * n);
	pc = (BCODE *) INTEGER(code);

	for (i = 0; i < n; i++) pc[i].i = ipc[i];

	/* install the current version number */
	pc[0].i = R_bcVersion;

	for (i = 1; i < n;) {
	    int op = pc[i].i;
	    if (op < 0 || op >= OPCOUNT)
		error("unknown instruction code");
	    pc[i].v = opinfo[op].addr;
	    i += opinfo[op].argc + 1;
	}

	return code;
    }
}

static int findOp(void *addr)
{
    int i;

    for (i = 0; i < OPCOUNT; i++)
	if (opinfo[i].addr == addr)
	    return i;
    error(_("cannot find index for threaded code address"));
    return 0; /* not reached */
}

SEXP R_bcDecode(SEXP code) {
    int n, i, j, *ipc;
    BCODE *pc;
    SEXP bytes;

    int m = (sizeof(BCODE) + sizeof(int) - 1) / sizeof(int);

    n = LENGTH(code) / m;
    pc = (BCODE *) INTEGER(code);

    bytes = allocVector(INTSXP, n);
    ipc = INTEGER(bytes);

    /* copy the version number */
    ipc[0] = pc[0].i;

    for (i = 1; i < n;) {
	int op = findOp(pc[i].v);
	int argc = opinfo[op].argc;
	ipc[i] = op;
	i++;
	for (j = 0; j < argc; j++, i++)
	    ipc[i] = pc[i].i;
    }

    return bytes;
}
#else
SEXP R_bcEncode(SEXP x) { return x; }
SEXP R_bcDecode(SEXP x) { return duplicate(x); }
#endif

static SEXP do_mkcode(SEXP call, SEXP op, SEXP args, SEXP rho)
{
    SEXP bytes, consts, ans;

    checkArity(op, args);
    bytes = CAR(args);
    consts = CADR(args);
    ans = CONS(R_bcEncode(bytes), consts);
    SET_TYPEOF(ans, BCODESXP);
    return ans;
}

static SEXP do_bcclose(SEXP call, SEXP op, SEXP args, SEXP rho)
{
    SEXP forms, body, env;

    checkArity(op, args);
    forms = CAR(args);
    body = CADR(args);
    env = CADDR(args);

    CheckFormals(forms);

    if (! isByteCode(body))
	errorcall(call, _("invalid body"));

    if (isNull(env)) {
	error(_("use of NULL environment is defunct"));
	env = R_BaseEnv;
    } else
    if (!isEnvironment(env))
	errorcall(call, _("invalid environment"));

    return mkCLOSXP(forms, body, env);
}

static SEXP do_is_builtin_internal(SEXP call, SEXP op, SEXP args, SEXP rho)
{
    SEXP symbol, i;

    checkArity(op, args);
    symbol = CAR(args);

    if (!isSymbol(symbol))
	errorcall(call, _("invalid symbol"));

    if ((i = INTERNAL(symbol)) != R_NilValue && TYPEOF(i) == BUILTINSXP)
	return R_TrueValue;
    else
	return R_FalseValue;
}

static SEXP disassemble(SEXP bc)
{
  SEXP ans, dconsts;
  int i;
  SEXP code = BCODE_CODE(bc);
  SEXP consts = BCODE_CONSTS(bc);
  SEXP expr = BCODE_EXPR(bc);
  int nc = LENGTH(consts);

  PROTECT(ans = allocVector(VECSXP, expr != R_NilValue ? 4 : 3));
  SET_VECTOR_ELT(ans, 0, install(".Code"));
  SET_VECTOR_ELT(ans, 1, R_bcDecode(code));
  SET_VECTOR_ELT(ans, 2, allocVector(VECSXP, nc));
  if (expr != R_NilValue)
      SET_VECTOR_ELT(ans, 3, duplicate(expr));

  dconsts = VECTOR_ELT(ans, 2);
  for (i = 0; i < nc; i++) {
    SEXP c = VECTOR_ELT(consts, i);
    if (isByteCode(c))
      SET_VECTOR_ELT(dconsts, i, disassemble(c));
    else
      SET_VECTOR_ELT(dconsts, i, duplicate(c));
  }

  UNPROTECT(1);
  return ans;
}

static SEXP do_disassemble(SEXP call, SEXP op, SEXP args, SEXP rho)
{
  SEXP code;

  checkArity(op, args);
  code = CAR(args);
  if (! isByteCode(code))
    errorcall(call, _("argument is not a byte code object"));
  return disassemble(code);
}

static SEXP do_bcversion(SEXP call, SEXP op, SEXP args, SEXP rho)
{
  SEXP ans = allocVector(INTSXP, 1);
  INTEGER(ans)[0] = R_bcVersion;
  return ans;
}

static SEXP do_loadfile(SEXP call, SEXP op, SEXP args, SEXP env)
{
    SEXP file, s;
    FILE *fp;

    checkArity(op, args);

    PROTECT(file = coerceVector(CAR(args), STRSXP));

    if (! isValidStringF(file))
	errorcall(call, _("bad file name"));

    fp = RC_fopen(STRING_ELT(file, 0), "rb", TRUE);
    if (!fp)
	errorcall(call, _("unable to open 'file'"));
    s = R_LoadFromFile(fp, 0);
    fclose(fp);

    UNPROTECT(1);
    return s;
}

static SEXP do_savefile(SEXP call, SEXP op, SEXP args, SEXP env)
{
    FILE *fp;

    checkArity(op, args);

    if (!isValidStringF(CADR(args)))
	errorcall(call, _("'file' must be non-empty string"));
    if (TYPEOF(CADDR(args)) != LGLSXP)
	errorcall(call, _("'ascii' must be logical"));

    fp = RC_fopen(STRING_ELT(CADR(args), 0), "wb", TRUE);
    if (!fp)
	errorcall(call, _("unable to open 'file'"));

    R_SaveToFileV(CAR(args), fp, INTEGER(CADDR(args))[0], 0);

    fclose(fp);
    return R_NilValue;
}

#define R_COMPILED_EXTENSION ".Rc"

/* neither of these functions call R_ExpandFileName -- the caller
   should do that if it wants to */
char *R_CompiledFileName(char *fname, char *buf, size_t bsize)
{
    char *basename, *ext;

    /* find the base name and the extension */
    basename = Rf_strrchr(fname, FILESEP[0]);
    if (basename == NULL) basename = fname;
    ext = Rf_strrchr(basename, '.');

    if (ext != NULL && strcmp(ext, R_COMPILED_EXTENSION) == 0) {
	/* the supplied file name has the compiled file extension, so
	   just copy it to the buffer and return the buffer pointer */
	if (snprintf(buf, bsize, "%s", fname) < 0)
	    error(_("R_CompiledFileName: buffer too small"));
	return buf;
    }
    else if (ext == NULL) {
	/* if the requested file has no extention, make a name that
	   has the extenrion added on to the expanded name */
	if (snprintf(buf, bsize, "%s%s", fname, R_COMPILED_EXTENSION) < 0)
	    error(_("R_CompiledFileName: buffer too small"));
	return buf;
    }
    else {
	/* the supplied file already has an extention, so there is no
	   corresponding compiled file name */
	return NULL;
    }
}

FILE *R_OpenCompiledFile(char *fname, char *buf, size_t bsize)
{
    char *cname = R_CompiledFileName(fname, buf, bsize);

    if (cname != NULL && R_FileExists(cname) &&
	(strcmp(fname, cname) == 0 ||
	 ! R_FileExists(fname) ||
	 R_FileMtime(cname) > R_FileMtime(fname)))
	/* the compiled file cname exists, and either fname does not
	   exist, or it is the same as cname, or both exist and cname
	   is newer */
	return R_fopen(buf, "rb");
    else return NULL;
}

static SEXP do_growconst(SEXP call, SEXP op, SEXP args, SEXP env)
{
    SEXP constBuf, ans;
    int i, n;

    checkArity(op, args);
    constBuf = CAR(args);
    if (TYPEOF(constBuf) != VECSXP)
	error(_("constant buffer must be a generic vector"));

    n = LENGTH(constBuf);
    ans = allocVector(VECSXP, 2 * n);
    for (i = 0; i < n; i++)
	SET_VECTOR_ELT(ans, i, VECTOR_ELT(constBuf, i));

    return ans;
}

static SEXP do_putconst(SEXP call, SEXP op, SEXP args, SEXP env)
{
    SEXP constBuf, x;
    int i, constCount;

    checkArity(op, args);

    constBuf = CAR(args);
    if (TYPEOF(constBuf) != VECSXP)
	error(_("constBuf must be a generic vector"));

    constCount = asInteger(CADR(args));
    if (constCount < 0 || constCount >= LENGTH(constBuf))
	error(_("bad constCount value"));

    x = CADDR(args);

    /* check for a match and return index if one is found */
    for (i = 0; i < constCount; i++) {
	SEXP y = VECTOR_ELT(constBuf, i);
	if (x == y || R_compute_identical(x, y, 0))
	    return ScalarInteger(i);
    }

    /* otherwise insert the constant and return index */
    SET_VECTOR_ELT(constBuf, constCount, x);
    return ScalarInteger(constCount);
}

static SEXP do_getconst(SEXP call, SEXP op, SEXP args, SEXP env)
{
    SEXP constBuf, ans;
    int i, n;

    checkArity(op, args);
    constBuf = CAR(args);
    n = asInteger(CADR(args));

    if (TYPEOF(constBuf) != VECSXP)
	error(_("constant buffer must be a generic vector"));
    if (n < 0 || n > LENGTH(constBuf))
	error(_("bad constant count"));

    ans = allocVector(VECSXP, n);
    for (i = 0; i < n; i++)
	SET_VECTOR_ELT(ans, i, VECTOR_ELT(constBuf, i));

    return ans;
}

#ifdef BC_PROFILING
SEXP R_getbcprofcounts()
{
    SEXP val;
    int i;

    val = allocVector(INTSXP, OPCOUNT);
    for (i = 0; i < OPCOUNT; i++)
	INTEGER(val)[i] = opcode_counts[i];
    return val;
}

static void dobcprof(int sig)
{
    if (current_opcode >= 0 && current_opcode < OPCOUNT)
	opcode_counts[current_opcode]++;
    signal(SIGPROF, dobcprof);
}

SEXP R_startbcprof()
{
    struct itimerval itv;
    int interval;
    double dinterval = 0.02;
    int i;

    if (R_Profiling)
	error(_("profile timer in use"));
    if (bc_profiling)
	error(_("already byte code profiling"));

    /* according to man setitimer, it waits until the next clock
       tick, usually 10ms, so avoid too small intervals here */
    interval = 1e6 * dinterval + 0.5;

    /* initialize the profile data */
    current_opcode = NO_CURRENT_OPCODE;
    for (i = 0; i < OPCOUNT; i++)
	opcode_counts[i] = 0;

    signal(SIGPROF, dobcprof);

    itv.it_interval.tv_sec = 0;
    itv.it_interval.tv_usec = interval;
    itv.it_value.tv_sec = 0;
    itv.it_value.tv_usec = interval;
    if (setitimer(ITIMER_PROF, &itv, NULL) == -1)
	error(_("setting profile timer failed"));

    bc_profiling = TRUE;

    return R_NilValue;
}

static void dobcprof_null(int sig)
{
    signal(SIGPROF, dobcprof_null);
}

SEXP R_stopbcprof()
{
    struct itimerval itv;

    if (! bc_profiling)
	error(_("not byte code profiling"));

    itv.it_interval.tv_sec = 0;
    itv.it_interval.tv_usec = 0;
    itv.it_value.tv_sec = 0;
    itv.it_value.tv_usec = 0;
    setitimer(ITIMER_PROF, &itv, NULL);
    signal(SIGPROF, dobcprof_null);

    bc_profiling = FALSE;

    return R_NilValue;
}
#else
SEXP R_getbcprofcounts() { return R_NilValue; }
SEXP R_startbcprof() { return R_NilValue; }
SEXP R_stopbcprof() { return R_NilValue; }
#endif

/* end of byte code section */

static SEXP do_setnumthreads(SEXP call, SEXP op, SEXP args, SEXP rho)
{
    int old = R_num_math_threads, new;
    checkArity(op, args);
    new = asInteger(CAR(args));
    if (new >= 0 && new <= R_max_num_math_threads)
	R_num_math_threads = new;
<<<<<<< HEAD
    return ScalarIntegerShared(old);
=======
    return ScalarIntegerMaybeConst(old);
>>>>>>> c187a452
}

static SEXP do_setmaxnumthreads(SEXP call, SEXP op, SEXP args, SEXP rho)
{
    int old = R_max_num_math_threads, new;
    checkArity(op, args);
    new = asInteger(CAR(args));
    if (new >= 0) {
	R_max_num_math_threads = new;
	if (R_num_math_threads > R_max_num_math_threads)
	    R_num_math_threads = R_max_num_math_threads;
    }
<<<<<<< HEAD
    return ScalarIntegerShared(old);
=======
    return ScalarIntegerMaybeConst(old);
>>>>>>> c187a452
}

/* FUNTAB entries defined in this source file. See names.c for documentation. */

attribute_hidden FUNTAB R_FunTab_eval[] =
{
/* printname	c-entry		offset	eval	arity	pp-kind	     precedence	rightassoc */

{"if",		do_if,		0,	1200,	-1,	{PP_IF,	     PREC_FN,	  1}},
{"for",		do_for,		0,	100,	-1,	{PP_FOR,     PREC_FN,	  0}},
{"while",	do_while,	0,	100,	-1,	{PP_WHILE,   PREC_FN,	  0}},
{"repeat",	do_repeat,	0,	100,	-1,	{PP_REPEAT,  PREC_FN,	  0}},
{"break",	do_break, CTXT_BREAK,	0,	-1,	{PP_BREAK,   PREC_FN,	  0}},
{"next",	do_break, CTXT_NEXT,	0,	-1,	{PP_NEXT,    PREC_FN,	  0}},
{"(",		do_paren,	0,	1000,	1,	{PP_PAREN,   PREC_FN,	  0}},
{"{",		do_begin,	0,	1200,	-1,	{PP_CURLY,   PREC_FN,	  0}},
{"return",	do_return,	0,	0,	-1,	{PP_RETURN,  PREC_FN,	  0}},
{"function",	do_function,	0,	0,	-1,	{PP_FUNCTION,PREC_FN,	  0}},
{"<-",		do_set,		1,	1100,	2,	{PP_ASSIGN,  PREC_LEFT,	  1}},
{"=",		do_set,		3,	1100,	2,	{PP_ASSIGN,  PREC_EQ,	  1}},
{"<<-",		do_set,		2,	1100,	2,	{PP_ASSIGN2, PREC_LEFT,	  1}},
{"eval",	do_eval,	0,	1211,	3,	{PP_FUNCALL, PREC_FN,	0}},
{"eval.with.vis",do_eval,	1,	1211,	3,	{PP_FUNCALL, PREC_FN,	0}},
{"Recall",	do_recall,	0,	210,	-1,	{PP_FUNCALL, PREC_FN,	  0}},

{"Rprof",	do_Rprof,	0,	11,	4,	{PP_FUNCALL, PREC_FN,	0}},
{"enableJIT",    do_enablejit,  0,      11,     1,      {PP_FUNCALL, PREC_FN, 0}},
{"compilePKGS", do_compilepkgs, 0,      11,     1,      {PP_FUNCALL, PREC_FN, 0}},
{"withVisible", do_withVisible,	1,	10,	1,	{PP_FUNCALL, PREC_FN,	0}},

{"mkCode",     do_mkcode,       0,      11,     2,      {PP_FUNCALL, PREC_FN, 0}},
{"bcClose",    do_bcclose,      0,      11,     3,      {PP_FUNCALL, PREC_FN, 0}},
{"is.builtin.internal", do_is_builtin_internal, 0, 11, 1, {PP_FUNCALL, PREC_FN, 0}},
{"disassemble", do_disassemble, 0,      11,     1,      {PP_FUNCALL, PREC_FN, 0}},
{"bcVersion", do_bcversion,     0,      11,     0,      {PP_FUNCALL, PREC_FN, 0}},
{"load.from.file", do_loadfile, 0,      11,     1,      {PP_FUNCALL, PREC_FN, 0}},
{"save.to.file", do_savefile,   0,      11,     3,      {PP_FUNCALL, PREC_FN, 0}},
{"growconst", do_growconst,     0,      11,     1,      {PP_FUNCALL, PREC_FN, 0}},
{"putconst", do_putconst,       0,      11,     3,      {PP_FUNCALL, PREC_FN, 0}},
{"getconst", do_getconst,       0,      11,     2,      {PP_FUNCALL, PREC_FN, 0}},

{"setNumMathThreads", do_setnumthreads,      0, 11, 1,  {PP_FUNCALL, PREC_FN, 0}},
{"setMaxNumMathThreads", do_setmaxnumthreads,0, 11, 1,  {PP_FUNCALL, PREC_FN, 0}},

{NULL,		NULL,		0,	0,	0,	{PP_INVALID, PREC_FN,	0}},
};<|MERGE_RESOLUTION|>--- conflicted
+++ resolved
@@ -893,11 +893,7 @@
     if (new > 0)
 	loadCompilerNamespace();
     R_jit_enabled = new;
-<<<<<<< HEAD
-    return ScalarIntegerShared(old);
-=======
     return ScalarIntegerMaybeConst(old);
->>>>>>> c187a452
 }
 
 static SEXP do_compilepkgs(SEXP call, SEXP op, SEXP args, SEXP rho)
@@ -908,11 +904,7 @@
     if (new != NA_LOGICAL && new)
 	loadCompilerNamespace();
     R_compile_pkgs = new;
-<<<<<<< HEAD
-    return ScalarLogicalShared(old);
-=======
     return ScalarLogicalMaybeConst(old);
->>>>>>> c187a452
 }
 
 /* forward declaration */
@@ -2430,11 +2422,7 @@
 	SET_STRING_ELT(encl, 0, mkChar("value"));
 	SET_STRING_ELT(encl, 1, mkChar("visible"));
 	SET_VECTOR_ELT(env, 0, expr);
-<<<<<<< HEAD
-	SET_VECTOR_ELT(env, 1, ScalarLogicalShared(R_Visible));
-=======
 	SET_VECTOR_ELT(env, 1, ScalarLogicalMaybeConst(R_Visible));
->>>>>>> c187a452
 	setAttrib(env, R_NamesSymbol, encl);
 	expr = env;
 	UNPROTECT(3);
@@ -2458,11 +2446,7 @@
     SET_STRING_ELT(nm, 0, mkChar("value"));
     SET_STRING_ELT(nm, 1, mkChar("visible"));
     SET_VECTOR_ELT(ret, 0, x);
-<<<<<<< HEAD
-    SET_VECTOR_ELT(ret, 1, ScalarLogicalShared(R_Visible));
-=======
     SET_VECTOR_ELT(ret, 1, ScalarLogicalMaybeConst(R_Visible));
->>>>>>> c187a452
     setAttrib(ret, R_NamesSymbol, nm);
     UNPROTECT(3);
     return ret;
@@ -5619,11 +5603,7 @@
     new = asInteger(CAR(args));
     if (new >= 0 && new <= R_max_num_math_threads)
 	R_num_math_threads = new;
-<<<<<<< HEAD
-    return ScalarIntegerShared(old);
-=======
     return ScalarIntegerMaybeConst(old);
->>>>>>> c187a452
 }
 
 static SEXP do_setmaxnumthreads(SEXP call, SEXP op, SEXP args, SEXP rho)
@@ -5636,11 +5616,7 @@
 	if (R_num_math_threads > R_max_num_math_threads)
 	    R_num_math_threads = R_max_num_math_threads;
     }
-<<<<<<< HEAD
-    return ScalarIntegerShared(old);
-=======
     return ScalarIntegerMaybeConst(old);
->>>>>>> c187a452
 }
 
 /* FUNTAB entries defined in this source file. See names.c for documentation. */
